# coding: utf-8
#
# Copyright 2014 The Oppia Authors. All Rights Reserved.
#
# Licensed under the Apache License, Version 2.0 (the "License");
# you may not use this file except in compliance with the License.
# You may obtain a copy of the License at
#
#      http://www.apache.org/licenses/LICENSE-2.0
#
# Unless required by applicable law or agreed to in writing, software
# distributed under the License is distributed on an "AS-IS" BASIS,
# WITHOUT WARRANTIES OR CONDITIONS OF ANY KIND, either express or implied.
# See the License for the specific language governing permissions and
# limitations under the License.

"""Domain objects for an exploration, its states, and their constituents.

Domain objects capture domain-specific logic and are agnostic of how the
objects they represent are stored. All methods and properties in this file
should therefore be independent of the specific storage models used.
"""

from __future__ import annotations

import collections
import copy
import datetime
import json
import re
import string

from core import feconf
from core import schema_utils
from core import utils
from core.constants import constants
from core.domain import change_domain
from core.domain import param_domain
from core.domain import state_domain
from core.domain import translation_domain
from extensions.objects.models import objects

import bs4
from typing import (
    Callable, Dict, Final, List, Literal, Mapping, Optional, Sequence, Set,
    Tuple, TypedDict, Union, cast, overload)

from core.domain import html_cleaner  # pylint: disable=invalid-import-from # isort:skip
from core.domain import html_validation_service  # pylint: disable=invalid-import-from # isort:skip
from core.domain import interaction_registry  # pylint: disable=invalid-import-from # isort:skip
from core.platform import models  # pylint: disable=invalid-import-from # isort:skip

# TODO(#14537): Refactor this file and remove imports marked
# with 'invalid-import-from'.

MYPY = False
if MYPY:  # pragma: no cover
    from mypy_imports import exp_models

(exp_models,) = models.Registry.import_models([models.Names.EXPLORATION])


# Do not modify the values of these constants. This is to preserve backwards
# compatibility with previous change dicts.
# TODO(bhenning): Prior to July 2015, exploration changes involving rules were
# logged using the key 'widget_handlers'. These need to be migrated to
# 'answer_groups' and 'default_outcome'.
STATE_PROPERTY_PARAM_CHANGES: Final = 'param_changes'
STATE_PROPERTY_CONTENT: Final = 'content'
STATE_PROPERTY_SOLICIT_ANSWER_DETAILS: Final = 'solicit_answer_details'
STATE_PROPERTY_CARD_IS_CHECKPOINT: Final = 'card_is_checkpoint'
STATE_PROPERTY_RECORDED_VOICEOVERS: Final = 'recorded_voiceovers'
STATE_PROPERTY_WRITTEN_TRANSLATIONS: Final = 'written_translations'
STATE_PROPERTY_INTERACTION_ID: Final = 'widget_id'
STATE_PROPERTY_NEXT_CONTENT_ID_INDEX: Final = 'next_content_id_index'
STATE_PROPERTY_LINKED_SKILL_ID: Final = 'linked_skill_id'
STATE_PROPERTY_INTERACTION_CUST_ARGS: Final = 'widget_customization_args'
STATE_PROPERTY_INTERACTION_ANSWER_GROUPS: Final = 'answer_groups'
STATE_PROPERTY_INTERACTION_DEFAULT_OUTCOME: Final = 'default_outcome'
STATE_PROPERTY_UNCLASSIFIED_ANSWERS: Final = (
    'confirmed_unclassified_answers')
STATE_PROPERTY_INTERACTION_HINTS: Final = 'hints'
STATE_PROPERTY_INTERACTION_SOLUTION: Final = 'solution'
# Deprecated state properties.
STATE_PROPERTY_CONTENT_IDS_TO_AUDIO_TRANSLATIONS_DEPRECATED: Final = (
    # Deprecated in state schema v27.
    'content_ids_to_audio_translations')

# These four properties are kept for legacy purposes and are not used anymore.
STATE_PROPERTY_INTERACTION_HANDLERS: Final = 'widget_handlers'
STATE_PROPERTY_INTERACTION_STICKY: Final = 'widget_sticky'
GADGET_PROPERTY_VISIBILITY: Final = 'gadget_visibility'
GADGET_PROPERTY_CUST_ARGS: Final = 'gadget_customization_args'

# This takes additional 'title' and 'category' parameters.
CMD_CREATE_NEW: Final = 'create_new'
# This takes an additional 'state_name' parameter.
CMD_ADD_STATE: Final = 'add_state'
# This takes additional 'old_state_name' and 'new_state_name' parameters.
CMD_RENAME_STATE: Final = 'rename_state'
# This takes an additional 'state_name' parameter.
CMD_DELETE_STATE: Final = 'delete_state'
# TODO(#12981): Write a one-off job to modify all existing translation
# suggestions that use DEPRECATED_CMD_ADD_TRANSLATION to use
# CMD_ADD_WRITTEN_TRANSLATION instead. Suggestions in the future will only use
# CMD_ADD_WRITTEN_TRANSLATION.
# DEPRECATED: This command is deprecated. Please do not use. The command remains
# here to support old suggestions. This takes additional 'state_name',
# 'content_id', 'language_code' and 'content_html' and 'translation_html'
# parameters.
DEPRECATED_CMD_ADD_TRANSLATION: Final = 'add_translation'
# This takes additional 'state_name', 'content_id', 'language_code',
# 'data_format', 'content_html' and 'translation_html' parameters.
CMD_ADD_WRITTEN_TRANSLATION: Final = 'add_written_translation'
# This takes additional 'content_id', 'language_code' and 'state_name'
# parameters.
CMD_MARK_WRITTEN_TRANSLATION_AS_NEEDING_UPDATE: Final = (
    'mark_written_translation_as_needing_update')
# This takes additional 'content_id' and 'state_name' parameters.
CMD_MARK_WRITTEN_TRANSLATIONS_AS_NEEDING_UPDATE: Final = (
    'mark_written_translations_as_needing_update')
# This takes additional 'property_name' and 'new_value' parameters.
CMD_EDIT_STATE_PROPERTY: Final = 'edit_state_property'
# This takes additional 'property_name' and 'new_value' parameters.
CMD_EDIT_EXPLORATION_PROPERTY: Final = 'edit_exploration_property'
# This takes additional 'from_version' and 'to_version' parameters for logging.
CMD_MIGRATE_STATES_SCHEMA_TO_LATEST_VERSION: Final = (
    'migrate_states_schema_to_latest_version')

# These are categories to which answers may be classified. These values should
# not be changed because they are persisted in the data store within answer
# logs.

# Represents answers classified using rules defined as part of an interaction.
EXPLICIT_CLASSIFICATION: Final = 'explicit'
# Represents answers which are contained within the training data of an answer
# group.
TRAINING_DATA_CLASSIFICATION: Final = 'training_data_match'
# Represents answers which were predicted using a statistical training model
# from training data within an answer group.
STATISTICAL_CLASSIFICATION: Final = 'statistical_classifier'
# Represents answers which led to the 'default outcome' of an interaction,
# rather than belonging to a specific answer group.
DEFAULT_OUTCOME_CLASSIFICATION: Final = 'default_outcome'

TYPE_INVALID_EXPRESSION: Final = 'Invalid'
TYPE_VALID_ALGEBRAIC_EXPRESSION: Final = 'AlgebraicExpressionInput'
TYPE_VALID_NUMERIC_EXPRESSION: Final = 'NumericExpressionInput'
TYPE_VALID_MATH_EQUATION: Final = 'MathEquationInput'
MATH_INTERACTION_TYPES: Final = [
    TYPE_VALID_ALGEBRAIC_EXPRESSION,
    TYPE_VALID_NUMERIC_EXPRESSION,
    TYPE_VALID_MATH_EQUATION
]
ALGEBRAIC_MATH_INTERACTIONS: Final = [
    TYPE_VALID_ALGEBRAIC_EXPRESSION,
    TYPE_VALID_MATH_EQUATION
]
MATH_INTERACTION_DEPRECATED_RULES: Final = [
    'ContainsSomeOf', 'OmitsSomeOf', 'MatchesWithGeneralForm']


def clean_math_expression(math_expression: str) -> str:
    """Cleans a given math expression and formats it so that it is compatible
    with the new interactions' validators.

    Args:
        math_expression: The string representing the math expression.

    Returns:
        The correctly formatted string representing the math expression.
    """
    unicode_to_text = {
        u'\u221a': 'sqrt',
        u'\xb7': '*',
        u'\u03b1': 'alpha',
        u'\u03b2': 'beta',
        u'\u03b3': 'gamma',
        u'\u03b4': 'delta',
        u'\u03b5': 'epsilon',
        u'\u03b6': 'zeta',
        u'\u03b7': 'eta',
        u'\u03b8': 'theta',
        u'\u03b9': 'iota',
        u'\u03ba': 'kappa',
        u'\u03bb': 'lambda',
        u'\u03bc': 'mu',
        u'\u03bd': 'nu',
        u'\u03be': 'xi',
        u'\u03c0': 'pi',
        u'\u03c1': 'rho',
        u'\u03c3': 'sigma',
        u'\u03c4': 'tau',
        u'\u03c5': 'upsilon',
        u'\u03c6': 'phi',
        u'\u03c7': 'chi',
        u'\u03c8': 'psi',
        u'\u03c9': 'omega',
    }
    inverse_trig_fns_mapping = {
        'asin': 'arcsin',
        'acos': 'arccos',
        'atan': 'arctan'
    }
    trig_fns = ['sin', 'cos', 'tan', 'csc', 'sec', 'cot']

    # Shifting powers in trig functions to the end.
    # For eg. 'sin^2(x)' -> '(sin(x))^2'.
    for trig_fn in trig_fns:
        math_expression = re.sub(
            r'%s(\^\d)\((.)\)' % trig_fn,
            r'(%s(\2))\1' % trig_fn, math_expression)

    # Adding parens to trig functions that don't have
    # any. For eg. 'cosA' -> 'cos(A)'.
    for trig_fn in trig_fns:
        math_expression = re.sub(
            r'%s(?!\()(.)' % trig_fn, r'%s(\1)' % trig_fn, math_expression)

    # The pylatexenc lib outputs the unicode values of special characters like
    # sqrt and pi, which is why they need to be replaced with their
    # corresponding text values before performing validation. Other unicode
    # characters will be left in the string as-is, and will be rejected by the
    # expression parser.
    for unicode_char, text in unicode_to_text.items():
        math_expression = math_expression.replace(unicode_char, text)

    # Replacing trig functions that have format which is
    # incompatible with the validations.
    for invalid_trig_fn, valid_trig_fn in inverse_trig_fns_mapping.items():
        math_expression = math_expression.replace(
            invalid_trig_fn, valid_trig_fn)

    # Replacing comma used in place of a decimal point with a decimal point.
    if re.match(r'\d+,\d+', math_expression):
        math_expression = math_expression.replace(',', '.')

    # Replacing \cdot with *.
    math_expression = re.sub(r'\\cdot', '*', math_expression)

    return math_expression


class MetadataVersionHistoryDict(TypedDict):
    """Dictionary representing MetadataVersionHistory object."""

    last_edited_version_number: Optional[int]
    last_edited_committer_id: str


class ExplorationVersionHistoryDict(TypedDict):
    """Dictionary representing ExplorationVersionHistory object."""

    exploration_id: str
    exploration_version: int
    state_version_history: Dict[str, state_domain.StateVersionHistoryDict]
    metadata_version_history: MetadataVersionHistoryDict
    committer_ids: List[str]


class ExplorationChange(change_domain.BaseChange):
    """Domain object class for an exploration change.

    IMPORTANT: Ensure that all changes to this class (and how these cmds are
    interpreted in general) preserve backward-compatibility with the
    exploration snapshots in the datastore. Do not modify the definitions of
    cmd keys that already exist.

    NOTE TO DEVELOPERS: Please note that, for a brief period around
    Feb - Apr 2017, change dicts related to editing of answer groups
    accidentally stored the old_value using a ruleSpecs key instead of a
    rule_specs key. So, if you are making use of this data, make sure to
    verify the format of the old_value before doing any processing.

    The allowed commands, together with the attributes:
        - 'add_state' (with state_name)
        - 'rename_state' (with old_state_name and new_state_name)
        - 'delete_state' (with state_name)
        - 'edit_state_property' (with state_name, property_name,
            new_value and, optionally, old_value)
        - 'edit_exploration_property' (with property_name,
            new_value and, optionally, old_value)
        - 'migrate_states_schema' (with from_version, to_version)
    For a state, property_name must be one of STATE_PROPERTIES.
    For an exploration, property_name must be one of
    EXPLORATION_PROPERTIES.
    """

    # The allowed list of state properties which can be used in
    # edit_state_property command.
    STATE_PROPERTIES: List[str] = [
        STATE_PROPERTY_PARAM_CHANGES,
        STATE_PROPERTY_CONTENT,
        STATE_PROPERTY_SOLICIT_ANSWER_DETAILS,
        STATE_PROPERTY_CARD_IS_CHECKPOINT,
        STATE_PROPERTY_RECORDED_VOICEOVERS,
        STATE_PROPERTY_WRITTEN_TRANSLATIONS,
        STATE_PROPERTY_INTERACTION_ID,
        STATE_PROPERTY_NEXT_CONTENT_ID_INDEX,
        STATE_PROPERTY_LINKED_SKILL_ID,
        STATE_PROPERTY_INTERACTION_CUST_ARGS,
        STATE_PROPERTY_INTERACTION_STICKY,
        STATE_PROPERTY_INTERACTION_HANDLERS,
        STATE_PROPERTY_INTERACTION_ANSWER_GROUPS,
        STATE_PROPERTY_INTERACTION_DEFAULT_OUTCOME,
        STATE_PROPERTY_INTERACTION_HINTS,
        STATE_PROPERTY_INTERACTION_SOLUTION,
        STATE_PROPERTY_UNCLASSIFIED_ANSWERS,
        # Deprecated state properties.
        STATE_PROPERTY_CONTENT_IDS_TO_AUDIO_TRANSLATIONS_DEPRECATED
    ]

    # The allowed list of exploration properties which can be used in
    # edit_exploration_property command.
    EXPLORATION_PROPERTIES: List[str] = [
        'title', 'category', 'objective', 'language_code', 'tags',
        'blurb', 'author_notes', 'param_specs', 'param_changes',
        'init_state_name', 'auto_tts_enabled', 'correctness_feedback_enabled',
        'edits_allowed'
    ]

    ALLOWED_COMMANDS: List[feconf.ValidCmdDict] = [{
        'name': CMD_CREATE_NEW,
        'required_attribute_names': ['category', 'title'],
        'optional_attribute_names': [],
        'user_id_attribute_names': [],
        'allowed_values': {},
        'deprecated_values': {}
    }, {
        'name': CMD_ADD_STATE,
        'required_attribute_names': ['state_name'],
        'optional_attribute_names': [],
        'user_id_attribute_names': [],
        'allowed_values': {},
        'deprecated_values': {}
    }, {
        'name': CMD_DELETE_STATE,
        'required_attribute_names': ['state_name'],
        'optional_attribute_names': [],
        'user_id_attribute_names': [],
        'allowed_values': {},
        'deprecated_values': {}
    }, {
        'name': CMD_RENAME_STATE,
        'required_attribute_names': ['new_state_name', 'old_state_name'],
        'optional_attribute_names': [],
        'user_id_attribute_names': [],
        'allowed_values': {},
        'deprecated_values': {}
    }, {
        'name': DEPRECATED_CMD_ADD_TRANSLATION,
        'required_attribute_names': [
            'state_name', 'content_id', 'language_code', 'content_html',
            'translation_html'],
        'optional_attribute_names': [],
        'user_id_attribute_names': [],
        'allowed_values': {},
        'deprecated_values': {}
    }, {
        'name': CMD_ADD_WRITTEN_TRANSLATION,
        'required_attribute_names': [
            'state_name', 'content_id', 'language_code', 'content_html',
            'translation_html', 'data_format'],
        'optional_attribute_names': [],
        'user_id_attribute_names': [],
        'allowed_values': {},
        'deprecated_values': {}
    }, {
        'name': CMD_MARK_WRITTEN_TRANSLATION_AS_NEEDING_UPDATE,
        'required_attribute_names': [
            'content_id',
            'language_code',
            'state_name'
        ],
        'optional_attribute_names': [],
        'user_id_attribute_names': [],
        'allowed_values': {},
        'deprecated_values': {}
    }, {
        'name': CMD_MARK_WRITTEN_TRANSLATIONS_AS_NEEDING_UPDATE,
        'required_attribute_names': ['content_id', 'state_name'],
        'optional_attribute_names': [],
        'user_id_attribute_names': [],
        'allowed_values': {},
        'deprecated_values': {}
    }, {
        'name': CMD_EDIT_STATE_PROPERTY,
        'required_attribute_names': [
            'property_name', 'state_name', 'new_value'],
        'optional_attribute_names': ['old_value'],
        'user_id_attribute_names': [],
        'allowed_values': {'property_name': STATE_PROPERTIES},
        # TODO(#12991): Remove this once once we use the migration jobs to
        # remove the deprecated values from the server data.
        'deprecated_values': {'property_name': ['fallbacks']}
    }, {
        'name': CMD_EDIT_EXPLORATION_PROPERTY,
        'required_attribute_names': ['property_name', 'new_value'],
        'optional_attribute_names': ['old_value'],
        'user_id_attribute_names': [],
        'allowed_values': {'property_name': EXPLORATION_PROPERTIES},
        'deprecated_values': {}
    }, {
        'name': CMD_MIGRATE_STATES_SCHEMA_TO_LATEST_VERSION,
        'required_attribute_names': ['from_version', 'to_version'],
        'optional_attribute_names': [],
        'user_id_attribute_names': [],
        'allowed_values': {},
        'deprecated_values': {}
    }, {
        'name': exp_models.ExplorationModel.CMD_REVERT_COMMIT,
        'required_attribute_names': ['version_number'],
        'optional_attribute_names': [],
        'user_id_attribute_names': [],
        'allowed_values': {},
        'deprecated_values': {}
    }]

    # TODO(#12991): Remove this once once we use the migration jobs to remove
    # the deprecated commands from the server data.
    DEPRECATED_COMMANDS: List[str] = [
        'clone', 'add_gadget', 'edit_gadget_property',
        'delete_gadget', 'rename_gadget']


class CreateNewExplorationCmd(ExplorationChange):
    """Class representing the ExplorationChange's
    CMD_CREATE_NEW command.
    """

    category: str
    title: str


class AddExplorationStateCmd(ExplorationChange):
    """Class representing the ExplorationChange's
    CMD_ADD_STATE command.
    """

    state_name: str


class DeleteExplorationStateCmd(ExplorationChange):
    """Class representing the ExplorationChange's
    CMD_DELETE_STATE command.
    """

    state_name: str


class RenameExplorationStateCmd(ExplorationChange):
    """Class representing the ExplorationChange's
    CMD_RENAME_STATE command.
    """

    new_state_name: str
    old_state_name: str


class AddWrittenTranslationCmd(ExplorationChange):
    """Class representing the ExplorationChange's
    CMD_ADD_WRITTEN_TRANSLATION command.
    """

    state_name: str
    content_id: str
    language_code: str
    content_html: str
    translation_html: str
    data_format: str


class MarkWrittenTranslationAsNeedingUpdateCmd(ExplorationChange):
    """Class representing the ExplorationChange's
    CMD_MARK_WRITTEN_TRANSLATION_AS_NEEDING_UPDATE command.
    """

    content_id: str
    language_code: str
    state_name: str


class MarkWrittenTranslationsAsNeedingUpdateCmd(ExplorationChange):
    """Class representing the ExplorationChange's
    CMD_MARK_WRITTEN_TRANSLATIONS_AS_NEEDING_UPDATE command.
    """

    content_id: str
    state_name: str


class EditExpStatePropertyParamChangesCmd(ExplorationChange):
    """Class representing the ExplorationChange's
    CMD_EDIT_STATE_PROPERTY command with
    STATE_PROPERTY_PARAM_CHANGES as allowed value.
    """

    property_name: Literal['param_changes']
    state_name: str
    new_value: List[param_domain.ParamChangeDict]
    old_value: List[param_domain.ParamChangeDict]


class EditExpStatePropertyContentCmd(ExplorationChange):
    """Class representing the ExplorationChange's
    CMD_EDIT_STATE_PROPERTY command with
    STATE_PROPERTY_CONTENT as allowed value.
    """

    property_name: Literal['content']
    state_name: str
    new_value: state_domain.SubtitledHtmlDict
    old_value: Optional[state_domain.SubtitledHtmlDict]


class EditExpStatePropertySolicitAnswerDetailsCmd(ExplorationChange):
    """Class representing the ExplorationChange's
    CMD_EDIT_STATE_PROPERTY command with
    STATE_PROPERTY_SOLICIT_ANSWER_DETAILS as allowed value.
    """

    property_name: Literal['solicit_answer_details']
    state_name: str
    new_value: bool
    old_value: bool


class EditExpStatePropertyCardIsCheckpointCmd(ExplorationChange):
    """Class representing the ExplorationChange's
    CMD_EDIT_STATE_PROPERTY command with
    STATE_PROPERTY_CARD_IS_CHECKPOINT as allowed value.
    """

    property_name: Literal['card_is_checkpoint']
    state_name: str
    new_value: bool
    old_value: bool


class EditExpStatePropertyRecordedVoiceoversCmd(ExplorationChange):
    """Class representing the ExplorationChange's
    CMD_EDIT_STATE_PROPERTY command with
    STATE_PROPERTY_RECORDED_VOICEOVERS as allowed value.
    """

    property_name: Literal['recorded_voiceovers']
    state_name: str
    new_value: state_domain.RecordedVoiceoversDict
    old_value: state_domain.RecordedVoiceoversDict


class EditExpStatePropertyWrittenTranslationsCmd(ExplorationChange):
    """Class representing the ExplorationChange's
    CMD_EDIT_STATE_PROPERTY command with
    STATE_PROPERTY_WRITTEN_TRANSLATIONS as allowed value.
    """

    property_name: Literal['written_translations']
    state_name: str
    new_value: state_domain.WrittenTranslationsDict
    old_value: state_domain.WrittenTranslationsDict


class EditExpStatePropertyInteractionIdCmd(ExplorationChange):
    """Class representing the ExplorationChange's
    CMD_EDIT_STATE_PROPERTY command with
    STATE_PROPERTY_INTERACTION_ID as allowed value.
    """

    property_name: Literal['widget_id']
    state_name: str
    new_value: str
    old_value: str


class EditExpStatePropertyNextContentIdIndexCmd(ExplorationChange):
    """Class representing the ExplorationChange's
    CMD_EDIT_STATE_PROPERTY command with
    STATE_PROPERTY_NEXT_CONTENT_ID_INDEX as allowed value.
    """

    property_name: Literal['next_content_id_index']
    state_name: str
    new_value: int
    old_value: int


class EditExpStatePropertyLinkedSkillIdCmd(ExplorationChange):
    """Class representing the ExplorationChange's
    CMD_EDIT_STATE_PROPERTY command with
    STATE_PROPERTY_LINKED_SKILL_ID as allowed value.
    """

    property_name: Literal['linked_skill_id']
    state_name: str
    new_value: str
    old_value: str


class EditExpStatePropertyInteractionCustArgsCmd(ExplorationChange):
    """Class representing the ExplorationChange's
    CMD_EDIT_STATE_PROPERTY command with
    STATE_PROPERTY_INTERACTION_CUST_ARGS as allowed value.
    """

    property_name: Literal['widget_customization_args']
    state_name: str
    new_value: state_domain.CustomizationArgsDictType
    old_value: state_domain.CustomizationArgsDictType


class EditExpStatePropertyInteractionStickyCmd(ExplorationChange):
    """Class representing the ExplorationChange's
    CMD_EDIT_STATE_PROPERTY command with
    STATE_PROPERTY_INTERACTION_STICKY as allowed value.
    """

    property_name: Literal['widget_sticky']
    state_name: str
    new_value: bool
    old_value: bool


class EditExpStatePropertyInteractionHandlersCmd(ExplorationChange):
    """Class representing the ExplorationChange's
    CMD_EDIT_STATE_PROPERTY command with
    STATE_PROPERTY_INTERACTION_HANDLERS as allowed value.
    """

    property_name: Literal['widget_handlers']
    state_name: str
    new_value: List[state_domain.AnswerGroupDict]
    old_value: List[state_domain.AnswerGroupDict]


class EditExpStatePropertyInteractionAnswerGroupsCmd(ExplorationChange):
    """Class representing the ExplorationChange's
    CMD_EDIT_STATE_PROPERTY command with
    STATE_PROPERTY_INTERACTION_ANSWER_GROUPS as allowed value.
    """

    property_name: Literal['answer_groups']
    state_name: str
    new_value: List[state_domain.AnswerGroupDict]
    old_value: List[state_domain.AnswerGroupDict]


class EditExpStatePropertyInteractionDefaultOutcomeCmd(ExplorationChange):
    """Class representing the ExplorationChange's
    CMD_EDIT_STATE_PROPERTY command with
    STATE_PROPERTY_INTERACTION_DEFAULT_OUTCOME as allowed value.
    """

    property_name: Literal['default_outcome']
    state_name: str
    new_value: state_domain.OutcomeDict
    old_value: state_domain.OutcomeDict


class EditExpStatePropertyInteractionHintsCmd(ExplorationChange):
    """Class representing the ExplorationChange's
    CMD_EDIT_STATE_PROPERTY command with
    STATE_PROPERTY_INTERACTION_HINTS as allowed value.
    """

    property_name: Literal['hints']
    state_name: str
    new_value: List[state_domain.HintDict]
    old_value: List[state_domain.HintDict]


class EditExpStatePropertyInteractionSolutionCmd(ExplorationChange):
    """Class representing the ExplorationChange's
    CMD_EDIT_STATE_PROPERTY command with
    STATE_PROPERTY_INTERACTION_SOLUTION as allowed value.
    """

    property_name: Literal['solution']
    state_name: str
    new_value: state_domain.SolutionDict
    old_value: state_domain.SolutionDict


class EditExpStatePropertyUnclassifiedAnswersCmd(ExplorationChange):
    """Class representing the ExplorationChange's
    CMD_EDIT_STATE_PROPERTY command with
    STATE_PROPERTY_UNCLASSIFIED_ANSWERS as allowed value.
    """

    property_name: Literal['confirmed_unclassified_answers']
    state_name: str
    new_value: List[state_domain.AnswerGroup]
    old_value: List[state_domain.AnswerGroup]


class EditExpStatePropertyContentIdsToAudioTranslationsDeprecatedCmd(
    ExplorationChange
):
    """Class representing the ExplorationChange's
    CMD_EDIT_STATE_PROPERTY command with
    STATE_PROPERTY_CONTENT_IDS_TO_AUDIO_TRANSLATIONS_DEPRECATED
    as allowed value.
    """

    property_name: Literal['content_ids_to_audio_translations']
    state_name: str
    new_value: Dict[str, Dict[str, state_domain.VoiceoverDict]]
    old_value: Dict[str, Dict[str, state_domain.VoiceoverDict]]


class EditExplorationPropertyTitleCmd(ExplorationChange):
    """Class representing the ExplorationChange's
    CMD_EDIT_EXPLORATION_PROPERTY command with
    'title' as allowed value.
    """

    property_name: Literal['title']
    new_value: str
    old_value: str


class EditExplorationPropertyCategoryCmd(ExplorationChange):
    """Class representing the ExplorationChange's
    CMD_EDIT_EXPLORATION_PROPERTY command with
    'category' as allowed value.
    """

    property_name: Literal['category']
    new_value: str
    old_value: str


class EditExplorationPropertyObjectiveCmd(ExplorationChange):
    """Class representing the ExplorationChange's
    CMD_EDIT_EXPLORATION_PROPERTY command with
    'objective' as allowed value.
    """

    property_name: Literal['objective']
    new_value: str
    old_value: str


class EditExplorationPropertyLanguageCodeCmd(ExplorationChange):
    """Class representing the ExplorationChange's
    CMD_EDIT_EXPLORATION_PROPERTY command with
    'language_code' as allowed value.
    """

    property_name: Literal['language_code']
    new_value: str
    old_value: str


class EditExplorationPropertyTagsCmd(ExplorationChange):
    """Class representing the ExplorationChange's
    CMD_EDIT_EXPLORATION_PROPERTY command with
    'tags' as allowed value.
    """

    property_name: Literal['tags']
    new_value: List[str]
    old_value: List[str]


class EditExplorationPropertyBlurbCmd(ExplorationChange):
    """Class representing the ExplorationChange's
    CMD_EDIT_EXPLORATION_PROPERTY command with
    'blurb' as allowed value.
    """

    property_name: Literal['blurb']
    new_value: str
    old_value: str


class EditExplorationPropertyAuthorNotesCmd(ExplorationChange):
    """Class representing the ExplorationChange's
    CMD_EDIT_EXPLORATION_PROPERTY command with
    'author_notes' as allowed value.
    """

    property_name: Literal['author_notes']
    new_value: str
    old_value: str


class EditExplorationPropertyParamSpecsCmd(ExplorationChange):
    """Class representing the ExplorationChange's
    CMD_EDIT_EXPLORATION_PROPERTY command with
    'param_specs' as allowed value.
    """

    property_name: Literal['param_specs']
    new_value: Dict[str, param_domain.ParamSpecDict]
    old_value: Dict[str, param_domain.ParamSpecDict]


class EditExplorationPropertyParamChangesCmd(ExplorationChange):
    """Class representing the ExplorationChange's
    CMD_EDIT_EXPLORATION_PROPERTY command with
    'param_changes' as allowed value.
    """

    property_name: Literal['param_changes']
    new_value: List[param_domain.ParamChangeDict]
    old_value: List[param_domain.ParamChangeDict]


class EditExplorationPropertyInitStateNameCmd(ExplorationChange):
    """Class representing the ExplorationChange's
    CMD_EDIT_EXPLORATION_PROPERTY command with
    'init_state_name' as allowed value.
    """

    property_name: Literal['init_state_name']
    new_value: str
    old_value: str


class EditExplorationPropertyAutoTtsEnabledCmd(ExplorationChange):
    """Class representing the ExplorationChange's
    CMD_EDIT_EXPLORATION_PROPERTY command with
    'auto_tts_enabled' as allowed value.
    """

    property_name: Literal['auto_tts_enabled']
    new_value: bool
    old_value: bool


class EditExplorationPropertyCorrectnessFeedbackEnabledCmd(ExplorationChange):
    """Class representing the ExplorationChange's
    CMD_EDIT_EXPLORATION_PROPERTY command with
    'correctness_feedback_enabled' as allowed value.
    """

    property_name: Literal['correctness_feedback_enabled']
    new_value: bool
    old_value: bool


class EditExplorationPropertyEditsAllowedCmd(ExplorationChange):
    """Class representing the ExplorationChange's
    CMD_EDIT_EXPLORATION_PROPERTY command with
    'edits_allowed' as allowed value.
    """

    property_name: Literal['edits_allowed']
    new_value: bool
    old_value: bool


class MigrateStatesSchemaToLatestVersionCmd(ExplorationChange):
    """Class representing the ExplorationChange's
    CMD_MIGRATE_STATES_SCHEMA_TO_LATEST_VERSION command.
    """

    from_version: str
    to_version: str


class RevertExplorationCmd(ExplorationChange):
    """Class representing the ExplorationChange's
    CMD_REVERT_COMMIT command.
    """

    version_number: int


class TransientCheckpointUrlDict(TypedDict):
    """Dictionary representing the TransientCheckpointUrl object."""

    exploration_id: str
    furthest_reached_checkpoint_state_name: str
    furthest_reached_checkpoint_exp_version: int
    most_recently_reached_checkpoint_state_name: str
    most_recently_reached_checkpoint_exp_version: int


class TransientCheckpointUrl:
    """Domain object representing the checkpoint progress of a
    logged-out user.
    """

    def __init__(
        self,
        exploration_id: str,
        furthest_reached_checkpoint_state_name: str,
        furthest_reached_checkpoint_exp_version: int,
        most_recently_reached_checkpoint_state_name: str,
        most_recently_reached_checkpoint_exp_version: int
    ) -> None:
        """Initializes a TransientCheckpointUrl domain object.

        Args:
            exploration_id: Id of the exploration.
            furthest_reached_checkpoint_state_name: State name of the
                furthest reached checkpoint in the exploration.
            furthest_reached_checkpoint_exp_version: Exploration version
                in which the user has completed most checkpoints.
            most_recently_reached_checkpoint_state_name: State name of
                the most recently reached checkpoint in the exploration.
            most_recently_reached_checkpoint_exp_version: Exploration
                version in which a checkpoint was most recently reached.
        """
        self.exploration_id = exploration_id
        self.furthest_reached_checkpoint_state_name = (
            furthest_reached_checkpoint_state_name)
        self.furthest_reached_checkpoint_exp_version = (
            furthest_reached_checkpoint_exp_version)
        self.most_recently_reached_checkpoint_state_name = (
            most_recently_reached_checkpoint_state_name)
        self.most_recently_reached_checkpoint_exp_version = (
            most_recently_reached_checkpoint_exp_version)

    def to_dict(self) -> TransientCheckpointUrlDict:
        """Convert the TransientCheckpointUrl domain instance into a dictionary
        form with its keys as the attributes of this class.

        Returns:
            A dictionary containing the TransientCheckpointUrl class
            information in a dictionary form.
        """

        return {
            'exploration_id': self.exploration_id,
            'furthest_reached_checkpoint_exp_version': (
                self.furthest_reached_checkpoint_exp_version),
            'furthest_reached_checkpoint_state_name': (
                self.furthest_reached_checkpoint_state_name),
            'most_recently_reached_checkpoint_exp_version': (
                self.most_recently_reached_checkpoint_exp_version),
            'most_recently_reached_checkpoint_state_name': (
                self.most_recently_reached_checkpoint_state_name)
        }

    def validate(self) -> None:
        """Validates properties of the TransientCheckpointUrl object.

        Raises:
            ValidationError. One or more attributes of the
                TransientCheckpointUrl are invalid.
        """
        if not isinstance(self.exploration_id, str):
            raise utils.ValidationError(
            'Expected exploration_id to be a str, received %s'
                % self.exploration_id)

        if not isinstance(self.furthest_reached_checkpoint_state_name, str):
            raise utils.ValidationError(
                'Expected furthest_reached_checkpoint_state_name to be a str,'
                'received %s' % self.furthest_reached_checkpoint_state_name
            )

        if not isinstance(self.furthest_reached_checkpoint_exp_version, int):
            raise utils.ValidationError(
                'Expected furthest_reached_checkpoint_exp_version to be an int'
            )

        if not isinstance(
            self.most_recently_reached_checkpoint_state_name, str
        ):
            raise utils.ValidationError(
                'Expected most_recently_reached_checkpoint_state_name to be a'
                ' str, received %s'
                % self.most_recently_reached_checkpoint_state_name
            )

        if not isinstance(
            self.most_recently_reached_checkpoint_exp_version, int
        ):
            raise utils.ValidationError(
                'Expected most_recently_reached_checkpoint_exp_version'
                ' to be an int'
            )


class ExplorationCommitLogEntryDict(TypedDict):
    """Dictionary representing the ExplorationCommitLogEntry object."""

    last_updated: float
    exploration_id: str
    commit_type: str
    commit_message: str
    version: int
    post_commit_status: str
    post_commit_community_owned: bool
    post_commit_is_private: bool


class ExplorationCommitLogEntry:
    """Value object representing a commit to an exploration."""

    def __init__(
        self,
        created_on: datetime.datetime,
        last_updated: datetime.datetime,
        user_id: str,
        exploration_id: str,
        commit_type: str,
        commit_message: str,
        commit_cmds: Sequence[
            Mapping[str, change_domain.AcceptableChangeDictTypes]
        ],
        version: int,
        post_commit_status: str,
        post_commit_community_owned: bool,
        post_commit_is_private: bool
    ) -> None:
        """Initializes a ExplorationCommitLogEntry domain object.

        Args:
            created_on: Date and time when the exploration commit was created.
            last_updated: Date and time when the exploration commit was last
                updated.
            user_id: User id of the user who has made the commit.
            exploration_id: Id of the exploration.
            commit_type: The type of commit.
            commit_message: A description of changes made to the exploration.
            commit_cmds: A list of commands, describing changes
                made in this model, which should give sufficient information to
                reconstruct the commit. Each dict always contains the following
                key:
                    - cmd: str. Unique command.
                and then additional arguments for that command.
            version: The version of the exploration after the commit.
            post_commit_status: The new exploration status after the
                commit.
            post_commit_community_owned: Whether the exploration is
                community-owned after the edit event.
            post_commit_is_private: Whether the exploration is private after
                the edit event.
        """
        self.created_on = created_on
        self.last_updated = last_updated
        self.user_id = user_id
        self.exploration_id = exploration_id
        self.commit_type = commit_type
        self.commit_message = commit_message
        self.commit_cmds = commit_cmds
        self.version = version
        self.post_commit_status = post_commit_status
        self.post_commit_community_owned = post_commit_community_owned
        self.post_commit_is_private = post_commit_is_private

    def to_dict(self) -> ExplorationCommitLogEntryDict:
        """Returns a dict representing this ExplorationCommitLogEntry domain
        object. This omits created_on, user_id and commit_cmds and adds username
        (derived from user_id).

        Returns:
            A dict, mapping all fields of ExplorationCommitLogEntry instance,
            except created_on, user_id and commit_cmds fields and adding
            username (derived from user_id).
        """
        return {
            'last_updated': utils.get_time_in_millisecs(self.last_updated),
            'exploration_id': self.exploration_id,
            'commit_type': self.commit_type,
            'commit_message': self.commit_message,
            'version': self.version,
            'post_commit_status': self.post_commit_status,
            'post_commit_community_owned': self.post_commit_community_owned,
            'post_commit_is_private': self.post_commit_is_private,
        }


class ExpVersionReferenceDict(TypedDict):
    """Dictionary representing the ExpVersionReference object."""

    exp_id: str
    version: int


class ExpVersionReference:
    """Value object representing an exploration ID and a version number."""

    def __init__(self, exp_id: str, version: int) -> None:
        """Initializes an ExpVersionReference domain object.

        Args:
            exp_id: ID of the exploration.
            version: Version of the exploration.
        """
        self.exp_id = exp_id
        self.version = version
        self.validate()

    def to_dict(self) -> ExpVersionReferenceDict:
        """Returns a dict representing this ExpVersionReference domain object.

        Returns:
            A dict, mapping all fields of ExpVersionReference instance.
        """
        return {
            'exp_id': self.exp_id,
            'version': self.version
        }

    def validate(self) -> None:
        """Validates properties of the ExpVersionReference.

        Raises:
            ValidationError. One or more attributes of the ExpVersionReference
                are invalid.
        """
        if not isinstance(self.exp_id, str):
            raise utils.ValidationError(
                'Expected exp_id to be a str, received %s' % self.exp_id)

        if not isinstance(self.version, int):
            raise utils.ValidationError(
                'Expected version to be an int, received %s' % self.version)


class ExplorationVersionsDiff:
    """Domain object for the difference between two versions of an Oppia
    exploration.

    Attributes:
        added_state_names: Names of the states added to the exploration from
            prev_exp_version to current_exp_version. It stores the newest names
            of the added states.
        deleted_state_names: Name sof the states deleted from the exploration
            from prev_exp_version to current_exp_version. It stores the initial
            names of the deleted states from pre_exp_version.
        new_to_old_state_names: Dictionary mapping state names of
            current_exp_version to the state names of prev_exp_version.
            It doesn't include the name changes of added/deleted states.
        old_to_new_state_names: Dictionary mapping state names of
            prev_exp_version to the state names of current_exp_version.
            It doesn't include the name changes of added/deleted states.
    """

    def __init__(self, change_list: List[ExplorationChange]) -> None:
        """Constructs an ExplorationVersionsDiff domain object.

        Args:
            change_list: A list of all of the commit cmds from the old version
                of the exploration up to the next version.
        """

        added_state_names: List[str] = []
        deleted_state_names: List[str] = []
        new_to_old_state_names: Dict[str, str] = {}

        for change in change_list:
            if change.cmd == CMD_ADD_STATE:
                added_state_names.append(change.state_name)
            elif change.cmd == CMD_DELETE_STATE:
                state_name = change.state_name
                if state_name in added_state_names:
                    added_state_names.remove(state_name)
                else:
                    original_state_name = state_name
                    if original_state_name in new_to_old_state_names:
                        original_state_name = new_to_old_state_names.pop(
                            original_state_name)
                    deleted_state_names.append(original_state_name)
            elif change.cmd == CMD_RENAME_STATE:
                old_state_name = change.old_state_name
                new_state_name = change.new_state_name
                if old_state_name in added_state_names:
                    added_state_names.remove(old_state_name)
                    added_state_names.append(new_state_name)
                elif old_state_name in new_to_old_state_names:
                    new_to_old_state_names[new_state_name] = (
                        new_to_old_state_names.pop(old_state_name))
                else:
                    new_to_old_state_names[new_state_name] = old_state_name

        self.added_state_names = added_state_names
        self.deleted_state_names = deleted_state_names
        self.new_to_old_state_names = new_to_old_state_names
        self.old_to_new_state_names = {
            value: key for key, value in new_to_old_state_names.items()
        }


class VersionedExplorationInteractionIdsMapping:
    """Domain object representing the mapping of state names to interaction ids
    in an exploration.
    """

    def __init__(
        self,
        version: int,
        state_interaction_ids_dict: Dict[str, str]
    ) -> None:
        """Initialises an VersionedExplorationInteractionIdsMapping domain
        object.

        Args:
            version: The version of the exploration.
            state_interaction_ids_dict: A dict where each key-value pair
                represents, respectively, a state name and an interaction id.
        """
        self.version = version
        self.state_interaction_ids_dict = state_interaction_ids_dict


class ExplorationDict(TypedDict):
    """Dictionary representing the Exploration object."""

    id: str
    title: str
    category: str
    objective: str
    language_code: str
    tags: List[str]
    blurb: str
    author_notes: str
    states_schema_version: int
    init_state_name: str
    states: Dict[str, state_domain.StateDict]
    param_specs: Dict[str, param_domain.ParamSpecDict]
    param_changes: List[param_domain.ParamChangeDict]
    auto_tts_enabled: bool
    correctness_feedback_enabled: bool
    edits_allowed: bool


class VersionedExplorationDict(ExplorationDict):
    """Dictionary representing versioned Exploration object."""

    schema_version: int


class ExplorationPlayerDict(TypedDict):
    """Dictionary representing Exploration for learner view."""

    init_state_name: str
    param_changes: List[param_domain.ParamChangeDict]
    param_specs: Dict[str, param_domain.ParamSpecDict]
    states: Dict[str, state_domain.StateDict]
    title: str
    objective: str
    language_code: str
    correctness_feedback_enabled: bool


class VersionedExplorationStatesDict(TypedDict):
    """Dictionary representing the versioned Exploration state."""

    states_schema_version: int
    states: Dict[str, state_domain.StateDict]


class SerializableExplorationDict(ExplorationDict):
    """Dictionary representing the serializable Exploration object."""

    version: int
    created_on: str
    last_updated: str


class RangeVariableDict(TypedDict):
    """Dictionary representing the range variable for the NumericInput
    interaction.
    """

    ans_group_index: int
    rule_spec_index: int
    lower_bound: Optional[float]
    upper_bound: Optional[float]
    lb_inclusive: bool
    ub_inclusive: bool


class MatchedDenominatorDict(TypedDict):
    """Dictionary representing the matched denominator variable for the
    FractionInput interaction.
    """

    ans_group_index: int
    rule_spec_index: int
    denominator: int


class Exploration(translation_domain.BaseTranslatableObject):
    """Domain object for an Oppia exploration."""

    def __init__(
        self,
        exploration_id: str,
        title: str,
        category: str,
        objective: str,
        language_code: str,
        tags: List[str],
        blurb: str,
        author_notes: str,
        states_schema_version: int,
        init_state_name: str,
        states_dict: Dict[str, state_domain.StateDict],
        param_specs_dict: Dict[str, param_domain.ParamSpecDict],
        param_changes_list: List[param_domain.ParamChangeDict],
        version: int,
        auto_tts_enabled: bool,
        correctness_feedback_enabled: bool,
        edits_allowed: bool,
        created_on: Optional[datetime.datetime] = None,
        last_updated: Optional[datetime.datetime] = None
    ) -> None:
        """Initializes an Exploration domain object.

        Args:
            exploration_id: The exploration id.
            title: The exploration title.
            category: The category of the exploration.
            objective: The objective of the exploration.
            language_code: The language code of the exploration.
            tags: The tags given to the exploration.
            blurb: The blurb of the exploration.
            author_notes: The author notes.
            states_schema_version: The schema version of the exploration.
            init_state_name: The name for the initial state of the exploration.
            states_dict: A dict where each key-value pair represents,
                respectively, a state name and a dict used to initialize a
                State domain object.
            param_specs_dict: A dict where each key-value pair represents
                respectively, a param spec name and a dict used to initialize a
                ParamSpec domain object.
            param_changes_list: List of dict where each dict is
                used to initialize a ParamChange domain object.
            version: The version of the exploration.
            auto_tts_enabled: True if automatic text-to-speech is enabled.
            correctness_feedback_enabled: True if correctness feedback is
                enabled.
            edits_allowed: True when edits to the exploration is allowed.
            created_on: Date and time when the exploration is created.
            last_updated: Date and time when the exploration was last updated.
        """
        self.id = exploration_id
        self.title = title
        self.category = category
        self.objective = objective
        self.language_code = language_code
        self.tags = tags
        self.blurb = blurb
        self.author_notes = author_notes
        self.states_schema_version = states_schema_version
        self.init_state_name = init_state_name

        self.states: Dict[str, state_domain.State] = {}
        for (state_name, state_dict) in states_dict.items():
            self.states[state_name] = state_domain.State.from_dict(state_dict)

        self.param_specs = {
            ps_name: param_domain.ParamSpec.from_dict(ps_val)
            for (ps_name, ps_val) in param_specs_dict.items()
        }
        self.param_changes = [
            param_domain.ParamChange.from_dict(param_change_dict)
            for param_change_dict in param_changes_list]

        self.version = version
        self.created_on = created_on
        self.last_updated = last_updated
        self.auto_tts_enabled = auto_tts_enabled
        self.correctness_feedback_enabled = correctness_feedback_enabled
        self.edits_allowed = edits_allowed

    def get_translatable_contents_collection(
        self
    ) -> translation_domain.TranslatableContentsCollection:
        """Get all translatable fields/objects in the exploration.

        Returns:
            TranslatableContentsCollection. An instance of
            TranslatableContentsCollection class.
        """
        translatable_contents_collection = (
            translation_domain.TranslatableContentsCollection())

        for state in self.states.values():
            (
                translatable_contents_collection
                .add_fields_from_translatable_object(state)
            )
        return translatable_contents_collection

    @classmethod
    def create_default_exploration(
        cls,
        exploration_id: str,
        title: str = feconf.DEFAULT_EXPLORATION_TITLE,
        init_state_name: str = feconf.DEFAULT_INIT_STATE_NAME,
        category: str = feconf.DEFAULT_EXPLORATION_CATEGORY,
        objective: str = feconf.DEFAULT_EXPLORATION_OBJECTIVE,
        language_code: str = constants.DEFAULT_LANGUAGE_CODE
    ) -> Exploration:
        """Returns a Exploration domain object with default values.

        'title', 'init_state_name', 'category', 'objective' if not provided are
        taken from feconf; 'tags' and 'param_changes_list' are initialized to
        empty list; 'states_schema_version' is taken from feconf; 'states_dict'
        is derived from feconf; 'param_specs_dict' is an empty dict; 'blurb' and
        'author_notes' are initialized to empty string; 'version' is
        initializated to 0.

        Args:
            exploration_id: The id of the exploration.
            title: The exploration title.
            init_state_name: The name of the initial state.
            category: The category of the exploration.
            objective: The objective of the exploration.
            language_code: The language code of the exploration.

        Returns:
            Exploration. The Exploration domain object with default
            values.
        """
        init_state_dict = state_domain.State.create_default_state(
            init_state_name, is_initial_state=True).to_dict()

        states_dict = {
            init_state_name: init_state_dict
        }

        return cls(
            exploration_id, title, category, objective, language_code, [], '',
            '', feconf.CURRENT_STATE_SCHEMA_VERSION,
            init_state_name, states_dict, {}, [], 0,
            feconf.DEFAULT_AUTO_TTS_ENABLED,
            feconf.DEFAULT_CORRECTNESS_FEEDBACK_ENABLED, True)

    @classmethod
    def from_dict(
        cls,
        exploration_dict: ExplorationDict,
        exploration_version: int = 0,
        exploration_created_on: Optional[datetime.datetime] = None,
        exploration_last_updated: Optional[datetime.datetime] = None
    ) -> Exploration:
        """Return a Exploration domain object from a dict.

        Args:
            exploration_dict: The dict representation of Exploration object.
            exploration_version: The version of the exploration.
            exploration_created_on: Date and time when the exploration is
                created.
            exploration_last_updated: Date and time when the exploration was
                last updated.

        Returns:
            The corresponding Exploration domain object.

        Raises:
            Exception. Some parameter was used in a state but not declared
                in the Exploration dict.
        """
        # NOTE TO DEVELOPERS: It is absolutely ESSENTIAL this conversion to and
        # from an ExplorationModel/dictionary MUST be exhaustive and complete.
        exploration = cls.create_default_exploration(
            exploration_dict['id'],
            title=exploration_dict['title'],
            category=exploration_dict['category'],
            objective=exploration_dict['objective'],
            language_code=exploration_dict['language_code'])
        exploration.tags = exploration_dict['tags']
        exploration.blurb = exploration_dict['blurb']
        exploration.author_notes = exploration_dict['author_notes']
        exploration.auto_tts_enabled = exploration_dict['auto_tts_enabled']
        exploration.correctness_feedback_enabled = exploration_dict[
            'correctness_feedback_enabled']
        exploration.edits_allowed = exploration_dict['edits_allowed']

        exploration.param_specs = {
            ps_name: param_domain.ParamSpec.from_dict(ps_val) for
            (ps_name, ps_val) in exploration_dict['param_specs'].items()
        }

        exploration.states_schema_version = exploration_dict[
            'states_schema_version']
        init_state_name = exploration_dict['init_state_name']
        exploration.rename_state(exploration.init_state_name, init_state_name)
        exploration.add_states([
            state_name for state_name in exploration_dict['states']
            if state_name != init_state_name])

        for (state_name, sdict) in exploration_dict['states'].items():
            state = exploration.states[state_name]

            state.content = state_domain.SubtitledHtml(
                sdict['content']['content_id'], sdict['content']['html'])
            state.content.validate()

            state.param_changes = [param_domain.ParamChange(
                pc['name'], pc['generator_id'], pc['customization_args']
            ) for pc in sdict['param_changes']]

            for pc in state.param_changes:
                if pc.name not in exploration.param_specs:
                    raise Exception(
                        'Parameter %s was used in a state but not '
                        'declared in the exploration param_specs.' % pc.name)

            idict = sdict['interaction']
            interaction_answer_groups = [
                state_domain.AnswerGroup.from_dict(group)
                for group in idict['answer_groups']]

            default_outcome = (
                state_domain.Outcome.from_dict(idict['default_outcome'])
                if idict['default_outcome'] is not None else None)

            solution = (
                state_domain.Solution.from_dict(idict['id'], idict['solution'])
                if idict['solution'] is not None and idict['id'] is not None
                else None
            )

            customization_args = (
                state_domain.InteractionInstance.
                convert_customization_args_dict_to_customization_args(
                    idict['id'],
                    idict['customization_args']
                )
            )
            state.interaction = state_domain.InteractionInstance(
                idict['id'], customization_args,
                interaction_answer_groups, default_outcome,
                idict['confirmed_unclassified_answers'],
                [state_domain.Hint.from_dict(h) for h in idict['hints']],
                solution)

            state.recorded_voiceovers = (
                state_domain.RecordedVoiceovers.from_dict(
                    sdict['recorded_voiceovers']))

            state.written_translations = (
                state_domain.WrittenTranslations.from_dict(
                    sdict['written_translations']))

            state.next_content_id_index = sdict['next_content_id_index']

            state.linked_skill_id = sdict['linked_skill_id']

            state.solicit_answer_details = sdict['solicit_answer_details']

            state.card_is_checkpoint = sdict['card_is_checkpoint']

            exploration.states[state_name] = state

        exploration.param_changes = [
            param_domain.ParamChange.from_dict(pc)
            for pc in exploration_dict['param_changes']]

        exploration.version = exploration_version
        exploration.created_on = exploration_created_on
        exploration.last_updated = exploration_last_updated

        return exploration

    @classmethod
    def _validate_state_name(cls, name: str) -> None:
        """Validates name string.

        Args:
            name: The name to validate.
        """
        utils.require_valid_name(name, 'a state name')

    def validate(self, strict: bool = False) -> None:
        """Validates various properties of the Exploration.

        Args:
            strict: If True, the exploration is assumed to be published,
                and the validation checks are stricter.

        Raises:
            ValidationError. One or more attributes of the Exploration are
                invalid.
        """
        if not isinstance(self.title, str):
            raise utils.ValidationError(
                'Expected title to be a string, received %s' % self.title)
        utils.require_valid_name(
            self.title, 'the exploration title', allow_empty=True)

        if not isinstance(self.category, str):
            raise utils.ValidationError(
                'Expected category to be a string, received %s'
                % self.category)
        utils.require_valid_name(
            self.category, 'the exploration category', allow_empty=True)

        if not isinstance(self.objective, str):
            raise utils.ValidationError(
                'Expected objective to be a string, received %s' %
                self.objective)

        if not isinstance(self.language_code, str):
            raise utils.ValidationError(
                'Expected language_code to be a string, received %s' %
                self.language_code)
        if not utils.is_valid_language_code(self.language_code):
            raise utils.ValidationError(
                'Invalid language_code: %s' % self.language_code)

        if not isinstance(self.tags, list):
            raise utils.ValidationError(
                'Expected \'tags\' to be a list, received %s' % self.tags)
        for tag in self.tags:
            if not isinstance(tag, str):
                raise utils.ValidationError(
                    'Expected each tag in \'tags\' to be a string, received '
                    '\'%s\'' % tag)

            if not tag:
                raise utils.ValidationError('Tags should be non-empty.')

            if not re.match(constants.TAG_REGEX, tag):
                raise utils.ValidationError(
                    'Tags should only contain lowercase letters and spaces, '
                    'received \'%s\'' % tag)

            if (tag[0] not in string.ascii_lowercase or
                    tag[-1] not in string.ascii_lowercase):
                raise utils.ValidationError(
                    'Tags should not start or end with whitespace, received '
                    ' \'%s\'' % tag)

            if re.search(r'\s\s+', tag):
                raise utils.ValidationError(
                    'Adjacent whitespace in tags should be collapsed, '
                    'received \'%s\'' % tag)

        if len(set(self.tags)) != len(self.tags):
            raise utils.ValidationError('Some tags duplicate each other')

        if not isinstance(self.blurb, str):
            raise utils.ValidationError(
                'Expected blurb to be a string, received %s' % self.blurb)

        if not isinstance(self.author_notes, str):
            raise utils.ValidationError(
                'Expected author_notes to be a string, received %s' %
                self.author_notes)

        if not isinstance(self.states, dict):
            raise utils.ValidationError(
                'Expected states to be a dict, received %s' % self.states)
        if not self.states:
            raise utils.ValidationError('This exploration has no states.')
        for state_name, state in self.states.items():
            self._validate_state_name(state_name)
            state.validate(
                self.param_specs,
                allow_null_interaction=not strict,
                tagged_skill_misconception_id_required=False)
            # The checks below perform validation on the Outcome domain object
            # that is specific to answer groups in explorations, but not
            # questions. This logic is here because the validation checks in
            # the Outcome domain object are used by both explorations and
            # questions.
            for answer_group in state.interaction.answer_groups:
                if not answer_group.outcome.dest:
                    raise utils.ValidationError(
                        'Every outcome should have a destination.')
                if not isinstance(answer_group.outcome.dest, str):
                    raise utils.ValidationError(
                        'Expected outcome dest to be a string, received %s'
                        % answer_group.outcome.dest)

                outcome = answer_group.outcome
                if outcome.dest_if_really_stuck is not None:
                    if not isinstance(outcome.dest_if_really_stuck, str):
                        raise utils.ValidationError(
                            'Expected dest_if_really_stuck to be a '
                            'string, received %s' %
                            outcome.dest_if_really_stuck)

            if state.interaction.default_outcome is not None:
                if not state.interaction.default_outcome.dest:
                    raise utils.ValidationError(
                        'Every outcome should have a destination.')
                if not isinstance(state.interaction.default_outcome.dest, str):
                    raise utils.ValidationError(
                        'Expected outcome dest to be a string, received %s'
                        % state.interaction.default_outcome.dest)

                interaction_default_outcome = state.interaction.default_outcome
                if interaction_default_outcome.dest_if_really_stuck is not None:
                    if not isinstance(
                        interaction_default_outcome.dest_if_really_stuck, str
                    ):
                        raise utils.ValidationError(
                            'Expected dest_if_really_stuck to be a '
                            'string, received %s'
                            % interaction_default_outcome.dest_if_really_stuck)

        if self.states_schema_version is None:
            raise utils.ValidationError(
                'This exploration has no states schema version.')
        if not self.init_state_name:
            raise utils.ValidationError(
                'This exploration has no initial state name specified.')
        if self.init_state_name not in self.states:
            raise utils.ValidationError(
                'There is no state in %s corresponding to the exploration\'s '
                'initial state name %s.' %
                (list(self.states.keys()), self.init_state_name))

        if not isinstance(self.param_specs, dict):
            raise utils.ValidationError(
                'Expected param_specs to be a dict, received %s'
                % self.param_specs)

        if not isinstance(self.auto_tts_enabled, bool):
            raise utils.ValidationError(
                'Expected auto_tts_enabled to be a bool, received %s'
                % self.auto_tts_enabled)

        if not isinstance(self.correctness_feedback_enabled, bool):
            raise utils.ValidationError(
                'Expected correctness_feedback_enabled to be a bool, received '
                '%s' % self.correctness_feedback_enabled)

        if not isinstance(self.edits_allowed, bool):
            raise utils.ValidationError(
                'Expected edits_allowed to be a bool, received '
                '%s' % self.edits_allowed)

        for param_name in self.param_specs:
            if not isinstance(param_name, str):
                raise utils.ValidationError(
                    'Expected parameter name to be a string, received %s (%s).'
                    % (param_name, type(param_name)))
            if not re.match(feconf.ALPHANUMERIC_REGEX, param_name):
                raise utils.ValidationError(
                    'Only parameter names with characters in [a-zA-Z0-9] are '
                    'accepted.')
            self.param_specs[param_name].validate()

        if not isinstance(self.param_changes, list):
            raise utils.ValidationError(
                'Expected param_changes to be a list, received %s'
                % self.param_changes)
        for param_change in self.param_changes:
            param_change.validate()

            if param_change.name in constants.INVALID_PARAMETER_NAMES:
                raise utils.ValidationError(
                    'The exploration-level parameter with name \'%s\' is '
                    'reserved. Please choose a different name.'
                    % param_change.name)
            if param_change.name not in self.param_specs:
                raise utils.ValidationError(
                    'No parameter named \'%s\' exists in this exploration'
                    % param_change.name)

        # TODO(sll): Find a way to verify the param change customization args
        # when they depend on exploration/state parameters (e.g. the generated
        # values must have the correct obj_type). Can we get sample values for
        # the reader's answer and these parameters by looking at states that
        # link to this one?

        # Check that all state param changes are valid.
        for state_name, state in self.states.items():
            for param_change in state.param_changes:
                param_change.validate()
                if param_change.name in constants.INVALID_PARAMETER_NAMES:
                    raise utils.ValidationError(
                        'The parameter name \'%s\' is reserved. Please choose '
                        'a different name for the parameter being set in '
                        'state \'%s\'.' % (param_change.name, state_name))
                if param_change.name not in self.param_specs:
                    raise utils.ValidationError(
                        'The parameter with name \'%s\' was set in state '
                        '\'%s\', but it does not exist in the list of '
                        'parameter specifications for this exploration.'
                        % (param_change.name, state_name))

        # Check that all answer groups, outcomes, and param_changes are valid.
        all_state_names = list(self.states.keys())
        for state_name, state in self.states.items():
            interaction = state.interaction
            default_outcome = interaction.default_outcome

            if default_outcome is not None:
                # Check the default destination, if any.
                if default_outcome.dest not in all_state_names:
                    raise utils.ValidationError(
                        'The destination %s is not a valid state.'
                        % default_outcome.dest)

                # Check default if-stuck destinations.
                if (
                    default_outcome.dest_if_really_stuck is not None and
                    default_outcome.dest_if_really_stuck not in all_state_names
                ):
                    raise utils.ValidationError(
                        'The destination for the stuck learner %s '
                        'is not a valid state.'
                        % default_outcome.dest_if_really_stuck)

                # Check that, if the outcome is a non-self-loop, then the
                # refresher_exploration_id is None.
                if (
                    default_outcome.refresher_exploration_id is not None and
                    default_outcome.dest != state_name
                ):
                    raise utils.ValidationError(
                        'The default outcome for state %s has a refresher '
                        'exploration ID, but is not a self-loop.' % state_name)

            for group in interaction.answer_groups:
                # Check group destinations.
                if group.outcome.dest not in all_state_names:
                    raise utils.ValidationError(
                        'The destination %s is not a valid state.'
                        % group.outcome.dest)

                # Check group if-stuck destinations.
                if (
                    group.outcome.dest_if_really_stuck is not None and
                    group.outcome.dest_if_really_stuck not in all_state_names
                ):
                    raise utils.ValidationError(
                        'The destination for the stuck learner %s '
                        'is not a valid state.'
                        % group.outcome.dest_if_really_stuck)

                # Check that, if the outcome is a non-self-loop, then the
                # refresher_exploration_id is None.
                if (
                    group.outcome.refresher_exploration_id is not None and
                    group.outcome.dest != state_name
                ):
                    raise utils.ValidationError(
                        'The outcome for an answer group in state %s has a '
                        'refresher exploration ID, but is not a self-loop.'
                        % state_name)

                for param_change in group.outcome.param_changes:
                    if param_change.name not in self.param_specs:
                        raise utils.ValidationError(
                            'The parameter %s was used in an answer group, '
                            'but it does not exist in this exploration'
                            % param_change.name)

        if strict:
            warnings_list = []

            # Check if first state is a checkpoint or not.
            if not self.states[self.init_state_name].card_is_checkpoint:
                raise utils.ValidationError(
                    'Expected card_is_checkpoint of first state to be True'
                    ' but found it to be %s'
                    % (self.states[self.init_state_name].card_is_checkpoint)
                )

            # Check if terminal states are checkpoints.
            for state_name, state in self.states.items():
                interaction = state.interaction
                if interaction.is_terminal:
                    if state_name != self.init_state_name:
                        if state.card_is_checkpoint:
                            raise utils.ValidationError(
                                'Expected card_is_checkpoint of terminal state '
                                'to be False but found it to be %s'
                                % state.card_is_checkpoint
                            )

            # Check if checkpoint count is between 1 and 8, inclusive.
            checkpoint_count = 0
            for state_name, state in self.states.items():
                if state.card_is_checkpoint:
                    checkpoint_count = checkpoint_count + 1
            if not 1 <= checkpoint_count <= 8:
                raise utils.ValidationError(
                    'Expected checkpoint count to be between 1 and 8 inclusive '
                    'but found it to be %s'
                    % checkpoint_count
                )

            # Check if a state marked as a checkpoint is bypassable.
            non_initial_checkpoint_state_names = []
            for state_name, state in self.states.items():
                if (state_name != self.init_state_name
                        and state.card_is_checkpoint):
                    non_initial_checkpoint_state_names.append(state_name)

            # For every non-initial checkpoint state we remove it from the
            # states dict. Then we check if we can reach a terminal state after
            # removing the state with checkpoint. As soon as we find a terminal
            # state, we break out of the loop and raise a validation error.
            # Since, we reached a terminal state, this implies that the user was
            # not required to go through the checkpoint. Hence, the checkpoint
            # is bypassable.
            for state_name_to_exclude in non_initial_checkpoint_state_names:
                new_states = copy.deepcopy(self.states)
                new_states.pop(state_name_to_exclude)
                processed_state_names = set()
                curr_queue = [self.init_state_name]
                excluded_state_is_bypassable = False
                while curr_queue:
                    if curr_queue[0] == state_name_to_exclude:
                        curr_queue.pop(0)
                        continue
                    curr_state_name = curr_queue[0]
                    curr_queue = curr_queue[1:]
                    if not curr_state_name in processed_state_names:
                        processed_state_names.add(curr_state_name)
                        curr_state = new_states[curr_state_name]

                        # We do not need to check if the current state is
                        # terminal or not before getting all outcomes, as when
                        # we find a terminal state in an outcome, we break out
                        # of the for loop and raise a validation error.
                        all_outcomes = (
                            curr_state.interaction.get_all_outcomes())
                        for outcome in all_outcomes:
                            dest_state = outcome.dest
                            # Ruling out the possibility of None for mypy type
                            # checking, because above we are already validating
                            # if outcome exists then it should have destination.
                            assert dest_state is not None
                            if self.states[dest_state].interaction.is_terminal:
                                excluded_state_is_bypassable = True
                                break
                            if (dest_state not in curr_queue and
                                    dest_state not in processed_state_names):
                                curr_queue.append(dest_state)
                    if excluded_state_is_bypassable:
                        raise utils.ValidationError(
                            'Cannot make %s a checkpoint as it is bypassable'
                            % state_name_to_exclude)

            try:
                self._verify_all_states_reachable()
            except utils.ValidationError as e:
                warnings_list.append(str(e))

            try:
                self._verify_no_dead_ends()
            except utils.ValidationError as e:
                warnings_list.append(str(e))

            if not self.title:
                warnings_list.append(
                    'A title must be specified (in the \'Settings\' tab).')

            if not self.category:
                warnings_list.append(
                    'A category must be specified (in the \'Settings\' tab).')

            if not self.objective:
                warnings_list.append(
                    'An objective must be specified (in the \'Settings\' tab).'
                )

            # Check that self-loop outcomes are not labelled as correct.
            all_state_names = list(self.states.keys())
            for state_name, state in self.states.items():
                interaction = state.interaction
                default_outcome = interaction.default_outcome

                if default_outcome is not None:
                    # Check that, if the outcome is a self-loop, then the
                    # outcome is not labelled as correct.
                    if (
                        default_outcome.dest == state_name and
                        default_outcome.labelled_as_correct
                    ):
                        raise utils.ValidationError(
                            'The default outcome for state %s is labelled '
                            'correct but is a self-loop.' % state_name)

                for group in interaction.answer_groups:
                    # Check that, if the outcome is a self-loop, then the
                    # outcome is not labelled as correct.
                    if (
                        group.outcome.dest == state_name and
                        group.outcome.labelled_as_correct
                    ):
                        raise utils.ValidationError(
                            'The outcome for an answer group in state %s is '
                            'labelled correct but is a self-loop.' % state_name)

                    if (
                        group.outcome.labelled_as_correct and
                        group.outcome.dest_if_really_stuck is not None
                    ):
                        raise utils.ValidationError(
                            'The outcome for the state is labelled '
                            'correct but a destination for the stuck learner '
                            'is specified.')

            if len(warnings_list) > 0:
                warning_str = ''
                for ind, warning in enumerate(warnings_list):
                    warning_str += '%s. %s ' % (ind + 1, warning)
                raise utils.ValidationError(
                    'Please fix the following issues before saving this '
                    'exploration: %s' % warning_str)

    def _verify_all_states_reachable(self) -> None:
        """Verifies that all states are reachable from the initial state.

        Raises:
            ValidationError. One or more states are not reachable from the
                initial state of the Exploration.
        """
        # This queue stores state names.
        processed_queue = []
        curr_queue = [self.init_state_name]

        while curr_queue:
            curr_state_name = curr_queue[0]
            curr_queue = curr_queue[1:]

            if not curr_state_name in processed_queue:
                processed_queue.append(curr_state_name)

                curr_state = self.states[curr_state_name]

                if not curr_state.interaction.is_terminal:
                    all_outcomes = curr_state.interaction.get_all_outcomes()
                    for outcome in all_outcomes:
                        dest_state = outcome.dest
                        if (
                            dest_state is not None and
                            dest_state not in curr_queue and
                            dest_state not in processed_queue
                        ):
                            curr_queue.append(dest_state)

        if len(self.states) != len(processed_queue):
            unseen_states = list(
                set(self.states.keys()) - set(processed_queue))
            raise utils.ValidationError(
                'The following states are not reachable from the initial '
                'state: %s' % ', '.join(unseen_states))

    def _verify_no_dead_ends(self) -> None:
        """Verifies that all states can reach a terminal state.

        Raises:
            ValidationError. If is impossible to complete the exploration from
                a state.
        """
        # This queue stores state names.
        processed_queue = []
        curr_queue = []

        for (state_name, state) in self.states.items():
            if state.interaction.is_terminal:
                curr_queue.append(state_name)

        while curr_queue:
            curr_state_name = curr_queue[0]
            curr_queue = curr_queue[1:]

            if not curr_state_name in processed_queue:
                processed_queue.append(curr_state_name)

                for (state_name, state) in self.states.items():
                    if (state_name not in curr_queue
                            and state_name not in processed_queue):
                        all_outcomes = (
                            state.interaction.get_all_outcomes())
                        for outcome in all_outcomes:
                            if outcome.dest == curr_state_name:
                                curr_queue.append(state_name)
                                break

        if len(self.states) != len(processed_queue):
            dead_end_states = list(
                set(self.states.keys()) - set(processed_queue))
            raise utils.ValidationError(
                'It is impossible to complete the exploration from the '
                'following states: %s' % ', '.join(dead_end_states))

    def get_content_html(self, state_name: str, content_id: str) -> str:
        """Return the content for a given content id of a state.

        Args:
            state_name: The name of the state.
            content_id: The id of the content.

        Returns:
            The html content corresponding to the given content id of a
            state.

        Raises:
            ValueError. The given state_name does not exist.
        """
        if state_name not in self.states:
            raise ValueError('State %s does not exist' % state_name)

        return self.states[state_name].get_content_html(content_id)

    # Derived attributes of an exploration.
    @property
    def init_state(self) -> state_domain.State:
        """The state which forms the start of this exploration.

        Returns:
            The corresponding State domain object.
        """
        return self.states[self.init_state_name]

    @property
    def param_specs_dict(self) -> Dict[str, param_domain.ParamSpecDict]:
        """A dict of param specs, each represented as Python dicts.

        Returns:
            Dict of parameter specs.
        """
        return {ps_name: ps_val.to_dict()
                for (ps_name, ps_val) in self.param_specs.items()}

    @property
    def param_change_dicts(self) -> List[param_domain.ParamChangeDict]:
        """A list of param changes, represented as JSONifiable Python dicts.

        Returns:
            List of dicts, each representing a parameter change.
        """
        return [param_change.to_dict() for param_change in self.param_changes]

    @classmethod
    def is_demo_exploration_id(cls, exploration_id: str) -> bool:
        """Whether the given exploration id is a demo exploration.

        Args:
            exploration_id: The exploration id.

        Returns:
            Whether the corresponding exploration is a demo exploration.
        """
        return exploration_id in feconf.DEMO_EXPLORATIONS

    @property
    def is_demo(self) -> bool:
        """Whether the exploration is one of the demo explorations.

        Returns:
            True is the current exploration is a demo exploration.
        """
        return self.is_demo_exploration_id(self.id)

    def has_state_name(self, state_name: str) -> bool:
        """Whether the exploration has a state with the given state name.

        Args:
            state_name: The name of the state.

        Returns:
            Returns true if the exploration has the given state name.
        """
        state_names = list(self.states.keys())
        return state_name in state_names

    def get_interaction_id_by_state_name(
        self, state_name: str
    ) -> Optional[str]:
        """Returns the interaction id of the state.

        Args:
            state_name: The name of the state.

        Returns:
            The ID of the interaction.
        """
        return self.states[state_name].interaction.id

    def update_title(self, title: str) -> None:
        """Update the exploration title.

        Args:
            title: The exploration title to set.
        """
        self.title = title

    def update_category(self, category: str) -> None:
        """Update the exploration category.

        Args:
            category: The exploration category to set.
        """
        self.category = category

    def update_objective(self, objective: str) -> None:
        """Update the exploration objective.

        Args:
            objective: The exploration objective to set.
        """
        self.objective = objective

    def update_language_code(self, language_code: str) -> None:
        """Update the exploration language code.

        Args:
            language_code: The exploration language code to set.
        """
        self.language_code = language_code

    def update_tags(self, tags: List[str]) -> None:
        """Update the tags of the exploration.

        Args:
            tags: List of tags to set.
        """
        self.tags = tags

    def update_blurb(self, blurb: str) -> None:
        """Update the blurb of the exploration.

        Args:
            blurb: The blurb to set.
        """
        self.blurb = blurb

    def update_author_notes(self, author_notes: str) -> None:
        """Update the author notes of the exploration.

        Args:
            author_notes: The author notes to set.
        """
        self.author_notes = author_notes

    def update_param_specs(
        self, param_specs_dict: Dict[str, param_domain.ParamSpecDict]
    ) -> None:
        """Update the param spec dict.

        Args:
            param_specs_dict: A dict where each key-value pair represents
                respectively, a param spec name and a dict used to initialize a
                ParamSpec domain object.
        """
        self.param_specs = {
            ps_name: param_domain.ParamSpec.from_dict(ps_val)
            for (ps_name, ps_val) in param_specs_dict.items()
        }

    def update_param_changes(
        self, param_changes: List[param_domain.ParamChange]
    ) -> None:
        """Update the param change dict.

        Args:
            param_changes: List of ParamChange objects.
        """
        self.param_changes = param_changes

    def update_init_state_name(self, init_state_name: str) -> None:
        """Update the name for the initial state of the exploration.

        Args:
            init_state_name: The new name of the initial state.

        Raises:
            Exception. Invalid initial state name.
        """
        old_init_state_name = self.init_state_name
        if init_state_name not in self.states:
            raise Exception(
                'Invalid new initial state name: %s; '
                'it is not in the list of states %s for this '
                'exploration.' % (init_state_name, list(self.states.keys())))
        self.init_state_name = init_state_name
        if old_init_state_name in self.states:
            self.states[old_init_state_name].card_is_checkpoint = False
        self.init_state.card_is_checkpoint = True

    def update_auto_tts_enabled(self, auto_tts_enabled: bool) -> None:
        """Update whether automatic text-to-speech is enabled.

        Args:
            auto_tts_enabled: Whether automatic text-to-speech
                is enabled or not.
        """
        self.auto_tts_enabled = auto_tts_enabled

    def update_correctness_feedback_enabled(
        self, correctness_feedback_enabled: bool
    ) -> None:
        """Update whether correctness feedback is enabled.

        Args:
            correctness_feedback_enabled: Whether correctness feedback
                is enabled or not.
        """
        self.correctness_feedback_enabled = correctness_feedback_enabled

    # Methods relating to states.
    def add_states(self, state_names: List[str]) -> None:
        """Adds multiple states to the exploration.

        Args:
            state_names: List of state names to add.

        Raises:
            ValueError. At least one of the new state names already exists in
                the states dict.
        """
        for state_name in state_names:
            if state_name in self.states:
                raise ValueError('Duplicate state name %s' % state_name)

        for state_name in state_names:
            self.states[state_name] = state_domain.State.create_default_state(
                state_name)

    def rename_state(self, old_state_name: str, new_state_name: str) -> None:
        """Renames the given state.

        Args:
            old_state_name: The old name of state to rename.
            new_state_name: The new state name.

        Raises:
            ValueError. The old state name does not exist or the new state name
                is already in states dict.
        """
        if old_state_name not in self.states:
            raise ValueError('State %s does not exist' % old_state_name)
        if (old_state_name != new_state_name and
                new_state_name in self.states):
            raise ValueError('Duplicate state name: %s' % new_state_name)

        if old_state_name == new_state_name:
            return

        self._validate_state_name(new_state_name)

        self.states[new_state_name] = copy.deepcopy(
            self.states[old_state_name])
        del self.states[old_state_name]

        if self.init_state_name == old_state_name:
            self.update_init_state_name(new_state_name)
        # Find all destinations in the exploration which equal the renamed
        # state, and change the name appropriately.
        for other_state in self.states.values():
            other_outcomes = other_state.interaction.get_all_outcomes()
            for outcome in other_outcomes:
                if outcome.dest == old_state_name:
                    outcome.dest = new_state_name

    def delete_state(self, state_name: str) -> None:
        """Deletes the given state.

        Args:
            state_name: The state name to be deleted.

        Raises:
            ValueError. The state does not exist or is the initial state of the
                exploration.
        """
        if state_name not in self.states:
            raise ValueError('State %s does not exist' % state_name)

        # Do not allow deletion of initial states.
        if self.init_state_name == state_name:
            raise ValueError('Cannot delete initial state of an exploration.')

        # Find all destinations in the exploration which equal the deleted
        # state, and change them to loop back to their containing state.
        for other_state_name, other_state in self.states.items():
            all_outcomes = other_state.interaction.get_all_outcomes()
            for outcome in all_outcomes:
                if outcome.dest == state_name:
                    outcome.dest = other_state_name
                if outcome and outcome.dest_if_really_stuck == state_name:
                    outcome.dest_if_really_stuck = other_state_name

        del self.states[state_name]

    def get_translatable_text(
        self, language_code: str
    ) -> Dict[str, Dict[str, state_domain.TranslatableItem]]:
        """Returns all the contents which needs translation in the given
        language.

        Args:
            language_code: The language code in which translation is
                required.

        Returns:
            A dict where state_name is the key and a dict with content_id
            as the key and html content as value.
        """
        state_names_to_content_id_mapping = {}
        for state_name, state in self.states.items():
            state_names_to_content_id_mapping[state_name] = (
                state.get_content_id_mapping_needing_translations(
                    language_code))

        return state_names_to_content_id_mapping

    def get_trainable_states_dict(
        self,
        old_states: Dict[str, state_domain.State],
        exp_versions_diff: ExplorationVersionsDiff
    ) -> Dict[str, List[str]]:
        """Retrieves the state names of all trainable states in an exploration
        segregated into state names with changed and unchanged answer groups.
        In this method, the new_state_name refers to the name of the state in
        the current version of the exploration whereas the old_state_name refers
        to the name of the state in the previous version of the exploration.

        Args:
            old_states: Dictionary containing all State domain objects.
            exp_versions_diff: An instance of the exploration versions
                diff class.

        Returns:
            The trainable states dict. This dict has three keys
            representing state names with changed answer groups and
            unchanged answer groups respectively.
        """
        trainable_states_dict: Dict[str, List[str]] = {
            'state_names_with_changed_answer_groups': [],
            'state_names_with_unchanged_answer_groups': []
        }
        new_states = self.states

        for new_state_name, new_state in new_states.items():
            if not new_state.can_undergo_classification():
                continue

            old_state_name = new_state_name
            if new_state_name in exp_versions_diff.new_to_old_state_names:
                old_state_name = exp_versions_diff.new_to_old_state_names[
                    new_state_name]

            # The case where a new state is added. When this happens, the
            # old_state_name will be equal to the new_state_name and it will not
            # be present in the exploration's older version.
            if old_state_name not in old_states:
                trainable_states_dict[
                    'state_names_with_changed_answer_groups'].append(
                        new_state_name)
                continue
            old_state = old_states[old_state_name]
            old_training_data = old_state.get_training_data()
            new_training_data = new_state.get_training_data()

            # Check if the training data and interaction_id of the state in the
            # previous version of the exploration and the state in the new
            # version of the exploration match. If any of them are not equal,
            # we create a new job for the state in the current version.
            if new_training_data == old_training_data and (
                    new_state.interaction.id == old_state.interaction.id):
                trainable_states_dict[
                    'state_names_with_unchanged_answer_groups'].append(
                        new_state_name)
            else:
                trainable_states_dict[
                    'state_names_with_changed_answer_groups'].append(
                        new_state_name)

        return trainable_states_dict

    def get_languages_with_complete_translation(self) -> List[str]:
        """Returns a list of language code in which the exploration translation
        is 100%.

        Returns:
            A list of language code in which the translation for the
            exploration is complete i.e, 100%.
        """
        content_count = self.get_content_count()
        language_code_list = []
        for language_code, count in self.get_translation_counts().items():
            if count == content_count:
                language_code_list.append(language_code)

        return language_code_list

    def get_translation_counts(self) -> Dict[str, int]:
        """Returns a dict representing the number of translations available in a
        language for which there exists at least one translation in the
        exploration.

        Returns:
            A dict with language code as a key and number of
            translation available in that language as the value.
        """
        exploration_translation_counts: Dict[
            str, int
        ] = collections.defaultdict(int)
        for state in self.states.values():
            state_translation_counts = state.get_translation_counts()
            for language, count in state_translation_counts.items():
                exploration_translation_counts[language] += count

        return dict(exploration_translation_counts)

    def get_content_count(self) -> int:
        """Returns the total number of distinct content fields available in the
        exploration which are user facing and can be translated into
        different languages.

        (The content field includes state content, feedback, hints, solutions.)

        Returns:
            The total number of distinct content fields available inside
            the exploration.
        """
        content_count = 0
        for state in self.states.values():
            content_count += state.get_translatable_content_count()

        return content_count

    def get_metadata(self) -> ExplorationMetadata:
        """Gets the ExplorationMetadata domain object for the exploration."""
        return ExplorationMetadata(
            self.title, self. category, self.objective, self.language_code,
            self.tags, self.blurb, self.author_notes,
            self.states_schema_version, self.init_state_name,
            self.param_specs, self.param_changes, self.auto_tts_enabled,
            self.correctness_feedback_enabled, self.edits_allowed
        )

    @classmethod
    def _convert_states_v41_dict_to_v42_dict(
        cls, states_dict: Dict[str, state_domain.StateDict]
    ) -> Dict[str, state_domain.StateDict]:
        """Converts from version 41 to 42. Version 42 changes rule input types
        for DragAndDropSortInput and ItemSelectionInput interactions to better
        support translations. Specifically, the rule inputs will store content
        ids of the html rather than the raw html. Solution answers for
        DragAndDropSortInput and ItemSelectionInput interactions are also
        updated.

        Args:
            states_dict: A dict where each key-value pair represents,
                respectively, a state name and a dict used to initialize a
                State domain object.

        Returns:
            The converted states_dict.
        """

        @overload
        def migrate_rule_inputs_and_answers(
            new_type: str,
            value: str,
            choices: List[state_domain.SubtitledHtmlDict]
        ) -> str: ...

        @overload
        def migrate_rule_inputs_and_answers(
            new_type: str,
            value: List[str],
            choices: List[state_domain.SubtitledHtmlDict]
        ) -> List[str]: ...

        @overload
        def migrate_rule_inputs_and_answers(
            new_type: str,
            value: List[List[str]],
            choices: List[state_domain.SubtitledHtmlDict]
        ) -> List[List[str]]: ...

        # Here we use MyPy ignore because MyPy expects a return value in
        # every condition when we define a return type but here we are
        # returning only in if-else conditions and we are not returning
        # when none of the condition matches which causes MyPy to throw
        # a 'Missing return statement' error. Thus to avoid the error,
        # we used ignore here.
        def migrate_rule_inputs_and_answers(  # type: ignore[return]
            new_type: str,
            value: Union[List[List[str]], List[str], str],
            choices: List[state_domain.SubtitledHtmlDict]
        ) -> Union[List[List[str]], List[str], str]:
            """Migrates SetOfHtmlString to SetOfTranslatableHtmlContentIds,
            ListOfSetsOfHtmlStrings to ListOfSetsOfTranslatableHtmlContentIds,
            and DragAndDropHtmlString to TranslatableHtmlContentId. These
            migrations are necessary to have rules work easily for multiple
            languages; instead of comparing html for equality, we compare
            content_ids for equality.

            Args:
                new_type: The type to migrate to.
                value: The value to migrate.
                choices: The list of subtitled html dicts to extract
                    content ids from.

            Returns:
                The migrated rule input.
            """

            def extract_content_id_from_choices(html: str) -> str:
                """Given a html, find its associated content id in choices,
                which is a list of subtitled html dicts.

                Args:
                    html: The html to find the content id of.

                Returns:
                    The content id of html.
                """
                for subtitled_html_dict in choices:
                    if subtitled_html_dict['html'] == html:
                        return subtitled_html_dict['content_id']
                # If there is no match, we discard the rule input. The frontend
                # will handle invalid content ids similar to how it handled
                # non-matching html.
                return feconf.INVALID_CONTENT_ID

            if new_type == 'TranslatableHtmlContentId':
                # Here 'TranslatableHtmlContentId' can only be of str type, thus
                # to narrow down the type we used assert here.
                assert isinstance(value, str)
                return extract_content_id_from_choices(value)
            elif new_type == 'SetOfTranslatableHtmlContentIds':
                # Here we use cast because this 'elif' condition forces value
                # to have type List[str].
                set_of_content_ids = cast(List[str], value)
                return [
                    migrate_rule_inputs_and_answers(
                        'TranslatableHtmlContentId', html, choices
                    ) for html in set_of_content_ids
                ]
            elif new_type == 'ListOfSetsOfTranslatableHtmlContentIds':
                # Here we use cast because this 'elif' condition forces value
                # to have type List[List[str]].
                list_of_set_of_content_ids = cast(
                    List[List[str]], value
                )
                return [
                    migrate_rule_inputs_and_answers(
                        'SetOfTranslatableHtmlContentIds', html_set, choices
                    ) for html_set in list_of_set_of_content_ids
                ]

        for state_dict in states_dict.values():
            interaction_id = state_dict['interaction']['id']
            if interaction_id not in [
                    'DragAndDropSortInput', 'ItemSelectionInput']:
                continue

            solution = state_dict['interaction']['solution']
            choices = state_dict['interaction']['customization_args'][
                'choices']['value']
            if interaction_id == 'ItemSelectionInput':
                # The solution type will be migrated from SetOfHtmlString to
                # SetOfTranslatableHtmlContentIds.
                if solution is not None:
                    # Ruling out the possibility of any other type for MyPy type
                    # checking because for interaction 'ItemSelectionInput',
                    # the correct_answer is formatted as List[str] type.
                    assert isinstance(solution['correct_answer'], list)
                    list_of_html_contents = []
                    for html_content in solution['correct_answer']:
                        assert isinstance(html_content, str)
                        list_of_html_contents.append(html_content)
                    solution['correct_answer'] = (
                        migrate_rule_inputs_and_answers(
                            'SetOfTranslatableHtmlContentIds',
                            list_of_html_contents,
                            choices)
                    )
            if interaction_id == 'DragAndDropSortInput':
                # The solution type will be migrated from ListOfSetsOfHtmlString
                # to ListOfSetsOfTranslatableHtmlContentIds.
                if solution is not None:
                    # Ruling out the possibility of any other type for MyPy type
                    # checking because for interaction 'DragAndDropSortInput',
                    # the correct_answer is formatted as List[List[str]] type.
                    assert isinstance(solution['correct_answer'], list)
                    list_of_html_content_list = []
                    for html_content_list in solution['correct_answer']:
                        assert isinstance(html_content_list, list)
                        list_of_html_content_list.append(html_content_list)
                    solution['correct_answer'] = (
                        migrate_rule_inputs_and_answers(
                            'ListOfSetsOfTranslatableHtmlContentIds',
                            list_of_html_content_list,
                            choices)
                    )

            for answer_group_dict in state_dict['interaction']['answer_groups']:
                for rule_spec_dict in answer_group_dict['rule_specs']:
                    rule_type = rule_spec_dict['rule_type']
                    rule_inputs = rule_spec_dict['inputs']

                    if interaction_id == 'ItemSelectionInput':
                        # All rule inputs for ItemSelectionInput will be
                        # migrated from SetOfHtmlString to
                        # SetOfTranslatableHtmlContentIds.
                        # Ruling out the possibility of any other type
                        # for MyPy type checking because for interaction
                        # 'ItemSelectionInput', the rule inputs are formatted
                        # as List[str] type.
                        assert isinstance(rule_inputs['x'], list)
                        list_of_html_contents = []
                        for html_content in rule_inputs['x']:
                            assert isinstance(html_content, str)
                            list_of_html_contents.append(html_content)
                        rule_inputs['x'] = migrate_rule_inputs_and_answers(
                            'SetOfTranslatableHtmlContentIds',
                            list_of_html_contents,
                            choices)
                    if interaction_id == 'DragAndDropSortInput':
                        rule_types_with_list_of_sets = [
                            'IsEqualToOrdering',
                            'IsEqualToOrderingWithOneItemAtIncorrectPosition'
                        ]
                        if rule_type in rule_types_with_list_of_sets:
                            # For rule type IsEqualToOrdering and
                            # IsEqualToOrderingWithOneItemAtIncorrectPosition,
                            # the x input will be migrated from
                            # ListOfSetsOfHtmlStrings to
                            # ListOfSetsOfTranslatableHtmlContentIds.
                            # Ruling out the possibility of any other type
                            # for MyPy type checking because for interaction
                            # 'DragAndDropSortInput', the rule inputs are
                            # formatted as List[List[str]] type.
                            assert isinstance(rule_inputs['x'], list)
                            list_of_html_content_list = []
                            for html_content_list in rule_inputs['x']:
                                assert isinstance(html_content_list, list)
                                list_of_html_content_list.append(
                                    html_content_list
                                )
                            rule_inputs['x'] = migrate_rule_inputs_and_answers(
                                'ListOfSetsOfTranslatableHtmlContentIds',
                                list_of_html_content_list,
                                choices)
                        elif rule_type == 'HasElementXAtPositionY':
                            # For rule type HasElementXAtPositionY,
                            # the x input will be migrated from
                            # DragAndDropHtmlString to
                            # TranslatableHtmlContentId, and the y input will
                            # remain as DragAndDropPositiveInt.
                            # Ruling out the possibility of any other type
                            # for MyPy type checking because for interaction
                            # 'HasElementXAtPositionY', the rule inputs are
                            # formatted as str type.
                            assert isinstance(rule_inputs['x'], str)
                            rule_inputs['x'] = migrate_rule_inputs_and_answers(
                                'TranslatableHtmlContentId',
                                rule_inputs['x'],
                                choices)
                        elif rule_type == 'HasElementXBeforeElementY':
                            # For rule type HasElementXBeforeElementY,
                            # the x and y inputs will be migrated from
                            # DragAndDropHtmlString to
                            # TranslatableHtmlContentId.
                            for rule_input_name in ['x', 'y']:
                                rule_input_value = rule_inputs[rule_input_name]
                                # Ruling out the possibility of any other type
                                # for MyPy type checking because for interaction
                                # 'HasElementXBeforeElementY', the rule inputs
                                # are formatted as str type.
                                assert isinstance(rule_input_value, str)
                                rule_inputs[rule_input_name] = (
                                    migrate_rule_inputs_and_answers(
                                        'TranslatableHtmlContentId',
                                        rule_input_value,
                                        choices))

        return states_dict

    @classmethod
    def _convert_states_v42_dict_to_v43_dict(
        cls, states_dict: Dict[str, state_domain.StateDict]
    ) -> Dict[str, state_domain.StateDict]:
        """Converts from version 42 to 43. Version 43 adds a new customization
        arg to NumericExpressionInput, AlgebraicExpressionInput, and
        MathEquationInput. The customization arg will allow creators to choose
        whether to render the division sign (÷) instead of a fraction for the
        division operation.

        Args:
            states_dict: A dict where each key-value pair represents,
                respectively, a state name and a dict used to initialize a
                State domain object.

        Returns:
            The converted states_dict.
        """
        for state_dict in states_dict.values():
            interaction_id = state_dict['interaction']['id']
            if interaction_id not in [
                    'NumericExpressionInput', 'AlgebraicExpressionInput',
                    'MathEquationInput']:
                continue

            customization_args = state_dict['interaction']['customization_args']
            customization_args.update({
                'useFractionForDivision': {
                    'value': True
                }
            })

        return states_dict

    @classmethod
    def _convert_states_v43_dict_to_v44_dict(
        cls,
        states_dict: Dict[str, state_domain.StateDict],
        init_state_name: str
    ) -> Dict[str, state_domain.StateDict]:
        """Converts from version 43 to version 44. Version 44 adds
        card_is_checkpoint boolean to the state, which allows creators to
        mark a state as a checkpoint for the learners

        Args:
            states_dict: A dict where each key-value pair represents,
                respectively, a state name and a dict used to initalize a
                State domain object.
            init_state_name: Name of the first state.

        Returns:
            The converted states_dict.
        """
        for (state_name, state_dict) in states_dict.items():
            state_dict['card_is_checkpoint'] = bool(
                state_name == init_state_name)
        return states_dict

    @classmethod
    def _convert_states_v44_dict_to_v45_dict(
        cls, states_dict: Dict[str, state_domain.StateDict]
    ) -> Dict[str, state_domain.StateDict]:
        """Converts from version 44 to 45. Version 45 contains
        linked skill id.

        Args:
            states_dict: A dict where each key-value pair represents,
                respectively, a state name and a dict used to initialize a
                State domain object.

        Returns:
            The converted states_dict.
        """

        for state_dict in states_dict.values():
            state_dict['linked_skill_id'] = None
        return states_dict

    @classmethod
    def _convert_states_v45_dict_to_v46_dict(
        cls, states_dict: Dict[str, state_domain.StateDict]
    ) -> Dict[str, state_domain.StateDict]:
        """Converts from version 45 to 46. Version 46 ensures that the written
        translations in a state containing unicode content do not contain HTML
        tags and the data_format is unicode.

        Args:
            states_dict: A dict where each key-value pair represents,
                respectively, a state name and a dict used to initialize a
                State domain object.

        Returns:
            The converted states_dict.
        """

        for state_dict in states_dict.values():
            list_of_subtitled_unicode_content_ids = []
            interaction_customisation_args = state_dict['interaction'][
                'customization_args']
            if interaction_customisation_args:
                customisation_args = (
                    state_domain.InteractionInstance
                    .convert_customization_args_dict_to_customization_args(
                        state_dict['interaction']['id'],
                        state_dict['interaction']['customization_args'],
                        state_schema_version=45))
                for ca_name in customisation_args:
                    list_of_subtitled_unicode_content_ids.extend(
                        state_domain.InteractionCustomizationArg
                        .traverse_by_schema_and_get(
                            customisation_args[ca_name].schema,
                            customisation_args[ca_name].value,
                            [schema_utils.SCHEMA_OBJ_TYPE_SUBTITLED_UNICODE],
                            lambda subtitled_unicode:
                            subtitled_unicode.content_id
                        )
                    )
                translations_mapping = (
                    state_dict['written_translations']['translations_mapping'])
                for content_id in translations_mapping:
                    if content_id in list_of_subtitled_unicode_content_ids:
                        for language_code in translations_mapping[content_id]:
                            written_translation = (
                                translations_mapping[content_id][language_code])
                            written_translation['data_format'] = (
                                schema_utils.SCHEMA_TYPE_UNICODE)
                            # Here, we are narrowing down the type from
                            # Union[List[str], str] to str.
                            assert isinstance(
                                written_translation['translation'],
                                str
                            )
                            written_translation['translation'] = (
                                html_cleaner.strip_html_tags(
                                    written_translation['translation']))
        return states_dict

    @classmethod
    def _convert_states_v46_dict_to_v47_dict(
        cls, states_dict: Dict[str, state_domain.StateDict]
    ) -> Dict[str, state_domain.StateDict]:
        """Converts from version 46 to 47. Version 52 deprecates
        oppia-noninteractive-svgdiagram tag and converts existing occurences of
        it to oppia-noninteractive-image tag.

        Args:
            states_dict: A dict where each key-value pair represents,
                respectively, a state name and a dict used to initialize a
                State domain object.

        Returns:
            The converted states_dict.
        """

        for state_dict in states_dict.values():
            interaction_customisation_args = state_dict['interaction'][
                'customization_args']
            if interaction_customisation_args:
                state_domain.State.convert_html_fields_in_state(
                    state_dict,
                    html_validation_service
                    .convert_svg_diagram_tags_to_image_tags, 46)
        return states_dict

    @classmethod
    def _convert_states_v47_dict_to_v48_dict(
        cls, states_dict: Dict[str, state_domain.StateDict]
    ) -> Dict[str, state_domain.StateDict]:
        """Converts from version 47 to 48. Version 48 fixes encoding issues in
        HTML fields.

        Args:
            states_dict: A dict where each key-value pair represents,
                respectively, a state name and a dict used to initialize a
                State domain object.

        Returns:
            The converted states_dict.
        """

        for state_dict in states_dict.values():
            interaction_customisation_args = state_dict['interaction'][
                'customization_args']
            if interaction_customisation_args:
                state_domain.State.convert_html_fields_in_state(
                    state_dict,
                    html_validation_service.fix_incorrectly_encoded_chars,
                    state_schema_version=48)
        return states_dict

    @classmethod
    def _convert_states_v48_dict_to_v49_dict(
        cls, states_dict: Dict[str, state_domain.StateDict]
    ) -> Dict[str, state_domain.StateDict]:
        """Converts from version 48 to 49. Version 49 adds
        requireNonnegativeInput customization arg to NumericInput
        interaction which allows creators to set input should be greater
        than or equal to zero.

        Args:
            states_dict: A dict where each key-value pair represents,
                respectively, a state name and a dict used to initialize a
                State domain object.

        Returns:
            The converted states_dict.
        """

        for state_dict in states_dict.values():
            if state_dict['interaction']['id'] == 'NumericInput':
                customization_args = state_dict['interaction'][
                    'customization_args']
                customization_args.update({
                    'requireNonnegativeInput': {
                        'value': False
                    }
                })

        return states_dict

    @classmethod
    def _convert_states_v49_dict_to_v50_dict(
        cls, states_dict: Dict[str, state_domain.StateDict]
    ) -> Dict[str, state_domain.StateDict]:
        """Converts from version 49 to 50. Version 50 removes rules from
        explorations that use one of the following rules:
        [ContainsSomeOf, OmitsSomeOf, MatchesWithGeneralForm]. It also renames
        `customOskLetters` cust arg to `allowedVariables`.

        Args:
            states_dict: A dict where each key-value pair represents,
                respectively, a state name and a dict used to initialize a
                State domain object.

        Returns:
            The converted states_dict.
        """
        for state_dict in states_dict.values():
            if state_dict['interaction']['id'] in MATH_INTERACTION_TYPES:
                filtered_answer_groups = []
                for answer_group_dict in state_dict[
                        'interaction']['answer_groups']:
                    filtered_rule_specs = []
                    for rule_spec_dict in answer_group_dict['rule_specs']:
                        rule_type = rule_spec_dict['rule_type']
                        if rule_type not in MATH_INTERACTION_DEPRECATED_RULES:
                            filtered_rule_specs.append(
                                copy.deepcopy(rule_spec_dict))
                    answer_group_dict['rule_specs'] = filtered_rule_specs
                    if len(filtered_rule_specs) > 0:
                        filtered_answer_groups.append(
                            copy.deepcopy(answer_group_dict))
                state_dict[
                    'interaction']['answer_groups'] = filtered_answer_groups

                # Renaming cust arg.
                if state_dict[
                        'interaction']['id'] in ALGEBRAIC_MATH_INTERACTIONS:
                    customization_args = state_dict[
                        'interaction']['customization_args']
                    customization_args['allowedVariables'] = copy.deepcopy(
                        customization_args['customOskLetters'])
                    del customization_args['customOskLetters']

        return states_dict

    @classmethod
    def _convert_states_v50_dict_to_v51_dict(
        cls, states_dict: Dict[str, state_domain.StateDict]
    ) -> Dict[str, state_domain.StateDict]:
        """Converts from version 50 to 51. Version 51 adds a new
        dest_if_really_stuck field to Outcome class to redirect learners
        to a state for strengthening concepts when they get really stuck.

        Args:
            states_dict: A dict where each key-value pair represents,
                respectively, a state name and a dict used to initialize a
                State domain object.

        Returns:
            The converted states_dict.
        """
        for state_dict in states_dict.values():
            answer_groups = state_dict['interaction']['answer_groups']
            for answer_group in answer_groups:
                answer_group['outcome']['dest_if_really_stuck'] = None

            if state_dict['interaction']['default_outcome'] is not None:
                state_dict['interaction'][
                    'default_outcome']['dest_if_really_stuck'] = None

        return states_dict

    @classmethod
    def _remove_unwanted_content_ids_from_translations_and_voiceovers_from_state_v51_or_v52( # pylint: disable=line-too-long
        cls, state_dict: state_domain.StateDict, state_schema: int
    ) -> None:
        """Helper function to remove the content IDs from the translations
        and voiceovers which are deleted from the state.

        Args:
            state_dict: state_domain.StateDict. The state dictionary.
            state_schema: int. The state schema from which we are using
                this functionality.
        """
        interaction = state_dict['interaction']
        content_id_list = [state_dict['content']['content_id']]

        for answer_group in interaction['answer_groups']:
            content_id_list.append(
                answer_group['outcome']['feedback']['content_id']
            )

            for rule_spec in answer_group['rule_specs']:
                for param_name, value in rule_spec['inputs'].items():
                    interaction_id = interaction['id']
                    param_type = (
                        interaction_registry.Registry.get_interaction_by_id(
                            interaction_id
                        ).get_rule_param_type(
                            rule_spec['rule_type'], param_name
                        )
                    )

                    if issubclass(
                        param_type, objects.BaseTranslatableObject
                    ):
                        # We can assume that the value will be a dict,
                        # as the param_type is BaseTranslatableObject.
                        assert isinstance(value, dict)
                        content_id = value['contentId']
                        # We can assume the contentId will be str,
                        # as the param_type is BaseTranslatableObject.
                        assert isinstance(content_id, str)
                        content_id_list.append(content_id)

        default_outcome = interaction['default_outcome']
        if default_outcome:
            content_id_list.append(
                default_outcome['feedback']['content_id'])

        for hint in interaction['hints']:
            content_id_list.append(hint['hint_content']['content_id'])

        interaction_solution = interaction['solution']
        if interaction_solution:
            content_id_list.append(
                interaction_solution['explanation']['content_id'])

        if interaction['id'] is not None:
            customisation_args = (
                state_domain.InteractionInstance
                .convert_customization_args_dict_to_customization_args(
                    interaction['id'],
                    interaction['customization_args'],
                    state_schema_version=state_schema
                )
            )
            for ca_name in customisation_args:
                content_id_list.extend(
                    customisation_args[ca_name].get_content_ids()
                )

        translations_mapping = (
            state_dict['written_translations']['translations_mapping'])
        new_translations_mapping = {
             content_id: translation_item for
             content_id, translation_item in translations_mapping.items()
             if content_id in content_id_list
        }
        state_dict['written_translations']['translations_mapping'] = (
            new_translations_mapping)

        voiceovers_mapping = (
            state_dict['recorded_voiceovers']['voiceovers_mapping'])
        new_voiceovers_mapping = {}
        for content_id, voiceover_item in voiceovers_mapping.items():
            if content_id in content_id_list:
                new_voiceovers_mapping[content_id] = voiceover_item
        state_dict['recorded_voiceovers']['voiceovers_mapping'] = (
            new_voiceovers_mapping)

    @classmethod
    def _convert_states_v51_dict_to_v52_dict(
        cls, states_dict: Dict[str, state_domain.StateDict]
    ) -> Dict[str, state_domain.StateDict]:
        """Converts from version 51 to 52. Version 52 correctly updates
        the content IDs for translations and for voiceovers. In the 49 to 50
        conversion we removed some interaction rules and thus also some parts of
        the exploration that had its content IDs, but then the content IDs in
        translations and voiceovers were not updated.

        Args:
            states_dict: A dict where each key-value pair represents,
                respectively, a state name and a dict used to initialize a
                State domain object.

        Returns:
            The converted states_dict.
        """
        for state_dict in states_dict.values():
            cls._remove_unwanted_content_ids_from_translations_and_voiceovers_from_state_v51_or_v52( # pylint: disable=line-too-long
                state_dict, state_schema=51)

        return states_dict

    @classmethod
    def _convert_states_v52_dict_to_v53_dict(
        cls,
        states_dict: Dict[str, state_domain.StateDict],
        language_code: str
    ) -> Dict[str, state_domain.StateDict]:
        """Converts from version 52 to 53. Version 53 fixes all the backend
        validation checks for explorations errored data which are
        categorized as:
            - Exploration states
            - Exploration interaction
            - Exploration RTE

        Args:
            states_dict: dict. A dict where each key-value pair represents,
                respectively, a state name and a dict used to initialize a
                State domain object.
            language_code: str. The language code of the exploration.

        Returns:
            dict. The converted states_dict.
        """
        states_dict = cls._fix_labelled_as_correct_value_in_state_dict(
            states_dict)

        # Update state interaction validations.
        states_dict = cls._update_state_interaction(
            states_dict, language_code)

        # Update state RTE validations.
        states_dict = cls._update_state_rte(states_dict)

        return states_dict

    @classmethod
    def _fix_labelled_as_correct_value_in_state_dict(
        cls, states_dict: Dict[str, state_domain.StateDict]
    ) -> Dict[str, state_domain.StateDict]:
        """If destination is `try again` and the value of labelled_as_correct
            is True, replaces it with False

        Args:
            states_dict: dict. A dict where each key-value pair represents,
                respectively, a state name and a dict used to initialize a
                State domain object.

        Returns:
            dict. The converted states_dict.
        """
        for state_name, state_dict in states_dict.items():
            answer_groups = state_dict['interaction']['answer_groups']
            for answer_group in answer_groups:
                # labelled_as_correct should not be True if dest is try again.
                if answer_group['outcome']['dest'] == state_name:
                    answer_group['outcome']['labelled_as_correct'] = False

            state_dict['interaction']['answer_groups'] = answer_groups

        return states_dict

    # ########################################################.
    # Fix validation errors for exploration state interaction.
    # ########################################################.
    @classmethod
    def _choices_should_be_unique_and_non_empty(
        cls,
        choices: List[state_domain.SubtitledHtmlDict],
        answer_groups: List[state_domain.AnswerGroupDict],
        state_dict: state_domain.StateDict,
        *,
        is_item_selection_interaction: bool = False
    ) -> None:
        """Handles choices present in the ItemSelectionInput or
        in MultipleChoiceInput interactions, implements the following:
            - If only one choice is empty then simply removes it
            - If multiple choices are empty replace them with `Choice 1` ,
            `Choice 2` etc
            - If choices are duplicate, removes the later choice
            - Remove the rules whose choices has been deleted

        Args:
            choices: List[state_domain.SubtitledHtmlDict]. A list of choices.
            answer_groups: List[state_domain.AnswerGroupDict]. The list of
                answer groups.
            state_dict: state_domain.StateDict. The exploration state.
            is_item_selection_interaction: bool. If the answer group belongs
                to ItemSelectionInput interaction or not.
        """
        empty_choices: List[state_domain.SubtitledHtmlDict] = []
        seen_choices: List[str] = []
        choices_to_remove: List[state_domain.SubtitledHtmlDict] = []
        invalid_choices_index = []
        invalid_choices_content_ids = []
        content_ids_of_choices_to_update = []
        choices_content = []
        for choice in choices:
            choices_content.append(choice['html'])
            if html_cleaner.is_html_empty(choice['html']):
                empty_choices.append(choice)

        if len(empty_choices) == 1:
            invalid_choices_index.append(choices.index(empty_choices[0]))
            invalid_choices_content_ids.append(empty_choices[0]['content_id'])
            choices_to_remove.append(empty_choices[0])
        else:
            for idx, empty_choice in enumerate(empty_choices):
                valid_choice = (
                    '<p>' + 'Choice ' + str(idx + 1) + '</p>'
                )
                if valid_choice in choices_content:
                    choices_to_remove.append(empty_choice)
                else:
                    empty_choice['html'] = valid_choice
                    content_ids_of_choices_to_update.append(
                        empty_choice['content_id'])

        # Duplicate choices.
        for choice in choices:
            if choice['html'] not in seen_choices:
                seen_choices.append(choice['html'])
            else:
                choices_to_remove.append(choice)
                invalid_choices_index.append(choices.index(choice))
                invalid_choices_content_ids.append(choice['content_id'])

        # Remove rules whose choice has been deleted.
        empty_ans_groups = []
        for answer_group in answer_groups:
            invalid_rules = []
            for rule_spec in answer_group['rule_specs']:
                if rule_spec['rule_type'] == 'Equals':
                    if rule_spec['inputs']['x'] in invalid_choices_index:
                        invalid_rules.append(rule_spec)
                    if is_item_selection_interaction:
                        rule_inputs = rule_spec['inputs']
                        assert isinstance(rule_inputs, dict)
                        rule_values = rule_inputs['x']
                        assert isinstance(rule_values, list)
                        if any(
                            item in rule_values for item in
                            invalid_choices_content_ids
                        ):
                            invalid_rules.append(rule_spec)

            for invalid_rule in invalid_rules:
                answer_group['rule_specs'].remove(invalid_rule)
            if (
                len(answer_group['rule_specs']) == 0 and
                answer_group not in empty_ans_groups
            ):
                empty_ans_groups.append(answer_group)

        for empty_ans_group in empty_ans_groups:
            answer_groups.remove(empty_ans_group)

        # Remove solution if invalid choice is present.
        if state_dict['interaction']['solution'] is not None:
            solution = state_dict['interaction']['solution']['correct_answer']
            if isinstance(solution, list) and any(
                invalid_choice['html'] in solution for invalid_choice in
                choices_to_remove
            ):
                state_dict['interaction']['solution'] = None

        for choice_to_remove in choices_to_remove:
            choices.remove(choice_to_remove)

        # Marking the content ids that needs update.
        for content_id in content_ids_of_choices_to_update:
            choice_translations = state_dict['written_translations'][
                'translations_mapping'][content_id]
            for translation in choice_translations.values():
                translation['needs_update'] = True

            choice_voiceovers = state_dict['recorded_voiceovers'][
                'voiceovers_mapping'][content_id]
            for choice_voiceover in choice_voiceovers.values():
                choice_voiceover['needs_update'] = True

        # Fix RTE content present inside the choices.
        for choice in choices:
            choice_html = choice['html']
            choice['html'] = cls.fix_content(choice_html)

    @classmethod
    def _set_lower_and_upper_bounds(
        cls,
        range_var: RangeVariableDict,
        lower_bound: Optional[float],
        upper_bound: Optional[float],
        *,
        lb_inclusive: bool,
        ub_inclusive: bool
    ) -> None:
        """Sets the lower and upper bounds for the range_var.

        Args:
            range_var: dict[str, Any]. Variable used to keep track of each
                range.
            lower_bound: Optional[float]. The lower bound.
            upper_bound: Optional[float]. The upper bound.
            lb_inclusive: bool. If lower bound is inclusive.
            ub_inclusive: bool. If upper bound is inclusive.
        """
        range_var['lower_bound'] = lower_bound
        range_var['upper_bound'] = upper_bound
        range_var['lb_inclusive'] = lb_inclusive
        range_var['ub_inclusive'] = ub_inclusive

    @classmethod
    def _is_enclosed_by(
        cls,
        test_range: RangeVariableDict,
        base_range: RangeVariableDict
    ) -> bool:
        """Checks whether the ranges of rules enclosed or not

        Args:
            test_range: RangeVariableDict. It represents the variable for
                which we have to check the range.
            base_range: RangeVariableDict. It is the variable to which
                the range is compared.

        Returns:
            bool. Returns True if both rule's ranges are enclosed.
        """
        if (
            base_range['lower_bound'] is None or
            test_range['lower_bound'] is None or
            base_range['upper_bound'] is None or
            test_range['upper_bound'] is None
        ):
            return False

        lb_satisfied = (
            base_range['lower_bound'] < test_range['lower_bound'] or
            (
                base_range['lower_bound'] == test_range['lower_bound'] and
                (not test_range['lb_inclusive'] or base_range['lb_inclusive'])
            )
        )
        ub_satisfied = (
            base_range['upper_bound'] > test_range['upper_bound'] or
            (
                base_range['upper_bound'] == test_range['upper_bound'] and
                (not test_range['ub_inclusive'] or base_range['ub_inclusive'])
            )
        )
        return lb_satisfied and ub_satisfied

    @classmethod
    def _should_check_range_criteria(
        cls,
        earlier_rule: state_domain.RuleSpecDict,
        later_rule: state_domain.RuleSpecDict
    ) -> bool:
        """Checks the range criteria between two rules by comparing their
        rule type

        Args:
            earlier_rule: state_domain.RuleSpecDict. Previous rule.
            later_rule: state_domain.RuleSpecDict. Current rule.

        Returns:
            bool. Returns True if the rules passes the range criteria check.
        """
        if earlier_rule['rule_type'] in (
            'HasDenominatorEqualTo', 'IsEquivalentTo', 'IsLessThan',
            'IsEquivalentToAndInSimplestForm', 'IsGreaterThan'
        ):
            return True
        return later_rule['rule_type'] in (
            'HasDenominatorEqualTo', 'IsLessThan', 'IsGreaterThan'
        )

    @classmethod
    def _get_rule_value_of_fraction_interaction(
        cls, rule_spec: state_domain.RuleSpecDict
    ) -> float:
        """Returns rule value of the rule_spec of FractionInput interaction so
        that we can keep track of rule's range

        Args:
            rule_spec: state_domain.RuleSpecDict. Rule spec of an answer group.

        Returns:
            value: float. The value of the rule spec.
        """
        rule_input = rule_spec['inputs']
        assert isinstance(rule_input, dict)
        rule_value_f = rule_input['f']
        assert isinstance(rule_value_f, dict)
        value: float = (
            rule_value_f['wholeNumber'] +
            float(rule_value_f['numerator']) / rule_value_f['denominator']
        )
        return value

    @classmethod
    def _remove_duplicate_rules_inside_answer_groups(
        cls,
        answer_groups: List[state_domain.AnswerGroupDict],
        state_name: str
    ) -> None:
        """Removes the duplicate rules present inside the answer groups. This
        will simply removes the rule which do not point to another state
        to avoid state disconnection. If both of them do not point to different
        state we will simply remove the later one

        Args:
            answer_groups: List[state_domain.AnswerGroupDict]. The answer groups
                present inside the state.
            state_name: str. The state name.
        """
        rules_to_remove_with_diff_dest_node = []
        rules_to_remove_with_try_again_dest_node = []
        seen_rules_with_try_again_dest_node = []
        seen_rules_with_diff_dest_node = []
        for answer_group in answer_groups:
            for rule_spec in answer_group['rule_specs']:
                if rule_spec in seen_rules_with_try_again_dest_node:
                    if (
                        answer_group['outcome']['dest'] != state_name and
                        rule_spec not in seen_rules_with_diff_dest_node
                    ):
                        seen_rules_with_diff_dest_node.append(rule_spec)
                        rules_to_remove_with_try_again_dest_node.append(
                            rule_spec)
                    elif (
                        answer_group['outcome']['dest'] != state_name and
                        rule_spec in seen_rules_with_diff_dest_node
                    ):
                        rules_to_remove_with_diff_dest_node.append(rule_spec)
                    else:
                        rules_to_remove_with_try_again_dest_node.append(
                            rule_spec)

                elif rule_spec in seen_rules_with_diff_dest_node:
                    if answer_group['outcome']['dest'] != state_name:
                        rules_to_remove_with_diff_dest_node.append(rule_spec)
                    else:
                        rules_to_remove_with_try_again_dest_node.append(
                            rule_spec)

                else:
                    if (
                        rule_spec not in seen_rules_with_try_again_dest_node and
                        answer_group['outcome']['dest'] == state_name
                    ):
                        seen_rules_with_try_again_dest_node.append(rule_spec)
                    if (
                        rule_spec not in seen_rules_with_diff_dest_node and
                        answer_group['outcome']['dest'] != state_name
                    ):
                        seen_rules_with_diff_dest_node.append(rule_spec)

        empty_ans_groups = []
        for rule_to_remove in rules_to_remove_with_try_again_dest_node:
            removed_try_again_rule = False
            for answer_group in reversed(answer_groups):
                for rule_spec in reversed(answer_group['rule_specs']):
                    if (
                        rule_spec == rule_to_remove and
                        answer_group['outcome']['dest'] == state_name
                    ):
                        removed_try_again_rule = True
                        answer_group['rule_specs'].remove(rule_to_remove)
                        break

                if (
                    len(answer_group['rule_specs']) == 0 and
                    answer_group not in empty_ans_groups
                ):
                    empty_ans_groups.append(answer_group)

                if removed_try_again_rule:
                    break

        for rule_to_remove in rules_to_remove_with_diff_dest_node:
            removed_dest_rule = False
            for answer_group in reversed(answer_groups):
                for rule_spec in reversed(answer_group['rule_specs']):
                    if (
                        rule_spec == rule_to_remove and
                        answer_group['outcome']['dest'] != state_name
                    ):
                        removed_dest_rule = True
                        answer_group['rule_specs'].remove(rule_to_remove)
                        break

                if (
                    len(answer_group['rule_specs']) == 0 and
                    answer_group not in empty_ans_groups
                ):
                    empty_ans_groups.append(answer_group)

                if removed_dest_rule:
                    break

        for empty_ans_group in empty_ans_groups:
            answer_groups.remove(empty_ans_group)

    @classmethod
    def _fix_continue_interaction(
        cls, state_dict: state_domain.StateDict, language_code: str
    ) -> None:
        """Fixes Continue interaction where the length of the text value
        is more than 20. We simply replace them with the word `Continue`
        according to the language code

        Args:
            state_dict: state_domain.StateDict. The state dictionary.
            language_code: str. The language code of the exploration.
        """
        text_value = state_dict['interaction'][
            'customization_args']['buttonText']['value']['unicode_str']
        content_id = state_dict['interaction'][
            'customization_args']['buttonText']['value']['content_id']
        lang_code_to_unicode_str_dict = {
            'en': 'Continue',
            'es': 'Continuar',
            'nl': 'Doorgaan',
            'ru': 'Продолжить',
            'fr': 'Continuer',
            'ca': 'Continua',
            'hu': 'Folytatás',
            'zh': '继续',
            'it': 'Continua',
            'fi': 'Jatka',
            'pt': 'Continuar',
            'de': 'Fortfahren',
            'ar': 'استمرار',
            'tr': 'İlerle'
        }
        if len(text_value) > 20:
            if language_code in lang_code_to_unicode_str_dict:
                state_dict['interaction']['customization_args'][
                    'buttonText']['value']['unicode_str'] = (
                        lang_code_to_unicode_str_dict[language_code])
            else:
                state_dict['interaction']['customization_args'][
                    'buttonText']['value']['unicode_str'] = 'Continue'

            continue_button_translations = state_dict['written_translations'][
                'translations_mapping'][content_id]
            for translation in continue_button_translations.values():
                translation['needs_update'] = True

            choice_voiceovers = state_dict['recorded_voiceovers'][
                'voiceovers_mapping'][content_id]
            for choice_voiceover in choice_voiceovers.values():
                choice_voiceover['needs_update'] = True

    @classmethod
    def _fix_end_interaction(cls, state_dict: state_domain.StateDict) -> None:
        """Fixes the End exploration interaction where the recommended
        explorations are more than 3. We simply slice them till the
        length 3

        Args:
            state_dict: state_domain.StateDict. The state dictionary.
        """
        # Should be at most 3 recommended explorations.
        recc_exp_ids = state_dict['interaction'][
            'customization_args']['recommendedExplorationIds']['value']
        state_dict['interaction']['customization_args'][
            'recommendedExplorationIds']['value'] = recc_exp_ids[:3]

    @classmethod
    def _fix_numeric_input_interaction(
        cls, state_dict: state_domain.StateDict, state_name: str
    ) -> None:
        """Fixes NumericInput interaction for the following cases:
        - The rules should not be duplicate else the one with not pointing to
        different state will be deleted
        - The rule should not match previous rules solution means it should
        not be in the range of previous rules solution otherwise the later
        answer group will be redundant and will never be matched. Simply the
        invalid rule will be removed and if only one rule is present then the
        complete answer group is removed
        - As this interaction is only for the numeric values, all string values
        will be considered as invalid and will be removed
        - `tol` value in `IsWithinTolerance` rule must be positive else will be
        converted to positive value
        - `a` should not be greater than `b` in `IsInclusivelyBetween` rule else
        we will simply swap them

        Args:
            state_dict: state_domain.StateDict. The state dictionary that needs
                to be fixed.
            state_name: str. The name of the state.
        """
        answer_groups = state_dict['interaction']['answer_groups']
        lower_infinity = float('-inf')
        upper_infinity = float('inf')
        invalid_rules = []
        ranges: List[RangeVariableDict] = []
        cls._remove_duplicate_rules_inside_answer_groups(
            answer_groups, state_name)
        # All rules should have solutions that do not match
        # previous rules' solutions.
        for ans_group_index, answer_group in enumerate(answer_groups):
            for rule_spec_index, rule_spec in enumerate(
                answer_group['rule_specs']
            ):
                range_var: RangeVariableDict = {
                    'ans_group_index': int(ans_group_index),
                    'rule_spec_index': int(rule_spec_index),
                    'lower_bound': None,
                    'upper_bound': None,
                    'lb_inclusive': False,
                    'ub_inclusive': False
                }
                rule_inputs = rule_spec['inputs']
                assert isinstance(rule_inputs, dict)
                if rule_spec['rule_type'] == 'IsLessThanOrEqualTo':
                    try:
                        assert isinstance(rule_inputs['x'], float)
                        rule_value = float(rule_inputs['x'])
                        cls._set_lower_and_upper_bounds(
                            range_var,
                            lower_infinity,
                            rule_value,
                            lb_inclusive=False,
                            ub_inclusive=True
                        )
                    except Exception:
                        invalid_rules.append(rule_spec)

                if rule_spec['rule_type'] == 'IsGreaterThanOrEqualTo':
                    try:
                        assert isinstance(rule_inputs['x'], float)
                        rule_value = float(rule_inputs['x'])
                        cls._set_lower_and_upper_bounds(
                            range_var,
                            rule_value,
                            upper_infinity,
                            lb_inclusive=True,
                            ub_inclusive=False
                        )
                    except Exception:
                        invalid_rules.append(rule_spec)

                if rule_spec['rule_type'] == 'Equals':
                    try:
                        assert isinstance(rule_inputs['x'], float)
                        rule_value = float(rule_inputs['x'])
                        cls._set_lower_and_upper_bounds(
                            range_var,
                            rule_value,
                            rule_value,
                            lb_inclusive=True,
                            ub_inclusive=True
                        )
                    except Exception:
                        invalid_rules.append(rule_spec)

                if rule_spec['rule_type'] == 'IsLessThan':
                    try:
                        assert isinstance(rule_inputs['x'], float)
                        rule_value = float(rule_inputs['x'])
                        cls._set_lower_and_upper_bounds(
                            range_var,
                            lower_infinity,
                            rule_value,
                            lb_inclusive=False,
                            ub_inclusive=False
                        )
                    except Exception:
                        invalid_rules.append(rule_spec)

                if rule_spec['rule_type'] == 'IsWithinTolerance':
                    try:
                        rule_value_x = rule_inputs['x']
                        assert isinstance(rule_value_x, float)
                        rule_value_tol = rule_inputs['tol']
                        assert isinstance(rule_value_tol, float)
                        # The `tolerance` value needs to be a positive value.
                        if rule_value_tol <= 0:
                            rule_spec['inputs']['tol'] = abs(rule_value_tol)
                        rule_value_x = float(rule_value_x)
                        rule_value_tol = float(rule_value_tol)
                        cls._set_lower_and_upper_bounds(
                            range_var,
                            rule_value_x - rule_value_tol,
                            rule_value_x + rule_value_tol,
                            lb_inclusive=True,
                            ub_inclusive=True
                        )
                    except Exception:
                        invalid_rules.append(rule_spec)

                if rule_spec['rule_type'] == 'IsGreaterThan':
                    try:
                        assert isinstance(rule_inputs['x'], float)
                        rule_value = float(rule_inputs['x'])
                        cls._set_lower_and_upper_bounds(
                            range_var,
                            rule_value,
                            upper_infinity,
                            lb_inclusive=False,
                            ub_inclusive=False
                        )
                    except Exception:
                        invalid_rules.append(rule_spec)

                if rule_spec['rule_type'] == 'IsInclusivelyBetween':
                    try:
                        value_a = rule_inputs['a']
                        assert isinstance(value_a, float)
                        value_b = rule_inputs['b']
                        assert isinstance(value_b, float)
                        # For x in [a, b], a must not be greater than b.
                        if value_a > value_b:
                            rule_spec['inputs']['a'] = value_b
                            rule_spec['inputs']['b'] = value_a
                        elif value_a == value_b:
                            rule_spec['rule_type'] = 'Equals'
                            rule_spec['inputs'] = {'x': value_a}
                            assert isinstance(rule_spec['inputs']['x'], float)
                            rule_value = float(rule_spec['inputs']['x'])
                            cls._set_lower_and_upper_bounds(
                                range_var,
                                rule_value,
                                rule_value,
                                lb_inclusive=True,
                                ub_inclusive=True
                            )
                            continue
                        rule_value_a = float(value_a)
                        rule_value_b = float(value_b)
                        cls._set_lower_and_upper_bounds(
                            range_var,
                            rule_value_a,
                            rule_value_b,
                            lb_inclusive=True,
                            ub_inclusive=True
                        )
                    except Exception:
                        invalid_rules.append(rule_spec)

                for range_ele in ranges:
                    if cls._is_enclosed_by(range_var, range_ele):
                        invalid_rules.append(rule_spec)
                ranges.append(range_var)

        # Removing all the invalid rules.
        empty_ans_groups = []
        for invalid_rule in invalid_rules:
            for answer_group in answer_groups:
                for rule_spec in answer_group['rule_specs']:
                    if rule_spec == invalid_rule:
                        answer_group['rule_specs'].remove(rule_spec)

                if (
                    len(answer_group['rule_specs']) == 0 and
                    answer_group not in empty_ans_groups
                ):
                    empty_ans_groups.append(answer_group)

        for empty_ans_group in empty_ans_groups:
            answer_groups.remove(empty_ans_group)

        cls._remove_duplicate_rules_inside_answer_groups(
            answer_groups, state_name)

        state_dict['interaction']['answer_groups'] = answer_groups

    @classmethod
    def _fix_fraction_input_interaction(
        cls, state_dict: state_domain.StateDict, state_name: str
    ) -> None:
        """Fixes FractionInput interaction for the following cases:
        - The rules should not be duplicate else the one with not pointing to
        different state will be deleted
        - The rule should not match previous rules solution means it should
        not be in the range of previous rules solution. Invalid rules will
        be removed.

        Args:
            state_dict: state_domain.StateDict. The state dictionary that needs
                to be fixed.
            state_name: str. The name of the state.
        """
        # All rules should have solutions that do not match
        # previous rules' solutions.
        answer_groups = state_dict['interaction']['answer_groups']
        lower_infinity = float('-inf')
        upper_infinity = float('inf')
        ranges: List[RangeVariableDict] = []
        invalid_rules = []
        matched_denominator_list: List[MatchedDenominatorDict] = []
        rules_that_can_have_improper_fractions = [
            'IsExactlyEqualTo',
            'HasFractionalPartExactlyEqualTo'
        ]
        allow_imp_frac = state_dict['interaction']['customization_args'][
            'allowImproperFraction']['value']

        cls._remove_duplicate_rules_inside_answer_groups(
            answer_groups, state_name)
        for ans_group_index, answer_group in enumerate(answer_groups):
            for rule_spec_index, rule_spec in enumerate(
                answer_group['rule_specs']
            ):
                range_var: RangeVariableDict = {
                    'ans_group_index': int(ans_group_index),
                    'rule_spec_index': int(rule_spec_index),
                    'lower_bound': None,
                    'upper_bound': None,
                    'lb_inclusive': False,
                    'ub_inclusive': False
                }
                matched_denominator: MatchedDenominatorDict = {
                    'ans_group_index': int(ans_group_index),
                    'rule_spec_index': int(rule_spec_index),
                    'denominator': 0
                }

                if (
                    rule_spec['rule_type'] in
                    rules_that_can_have_improper_fractions
                ):
                    inputs = rule_spec['inputs']
                    assert isinstance(inputs, dict)
                    value_f = inputs['f']
                    assert isinstance(value_f, dict)
                    num = value_f['numerator']
                    assert isinstance(num, int)
                    deno = value_f['denominator']
                    assert isinstance(deno, int)
                    if not allow_imp_frac and deno <= num:
                        invalid_rules.append(rule_spec)
                        continue

                if rule_spec['rule_type'] in (
                    'IsEquivalentTo', 'IsExactlyEqualTo',
                    'IsEquivalentToAndInSimplestForm'
                ):
                    rule_value_equal: float = (
                        cls._get_rule_value_of_fraction_interaction(rule_spec))
                    cls._set_lower_and_upper_bounds(
                        range_var,
                        rule_value_equal,
                        rule_value_equal,
                        lb_inclusive=True,
                        ub_inclusive=True
                    )

                elif rule_spec['rule_type'] == 'IsGreaterThan':
                    rule_value_greater: float = (
                        cls._get_rule_value_of_fraction_interaction(rule_spec))

                    cls._set_lower_and_upper_bounds(
                        range_var,
                        rule_value_greater,
                        upper_infinity,
                        lb_inclusive=False,
                        ub_inclusive=False
                    )

                elif rule_spec['rule_type'] == 'IsLessThan':
                    rule_value_less_than: float = (
                        cls._get_rule_value_of_fraction_interaction(rule_spec))

                    cls._set_lower_and_upper_bounds(
                        range_var,
                        lower_infinity,
                        rule_value_less_than,
                        lb_inclusive=False,
                        ub_inclusive=False
                    )

                elif rule_spec['rule_type'] == 'HasDenominatorEqualTo':
                    try:
                        rule_inputs = rule_spec['inputs']
                        assert isinstance(rule_inputs, dict)
                        assert isinstance(rule_inputs['x'], int)
                        rule_value_x = int(rule_inputs['x'])
                        matched_denominator['denominator'] = rule_value_x
                    except Exception:
                        invalid_rules.append(rule_spec)

                for range_ele in ranges:
                    earlier_rule = answer_groups[range_ele[
                        'ans_group_index']]['rule_specs'][
                            range_ele['rule_spec_index']]
                    if (
                        cls._should_check_range_criteria(
                            earlier_rule, rule_spec
                        ) and cls._is_enclosed_by(range_var, range_ele)
                    ):
                        invalid_rules.append(rule_spec)

                for den in matched_denominator_list:
                    if (
                        rule_spec['rule_type'] ==
                        'HasFractionalPartExactlyEqualTo'
                    ):
                        rule_spec_f = rule_spec['inputs']['f']
                        assert isinstance(rule_spec_f, dict)
                        if den['denominator'] == rule_spec_f['denominator']:
                            invalid_rules.append(rule_spec)

                ranges.append(range_var)
                matched_denominator_list.append(matched_denominator)

        empty_ans_groups = []
        for invalid_rule in invalid_rules:
            for answer_group in answer_groups:
                for rule_spec in answer_group['rule_specs']:
                    if rule_spec == invalid_rule:
                        answer_group['rule_specs'].remove(rule_spec)

                if (
                    len(answer_group['rule_specs']) == 0 and
                    answer_group not in empty_ans_groups
                ):
                    empty_ans_groups.append(answer_group)

        for empty_ans_group in empty_ans_groups:
            answer_groups.remove(empty_ans_group)

        state_dict['interaction']['answer_groups'] = answer_groups

    @classmethod
    def _fix_multiple_choice_input_interaction(
        cls, state_dict: state_domain.StateDict, state_name: str
    ) -> None:
        """Fixes MultipleChoiceInput interaction for the following cases:
        - The rules should not be duplicate else the one with not pointing to
        different state will be deleted
        - No answer choice should appear in more than one rule else the
        latter rule will be removed
        - Answer choices should be non-empty and unique else will be fixed
        accordingly

        Args:
            state_dict: state_domain.StateDict. The state dictionary that needs
                to be fixed.
            state_name: str. The name of the state.
        """
        answer_groups = state_dict['interaction']['answer_groups']

        choices: List[state_domain.SubtitledHtmlDict] = (
            state_dict['interaction']['customization_args'][
                'choices']['value']
        )
        cls._choices_should_be_unique_and_non_empty(
            choices,
            answer_groups,
            state_dict,
            is_item_selection_interaction=False)

        cls._remove_duplicate_rules_inside_answer_groups(
            answer_groups, state_name)

        state_dict['interaction']['customization_args']['choices'][
            'value'] = choices
        state_dict['interaction']['answer_groups'] = answer_groups

    @classmethod
    def _fix_item_selection_input_interaction(
        cls, state_dict: state_domain.StateDict, state_name: str
    ) -> None:
        """Fixes ItemSelectionInput interaction for the following cases:
        - The rules should not be duplicate else the one with not pointing to
        different state will be deleted
        - `Equals` rule should have value between min and max number
        of selections else the rule will be removed
        - Minimum number of selections should be no greater than
        maximum number of selections else we will simply swap the values
        - There should be enough choices to have minimum number of selections
        else the minimum value will be set to 1
        - All choices should be unique and non-empty else will be handled
        accordingly

        Args:
            state_dict: state_domain.StateDict. The state dictionary that needs
                to be fixed.
            state_name: str. The name of the state.
        """
        min_value = (
            state_dict['interaction']['customization_args']
            ['minAllowableSelectionCount']['value']
        )
        max_value = (
            state_dict['interaction']['customization_args']
            ['maxAllowableSelectionCount']['value']
        )
        choices: List[state_domain.SubtitledHtmlDict] = (
            state_dict['interaction']['customization_args'][
                'choices']['value']
        )
        answer_groups = state_dict['interaction']['answer_groups']

        # Rules should not be duplicate.
        cls._remove_duplicate_rules_inside_answer_groups(
            answer_groups, state_name)

        # Minimum number of selections should be no greater than maximum
        # number of selections.
        if min_value > max_value:
            min_value, max_value = max_value, min_value

        # There should be enough choices to have minimum number
        # of selections.
        if len(choices) < min_value:
            min_value = 1

        # All choices should be unique and non-empty.
        cls._choices_should_be_unique_and_non_empty(
            choices,
            answer_groups,
            state_dict,
            is_item_selection_interaction=True)

        empty_ans_groups = []
        for answer_group in answer_groups:
            invalid_rules = []
            for rule_spec in answer_group['rule_specs']:
                # `Equals` should have between min and max number of selections.
                if rule_spec['rule_type'] == 'Equals':
                    rule_value = rule_spec['inputs']['x']
                    assert isinstance(rule_value, list)
                    if (
                        len(rule_value) < min_value or
                        len(rule_value) > max_value
                    ):
                        if (
                            answer_group['outcome']['dest'] == state_name or
                            len(rule_value) == 0
                        ):
                            invalid_rules.append(rule_spec)
                        else:
                            min_value = min(min_value, len(rule_value))
                            max_value = max(max_value, len(rule_value))

            for invalid_rule in invalid_rules:
                answer_group['rule_specs'].remove(invalid_rule)

            if (
                len(answer_group['rule_specs']) == 0 and
                answer_group not in empty_ans_groups
            ):
                empty_ans_groups.append(answer_group)

        for empty_ans_group in empty_ans_groups:
            answer_groups.remove(empty_ans_group)

        state_dict['interaction']['customization_args'][
            'minAllowableSelectionCount']['value'] = min_value
        state_dict['interaction']['customization_args'][
            'maxAllowableSelectionCount']['value'] = max_value
        state_dict['interaction']['customization_args']['choices'][
            'value'] = choices
        state_dict['interaction']['answer_groups'] = answer_groups

    @classmethod
    def _update_rule_value_having_empty_choices(
        cls,
        empty_choices: List[state_domain.SubtitledHtmlDict],
        rule_value_x: List[List[str]],
        solution: Optional[List[List[str]]]
    ) -> None:
        """Removing empty choice from the rule values.

        Args:
            empty_choices: List[state_domain.SubtitledHtmlDict]. The list of
                empty choices.
            rule_value_x: List[List[str]]. The rule spec value.
            solution: Optional[List[List[str]]]. The solution of the state.
        """
        for empty_choice in empty_choices:
            for rule_value in rule_value_x:
                for choice in rule_value:
                    if choice == empty_choice['content_id']:
                        rule_value.remove(choice)
                        break
                if len(rule_value) == 0:
                    rule_value_x.remove(rule_value)
                    break

            if solution is not None and isinstance(solution, list):
                for choice_list in solution:
                    for choice in choice_list:
                        if choice == empty_choice['content_id']:
                            choice_list.remove(choice)
                            break
                    if len(choice_list) == 0:
                        solution.remove(choice_list)
                        break

    @classmethod
    def _is_empty_choice_in_rule_value(
        cls,
        empty_choices: List[state_domain.SubtitledHtmlDict],
        value: str
    ) -> bool:
        """Returns True if the empty choice is present inside the value.

        Args:
            empty_choices: List[state_domain.SubtitledHtmlDict]. The list of
                choices.
            value: str. The value which needs to be checked.

        Returns:
            bool. Returns True if the empty choice is equal to the given value.
        """
        for empty_choice in empty_choices:
            if value == empty_choice['content_id']:
                return True

        return False

    @classmethod
    def _fix_drag_and_drop_input_interaction(
        cls, state_dict: state_domain.StateDict, state_name: str
    ) -> None:
        """Fixes the DragAndDropInput interaction with following checks:
        - The rules should not be duplicate else the one with not pointing to
        different state will be deleted
        - Multiple items cannot be in the same place iff the setting is
        turned off. Rule will simply be removed
        - `IsEqualToOrderingWithOneItemAtIncorrectPosition` rule should
        not be present when `multiple items at same place` setting
        is turned off. Rule will simply be removed
        - In `HasElementXBeforeElementY` rule, `X` value should not be
        equal to `Y` value. Rule will simply be removed
        - Rule `IsEqualToOrdering` having empty values is removed
        - The `Equals` rule should always come before `HasElementXAtPositionY`
        where the element `X` is present at position `Y` inside `Equals`
        rule otherwise the rule will never going to match. We will simply remove
        the `Equals` rule as it will never going to match
        - The `Equals` rule should always come before
        `IsEqualToOrderingWithOneItemAtIncorrectPosition` otherwise the
        rule will never going to match. We will simply remove
        the `Equals` rule as it will never going to match

        Args:
            state_dict: state_domain.StateDict. The state dictionary that needs
                to be fixed.
            state_name: str. The name of the state.
        """
        answer_groups = state_dict['interaction']['answer_groups']
        multi_item_value = (
            state_dict['interaction']['customization_args']
            ['allowMultipleItemsInSamePosition']['value']
        )
        invalid_rules = []
        ele_x_at_y_rules: List[Dict[str, Union[str, int]]] = []
        off_by_one_rules: List[List[List[str]]] = []
        choices_drag_drop: List[state_domain.SubtitledHtmlDict] = (
            state_dict['interaction']['customization_args'][
                'choices']['value']
        )

        if state_dict['interaction']['solution'] is not None:
            solution = state_dict['interaction']['solution']['correct_answer']
        else:
            solution = None

        # Here we use cast because we are certain with the type
        # of the solution and to avoid the mypy type check failure.
        state_sol = cast(Optional[List[List[str]]], solution)

        # Check for empty choices.
        empty_choices = []
        for choice_drag in choices_drag_drop:
            if html_cleaner.is_html_empty(choice_drag['html']):
                empty_choices.append(choice_drag)

        if len(empty_choices) > 0:
            for empty_choice in empty_choices:
                choices_drag_drop.remove(empty_choice)

        # Fix content.
        for choice_drag in choices_drag_drop:
            choice_html = choice_drag['html']
            choice_drag['html'] = cls.fix_content(choice_html)

        cls._remove_duplicate_rules_inside_answer_groups(
            answer_groups, state_name)
        for answer_group in answer_groups:
            for rule_spec in answer_group['rule_specs']:
                rule_inputs = rule_spec['inputs']
                assert isinstance(rule_inputs, dict)
                rule_spec_x = rule_inputs['x']

                if (
                    rule_spec['rule_type'] ==
                    'IsEqualToOrderingWithOneItemAtIncorrectPosition'
                ):
                    # Here we use cast because we are certain with the type
                    # of the rule spec and to avoid the mypy type check failure.
                    rule_spec_val = cast(List[List[str]], rule_spec_x)
                    if len(empty_choices) > 0:
                        cls._update_rule_value_having_empty_choices(
                            empty_choices, rule_spec_val, state_sol)
                    # `IsEqualToOrderingWithOneItemAtIncorrectPosition`
                    # rule should not be present when `multiple items at same
                    # place` setting is turned off.
                    if not multi_item_value:
                        invalid_rules.append(rule_spec)
                    else:
                        off_by_one_rules.append(rule_spec_val)

                # In `HasElementXBeforeElementY` rule, `X` value
                # should not be equal to `Y` value.
                elif rule_spec['rule_type'] == 'HasElementXBeforeElementY':
                    value_x = rule_spec['inputs']['x']
                    value_y = rule_spec['inputs']['y']
                    assert isinstance(value_x, str)
                    assert isinstance(value_y, str)
                    if value_x == value_y:
                        invalid_rules.append(rule_spec)

                    if len(empty_choices) > 0:
                        if cls._is_empty_choice_in_rule_value(
                            empty_choices, value_x
                        ):
                            invalid_rules.append(rule_spec)
                            continue

                        if cls._is_empty_choice_in_rule_value(
                            empty_choices, value_y
                        ):
                            invalid_rules.append(rule_spec)
                            continue

                elif rule_spec['rule_type'] == 'HasElementXAtPositionY':
                    element = rule_spec['inputs']['x']
                    assert isinstance(element, str)
                    position = rule_spec['inputs']['y']
                    assert isinstance(position, int)

                    if len(empty_choices) > 0:
                        if cls._is_empty_choice_in_rule_value(
                            empty_choices, element
                        ):
                            invalid_rules.append(rule_spec)
                            continue

                    ele_x_at_y_rules.append(
                        {'element': element, 'position': position}
                    )

                elif rule_spec['rule_type'] == 'IsEqualToOrdering':
                    # Here we use cast because we are certain with the type
                    # of the rule spec and to avoid the mypy type check failure.
                    rule_spec_val_x = cast(List[List[str]], rule_spec_x)
                    if len(empty_choices) > 0:
                        cls._update_rule_value_having_empty_choices(
                            empty_choices, rule_spec_val_x, state_sol)

                    # Multiple items cannot be in the same place iff the
                    # setting is turned off.
                    for ele in rule_spec_val_x:
                        if not multi_item_value and len(ele) > 1:
                            invalid_rules.append(rule_spec)

                    # `IsEqualToOrdering` rule should not have empty values.
                    if len(rule_spec_val_x) <= 0:
                        invalid_rules.append(rule_spec)
                    else:
                        # `IsEqualToOrdering` rule should always come before
                        # `HasElementXAtPositionY` where element `X` is present
                        # at position `Y` in `IsEqualToOrdering` rule.
                        for ele_x_at_y_rule in ele_x_at_y_rules:
                            assert isinstance(ele_x_at_y_rule, dict)
                            ele_position = ele_x_at_y_rule['position']
                            ele_element = ele_x_at_y_rule['element']
                            assert isinstance(ele_position, int)
                            rule_choice = rule_spec_val_x[ele_position - 1]

                            if len(rule_choice) == 0:
                                invalid_rules.append(rule_spec)
                            else:
                                for choice in rule_choice:
                                    if choice == ele_element:
                                        invalid_rules.append(rule_spec)

                        # `IsEqualToOrdering` should always come before
                        # `IsEqualToOrderingWithOneItemAtIncorrectPosition` when
                        # they are off by one value.
                        item_to_layer_idx = {}
                        for layer_idx, layer in enumerate(rule_spec_val_x):
                            for item in layer:
                                item_to_layer_idx[item] = layer_idx

                        for off_by_one_rule in off_by_one_rules:
                            assert isinstance(off_by_one_rule, list)
                            wrong_positions = 0
                            for layer_idx, layer in enumerate(off_by_one_rule):
                                for item in layer:
                                    if layer_idx != item_to_layer_idx[item]:
                                        wrong_positions += 1
                            if wrong_positions <= 1:
                                invalid_rules.append(rule_spec)

        empty_ans_groups = []
        for invalid_rule in invalid_rules:
            for answer_group in answer_groups:
                for rule_spec in answer_group['rule_specs']:
                    if rule_spec == invalid_rule:
                        answer_group['rule_specs'].remove(rule_spec)

                if (
                    len(answer_group['rule_specs']) == 0 and
                    answer_group not in empty_ans_groups
                ):
                    empty_ans_groups.append(answer_group)

        for empty_ans_group in empty_ans_groups:
            answer_groups.remove(empty_ans_group)

        state_dict['interaction']['answer_groups'] = answer_groups

    @classmethod
    def _fix_text_input_interaction(
        cls, state_dict: state_domain.StateDict, state_name: str
    ) -> None:
        """Fixes the TextInput interaction with following checks:
        - The rules should not be duplicate else the one with not pointing to
        different state will be deleted
        - Text input height shoule be >= 1 and <= 10 else we will replace with
        10
        - `Contains` should always come after another `Contains` rule where
        the first contains rule strings is a substring of the other contains
        rule strings
        - `StartsWith` rule should always come after another `StartsWith` rule
        where the first starts-with string is the prefix of the other
        starts-with string
        - `Contains` should always come after `StartsWith` rule where the
        contains rule strings is a substring of the `StartsWith` rule string
        - `Contains` should always come after `Equals` rule where the contains
        rule strings is a substring of the `Equals` rule string
        - `Contains` should always come after `Equals` rule where the contains
        rule strings is a substring of the `Equals` rule string
        - `Startswith` should always come after the `Equals` rule where a
        `starts-with` string is a prefix of the `Equals` rule's string.

        Args:
            state_dict: state_domain.StateDict. The state dictionary that needs
                to be fixed.
            state_name: str. The name of the state.
        """
        answer_groups = state_dict['interaction']['answer_groups']
        seen_strings_contains: List[List[str]] = []
        seen_strings_startswith: List[List[str]] = []
        invalid_rules = []

        cls._remove_duplicate_rules_inside_answer_groups(
            answer_groups, state_name)
        # Text input height shoule be >= 1 and <= 10.
        rows_value = int(
            state_dict['interaction']['customization_args'][
                'rows']['value']
        )
        if rows_value < 1:
            state_dict['interaction']['customization_args'][
                'rows']['value'] = 1
        if rows_value > 10:
            state_dict['interaction']['customization_args'][
                'rows']['value'] = 10
        for answer_group in answer_groups:
            assert isinstance(answer_group['rule_specs'], list)
            for rule_spec in answer_group['rule_specs']:
                rule_spec_text = rule_spec['inputs']['x']
                assert isinstance(rule_spec_text, dict)
                rule_values = rule_spec_text['normalizedStrSet']
                assert isinstance(rule_values, list)
                if rule_spec['rule_type'] == 'Contains':
                    # `Contains` should always come after another
                    # `Contains` rule where the first contains rule
                    # strings is a substring of the other contains
                    # rule strings.
                    for contain_rule_ele in seen_strings_contains:
                        for contain_rule_string in contain_rule_ele:
                            for rule_value in rule_values:
                                if contain_rule_string in rule_value:
                                    invalid_rules.append(rule_spec)
                    seen_strings_contains.append(rule_values)
                elif rule_spec['rule_type'] == 'StartsWith':
                    # `StartsWith` rule should always come after another
                    # `StartsWith` rule where the first starts-with string
                    # is the prefix of the other starts-with string.
                    for start_with_rule_ele in seen_strings_startswith:
                        for start_with_rule_string in start_with_rule_ele:
                            for rule_value in rule_values:
                                if rule_value.startswith(
                                    start_with_rule_string
                                ):
                                    invalid_rules.append(rule_spec)
                    # `Contains` should always come after `StartsWith` rule
                    # where the contains rule strings is a substring
                    # of the `StartsWith` rule string.
                    for contain_rule_ele in seen_strings_contains:
                        for contain_rule_string in contain_rule_ele:
                            for rule_value in rule_values:
                                if contain_rule_string in rule_value:
                                    invalid_rules.append(rule_spec)
                    seen_strings_startswith.append(rule_values)
                elif rule_spec['rule_type'] == 'Equals':
                    # `Contains` should always come after `Equals` rule
                    # where the contains rule strings is a substring
                    # of the `Equals` rule string.
                    for contain_rule_ele in seen_strings_contains:
                        for contain_rule_string in contain_rule_ele:
                            for rule_value in rule_values:
                                if contain_rule_string in rule_value:
                                    invalid_rules.append(rule_spec)
                    # `Startswith` should always come after the `Equals`
                    # rule where a `starts-with` string is a prefix of the
                    # `Equals` rule's string.
                    for start_with_rule_ele in seen_strings_startswith:
                        for start_with_rule_string in start_with_rule_ele:
                            for rule_value in rule_values:
                                if rule_value.startswith(
                                    start_with_rule_string
                                ):
                                    invalid_rules.append(rule_spec)

        empty_ans_groups = []
        for invalid_rule in invalid_rules:
            for answer_group in answer_groups:
                for rule_spec in answer_group['rule_specs']:
                    if rule_spec == invalid_rule:
                        answer_group['rule_specs'].remove(rule_spec)

                if (
                    len(answer_group['rule_specs']) == 0 and
                    answer_group not in empty_ans_groups
                ):
                    empty_ans_groups.append(answer_group)

        for empty_ans_group in empty_ans_groups:
            answer_groups.remove(empty_ans_group)

        state_dict['interaction']['answer_groups'] = answer_groups

    @classmethod
    def _update_state_interaction(
        cls,
        states_dict: Dict[str, state_domain.StateDict],
        language_code: str
    ) -> Dict[str, state_domain.StateDict]:
        """Handles all the invalid general state interactions

        Args:
            states_dict: dict. A dict where each key-value pair represents,
                respectively, a state name and a dict used to initialize a
                State domain object.
            language_code: str. The language code of the exploration.

        Returns:
            states_dict: Dict[str, state_domain.StateDict]. The converted
            state dictionary.
        """
        for state_name, state_dict in states_dict.items():
            interaction_id_to_fix_func: Dict[str, Callable[..., None]] = {
                'Continue': cls._fix_continue_interaction,
                'EndExploration': cls._fix_end_interaction,
                'NumericInput': cls._fix_numeric_input_interaction,
                'FractionInput': cls._fix_fraction_input_interaction,
                'MultipleChoiceInput': (
                    cls._fix_multiple_choice_input_interaction),
                'ItemSelectionInput': cls._fix_item_selection_input_interaction,
                'DragAndDropSortInput': (
                    cls._fix_drag_and_drop_input_interaction),
                'TextInput': cls._fix_text_input_interaction
            }
            interaction_id = state_dict['interaction']['id']
            if interaction_id in interaction_id_to_fix_func:
                if interaction_id == 'Continue':
                    interaction_id_to_fix_func[interaction_id](
                        state_dict, language_code)
                elif interaction_id == 'EndExploration':
                    interaction_id_to_fix_func[interaction_id](state_dict)
                else:
                    interaction_id_to_fix_func[interaction_id](
                        state_dict, state_name)

            # Update translations and voiceovers.
            cls._remove_unwanted_content_ids_from_translations_and_voiceovers_from_state_v51_or_v52( # pylint: disable=line-too-long
                state_dict, state_schema=52)

        return states_dict

    # ################################################.
    # Fix validation errors for exploration state RTE.
    # ################################################.

    @classmethod
    def _is_tag_removed_with_invalid_attributes(
        cls, tag: bs4.BeautifulSoup, attr: str
    ) -> bool:
        """Returns True when the tag is removed due to invalid attribute.

        Args:
            tag: bs4.BeautifulSoup. The RTE tag.
            attr: str. The attribute that needs to be checked.

        Returns:
            bool. Returns True when the tag has been deleted.
        """
        if not tag.has_attr(attr):
            tag.decompose()
            return True

        if html_cleaner.is_html_empty(tag[attr]):
            tag.decompose()
            return True

        return False

    @classmethod
    def _fix_rte_tags(
        cls, html: str,
        *,
        is_tags_nested_inside_tabs_or_collapsible: bool = False
    ) -> str:
        """Handles all the invalid RTE tags, performs the following:
            - `oppia-noninteractive-image`
                - If `alt-with-value` attribute not in the image tag,
                introduces the attribute and assign empty value
                - If `filepath-with-value` attribute not in image tag,
                removes the tag
                - If `filepath-with-value` attribute empty then removes
                the tag
                - If `caption-with-value` attribute not in the image tag,
                introduces the attribute and assign empty value
            - `oppia-noninteractive-skillreview`
                - If `text-with-value` attribute is not present or empty or
                None, removes the tag
                - If `skill_id-with-value` attribute is not present or empty or
                None, removes the tag
            - `oppia-noninteractive-math`
                - If `math_content-with-value` attribute not in math tag,
                removes the tag
                - If `raw_latex` is not present or empty or None, removes
                the tag
            - `oppia-noninteractive-video`
                - If `start-with-value` or `end-with-value` is not present,
                introduce them to the tag and assign 0 to them
                - If `autoplay-with-value` is not present or is not boolean,
                introduce it to the tag and assign `false` to them
                - If `video_id-with-value` is not present or empty, removes
                the tag
                - If `start-with-value` > `end-with-value`, set both to '0'
            - `oppia-noninteractive-link`
                - If `text-with-value` or `url-with-value` is not present,
                or is empty simply removes the tag
            - `oppia-noninteractive-tabs` and `oppia-noninteractive-collapsible`
                - If these tags are nested inside tabs and collapsible tag, we
                will simply remove the tag

        Args:
            html: str. The RTE tags.
            is_tags_nested_inside_tabs_or_collapsible: bool. If the tag is
                present inside the tabs or collapsible tag.

        Returns:
            str. Returns the updated html value.
        """
        soup = bs4.BeautifulSoup(html, 'html.parser')

        for tag in soup.find_all('oppia-noninteractive-image'):
            if not tag.has_attr('alt-with-value'):
                tag['alt-with-value'] = '&quot;&quot;'

            if cls._is_tag_removed_with_invalid_attributes(
                tag, 'filepath-with-value'):
                continue

            if not tag.has_attr('caption-with-value'):
                tag['caption-with-value'] = '&quot;&quot;'

        for tag in soup.find_all('oppia-noninteractive-skillreview'):
            if cls._is_tag_removed_with_invalid_attributes(
                tag, 'text-with-value'):
                continue

            if cls._is_tag_removed_with_invalid_attributes(
                tag, 'skill_id-with-value'):
                continue

        for tag in soup.find_all('oppia-noninteractive-video'):
            if not tag.has_attr('start-with-value'):
                tag['start-with-value'] = '0'
            else:
                if not tag['start-with-value'].isdigit():
                    tag['start-with-value'] = '0'

            if not tag.has_attr('end-with-value'):
                tag['end-with-value'] = '0'
            else:
                if not tag['end-with-value'].isdigit():
                    tag['end-with-value'] = '0'

            if not tag.has_attr('autoplay-with-value'):
                tag['autoplay-with-value'] = 'false'
            else:
                if tag['autoplay-with-value'].strip() not in (
                    'true', 'false', '\'true\'', '\'false\'',
                    '\"true\"', '\"false\"', True, False
                ):
                    tag['autoplay-with-value'] = 'false'

            if cls._is_tag_removed_with_invalid_attributes(
                tag, 'video_id-with-value'):
                continue

            start_value = float(tag['start-with-value'])
            end_value = float(tag['end-with-value'])
            if (
                start_value > end_value and
                start_value != 0 and
                end_value != 0
            ):
                tag['end-with-value'] = '0'
                tag['start-with-value'] = '0'

        for tag in soup.find_all('oppia-noninteractive-link'):
            if cls._is_tag_removed_with_invalid_attributes(
                tag, 'url-with-value'
            ):
                continue

            url = tag['url-with-value'].replace(
                '&quot;', '').replace(' ', '')
            if utils.get_url_scheme(url) == 'http':
                url = url.replace('http', 'https')

            if (
                utils.get_url_scheme(url) not in
                constants.ACCEPTABLE_SCHEMES
            ):
                tag.decompose()
                continue

            tag['url-with-value'] = '&quot;' + url + '&quot;'

            if not tag.has_attr('text-with-value'):
                tag['text-with-value'] = tag['url-with-value']
            else:
                if html_cleaner.is_html_empty(tag['text-with-value']):
                    tag['text-with-value'] = tag['url-with-value']

        for tag in soup.find_all('oppia-noninteractive-math'):
            if cls._is_tag_removed_with_invalid_attributes(
                tag, 'math_content-with-value'):
                continue

            math_content_json = utils.unescape_html(
                tag['math_content-with-value'])
            math_content_list = json.loads(math_content_json)
            if 'raw_latex' not in math_content_list:
                tag.decompose()
                continue
            if html_cleaner.is_html_empty(math_content_list['raw_latex']):
                tag.decompose()
                continue

        if is_tags_nested_inside_tabs_or_collapsible:
            tabs_tags = soup.find_all('oppia-noninteractive-tabs')
            if len(tabs_tags) > 0:
                for tabs_tag in tabs_tags:
                    tabs_tag.decompose()
                    continue
            collapsible_tags = soup.find_all('oppia-noninteractive-collapsible')
            if len(collapsible_tags) > 0:
                for collapsible_tag in collapsible_tags:
                    collapsible_tag.decompose()
                    continue

        return str(soup).replace('<br/>', '<br>')

    @classmethod
    def _is_tag_removed_with_empty_content(
        cls,
        tag: bs4.BeautifulSoup,
        content: Union[str, List[str]],
        *,
        is_collapsible: bool = False
    ) -> bool:
        """Returns True when the tag is removed for having empty content.

        Args:
            tag: bs4.BeautifulSoup. The RTE tag.
            content: Union[str, List[str]]. The content that needs to be
                checked.
            is_collapsible: bool. True if the tag is collapsible tag.

        Returns:
            bool. Returns True when the tag has been deleted.
        """
        if is_collapsible:
            assert isinstance(content, str)
            if html_cleaner.is_html_empty(content):
                tag.decompose()
                return True
        else:
            if len(content) == 0:
                tag.decompose()
                return True

        return False

    @classmethod
    def _fix_tabs_and_collapsible_tags(cls, html: str) -> str:
        """Fixes all tabs and collapsible tags, performs the following:
        - `oppia-noninteractive-tabs`
            - If no `tab_contents-with-value` attribute, tag will be removed
            - If `tab_contents-with-value` is empty then the tag will be removed
        - `oppia-noninteractive-collapsible`
            - If no `content-with-value` attribute, tag will be removed
            - If `content-with-value` is empty then the tag will be removed
            - If no `heading-with-value` attribute, tag will be removed
            - If `heading-with-value` is empty then the tag will be removed

        Args:
            html: str. The RTE tags.

        Returns:
            str. Returns the updated html value.
        """
        soup = bs4.BeautifulSoup(html, 'html.parser')
        tabs_tags = soup.find_all('oppia-noninteractive-tabs')
        for tag in tabs_tags:
            if tag.has_attr('tab_contents-with-value'):
                tab_content_json = utils.unescape_html(
                    tag['tab_contents-with-value'])
                tab_content_list = json.loads(tab_content_json)
                if cls._is_tag_removed_with_empty_content(
                    tag, tab_content_list, is_collapsible=False):
                    continue

                empty_tab_contents = []
                for tab_content in tab_content_list:
                    tab_content['content'] = cls._fix_rte_tags(
                        tab_content['content'],
                        is_tags_nested_inside_tabs_or_collapsible=True
                    )
                    if html_cleaner.is_html_empty(tab_content['content']):
                        empty_tab_contents.append(tab_content)

                # Remove empty tab content from the tag.
                for empty_content in empty_tab_contents:
                    tab_content_list.remove(empty_content)

                if cls._is_tag_removed_with_empty_content(
                    tag, tab_content_list, is_collapsible=False):
                    continue

                tab_content_json = json.dumps(tab_content_list)
                tag['tab_contents-with-value'] = utils.escape_html(
                    tab_content_json)
            else:
                tag.decompose()
                continue

        collapsibles_tags = soup.find_all(
            'oppia-noninteractive-collapsible')
        for tag in collapsibles_tags:
            if tag.has_attr('content-with-value'):
                collapsible_content_json = (
                    utils.unescape_html(tag['content-with-value'])
                )
                collapsible_content = json.loads(
                    collapsible_content_json)
                if cls._is_tag_removed_with_empty_content(
                    tag, collapsible_content, is_collapsible=True):
                    continue

                collapsible_content = cls._fix_rte_tags(
                    collapsible_content,
                    is_tags_nested_inside_tabs_or_collapsible=True
                )
                if cls._is_tag_removed_with_empty_content(
                    tag, collapsible_content, is_collapsible=True):
                    continue

                collapsible_content_json = json.dumps(collapsible_content)
                tag['content-with-value'] = utils.escape_html(
                    collapsible_content_json)
            else:
                tag.decompose()
                continue

            if cls._is_tag_removed_with_invalid_attributes(
                tag, 'heading-with-value'):
                continue

        return str(soup).replace('<br/>', '<br>')

    @classmethod
    def fix_content(cls, html: str) -> str:
        """Helper function to fix the html.

        Args:
            html: str. The html data to fix.

        Returns:
            html: str. The fixed html data.
        """
        html = cls._fix_rte_tags(
            html, is_tags_nested_inside_tabs_or_collapsible=False)
        html = cls._fix_tabs_and_collapsible_tags(html)
        return html

    @classmethod
    def _update_state_rte(
        cls, states_dict: Dict[str, state_domain.StateDict]
    ) -> Dict[str, state_domain.StateDict]:
        """Update the state RTE content and translations

        Args:
            states_dict: dict. A dict where each key-value pair represents,
                respectively, a state name and a dict used to initialize a
                State domain object.

        Returns:
            dict. The converted states_dict.
        """
        for state in states_dict.values():
            # Fix tags for state content.
            html = state['content']['html']
            state['content']['html'] = cls.fix_content(html)

            # Fix tags for written translations.
            written_translations = (
                state['written_translations']['translations_mapping'])
            for translation_item in written_translations.values():
                for translation in translation_item.values():
                    if isinstance(translation['translation'], list):
                        translated_element_list = []
                        for element in translation['translation']:
                            translated_element_list.append(
                                cls.fix_content(element))
                        translation['translation'] = translated_element_list
                    else:
                        html = translation['translation']
                        translation['translation'] = cls.fix_content(html)

            # Fix RTE content present inside the answer group's feedback.
            for answer_group in state['interaction']['answer_groups']:
                feedback = answer_group['outcome']['feedback']['html']
                if not html_cleaner.is_html_empty(feedback):
                    answer_group['outcome']['feedback']['html'] = (
                        cls.fix_content(feedback))

            # Fix RTE content present inside the default outcome.
            if state['interaction']['default_outcome'] is not None:
                default_feedback = state['interaction']['default_outcome'][
                    'feedback']['html']
                if not html_cleaner.is_html_empty(default_feedback):
                    state['interaction']['default_outcome']['feedback'][
                        'html'] = cls.fix_content(default_feedback)

            # Fix RTE content present inside the Solution.
            if state['interaction']['solution'] is not None:
                solution = state['interaction']['solution']['explanation'][
                    'html']
                state['interaction']['solution']['explanation']['html'] = (
                    cls.fix_content(solution))

            # Fix RTE content present inside the Hint.
            empty_hints = []
            hints = state['interaction']['hints']
            assert isinstance(hints, list)
            for hint in hints:
                hint_content = hint['hint_content']['html']
                hint['hint_content']['html'] = cls.fix_content(hint_content)
                if html_cleaner.is_html_empty(hint['hint_content']['html']):
                    empty_hints.append(hint)

            for empty_hint in empty_hints:
                hints.remove(empty_hint)
            state['interaction']['hints'] = hints

            # Update translations and voiceovers.
            cls._remove_unwanted_content_ids_from_translations_and_voiceovers_from_state_v51_or_v52( # pylint: disable=line-too-long
                state, state_schema=52)

        return states_dict

    @classmethod
    def update_states_from_model(
        cls,
        versioned_exploration_states: VersionedExplorationStatesDict,
        current_states_schema_version: int,
        init_state_name: str,
        language_code: str
    ) -> None:
        """Converts the states blob contained in the given
        versioned_exploration_states dict from current_states_schema_version to
        current_states_schema_version + 1.
        Note that the versioned_exploration_states being passed in is modified
        in-place.

        Args:
            versioned_exploration_states: A dict with two keys:
                - states_schema_version: The states schema version for
                    the exploration.
                - states: The dict of states which is contained in the
                    exploration. The keys are state names and the values are
                    dicts used to initialize a State domain object.
            current_states_schema_version: The current states
                schema version.
<<<<<<< HEAD
            init_state_name: Name of initial state.
=======
            init_state_name: str. Name of initial state.
            language_code: str. The language code of the exploration.
>>>>>>> b70d47d1
        """
        versioned_exploration_states['states_schema_version'] = (
            current_states_schema_version + 1)

        conversion_fn = getattr(cls, '_convert_states_v%s_dict_to_v%s_dict' % (
            current_states_schema_version, current_states_schema_version + 1))
        if current_states_schema_version == 43:
            versioned_exploration_states['states'] = conversion_fn(
                versioned_exploration_states['states'], init_state_name)
        elif current_states_schema_version == 52:
            versioned_exploration_states['states'] = conversion_fn(
                versioned_exploration_states['states'], language_code)
        else:
            versioned_exploration_states['states'] = conversion_fn(
                versioned_exploration_states['states'])

    # The current version of the exploration YAML schema. If any backward-
    # incompatible changes are made to the exploration schema in the YAML
    # definitions, this version number must be changed and a migration process
    # put in place.
    CURRENT_EXP_SCHEMA_VERSION = 58
    EARLIEST_SUPPORTED_EXP_SCHEMA_VERSION = 46

    @classmethod
    def _convert_v46_dict_to_v47_dict(
        cls, exploration_dict: VersionedExplorationDict
    ) -> VersionedExplorationDict:
        """Converts a v46 exploration dict into a v47 exploration dict.
        Changes rule input types for DragAndDropSortInput and ItemSelectionInput
        interactions to better support translations. Specifically, the rule
        inputs will store content ids of html rather than the raw html.

        Args:
            exploration_dict: The dict representation of an exploration
                with schema version v46.

        Returns:
            The dict representation of the Exploration domain object,
            following schema version v47.
        """
        exploration_dict['schema_version'] = 47

        exploration_dict['states'] = cls._convert_states_v41_dict_to_v42_dict(
            exploration_dict['states'])
        exploration_dict['states_schema_version'] = 42

        return exploration_dict

    @classmethod
    def _convert_v47_dict_to_v48_dict(
        cls, exploration_dict: VersionedExplorationDict
    ) -> VersionedExplorationDict:
        """Converts a v47 exploration dict into a v48 exploration dict.
        Adds a new customization arg to NumericExpressionInput,
        AlgebraicExpressionInput, and MathEquationInput. The customization arg
        will allow creators to choose whether to render the division sign (÷)
        instead of a fraction for the division operation.

        Args:
            exploration_dict: The dict representation of an exploration
                with schema version v47.

        Returns:
            The dict representation of the Exploration domain object,
            following schema version v48.
        """
        exploration_dict['schema_version'] = 48

        exploration_dict['states'] = cls._convert_states_v42_dict_to_v43_dict(
            exploration_dict['states'])
        exploration_dict['states_schema_version'] = 43

        return exploration_dict

    @classmethod
    def _convert_v48_dict_to_v49_dict(
        cls, exploration_dict: VersionedExplorationDict
    ) -> VersionedExplorationDict:
        """Converts a v48 exploration dict into a v49 exploration dict.
        Adds card_is_checkpoint to mark a state as a checkpoint for the
        learners.

        Args:
            exploration_dict: The dict representation of an exploration
                with schema version v48.

        Returns:
            The dict representation of the Exploration domain object,
            following schema version v49.
        """
        exploration_dict['schema_version'] = 49
        exploration_dict['states'] = cls._convert_states_v43_dict_to_v44_dict(
            exploration_dict['states'], exploration_dict['init_state_name'])
        exploration_dict['states_schema_version'] = 44

        return exploration_dict

    @classmethod
    def _convert_v49_dict_to_v50_dict(
        cls, exploration_dict: VersionedExplorationDict
    ) -> VersionedExplorationDict:
        """Converts a v49 exploration dict into a v50 exploration dict.
        Version 50 contains linked skill id to exploration state.

        Args:
            exploration_dict: The dict representation of an exploration
                with schema version v49.

        Returns:
            The dict representation of the Exploration domain object,
            following schema version v50.
        """

        exploration_dict['schema_version'] = 50

        exploration_dict['states'] = cls._convert_states_v44_dict_to_v45_dict(
            exploration_dict['states'])
        exploration_dict['states_schema_version'] = 45

        return exploration_dict

    @classmethod
    def _convert_v50_dict_to_v51_dict(
        cls, exploration_dict: VersionedExplorationDict
    ) -> VersionedExplorationDict:
        """Converts a v50 exploration dict into a v51 exploration dict.
        Version 51 ensures that unicode written_translations are stripped of
        HTML tags and have data_format field set to unicode.

        Args:
            exploration_dict: The dict representation of an exploration
                with schema version v50.

        Returns:
            The dict representation of the Exploration domain object,
            following schema version v51.
        """

        exploration_dict['schema_version'] = 51

        exploration_dict['states'] = cls._convert_states_v45_dict_to_v46_dict(
            exploration_dict['states'])
        exploration_dict['states_schema_version'] = 46

        return exploration_dict

    @classmethod
    def _convert_v51_dict_to_v52_dict(
        cls, exploration_dict: VersionedExplorationDict
    ) -> VersionedExplorationDict:
        """Converts a v51 exploration dict into a v52 exploration dict.
        Version 52 deprecates oppia-noninteractive-svgdiagram tag and converts
        existing occurences of it to oppia-noninteractive-image tag.

        Args:
            exploration_dict: The dict representation of an exploration
                with schema version v51.

        Returns:
            The dict representation of the Exploration domain object,
            following schema version v52.
        """

        exploration_dict['schema_version'] = 52

        exploration_dict['states'] = cls._convert_states_v46_dict_to_v47_dict(
            exploration_dict['states'])
        exploration_dict['states_schema_version'] = 47

        return exploration_dict

    @classmethod
    def _convert_v52_dict_to_v53_dict(
        cls, exploration_dict: VersionedExplorationDict
    ) -> VersionedExplorationDict:
        """Converts a v52 exploration dict into a v53 exploration dict.
        Version 53 fixes encoding issues in HTML fields.

        Args:
            exploration_dict: The dict representation of an exploration
                with schema version v51.

        Returns:
            The dict representation of the Exploration domain object,
            following schema version v52.
        """

        exploration_dict['schema_version'] = 53

        exploration_dict['states'] = cls._convert_states_v47_dict_to_v48_dict(
            exploration_dict['states'])
        exploration_dict['states_schema_version'] = 48

        return exploration_dict

    @classmethod
    def _convert_v53_dict_to_v54_dict(
        cls, exploration_dict: VersionedExplorationDict
    ) -> VersionedExplorationDict:
        """Converts a v53 exploration dict into a v54 exploration dict.
        Adds a new customization arg to NumericInput interaction
        which allows creators to set input greator than or equal to zero.

        Args:
            exploration_dict: The dict representation of an exploration
                with schema version v53.

        Returns:
            The dict representation of the Exploration domain object,
            following schema version v54.
        """
        exploration_dict['schema_version'] = 54

        exploration_dict['states'] = cls._convert_states_v48_dict_to_v49_dict(
            exploration_dict['states'])
        exploration_dict['states_schema_version'] = 49

        return exploration_dict

    @classmethod
    def _convert_v54_dict_to_v55_dict(
        cls, exploration_dict: VersionedExplorationDict
    ) -> VersionedExplorationDict:
        """Converts a v54 exploration dict into a v55 exploration dict.
        Removes rules from explorations that use one of the following rules:
        [ContainsSomeOf, OmitsSomeOf, MatchesWithGeneralForm]. It also renames
        `customOskLetters` cust arg to `allowedVariables`.

        Args:
            exploration_dict: The dict representation of an exploration
                with schema version v54.

        Returns:
            The dict representation of the Exploration domain object,
            following schema version v55.
        """
        exploration_dict['schema_version'] = 55

        exploration_dict['states'] = cls._convert_states_v49_dict_to_v50_dict(
            exploration_dict['states'])
        exploration_dict['states_schema_version'] = 50

        return exploration_dict

    @classmethod
    def _convert_v55_dict_to_v56_dict(
        cls, exploration_dict: VersionedExplorationDict
    ) -> VersionedExplorationDict:
        """Converts a v55 exploration dict into a v56 exploration dict.
        Version 56 adds a new dest_if_really_stuck field to the Outcome class
        to redirect the learners to a state for strengthening concepts when
        they get really stuck.

        Args:
            exploration_dict: The dict representation of an exploration
                with schema version v55.

        Returns:
            The dict representation of the Exploration domain object,
            following schema version v56.
        """
        exploration_dict['schema_version'] = 56

        exploration_dict['states'] = cls._convert_states_v50_dict_to_v51_dict(
            exploration_dict['states'])
        exploration_dict['states_schema_version'] = 51

        return exploration_dict

    @classmethod
    def _convert_v56_dict_to_v57_dict(
        cls, exploration_dict: VersionedExplorationDict
    ) -> VersionedExplorationDict:
        """Converts a v56 exploration dict into a v57 exploration dict.
        Version 57 correctly updates the content IDs for translations and
        for voiceovers.

        Args:
            exploration_dict: The dict representation of an exploration
                with schema version v56.

        Returns:
            The dict representation of the Exploration domain object,
            following schema version v57.
        """
        exploration_dict['schema_version'] = 57

        exploration_dict['states'] = cls._convert_states_v51_dict_to_v52_dict(
            exploration_dict['states'])
        exploration_dict['states_schema_version'] = 52

        return exploration_dict

    @classmethod
    def _convert_v57_dict_to_v58_dict(
        cls, exploration_dict: VersionedExplorationDict
    ) -> VersionedExplorationDict:
        """Converts a v57 exploration dict into a v58 exploration dict.
        Version 58 corrects exploration validation errors which are categorized
        as General State Validation, General Interaction Validation
        and General RTE Validation.

        Args:
            exploration_dict: dict. The dict representation of an exploration
                with schema version v56.

        Returns:
            dict. The dict representation of the Exploration domain object,
            following schema version v57.
        """
        exploration_dict['schema_version'] = 58

        exploration_dict['states'] = cls._convert_states_v52_dict_to_v53_dict(
            exploration_dict['states'], exploration_dict['language_code'])
        exploration_dict['states_schema_version'] = 53

        return exploration_dict

    @classmethod
    def _migrate_to_latest_yaml_version(
        cls, yaml_content: str
    ) -> VersionedExplorationDict:
        """Return the YAML content of the exploration in the latest schema
        format.

        Args:
            yaml_content: The YAML representation of the exploration.

        Returns:
            The dict 'exploration_dict' is the representation of the
            Exploration.

        Raises:
            InvalidInputException. The 'yaml_content' or the schema version
                is not specified.
            Exception. The exploration schema version is not valid.
        """
        # Here we use cast because we are narrowing down the return type of
        # dict_from_yaml() from Dict[str, Any] to VersionedExplorationDict.
        try:
            exploration_dict = cast(
                VersionedExplorationDict,
                utils.dict_from_yaml(yaml_content)
            )
        except utils.InvalidInputException as e:
            raise utils.InvalidInputException(
                'Please ensure that you are uploading a YAML text file, not '
                'a zip file. The YAML parser returned the following error: %s'
                % e)

        exploration_schema_version = exploration_dict['schema_version']
        if not (cls.EARLIEST_SUPPORTED_EXP_SCHEMA_VERSION <=
                exploration_schema_version
                <= cls.CURRENT_EXP_SCHEMA_VERSION):
            raise Exception(
                'Sorry, we can only process v%s to v%s exploration YAML files '
                'at present.' % (
                    cls.EARLIEST_SUPPORTED_EXP_SCHEMA_VERSION,
                    cls.CURRENT_EXP_SCHEMA_VERSION))

        if exploration_schema_version == 46:
            exploration_dict = cls._convert_v46_dict_to_v47_dict(
                exploration_dict)
            exploration_schema_version = 47

        if exploration_schema_version == 47:
            exploration_dict = cls._convert_v47_dict_to_v48_dict(
                exploration_dict)
            exploration_schema_version = 48

        if exploration_schema_version == 48:
            exploration_dict = cls._convert_v48_dict_to_v49_dict(
                exploration_dict)
            exploration_schema_version = 49

        if exploration_schema_version == 49:
            exploration_dict = cls._convert_v49_dict_to_v50_dict(
                exploration_dict)
            exploration_schema_version = 50

        if exploration_schema_version == 50:
            exploration_dict = cls._convert_v50_dict_to_v51_dict(
                exploration_dict)
            exploration_schema_version = 51

        if exploration_schema_version == 51:
            exploration_dict = cls._convert_v51_dict_to_v52_dict(
                exploration_dict)
            exploration_schema_version = 52

        if exploration_schema_version == 52:
            exploration_dict = cls._convert_v52_dict_to_v53_dict(
                exploration_dict)
            exploration_schema_version = 53

        if exploration_schema_version == 53:
            exploration_dict = cls._convert_v53_dict_to_v54_dict(
                exploration_dict)
            exploration_schema_version = 54

        if exploration_schema_version == 54:
            exploration_dict = cls._convert_v54_dict_to_v55_dict(
                exploration_dict)
            exploration_schema_version = 55

        if exploration_schema_version == 55:
            exploration_dict = cls._convert_v55_dict_to_v56_dict(
                exploration_dict)
            exploration_schema_version = 56

        if exploration_schema_version == 56:
            exploration_dict = cls._convert_v56_dict_to_v57_dict(
                exploration_dict)
            exploration_schema_version = 57

        if exploration_schema_version == 57:
            exploration_dict = cls._convert_v57_dict_to_v58_dict(
                exploration_dict)
            exploration_schema_version = 58

        return exploration_dict

    @classmethod
    def from_yaml(cls, exploration_id: str, yaml_content: str) -> Exploration:
        """Creates and returns exploration from a YAML text string for YAML
        schema versions 10 and later.

        Args:
            exploration_id: The id of the exploration.
            yaml_content: The YAML representation of the exploration.

        Returns:
            The corresponding exploration domain object.

        Raises:
            InvalidInputException. The initial schema version of exploration is
                outside the range [EARLIEST_SUPPORTED_EXP_SCHEMA_VERSION,
                CURRENT_EXP_SCHEMA_VERSION].
        """
        exploration_dict = cls._migrate_to_latest_yaml_version(yaml_content)
        exploration_dict['id'] = exploration_id
        return Exploration.from_dict(exploration_dict)

    def to_yaml(self) -> str:
        """Convert the exploration domain object into YAML string.

        Returns:
            The YAML representation of this exploration.
        """
        exp_dict = self.to_dict()
        # Here we use MyPy ignore because the dictionary returned by `to_dict()`
        # method is ExplorationDict and ExplorationDict does not contain
        # `schema_version` key, but here we are defining a `schema_version` key
        # which causes MyPy to throw error 'TypedDict has no key schema_version'
        # thus to silence the error, we used ignore here.
        exp_dict['schema_version'] = self.CURRENT_EXP_SCHEMA_VERSION  # type: ignore[misc]

        # The ID is the only property which should not be stored within the
        # YAML representation.
        # Here we use MyPy ignore because MyPy doesn't allow key deletion from
        # TypedDict.
        del exp_dict['id']  # type: ignore[misc]

        return utils.yaml_from_dict(exp_dict)

    def to_dict(self) -> ExplorationDict:
        """Returns a copy of the exploration as a dictionary. It includes all
        necessary information to represent the exploration.

        Returns:
            A dict mapping all fields of Exploration instance.
        """
        exploration_dict: ExplorationDict = ({
            'id': self.id,
            'title': self.title,
            'category': self.category,
            'author_notes': self.author_notes,
            'blurb': self.blurb,
            'states_schema_version': self.states_schema_version,
            'init_state_name': self.init_state_name,
            'language_code': self.language_code,
            'objective': self.objective,
            'param_changes': self.param_change_dicts,
            'param_specs': self.param_specs_dict,
            'tags': self.tags,
            'auto_tts_enabled': self.auto_tts_enabled,
            'correctness_feedback_enabled': self.correctness_feedback_enabled,
            'edits_allowed': self.edits_allowed,
            'states': {state_name: state.to_dict()
                       for (state_name, state) in self.states.items()}
        })
        exploration_dict_deepcopy = copy.deepcopy(exploration_dict)
        return exploration_dict_deepcopy

    def serialize(self) -> str:
        """Returns the object serialized as a JSON string.

        Returns:
            JSON-encoded str encoding all of the information composing
            the object.
        """
        # Here we use MyPy ignore because to_dict() method returns a general
        # dictionary representation of domain object (ExplorationDict) which
        # does not contain properties like created_on and last_updated but
        # MyPy expects exploration_dict, a dictionary which contains all the
        # properties of domain object. That's why we are explicitly changing
        # the type of exploration_dict here, which causes MyPy to throw an
        # error. Thus, to silence the error, we added an ignore here.
        exploration_dict: SerializableExplorationDict = self.to_dict()  # type: ignore[assignment]
        # The only reason we add the version parameter separately is that our
        # yaml encoding/decoding of this object does not handle the version
        # parameter.
        # NOTE: If this changes in the future (i.e the version parameter is
        # added as part of the yaml representation of this object), all YAML
        # files must add a version parameter to their files with the correct
        # version of this object. The line below must then be moved to
        # to_dict().
        exploration_dict['version'] = self.version

        if self.created_on:
            exploration_dict['created_on'] = (
                utils.convert_naive_datetime_to_string(self.created_on))

        if self.last_updated:
            exploration_dict['last_updated'] = (
                utils.convert_naive_datetime_to_string(self.last_updated))

        return json.dumps(exploration_dict)

    @classmethod
    def deserialize(cls, json_string: str) -> Exploration:
        """Returns an Exploration domain object decoded from a JSON string.

        Args:
            json_string: A JSON-encoded string that can be
                decoded into a dictionary representing a Exploration.
                Only call on strings that were created using serialize().

        Returns:
            The corresponding Exploration domain object.
        """
        exploration_dict = json.loads(json_string)
        created_on = (
            utils.convert_string_to_naive_datetime_object(
                exploration_dict['created_on'])
            if 'created_on' in exploration_dict else None)
        last_updated = (
            utils.convert_string_to_naive_datetime_object(
                exploration_dict['last_updated'])
            if 'last_updated' in exploration_dict else None)
        exploration = cls.from_dict(
            exploration_dict,
            exploration_version=exploration_dict['version'],
            exploration_created_on=created_on,
            exploration_last_updated=last_updated)

        return exploration

    def to_player_dict(self) -> ExplorationPlayerDict:
        """Returns a copy of the exploration suitable for inclusion in the
        learner view.

        Returns:
            A dict mapping some fields of Exploration instance. The
            fields inserted in the dict (as key) are:
                - init_state_name: str. The name for the initial state of the
                    exploration.
                - param_change. list(dict). List of param_change dicts that
                    represent ParamChange domain object.
                - param_specs: dict. A dict where each key-value pair
                    represents respectively, a param spec name and a dict used
                    to initialize a ParamSpec domain object.
                - states: dict. Keys are states names and values are dict
                    representation of State domain object.
                - title: str. The exploration title.
                - objective: str. The exploration objective.
                - language_code: str. The language code of the exploration.
                - correctness_feedback_enabled: bool. Whether to show
                    correctness feedback.
        """
        return {
            'init_state_name': self.init_state_name,
            'param_changes': self.param_change_dicts,
            'param_specs': self.param_specs_dict,
            'states': {
                state_name: state.to_dict()
                for (state_name, state) in self.states.items()
            },
            'title': self.title,
            'objective': self.objective,
            'language_code': self.language_code,
            'correctness_feedback_enabled': self.correctness_feedback_enabled,
        }

    def get_all_html_content_strings(self) -> List[str]:
        """Gets all html content strings used in this exploration.

        Returns:
            The list of html content strings.
        """
        html_list = []
        for state in self.states.values():
            content_html = state.content.html
            interaction_html_list = (
                state.interaction.get_all_html_content_strings())
            html_list += [content_html] + interaction_html_list

        return html_list


class ExplorationSummaryMetadataDict(TypedDict):
    """Dictionary representing the meta data for exploration summary."""

    id: str
    title: str
    objective: str


class ExplorationSummary:
    """Domain object for an Oppia exploration summary."""

    def __init__(
        self,
        exploration_id: str,
        title: str,
        category: str,
        objective: str,
        language_code: str,
        tags: List[str],
        ratings: Dict[str, int],
        scaled_average_rating: float,
        status: str,
        community_owned: bool,
        owner_ids: List[str],
        editor_ids: List[str],
        voice_artist_ids: List[str],
        viewer_ids: List[str],
        contributor_ids: List[str],
        contributors_summary: Dict[str, int],
        version: int,
        exploration_model_created_on: datetime.datetime,
        exploration_model_last_updated: datetime.datetime,
        first_published_msec: Optional[float],
        deleted: bool = False
    ) -> None:
        """Initializes a ExplorationSummary domain object.

        Args:
            exploration_id: The exploration id.
            title: The exploration title.
            category: The exploration category.
            objective: The exploration objective.
            language_code: The code that represents the exploration
                language.
            tags: List of tags.
            ratings: Dict whose keys are '1', '2', '3', '4', '5' and
                whose values are nonnegative integers representing frequency
                counts. Note that the keys need to be strings in order for this
                dict to be JSON-serializable.
            scaled_average_rating: The average rating.
            status: The status of the exploration.
            community_owned: Whether the exploration is community-owned.
            owner_ids: List of the users ids who are the owners of
                this exploration.
            editor_ids: List of the users ids who have access to
                edit this exploration.
            voice_artist_ids: List of the users ids who have access
                to voiceover this exploration.
            viewer_ids: List of the users ids who have access to
                view this exploration.
            contributor_ids: List of the users ids of the user who
                have contributed to this exploration.
            contributors_summary: A summary about contributors of current
                exploration. The keys are user ids and the values are the
                number of commits made by that user.
            version: The version of the exploration.
            exploration_model_created_on: Date and time when the exploration
                model is created.
            exploration_model_last_updated: Date and time when the exploration
                model was last updated.
            first_published_msec: Time in milliseconds since the Epoch, when the
                exploration was first published, or None if Exploration is not
                published yet.
            deleted: Whether the exploration is marked as deleted.
        """
        self.id = exploration_id
        self.title = title
        self.category = category
        self.objective = objective
        self.language_code = language_code
        self.tags = tags
        self.ratings = ratings
        self.scaled_average_rating = scaled_average_rating
        self.status = status
        self.community_owned = community_owned
        self.owner_ids = owner_ids
        self.editor_ids = editor_ids
        self.voice_artist_ids = voice_artist_ids
        self.viewer_ids = viewer_ids
        self.contributor_ids = contributor_ids
        self.contributors_summary = contributors_summary
        self.version = version
        self.exploration_model_created_on = exploration_model_created_on
        self.exploration_model_last_updated = exploration_model_last_updated
        self.first_published_msec = first_published_msec
        self.deleted = deleted

    def validate(self) -> None:
        """Validates various properties of the ExplorationSummary.

        Raises:
            ValidationError. One or more attributes of the ExplorationSummary
                are invalid.
        """
        if not isinstance(self.title, str):
            raise utils.ValidationError(
                'Expected title to be a string, received %s' % self.title)
        utils.require_valid_name(
            self.title, 'the exploration title', allow_empty=True)

        if not isinstance(self.category, str):
            raise utils.ValidationError(
                'Expected category to be a string, received %s'
                % self.category)
        utils.require_valid_name(
            self.category, 'the exploration category', allow_empty=True)

        if not isinstance(self.objective, str):
            raise utils.ValidationError(
                'Expected objective to be a string, received %s' %
                self.objective)

        if not isinstance(self.language_code, str):
            raise utils.ValidationError(
                'Expected language_code to be a string, received %s' %
                self.language_code)
        if not utils.is_valid_language_code(self.language_code):
            raise utils.ValidationError(
                'Invalid language_code: %s' % self.language_code)

        if not isinstance(self.tags, list):
            raise utils.ValidationError(
                'Expected \'tags\' to be a list, received %s' % self.tags)
        for tag in self.tags:
            if not isinstance(tag, str):
                raise utils.ValidationError(
                    'Expected each tag in \'tags\' to be a string, received '
                    '\'%s\'' % tag)

            if not tag:
                raise utils.ValidationError('Tags should be non-empty.')

            if not re.match(constants.TAG_REGEX, tag):
                raise utils.ValidationError(
                    'Tags should only contain lowercase letters and spaces, '
                    'received \'%s\'' % tag)

            if (tag[0] not in string.ascii_lowercase or
                    tag[-1] not in string.ascii_lowercase):
                raise utils.ValidationError(
                    'Tags should not start or end with whitespace, received '
                    '\'%s\'' % tag)

            if re.search(r'\s\s+', tag):
                raise utils.ValidationError(
                    'Adjacent whitespace in tags should be collapsed, '
                    'received \'%s\'' % tag)
        if len(set(self.tags)) != len(self.tags):
            raise utils.ValidationError('Some tags duplicate each other')

        if not isinstance(self.ratings, dict):
            raise utils.ValidationError(
                'Expected ratings to be a dict, received %s' % self.ratings)

        valid_rating_keys = ['1', '2', '3', '4', '5']
        actual_rating_keys = sorted(self.ratings.keys())
        if valid_rating_keys != actual_rating_keys:
            raise utils.ValidationError(
                'Expected ratings to have keys: %s, received %s' % (
                    (', ').join(valid_rating_keys),
                    (', ').join(actual_rating_keys)))
        for value in self.ratings.values():
            if not isinstance(value, int):
                raise utils.ValidationError(
                    'Expected value to be int, received %s' % value)
            if value < 0:
                raise utils.ValidationError(
                    'Expected value to be non-negative, received %s' % (
                        value))

        if not isinstance(self.scaled_average_rating, (float, int)):
            raise utils.ValidationError(
                'Expected scaled_average_rating to be float, received %s' % (
                    self.scaled_average_rating))

        if not isinstance(self.status, str):
            raise utils.ValidationError(
                'Expected status to be string, received %s' % self.status)

        if not isinstance(self.community_owned, bool):
            raise utils.ValidationError(
                'Expected community_owned to be bool, received %s' % (
                    self.community_owned))

        if not isinstance(self.owner_ids, list):
            raise utils.ValidationError(
                'Expected owner_ids to be list, received %s' % self.owner_ids)
        for owner_id in self.owner_ids:
            if not isinstance(owner_id, str):
                raise utils.ValidationError(
                    'Expected each id in owner_ids to '
                    'be string, received %s' % owner_id)

        if not isinstance(self.editor_ids, list):
            raise utils.ValidationError(
                'Expected editor_ids to be list, received %s' % self.editor_ids)
        for editor_id in self.editor_ids:
            if not isinstance(editor_id, str):
                raise utils.ValidationError(
                    'Expected each id in editor_ids to '
                    'be string, received %s' % editor_id)

        if not isinstance(self.voice_artist_ids, list):
            raise utils.ValidationError(
                'Expected voice_artist_ids to be list, received %s' % (
                    self.voice_artist_ids))
        for voice_artist_id in self.voice_artist_ids:
            if not isinstance(voice_artist_id, str):
                raise utils.ValidationError(
                    'Expected each id in voice_artist_ids to '
                    'be string, received %s' % voice_artist_id)

        if not isinstance(self.viewer_ids, list):
            raise utils.ValidationError(
                'Expected viewer_ids to be list, received %s' % self.viewer_ids)
        for viewer_id in self.viewer_ids:
            if not isinstance(viewer_id, str):
                raise utils.ValidationError(
                    'Expected each id in viewer_ids to '
                    'be string, received %s' % viewer_id)

        all_user_ids_with_rights = (
            self.owner_ids + self.editor_ids + self.voice_artist_ids +
            self.viewer_ids)
        if len(all_user_ids_with_rights) != len(set(all_user_ids_with_rights)):
            raise utils.ValidationError(
                'Users should not be assigned to multiple roles at once, '
                'received users: %s' % ', '.join(all_user_ids_with_rights))

        if not isinstance(self.contributor_ids, list):
            raise utils.ValidationError(
                'Expected contributor_ids to be list, received %s' % (
                    self.contributor_ids))
        for contributor_id in self.contributor_ids:
            if not isinstance(contributor_id, str):
                raise utils.ValidationError(
                    'Expected each id in contributor_ids to '
                    'be string, received %s' % contributor_id)

        if not isinstance(self.contributors_summary, dict):
            raise utils.ValidationError(
                'Expected contributors_summary to be dict, received %s' % (
                    self.contributors_summary))

    def to_metadata_dict(self) -> ExplorationSummaryMetadataDict:
        """Given an exploration summary, this method returns a dict containing
        id, title and objective of the exploration.

        Returns:
            A metadata dict for the given exploration summary.
            The metadata dict has three keys:
                - 'id': str. The exploration ID.
                - 'title': str. The exploration title.
                - 'objective': str. The exploration objective.
        """
        return {
            'id': self.id,
            'title': self.title,
            'objective': self.objective,
        }

    def is_private(self) -> bool:
        """Checks whether the exploration is private.

        Returns:
            Whether the exploration is private.
        """
        return bool(self.status == constants.ACTIVITY_STATUS_PRIVATE)

    def is_solely_owned_by_user(self, user_id: str) -> bool:
        """Checks whether the exploration is solely owned by the user.

        Args:
            user_id: The id of the user.

        Returns:
            Whether the exploration is solely owned by the user.
        """
        return user_id in self.owner_ids and len(self.owner_ids) == 1

    def does_user_have_any_role(self, user_id: str) -> bool:
        """Checks if a given user has any role within the exploration.

        Args:
            user_id: User id of the user.

        Returns:
            Whether the given user has any role in the exploration.
        """
        return (
            user_id in self.owner_ids or
            user_id in self.editor_ids or
            user_id in self.voice_artist_ids or
            user_id in self.viewer_ids
        )

    def add_contribution_by_user(self, contributor_id: str) -> None:
        """Add a new contributor to the contributors summary.

        Args:
            contributor_id: ID of the contributor to be added.
        """
        # We don't want to record the contributions of system users.
        if contributor_id not in constants.SYSTEM_USER_IDS:
            self.contributors_summary[contributor_id] = (
                self.contributors_summary.get(contributor_id, 0) + 1)

        self.contributor_ids = list(self.contributors_summary.keys())


class ExplorationChangeMergeVerifier:
    """Class to check for mergeability.

    Attributes:
        added_state_names: Names of the states added to the
            exploration from prev_exp_version to current_exp_version. It
            stores the latest name of the added state.
        deleted_state_names: Names of the states deleted from
            the exploration from prev_exp_version to current_exp_version.
            It stores the initial name of the deleted state from
            pre_exp_version.
        new_to_old_state_names: Dictionary mapping state names of
            current_exp_version to the state names of prev_exp_version.
            It doesn't include the name changes of added/deleted states.
        changed_properties: List of all the properties changed
            according to the state and property name.
        changed_translations: List of all the translations changed
            according to the state and content_id name.
    """

    # PROPERTIES_CONFLICTING_INTERACTION_ID_CHANGE: List of the properties
    # in which if there are any changes then interaction id
    # changes can not be merged. This list can be changed when any
    # new property is added or deleted which affects or is affected
    # by interaction id and whose changes directly conflicts with
    # interaction id changes.
    PROPERTIES_CONFLICTING_INTERACTION_ID_CHANGES: List[str] = [
        STATE_PROPERTY_INTERACTION_CUST_ARGS,
        STATE_PROPERTY_INTERACTION_SOLUTION,
        STATE_PROPERTY_INTERACTION_ANSWER_GROUPS
    ]

    # PROPERTIES_CONFLICTING_CUST_ARGS_CHANGES: List of the properties
    # in which if there are any changes then customization args
    # changes can not be merged. This list can be changed when any
    # new property is added or deleted which affects or is affected
    # by customization args and whose changes directly conflicts with
    # cust args changes.
    PROPERTIES_CONFLICTING_CUST_ARGS_CHANGES: List[str] = [
        STATE_PROPERTY_INTERACTION_SOLUTION,
        STATE_PROPERTY_RECORDED_VOICEOVERS,
        STATE_PROPERTY_INTERACTION_ANSWER_GROUPS
    ]

    # PROPERTIES_CONFLICTING_ANSWER_GROUPS_CHANGES: List of the properties
    # in which if there are any changes then answer groups
    # changes can not be merged. This list can be changed when any
    # new property is added or deleted which affects or is affected
    # by answer groups and whose changes directly conflicts with
    # answer groups changes.
    PROPERTIES_CONFLICTING_ANSWER_GROUPS_CHANGES: List[str] = [
        STATE_PROPERTY_INTERACTION_SOLUTION,
        STATE_PROPERTY_RECORDED_VOICEOVERS,
        STATE_PROPERTY_INTERACTION_CUST_ARGS
    ]

    # PROPERTIES_CONFLICTING_SOLUTION_CHANGES: List of the properties
    # in which if there are any changes then solution
    # changes can not be merged. This list can be changed when any
    # new property is added or deleted which affects or is affected
    # by solution and whose changes directly conflicts with
    # solution changes.
    PROPERTIES_CONFLICTING_SOLUTION_CHANGES: List[str] = [
        STATE_PROPERTY_INTERACTION_ANSWER_GROUPS,
        STATE_PROPERTY_RECORDED_VOICEOVERS,
        STATE_PROPERTY_INTERACTION_CUST_ARGS
    ]

    # PROPERTIES_CONFLICTING_VOICEOVERS_CHANGES: List of the properties
    # in which if there are any changes then voiceovers
    # changes can not be merged. This list can be changed when any
    # new property is added or deleted which affects or is affected
    # by voiceovers and whose changes directly conflicts with
    # voiceovers changes.
    PROPERTIES_CONFLICTING_VOICEOVERS_CHANGES: List[str] = [
        STATE_PROPERTY_CONTENT,
        STATE_PROPERTY_INTERACTION_SOLUTION,
        STATE_PROPERTY_INTERACTION_HINTS,
        STATE_PROPERTY_WRITTEN_TRANSLATIONS,
        STATE_PROPERTY_INTERACTION_ANSWER_GROUPS,
        STATE_PROPERTY_INTERACTION_DEFAULT_OUTCOME,
        STATE_PROPERTY_INTERACTION_CUST_ARGS
    ]

    # NON_CONFLICTING_PROPERTIES: List of the properties
    # in which if there are any changes then they are always mergeable.
    NON_CONFLICTING_PROPERTIES: List[str] = [
        STATE_PROPERTY_UNCLASSIFIED_ANSWERS,
        STATE_PROPERTY_NEXT_CONTENT_ID_INDEX,
        STATE_PROPERTY_LINKED_SKILL_ID,
        STATE_PROPERTY_CARD_IS_CHECKPOINT
    ]

    def __init__(self, composite_change_list: List[ExplorationChange]) -> None:

        self.added_state_names: List[str] = []
        self.deleted_state_names: List[str] = []
        self.new_to_old_state_names: Dict[str, str] = (
            collections.defaultdict(str)
        )
        self.changed_properties: Dict[str, Set[str]] = (
            collections.defaultdict(set)
        )
        self.changed_translations: Dict[str, Set[str]] = (
            collections.defaultdict(set)
        )

        for change in composite_change_list:
            self._parse_exp_change(change)

    def _get_property_name_from_content_id(self, content_id: str) -> str:
        """Returns property name from content id.

        Args:
            content_id: Id of the content.

        Returns:
            Name of the property of which the content is part of.
        """
        property_name_to_content_id_identifier: Dict[
            str, Callable[[str], bool]
        ] = {
            STATE_PROPERTY_CONTENT: (
                lambda content_id: content_id == 'content'),
            STATE_PROPERTY_INTERACTION_CUST_ARGS: (
                lambda content_id: content_id[:3] == 'ca_'),
            STATE_PROPERTY_INTERACTION_DEFAULT_OUTCOME: (
                lambda content_id: content_id == 'default_outcome'),
            STATE_PROPERTY_INTERACTION_SOLUTION: (
                lambda content_id: content_id == 'solution'),
            STATE_PROPERTY_INTERACTION_HINTS: (
                lambda content_id: content_id[:4] == 'hint'),
            STATE_PROPERTY_INTERACTION_ANSWER_GROUPS: (
                lambda content_id: (
                    content_id[:8] == 'feedback' or
                    content_id[:10] == 'rule_input')),
        }

        for prop_name, identifier_function in (
                property_name_to_content_id_identifier.items()):
            if identifier_function(content_id):
                property_name = prop_name
                break
        return property_name

    def _parse_exp_change(self, change: ExplorationChange) -> None:
        """This function take the change and according to the cmd
        add the property name in the lists defined above.

        Args:
            change: A change from the composite_change_list.
        """
        if change.cmd == CMD_ADD_STATE:
            self.added_state_names.append(change.state_name)
        elif change.cmd == CMD_DELETE_STATE:
            state_name = change.state_name
            if state_name in self.added_state_names:
                self.added_state_names.remove(state_name)
            else:
                original_state_name = state_name
                if original_state_name in self.new_to_old_state_names:
                    original_state_name = self.new_to_old_state_names.pop(
                        original_state_name)
                self.deleted_state_names.append(original_state_name)
        elif change.cmd == CMD_RENAME_STATE:
            old_state_name = change.old_state_name
            new_state_name = change.new_state_name
            if old_state_name in self.added_state_names:
                self.added_state_names.remove(old_state_name)
                self.added_state_names.append(new_state_name)
            elif old_state_name in self.new_to_old_state_names:
                self.new_to_old_state_names[new_state_name] = (
                    self.new_to_old_state_names.pop(old_state_name))
            else:
                self.new_to_old_state_names[new_state_name] = old_state_name

        elif change.cmd == CMD_EDIT_STATE_PROPERTY:
            # A condition to store the name of the properties changed
            # in changed_properties dict.
            state_name = change.state_name
            if state_name in self.new_to_old_state_names:
                state_name = self.new_to_old_state_names[change.state_name]
            self.changed_properties[state_name].add(
                change.property_name)
        elif change.cmd == CMD_ADD_WRITTEN_TRANSLATION:
            changed_property = self._get_property_name_from_content_id(
                change.content_id)
            # A condition to store the name of the properties changed
            # in changed_properties dict.
            state_name = change.state_name
            if state_name in self.new_to_old_state_names:
                state_name = self.new_to_old_state_names[change.state_name]
            self.changed_translations[state_name].add(
                changed_property)
            self.changed_properties[state_name].add(
                STATE_PROPERTY_WRITTEN_TRANSLATIONS)

    def is_change_list_mergeable(
        self,
        change_list: List[ExplorationChange],
        exp_at_change_list_version: Exploration,
        current_exploration: Exploration
    ) -> Tuple[bool, bool]:
        """Checks whether the change list from the old version of an
        exploration can be merged on the latest version of an exploration.

        Args:
            change_list: List of the changes made by the user on the frontend,
                which needs to be checked for mergeability.
            exp_at_change_list_version: Old version of an exploration.
            current_exploration: Exploration on which the change list is to be
                applied.

        Returns:
            A tuple consisting of two fields:
                1. Whether the given change list is mergeable on
                the current_exploration or not.
                2. Whether we need to send the change list to the
                admin to review for the future improvement of the cases
                to merge the change list.
        """
        old_to_new_state_names = {
            value: key for key, value in self.new_to_old_state_names.items()
        }

        if self.added_state_names or self.deleted_state_names:
            # In case of the addition and the deletion of the state,
            # we are rejecting the mergebility because these cases
            # change the flow of the exploration and are quite complex
            # for now to handle. So in such cases, we are sending the
            # changelist, frontend_version, backend_version and
            # exploration id to the admin, so that we can look into the
            # situations and can figure out the way if it’s possible to
            # handle these cases.

            return False, True

        changes_are_mergeable = False

        # state_names_of_renamed_states: dict. Stores the changes in
        # states names in change_list where the key is the state name in
        # frontend version and the value is the renamed name from the
        # change list if there is any rename state change.
        state_names_of_renamed_states: Dict[str, str] = {}
        for change in change_list:
            change_is_mergeable = False
            if change.cmd == CMD_RENAME_STATE:
                old_state_name = change.old_state_name
                new_state_name = change.new_state_name
                if old_state_name in state_names_of_renamed_states:
                    state_names_of_renamed_states[new_state_name] = (
                        state_names_of_renamed_states.pop(old_state_name))
                else:
                    state_names_of_renamed_states[new_state_name] = (
                        old_state_name)
                if (state_names_of_renamed_states[new_state_name] not in
                        old_to_new_state_names):
                    change_is_mergeable = True
            elif change.cmd == CMD_EDIT_STATE_PROPERTY:
                state_name = state_names_of_renamed_states.get(
                    change.state_name) or change.state_name
                if state_name in old_to_new_state_names:
                    # Here we will send the changelist, frontend_version,
                    # backend_version and exploration to the admin, so
                    # that the changes related to state renames can be
                    # reviewed and the proper conditions can be written
                    # to handle those cases.
                    return False, True
                old_exp_states = (
                    exp_at_change_list_version.states[state_name])
                current_exp_states = (
                    current_exploration.states[state_name])
                if (change.property_name ==
                        STATE_PROPERTY_CONTENT):
                    if (old_exp_states.content.html ==
                            current_exp_states.content.html):
                        if (STATE_PROPERTY_CONTENT not in
                                self.changed_translations[state_name] and
                                STATE_PROPERTY_RECORDED_VOICEOVERS not in
                                self.changed_properties[state_name]):
                            change_is_mergeable = True
                    if not self.changed_properties[state_name]:
                        change_is_mergeable = True
                elif (change.property_name ==
                      STATE_PROPERTY_INTERACTION_ID):
                    if (old_exp_states.interaction.id ==
                            current_exp_states.interaction.id):
                        if not self.changed_properties[state_name].intersection(
                                (self
                                 .PROPERTIES_CONFLICTING_INTERACTION_ID_CHANGES
                                )):
                            change_is_mergeable = True
                    if not self.changed_properties[state_name]:
                        change_is_mergeable = True
                # Customization args differ for every interaction, so in
                # case of different interactions merging is simply not
                # possible, but in case of same interaction, the values in
                # the customization_args are often lists so if someone
                # changes even one item of that list then determining which
                # item is changed is not feasible, so suppose there is long
                # list of values in item selection interaction and one user
                # deletes one value and another one edits another value,
                # so after deletion the indices of all the values will be
                # changed and it will not be possible to compare and know
                # that which value is changed by second user.
                # So we will not be handling the merge on the basis of
                # individual fields.
                elif (change.property_name ==
                      STATE_PROPERTY_INTERACTION_CUST_ARGS):
                    if (old_exp_states.interaction.id ==
                            current_exp_states.interaction.id):
                        if not self.changed_properties[state_name].intersection(
                                self.PROPERTIES_CONFLICTING_CUST_ARGS_CHANGES +
                                [STATE_PROPERTY_INTERACTION_CUST_ARGS]):
                            if (change.property_name not in
                                    self.changed_translations[state_name]):
                                change_is_mergeable = True
                    if not self.changed_properties[state_name]:
                        change_is_mergeable = True
                elif (change.property_name ==
                      STATE_PROPERTY_INTERACTION_ANSWER_GROUPS):
                    if (old_exp_states.interaction.id ==
                            current_exp_states.interaction.id):
                        if not self.changed_properties[state_name].intersection(
                                self.PROPERTIES_CONFLICTING_CUST_ARGS_CHANGES +
                                [STATE_PROPERTY_INTERACTION_ANSWER_GROUPS]):
                            if (change.property_name not in
                                    self.changed_translations[state_name]):
                                change_is_mergeable = True
                    if not self.changed_properties[state_name]:
                        change_is_mergeable = True
                elif (change.property_name ==
                      STATE_PROPERTY_INTERACTION_DEFAULT_OUTCOME
                     ):
                    if (change.property_name not in
                            self.changed_properties[state_name] and
                            change.property_name not in
                            self.changed_translations[state_name]):
                        change_is_mergeable = True
                    if not self.changed_properties[state_name]:
                        change_is_mergeable = True
                elif change.property_name in self.NON_CONFLICTING_PROPERTIES:
                    change_is_mergeable = True
                # We’ll not be able to handle the merge if changelists
                # affect the different indices of the hint in the same
                # state because whenever there is even a small change
                # in one field of any hint, they treat the whole hints
                # list as a new value.
                # So it will not be possible to find out the exact change.
                elif (change.property_name ==
                      STATE_PROPERTY_INTERACTION_HINTS):
                    if (change.property_name not in
                            self.changed_properties[state_name] and
                            change.property_name not in
                            self.changed_translations[state_name]):
                        change_is_mergeable = True
                    if not self.changed_properties[state_name]:
                        change_is_mergeable = True
                elif (change.property_name ==
                      STATE_PROPERTY_INTERACTION_SOLUTION):
                    if (old_exp_states.interaction.id ==
                            current_exp_states.interaction.id):
                        if not self.changed_properties[state_name].intersection(
                                self.PROPERTIES_CONFLICTING_CUST_ARGS_CHANGES +
                                [STATE_PROPERTY_INTERACTION_SOLUTION]):
                            if (change.property_name not in
                                    self.changed_translations[state_name]):
                                change_is_mergeable = True
                    if not self.changed_properties[state_name]:
                        change_is_mergeable = True
                elif (change.property_name ==
                      STATE_PROPERTY_SOLICIT_ANSWER_DETAILS):
                    if (old_exp_states.interaction.id ==
                            current_exp_states.interaction.id and
                            old_exp_states.solicit_answer_details ==
                            current_exp_states.solicit_answer_details):
                        change_is_mergeable = True
                    if not self.changed_properties[state_name]:
                        change_is_mergeable = True
                elif (change.property_name ==
                      STATE_PROPERTY_RECORDED_VOICEOVERS):
                    if not self.changed_properties[state_name].intersection(
                            self.PROPERTIES_CONFLICTING_VOICEOVERS_CHANGES +
                            [STATE_PROPERTY_RECORDED_VOICEOVERS]):
                        change_is_mergeable = True
                    if not self.changed_properties[state_name]:
                        change_is_mergeable = True
            elif change.cmd == CMD_ADD_WRITTEN_TRANSLATION:
                state_name = state_names_of_renamed_states.get(
                    change.state_name) or change.state_name
                if state_name in old_to_new_state_names:
                    # Here we will send the changelist, frontend_version,
                    # backend_version and exploration to the admin, so
                    # that the changes related to state renames can be
                    # reviewed and the proper conditions can be written
                    # to handle those cases.
                    return False, True
                changed_property = self._get_property_name_from_content_id(
                    change.content_id)
                if (changed_property not in
                        (self.changed_properties[state_name] |
                         self.changed_translations[state_name])):
                    change_is_mergeable = True
                if not self.changed_properties[state_name]:
                    change_is_mergeable = True
            elif change.cmd == CMD_MARK_WRITTEN_TRANSLATION_AS_NEEDING_UPDATE:
                change_is_mergeable = True
            elif change.cmd == CMD_MARK_WRITTEN_TRANSLATIONS_AS_NEEDING_UPDATE:
                change_is_mergeable = True
            elif change.cmd == CMD_EDIT_EXPLORATION_PROPERTY:
                change_is_mergeable = (
                    exp_at_change_list_version.__getattribute__(
                        change.property_name) ==
                    current_exploration.__getattribute__(
                        change.property_name))

            if change_is_mergeable:
                changes_are_mergeable = True
                continue
            changes_are_mergeable = False
            break

        return changes_are_mergeable, False


class ExplorationMetadataDict(TypedDict):
    """Dictionary representing the ExplorationMetadata object."""

    title: str
    category: str
    objective: str
    language_code: str
    tags: List[str]
    blurb: str
    author_notes: str
    states_schema_version: int
    init_state_name: str
    param_specs: Dict[str, param_domain.ParamSpecDict]
    param_changes: List[param_domain.ParamChangeDict]
    auto_tts_enabled: bool
    correctness_feedback_enabled: bool
    edits_allowed: bool


class ExplorationMetadata:
    """Class to represent the exploration metadata properties."""

    def __init__(
        self,
        title: str,
        category: str,
        objective: str,
        language_code: str,
        tags: List[str],
        blurb: str,
        author_notes: str,
        states_schema_version: int,
        init_state_name: str,
        param_specs: Dict[str, param_domain.ParamSpec],
        param_changes: List[param_domain.ParamChange],
        auto_tts_enabled: bool,
        correctness_feedback_enabled: bool,
        edits_allowed: bool
    ) -> None:
        """Initializes an ExplorationMetadata domain object.

        Args:
            title: The exploration title.
            category: The category of the exploration.
            objective: The objective of the exploration.
            language_code: The language code of the exploration.
            tags: The tags given to the exploration.
            blurb: The blurb of the exploration.
            author_notes: The author notes.
            states_schema_version: Tbe schema version of the exploration.
            init_state_name: The name for the initial state of the
                exploration.
            param_specs: A dict where each key-value pair represents
                respectively, a param spec name and a ParamSpec domain object.
            param_changes: List of ParamChange domain objects.
            auto_tts_enabled: True if automatic text-to-speech is enabled.
            correctness_feedback_enabled: True if correctness feedback is
                enabled.
            edits_allowed: True when edits to the exploration is allowed.
        """
        self.title = title
        self.category = category
        self.objective = objective
        self.language_code = language_code
        self.tags = tags
        self.blurb = blurb
        self.author_notes = author_notes
        self.states_schema_version = states_schema_version
        self.init_state_name = init_state_name
        self.param_specs = param_specs
        self.param_changes = param_changes
        self.auto_tts_enabled = auto_tts_enabled
        self.correctness_feedback_enabled = correctness_feedback_enabled
        self.edits_allowed = edits_allowed

    def to_dict(self) -> ExplorationMetadataDict:
        """Gets the dict representation of ExplorationMetadata domain object.

        Returns:
            The dict representation of the ExplorationMetadata
            domain object.
        """
        return {
            'title': self.title,
            'category': self.category,
            'objective': self.objective,
            'language_code': self.language_code,
            'tags': self.tags,
            'blurb': self.blurb,
            'author_notes': self.author_notes,
            'states_schema_version': self.states_schema_version,
            'init_state_name': self.init_state_name,
            'param_specs': {
                ps_name: ps_value.to_dict()
                for (ps_name, ps_value) in self.param_specs.items()
            },
            'param_changes': [
                p_change.to_dict() for p_change in self.param_changes
            ],
            'auto_tts_enabled': self.auto_tts_enabled,
            'correctness_feedback_enabled': self.correctness_feedback_enabled,
            'edits_allowed': self.edits_allowed
        }


class MetadataVersionHistory:
    """Class to represent an element of the version history list of the
    exploration metadata.

    Attributes:
        last_edited_version_number: The version number of the
            exploration in which the metadata was last edited.
        last_edited_committer_id: The user id of the user who committed
            the latest changes to the exploration metadata.
    """

    def __init__(
        self,
        last_edited_version_number: Optional[int],
        last_edited_committer_id: str
    ):
        """Initializes the MetadataVersionHistory domain object.

        Args:
            last_edited_version_number: The version number of the
                exploration in which the metadata was last edited.
            last_edited_committer_id: The user id of the user who
                committed the latest changes to the exploration metadata.
        """
        self.last_edited_version_number = last_edited_version_number
        self.last_edited_committer_id = last_edited_committer_id

    def to_dict(self) -> MetadataVersionHistoryDict:
        """Returns a dict representation of the MetadataVersionHistory domain
        object.

        Returns:
            The dict representation of the MetadataVersionHistory domain
            object.
        """
        return {
            'last_edited_version_number': self.last_edited_version_number,
            'last_edited_committer_id': self.last_edited_committer_id
        }

    @classmethod
    def from_dict(
        cls, metadata_version_history_dict: MetadataVersionHistoryDict
    ) -> MetadataVersionHistory:
        """Returns an MetadataVersionHistory domain object from a dict.

        Args:
            metadata_version_history_dict: The dict representation of
                MetadataVersionHistory object.

        Returns:
            The corresponding MetadataVersionHistory domain object.
        """
        return cls(
            metadata_version_history_dict['last_edited_version_number'],
            metadata_version_history_dict['last_edited_committer_id']
        )


class ExplorationVersionHistory:
    """Class to represent the version history of an exploration at a
    particular version.

    Attributes:
        exploration_id: The id of the exploration.
        exploration_version: The version number of the exploration.
        state_version_history: The mapping of state names and
            StateVersionHistory domain objects.
        metadata_version_history: The details of the last commit on the
            exploration metadata.
        committer_ids: A list of user ids who made the 'previous commit'
            on each state and the exploration metadata.
    """

    def __init__(
        self,
        exploration_id: str,
        exploration_version: int,
        state_version_history_dict: Dict[
            str, state_domain.StateVersionHistoryDict
        ],
        metadata_last_edited_version_number: Optional[int],
        metadata_last_edited_committer_id: str,
        committer_ids: List[str]
    ) -> None:
        """Initializes the ExplorationVersionHistory domain object.

        Args:
            exploration_id: The id of the exploration.
            exploration_version: The version number of the exploration.
            state_version_history_dict: The mapping of state names and
                dicts of StateVersionHistory domain objects.
            metadata_last_edited_version_number: The version number of the
                exploration in which the metadata was last edited.
            metadata_last_edited_committer_id: The user id of the user who
                committed the latest changes to the exploration metadata.
            committer_ids: A list of user ids who made the 'previous commit'
                on each state and the exploration metadata.
        """
        self.exploration_id = exploration_id
        self.exploration_version = exploration_version
        self.state_version_history = {
            state_name: state_domain.StateVersionHistory.from_dict(vh_dict)
            for state_name, vh_dict in state_version_history_dict.items()
        }
        self.metadata_version_history = MetadataVersionHistory(
            metadata_last_edited_version_number,
            metadata_last_edited_committer_id
        )
        self.committer_ids = committer_ids

    def to_dict(self) -> ExplorationVersionHistoryDict:
        """Returns a dict representation of the ExplorationVersionHistory
        domain object.

        Returns:
            A dict representation of the ExplorationVersionHistory
            domain object.
        """
        return {
            'exploration_id': self.exploration_id,
            'exploration_version': self.exploration_version,
            'state_version_history': {
                state_name: state_vh.to_dict()
                for state_name, state_vh in self.state_version_history.items()
            },
            'metadata_version_history': (
                self.metadata_version_history.to_dict()
            ),
            'committer_ids': self.committer_ids
        }<|MERGE_RESOLUTION|>--- conflicted
+++ resolved
@@ -4980,12 +4980,8 @@
                     dicts used to initialize a State domain object.
             current_states_schema_version: The current states
                 schema version.
-<<<<<<< HEAD
             init_state_name: Name of initial state.
-=======
-            init_state_name: str. Name of initial state.
-            language_code: str. The language code of the exploration.
->>>>>>> b70d47d1
+            language_code: The language code of the exploration.
         """
         versioned_exploration_states['states_schema_version'] = (
             current_states_schema_version + 1)
