--- conflicted
+++ resolved
@@ -2634,8 +2634,7 @@
         return states_dict
 
     @classmethod
-    def _convert_states_v34_dict_to_v35_dict(cls, states_dict):
-<<<<<<< HEAD
+    def _convert_states_v35_dict_to_v36_dict(cls, states_dict):
         """Converts from version 34 to 35. Version 35 adds translation support
         for interaction customization arguments. This migration converts
         customization arguments whose schemas have been changed from unicode to
@@ -2644,22 +2643,7 @@
         customization arguments, normalizes customization arguments against
         its schema, and changes PencilCodeEditor's customization argument
         name from initial_code to initialCode.
-=======
-        """Converts from version 34 to 35. Version 35 upgrades all explorations
-        that use the MathExpressionInput interaction to use one of
-        AlgebraicExpressionInput, NumericExpressionInput, or MathEquationInput
-        interactions.
->>>>>>> 0149a2a8
-
-        Args:
-            states_dict: dict. A dict where each key-value pair represents,
-                respectively, a state name and a dict used to initialize a
-                State domain object.
-
-        Returns:
-            dict. The converted states_dict.
-        """
-<<<<<<< HEAD
+        """
         for state_dict in states_dict.values():
             max_existing_content_id_index = -1
             translations_mapping = state_dict[
@@ -2829,8 +2813,21 @@
 
         return states_dict
 
-
-=======
+    @classmethod
+    def _convert_states_v34_dict_to_v35_dict(cls, states_dict):
+        """Converts from version 34 to 35. Version 35 upgrades all explorations
+        that use the MathExpressionInput interaction to use one of
+        AlgebraicExpressionInput, NumericExpressionInput, or MathEquationInput
+        interactions.
+
+        Args:
+            states_dict: dict. A dict where each key-value pair represents,
+                respectively, a state name and a dict used to initialize a
+                State domain object.
+
+        Returns:
+            dict. The converted states_dict.
+        """
         is_valid_algebraic_expression = schema_utils.get_validator(
             'is_valid_algebraic_expression')
         is_valid_numeric_expression = schema_utils.get_validator(
@@ -2939,7 +2936,6 @@
 
         return states_dict
 
->>>>>>> 0149a2a8
     @classmethod
     def update_states_from_model(
             cls, versioned_exploration_states, current_states_schema_version,
@@ -3895,13 +3891,9 @@
     @classmethod
     def _convert_v39_dict_to_v40_dict(cls, exploration_dict):
         """Converts a v39 exploration dict into a v40 exploration dict.
-<<<<<<< HEAD
-        Adds translation support to customization args.
-=======
         Upgrades all explorations that use the MathExpressionInput interaction
         to use one of AlgebraicExpressionInput, NumericExpressionInput, or
         MathEquationInput interactions.
->>>>>>> 0149a2a8
 
         Args:
             exploration_dict: dict. The dict representation of an exploration
@@ -3919,10 +3911,26 @@
 
         return exploration_dict
 
-<<<<<<< HEAD
-
-=======
->>>>>>> 0149a2a8
+    def _convert_v40_dict_to_v41_dict(cls, exploration_dict):
+        """Converts a v40 exploration dict into a v41 exploration dict.
+        Adds translation support to customization args.
+
+        Args:
+            exploration_dict: dict. The dict representation of an exploration
+                with schema version v39.
+
+        Returns:
+            dict. The dict representation of the Exploration domain object,
+            following schema version v41.
+        """
+        exploration_dict['schema_version'] = 41
+
+        exploration_dict['states'] = cls._convert_states_v35_dict_to_v36_dict(
+            exploration_dict['states'])
+        exploration_dict['states_schema_version'] = 36
+
+        return exploration_dict
+
     @classmethod
     def _migrate_to_latest_yaml_version(
             cls, yaml_content, exp_id, title=None, category=None):
@@ -4155,10 +4163,12 @@
             exploration_dict = cls._convert_v39_dict_to_v40_dict(
                 exploration_dict)
             exploration_schema_version = 40
-<<<<<<< HEAD
-=======
-
->>>>>>> 0149a2a8
+
+        if exploration_schema_version == 40:
+            exploration_dict = cls._convert_v40_dict_to_v41_dict(
+                exploration_dict)
+            exploration_schema_version = 41
+
         return (exploration_dict, initial_schema_version)
 
     @classmethod
