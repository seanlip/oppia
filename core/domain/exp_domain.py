# coding: utf-8
#
# Copyright 2014 The Oppia Authors. All Rights Reserved.
#
# Licensed under the Apache License, Version 2.0 (the "License");
# you may not use this file except in compliance with the License.
# You may obtain a copy of the License at
#
#      http://www.apache.org/licenses/LICENSE-2.0
#
# Unless required by applicable law or agreed to in writing, software
# distributed under the License is distributed on an "AS-IS" BASIS,
# WITHOUT WARRANTIES OR CONDITIONS OF ANY KIND, either express or implied.
# See the License for the specific language governing permissions and
# limitations under the License.

"""Domain objects for an exploration, its states, and their constituents.

Domain objects capture domain-specific logic and are agnostic of how the
objects they represent are stored. All methods and properties in this file
should therefore be independent of the specific storage models used.
"""

from __future__ import absolute_import  # pylint: disable=import-only-modules
from __future__ import unicode_literals  # pylint: disable=import-only-modules

import collections
import copy
import json
import re
import string

from constants import constants
from core.domain import change_domain
from core.domain import param_domain
from core.domain import state_domain
from core.platform import models
import feconf
import python_utils
import utils

(exp_models,) = models.Registry.import_models([models.NAMES.exploration])


# Do not modify the values of these constants. This is to preserve backwards
# compatibility with previous change dicts.
# TODO(bhenning): Prior to July 2015, exploration changes involving rules were
# logged using the key 'widget_handlers'. These need to be migrated to
# 'answer_groups' and 'default_outcome'.
STATE_PROPERTY_PARAM_CHANGES = 'param_changes'
STATE_PROPERTY_CONTENT = 'content'
STATE_PROPERTY_SOLICIT_ANSWER_DETAILS = 'solicit_answer_details'
STATE_PROPERTY_CARD_IS_CHECKPOINT = 'card_is_checkpoint'
STATE_PROPERTY_RECORDED_VOICEOVERS = 'recorded_voiceovers'
STATE_PROPERTY_WRITTEN_TRANSLATIONS = 'written_translations'
STATE_PROPERTY_INTERACTION_ID = 'widget_id'
STATE_PROPERTY_NEXT_CONTENT_ID_INDEX = 'next_content_id_index'
STATE_PROPERTY_INTERACTION_CUST_ARGS = 'widget_customization_args'
STATE_PROPERTY_INTERACTION_ANSWER_GROUPS = 'answer_groups'
STATE_PROPERTY_INTERACTION_DEFAULT_OUTCOME = 'default_outcome'
STATE_PROPERTY_UNCLASSIFIED_ANSWERS = (
    'confirmed_unclassified_answers')
STATE_PROPERTY_INTERACTION_HINTS = 'hints'
STATE_PROPERTY_INTERACTION_SOLUTION = 'solution'
# Deprecated state properties.
STATE_PROPERTY_CONTENT_IDS_TO_AUDIO_TRANSLATIONS_DEPRECATED = (
    'content_ids_to_audio_translations')  # Deprecated in state schema v27.

# These four properties are kept for legacy purposes and are not used anymore.
STATE_PROPERTY_INTERACTION_HANDLERS = 'widget_handlers'
STATE_PROPERTY_INTERACTION_STICKY = 'widget_sticky'
GADGET_PROPERTY_VISIBILITY = 'gadget_visibility'
GADGET_PROPERTY_CUST_ARGS = 'gadget_customization_args'

# This takes additional 'title' and 'category' parameters.
CMD_CREATE_NEW = 'create_new'
# This takes an additional 'state_name' parameter.
CMD_ADD_STATE = 'add_state'
# This takes additional 'old_state_name' and 'new_state_name' parameters.
CMD_RENAME_STATE = 'rename_state'
# This takes an additional 'state_name' parameter.
CMD_DELETE_STATE = 'delete_state'
# This takes additional 'state_name', 'content_id', 'language_code' and
# 'content_html' and 'translation_html' parameters.
CMD_ADD_TRANSLATION = 'add_translation'
# This takes additional 'property_name' and 'new_value' parameters.
CMD_EDIT_STATE_PROPERTY = 'edit_state_property'
# This takes additional 'property_name' and 'new_value' parameters.
CMD_EDIT_EXPLORATION_PROPERTY = 'edit_exploration_property'
# This takes additional 'from_version' and 'to_version' parameters for logging.
CMD_MIGRATE_STATES_SCHEMA_TO_LATEST_VERSION = (
    'migrate_states_schema_to_latest_version')

# These are categories to which answers may be classified. These values should
# not be changed because they are persisted in the data store within answer
# logs.

# Represents answers classified using rules defined as part of an interaction.
EXPLICIT_CLASSIFICATION = 'explicit'
# Represents answers which are contained within the training data of an answer
# group.
TRAINING_DATA_CLASSIFICATION = 'training_data_match'
# Represents answers which were predicted using a statistical training model
# from training data within an answer group.
STATISTICAL_CLASSIFICATION = 'statistical_classifier'
# Represents answers which led to the 'default outcome' of an interaction,
# rather than belonging to a specific answer group.
DEFAULT_OUTCOME_CLASSIFICATION = 'default_outcome'

TYPE_INVALID_EXPRESSION = 'Invalid'
TYPE_VALID_ALGEBRAIC_EXPRESSION = 'AlgebraicExpressionInput'
TYPE_VALID_NUMERIC_EXPRESSION = 'NumericExpressionInput'
TYPE_VALID_MATH_EQUATION = 'MathEquationInput'


def clean_math_expression(math_expression):
    """Cleans a given math expression and formats it so that it is compatible
    with the new interactions' validators.

    Args:
        math_expression: str. The string representing the math expression.

    Returns:
        str. The correctly formatted string representing the math expression.
    """
    unicode_to_text = {
        u'\u221a': 'sqrt',
        u'\xb7': '*',
        u'\u03b1': 'alpha',
        u'\u03b2': 'beta',
        u'\u03b3': 'gamma',
        u'\u03b4': 'delta',
        u'\u03b5': 'epsilon',
        u'\u03b6': 'zeta',
        u'\u03b7': 'eta',
        u'\u03b8': 'theta',
        u'\u03b9': 'iota',
        u'\u03ba': 'kappa',
        u'\u03bb': 'lambda',
        u'\u03bc': 'mu',
        u'\u03bd': 'nu',
        u'\u03be': 'xi',
        u'\u03c0': 'pi',
        u'\u03c1': 'rho',
        u'\u03c3': 'sigma',
        u'\u03c4': 'tau',
        u'\u03c5': 'upsilon',
        u'\u03c6': 'phi',
        u'\u03c7': 'chi',
        u'\u03c8': 'psi',
        u'\u03c9': 'omega',
    }
    inverse_trig_fns_mapping = {
        'asin': 'arcsin',
        'acos': 'arccos',
        'atan': 'arctan'
    }
    trig_fns = ['sin', 'cos', 'tan', 'csc', 'sec', 'cot']

    # Shifting powers in trig functions to the end.
    # For eg. 'sin^2(x)' -> '(sin(x))^2'.
    for trig_fn in trig_fns:
        math_expression = re.sub(
            r'%s(\^\d)\((.)\)' % trig_fn,
            r'(%s(\2))\1' % trig_fn, math_expression)

    # Adding parens to trig functions that don't have
    # any. For eg. 'cosA' -> 'cos(A)'.
    for trig_fn in trig_fns:
        math_expression = re.sub(
            r'%s(?!\()(.)' % trig_fn, r'%s(\1)' % trig_fn, math_expression)

    # The pylatexenc lib outputs the unicode values of special characters like
    # sqrt and pi, which is why they need to be replaced with their
    # corresponding text values before performing validation. Other unicode
    # characters will be left in the string as-is, and will be rejected by the
    # expression parser.
    for unicode_char, text in unicode_to_text.items():
        math_expression = math_expression.replace(unicode_char, text)

    # Replacing trig functions that have format which is
    # incompatible with the validations.
    for invalid_trig_fn, valid_trig_fn in inverse_trig_fns_mapping.items():
        math_expression = math_expression.replace(
            invalid_trig_fn, valid_trig_fn)

    # Replacing comma used in place of a decimal point with a decimal point.
    if re.match(r'\d+,\d+', math_expression):
        math_expression = math_expression.replace(',', '.')

    # Replacing \cdot with *.
    math_expression = re.sub(r'\\cdot', '*', math_expression)

    return math_expression


class ExplorationChange(change_domain.BaseChange):
    """Domain object class for an exploration change.

    IMPORTANT: Ensure that all changes to this class (and how these cmds are
    interpreted in general) preserve backward-compatibility with the
    exploration snapshots in the datastore. Do not modify the definitions of
    cmd keys that already exist.

    NOTE TO DEVELOPERS: Please note that, for a brief period around
    Feb - Apr 2017, change dicts related to editing of answer groups
    accidentally stored the old_value using a ruleSpecs key instead of a
    rule_specs key. So, if you are making use of this data, make sure to
    verify the format of the old_value before doing any processing.

    The allowed commands, together with the attributes:
        - 'add_state' (with state_name)
        - 'rename_state' (with old_state_name and new_state_name)
        - 'delete_state' (with state_name)
        - 'edit_state_property' (with state_name, property_name,
            new_value and, optionally, old_value)
        - 'edit_exploration_property' (with property_name,
            new_value and, optionally, old_value)
        - 'migrate_states_schema' (with from_version, to_version)
    For a state, property_name must be one of STATE_PROPERTIES.
    For an exploration, property_name must be one of
    EXPLORATION_PROPERTIES.
    """

    # The allowed list of state properties which can be used in
    # edit_state_property command.
    STATE_PROPERTIES = (
        STATE_PROPERTY_PARAM_CHANGES,
        STATE_PROPERTY_CONTENT,
        STATE_PROPERTY_SOLICIT_ANSWER_DETAILS,
        STATE_PROPERTY_CARD_IS_CHECKPOINT,
        STATE_PROPERTY_RECORDED_VOICEOVERS,
        STATE_PROPERTY_WRITTEN_TRANSLATIONS,
        STATE_PROPERTY_INTERACTION_ID,
        STATE_PROPERTY_NEXT_CONTENT_ID_INDEX,
        STATE_PROPERTY_INTERACTION_CUST_ARGS,
        STATE_PROPERTY_INTERACTION_STICKY,
        STATE_PROPERTY_INTERACTION_HANDLERS,
        STATE_PROPERTY_INTERACTION_ANSWER_GROUPS,
        STATE_PROPERTY_INTERACTION_DEFAULT_OUTCOME,
        STATE_PROPERTY_INTERACTION_HINTS,
        STATE_PROPERTY_INTERACTION_SOLUTION,
        STATE_PROPERTY_UNCLASSIFIED_ANSWERS,
        # Deprecated state properties.
        STATE_PROPERTY_CONTENT_IDS_TO_AUDIO_TRANSLATIONS_DEPRECATED)

    # The allowed list of exploration properties which can be used in
    # edit_exploration_property command.
    EXPLORATION_PROPERTIES = (
        'title', 'category', 'objective', 'language_code', 'tags',
        'blurb', 'author_notes', 'param_specs', 'param_changes',
        'init_state_name', 'auto_tts_enabled', 'correctness_feedback_enabled')

    ALLOWED_COMMANDS = [{
        'name': CMD_CREATE_NEW,
        'required_attribute_names': ['category', 'title'],
        'optional_attribute_names': [],
        'user_id_attribute_names': []
    }, {
        'name': CMD_ADD_STATE,
        'required_attribute_names': ['state_name'],
        'optional_attribute_names': [],
        'user_id_attribute_names': []
    }, {
        'name': CMD_DELETE_STATE,
        'required_attribute_names': ['state_name'],
        'optional_attribute_names': [],
        'user_id_attribute_names': []
    }, {
        'name': CMD_RENAME_STATE,
        'required_attribute_names': ['new_state_name', 'old_state_name'],
        'optional_attribute_names': [],
        'user_id_attribute_names': []
    }, {
        'name': CMD_ADD_TRANSLATION,
        'required_attribute_names': [
            'state_name', 'content_id', 'language_code', 'content_html',
            'translation_html'],
        'optional_attribute_names': [],
        'user_id_attribute_names': []
    }, {
        'name': CMD_EDIT_STATE_PROPERTY,
        'required_attribute_names': [
            'property_name', 'state_name', 'new_value'],
        'optional_attribute_names': ['old_value'],
        'user_id_attribute_names': [],
        'allowed_values': {'property_name': STATE_PROPERTIES}
    }, {
        'name': CMD_EDIT_EXPLORATION_PROPERTY,
        'required_attribute_names': ['property_name', 'new_value'],
        'optional_attribute_names': ['old_value'],
        'user_id_attribute_names': [],
        'allowed_values': {'property_name': EXPLORATION_PROPERTIES}
    }, {
        'name': CMD_MIGRATE_STATES_SCHEMA_TO_LATEST_VERSION,
        'required_attribute_names': ['from_version', 'to_version'],
        'optional_attribute_names': [],
        'user_id_attribute_names': []
    }, {
        'name': exp_models.ExplorationModel.CMD_REVERT_COMMIT,
        'required_attribute_names': ['version_number'],
        'optional_attribute_names': [],
        'user_id_attribute_names': []
    }]


class ExplorationCommitLogEntry(python_utils.OBJECT):
    """Value object representing a commit to an exploration."""

    def __init__(
            self, created_on, last_updated, user_id, exploration_id,
            commit_type, commit_message, commit_cmds, version,
            post_commit_status, post_commit_community_owned,
            post_commit_is_private):
        """Initializes a ExplorationCommitLogEntry domain object.

        Args:
            created_on: datetime.datetime. Date and time when the exploration
                commit was created.
            last_updated: datetime.datetime. Date and time when the exploration
                commit was last updated.
            user_id: str. User id of the user who has made the commit.
            exploration_id: str. Id of the exploration.
            commit_type: str. The type of commit.
            commit_message: str. A description of changes made to the
                exploration.
            commit_cmds: list(dict). A list of commands, describing changes
                made in this model, which should give sufficient information to
                reconstruct the commit. Each dict always contains the following
                key:
                    - cmd: str. Unique command.
                and then additional arguments for that command.
            version: int. The version of the exploration after the commit.
            post_commit_status: str. The new exploration status after the
                commit.
            post_commit_community_owned: bool. Whether the exploration is
                community-owned after the edit event.
            post_commit_is_private: bool. Whether the exploration is private
                after the edit event.
        """
        self.created_on = created_on
        self.last_updated = last_updated
        self.user_id = user_id
        self.exploration_id = exploration_id
        self.commit_type = commit_type
        self.commit_message = commit_message
        self.commit_cmds = commit_cmds
        self.version = version
        self.post_commit_status = post_commit_status
        self.post_commit_community_owned = post_commit_community_owned
        self.post_commit_is_private = post_commit_is_private

    def to_dict(self):
        """Returns a dict representing this ExplorationCommitLogEntry domain
        object. This omits created_on, user_id and commit_cmds and adds username
        (derived from user_id).

        Returns:
            dict. A dict, mapping all fields of ExplorationCommitLogEntry
            instance, except created_on, user_id and commit_cmds fields and
            adding username (derived from user_id).
        """
        return {
            'last_updated': utils.get_time_in_millisecs(self.last_updated),
            'exploration_id': self.exploration_id,
            'commit_type': self.commit_type,
            'commit_message': self.commit_message,
            'version': self.version,
            'post_commit_status': self.post_commit_status,
            'post_commit_community_owned': self.post_commit_community_owned,
            'post_commit_is_private': self.post_commit_is_private,
        }


class ExpVersionReference(python_utils.OBJECT):
    """Value object representing an exploration ID and a version number."""

    def __init__(self, exp_id, version):
        """Initializes an ExpVersionReference domain object.

        Args:
            exp_id: str. ID of the exploration.
            version: int. Version of the exploration.
        """
        self.exp_id = exp_id
        self.version = version
        self.validate()

    def to_dict(self):
        """Returns a dict representing this ExpVersionReference domain object.

        Returns:
            dict. A dict, mapping all fields of ExpVersionReference instance.
        """
        return {
            'exp_id': self.exp_id,
            'version': self.version
        }

    def validate(self):
        """Validates properties of the ExpVersionReference.

        Raises:
            ValidationError. One or more attributes of the ExpVersionReference
                are invalid.
        """
        if not isinstance(self.exp_id, python_utils.BASESTRING):
            raise utils.ValidationError(
                'Expected exp_id to be a str, received %s' % self.exp_id)

        if not isinstance(self.version, int):
            raise utils.ValidationError(
                'Expected version to be an int, received %s' % self.version)


class ExplorationVersionsDiff(python_utils.OBJECT):
    """Domain object for the difference between two versions of an Oppia
    exploration.

    Attributes:
        added_state_names: list(str). Name of the states added to the
            exploration from prev_exp_version to current_exp_version.
        deleted_state_names: list(str). Name of the states deleted from the
            exploration from prev_exp_version to current_exp_version.
        new_to_old_state_names: dict. Dictionary mapping state names of
            current_exp_version to the state names of prev_exp_version.
        old_to_new_state_names: dict. Dictionary mapping state names of
            prev_exp_version to the state names of current_exp_version.
    """

    def __init__(self, change_list):
        """Constructs an ExplorationVersionsDiff domain object.

        Args:
            change_list: list(ExplorationChange). A list of all of the commit
                cmds from the old version of the exploration up to the next
                version.
        """

        added_state_names = []
        deleted_state_names = []
        new_to_old_state_names = {}

        for change in change_list:
            if change.cmd == CMD_ADD_STATE:
                added_state_names.append(change.state_name)
            elif change.cmd == CMD_DELETE_STATE:
                state_name = change.state_name
                if state_name in added_state_names:
                    added_state_names.remove(state_name)
                else:
                    original_state_name = state_name
                    if original_state_name in new_to_old_state_names:
                        original_state_name = new_to_old_state_names.pop(
                            original_state_name)
                    deleted_state_names.append(original_state_name)
            elif change.cmd == CMD_RENAME_STATE:
                old_state_name = change.old_state_name
                new_state_name = change.new_state_name
                if old_state_name in added_state_names:
                    added_state_names.remove(old_state_name)
                    added_state_names.append(new_state_name)
                elif old_state_name in new_to_old_state_names:
                    new_to_old_state_names[new_state_name] = (
                        new_to_old_state_names.pop(old_state_name))
                else:
                    new_to_old_state_names[new_state_name] = old_state_name

        self.added_state_names = added_state_names
        self.deleted_state_names = deleted_state_names
        self.new_to_old_state_names = new_to_old_state_names
        self.old_to_new_state_names = {
            value: key for key, value in new_to_old_state_names.items()
        }


class VersionedExplorationInteractionIdsMapping(python_utils.OBJECT):
    """Domain object representing the mapping of state names to interaction ids
    in an exploration.
    """

    def __init__(self, version, state_interaction_ids_dict):
        """Initialises an VersionedExplorationInteractionIdsMapping domain
        object.

        Args:
            version: int. The version of the exploration.
            state_interaction_ids_dict: dict. A dict where each key-value pair
                represents, respectively, a state name and an interaction id.
        """
        self.version = version
        self.state_interaction_ids_dict = state_interaction_ids_dict


class Exploration(python_utils.OBJECT):
    """Domain object for an Oppia exploration."""

    def __init__(
            self, exploration_id, title, category, objective,
            language_code, tags, blurb, author_notes,
            states_schema_version, init_state_name, states_dict,
            param_specs_dict, param_changes_list, version,
            auto_tts_enabled, correctness_feedback_enabled,
            created_on=None, last_updated=None):
        """Initializes an Exploration domain object.

        Args:
            exploration_id: str. The exploration id.
            title: str. The exploration title.
            category: str. The category of the exploration.
            objective: str. The objective of the exploration.
            language_code: str. The language code of the exploration.
            tags: list(str). The tags given to the exploration.
            blurb: str. The blurb of the exploration.
            author_notes: str. The author notes.
            states_schema_version: int. Tbe schema version of the exploration.
            init_state_name: str. The name for the initial state of the
                exploration.
            states_dict: dict. A dict where each key-value pair represents,
                respectively, a state name and a dict used to initialize a
                State domain object.
            param_specs_dict: dict. A dict where each key-value pair represents
                respectively, a param spec name and a dict used to initialize a
                ParamSpec domain object.
            param_changes_list: list(dict). List of dict where each dict is
                used to initialize a ParamChange domain object.
            version: int. The version of the exploration.
            auto_tts_enabled: bool. True if automatic text-to-speech is
                enabled.
            correctness_feedback_enabled: bool. True if correctness feedback is
                enabled.
            created_on: datetime.datetime. Date and time when the exploration
                is created.
            last_updated: datetime.datetime. Date and time when the exploration
                was last updated.
        """
        self.id = exploration_id
        self.title = title
        self.category = category
        self.objective = objective
        self.language_code = language_code
        self.tags = tags
        self.blurb = blurb
        self.author_notes = author_notes
        self.states_schema_version = states_schema_version
        self.init_state_name = init_state_name

        self.states = {}
        for (state_name, state_dict) in states_dict.items():
            self.states[state_name] = state_domain.State.from_dict(state_dict)

        self.param_specs = {
            ps_name: param_domain.ParamSpec.from_dict(ps_val)
            for (ps_name, ps_val) in param_specs_dict.items()
        }
        self.param_changes = [
            param_domain.ParamChange.from_dict(param_change_dict)
            for param_change_dict in param_changes_list]

        self.version = version
        self.created_on = created_on
        self.last_updated = last_updated
        self.auto_tts_enabled = auto_tts_enabled
        self.correctness_feedback_enabled = correctness_feedback_enabled

    @classmethod
    def create_default_exploration(
            cls, exploration_id, title=feconf.DEFAULT_EXPLORATION_TITLE,
            init_state_name=feconf.DEFAULT_INIT_STATE_NAME,
            category=feconf.DEFAULT_EXPLORATION_CATEGORY,
            objective=feconf.DEFAULT_EXPLORATION_OBJECTIVE,
            language_code=constants.DEFAULT_LANGUAGE_CODE):
        """Returns a Exploration domain object with default values.

        'title', 'init_state_name', 'category', 'objective' if not provided are
        taken from feconf; 'tags' and 'param_changes_list' are initialized to
        empty list; 'states_schema_version' is taken from feconf; 'states_dict'
        is derived from feconf; 'param_specs_dict' is an empty dict; 'blurb' and
        'author_notes' are initialized to empty string; 'version' is
        initializated to 0.

        Args:
            exploration_id: str. The id of the exploration.
            title: str. The exploration title.
            init_state_name: str. The name of the initial state.
            category: str. The category of the exploration.
            objective: str. The objective of the exploration.
            language_code: str. The language code of the exploration.

        Returns:
            Exploration. The Exploration domain object with default
            values.
        """
        init_state_dict = state_domain.State.create_default_state(
            init_state_name, is_initial_state=True).to_dict()

        states_dict = {
            init_state_name: init_state_dict
        }

        return cls(
            exploration_id, title, category, objective, language_code, [], '',
            '', feconf.CURRENT_STATE_SCHEMA_VERSION,
            init_state_name, states_dict, {}, [], 0,
            feconf.DEFAULT_AUTO_TTS_ENABLED, False)

    @classmethod
    def from_dict(
            cls, exploration_dict,
            exploration_version=0, exploration_created_on=None,
            exploration_last_updated=None):
        """Return a Exploration domain object from a dict.

        Args:
            exploration_dict: dict. The dict representation of Exploration
                object.
            exploration_version: int. The version of the exploration.
            exploration_created_on: datetime.datetime. Date and time when the
                exploration is created.
            exploration_last_updated: datetime.datetime. Date and time when the
                exploration was last updated.

        Returns:
            Exploration. The corresponding Exploration domain object.
        """
        # NOTE TO DEVELOPERS: It is absolutely ESSENTIAL this conversion to and
        # from an ExplorationModel/dictionary MUST be exhaustive and complete.
        exploration = cls.create_default_exploration(
            exploration_dict['id'],
            title=exploration_dict['title'],
            category=exploration_dict['category'],
            objective=exploration_dict['objective'],
            language_code=exploration_dict['language_code'])
        exploration.tags = exploration_dict['tags']
        exploration.blurb = exploration_dict['blurb']
        exploration.author_notes = exploration_dict['author_notes']
        exploration.auto_tts_enabled = exploration_dict['auto_tts_enabled']
        exploration.correctness_feedback_enabled = exploration_dict[
            'correctness_feedback_enabled']

        exploration.param_specs = {
            ps_name: param_domain.ParamSpec.from_dict(ps_val) for
            (ps_name, ps_val) in exploration_dict['param_specs'].items()
        }

        exploration.states_schema_version = exploration_dict[
            'states_schema_version']
        init_state_name = exploration_dict['init_state_name']
        exploration.rename_state(exploration.init_state_name, init_state_name)
        exploration.add_states([
            state_name for state_name in exploration_dict['states']
            if state_name != init_state_name])

        for (state_name, sdict) in exploration_dict['states'].items():
            state = exploration.states[state_name]

            state.content = state_domain.SubtitledHtml(
                sdict['content']['content_id'], sdict['content']['html'])
            state.content.validate()

            state.param_changes = [param_domain.ParamChange(
                pc['name'], pc['generator_id'], pc['customization_args']
            ) for pc in sdict['param_changes']]

            for pc in state.param_changes:
                if pc.name not in exploration.param_specs:
                    raise Exception(
                        'Parameter %s was used in a state but not '
                        'declared in the exploration param_specs.' % pc.name)

            idict = sdict['interaction']
            interaction_answer_groups = [
                state_domain.AnswerGroup.from_dict(group)
                for group in idict['answer_groups']]

            default_outcome = (
                state_domain.Outcome.from_dict(idict['default_outcome'])
                if idict['default_outcome'] is not None else None)

            solution = (
                state_domain.Solution.from_dict(idict['id'], idict['solution'])
                if idict['solution'] else None)

            customization_args = (
                state_domain.InteractionInstance.
                convert_customization_args_dict_to_customization_args(
                    idict['id'],
                    idict['customization_args']
                )
            )
            state.interaction = state_domain.InteractionInstance(
                idict['id'], customization_args,
                interaction_answer_groups, default_outcome,
                idict['confirmed_unclassified_answers'],
                [state_domain.Hint.from_dict(h) for h in idict['hints']],
                solution)

            state.recorded_voiceovers = (
                state_domain.RecordedVoiceovers.from_dict(
                    sdict['recorded_voiceovers']))

            state.written_translations = (
                state_domain.WrittenTranslations.from_dict(
                    sdict['written_translations']))

            state.next_content_id_index = sdict['next_content_id_index']

            state.solicit_answer_details = sdict['solicit_answer_details']

            state.card_is_checkpoint = sdict['card_is_checkpoint']

            exploration.states[state_name] = state

        exploration.param_changes = [
            param_domain.ParamChange.from_dict(pc)
            for pc in exploration_dict['param_changes']]

        exploration.version = exploration_version
        exploration.created_on = exploration_created_on
        exploration.last_updated = exploration_last_updated

        return exploration

    @classmethod
    def _validate_state_name(cls, name):
        """Validates name string.

        Args:
            name: str. The name to validate.
        """
        utils.require_valid_name(name, 'a state name')

    def validate(self, strict=False):
        """Validates various properties of the Exploration.

        Args:
            strict: bool. If True, the exploration is assumed to be published,
                and the validation checks are stricter.

        Raises:
            ValidationError. One or more attributes of the Exploration are
                invalid.
        """
        if not isinstance(self.title, python_utils.BASESTRING):
            raise utils.ValidationError(
                'Expected title to be a string, received %s' % self.title)
        utils.require_valid_name(
            self.title, 'the exploration title', allow_empty=True)

        if not isinstance(self.category, python_utils.BASESTRING):
            raise utils.ValidationError(
                'Expected category to be a string, received %s'
                % self.category)
        utils.require_valid_name(
            self.category, 'the exploration category', allow_empty=True)

        if not isinstance(self.objective, python_utils.BASESTRING):
            raise utils.ValidationError(
                'Expected objective to be a string, received %s' %
                self.objective)

        if not isinstance(self.language_code, python_utils.BASESTRING):
            raise utils.ValidationError(
                'Expected language_code to be a string, received %s' %
                self.language_code)
        if not utils.is_valid_language_code(self.language_code):
            raise utils.ValidationError(
                'Invalid language_code: %s' % self.language_code)

        if not isinstance(self.tags, list):
            raise utils.ValidationError(
                'Expected \'tags\' to be a list, received %s' % self.tags)
        for tag in self.tags:
            if not isinstance(tag, python_utils.BASESTRING):
                raise utils.ValidationError(
                    'Expected each tag in \'tags\' to be a string, received '
                    '\'%s\'' % tag)

            if not tag:
                raise utils.ValidationError('Tags should be non-empty.')

            if not re.match(constants.TAG_REGEX, tag):
                raise utils.ValidationError(
                    'Tags should only contain lowercase letters and spaces, '
                    'received \'%s\'' % tag)

            if (tag[0] not in string.ascii_lowercase or
                    tag[-1] not in string.ascii_lowercase):
                raise utils.ValidationError(
                    'Tags should not start or end with whitespace, received '
                    ' \'%s\'' % tag)

            if re.search(r'\s\s+', tag):
                raise utils.ValidationError(
                    'Adjacent whitespace in tags should be collapsed, '
                    'received \'%s\'' % tag)
        if len(set(self.tags)) != len(self.tags):
            raise utils.ValidationError('Some tags duplicate each other')

        if not isinstance(self.blurb, python_utils.BASESTRING):
            raise utils.ValidationError(
                'Expected blurb to be a string, received %s' % self.blurb)

        if not isinstance(self.author_notes, python_utils.BASESTRING):
            raise utils.ValidationError(
                'Expected author_notes to be a string, received %s' %
                self.author_notes)

        if not isinstance(self.states, dict):
            raise utils.ValidationError(
                'Expected states to be a dict, received %s' % self.states)
        if not self.states:
            raise utils.ValidationError('This exploration has no states.')
        for state_name in self.states:
            self._validate_state_name(state_name)
            state = self.states[state_name]
            state.validate(
                self.param_specs,
                allow_null_interaction=not strict)
            # The checks below perform validation on the Outcome domain object
            # that is specific to answer groups in explorations, but not
            # questions. This logic is here because the validation checks in
            # the Outcome domain object are used by both explorations and
            # questions.
            for answer_group in state.interaction.answer_groups:
                if not answer_group.outcome.dest:
                    raise utils.ValidationError(
                        'Every outcome should have a destination.')
                if not isinstance(
                        answer_group.outcome.dest, python_utils.BASESTRING):
                    raise utils.ValidationError(
                        'Expected outcome dest to be a string, received %s'
                        % answer_group.outcome.dest)
            if state.interaction.default_outcome is not None:
                if not state.interaction.default_outcome.dest:
                    raise utils.ValidationError(
                        'Every outcome should have a destination.')
                if not isinstance(
                        state.interaction.default_outcome.dest,
                        python_utils.BASESTRING):
                    raise utils.ValidationError(
                        'Expected outcome dest to be a string, received %s'
                        % state.interaction.default_outcome.dest)

        if self.states_schema_version is None:
            raise utils.ValidationError(
                'This exploration has no states schema version.')
        if not self.init_state_name:
            raise utils.ValidationError(
                'This exploration has no initial state name specified.')
        if self.init_state_name not in self.states:
            raise utils.ValidationError(
                'There is no state in %s corresponding to the exploration\'s '
                'initial state name %s.' %
                (list(self.states.keys()), self.init_state_name))

        if not isinstance(self.param_specs, dict):
            raise utils.ValidationError(
                'Expected param_specs to be a dict, received %s'
                % self.param_specs)

        if not isinstance(self.auto_tts_enabled, bool):
            raise utils.ValidationError(
                'Expected auto_tts_enabled to be a bool, received %s'
                % self.auto_tts_enabled)

        if not isinstance(self.correctness_feedback_enabled, bool):
            raise utils.ValidationError(
                'Expected correctness_feedback_enabled to be a bool, received '
                '%s' % self.correctness_feedback_enabled)

        for param_name in self.param_specs:
            if not isinstance(param_name, python_utils.BASESTRING):
                raise utils.ValidationError(
                    'Expected parameter name to be a string, received %s (%s).'
                    % (param_name, type(param_name)))
            if not re.match(feconf.ALPHANUMERIC_REGEX, param_name):
                raise utils.ValidationError(
                    'Only parameter names with characters in [a-zA-Z0-9] are '
                    'accepted.')
            self.param_specs[param_name].validate()

        if not isinstance(self.param_changes, list):
            raise utils.ValidationError(
                'Expected param_changes to be a list, received %s'
                % self.param_changes)
        for param_change in self.param_changes:
            param_change.validate()

            if param_change.name in constants.INVALID_PARAMETER_NAMES:
                raise utils.ValidationError(
                    'The exploration-level parameter with name \'%s\' is '
                    'reserved. Please choose a different name.'
                    % param_change.name)
            if param_change.name not in self.param_specs:
                raise utils.ValidationError(
                    'No parameter named \'%s\' exists in this exploration'
                    % param_change.name)

        # TODO(sll): Find a way to verify the param change customization args
        # when they depend on exploration/state parameters (e.g. the generated
        # values must have the correct obj_type). Can we get sample values for
        # the reader's answer and these parameters by looking at states that
        # link to this one?

        # Check that all state param changes are valid.
        for state_name, state in self.states.items():
            for param_change in state.param_changes:
                param_change.validate()
                if param_change.name in constants.INVALID_PARAMETER_NAMES:
                    raise utils.ValidationError(
                        'The parameter name \'%s\' is reserved. Please choose '
                        'a different name for the parameter being set in '
                        'state \'%s\'.' % (param_change.name, state_name))
                if param_change.name not in self.param_specs:
                    raise utils.ValidationError(
                        'The parameter with name \'%s\' was set in state '
                        '\'%s\', but it does not exist in the list of '
                        'parameter specifications for this exploration.'
                        % (param_change.name, state_name))

        # Check that all answer groups, outcomes, and param_changes are valid.
        all_state_names = list(self.states.keys())
        for state_name, state in self.states.items():
            interaction = state.interaction
            default_outcome = interaction.default_outcome

            if default_outcome is not None:
                # Check the default destination, if any.
                if default_outcome.dest not in all_state_names:
                    raise utils.ValidationError(
                        'The destination %s is not a valid state.'
                        % default_outcome.dest)

                # Check that, if the outcome is a non-self-loop, then the
                # refresher_exploration_id is None.
                if (default_outcome.refresher_exploration_id is not None and
                        default_outcome.dest != state_name):
                    raise utils.ValidationError(
                        'The default outcome for state %s has a refresher '
                        'exploration ID, but is not a self-loop.' % state_name)

            for group in interaction.answer_groups:
                # Check group destinations.
                if group.outcome.dest not in all_state_names:
                    raise utils.ValidationError(
                        'The destination %s is not a valid state.'
                        % group.outcome.dest)

                # Check that, if the outcome is a non-self-loop, then the
                # refresher_exploration_id is None.
                if (group.outcome.refresher_exploration_id is not None and
                        group.outcome.dest != state_name):
                    raise utils.ValidationError(
                        'The outcome for an answer group in state %s has a '
                        'refresher exploration ID, but is not a self-loop.'
                        % state_name)

                for param_change in group.outcome.param_changes:
                    if param_change.name not in self.param_specs:
                        raise utils.ValidationError(
                            'The parameter %s was used in an answer group, '
                            'but it does not exist in this exploration'
                            % param_change.name)

        # Check if first state is a checkpoint or not.
        if not self.states[self.init_state_name].card_is_checkpoint:
            raise utils.ValidationError(
                'Expected card_is_checkpoint of first state to be True'
                'but found it to be %s'
                % self.states[self.init_state_name].card_is_checkpoint
            )

        # Check if end states are checkpoint.
        for state_name, state in self.states.items():
            interaction = state.interaction
            if interaction.id == 'EndExploration':
                if self.states[state_name].card_is_checkpoint:
                    raise utils.ValidationError(
                        'Expected card_is_checkpoint of end state to be False'
                        'but found it to be %s'
                        % self.states[state_name].card_is_checkpoint
                    )

        # Check if checkpoint count is at max 8 and atleast 1.
        checkpoint_count = 0
        for state_name, state in self.states.items():
            if state.card_is_checkpoint:
                checkpoint_count = checkpoint_count + 1
        if checkpoint_count > 8 or checkpoint_count == 0:
            raise utils.ValidationError(
                'Expected checkpoint count to be atleast 1 and atmax 8'
                'but found it to be %s'
                % checkpoint_count
            )

        # Check if a state marked as checkpoint is bypassable.
        end_states = []
        for state_name, state in self.states.items():
            if state.interaction.id == 'EndExploration':
                end_states.append(state_name)

        # For every state which is marked as a checkpoint and is not the initial
        # state we remove it from the states dict. Then we make a list of
        # unseen states. If all end states are unseen on removing a state,
        # this means that the removed state is not bypassable.
        for state_name, state in self.states.items():
            if state_name == self.init_state_name:
                continue
            elif state.card_is_checkpoint:
                new_states = copy.deepcopy(self.states)
                new_states.pop(state_name)
                processed_queue = []
                curr_queue = [self.init_state_name]

                while curr_queue and curr_queue[0] != state_name:
                    curr_state_name = curr_queue[0]
                    curr_queue = curr_queue[1:]
                    if not curr_state_name in processed_queue:
                        processed_queue.append(curr_state_name)

                        curr_state = new_states[curr_state_name]

                        if not curr_state.interaction.is_terminal:
                            all_outcomes = (
                                curr_state.interaction.get_all_outcomes())
                            for outcome in all_outcomes:
                                dest_state = outcome.dest
                                if (dest_state not in curr_queue and
                                        dest_state not in processed_queue):
                                    curr_queue.append(dest_state)

                if len(new_states) != len(processed_queue):
                    unseen_states = list(
                        set(new_states.keys()) - set(processed_queue))
                    if not all(state in unseen_states for state in end_states):
                        raise utils.ValidationError(
                            'Cannot make %s a checkpoint as it is '
                            'bypassable' % state_name)

        if strict:
            warnings_list = []

            try:
                self._verify_all_states_reachable()
            except utils.ValidationError as e:
                warnings_list.append(python_utils.UNICODE(e))

            try:
                self._verify_no_dead_ends()
            except utils.ValidationError as e:
                warnings_list.append(python_utils.UNICODE(e))

            if not self.title:
                warnings_list.append(
                    'A title must be specified (in the \'Settings\' tab).')

            if not self.category:
                warnings_list.append(
                    'A category must be specified (in the \'Settings\' tab).')

            if not self.objective:
                warnings_list.append(
                    'An objective must be specified (in the \'Settings\' tab).'
                )

            # Check that self-loop outcomes are not labelled as correct.
            all_state_names = list(self.states.keys())
            for state_name, state in self.states.items():
                interaction = state.interaction
                default_outcome = interaction.default_outcome

                if default_outcome is not None:
                    # Check that, if the outcome is a self-loop, then the
                    # outcome is not labelled as correct.
                    if (default_outcome.dest == state_name and
                            default_outcome.labelled_as_correct):
                        raise utils.ValidationError(
                            'The default outcome for state %s is labelled '
                            'correct but is a self-loop.' % state_name)

                for group in interaction.answer_groups:
                    # Check that, if the outcome is a self-loop, then the
                    # outcome is not labelled as correct.
                    if (group.outcome.dest == state_name and
                            group.outcome.labelled_as_correct):
                        raise utils.ValidationError(
                            'The outcome for an answer group in state %s is '
                            'labelled correct but is a self-loop.' % state_name)

            if len(warnings_list) > 0:
                warning_str = ''
                for ind, warning in enumerate(warnings_list):
                    warning_str += '%s. %s ' % (ind + 1, warning)
                raise utils.ValidationError(
                    'Please fix the following issues before saving this '
                    'exploration: %s' % warning_str)

    def _verify_all_states_reachable(self):
        """Verifies that all states are reachable from the initial state.

        Raises:
            ValidationError. One or more states are not reachable from the
                initial state of the Exploration.
        """
        # This queue stores state names.
        processed_queue = []
        curr_queue = [self.init_state_name]

        while curr_queue:
            curr_state_name = curr_queue[0]
            curr_queue = curr_queue[1:]

            if not curr_state_name in processed_queue:
                processed_queue.append(curr_state_name)

                curr_state = self.states[curr_state_name]

                if not curr_state.interaction.is_terminal:
                    all_outcomes = curr_state.interaction.get_all_outcomes()
                    for outcome in all_outcomes:
                        dest_state = outcome.dest
                        if (dest_state not in curr_queue and
                                dest_state not in processed_queue):
                            curr_queue.append(dest_state)

        if len(self.states) != len(processed_queue):
            unseen_states = list(
                set(self.states.keys()) - set(processed_queue))
            raise utils.ValidationError(
                'The following states are not reachable from the initial '
                'state: %s' % ', '.join(unseen_states))

    def _verify_no_dead_ends(self):
        """Verifies that all states can reach a terminal state.

        Raises:
            ValidationError. If is impossible to complete the exploration from
                a state.
        """
        # This queue stores state names.
        processed_queue = []
        curr_queue = []

        for (state_name, state) in self.states.items():
            if state.interaction.is_terminal:
                curr_queue.append(state_name)

        while curr_queue:
            curr_state_name = curr_queue[0]
            curr_queue = curr_queue[1:]

            if not curr_state_name in processed_queue:
                processed_queue.append(curr_state_name)

                for (state_name, state) in self.states.items():
                    if (state_name not in curr_queue
                            and state_name not in processed_queue):
                        all_outcomes = (
                            state.interaction.get_all_outcomes())
                        for outcome in all_outcomes:
                            if outcome.dest == curr_state_name:
                                curr_queue.append(state_name)
                                break

        if len(self.states) != len(processed_queue):
            dead_end_states = list(
                set(self.states.keys()) - set(processed_queue))
            raise utils.ValidationError(
                'It is impossible to complete the exploration from the '
                'following states: %s' % ', '.join(dead_end_states))

    def get_content_html(self, state_name, content_id):
        """Return the content for a given content id of a state.

        Args:
            state_name: str. The name of the state.
            content_id: str. The id of the content.

        Returns:
            str. The html content corresponding to the given content id of a
            state.

        Raises:
            ValueError. The given state_name does not exist.
        """
        if state_name not in self.states:
            raise ValueError('State %s does not exist' % state_name)

        return self.states[state_name].get_content_html(content_id)

    # Derived attributes of an exploration.
    @property
    def init_state(self):
        """The state which forms the start of this exploration.

        Returns:
            State. The corresponding State domain object.
        """
        return self.states[self.init_state_name]

    @property
    def param_specs_dict(self):
        """A dict of param specs, each represented as Python dicts.

        Returns:
            dict. Dict of parameter specs.
        """
        return {ps_name: ps_val.to_dict()
                for (ps_name, ps_val) in self.param_specs.items()}

    @property
    def param_change_dicts(self):
        """A list of param changes, represented as JSONifiable Python dicts.

        Returns:
            list(dict). List of dicts, each representing a parameter change.
        """
        return [param_change.to_dict() for param_change in self.param_changes]

    @classmethod
    def is_demo_exploration_id(cls, exploration_id):
        """Whether the given exploration id is a demo exploration.

        Args:
            exploration_id: str. The exploration id.

        Returns:
            bool. Whether the corresponding exploration is a demo exploration.
        """
        return exploration_id in feconf.DEMO_EXPLORATIONS

    @property
    def is_demo(self):
        """Whether the exploration is one of the demo explorations.

        Returns:
            bool. True is the current exploration is a demo exploration.
        """
        return self.is_demo_exploration_id(self.id)

    def has_state_name(self, state_name):
        """Whether the exploration has a state with the given state name.

        Args:
            state_name: str. The name of the state.

        Returns:
            bool. Returns true if the exploration has the given state name.
        """
        state_names = list(self.states.keys())
        return state_name in state_names

    def get_interaction_id_by_state_name(self, state_name):
        """Returns the interaction id of the state.

        Args:
            state_name: str. The name of the state.

        Returns:
            str or None. The ID of the interaction.
        """
        return self.states[state_name].interaction.id

    def update_title(self, title):
        """Update the exploration title.

        Args:
            title: str. The exploration title to set.
        """
        self.title = title

    def update_category(self, category):
        """Update the exploration category.

        Args:
            category: str. The exploration category to set.
        """
        self.category = category

    def update_objective(self, objective):
        """Update the exploration objective.

        Args:
            objective: str. The exploration objective to set.
        """
        self.objective = objective

    def update_language_code(self, language_code):
        """Update the exploration language code.

        Args:
            language_code: str. The exploration language code to set.
        """
        self.language_code = language_code

    def update_tags(self, tags):
        """Update the tags of the exploration.

        Args:
            tags: list(str). List of tags to set.
        """
        self.tags = tags

    def update_blurb(self, blurb):
        """Update the blurb of the exploration.

        Args:
            blurb: str. The blurb to set.
        """
        self.blurb = blurb

    def update_author_notes(self, author_notes):
        """Update the author notes of the exploration.

        Args:
            author_notes: str. The author notes to set.
        """
        self.author_notes = author_notes

    def update_param_specs(self, param_specs_dict):
        """Update the param spec dict.

        Args:
            param_specs_dict: dict. A dict where each key-value pair represents
                respectively, a param spec name and a dict used to initialize a
                ParamSpec domain object.
        """
        self.param_specs = {
            ps_name: param_domain.ParamSpec.from_dict(ps_val)
            for (ps_name, ps_val) in param_specs_dict.items()
        }

    def update_param_changes(self, param_changes):
        """Update the param change dict.

        Args:
            param_changes: list(ParamChange). List of ParamChange objects.
        """
        self.param_changes = param_changes

    def update_init_state_name(self, init_state_name):
        """Update the name for the initial state of the exploration.

        Args:
            init_state_name: str. The new name of the initial state.
        """
        if init_state_name not in self.states:
            raise Exception(
                'Invalid new initial state name: %s; '
                'it is not in the list of states %s for this '
                'exploration.' % (init_state_name, list(self.states.keys())))
        self.init_state_name = init_state_name

    def update_auto_tts_enabled(self, auto_tts_enabled):
        """Update whether automatic text-to-speech is enabled.

        Args:
            auto_tts_enabled: bool. Whether automatic text-to-speech
                is enabled or not.
        """
        self.auto_tts_enabled = auto_tts_enabled

    def update_correctness_feedback_enabled(self, correctness_feedback_enabled):
        """Update whether correctness feedback is enabled.

        Args:
            correctness_feedback_enabled: bool. Whether correctness feedback
                is enabled or not.
        """
        self.correctness_feedback_enabled = correctness_feedback_enabled

    # Methods relating to states.
    def add_states(self, state_names):
        """Adds multiple states to the exploration.

        Args:
            state_names: list(str). List of state names to add.

        Raises:
            ValueError. At least one of the new state names already exists in
                the states dict.
        """
        for state_name in state_names:
            if state_name in self.states:
                raise ValueError('Duplicate state name %s' % state_name)

        for state_name in state_names:
            self.states[state_name] = state_domain.State.create_default_state(
                state_name)

    def rename_state(self, old_state_name, new_state_name):
        """Renames the given state.

        Args:
            old_state_name: str. The old name of state to rename.
            new_state_name: str. The new state name.

        Raises:
            ValueError. The old state name does not exist or the new state name
                is already in states dict.
        """
        if old_state_name not in self.states:
            raise ValueError('State %s does not exist' % old_state_name)
        if (old_state_name != new_state_name and
                new_state_name in self.states):
            raise ValueError('Duplicate state name: %s' % new_state_name)

        if old_state_name == new_state_name:
            return

        self._validate_state_name(new_state_name)

        self.states[new_state_name] = copy.deepcopy(
            self.states[old_state_name])
        del self.states[old_state_name]

        if self.init_state_name == old_state_name:
            self.update_init_state_name(new_state_name)

        # Find all destinations in the exploration which equal the renamed
        # state, and change the name appropriately.
        for other_state_name in self.states:
            other_state = self.states[other_state_name]
            other_outcomes = other_state.interaction.get_all_outcomes()
            for outcome in other_outcomes:
                if outcome.dest == old_state_name:
                    outcome.dest = new_state_name

    def delete_state(self, state_name):
        """Deletes the given state.

        Args:
            state_name: str. The state name to be deleted.

        Raises:
            ValueError. The state does not exist or is the initial state of the
                exploration.
        """
        if state_name not in self.states:
            raise ValueError('State %s does not exist' % state_name)

        # Do not allow deletion of initial states.
        if self.init_state_name == state_name:
            raise ValueError('Cannot delete initial state of an exploration.')

        # Find all destinations in the exploration which equal the deleted
        # state, and change them to loop back to their containing state.
        for other_state_name in self.states:
            other_state = self.states[other_state_name]
            all_outcomes = other_state.interaction.get_all_outcomes()
            for outcome in all_outcomes:
                if outcome.dest == state_name:
                    outcome.dest = other_state_name

        del self.states[state_name]

    def get_translatable_text(self, language_code):
        """Returns all the contents which needs translation in the given
        language.

        Args:
            language_code: str. The language code in which translation is
                required.

        Returns:
            dict(str, dict(str, str)). A dict where state_name is the key and a
            dict with content_id as the key and html content as value.
        """
        state_names_to_content_id_mapping = {}
        for state_name, state in self.states.items():
            state_names_to_content_id_mapping[state_name] = (
                state.get_content_id_mapping_needing_translations(
                    language_code))

        return state_names_to_content_id_mapping

    def get_trainable_states_dict(self, old_states, exp_versions_diff):
        """Retrieves the state names of all trainable states in an exploration
        segregated into state names with changed and unchanged answer groups.
        In this method, the new_state_name refers to the name of the state in
        the current version of the exploration whereas the old_state_name refers
        to the name of the state in the previous version of the exploration.

        Args:
            old_states: dict. Dictionary containing all State domain objects.
            exp_versions_diff: ExplorationVersionsDiff. An instance of the
                exploration versions diff class.

        Returns:
            dict. The trainable states dict. This dict has three keys
            representing state names with changed answer groups and
            unchanged answer groups respectively.
        """
        trainable_states_dict = {
            'state_names_with_changed_answer_groups': [],
            'state_names_with_unchanged_answer_groups': []
        }
        new_states = self.states

        for new_state_name in new_states:
            new_state = new_states[new_state_name]
            if not new_state.can_undergo_classification():
                continue

            old_state_name = new_state_name
            if new_state_name in exp_versions_diff.new_to_old_state_names:
                old_state_name = exp_versions_diff.new_to_old_state_names[
                    new_state_name]

            # The case where a new state is added. When this happens, the
            # old_state_name will be equal to the new_state_name and it will not
            # be present in the exploration's older version.
            if old_state_name not in old_states:
                trainable_states_dict[
                    'state_names_with_changed_answer_groups'].append(
                        new_state_name)
                continue
            old_state = old_states[old_state_name]
            old_training_data = old_state.get_training_data()
            new_training_data = new_state.get_training_data()

            # Check if the training data and interaction_id of the state in the
            # previous version of the exploration and the state in the new
            # version of the exploration match. If any of them are not equal,
            # we create a new job for the state in the current version.
            if new_training_data == old_training_data and (
                    new_state.interaction.id == old_state.interaction.id):
                trainable_states_dict[
                    'state_names_with_unchanged_answer_groups'].append(
                        new_state_name)
            else:
                trainable_states_dict[
                    'state_names_with_changed_answer_groups'].append(
                        new_state_name)

        return trainable_states_dict

    def get_languages_with_complete_translation(self):
        """Returns a list of language code in which the exploration translation
        is 100%.

        Returns:
            list(str). A list of language code in which the translation for the
            exploration is complete i.e, 100%.
        """
        content_count = self.get_content_count()
        language_code_list = []
        for language_code, count in self.get_translation_counts().items():
            if count == content_count:
                language_code_list.append(language_code)

        return language_code_list

    def get_translation_counts(self):
        """Returns a dict representing the number of translations available in a
        language for which there exists at least one translation in the
        exploration.

        Returns:
            dict(str, int). A dict with language code as a key and number of
            translation available in that language as the value.
        """
        exploration_translation_counts = collections.defaultdict(int)
        for state in self.states.values():
            state_translation_counts = state.get_translation_counts()
            for language, count in state_translation_counts.items():
                exploration_translation_counts[language] += count

        return dict(exploration_translation_counts)

    def get_content_count(self):
        """Returns the total number of distinct content fields available in the
        exploration which are user facing and can be translated into
        different languages.

        (The content field includes state content, feedback, hints, solutions.)

        Returns:
            int. The total number of distinct content fields available inside
            the exploration.
        """
        content_count = 0
        for state in self.states.values():
            content_count += state.get_translatable_content_count()

        return content_count

    @classmethod
    def _convert_states_v41_dict_to_v42_dict(cls, states_dict):
        """Converts from version 41 to 42. Version 42 changes rule input types
        for DragAndDropSortInput and ItemSelectionInput interactions to better
        support translations. Specifically, the rule inputs will store content
        ids of the html rather than the raw html. Solution answers for
        DragAndDropSortInput and ItemSelectionInput interactions are also
        updated.

        Args:
            states_dict: dict. A dict where each key-value pair represents,
                respectively, a state name and a dict used to initialize a
                State domain object.

        Returns:
            dict. The converted states_dict.
        """

        def migrate_rule_inputs_and_answers(new_type, value, choices):
            """Migrates SetOfHtmlString to SetOfTranslatableHtmlContentIds,
            ListOfSetsOfHtmlStrings to ListOfSetsOfTranslatableHtmlContentIds,
            and DragAndDropHtmlString to TranslatableHtmlContentId. These
            migrations are necessary to have rules work easily for multiple
            languages; instead of comparing html for equality, we compare
            content_ids for equality.

            Args:
                new_type: str. The type to migrate to.
                value: *. The value to migrate.
                choices: list(dict). The list of subtitled html dicts to extract
                    content ids from.

            Returns:
                *. The migrated rule input.
            """

            def extract_content_id_from_choices(html):
                """Given a html, find its associated content id in choices,
                which is a list of subtitled html dicts.

                Args:
                    html: str. The html to find the content id of.

                Returns:
                    str. The content id of html.
                """
                for subtitled_html_dict in choices:
                    if subtitled_html_dict['html'] == html:
                        return subtitled_html_dict['content_id']
                # If there is no match, we discard the rule input. The frontend
                # will handle invalid content ids similar to how it handled
                # non-matching html.
                return feconf.INVALID_CONTENT_ID

            if new_type == 'TranslatableHtmlContentId':
                return extract_content_id_from_choices(value)
            elif new_type == 'SetOfTranslatableHtmlContentIds':
                return [
                    migrate_rule_inputs_and_answers(
                        'TranslatableHtmlContentId', html, choices
                    ) for html in value
                ]
            elif new_type == 'ListOfSetsOfTranslatableHtmlContentIds':
                return [
                    migrate_rule_inputs_and_answers(
                        'SetOfTranslatableHtmlContentIds', html_set, choices
                    ) for html_set in value
                ]

        for state_dict in states_dict.values():
            interaction_id = state_dict['interaction']['id']
            if interaction_id not in [
                    'DragAndDropSortInput', 'ItemSelectionInput']:
                continue

            solution = state_dict['interaction']['solution']
            choices = state_dict['interaction']['customization_args'][
                'choices']['value']
            if interaction_id == 'ItemSelectionInput':
                # The solution type will be migrated from SetOfHtmlString to
                # SetOfTranslatableHtmlContentIds.
                if solution is not None:
                    solution['correct_answer'] = (
                        migrate_rule_inputs_and_answers(
                            'SetOfTranslatableHtmlContentIds',
                            solution['correct_answer'],
                            choices)
                    )
            if interaction_id == 'DragAndDropSortInput':
                # The solution type will be migrated from ListOfSetsOfHtmlString
                # to ListOfSetsOfTranslatableHtmlContentIds.
                if solution is not None:
                    solution['correct_answer'] = (
                        migrate_rule_inputs_and_answers(
                            'ListOfSetsOfTranslatableHtmlContentIds',
                            solution['correct_answer'],
                            choices)
                    )

            for answer_group_dict in state_dict['interaction']['answer_groups']:
                for rule_spec_dict in answer_group_dict['rule_specs']:
                    rule_type = rule_spec_dict['rule_type']
                    rule_inputs = rule_spec_dict['inputs']

                    if interaction_id == 'ItemSelectionInput':
                        # All rule inputs for ItemSelectionInput will be
                        # migrated from SetOfHtmlString to
                        # SetOfTranslatableHtmlContentIds.
                        rule_inputs['x'] = migrate_rule_inputs_and_answers(
                            'SetOfTranslatableHtmlContentIds',
                            rule_inputs['x'],
                            choices)
                    if interaction_id == 'DragAndDropSortInput':
                        rule_types_with_list_of_sets = [
                            'IsEqualToOrdering',
                            'IsEqualToOrderingWithOneItemAtIncorrectPosition'
                        ]
                        if rule_type in rule_types_with_list_of_sets:
                            # For rule type IsEqualToOrdering and
                            # IsEqualToOrderingWithOneItemAtIncorrectPosition,
                            # the x input will be migrated from
                            # ListOfSetsOfHtmlStrings to
                            # ListOfSetsOfTranslatableHtmlContentIds.
                            rule_inputs['x'] = migrate_rule_inputs_and_answers(
                                'ListOfSetsOfTranslatableHtmlContentIds',
                                rule_inputs['x'],
                                choices)
                        elif rule_type == 'HasElementXAtPositionY':
                            # For rule type HasElementXAtPositionY,
                            # the x input will be migrated from
                            # DragAndDropHtmlString to
                            # TranslatableHtmlContentId, and the y input will
                            # remain as DragAndDropPositiveInt.
                            rule_inputs['x'] = migrate_rule_inputs_and_answers(
                                'TranslatableHtmlContentId',
                                rule_inputs['x'],
                                choices)
                        elif rule_type == 'HasElementXBeforeElementY':
                            # For rule type HasElementXBeforeElementY,
                            # the x and y inputs will be migrated from
                            # DragAndDropHtmlString to
                            # TranslatableHtmlContentId.
                            for rule_input_name in ['x', 'y']:
                                rule_inputs[rule_input_name] = (
                                    migrate_rule_inputs_and_answers(
                                        'TranslatableHtmlContentId',
                                        rule_inputs[rule_input_name],
                                        choices))

        return states_dict

    @classmethod
<<<<<<< HEAD
    def _convert_states_v42_dict_to_v43_dict(cls, states_dict, init_state_name):
        """Converts from version 42 to version 43. Version 43 adds
        card_is_checkpoint boolean to the state, which allows creators to
        mark a state as a checkpoint for the learners

        Args:
            states_dict: dict. A dict where each key-value pair represents,
                respectively, a state name and a dict used to initalize a
                State domain object.
            init_state_name: str. The name of the first state.
=======
    def _convert_states_v42_dict_to_v43_dict(cls, states_dict):
        """Converts from version 42 to 43. Version 43 adds a new customization
        arg to NumericExpressionInput, AlgebraicExpressionInput, and
        MathEquationInput. The customization arg will allow creators to choose
        whether to render the division sign (÷) instead of a fraction for the
        division operation.

        Args:
            states_dict: dict. A dict where each key-value pair represents,
                respectively, a state name and a dict used to initialize a
                State domain object.
>>>>>>> ec55898f

        Returns:
            dict. The converted states_dict.
        """
<<<<<<< HEAD
        for (state_name, state_dict) in states_dict.items():
            state_dict['card_is_checkpoint'] = bool(
                state_name == init_state_name)
=======
        for state_dict in states_dict.values():
            interaction_id = state_dict['interaction']['id']
            if interaction_id not in [
                    'NumericExpressionInput', 'AlgebraicExpressionInput',
                    'MathEquationInput']:
                continue

            customization_args = state_dict['interaction']['customization_args']
            customization_args.update({
                'useFractionForDivision': {
                    'value': True
                }
            })

>>>>>>> ec55898f
        return states_dict

    @classmethod
    def update_states_from_model(
            cls, versioned_exploration_states, current_states_schema_version):
        """Converts the states blob contained in the given
        versioned_exploration_states dict from current_states_schema_version to
        current_states_schema_version + 1.
        Note that the versioned_exploration_states being passed in is modified
        in-place.

        Args:
            versioned_exploration_states: dict. A dict with two keys:
                - states_schema_version: int. The states schema version for
                    the exploration.
                - states: dict. The dict of states which is contained in the
                    exploration. The keys are state names and the values are
                    dicts used to initialize a State domain object.
            current_states_schema_version: int. The current states
                schema version.
        """
        versioned_exploration_states['states_schema_version'] = (
            current_states_schema_version + 1)

        conversion_fn = getattr(cls, '_convert_states_v%s_dict_to_v%s_dict' % (
            current_states_schema_version, current_states_schema_version + 1))
        versioned_exploration_states['states'] = conversion_fn(
            versioned_exploration_states['states'])

    # The current version of the exploration YAML schema. If any backward-
    # incompatible changes are made to the exploration schema in the YAML
    # definitions, this version number must be changed and a migration process
    # put in place.
    CURRENT_EXP_SCHEMA_VERSION = 48
    EARLIEST_SUPPORTED_EXP_SCHEMA_VERSION = 46

    @classmethod
    def _convert_v46_dict_to_v47_dict(cls, exploration_dict):
        """Converts a v46 exploration dict into a v47 exploration dict.
        Changes rule input types for DragAndDropSortInput and ItemSelectionInput
        interactions to better support translations. Specifically, the rule
        inputs will store content ids of html rather than the raw html.

        Args:
            exploration_dict: dict. The dict representation of an exploration
                with schema version v46.

        Returns:
            dict. The dict representation of the Exploration domain object,
            following schema version v47.
        """
        exploration_dict['schema_version'] = 47

        exploration_dict['states'] = cls._convert_states_v41_dict_to_v42_dict(
            exploration_dict['states'])
        exploration_dict['states_schema_version'] = 42

        return exploration_dict

    @classmethod
    def _convert_v47_dict_to_v48_dict(cls, exploration_dict):
        """Converts a v47 exploration dict into a v48 exploration dict.
<<<<<<< HEAD
        Adds card_is_checkpoint to mark a state as a checkpoint for the
        learners.
=======
        Adds a new customization arg to NumericExpressionInput,
        AlgebraicExpressionInput, and MathEquationInput. The customization arg
        will allow creators to choose whether to render the division sign (÷)
        instead of a fraction for the division operation.
>>>>>>> ec55898f

        Args:
            exploration_dict: dict. The dict representation of an exploration
                with schema version v47.

        Returns:
            dict. The dict representation of the Exploration domain object,
            following schema version v48.
        """
        exploration_dict['schema_version'] = 48
<<<<<<< HEAD
        exploration_dict['states'] = cls._convert_states_v42_dict_to_v43_dict(
            exploration_dict['states'], exploration_dict['init_state_name'])
=======

        exploration_dict['states'] = cls._convert_states_v42_dict_to_v43_dict(
            exploration_dict['states'])
>>>>>>> ec55898f
        exploration_dict['states_schema_version'] = 43

        return exploration_dict

    @classmethod
    def _migrate_to_latest_yaml_version(cls, yaml_content):
        """Return the YAML content of the exploration in the latest schema
        format.

        Args:
            yaml_content: str. The YAML representation of the exploration.

        Returns:
            tuple(dict, int). The dict 'exploration_dict' is the representation
            of the Exploration and the 'initial_schema_version' is the initial
            schema version provided in 'yaml_content'.

        Raises:
            InvalidInputException. The 'yaml_content' or the schema version
                is not specified.
            Exception. The exploration schema version is not valid.
        """
        try:
            exploration_dict = utils.dict_from_yaml(yaml_content)
        except utils.InvalidInputException as e:
            raise utils.InvalidInputException(
                'Please ensure that you are uploading a YAML text file, not '
                'a zip file. The YAML parser returned the following error: %s'
                % e)

        exploration_schema_version = exploration_dict['schema_version']
        if not (cls.EARLIEST_SUPPORTED_EXP_SCHEMA_VERSION <=
                exploration_schema_version
                <= cls.CURRENT_EXP_SCHEMA_VERSION):
            raise Exception(
                'Sorry, we can only process v%s to v%s exploration YAML files '
                'at present.' % (
                    cls.EARLIEST_SUPPORTED_EXP_SCHEMA_VERSION,
                    cls.CURRENT_EXP_SCHEMA_VERSION))

        if exploration_schema_version == 46:
            exploration_dict = cls._convert_v46_dict_to_v47_dict(
                exploration_dict)
            exploration_schema_version = 47
        if exploration_schema_version == 47:
            exploration_dict = cls._convert_v47_dict_to_v48_dict(
                exploration_dict)
            exploration_schema_version = 48

        if exploration_schema_version == 47:
            exploration_dict = cls._convert_v47_dict_to_v48_dict(
                exploration_dict)
            exploration_schema_version = 48

        return exploration_dict

    @classmethod
    def from_yaml(cls, exploration_id, yaml_content):
        """Creates and returns exploration from a YAML text string for YAML
        schema versions 10 and later.

        Args:
            exploration_id: str. The id of the exploration.
            yaml_content: str. The YAML representation of the exploration.

        Returns:
            Exploration. The corresponding exploration domain object.

        Raises:
            InvalidInputException. The initial schema version of exploration is
                outside the range [EARLIEST_SUPPORTED_EXP_SCHEMA_VERSION,
                CURRENT_EXP_SCHEMA_VERSION].
        """
        exploration_dict = cls._migrate_to_latest_yaml_version(yaml_content)
        exploration_dict['id'] = exploration_id
        return Exploration.from_dict(exploration_dict)

    def to_yaml(self):
        """Convert the exploration domain object into YAML string.

        Returns:
            str. The YAML representation of this exploration.
        """
        exp_dict = self.to_dict()
        exp_dict['schema_version'] = self.CURRENT_EXP_SCHEMA_VERSION

        # The ID is the only property which should not be stored within the
        # YAML representation.
        del exp_dict['id']

        return python_utils.yaml_from_dict(exp_dict)

    def to_dict(self):
        """Returns a copy of the exploration as a dictionary. It includes all
        necessary information to represent the exploration.

        Returns:
            dict. A dict mapping all fields of Exploration instance.
        """
        return copy.deepcopy({
            'id': self.id,
            'title': self.title,
            'category': self.category,
            'author_notes': self.author_notes,
            'blurb': self.blurb,
            'states_schema_version': self.states_schema_version,
            'init_state_name': self.init_state_name,
            'language_code': self.language_code,
            'objective': self.objective,
            'param_changes': self.param_change_dicts,
            'param_specs': self.param_specs_dict,
            'tags': self.tags,
            'auto_tts_enabled': self.auto_tts_enabled,
            'correctness_feedback_enabled': self.correctness_feedback_enabled,
            'states': {state_name: state.to_dict()
                       for (state_name, state) in self.states.items()}
        })

    def serialize(self):
        """Returns the object serialized as a JSON string.

        Returns:
            str. JSON-encoded utf-8 string encoding all of the information
            composing the object.
        """
        exploration_dict = self.to_dict()
        # The only reason we add the version parameter separately is that our
        # yaml encoding/decoding of this object does not handle the version
        # parameter.
        # NOTE: If this changes in the future (i.e the version parameter is
        # added as part of the yaml representation of this object), all YAML
        # files must add a version parameter to their files with the correct
        # version of this object. The line below must then be moved to
        # to_dict().
        exploration_dict['version'] = self.version

        if self.created_on:
            exploration_dict['created_on'] = (
                utils.convert_naive_datetime_to_string(self.created_on))

        if self.last_updated:
            exploration_dict['last_updated'] = (
                utils.convert_naive_datetime_to_string(self.last_updated))

        return json.dumps(exploration_dict).encode('utf-8')

    @classmethod
    def deserialize(cls, json_string):
        """Returns an Exploration domain object decoded from a JSON string.

        Args:
            json_string: str. A JSON-encoded utf-8 string that can be
                decoded into a dictionary representing an Exploration. Only call
                on strings that were created using serialize().

        Returns:
            Exploration. The corresponding Exploration domain object.
        """
        exploration_dict = json.loads(json_string.decode('utf-8'))
        created_on = (
            utils.convert_string_to_naive_datetime_object(
                exploration_dict['created_on'])
            if 'created_on' in exploration_dict else None)
        last_updated = (
            utils.convert_string_to_naive_datetime_object(
                exploration_dict['last_updated'])
            if 'last_updated' in exploration_dict else None)
        exploration = cls.from_dict(
            exploration_dict,
            exploration_version=exploration_dict['version'],
            exploration_created_on=created_on,
            exploration_last_updated=last_updated)

        return exploration

    def to_player_dict(self):
        """Returns a copy of the exploration suitable for inclusion in the
        learner view.

        Returns:
            dict. A dict mapping some fields of Exploration instance. The
            fields inserted in the dict (as key) are:
                - init_state_name: str. The name for the initial state of the
                    exploration.
                - param_change. list(dict). List of param_change dicts that
                    represent ParamChange domain object.
                - param_specs: dict. A dict where each key-value pair
                    represents respectively, a param spec name and a dict used
                    to initialize a ParamSpec domain object.
                - states: dict. Keys are states names and values are dict
                    representation of State domain object.
                - title: str. The exploration title.
                - objective: str. The exploration objective.
                - language_code: str. The language code of the exploration.
                - correctness_feedback_enabled: str. Whether to show correctness
                    feedback.
        """
        return {
            'init_state_name': self.init_state_name,
            'param_changes': self.param_change_dicts,
            'param_specs': self.param_specs_dict,
            'states': {
                state_name: state.to_dict()
                for (state_name, state) in self.states.items()
            },
            'title': self.title,
            'objective': self.objective,
            'language_code': self.language_code,
            'correctness_feedback_enabled': self.correctness_feedback_enabled,
        }

    def get_all_html_content_strings(self):
        """Gets all html content strings used in this exploration.

        Returns:
            list(str). The list of html content strings.
        """
        html_list = []
        for state in self.states.values():
            content_html = state.content.html
            interaction_html_list = (
                state.interaction.get_all_html_content_strings())
            html_list += [content_html] + interaction_html_list

        return html_list


class ExplorationSummary(python_utils.OBJECT):
    """Domain object for an Oppia exploration summary."""

    def __init__(
            self, exploration_id, title, category, objective,
            language_code, tags, ratings, scaled_average_rating, status,
            community_owned, owner_ids, editor_ids, voice_artist_ids,
            viewer_ids, contributor_ids, contributors_summary, version,
            exploration_model_created_on,
            exploration_model_last_updated,
            first_published_msec):
        """Initializes a ExplorationSummary domain object.

        Args:
            exploration_id: str. The exploration id.
            title: str. The exploration title.
            category: str. The exploration category.
            objective: str. The exploration objective.
            language_code: str. The code that represents the exploration
                language.
            tags: list(str). List of tags.
            ratings: dict. Dict whose keys are '1', '2', '3', '4', '5' and
                whose values are nonnegative integers representing frequency
                counts. Note that the keys need to be strings in order for this
                dict to be JSON-serializable.
            scaled_average_rating: float. The average rating.
            status: str. The status of the exploration.
            community_owned: bool. Whether the exploration is community-owned.
            owner_ids: list(str). List of the users ids who are the owners of
                this exploration.
            editor_ids: list(str). List of the users ids who have access to
                edit this exploration.
            voice_artist_ids: list(str). List of the users ids who have access
                to voiceover this exploration.
            viewer_ids: list(str). List of the users ids who have access to
                view this exploration.
            contributor_ids: list(str). List of the users ids of the user who
                have contributed to this exploration.
            contributors_summary: dict. A summary about contributors of current
                exploration. The keys are user ids and the values are the
                number of commits made by that user.
            version: int. The version of the exploration.
            exploration_model_created_on: datetime.datetime. Date and time when
                the exploration model is created.
            exploration_model_last_updated: datetime.datetime. Date and time
                when the exploration model was last updated.
            first_published_msec: int. Time in milliseconds since the Epoch,
                when the exploration was first published.
        """
        self.id = exploration_id
        self.title = title
        self.category = category
        self.objective = objective
        self.language_code = language_code
        self.tags = tags
        self.ratings = ratings
        self.scaled_average_rating = scaled_average_rating
        self.status = status
        self.community_owned = community_owned
        self.owner_ids = owner_ids
        self.editor_ids = editor_ids
        self.voice_artist_ids = voice_artist_ids
        self.viewer_ids = viewer_ids
        self.contributor_ids = contributor_ids
        self.contributors_summary = contributors_summary
        self.version = version
        self.exploration_model_created_on = exploration_model_created_on
        self.exploration_model_last_updated = exploration_model_last_updated
        self.first_published_msec = first_published_msec

    def validate(self):
        """Validates various properties of the ExplorationSummary.

        Raises:
            ValidationError. One or more attributes of the ExplorationSummary
                are invalid.
        """
        if not isinstance(self.title, python_utils.BASESTRING):
            raise utils.ValidationError(
                'Expected title to be a string, received %s' % self.title)
        utils.require_valid_name(
            self.title, 'the exploration title', allow_empty=True)

        if not isinstance(self.category, python_utils.BASESTRING):
            raise utils.ValidationError(
                'Expected category to be a string, received %s'
                % self.category)
        utils.require_valid_name(
            self.category, 'the exploration category', allow_empty=True)

        if not isinstance(self.objective, python_utils.BASESTRING):
            raise utils.ValidationError(
                'Expected objective to be a string, received %s' %
                self.objective)

        if not isinstance(self.language_code, python_utils.BASESTRING):
            raise utils.ValidationError(
                'Expected language_code to be a string, received %s' %
                self.language_code)
        if not utils.is_valid_language_code(self.language_code):
            raise utils.ValidationError(
                'Invalid language_code: %s' % self.language_code)

        if not isinstance(self.tags, list):
            raise utils.ValidationError(
                'Expected \'tags\' to be a list, received %s' % self.tags)
        for tag in self.tags:
            if not isinstance(tag, python_utils.BASESTRING):
                raise utils.ValidationError(
                    'Expected each tag in \'tags\' to be a string, received '
                    '\'%s\'' % tag)

            if not tag:
                raise utils.ValidationError('Tags should be non-empty.')

            if not re.match(constants.TAG_REGEX, tag):
                raise utils.ValidationError(
                    'Tags should only contain lowercase letters and spaces, '
                    'received \'%s\'' % tag)

            if (tag[0] not in string.ascii_lowercase or
                    tag[-1] not in string.ascii_lowercase):
                raise utils.ValidationError(
                    'Tags should not start or end with whitespace, received '
                    '\'%s\'' % tag)

            if re.search(r'\s\s+', tag):
                raise utils.ValidationError(
                    'Adjacent whitespace in tags should be collapsed, '
                    'received \'%s\'' % tag)
        if len(set(self.tags)) != len(self.tags):
            raise utils.ValidationError('Some tags duplicate each other')

        if not isinstance(self.ratings, dict):
            raise utils.ValidationError(
                'Expected ratings to be a dict, received %s' % self.ratings)

        valid_rating_keys = ['1', '2', '3', '4', '5']
        actual_rating_keys = sorted(self.ratings.keys())
        if valid_rating_keys != actual_rating_keys:
            raise utils.ValidationError(
                'Expected ratings to have keys: %s, received %s' % (
                    (', ').join(valid_rating_keys),
                    (', ').join(actual_rating_keys)))
        for value in self.ratings.values():
            if not isinstance(value, int):
                raise utils.ValidationError(
                    'Expected value to be int, received %s' % value)
            if value < 0:
                raise utils.ValidationError(
                    'Expected value to be non-negative, received %s' % (
                        value))

        if not isinstance(self.scaled_average_rating, float):
            raise utils.ValidationError(
                'Expected scaled_average_rating to be float, received %s' % (
                    self.scaled_average_rating))

        if not isinstance(self.status, python_utils.BASESTRING):
            raise utils.ValidationError(
                'Expected status to be string, received %s' % self.status)

        if not isinstance(self.community_owned, bool):
            raise utils.ValidationError(
                'Expected community_owned to be bool, received %s' % (
                    self.community_owned))

        if not isinstance(self.owner_ids, list):
            raise utils.ValidationError(
                'Expected owner_ids to be list, received %s' % self.owner_ids)
        for owner_id in self.owner_ids:
            if not isinstance(owner_id, python_utils.BASESTRING):
                raise utils.ValidationError(
                    'Expected each id in owner_ids to '
                    'be string, received %s' % owner_id)

        if not isinstance(self.editor_ids, list):
            raise utils.ValidationError(
                'Expected editor_ids to be list, received %s' % self.editor_ids)
        for editor_id in self.editor_ids:
            if not isinstance(editor_id, python_utils.BASESTRING):
                raise utils.ValidationError(
                    'Expected each id in editor_ids to '
                    'be string, received %s' % editor_id)

        if not isinstance(self.voice_artist_ids, list):
            raise utils.ValidationError(
                'Expected voice_artist_ids to be list, received %s' % (
                    self.voice_artist_ids))
        for voice_artist_id in self.voice_artist_ids:
            if not isinstance(voice_artist_id, python_utils.BASESTRING):
                raise utils.ValidationError(
                    'Expected each id in voice_artist_ids to '
                    'be string, received %s' % voice_artist_id)

        if not isinstance(self.viewer_ids, list):
            raise utils.ValidationError(
                'Expected viewer_ids to be list, received %s' % self.viewer_ids)
        for viewer_id in self.viewer_ids:
            if not isinstance(viewer_id, python_utils.BASESTRING):
                raise utils.ValidationError(
                    'Expected each id in viewer_ids to '
                    'be string, received %s' % viewer_id)

        if not isinstance(self.contributor_ids, list):
            raise utils.ValidationError(
                'Expected contributor_ids to be list, received %s' % (
                    self.contributor_ids))
        for contributor_id in self.contributor_ids:
            if not isinstance(contributor_id, python_utils.BASESTRING):
                raise utils.ValidationError(
                    'Expected each id in contributor_ids to '
                    'be string, received %s' % contributor_id)

        if not isinstance(self.contributors_summary, dict):
            raise utils.ValidationError(
                'Expected contributors_summary to be dict, received %s' % (
                    self.contributors_summary))

    def to_metadata_dict(self):
        """Given an exploration summary, this method returns a dict containing
        id, title and objective of the exploration.

        Returns:
            dict. A metadata dict for the given exploration summary.
            The metadata dict has three keys:
                - 'id': str. The exploration ID.
                - 'title': str. The exploration title.
                - 'objective': str. The exploration objective.
        """
        return {
            'id': self.id,
            'title': self.title,
            'objective': self.objective,
        }

    def is_private(self):
        """Checks whether the exploration is private.

        Returns:
            bool. Whether the exploration is private.
        """
        return self.status == constants.ACTIVITY_STATUS_PRIVATE

    def is_solely_owned_by_user(self, user_id):
        """Checks whether the exploration is solely owned by the user.

        Args:
            user_id: str. The id of the user.

        Returns:
            bool. Whether the exploration is solely owned by the user.
        """
        return user_id in self.owner_ids and len(self.owner_ids) == 1

    def does_user_have_any_role(self, user_id):
        """Checks if a given user has any role within the exploration.

        Args:
            user_id: str. User id of the user.

        Returns:
            bool. Whether the given user has any role in the exploration.
        """
        return (
            user_id in self.owner_ids or
            user_id in self.editor_ids or
            user_id in self.voice_artist_ids or
            user_id in self.viewer_ids
        )

    def add_contribution_by_user(self, contributor_id):
        """Add a new contributor to the contributors summary.

        Args:
            contributor_id: str. ID of the contributor to be added.
        """
        # We don't want to record the contributions of system users.
        if contributor_id not in constants.SYSTEM_USER_IDS:
            self.contributors_summary[contributor_id] = (
                self.contributors_summary.get(contributor_id, 0) + 1)

        self.contributor_ids = list(self.contributors_summary.keys())<|MERGE_RESOLUTION|>--- conflicted
+++ resolved
@@ -1738,18 +1738,6 @@
         return states_dict
 
     @classmethod
-<<<<<<< HEAD
-    def _convert_states_v42_dict_to_v43_dict(cls, states_dict, init_state_name):
-        """Converts from version 42 to version 43. Version 43 adds
-        card_is_checkpoint boolean to the state, which allows creators to
-        mark a state as a checkpoint for the learners
-
-        Args:
-            states_dict: dict. A dict where each key-value pair represents,
-                respectively, a state name and a dict used to initalize a
-                State domain object.
-            init_state_name: str. The name of the first state.
-=======
     def _convert_states_v42_dict_to_v43_dict(cls, states_dict):
         """Converts from version 42 to 43. Version 43 adds a new customization
         arg to NumericExpressionInput, AlgebraicExpressionInput, and
@@ -1761,16 +1749,10 @@
             states_dict: dict. A dict where each key-value pair represents,
                 respectively, a state name and a dict used to initialize a
                 State domain object.
->>>>>>> ec55898f
 
         Returns:
             dict. The converted states_dict.
         """
-<<<<<<< HEAD
-        for (state_name, state_dict) in states_dict.items():
-            state_dict['card_is_checkpoint'] = bool(
-                state_name == init_state_name)
-=======
         for state_dict in states_dict.values():
             interaction_id = state_dict['interaction']['id']
             if interaction_id not in [
@@ -1785,7 +1767,6 @@
                 }
             })
 
->>>>>>> ec55898f
         return states_dict
 
     @classmethod
@@ -1848,15 +1829,10 @@
     @classmethod
     def _convert_v47_dict_to_v48_dict(cls, exploration_dict):
         """Converts a v47 exploration dict into a v48 exploration dict.
-<<<<<<< HEAD
-        Adds card_is_checkpoint to mark a state as a checkpoint for the
-        learners.
-=======
         Adds a new customization arg to NumericExpressionInput,
         AlgebraicExpressionInput, and MathEquationInput. The customization arg
         will allow creators to choose whether to render the division sign (÷)
         instead of a fraction for the division operation.
->>>>>>> ec55898f
 
         Args:
             exploration_dict: dict. The dict representation of an exploration
@@ -1867,14 +1843,9 @@
             following schema version v48.
         """
         exploration_dict['schema_version'] = 48
-<<<<<<< HEAD
-        exploration_dict['states'] = cls._convert_states_v42_dict_to_v43_dict(
-            exploration_dict['states'], exploration_dict['init_state_name'])
-=======
 
         exploration_dict['states'] = cls._convert_states_v42_dict_to_v43_dict(
             exploration_dict['states'])
->>>>>>> ec55898f
         exploration_dict['states_schema_version'] = 43
 
         return exploration_dict
