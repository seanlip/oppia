# coding: utf-8
#
# Copyright 2014 The Oppia Authors. All Rights Reserved.
#
# Licensed under the Apache License, Version 2.0 (the "License");
# you may not use this file except in compliance with the License.
# You may obtain a copy of the License at
#
#      http://www.apache.org/licenses/LICENSE-2.0
#
# Unless required by applicable law or agreed to in writing, software
# distributed under the License is distributed on an "AS-IS" BASIS,
# WITHOUT WARRANTIES OR CONDITIONS OF ANY KIND, either express or implied.
# See the License for the specific language governing permissions and
# limitations under the License.

"""Domain objects for an exploration, its states, and their constituents.

Domain objects capture domain-specific logic and are agnostic of how the
objects they represent are stored. All methods and properties in this file
should therefore be independent of the specific storage models used.
"""

from __future__ import annotations

import collections
import copy
import datetime
import json
import logging
import re
import string

from core import feconf
from core import schema_utils
from core import utils
from core.constants import constants
from core.domain import change_domain
from core.domain import param_domain
from core.domain import state_domain
from core.domain import translation_domain
from extensions.objects.models import objects

from typing import (
    Callable, Dict, List, Mapping, Optional, Sequence,
    Set, Tuple, Union, cast
)
from typing_extensions import Final, TypedDict

from core.domain import html_cleaner  # pylint: disable=invalid-import-from # isort:skip
from core.domain import html_validation_service  # pylint: disable=invalid-import-from # isort:skip
from core.domain import interaction_registry  # pylint: disable=invalid-import-from # isort:skip
from core.platform import models  # pylint: disable=invalid-import-from # isort:skip

# TODO(#14537): Refactor this file and remove imports marked
# with 'invalid-import-from'.

MYPY = False
if MYPY:  # pragma: no cover
    from mypy_imports import exp_models

(exp_models,) = models.Registry.import_models([models.NAMES.exploration])


# Do not modify the values of these constants. This is to preserve backwards
# compatibility with previous change dicts.
# TODO(bhenning): Prior to July 2015, exploration changes involving rules were
# logged using the key 'widget_handlers'. These need to be migrated to
# 'answer_groups' and 'default_outcome'.
STATE_PROPERTY_PARAM_CHANGES: Final = 'param_changes'
STATE_PROPERTY_CONTENT: Final = 'content'
STATE_PROPERTY_SOLICIT_ANSWER_DETAILS: Final = 'solicit_answer_details'
STATE_PROPERTY_CARD_IS_CHECKPOINT: Final = 'card_is_checkpoint'
STATE_PROPERTY_RECORDED_VOICEOVERS: Final = 'recorded_voiceovers'
DEPRECATED_STATE_PROPERTY_WRITTEN_TRANSLATIONS: Final = 'written_translations'
STATE_PROPERTY_INTERACTION_ID: Final = 'widget_id'
STATE_PROPERTY_LINKED_SKILL_ID: Final = 'linked_skill_id'
STATE_PROPERTY_INTERACTION_CUST_ARGS: Final = 'widget_customization_args'
STATE_PROPERTY_INTERACTION_ANSWER_GROUPS: Final = 'answer_groups'
STATE_PROPERTY_INTERACTION_DEFAULT_OUTCOME: Final = 'default_outcome'
STATE_PROPERTY_UNCLASSIFIED_ANSWERS: Final = (
    'confirmed_unclassified_answers')
STATE_PROPERTY_INTERACTION_HINTS: Final = 'hints'
STATE_PROPERTY_INTERACTION_SOLUTION: Final = 'solution'
# Deprecated state properties.
STATE_PROPERTY_CONTENT_IDS_TO_AUDIO_TRANSLATIONS_DEPRECATED: Final = (
    # Deprecated in state schema v27.
    'content_ids_to_audio_translations')

# These four properties are kept for legacy purposes and are not used anymore.
STATE_PROPERTY_INTERACTION_HANDLERS: Final = 'widget_handlers'
STATE_PROPERTY_INTERACTION_STICKY: Final = 'widget_sticky'
GADGET_PROPERTY_VISIBILITY: Final = 'gadget_visibility'
GADGET_PROPERTY_CUST_ARGS: Final = 'gadget_customization_args'

# This takes additional 'title' and 'category' parameters.
CMD_CREATE_NEW: Final = 'create_new'
# This takes an additional 'state_name' parameter.
CMD_ADD_STATE: Final = 'add_state'
# This takes additional 'old_state_name' and 'new_state_name' parameters.
CMD_RENAME_STATE: Final = 'rename_state'
# This takes an additional 'state_name' parameter.
CMD_DELETE_STATE: Final = 'delete_state'
# TODO(#12981): Write a one-off job to modify all existing translation
# suggestions that use DEPRECATED_CMD_ADD_TRANSLATION to use
# CMD_ADD_WRITTEN_TRANSLATION instead. Suggestions in the future will only use
# CMD_ADD_WRITTEN_TRANSLATION.
# DEPRECATED: This command is deprecated. Please do not use. The command remains
# here to support old suggestions. This takes additional 'state_name',
# 'content_id', 'language_code' and 'content_html' and 'translation_html'
# parameters.
DEPRECATED_CMD_ADD_TRANSLATION: Final = 'add_translation'
# This takes additional 'state_name', 'content_id', 'language_code',
# 'data_format', 'content_html' and 'translation_html' parameters.
CMD_ADD_WRITTEN_TRANSLATION: Final = 'add_written_translation'
# This takes additional 'content_id', 'language_code' and 'state_name'
# parameters.
DEPRECATED_CMD_MARK_WRITTEN_TRANSLATION_AS_NEEDING_UPDATE: Final = (
    'mark_written_translation_as_needing_update')
# This takes additional 'content_id' and 'state_name' parameters.
DEPRECATED_CMD_MARK_WRITTEN_TRANSLATIONS_AS_NEEDING_UPDATE: Final = (
    'mark_written_translations_as_needing_update')
CMD_MARK_TRANSLATIONS_NEEDS_UPDATE = 'mark_translations_as_needing_update'
# This takes additional 'content_id' parameters.
CMD_REMOVE_TRANSLATIONS = 'remove_translations'
# This takes additional 'property_name' and 'new_value' parameters.
CMD_EDIT_STATE_PROPERTY: Final = 'edit_state_property'
# This takes additional 'property_name' and 'new_value' parameters.
CMD_EDIT_EXPLORATION_PROPERTY: Final = 'edit_exploration_property'
# This takes additional 'from_version' and 'to_version' parameters for logging.
CMD_MIGRATE_STATES_SCHEMA_TO_LATEST_VERSION: Final = (
    'migrate_states_schema_to_latest_version')

# These are categories to which answers may be classified. These values should
# not be changed because they are persisted in the data store within answer
# logs.

# Represents answers classified using rules defined as part of an interaction.
EXPLICIT_CLASSIFICATION: Final = 'explicit'
# Represents answers which are contained within the training data of an answer
# group.
TRAINING_DATA_CLASSIFICATION: Final = 'training_data_match'
# Represents answers which were predicted using a statistical training model
# from training data within an answer group.
STATISTICAL_CLASSIFICATION: Final = 'statistical_classifier'
# Represents answers which led to the 'default outcome' of an interaction,
# rather than belonging to a specific answer group.
DEFAULT_OUTCOME_CLASSIFICATION: Final = 'default_outcome'

TYPE_INVALID_EXPRESSION: Final = 'Invalid'
TYPE_VALID_ALGEBRAIC_EXPRESSION: Final = 'AlgebraicExpressionInput'
TYPE_VALID_NUMERIC_EXPRESSION: Final = 'NumericExpressionInput'
TYPE_VALID_MATH_EQUATION: Final = 'MathEquationInput'
MATH_INTERACTION_TYPES: Final = [
    TYPE_VALID_ALGEBRAIC_EXPRESSION,
    TYPE_VALID_NUMERIC_EXPRESSION,
    TYPE_VALID_MATH_EQUATION
]
ALGEBRAIC_MATH_INTERACTIONS: Final = [
    TYPE_VALID_ALGEBRAIC_EXPRESSION,
    TYPE_VALID_MATH_EQUATION
]
MATH_INTERACTION_DEPRECATED_RULES: Final = [
    'ContainsSomeOf', 'OmitsSomeOf', 'MatchesWithGeneralForm']


def clean_math_expression(math_expression: str) -> str:
    """Cleans a given math expression and formats it so that it is compatible
    with the new interactions' validators.

    Args:
        math_expression: str. The string representing the math expression.

    Returns:
        str. The correctly formatted string representing the math expression.
    """
    unicode_to_text = {
        u'\u221a': 'sqrt',
        u'\xb7': '*',
        u'\u03b1': 'alpha',
        u'\u03b2': 'beta',
        u'\u03b3': 'gamma',
        u'\u03b4': 'delta',
        u'\u03b5': 'epsilon',
        u'\u03b6': 'zeta',
        u'\u03b7': 'eta',
        u'\u03b8': 'theta',
        u'\u03b9': 'iota',
        u'\u03ba': 'kappa',
        u'\u03bb': 'lambda',
        u'\u03bc': 'mu',
        u'\u03bd': 'nu',
        u'\u03be': 'xi',
        u'\u03c0': 'pi',
        u'\u03c1': 'rho',
        u'\u03c3': 'sigma',
        u'\u03c4': 'tau',
        u'\u03c5': 'upsilon',
        u'\u03c6': 'phi',
        u'\u03c7': 'chi',
        u'\u03c8': 'psi',
        u'\u03c9': 'omega',
    }
    inverse_trig_fns_mapping = {
        'asin': 'arcsin',
        'acos': 'arccos',
        'atan': 'arctan'
    }
    trig_fns = ['sin', 'cos', 'tan', 'csc', 'sec', 'cot']

    # Shifting powers in trig functions to the end.
    # For eg. 'sin^2(x)' -> '(sin(x))^2'.
    for trig_fn in trig_fns:
        math_expression = re.sub(
            r'%s(\^\d)\((.)\)' % trig_fn,
            r'(%s(\2))\1' % trig_fn, math_expression)

    # Adding parens to trig functions that don't have
    # any. For eg. 'cosA' -> 'cos(A)'.
    for trig_fn in trig_fns:
        math_expression = re.sub(
            r'%s(?!\()(.)' % trig_fn, r'%s(\1)' % trig_fn, math_expression)

    # The pylatexenc lib outputs the unicode values of special characters like
    # sqrt and pi, which is why they need to be replaced with their
    # corresponding text values before performing validation. Other unicode
    # characters will be left in the string as-is, and will be rejected by the
    # expression parser.
    for unicode_char, text in unicode_to_text.items():
        math_expression = math_expression.replace(unicode_char, text)

    # Replacing trig functions that have format which is
    # incompatible with the validations.
    for invalid_trig_fn, valid_trig_fn in inverse_trig_fns_mapping.items():
        math_expression = math_expression.replace(
            invalid_trig_fn, valid_trig_fn)

    # Replacing comma used in place of a decimal point with a decimal point.
    if re.match(r'\d+,\d+', math_expression):
        math_expression = math_expression.replace(',', '.')

    # Replacing \cdot with *.
    math_expression = re.sub(r'\\cdot', '*', math_expression)

    return math_expression


class MetadataVersionHistoryDict(TypedDict):
    """Dictionary representing MetadataVersionHistory object."""

    last_edited_version_number: Optional[int]
    last_edited_committer_id: str


class ExplorationVersionHistoryDict(TypedDict):
    """Dictionary representing ExplorationVersionHistory object."""

    exploration_id: str
    exploration_version: int
    state_version_history: Dict[str, state_domain.StateVersionHistoryDict]
    metadata_version_history: MetadataVersionHistoryDict
    committer_ids: List[str]


class ExplorationChange(change_domain.BaseChange):
    """Domain object class for an exploration change.

    IMPORTANT: Ensure that all changes to this class (and how these cmds are
    interpreted in general) preserve backward-compatibility with the
    exploration snapshots in the datastore. Do not modify the definitions of
    cmd keys that already exist.

    NOTE TO DEVELOPERS: Please note that, for a brief period around
    Feb - Apr 2017, change dicts related to editing of answer groups
    accidentally stored the old_value using a ruleSpecs key instead of a
    rule_specs key. So, if you are making use of this data, make sure to
    verify the format of the old_value before doing any processing.

    The allowed commands, together with the attributes:
        - 'add_state' (with state_name)
        - 'rename_state' (with old_state_name and new_state_name)
        - 'delete_state' (with state_name)
        - 'edit_state_property' (with state_name, property_name,
            new_value and, optionally, old_value)
        - 'edit_exploration_property' (with property_name,
            new_value and, optionally, old_value)
        - 'migrate_states_schema' (with from_version, to_version)
    For a state, property_name must be one of STATE_PROPERTIES.
    For an exploration, property_name must be one of
    EXPLORATION_PROPERTIES.
    """

    # The allowed list of state properties which can be used in
    # edit_state_property command.
    STATE_PROPERTIES: List[str] = [
        STATE_PROPERTY_PARAM_CHANGES,
        STATE_PROPERTY_CONTENT,
        STATE_PROPERTY_SOLICIT_ANSWER_DETAILS,
        STATE_PROPERTY_CARD_IS_CHECKPOINT,
        STATE_PROPERTY_RECORDED_VOICEOVERS,
        STATE_PROPERTY_INTERACTION_ID,
        STATE_PROPERTY_LINKED_SKILL_ID,
        STATE_PROPERTY_INTERACTION_CUST_ARGS,
        STATE_PROPERTY_INTERACTION_STICKY,
        STATE_PROPERTY_INTERACTION_HANDLERS,
        STATE_PROPERTY_INTERACTION_ANSWER_GROUPS,
        STATE_PROPERTY_INTERACTION_DEFAULT_OUTCOME,
        STATE_PROPERTY_INTERACTION_HINTS,
        STATE_PROPERTY_INTERACTION_SOLUTION,
        STATE_PROPERTY_UNCLASSIFIED_ANSWERS,
        # Deprecated state properties.
        STATE_PROPERTY_CONTENT_IDS_TO_AUDIO_TRANSLATIONS_DEPRECATED
    ]

    # The allowed list of exploration properties which can be used in
    # edit_exploration_property command.
    EXPLORATION_PROPERTIES: List[str] = [
        'title', 'category', 'objective', 'language_code', 'tags',
        'blurb', 'author_notes', 'param_specs', 'param_changes',
        'init_state_name', 'auto_tts_enabled', 'correctness_feedback_enabled',
        'next_content_id_index', 'edits_allowed']

    ALLOWED_COMMANDS: List[feconf.ValidCmdDict] = [{
        'name': CMD_CREATE_NEW,
        'required_attribute_names': ['category', 'title'],
        'optional_attribute_names': [],
        'user_id_attribute_names': [],
        'allowed_values': {},
        'deprecated_values': {}
    }, {
        'name': CMD_ADD_STATE,
        'required_attribute_names': [
            'state_name',
            'content_id_for_state_content',
            'content_id_for_default_outcome'
        ],
        'optional_attribute_names': [],
        'user_id_attribute_names': [],
        'allowed_values': {},
        'deprecated_values': {}
    }, {
        'name': CMD_DELETE_STATE,
        'required_attribute_names': ['state_name'],
        'optional_attribute_names': [],
        'user_id_attribute_names': [],
        'allowed_values': {},
        'deprecated_values': {}
    }, {
        'name': CMD_RENAME_STATE,
        'required_attribute_names': ['new_state_name', 'old_state_name'],
        'optional_attribute_names': [],
        'user_id_attribute_names': [],
        'allowed_values': {},
        'deprecated_values': {}
    }, {
        'name': DEPRECATED_CMD_ADD_TRANSLATION,
        'required_attribute_names': [
            'state_name', 'content_id', 'language_code', 'content_html',
            'translation_html'],
        'optional_attribute_names': [],
        'user_id_attribute_names': [],
        'allowed_values': {},
        'deprecated_values': {}
    }, {
        'name': CMD_ADD_WRITTEN_TRANSLATION,
        'required_attribute_names': [
            'state_name', 'content_id', 'language_code', 'content_html',
            'translation_html', 'data_format'],
        'optional_attribute_names': [],
        'user_id_attribute_names': [],
        'allowed_values': {},
        'deprecated_values': {}
    }, {
        'name': DEPRECATED_CMD_MARK_WRITTEN_TRANSLATION_AS_NEEDING_UPDATE,
        'required_attribute_names': [
            'content_id',
            'language_code',
            'state_name'
        ],
        'optional_attribute_names': [],
        'user_id_attribute_names': [],
        'allowed_values': {},
        'deprecated_values': {}
    }, {
        'name': DEPRECATED_CMD_MARK_WRITTEN_TRANSLATIONS_AS_NEEDING_UPDATE,
        'required_attribute_names': ['content_id', 'state_name'],
        'optional_attribute_names': [],
        'user_id_attribute_names': [],
        'allowed_values': {},
        'deprecated_values': {}
    }, {
        'name': CMD_MARK_TRANSLATIONS_NEEDS_UPDATE,
        'required_attribute_names': ['content_id'],
        'optional_attribute_names': [],
        'user_id_attribute_names': []
    }, {
        'name': CMD_REMOVE_TRANSLATIONS,
        'required_attribute_names': ['content_id'],
        'optional_attribute_names': [],
        'user_id_attribute_names': []
    }, {
        'name': CMD_EDIT_STATE_PROPERTY,
        'required_attribute_names': [
            'property_name', 'state_name', 'new_value'],
        'optional_attribute_names': ['old_value'],
        'user_id_attribute_names': [],
        'allowed_values': {'property_name': STATE_PROPERTIES},
        # TODO(#12991): Remove this once once we use the migration jobs to
        # remove the deprecated values from the server data.
        'deprecated_values': {'property_name': ['fallbacks']}
    }, {
        'name': CMD_EDIT_EXPLORATION_PROPERTY,
        'required_attribute_names': ['property_name', 'new_value'],
        'optional_attribute_names': ['old_value'],
        'user_id_attribute_names': [],
        'allowed_values': {'property_name': EXPLORATION_PROPERTIES},
        'deprecated_values': {}
    }, {
        'name': CMD_MIGRATE_STATES_SCHEMA_TO_LATEST_VERSION,
        'required_attribute_names': ['from_version', 'to_version'],
        'optional_attribute_names': [],
        'user_id_attribute_names': [],
        'allowed_values': {},
        'deprecated_values': {}
    }, {
        'name': exp_models.ExplorationModel.CMD_REVERT_COMMIT,
        'required_attribute_names': ['version_number'],
        'optional_attribute_names': [],
        'user_id_attribute_names': [],
        'allowed_values': {},
        'deprecated_values': {}
    }]

    # TODO(#12991): Remove this once once we use the migration jobs to remove
    # the deprecated commands from the server data.
    DEPRECATED_COMMANDS: List[str] = [
        'clone', 'add_gadget', 'edit_gadget_property',
        'delete_gadget', 'rename_gadget']


class TransientCheckpointUrlDict(TypedDict):
    """Dictionary representing the TransientCheckpointUrl object."""

    exploration_id: str
    furthest_reached_checkpoint_state_name: str
    furthest_reached_checkpoint_exp_version: int
    most_recently_reached_checkpoint_state_name: str
    most_recently_reached_checkpoint_exp_version: int


class TransientCheckpointUrl:
    """Domain object representing the checkpoint progress of a
    logged-out user.
    """

    def __init__(
        self,
        exploration_id: str,
        furthest_reached_checkpoint_state_name: str,
        furthest_reached_checkpoint_exp_version: int,
        most_recently_reached_checkpoint_state_name: str,
        most_recently_reached_checkpoint_exp_version: int
    ) -> None:
        """Initializes a TransientCheckpointUrl domain object.

        Args:
            exploration_id: str. Id of the exploration.
            furthest_reached_checkpoint_state_name: str. State name of the
                furthest reached checkpoint in the exploration.
            furthest_reached_checkpoint_exp_version: int. Exploration version
                in which the user has completed most checkpoints.
            most_recently_reached_checkpoint_state_name: str. State name of
                the most recently reached checkpoint in the exploration.
            most_recently_reached_checkpoint_exp_version: int. Exploration
                version in which a checkpoint was most recently reached.
        """
        self.exploration_id = exploration_id
        self.furthest_reached_checkpoint_state_name = (
            furthest_reached_checkpoint_state_name)
        self.furthest_reached_checkpoint_exp_version = (
            furthest_reached_checkpoint_exp_version)
        self.most_recently_reached_checkpoint_state_name = (
            most_recently_reached_checkpoint_state_name)
        self.most_recently_reached_checkpoint_exp_version = (
            most_recently_reached_checkpoint_exp_version)

    def to_dict(self) -> TransientCheckpointUrlDict:
        """Convert the TransientCheckpointUrl domain instance into a dictionary
        form with its keys as the attributes of this class.

        Returns:
            dict. A dictionary containing the TransientCheckpointUrl class
            information in a dictionary form.
        """

        return {
            'exploration_id': self.exploration_id,
            'furthest_reached_checkpoint_exp_version': (
                self.furthest_reached_checkpoint_exp_version),
            'furthest_reached_checkpoint_state_name': (
                self.furthest_reached_checkpoint_state_name),
            'most_recently_reached_checkpoint_exp_version': (
                self.most_recently_reached_checkpoint_exp_version),
            'most_recently_reached_checkpoint_state_name': (
                self.most_recently_reached_checkpoint_state_name)
        }

    def validate(self) -> None:
        """Validates properties of the TransientCheckpointUrl object.

        Raises:
            ValidationError. One or more attributes of the
                TransientCheckpointUrl are invalid.
        """
        if not isinstance(self.exploration_id, str):
            raise utils.ValidationError(
            'Expected exploration_id to be a str, received %s'
                % self.exploration_id)

        if not isinstance(self.furthest_reached_checkpoint_state_name, str):
            raise utils.ValidationError(
                'Expected furthest_reached_checkpoint_state_name to be a str,'
                'received %s' % self.furthest_reached_checkpoint_state_name
            )

        if not isinstance(self.furthest_reached_checkpoint_exp_version, int):
            raise utils.ValidationError(
                'Expected furthest_reached_checkpoint_exp_version to be an int'
            )

        if not isinstance(
            self.most_recently_reached_checkpoint_state_name, str
        ):
            raise utils.ValidationError(
                'Expected most_recently_reached_checkpoint_state_name to be a'
                ' str, received %s'
                % self.most_recently_reached_checkpoint_state_name
            )

        if not isinstance(
            self.most_recently_reached_checkpoint_exp_version, int
        ):
            raise utils.ValidationError(
                'Expected most_recently_reached_checkpoint_exp_version'
                ' to be an int'
            )


class ExplorationCommitLogEntryDict(TypedDict):
    """Dictionary representing the ExplorationCommitLogEntry object."""

    last_updated: float
    exploration_id: str
    commit_type: str
    commit_message: str
    version: int
    post_commit_status: str
    post_commit_community_owned: bool
    post_commit_is_private: bool


class ExplorationCommitLogEntry:
    """Value object representing a commit to an exploration."""

    # Here, Any is used because argument `commit_cmds` can accept
    # List of dictionaries that can contain arbitrary no of keys
    # with different types of values like int, str, List[str], Dict
    # and other types too. So, to make the argument generalized for
    # every dictionary we used Any type here.
    def __init__(
        self,
        created_on: datetime.datetime,
        last_updated: datetime.datetime,
        user_id: str,
        exploration_id: str,
        commit_type: str,
        commit_message: str,
        commit_cmds: Sequence[
            Mapping[str, change_domain.AcceptableChangeDictTypes]
        ],
        version: int,
        post_commit_status: str,
        post_commit_community_owned: bool,
        post_commit_is_private: bool
    ) -> None:
        """Initializes a ExplorationCommitLogEntry domain object.

        Args:
            created_on: datetime.datetime. Date and time when the exploration
                commit was created.
            last_updated: datetime.datetime. Date and time when the exploration
                commit was last updated.
            user_id: str. User id of the user who has made the commit.
            exploration_id: str. Id of the exploration.
            commit_type: str. The type of commit.
            commit_message: str. A description of changes made to the
                exploration.
            commit_cmds: list(dict). A list of commands, describing changes
                made in this model, which should give sufficient information to
                reconstruct the commit. Each dict always contains the following
                key:
                    - cmd: str. Unique command.
                and then additional arguments for that command.
            version: int. The version of the exploration after the commit.
            post_commit_status: str. The new exploration status after the
                commit.
            post_commit_community_owned: bool. Whether the exploration is
                community-owned after the edit event.
            post_commit_is_private: bool. Whether the exploration is private
                after the edit event.
        """
        self.created_on = created_on
        self.last_updated = last_updated
        self.user_id = user_id
        self.exploration_id = exploration_id
        self.commit_type = commit_type
        self.commit_message = commit_message
        self.commit_cmds = commit_cmds
        self.version = version
        self.post_commit_status = post_commit_status
        self.post_commit_community_owned = post_commit_community_owned
        self.post_commit_is_private = post_commit_is_private

    def to_dict(self) -> ExplorationCommitLogEntryDict:
        """Returns a dict representing this ExplorationCommitLogEntry domain
        object. This omits created_on, user_id and commit_cmds and adds username
        (derived from user_id).

        Returns:
            dict. A dict, mapping all fields of ExplorationCommitLogEntry
            instance, except created_on, user_id and commit_cmds fields and
            adding username (derived from user_id).
        """
        return {
            'last_updated': utils.get_time_in_millisecs(self.last_updated),
            'exploration_id': self.exploration_id,
            'commit_type': self.commit_type,
            'commit_message': self.commit_message,
            'version': self.version,
            'post_commit_status': self.post_commit_status,
            'post_commit_community_owned': self.post_commit_community_owned,
            'post_commit_is_private': self.post_commit_is_private,
        }


class ExpVersionReferenceDict(TypedDict):
    """Dictionary representing the ExpVersionReference object."""

    exp_id: str
    version: int


class ExpVersionReference:
    """Value object representing an exploration ID and a version number."""

    def __init__(self, exp_id: str, version: int) -> None:
        """Initializes an ExpVersionReference domain object.

        Args:
            exp_id: str. ID of the exploration.
            version: int. Version of the exploration.
        """
        self.exp_id = exp_id
        self.version = version
        self.validate()

    def to_dict(self) -> ExpVersionReferenceDict:
        """Returns a dict representing this ExpVersionReference domain object.

        Returns:
            dict. A dict, mapping all fields of ExpVersionReference instance.
        """
        return {
            'exp_id': self.exp_id,
            'version': self.version
        }

    def validate(self) -> None:
        """Validates properties of the ExpVersionReference.

        Raises:
            ValidationError. One or more attributes of the ExpVersionReference
                are invalid.
        """
        if not isinstance(self.exp_id, str):
            raise utils.ValidationError(
                'Expected exp_id to be a str, received %s' % self.exp_id)

        if not isinstance(self.version, int):
            raise utils.ValidationError(
                'Expected version to be an int, received %s' % self.version)


class ExplorationVersionsDiff:
    """Domain object for the difference between two versions of an Oppia
    exploration.

    Attributes:
        added_state_names: list(str). Names of the states added to the
            exploration from prev_exp_version to current_exp_version. It stores
            the newest names of the added states.
        deleted_state_names: list(str). Name sof the states deleted from the
            exploration from prev_exp_version to current_exp_version. It stores
            the initial names of the deleted states from pre_exp_version.
        new_to_old_state_names: dict. Dictionary mapping state names of
            current_exp_version to the state names of prev_exp_version.
            It doesn't include the name changes of added/deleted states.
        old_to_new_state_names: dict. Dictionary mapping state names of
            prev_exp_version to the state names of current_exp_version.
            It doesn't include the name changes of added/deleted states.
    """

    def __init__(self, change_list: List[ExplorationChange]) -> None:
        """Constructs an ExplorationVersionsDiff domain object.

        Args:
            change_list: list(ExplorationChange). A list of all of the commit
                cmds from the old version of the exploration up to the next
                version.
        """

        added_state_names: List[str] = []
        deleted_state_names: List[str] = []
        new_to_old_state_names: Dict[str, str] = {}

        for change in change_list:
            if change.cmd == CMD_ADD_STATE:
                added_state_names.append(change.state_name)
            elif change.cmd == CMD_DELETE_STATE:
                state_name = change.state_name
                if state_name in added_state_names:
                    added_state_names.remove(state_name)
                else:
                    original_state_name = state_name
                    if original_state_name in new_to_old_state_names:
                        original_state_name = new_to_old_state_names.pop(
                            original_state_name)
                    deleted_state_names.append(original_state_name)
            elif change.cmd == CMD_RENAME_STATE:
                old_state_name = change.old_state_name
                new_state_name = change.new_state_name
                if old_state_name in added_state_names:
                    added_state_names.remove(old_state_name)
                    added_state_names.append(new_state_name)
                elif old_state_name in new_to_old_state_names:
                    new_to_old_state_names[new_state_name] = (
                        new_to_old_state_names.pop(old_state_name))
                else:
                    new_to_old_state_names[new_state_name] = old_state_name

        self.added_state_names = added_state_names
        self.deleted_state_names = deleted_state_names
        self.new_to_old_state_names = new_to_old_state_names
        self.old_to_new_state_names = {
            value: key for key, value in new_to_old_state_names.items()
        }


class VersionedExplorationInteractionIdsMapping:
    """Domain object representing the mapping of state names to interaction ids
    in an exploration.
    """

    def __init__(
        self,
        version: int,
        state_interaction_ids_dict: Dict[str, str]
    ) -> None:
        """Initialises an VersionedExplorationInteractionIdsMapping domain
        object.

        Args:
            version: int. The version of the exploration.
            state_interaction_ids_dict: dict. A dict where each key-value pair
                represents, respectively, a state name and an interaction id.
        """
        self.version = version
        self.state_interaction_ids_dict = state_interaction_ids_dict


class ExplorationDict(TypedDict):
    """Dictionary representing the Exploration object."""

    id: str
    title: str
    category: str
    objective: str
    language_code: str
    tags: List[str]
    blurb: str
    author_notes: str
    states_schema_version: int
    init_state_name: str
    states: Dict[str, state_domain.StateDict]
    param_specs: Dict[str, param_domain.ParamSpecDict]
    param_changes: List[param_domain.ParamChangeDict]
    auto_tts_enabled: bool
    correctness_feedback_enabled: bool
    edits_allowed: bool


class VersionedExplorationDict(ExplorationDict):
    """Dictionary representing versioned Exploration object."""

    schema_version: int


class ExplorationPlayerDict(TypedDict):
    """Dictionary representing Exploration for learner view."""

    init_state_name: str
    param_changes: List[param_domain.ParamChangeDict]
    param_specs: Dict[str, param_domain.ParamSpecDict]
    states: Dict[str, state_domain.StateDict]
    title: str
    objective: str
    language_code: str
    correctness_feedback_enabled: bool


class VersionedExplorationStatesDict(TypedDict):
    """Dictionary representing the versioned Exploration state."""

    states_schema_version: int
    states: Dict[str, state_domain.StateDict]


class Exploration(translation_domain.BaseTranslatableObject):
    """Domain object for an Oppia exploration."""

    def __init__(
        self,
        exploration_id: str,
        title: str,
        category: str,
        objective: str,
        language_code: str,
        tags: List[str],
        blurb: str,
        author_notes: str,
        states_schema_version: int,
        init_state_name: str,
        states_dict: Dict[str, state_domain.StateDict],
        param_specs_dict: Dict[str, param_domain.ParamSpecDict],
        param_changes_list: List[param_domain.ParamChangeDict],
        version: int,
        auto_tts_enabled: bool,
        correctness_feedback_enabled: bool,
        next_content_id_index: int,
        edits_allowed: bool,
        created_on: Optional[datetime.datetime] = None,
        last_updated: Optional[datetime.datetime] = None
    ) -> None:
        """Initializes an Exploration domain object.

        Args:
            exploration_id: str. The exploration id.
            title: str. The exploration title.
            category: str. The category of the exploration.
            objective: str. The objective of the exploration.
            language_code: str. The language code of the exploration.
            tags: list(str). The tags given to the exploration.
            blurb: str. The blurb of the exploration.
            author_notes: str. The author notes.
            states_schema_version: int. Tbe schema version of the exploration.
            init_state_name: str. The name for the initial state of the
                exploration.
            states_dict: dict. A dict where each key-value pair represents,
                respectively, a state name and a dict used to initialize a
                State domain object.
            param_specs_dict: dict. A dict where each key-value pair represents
                respectively, a param spec name and a dict used to initialize a
                ParamSpec domain object.
            param_changes_list: list(dict). List of dict where each dict is
                used to initialize a ParamChange domain object.
            version: int. The version of the exploration.
            auto_tts_enabled: bool. True if automatic text-to-speech is
                enabled.
            correctness_feedback_enabled: bool. True if correctness feedback is
                enabled.
            next_content_id_index: int. The next content_id index to use for
                generation of new content_ids.
            edits_allowed: bool. True when edits to the exploration is allowed.
            created_on: datetime.datetime. Date and time when the exploration
                is created.
            last_updated: datetime.datetime. Date and time when the exploration
                was last updated.
        """
        self.id = exploration_id
        self.title = title
        self.category = category
        self.objective = objective
        self.language_code = language_code
        self.tags = tags
        self.blurb = blurb
        self.author_notes = author_notes
        self.states_schema_version = states_schema_version
        self.init_state_name = init_state_name

        self.states: Dict[str, state_domain.State] = {}
        for (state_name, state_dict) in states_dict.items():
            self.states[state_name] = state_domain.State.from_dict(state_dict)

        self.param_specs = {
            ps_name: param_domain.ParamSpec.from_dict(ps_val)
            for (ps_name, ps_val) in param_specs_dict.items()
        }
        self.param_changes = [
            param_domain.ParamChange.from_dict(param_change_dict)
            for param_change_dict in param_changes_list]

        self.version = version
        self.created_on = created_on
        self.last_updated = last_updated
        self.auto_tts_enabled = auto_tts_enabled
        self.correctness_feedback_enabled = correctness_feedback_enabled
        self.next_content_id_index = next_content_id_index
        self.edits_allowed = edits_allowed

    def get_translatable_contents_collection(
        self
    ) -> translation_domain.TranslatableContentsCollection:
        """Get all translatable fields in the exploration.

        Returns:
            TranslatableContentsCollection. An instance of
            TranslatableContentsCollection class.
        """
        translatable_contents_collection = (
            translation_domain.TranslatableContentsCollection())

        for state in self.states.values():
            (
                translatable_contents_collection
                .add_fields_from_translatable_object(state)
            )
        return translatable_contents_collection

    @classmethod
    def create_default_exploration(
        cls,
        exploration_id: str,
        title: str = feconf.DEFAULT_EXPLORATION_TITLE,
        init_state_name: str = feconf.DEFAULT_INIT_STATE_NAME,
        category: str = feconf.DEFAULT_EXPLORATION_CATEGORY,
        objective: str = feconf.DEFAULT_EXPLORATION_OBJECTIVE,
        language_code: str = constants.DEFAULT_LANGUAGE_CODE
    ) -> Exploration:
        """Returns a Exploration domain object with default values.

        'title', 'init_state_name', 'category', 'objective' if not provided are
        taken from feconf; 'tags' and 'param_changes_list' are initialized to
        empty list; 'states_schema_version' is taken from feconf; 'states_dict'
        is derived from feconf; 'param_specs_dict' is an empty dict; 'blurb' and
        'author_notes' are initialized to empty string; 'version' is
        initializated to 0.

        Args:
            exploration_id: str. The id of the exploration.
            title: str. The exploration title.
            init_state_name: str. The name of the initial state.
            category: str. The category of the exploration.
            objective: str. The objective of the exploration.
            language_code: str. The language code of the exploration.

        Returns:
            Exploration. The Exploration domain object with default
            values.
        """
        content_id_generator = translation_domain.ContentIdGenerator()
        init_state_dict = state_domain.State.create_default_state(
            init_state_name,
            content_id_generator.generate(translation_domain.ContentType.CONTENT),
            content_id_generator.generate(
                translation_domain.ContentType.DEFAULT_OUTCOME),
            is_initial_state=True).to_dict()

        states_dict = {
            init_state_name: init_state_dict
        }

        return cls(
            exploration_id, title, category, objective, language_code, [], '',
            '', feconf.CURRENT_STATE_SCHEMA_VERSION,
            init_state_name, states_dict, {}, [], 0,
            feconf.DEFAULT_AUTO_TTS_ENABLED,
            feconf.DEFAULT_CORRECTNESS_FEEDBACK_ENABLED,
            content_id_generator.next_content_id_index, True)

    @classmethod
    def from_dict(
        cls,
        exploration_dict: ExplorationDict,
        exploration_version: int = 0,
        exploration_created_on: Optional[datetime.datetime] = None,
        exploration_last_updated: Optional[datetime.datetime] = None
    ) -> Exploration:
        """Return a Exploration domain object from a dict.

        Args:
            exploration_dict: dict. The dict representation of Exploration
                object.
            exploration_version: int. The version of the exploration.
            exploration_created_on: datetime.datetime. Date and time when the
                exploration is created.
            exploration_last_updated: datetime.datetime. Date and time when the
                exploration was last updated.

        Returns:
            Exploration. The corresponding Exploration domain object.

        Raises:
            Exception. Some parameter was used in a state but not declared
                in the Exploration dict.
        """
        # NOTE TO DEVELOPERS: It is absolutely ESSENTIAL this conversion to and
        # from an ExplorationModel/dictionary MUST be exhaustive and complete.
        exploration = cls.create_default_exploration(
            exploration_dict['id'],
            title=exploration_dict['title'],
            category=exploration_dict['category'],
            objective=exploration_dict['objective'],
            language_code=exploration_dict['language_code'])
        exploration.tags = exploration_dict['tags']
        exploration.blurb = exploration_dict['blurb']
        exploration.author_notes = exploration_dict['author_notes']
        exploration.auto_tts_enabled = exploration_dict['auto_tts_enabled']
        exploration.correctness_feedback_enabled = exploration_dict[
            'correctness_feedback_enabled']
        exploration.next_content_id_index = exploration_dict[
            'next_content_id_index']
        exploration.edits_allowed = exploration_dict['edits_allowed']

        exploration.param_specs = {
            ps_name: param_domain.ParamSpec.from_dict(ps_val) for
            (ps_name, ps_val) in exploration_dict['param_specs'].items()
        }

        exploration.states_schema_version = exploration_dict[
            'states_schema_version']
        init_state_name = exploration_dict['init_state_name']
        exploration.rename_state(exploration.init_state_name, init_state_name)

        for (state_name, sdict) in exploration_dict['states'].items():
            if state_name != init_state_name:
                exploration.add_state(
                    state_name,
                    # These are placeholder values which will be repalced with
                    # correct values below.
                    '<placeholder1>', '<placeholder2>')

            state = exploration.states[state_name]

            state.content = state_domain.SubtitledHtml(
                sdict['content']['content_id'], sdict['content']['html'])
            state.content.validate()

            state.param_changes = [param_domain.ParamChange(
                pc['name'], pc['generator_id'], pc['customization_args']
            ) for pc in sdict['param_changes']]

            for pc in state.param_changes:
                if pc.name not in exploration.param_specs:
                    raise Exception(
                        'Parameter %s was used in a state but not '
                        'declared in the exploration param_specs.' % pc.name)

            idict = sdict['interaction']
            interaction_answer_groups = [
                state_domain.AnswerGroup.from_dict(group)
                for group in idict['answer_groups']]

            default_outcome = (
                state_domain.Outcome.from_dict(idict['default_outcome'])
                if idict['default_outcome'] is not None else None)

            solution = (
                state_domain.Solution.from_dict(idict['id'], idict['solution'])
                if idict['solution'] is not None and idict['id'] is not None
                else None
            )

            customization_args = (
                state_domain.InteractionInstance.
                convert_customization_args_dict_to_customization_args(
                    idict['id'],
                    idict['customization_args']
                )
            )
            state.interaction = state_domain.InteractionInstance(
                idict['id'], customization_args,
                interaction_answer_groups, default_outcome,
                idict['confirmed_unclassified_answers'],
                [state_domain.Hint.from_dict(h) for h in idict['hints']],
                solution)

            state.recorded_voiceovers = (
                state_domain.RecordedVoiceovers.from_dict(
                    sdict['recorded_voiceovers']))


            state.linked_skill_id = sdict['linked_skill_id']

            state.solicit_answer_details = sdict['solicit_answer_details']

            state.card_is_checkpoint = sdict['card_is_checkpoint']

            exploration.states[state_name] = state

        exploration.param_changes = [
            param_domain.ParamChange.from_dict(pc)
            for pc in exploration_dict['param_changes']]

        exploration.version = exploration_version
        exploration.created_on = exploration_created_on
        exploration.last_updated = exploration_last_updated

        return exploration

    @classmethod
    def _validate_state_name(cls, name: str) -> None:
        """Validates name string.

        Args:
            name: str. The name to validate.
        """
        utils.require_valid_name(name, 'a state name')

    def validate(self, strict: bool = False) -> None:
        """Validates various properties of the Exploration.

        Args:
            strict: bool. If True, the exploration is assumed to be published,
                and the validation checks are stricter.

        Raises:
            ValidationError. One or more attributes of the Exploration are
                invalid.
        """
        if not isinstance(self.title, str):
            raise utils.ValidationError(
                'Expected title to be a string, received %s' % self.title)
        utils.require_valid_name(
            self.title, 'the exploration title', allow_empty=True)

        if not isinstance(self.category, str):
            raise utils.ValidationError(
                'Expected category to be a string, received %s'
                % self.category)
        utils.require_valid_name(
            self.category, 'the exploration category', allow_empty=True)

        if not isinstance(self.objective, str):
            raise utils.ValidationError(
                'Expected objective to be a string, received %s' %
                self.objective)

        if not isinstance(self.language_code, str):
            raise utils.ValidationError(
                'Expected language_code to be a string, received %s' %
                self.language_code)
        if not utils.is_valid_language_code(self.language_code):
            raise utils.ValidationError(
                'Invalid language_code: %s' % self.language_code)

        if not isinstance(self.tags, list):
            raise utils.ValidationError(
                'Expected \'tags\' to be a list, received %s' % self.tags)
        for tag in self.tags:
            if not isinstance(tag, str):
                raise utils.ValidationError(
                    'Expected each tag in \'tags\' to be a string, received '
                    '\'%s\'' % tag)

            if not tag:
                raise utils.ValidationError('Tags should be non-empty.')

            if not re.match(constants.TAG_REGEX, tag):
                raise utils.ValidationError(
                    'Tags should only contain lowercase letters and spaces, '
                    'received \'%s\'' % tag)

            if (tag[0] not in string.ascii_lowercase or
                    tag[-1] not in string.ascii_lowercase):
                raise utils.ValidationError(
                    'Tags should not start or end with whitespace, received '
                    ' \'%s\'' % tag)

            if re.search(r'\s\s+', tag):
                raise utils.ValidationError(
                    'Adjacent whitespace in tags should be collapsed, '
                    'received \'%s\'' % tag)
        if len(set(self.tags)) != len(self.tags):
            raise utils.ValidationError('Some tags duplicate each other')

        if not isinstance(self.blurb, str):
            raise utils.ValidationError(
                'Expected blurb to be a string, received %s' % self.blurb)

        if not isinstance(self.author_notes, str):
            raise utils.ValidationError(
                'Expected author_notes to be a string, received %s' %
                self.author_notes)

        if not isinstance(self.states, dict):
            raise utils.ValidationError(
                'Expected states to be a dict, received %s' % self.states)
        if not self.states:
            raise utils.ValidationError('This exploration has no states.')
        for state_name, state in self.states.items():
            self._validate_state_name(state_name)
            state.validate(
                self.param_specs,
                allow_null_interaction=not strict)
            # The checks below perform validation on the Outcome domain object
            # that is specific to answer groups in explorations, but not
            # questions. This logic is here because the validation checks in
            # the Outcome domain object are used by both explorations and
            # questions.
            for answer_group in state.interaction.answer_groups:
                if not answer_group.outcome.dest:
                    raise utils.ValidationError(
                        'Every outcome should have a destination.')
                if not isinstance(answer_group.outcome.dest, str):
                    raise utils.ValidationError(
                        'Expected outcome dest to be a string, received %s'
                        % answer_group.outcome.dest)

                outcome = answer_group.outcome
                if outcome.dest_if_really_stuck is not None:
                    if not isinstance(outcome.dest_if_really_stuck, str):
                        raise utils.ValidationError(
                            'Expected dest_if_really_stuck to be a '
                            'string, received %s' %
                            outcome.dest_if_really_stuck)

            if state.interaction.default_outcome is not None:
                if not state.interaction.default_outcome.dest:
                    raise utils.ValidationError(
                        'Every outcome should have a destination.')
                if not isinstance(state.interaction.default_outcome.dest, str):
                    raise utils.ValidationError(
                        'Expected outcome dest to be a string, received %s'
                        % state.interaction.default_outcome.dest)

                interaction_default_outcome = state.interaction.default_outcome
                if interaction_default_outcome.dest_if_really_stuck is not None:
                    if not isinstance(
                        interaction_default_outcome.dest_if_really_stuck, str
                    ):
                        raise utils.ValidationError(
                            'Expected dest_if_really_stuck to be a '
                            'string, received %s'
                            % interaction_default_outcome.dest_if_really_stuck)

        if self.states_schema_version is None:
            raise utils.ValidationError(
                'This exploration has no states schema version.')
        if not self.init_state_name:
            raise utils.ValidationError(
                'This exploration has no initial state name specified.')
        if self.init_state_name not in self.states:
            raise utils.ValidationError(
                'There is no state in %s corresponding to the exploration\'s '
                'initial state name %s.' %
                (list(self.states.keys()), self.init_state_name))

        if not isinstance(self.param_specs, dict):
            raise utils.ValidationError(
                'Expected param_specs to be a dict, received %s'
                % self.param_specs)

        if not isinstance(self.auto_tts_enabled, bool):
            raise utils.ValidationError(
                'Expected auto_tts_enabled to be a bool, received %s'
                % self.auto_tts_enabled)

        if not isinstance(self.correctness_feedback_enabled, bool):
            raise utils.ValidationError(
                'Expected correctness_feedback_enabled to be a bool, received '
                '%s' % self.correctness_feedback_enabled)

        if not isinstance(self.next_content_id_index, int):
            raise utils.ValidationError(
                'Expected next_content_id_index to be an int, received '
                '%s' % self.next_content_id_index)
        if not isinstance(self.edits_allowed, bool):
            raise utils.ValidationError(
                'Expected edits_allowed to be a bool, received '
                '%s' % self.edits_allowed)

        for param_name in self.param_specs:
            if not isinstance(param_name, str):
                raise utils.ValidationError(
                    'Expected parameter name to be a string, received %s (%s).'
                    % (param_name, type(param_name)))
            if not re.match(feconf.ALPHANUMERIC_REGEX, param_name):
                raise utils.ValidationError(
                    'Only parameter names with characters in [a-zA-Z0-9] are '
                    'accepted.')
            self.param_specs[param_name].validate()

        if not isinstance(self.param_changes, list):
            raise utils.ValidationError(
                'Expected param_changes to be a list, received %s'
                % self.param_changes)
        for param_change in self.param_changes:
            param_change.validate()

            if param_change.name in constants.INVALID_PARAMETER_NAMES:
                raise utils.ValidationError(
                    'The exploration-level parameter with name \'%s\' is '
                    'reserved. Please choose a different name.'
                    % param_change.name)
            if param_change.name not in self.param_specs:
                raise utils.ValidationError(
                    'No parameter named \'%s\' exists in this exploration'
                    % param_change.name)

        # TODO(sll): Find a way to verify the param change customization args
        # when they depend on exploration/state parameters (e.g. the generated
        # values must have the correct obj_type). Can we get sample values for
        # the reader's answer and these parameters by looking at states that
        # link to this one?

        # Check that all state param changes are valid.
        for state_name, state in self.states.items():
            for param_change in state.param_changes:
                param_change.validate()
                if param_change.name in constants.INVALID_PARAMETER_NAMES:
                    raise utils.ValidationError(
                        'The parameter name \'%s\' is reserved. Please choose '
                        'a different name for the parameter being set in '
                        'state \'%s\'.' % (param_change.name, state_name))
                if param_change.name not in self.param_specs:
                    raise utils.ValidationError(
                        'The parameter with name \'%s\' was set in state '
                        '\'%s\', but it does not exist in the list of '
                        'parameter specifications for this exploration.'
                        % (param_change.name, state_name))

        # Check that all answer groups, outcomes, and param_changes are valid.
        all_state_names = list(self.states.keys())
        for state_name, state in self.states.items():
            interaction = state.interaction
            default_outcome = interaction.default_outcome

            if default_outcome is not None:
                # Check the default destination, if any.
                if default_outcome.dest not in all_state_names:
                    raise utils.ValidationError(
                        'The destination %s is not a valid state.'
                        % default_outcome.dest)

                # Check default if-stuck destinations.
                if (
                    default_outcome.dest_if_really_stuck is not None and
                    default_outcome.dest_if_really_stuck not in all_state_names
                ):
                    raise utils.ValidationError(
                        'The destination for the stuck learner %s '
                        'is not a valid state.'
                        % default_outcome.dest_if_really_stuck)

                # Check that, if the outcome is a non-self-loop, then the
                # refresher_exploration_id is None.
                if (
                    default_outcome.refresher_exploration_id is not None and
                    default_outcome.dest != state_name
                ):
                    raise utils.ValidationError(
                        'The default outcome for state %s has a refresher '
                        'exploration ID, but is not a self-loop.' % state_name)

            for group in interaction.answer_groups:
                # Check group destinations.
                if group.outcome.dest not in all_state_names:
                    raise utils.ValidationError(
                        'The destination %s is not a valid state.'
                        % group.outcome.dest)

                # Check group if-stuck destinations.
                if (
                    group.outcome.dest_if_really_stuck is not None and
                    group.outcome.dest_if_really_stuck not in all_state_names
                ):
                    raise utils.ValidationError(
                        'The destination for the stuck learner %s '
                        'is not a valid state.'
                        % group.outcome.dest_if_really_stuck)

                # Check that, if the outcome is a non-self-loop, then the
                # refresher_exploration_id is None.
                if (
                    group.outcome.refresher_exploration_id is not None and
                    group.outcome.dest != state_name
                ):
                    raise utils.ValidationError(
                        'The outcome for an answer group in state %s has a '
                        'refresher exploration ID, but is not a self-loop.'
                        % state_name)

                for param_change in group.outcome.param_changes:
                    if param_change.name not in self.param_specs:
                        raise utils.ValidationError(
                            'The parameter %s was used in an answer group, '
                            'but it does not exist in this exploration'
                            % param_change.name)

        if strict:
            warnings_list = []

            # Check if first state is a checkpoint or not.
            if not self.states[self.init_state_name].card_is_checkpoint:
                raise utils.ValidationError(
                    'Expected card_is_checkpoint of first state to be True'
                    ' but found it to be %s'
                    % (self.states[self.init_state_name].card_is_checkpoint)
                )

            # Check if terminal states are checkpoints.
            for state_name, state in self.states.items():
                interaction = state.interaction
                if interaction.is_terminal:
                    if state_name != self.init_state_name:
                        if state.card_is_checkpoint:
                            raise utils.ValidationError(
                                'Expected card_is_checkpoint of terminal state '
                                'to be False but found it to be %s'
                                % state.card_is_checkpoint
                            )

            # Check if checkpoint count is between 1 and 8, inclusive.
            checkpoint_count = 0
            for state_name, state in self.states.items():
                if state.card_is_checkpoint:
                    checkpoint_count = checkpoint_count + 1
            if not 1 <= checkpoint_count <= 8:
                raise utils.ValidationError(
                    'Expected checkpoint count to be between 1 and 8 inclusive '
                    'but found it to be %s'
                    % checkpoint_count
                )

            # Check if a state marked as a checkpoint is bypassable.
            non_initial_checkpoint_state_names = []
            for state_name, state in self.states.items():
                if (state_name != self.init_state_name
                        and state.card_is_checkpoint):
                    non_initial_checkpoint_state_names.append(state_name)

            # For every non-initial checkpoint state we remove it from the
            # states dict. Then we check if we can reach a terminal state after
            # removing the state with checkpoint. As soon as we find a terminal
            # state, we break out of the loop and raise a validation error.
            # Since, we reached a terminal state, this implies that the user was
            # not required to go through the checkpoint. Hence, the checkpoint
            # is bypassable.
            for state_name_to_exclude in non_initial_checkpoint_state_names:
                new_states = copy.deepcopy(self.states)
                new_states.pop(state_name_to_exclude)
                processed_state_names = set()
                curr_queue = [self.init_state_name]
                excluded_state_is_bypassable = False
                while curr_queue:
                    if curr_queue[0] == state_name_to_exclude:
                        curr_queue.pop(0)
                        continue
                    curr_state_name = curr_queue[0]
                    curr_queue = curr_queue[1:]
                    if not curr_state_name in processed_state_names:
                        processed_state_names.add(curr_state_name)
                        curr_state = new_states[curr_state_name]

                        # We do not need to check if the current state is
                        # terminal or not before getting all outcomes, as when
                        # we find a terminal state in an outcome, we break out
                        # of the for loop and raise a validation error.
                        all_outcomes = (
                            curr_state.interaction.get_all_outcomes())
                        for outcome in all_outcomes:
                            dest_state = outcome.dest
                            # Ruling out the possibility of None for mypy type
                            # checking, because above we are already validating
                            # if outcome exists then it should have destination.
                            assert dest_state is not None
                            if self.states[dest_state].interaction.is_terminal:
                                excluded_state_is_bypassable = True
                                break
                            if (dest_state not in curr_queue and
                                    dest_state not in processed_state_names):
                                curr_queue.append(dest_state)
                    if excluded_state_is_bypassable:
                        raise utils.ValidationError(
                            'Cannot make %s a checkpoint as it is bypassable'
                            % state_name_to_exclude)

            try:
                self._verify_all_states_reachable()
            except utils.ValidationError as e:
                warnings_list.append(str(e))

            try:
                self._verify_no_dead_ends()
            except utils.ValidationError as e:
                warnings_list.append(str(e))

            if not self.title:
                warnings_list.append(
                    'A title must be specified (in the \'Settings\' tab).')

            if not self.category:
                warnings_list.append(
                    'A category must be specified (in the \'Settings\' tab).')

            if not self.objective:
                warnings_list.append(
                    'An objective must be specified (in the \'Settings\' tab).'
                )

            # Check that self-loop outcomes are not labelled as correct.
            all_state_names = list(self.states.keys())
            for state_name, state in self.states.items():
                interaction = state.interaction
                default_outcome = interaction.default_outcome

                if default_outcome is not None:
                    # Check that, if the outcome is a self-loop, then the
                    # outcome is not labelled as correct.
                    if (
                        default_outcome.dest == state_name and
                        default_outcome.labelled_as_correct
                    ):
                        raise utils.ValidationError(
                            'The default outcome for state %s is labelled '
                            'correct but is a self-loop.' % state_name)

                for group in interaction.answer_groups:
                    # Check that, if the outcome is a self-loop, then the
                    # outcome is not labelled as correct.
                    if (
                        group.outcome.dest == state_name and
                        group.outcome.labelled_as_correct
                    ):
                        raise utils.ValidationError(
                            'The outcome for an answer group in state %s is '
                            'labelled correct but is a self-loop.' % state_name)

                    if (
                        group.outcome.labelled_as_correct and
                        group.outcome.dest_if_really_stuck is not None
                    ):
                        raise utils.ValidationError(
                            'The outcome for the state is labelled '
                            'correct but a destination for the stuck learner '
                            'is specified.')

            if len(warnings_list) > 0:
                warning_str = ''
                for ind, warning in enumerate(warnings_list):
                    warning_str += '%s. %s ' % (ind + 1, warning)
                raise utils.ValidationError(
                    'Please fix the following issues before saving this '
                    'exploration: %s' % warning_str)

    def _verify_all_states_reachable(self) -> None:
        """Verifies that all states are reachable from the initial state.

        Raises:
            ValidationError. One or more states are not reachable from the
                initial state of the Exploration.
        """
        # This queue stores state names.
        processed_queue = []
        curr_queue = [self.init_state_name]

        while curr_queue:
            curr_state_name = curr_queue[0]
            curr_queue = curr_queue[1:]

            if not curr_state_name in processed_queue:
                processed_queue.append(curr_state_name)

                curr_state = self.states[curr_state_name]

                if not curr_state.interaction.is_terminal:
                    all_outcomes = curr_state.interaction.get_all_outcomes()
                    for outcome in all_outcomes:
                        dest_state = outcome.dest
                        if (
                            dest_state is not None and
                            dest_state not in curr_queue and
                            dest_state not in processed_queue
                        ):
                            curr_queue.append(dest_state)

        if len(self.states) != len(processed_queue):
            unseen_states = list(
                set(self.states.keys()) - set(processed_queue))
            raise utils.ValidationError(
                'The following states are not reachable from the initial '
                'state: %s' % ', '.join(unseen_states))

    def _verify_no_dead_ends(self) -> None:
        """Verifies that all states can reach a terminal state.

        Raises:
            ValidationError. If is impossible to complete the exploration from
                a state.
        """
        # This queue stores state names.
        processed_queue = []
        curr_queue = []

        for (state_name, state) in self.states.items():
            if state.interaction.is_terminal:
                curr_queue.append(state_name)

        while curr_queue:
            curr_state_name = curr_queue[0]
            curr_queue = curr_queue[1:]

            if not curr_state_name in processed_queue:
                processed_queue.append(curr_state_name)

                for (state_name, state) in self.states.items():
                    if (state_name not in curr_queue
                            and state_name not in processed_queue):
                        all_outcomes = (
                            state.interaction.get_all_outcomes())
                        for outcome in all_outcomes:
                            if outcome.dest == curr_state_name:
                                curr_queue.append(state_name)
                                break

        if len(self.states) != len(processed_queue):
            dead_end_states = list(
                set(self.states.keys()) - set(processed_queue))
            raise utils.ValidationError(
                'It is impossible to complete the exploration from the '
                'following states: %s' % ', '.join(dead_end_states))

    def get_content_html(self, state_name: str, content_id: str) -> str:
        """Return the content for a given content id of a state.

        Args:
            state_name: str. The name of the state.
            content_id: str. The id of the content.

        Returns:
            str. The html content corresponding to the given content id of a
            state.

        Raises:
            ValueError. The given state_name does not exist.
        """
        if state_name not in self.states:
            raise ValueError('State %s does not exist' % state_name)

        return self.states[state_name].get_content_html(content_id)

    # Derived attributes of an exploration.
    @property
    def init_state(self) -> state_domain.State:
        """The state which forms the start of this exploration.

        Returns:
            State. The corresponding State domain object.
        """
        return self.states[self.init_state_name]

    @property
    def param_specs_dict(self) -> Dict[str, param_domain.ParamSpecDict]:
        """A dict of param specs, each represented as Python dicts.

        Returns:
            dict. Dict of parameter specs.
        """
        return {ps_name: ps_val.to_dict()
                for (ps_name, ps_val) in self.param_specs.items()}

    @property
    def param_change_dicts(self) -> List[param_domain.ParamChangeDict]:
        """A list of param changes, represented as JSONifiable Python dicts.

        Returns:
            list(dict). List of dicts, each representing a parameter change.
        """
        return [param_change.to_dict() for param_change in self.param_changes]

    @classmethod
    def is_demo_exploration_id(cls, exploration_id: str) -> bool:
        """Whether the given exploration id is a demo exploration.

        Args:
            exploration_id: str. The exploration id.

        Returns:
            bool. Whether the corresponding exploration is a demo exploration.
        """
        return exploration_id in feconf.DEMO_EXPLORATIONS

    @property
    def is_demo(self) -> bool:
        """Whether the exploration is one of the demo explorations.

        Returns:
            bool. True is the current exploration is a demo exploration.
        """
        return self.is_demo_exploration_id(self.id)

    def has_state_name(self, state_name: str) -> bool:
        """Whether the exploration has a state with the given state name.

        Args:
            state_name: str. The name of the state.

        Returns:
            bool. Returns true if the exploration has the given state name.
        """
        state_names = list(self.states.keys())
        return state_name in state_names

    def get_interaction_id_by_state_name(
        self, state_name: str
    ) -> Optional[str]:
        """Returns the interaction id of the state.

        Args:
            state_name: str. The name of the state.

        Returns:
            str|None. The ID of the interaction.
        """
        return self.states[state_name].interaction.id

    def update_title(self, title: str) -> None:
        """Update the exploration title.

        Args:
            title: str. The exploration title to set.
        """
        self.title = title

    def update_category(self, category: str) -> None:
        """Update the exploration category.

        Args:
            category: str. The exploration category to set.
        """
        self.category = category

    def update_objective(self, objective: str) -> None:
        """Update the exploration objective.

        Args:
            objective: str. The exploration objective to set.
        """
        self.objective = objective

    def update_language_code(self, language_code: str) -> None:
        """Update the exploration language code.

        Args:
            language_code: str. The exploration language code to set.
        """
        self.language_code = language_code

    def update_tags(self, tags: List[str]) -> None:
        """Update the tags of the exploration.

        Args:
            tags: list(str). List of tags to set.
        """
        self.tags = tags

    def update_blurb(self, blurb: str) -> None:
        """Update the blurb of the exploration.

        Args:
            blurb: str. The blurb to set.
        """
        self.blurb = blurb

    def update_author_notes(self, author_notes: str) -> None:
        """Update the author notes of the exploration.

        Args:
            author_notes: str. The author notes to set.
        """
        self.author_notes = author_notes

    def update_param_specs(
        self, param_specs_dict: Dict[str, param_domain.ParamSpecDict]
    ) -> None:
        """Update the param spec dict.

        Args:
            param_specs_dict: dict. A dict where each key-value pair represents
                respectively, a param spec name and a dict used to initialize a
                ParamSpec domain object.
        """
        self.param_specs = {
            ps_name: param_domain.ParamSpec.from_dict(ps_val)
            for (ps_name, ps_val) in param_specs_dict.items()
        }

    def update_param_changes(
        self, param_changes: List[param_domain.ParamChange]
    ) -> None:
        """Update the param change dict.

        Args:
            param_changes: list(ParamChange). List of ParamChange objects.
        """
        self.param_changes = param_changes

    def update_init_state_name(self, init_state_name: str) -> None:
        """Update the name for the initial state of the exploration.

        Args:
            init_state_name: str. The new name of the initial state.

        Raises:
            Exception. Invalid initial state name.
        """
        old_init_state_name = self.init_state_name
        if init_state_name not in self.states:
            raise Exception(
                'Invalid new initial state name: %s; '
                'it is not in the list of states %s for this '
                'exploration.' % (init_state_name, list(self.states.keys())))
        self.init_state_name = init_state_name
        if old_init_state_name in self.states:
            self.states[old_init_state_name].card_is_checkpoint = False
        self.init_state.card_is_checkpoint = True

    def update_auto_tts_enabled(self, auto_tts_enabled: bool) -> None:
        """Update whether automatic text-to-speech is enabled.

        Args:
            auto_tts_enabled: bool. Whether automatic text-to-speech
                is enabled or not.
        """
        self.auto_tts_enabled = auto_tts_enabled

    def update_correctness_feedback_enabled(
        self, correctness_feedback_enabled: bool
    ) -> None:
        """Update whether correctness feedback is enabled.

        Args:
            correctness_feedback_enabled: bool. Whether correctness feedback
                is enabled or not.
        """
        self.correctness_feedback_enabled = correctness_feedback_enabled

    def update_next_content_id_index(self, next_content_id_index):
        """Update the interaction next content id index attribute.

        Args:
            next_content_id_index: int. The new next content id index to set.
        """
        self.next_content_id_index = next_content_id_index

    def add_states(self, state_names):
        """
        """
        content_id_generator = translation_domain.ContentIdGenerator(
            self.next_content_id_index)
        for state_name in state_names:
            self.add_state(
                state_name,
                content_id_generator.generate(
                    translation_domain.ContentType.CONTENT),
                content_id_generator.generate(
                    translation_domain.ContentType.DEFAULT_OUTCOME))
        self.next_content_id_index = content_id_generator.next_content_id_index

    def add_state(
        self, state_name, content_id_for_state_content,
        content_id_for_default_outcome):
        """Adds new state in the exploration with the given state name.

        Args:
            state_name: The new state name.
            content_id_for_state_content: The content_id for the new state
                content.
            content_id_for_default_outcome: The content_id for the default
                outcome of the new state.
        """
        self.states[state_name] = state_domain.State.create_default_state(
                state_name, content_id_for_state_content,
                content_id_for_default_outcome)

    def rename_state(self, old_state_name: str, new_state_name: str) -> None:
        """Renames the given state.

        Args:
            old_state_name: str. The old name of state to rename.
            new_state_name: str. The new state name.

        Raises:
            ValueError. The old state name does not exist or the new state name
                is already in states dict.
        """
        if old_state_name not in self.states:
            raise ValueError('State %s does not exist' % old_state_name)
        if (old_state_name != new_state_name and
                new_state_name in self.states):
            raise ValueError('Duplicate state name: %s' % new_state_name)

        if old_state_name == new_state_name:
            return

        self._validate_state_name(new_state_name)

        self.states[new_state_name] = copy.deepcopy(
            self.states[old_state_name])
        del self.states[old_state_name]

        if self.init_state_name == old_state_name:
            self.update_init_state_name(new_state_name)
        # Find all destinations in the exploration which equal the renamed
        # state, and change the name appropriately.
        for other_state in self.states.values():
            other_outcomes = other_state.interaction.get_all_outcomes()
            for outcome in other_outcomes:
                if outcome.dest == old_state_name:
                    outcome.dest = new_state_name

    def delete_state(self, state_name: str) -> None:
        """Deletes the given state.

        Args:
            state_name: str. The state name to be deleted.

        Raises:
            ValueError. The state does not exist or is the initial state of the
                exploration.
        """
        if state_name not in self.states:
            raise ValueError('State %s does not exist' % state_name)

        # Do not allow deletion of initial states.
        if self.init_state_name == state_name:
            raise ValueError('Cannot delete initial state of an exploration.')

        # Find all destinations in the exploration which equal the deleted
        # state, and change them to loop back to their containing state.
        for other_state_name, other_state in self.states.items():
            all_outcomes = other_state.interaction.get_all_outcomes()
            for outcome in all_outcomes:
                if outcome.dest == state_name:
                    outcome.dest = other_state_name
                if outcome and outcome.dest_if_really_stuck == state_name:
                    outcome.dest_if_really_stuck = other_state_name

        del self.states[state_name]

<<<<<<< HEAD
    def get_trainable_states_dict(self, old_states, exp_versions_diff):
=======
    def get_translatable_text(
        self, language_code: str
    ) -> Dict[str, Dict[str, state_domain.TranslatableItem]]:
        """Returns all the contents which needs translation in the given
        language.

        Args:
            language_code: str. The language code in which translation is
                required.

        Returns:
            dict(str, dict(str, str)). A dict where state_name is the key and a
            dict with content_id as the key and html content as value.
        """
        state_names_to_content_id_mapping = {}
        for state_name, state in self.states.items():
            state_names_to_content_id_mapping[state_name] = (
                state.get_content_id_mapping_needing_translations(
                    language_code))

        return state_names_to_content_id_mapping

    def get_trainable_states_dict(
        self,
        old_states: Dict[str, state_domain.State],
        exp_versions_diff: ExplorationVersionsDiff
    ) -> Dict[str, List[str]]:
>>>>>>> 7ad815df
        """Retrieves the state names of all trainable states in an exploration
        segregated into state names with changed and unchanged answer groups.
        In this method, the new_state_name refers to the name of the state in
        the current version of the exploration whereas the old_state_name refers
        to the name of the state in the previous version of the exploration.

        Args:
            old_states: dict. Dictionary containing all State domain objects.
            exp_versions_diff: ExplorationVersionsDiff. An instance of the
                exploration versions diff class.

        Returns:
            dict. The trainable states dict. This dict has three keys
            representing state names with changed answer groups and
            unchanged answer groups respectively.
        """
        trainable_states_dict: Dict[str, List[str]] = {
            'state_names_with_changed_answer_groups': [],
            'state_names_with_unchanged_answer_groups': []
        }
        new_states = self.states

        for new_state_name, new_state in new_states.items():
            if not new_state.can_undergo_classification():
                continue

            old_state_name = new_state_name
            if new_state_name in exp_versions_diff.new_to_old_state_names:
                old_state_name = exp_versions_diff.new_to_old_state_names[
                    new_state_name]

            # The case where a new state is added. When this happens, the
            # old_state_name will be equal to the new_state_name and it will not
            # be present in the exploration's older version.
            if old_state_name not in old_states:
                trainable_states_dict[
                    'state_names_with_changed_answer_groups'].append(
                        new_state_name)
                continue
            old_state = old_states[old_state_name]
            old_training_data = old_state.get_training_data()
            new_training_data = new_state.get_training_data()

            # Check if the training data and interaction_id of the state in the
            # previous version of the exploration and the state in the new
            # version of the exploration match. If any of them are not equal,
            # we create a new job for the state in the current version.
            if new_training_data == old_training_data and (
                    new_state.interaction.id == old_state.interaction.id):
                trainable_states_dict[
                    'state_names_with_unchanged_answer_groups'].append(
                        new_state_name)
            else:
                trainable_states_dict[
                    'state_names_with_changed_answer_groups'].append(
                        new_state_name)

        return trainable_states_dict

<<<<<<< HEAD
    def get_metadata(self):
=======
    def get_languages_with_complete_translation(self) -> List[str]:
        """Returns a list of language code in which the exploration translation
        is 100%.

        Returns:
            list(str). A list of language code in which the translation for the
            exploration is complete i.e, 100%.
        """
        content_count = self.get_content_count()
        language_code_list = []
        for language_code, count in self.get_translation_counts().items():
            if count == content_count:
                language_code_list.append(language_code)

        return language_code_list

    def get_translation_counts(self) -> Dict[str, int]:
        """Returns a dict representing the number of translations available in a
        language for which there exists at least one translation in the
        exploration.

        Returns:
            dict(str, int). A dict with language code as a key and number of
            translation available in that language as the value.
        """
        exploration_translation_counts: Dict[
            str, int
        ] = collections.defaultdict(int)
        for state in self.states.values():
            state_translation_counts = state.get_translation_counts()
            for language, count in state_translation_counts.items():
                exploration_translation_counts[language] += count

        return dict(exploration_translation_counts)

    def get_content_count(self) -> int:
        """Returns the total number of distinct content fields available in the
        exploration which are user facing and can be translated into
        different languages.

        (The content field includes state content, feedback, hints, solutions.)

        Returns:
            int. The total number of distinct content fields available inside
            the exploration.
        """
        content_count = 0
        for state in self.states.values():
            content_count += state.get_translatable_content_count()

        return content_count

    def get_metadata(self) -> ExplorationMetadata:
>>>>>>> 7ad815df
        """Gets the ExplorationMetadata domain object for the exploration."""
        return ExplorationMetadata(
            self.title, self. category, self.objective, self.language_code,
            self.tags, self.blurb, self.author_notes,
            self.states_schema_version, self.init_state_name,
            self.param_specs, self.param_changes, self.auto_tts_enabled,
            self.correctness_feedback_enabled, self.edits_allowed
        )

    @classmethod
    def _convert_states_v41_dict_to_v42_dict(
        cls, states_dict: Dict[str, state_domain.StateDict]
    ) -> Dict[str, state_domain.StateDict]:
        """Converts from version 41 to 42. Version 42 changes rule input types
        for DragAndDropSortInput and ItemSelectionInput interactions to better
        support translations. Specifically, the rule inputs will store content
        ids of the html rather than the raw html. Solution answers for
        DragAndDropSortInput and ItemSelectionInput interactions are also
        updated.

        Args:
            states_dict: dict. A dict where each key-value pair represents,
                respectively, a state name and a dict used to initialize a
                State domain object.

        Returns:
            dict. The converted states_dict.
        """

        # Here we use MyPy ignore because MyPy expects a return value in
        # every condition when we define a return type but here we are
        # returning only in if-else conditions and we are not returning
        # when none of the condition matches which causes MyPy to throw
        # a 'Missing return statement' error. Thus to avoid the error,
        # we used ignore here.
        def migrate_rule_inputs_and_answers(  # type: ignore[return]
            new_type: str,
            value: Union[List[List[str]], List[str], str],
            choices: List[state_domain.SubtitledHtmlDict]
        ) -> Union[List[str], str]:
            """Migrates SetOfHtmlString to SetOfTranslatableHtmlContentIds,
            ListOfSetsOfHtmlStrings to ListOfSetsOfTranslatableHtmlContentIds,
            and DragAndDropHtmlString to TranslatableHtmlContentId. These
            migrations are necessary to have rules work easily for multiple
            languages; instead of comparing html for equality, we compare
            content_ids for equality.

            Args:
                new_type: str. The type to migrate to.
                value: *. The value to migrate.
                choices: list(dict). The list of subtitled html dicts to extract
                    content ids from.

            Returns:
                *. The migrated rule input.
            """

            def extract_content_id_from_choices(html: str) -> str:
                """Given a html, find its associated content id in choices,
                which is a list of subtitled html dicts.

                Args:
                    html: str. The html to find the content id of.

                Returns:
                    str. The content id of html.
                """
                for subtitled_html_dict in choices:
                    if subtitled_html_dict['html'] == html:
                        return subtitled_html_dict['content_id']
                # If there is no match, we discard the rule input. The frontend
                # will handle invalid content ids similar to how it handled
                # non-matching html.
                return feconf.INVALID_CONTENT_ID

            if new_type == 'TranslatableHtmlContentId':
                # Here 'TranslatableHtmlContentId' can only be of str type, thus
                # to narrow down the type we used assert here.
                assert isinstance(value, str)
                return extract_content_id_from_choices(value)
            elif new_type == 'SetOfTranslatableHtmlContentIds':
                # Here 'migrate_rule_inputs_and_answers' method calls itself
                # recursively and because of this MyPy assumes its type as
                # recursive, like if this method returns List[str] then MyPy
                # assumes its type as List[List[str]]. So, because of this,
                # MyPy throws an error. Thus to avoid the error, we used
                # ignore here.
                return [
                    migrate_rule_inputs_and_answers(  # type: ignore[misc]
                        'TranslatableHtmlContentId', html, choices
                    ) for html in value
                ]
            elif new_type == 'ListOfSetsOfTranslatableHtmlContentIds':
                # Here 'migrate_rule_inputs_and_answers' method calls itself
                # recursively and because of this MyPy assumes its type as
                # recursive, like if this method returns List[str] then MyPy
                # assumes its type as List[List[str]]. So, because of this,
                # MyPy throws an error. Thus to avoid the error, we used
                # ignore here.
                return [
                    migrate_rule_inputs_and_answers(  # type: ignore[misc]
                        'SetOfTranslatableHtmlContentIds', html_set, choices
                    ) for html_set in value
                ]

        for state_dict in states_dict.values():
            interaction_id = state_dict['interaction']['id']
            if interaction_id not in [
                    'DragAndDropSortInput', 'ItemSelectionInput']:
                continue

            solution = state_dict['interaction']['solution']
            choices = state_dict['interaction']['customization_args'][
                'choices']['value']
            if interaction_id == 'ItemSelectionInput':
                # The solution type will be migrated from SetOfHtmlString to
                # SetOfTranslatableHtmlContentIds.
                if solution is not None:
                    # Ruling out the possibility of any other type for MyPy type
                    # checking because for interaction 'ItemSelectionInput',
                    # the correct_answer is formatted as List[str] type.
                    assert isinstance(solution['correct_answer'], list)
                    list_of_html_contents = []
                    for html_content in solution['correct_answer']:
                        assert isinstance(html_content, str)
                        list_of_html_contents.append(html_content)
                    solution['correct_answer'] = (
                        migrate_rule_inputs_and_answers(
                            'SetOfTranslatableHtmlContentIds',
                            list_of_html_contents,
                            choices)
                    )
            if interaction_id == 'DragAndDropSortInput':
                # The solution type will be migrated from ListOfSetsOfHtmlString
                # to ListOfSetsOfTranslatableHtmlContentIds.
                if solution is not None:
                    # Ruling out the possibility of any other type for MyPy type
                    # checking because for interaction 'DragAndDropSortInput',
                    # the correct_answer is formatted as List[List[str]] type.
                    assert isinstance(solution['correct_answer'], list)
                    list_of_html_content_list = []
                    for html_content_list in solution['correct_answer']:
                        assert isinstance(html_content_list, list)
                        list_of_html_content_list.append(html_content_list)
                    solution['correct_answer'] = (
                        migrate_rule_inputs_and_answers(
                            'ListOfSetsOfTranslatableHtmlContentIds',
                            list_of_html_content_list,
                            choices)
                    )

            for answer_group_dict in state_dict['interaction']['answer_groups']:
                for rule_spec_dict in answer_group_dict['rule_specs']:
                    rule_type = rule_spec_dict['rule_type']
                    rule_inputs = rule_spec_dict['inputs']

                    if interaction_id == 'ItemSelectionInput':
                        # All rule inputs for ItemSelectionInput will be
                        # migrated from SetOfHtmlString to
                        # SetOfTranslatableHtmlContentIds.
                        # Ruling out the possibility of any other type
                        # for MyPy type checking because for interaction
                        # 'ItemSelectionInput', the rule inputs are formatted
                        # as List[str] type.
                        assert isinstance(rule_inputs['x'], list)
                        list_of_html_contents = []
                        for html_content in rule_inputs['x']:
                            assert isinstance(html_content, str)
                            list_of_html_contents.append(html_content)
                        rule_inputs['x'] = migrate_rule_inputs_and_answers(
                            'SetOfTranslatableHtmlContentIds',
                            list_of_html_contents,
                            choices)
                    if interaction_id == 'DragAndDropSortInput':
                        rule_types_with_list_of_sets = [
                            'IsEqualToOrdering',
                            'IsEqualToOrderingWithOneItemAtIncorrectPosition'
                        ]
                        if rule_type in rule_types_with_list_of_sets:
                            # For rule type IsEqualToOrdering and
                            # IsEqualToOrderingWithOneItemAtIncorrectPosition,
                            # the x input will be migrated from
                            # ListOfSetsOfHtmlStrings to
                            # ListOfSetsOfTranslatableHtmlContentIds.
                            # Ruling out the possibility of any other type
                            # for MyPy type checking because for interaction
                            # 'DragAndDropSortInput', the rule inputs are
                            # formatted as List[List[str]] type.
                            assert isinstance(rule_inputs['x'], list)
                            list_of_html_content_list = []
                            for html_content_list in rule_inputs['x']:
                                assert isinstance(html_content_list, list)
                                list_of_html_content_list.append(
                                    html_content_list
                                )
                            rule_inputs['x'] = migrate_rule_inputs_and_answers(
                                'ListOfSetsOfTranslatableHtmlContentIds',
                                list_of_html_content_list,
                                choices)
                        elif rule_type == 'HasElementXAtPositionY':
                            # For rule type HasElementXAtPositionY,
                            # the x input will be migrated from
                            # DragAndDropHtmlString to
                            # TranslatableHtmlContentId, and the y input will
                            # remain as DragAndDropPositiveInt.
                            # Ruling out the possibility of any other type
                            # for MyPy type checking because for interaction
                            # 'HasElementXAtPositionY', the rule inputs are
                            # formatted as str type.
                            assert isinstance(rule_inputs['x'], str)
                            rule_inputs['x'] = migrate_rule_inputs_and_answers(
                                'TranslatableHtmlContentId',
                                rule_inputs['x'],
                                choices)
                        elif rule_type == 'HasElementXBeforeElementY':
                            # For rule type HasElementXBeforeElementY,
                            # the x and y inputs will be migrated from
                            # DragAndDropHtmlString to
                            # TranslatableHtmlContentId.
                            for rule_input_name in ['x', 'y']:
                                rule_input_value = rule_inputs[rule_input_name]
                                # Ruling out the possibility of any other type
                                # for MyPy type checking because for interaction
                                # 'HasElementXBeforeElementY', the rule inputs
                                # are formatted as str type.
                                assert isinstance(rule_input_value, str)
                                rule_inputs[rule_input_name] = (
                                    migrate_rule_inputs_and_answers(
                                        'TranslatableHtmlContentId',
                                        rule_input_value,
                                        choices))

        return states_dict

    @classmethod
    def _convert_states_v42_dict_to_v43_dict(
        cls, states_dict: Dict[str, state_domain.StateDict]
    ) -> Dict[str, state_domain.StateDict]:
        """Converts from version 42 to 43. Version 43 adds a new customization
        arg to NumericExpressionInput, AlgebraicExpressionInput, and
        MathEquationInput. The customization arg will allow creators to choose
        whether to render the division sign (÷) instead of a fraction for the
        division operation.

        Args:
            states_dict: dict. A dict where each key-value pair represents,
                respectively, a state name and a dict used to initialize a
                State domain object.

        Returns:
            dict. The converted states_dict.
        """
        for state_dict in states_dict.values():
            interaction_id = state_dict['interaction']['id']
            if interaction_id not in [
                    'NumericExpressionInput', 'AlgebraicExpressionInput',
                    'MathEquationInput']:
                continue

            customization_args = state_dict['interaction']['customization_args']
            customization_args.update({
                'useFractionForDivision': {
                    'value': True
                }
            })

        return states_dict

    @classmethod
    def _convert_states_v43_dict_to_v44_dict(
        cls,
        states_dict: Dict[str, state_domain.StateDict],
        init_state_name: str
    ) -> Dict[str, state_domain.StateDict]:
        """Converts from version 43 to version 44. Version 44 adds
        card_is_checkpoint boolean to the state, which allows creators to
        mark a state as a checkpoint for the learners

        Args:
            states_dict: dict. A dict where each key-value pair represents,
                respectively, a state name and a dict used to initalize a
                State domain object.
            init_state_name: str. Name of the first state.

        Returns:
            dict. The converted states_dict.
        """
        for (state_name, state_dict) in states_dict.items():
            state_dict['card_is_checkpoint'] = bool(
                state_name == init_state_name)
        return states_dict

    @classmethod
    def _convert_states_v44_dict_to_v45_dict(
        cls, states_dict: Dict[str, state_domain.StateDict]
    ) -> Dict[str, state_domain.StateDict]:
        """Converts from version 44 to 45. Version 45 contains
        linked skill id.

        Args:
            states_dict: dict. A dict where each key-value pair represents,
                respectively, a state name and a dict used to initialize a
                State domain object.

        Returns:
            dict. The converted states_dict.
        """

        for state_dict in states_dict.values():
            state_dict['linked_skill_id'] = None
        return states_dict

    @classmethod
    def _convert_states_v45_dict_to_v46_dict(
        cls, states_dict: Dict[str, state_domain.StateDict]
    ) -> Dict[str, state_domain.StateDict]:
        """Converts from version 45 to 46. Version 46 ensures that the written
        translations in a state containing unicode content do not contain HTML
        tags and the data_format is unicode.

        Args:
            states_dict: dict. A dict where each key-value pair represents,
                respectively, a state name and a dict used to initialize a
                State domain object.

        Returns:
            dict. The converted states_dict.
        """

        for state_dict in states_dict.values():
            list_of_subtitled_unicode_content_ids = []
            interaction_customisation_args = state_dict['interaction'][
                'customization_args']
            if interaction_customisation_args:
                customisation_args = (
                    state_domain.InteractionInstance
                    .convert_customization_args_dict_to_customization_args(
                        state_dict['interaction']['id'],
                        state_dict['interaction']['customization_args'],
                        state_schema_version=45))
                for ca_name in customisation_args:
                    list_of_subtitled_unicode_content_ids.extend(
                        state_domain.InteractionCustomizationArg
                        .traverse_by_schema_and_get(
                            customisation_args[ca_name].schema,
                            customisation_args[ca_name].value,
                            [schema_utils.SCHEMA_OBJ_TYPE_SUBTITLED_UNICODE],
                            lambda subtitled_unicode:
                            subtitled_unicode.content_id
                        )
                    )
                translations_mapping = (
                    state_dict['written_translations']['translations_mapping'])
                for content_id in translations_mapping:
                    if content_id in list_of_subtitled_unicode_content_ids:
                        for language_code in translations_mapping[content_id]:
                            written_translation = (
                                translations_mapping[content_id][language_code])
                            written_translation['data_format'] = (
                                schema_utils.SCHEMA_TYPE_UNICODE)
                            # Here, we are narrowing down the type from
                            # Union[List[str], str] to str.
                            assert isinstance(
                                written_translation['translation'],
                                str
                            )
                            written_translation['translation'] = (
                                html_cleaner.strip_html_tags(
                                    written_translation['translation']))
        return states_dict

    @classmethod
    def _convert_states_v46_dict_to_v47_dict(
        cls, states_dict: Dict[str, state_domain.StateDict]
    ) -> Dict[str, state_domain.StateDict]:
        """Converts from version 46 to 47. Version 52 deprecates
        oppia-noninteractive-svgdiagram tag and converts existing occurences of
        it to oppia-noninteractive-image tag.

        Args:
            states_dict: dict. A dict where each key-value pair represents,
                respectively, a state name and a dict used to initialize a
                State domain object.

        Returns:
            dict. The converted states_dict.
        """

        for state_dict in states_dict.values():
            interaction_customisation_args = state_dict['interaction'][
                'customization_args']
            if interaction_customisation_args:
                state_domain.State.convert_html_fields_in_state(
                    state_dict,
                    html_validation_service
                    .convert_svg_diagram_tags_to_image_tags, 46)
        return states_dict

    @classmethod
    def _convert_states_v47_dict_to_v48_dict(
        cls, states_dict: Dict[str, state_domain.StateDict]
    ) -> Dict[str, state_domain.StateDict]:
        """Converts from version 47 to 48. Version 48 fixes encoding issues in
        HTML fields.

        Args:
            states_dict: dict. A dict where each key-value pair represents,
                respectively, a state name and a dict used to initialize a
                State domain object.

        Returns:
            dict. The converted states_dict.
        """

        for state_dict in states_dict.values():
            interaction_customisation_args = state_dict['interaction'][
                'customization_args']
            if interaction_customisation_args:
                state_domain.State.convert_html_fields_in_state(
                    state_dict,
                    html_validation_service.fix_incorrectly_encoded_chars,
                    state_schema_version=48)
        return states_dict

    @classmethod
    def _convert_states_v48_dict_to_v49_dict(
        cls, states_dict: Dict[str, state_domain.StateDict]
    ) -> Dict[str, state_domain.StateDict]:
        """Converts from version 48 to 49. Version 49 adds
        requireNonnegativeInput customization arg to NumericInput
        interaction which allows creators to set input should be greater
        than or equal to zero.

        Args:
            states_dict: dict. A dict where each key-value pair represents,
                respectively, a state name and a dict used to initialize a
                State domain object.

        Returns:
            dict. The converted states_dict.
        """

        for state_dict in states_dict.values():
            if state_dict['interaction']['id'] == 'NumericInput':
                customization_args = state_dict['interaction'][
                    'customization_args']
                customization_args.update({
                    'requireNonnegativeInput': {
                        'value': False
                    }
                })

        return states_dict

    @classmethod
    def _convert_states_v49_dict_to_v50_dict(
        cls, states_dict: Dict[str, state_domain.StateDict]
    ) -> Dict[str, state_domain.StateDict]:
        """Converts from version 49 to 50. Version 50 removes rules from
        explorations that use one of the following rules:
        [ContainsSomeOf, OmitsSomeOf, MatchesWithGeneralForm]. It also renames
        `customOskLetters` cust arg to `allowedVariables`.

        Args:
            states_dict: dict. A dict where each key-value pair represents,
                respectively, a state name and a dict used to initialize a
                State domain object.

        Returns:
            dict. The converted states_dict.
        """
        for state_dict in states_dict.values():
            if state_dict['interaction']['id'] in MATH_INTERACTION_TYPES:
                filtered_answer_groups = []
                for answer_group_dict in state_dict[
                        'interaction']['answer_groups']:
                    filtered_rule_specs = []
                    for rule_spec_dict in answer_group_dict['rule_specs']:
                        rule_type = rule_spec_dict['rule_type']
                        if rule_type not in MATH_INTERACTION_DEPRECATED_RULES:
                            filtered_rule_specs.append(
                                copy.deepcopy(rule_spec_dict))
                    answer_group_dict['rule_specs'] = filtered_rule_specs
                    if len(filtered_rule_specs) > 0:
                        filtered_answer_groups.append(
                            copy.deepcopy(answer_group_dict))
                state_dict[
                    'interaction']['answer_groups'] = filtered_answer_groups

                # Renaming cust arg.
                if state_dict[
                        'interaction']['id'] in ALGEBRAIC_MATH_INTERACTIONS:
                    customization_args = state_dict[
                        'interaction']['customization_args']
                    customization_args['allowedVariables'] = copy.deepcopy(
                        customization_args['customOskLetters'])
                    del customization_args['customOskLetters']

        return states_dict

    @classmethod
    def _convert_states_v50_dict_to_v51_dict(
        cls, states_dict: Dict[str, state_domain.StateDict]
    ) -> Dict[str, state_domain.StateDict]:
        """Converts from version 50 to 51. Version 51 adds a new
        dest_if_really_stuck field to Outcome class to redirect learners
        to a state for strengthening concepts when they get really stuck.

        Args:
            states_dict: dict. A dict where each key-value pair represents,
                respectively, a state name and a dict used to initialize a
                State domain object.

        Returns:
            dict. The converted states_dict.
        """
        for state_dict in states_dict.values():
            answer_groups = state_dict['interaction']['answer_groups']
            for answer_group in answer_groups:
                answer_group['outcome']['dest_if_really_stuck'] = None

            if state_dict['interaction']['default_outcome'] is not None:
                state_dict['interaction'][
                    'default_outcome']['dest_if_really_stuck'] = None

        return states_dict

    @classmethod
    def _convert_states_v51_dict_to_v52_dict(
        cls, states_dict: Dict[str, state_domain.StateDict]
    ) -> Dict[str, state_domain.StateDict]:
        """Converts from version 51 to 52. Version 52 correctly updates
        the content IDs for translations and for voiceovers. In the 49 to 50
        conversion we removed some interaction rules and thus also some parts of
        the exploration that had its content IDs, but then the content IDs in
        translations and voiceovers were not updated.

        Args:
            states_dict: dict. A dict where each key-value pair represents,
                respectively, a state name and a dict used to initialize a
                State domain object.

        Returns:
            dict. The converted states_dict.
        """
        for state_dict in states_dict.values():
            interaction = state_dict['interaction']
            content_id_list = [state_dict['content']['content_id']]

            for answer_group in interaction['answer_groups']:
                content_id_list.append(
                    answer_group['outcome']['feedback']['content_id']
                )

                for rule_spec in answer_group['rule_specs']:
                    for param_name, value in rule_spec['inputs'].items():
                        interaction_id = interaction['id']
                        param_type = (
                            interaction_registry.Registry.get_interaction_by_id( # type: ignore[no-untyped-call]
                                interaction_id
                            ).get_rule_param_type(
                                rule_spec['rule_type'], param_name
                            )
                        )

                        if issubclass(
                            param_type, objects.BaseTranslatableObject
                        ):
                            # We can assume that the value will be a dict,
                            # as the param_type is BaseTranslatableObject.
                            assert isinstance(value, dict)
                            content_id = value['contentId']
                            # We can assume the contentId will be str,
                            # as the param_type is BaseTranslatableObject.
                            assert isinstance(content_id, str)
                            content_id_list.append(content_id)

            default_outcome = interaction['default_outcome']
            if default_outcome:
                content_id_list.append(
                    default_outcome['feedback']['content_id'])

            for hint in interaction['hints']:
                content_id_list.append(hint['hint_content']['content_id'])

            interaction_solution = interaction['solution']
            if interaction_solution:
                content_id_list.append(
                    interaction_solution['explanation']['content_id'])

            if interaction['id'] is not None:
                customisation_args = (
                    state_domain.InteractionInstance
                    .convert_customization_args_dict_to_customization_args(
                        interaction['id'],
                        interaction['customization_args'],
                        state_schema_version=51
                    )
                )
                for ca_name in customisation_args:
                    content_id_list.extend(
                        customisation_args[ca_name].get_content_ids()
                    )

            translations_mapping = (
                state_dict['written_translations']['translations_mapping'])
            new_translations_mapping = {}
            for content_id, translation_item in translations_mapping.items():
                if content_id in content_id_list:
                    new_translations_mapping[content_id] = translation_item
            state_dict['written_translations']['translations_mapping'] = (
                new_translations_mapping)

            voiceovers_mapping = (
                state_dict['recorded_voiceovers']['voiceovers_mapping'])
            new_voiceovers_mapping = {}
            for content_id, voiceover_item in voiceovers_mapping.items():
                if content_id in content_id_list:
                    new_voiceovers_mapping[content_id] = voiceover_item
            state_dict['recorded_voiceovers']['voiceovers_mapping'] = (
                new_voiceovers_mapping)

        return states_dict

    @classmethod
    def _convert_states_v52_dict_to_v53_dict(
        cls, states_dict: Dict[str, state_domain.StateDict]
    ) -> Dict[str, state_domain.StateDict]:
        """Converts from v52 to v53. Version 53 removes next_content_id_index
        and WrittenTranslation from State. This version also updates the
        content-ids for each translatable field in the state with its new
        content-id.
        """
        for _, state_dict in states_dict.items():
            del state_dict['next_content_id_index']
            del state_dict['written_translations']
        states_dict, next_content_id_index = (
            state_domain.State
            .update_old_content_id_to_new_content_id_in_v52_states(states_dict)
        )

        return states_dict, next_content_id_index

    @classmethod
    def update_states_from_model(
        cls,
        versioned_exploration_states: VersionedExplorationStatesDict,
        current_states_schema_version: int,
        init_state_name: str
    ) -> None:
        """Converts the states blob contained in the given
        versioned_exploration_states dict from current_states_schema_version to
        current_states_schema_version + 1.
        Note that the versioned_exploration_states being passed in is modified
        in-place.

        Args:
            versioned_exploration_states: dict. A dict with two keys:
                - states_schema_version: int. The states schema version for
                    the exploration.
                - states: dict. The dict of states which is contained in the
                    exploration. The keys are state names and the values are
                    dicts used to initialize a State domain object.
            current_states_schema_version: int. The current states
                schema version.
            init_state_name: str. Name of initial state.
        """
        versioned_exploration_states['states_schema_version'] = (
            current_states_schema_version + 1)

        conversion_fn = getattr(cls, '_convert_states_v%s_dict_to_v%s_dict' % (
            current_states_schema_version, current_states_schema_version + 1))
        if current_states_schema_version == 43:
            versioned_exploration_states['states'] = conversion_fn(
                versioned_exploration_states['states'], init_state_name)
        elif current_states_schema_version == 52:
            versioned_exploration_states['states'], next_content_id_index = (
                conversion_fn(versioned_exploration_states['states']))
            return next_content_id_index
        else:
            versioned_exploration_states['states'] = conversion_fn(
                versioned_exploration_states['states'])

    # The current version of the exploration YAML schema. If any backward-
    # incompatible changes are made to the exploration schema in the YAML
    # definitions, this version number must be changed and a migration process
    # put in place.
    CURRENT_EXP_SCHEMA_VERSION = 58
    EARLIEST_SUPPORTED_EXP_SCHEMA_VERSION = 46

    @classmethod
    def _convert_v46_dict_to_v47_dict(
        cls, exploration_dict: VersionedExplorationDict
    ) -> VersionedExplorationDict:
        """Converts a v46 exploration dict into a v47 exploration dict.
        Changes rule input types for DragAndDropSortInput and ItemSelectionInput
        interactions to better support translations. Specifically, the rule
        inputs will store content ids of html rather than the raw html.

        Args:
            exploration_dict: dict. The dict representation of an exploration
                with schema version v46.

        Returns:
            dict. The dict representation of the Exploration domain object,
            following schema version v47.
        """
        exploration_dict['schema_version'] = 47

        exploration_dict['states'] = cls._convert_states_v41_dict_to_v42_dict(
            exploration_dict['states'])
        exploration_dict['states_schema_version'] = 42

        return exploration_dict

    @classmethod
    def _convert_v47_dict_to_v48_dict(
        cls, exploration_dict: VersionedExplorationDict
    ) -> VersionedExplorationDict:
        """Converts a v47 exploration dict into a v48 exploration dict.
        Adds a new customization arg to NumericExpressionInput,
        AlgebraicExpressionInput, and MathEquationInput. The customization arg
        will allow creators to choose whether to render the division sign (÷)
        instead of a fraction for the division operation.

        Args:
            exploration_dict: dict. The dict representation of an exploration
                with schema version v47.

        Returns:
            dict. The dict representation of the Exploration domain object,
            following schema version v48.
        """
        exploration_dict['schema_version'] = 48

        exploration_dict['states'] = cls._convert_states_v42_dict_to_v43_dict(
            exploration_dict['states'])
        exploration_dict['states_schema_version'] = 43

        return exploration_dict

    @classmethod
    def _convert_v48_dict_to_v49_dict(
        cls, exploration_dict: VersionedExplorationDict
    ) -> VersionedExplorationDict:
        """Converts a v48 exploration dict into a v49 exploration dict.
        Adds card_is_checkpoint to mark a state as a checkpoint for the
        learners.

        Args:
            exploration_dict: dict. The dict representation of an exploration
                with schema version v48.

        Returns:
            dict. The dict representation of the Exploration domain object,
            following schema version v49.
        """
        exploration_dict['schema_version'] = 49
        exploration_dict['states'] = cls._convert_states_v43_dict_to_v44_dict(
            exploration_dict['states'], exploration_dict['init_state_name'])
        exploration_dict['states_schema_version'] = 44

        return exploration_dict

    @classmethod
    def _convert_v49_dict_to_v50_dict(
        cls, exploration_dict: VersionedExplorationDict
    ) -> VersionedExplorationDict:
        """Converts a v49 exploration dict into a v50 exploration dict.
        Version 50 contains linked skill id to exploration state.

        Args:
            exploration_dict: dict. The dict representation of an exploration
                with schema version v49.

        Returns:
            dict. The dict representation of the Exploration domain object,
            following schema version v50.
        """

        exploration_dict['schema_version'] = 50

        exploration_dict['states'] = cls._convert_states_v44_dict_to_v45_dict(
            exploration_dict['states'])
        exploration_dict['states_schema_version'] = 45

        return exploration_dict

    @classmethod
    def _convert_v50_dict_to_v51_dict(
        cls, exploration_dict: VersionedExplorationDict
    ) -> VersionedExplorationDict:
        """Converts a v50 exploration dict into a v51 exploration dict.
        Version 51 ensures that unicode written_translations are stripped of
        HTML tags and have data_format field set to unicode.

        Args:
            exploration_dict: dict. The dict representation of an exploration
                with schema version v50.

        Returns:
            dict. The dict representation of the Exploration domain object,
            following schema version v51.
        """

        exploration_dict['schema_version'] = 51

        exploration_dict['states'] = cls._convert_states_v45_dict_to_v46_dict(
            exploration_dict['states'])
        exploration_dict['states_schema_version'] = 46

        return exploration_dict

    @classmethod
    def _convert_v51_dict_to_v52_dict(
        cls, exploration_dict: VersionedExplorationDict
    ) -> VersionedExplorationDict:
        """Converts a v51 exploration dict into a v52 exploration dict.
        Version 52 deprecates oppia-noninteractive-svgdiagram tag and converts
        existing occurences of it to oppia-noninteractive-image tag.

        Args:
            exploration_dict: dict. The dict representation of an exploration
                with schema version v51.

        Returns:
            dict. The dict representation of the Exploration domain object,
            following schema version v52.
        """

        exploration_dict['schema_version'] = 52

        exploration_dict['states'] = cls._convert_states_v46_dict_to_v47_dict(
            exploration_dict['states'])
        exploration_dict['states_schema_version'] = 47

        return exploration_dict

    @classmethod
    def _convert_v52_dict_to_v53_dict(
        cls, exploration_dict: VersionedExplorationDict
    ) -> VersionedExplorationDict:
        """Converts a v52 exploration dict into a v53 exploration dict.
        Version 53 fixes encoding issues in HTML fields.

        Args:
            exploration_dict: dict. The dict representation of an exploration
                with schema version v51.

        Returns:
            dict. The dict representation of the Exploration domain object,
            following schema version v52.
        """

        exploration_dict['schema_version'] = 53

        exploration_dict['states'] = cls._convert_states_v47_dict_to_v48_dict(
            exploration_dict['states'])
        exploration_dict['states_schema_version'] = 48

        return exploration_dict

    @classmethod
    def _convert_v53_dict_to_v54_dict(
        cls, exploration_dict: VersionedExplorationDict
    ) -> VersionedExplorationDict:
        """Converts a v53 exploration dict into a v54 exploration dict.
        Adds a new customization arg to NumericInput interaction
        which allows creators to set input greator than or equal to zero.

        Args:
            exploration_dict: dict. The dict representation of an exploration
                with schema version v53.

        Returns:
            dict. The dict representation of the Exploration domain object,
            following schema version v54.
        """
        exploration_dict['schema_version'] = 54

        exploration_dict['states'] = cls._convert_states_v48_dict_to_v49_dict(
            exploration_dict['states'])
        exploration_dict['states_schema_version'] = 49

        return exploration_dict

    @classmethod
    def _convert_v54_dict_to_v55_dict(
        cls, exploration_dict: VersionedExplorationDict
    ) -> VersionedExplorationDict:
        """Converts a v54 exploration dict into a v55 exploration dict.
        Removes rules from explorations that use one of the following rules:
        [ContainsSomeOf, OmitsSomeOf, MatchesWithGeneralForm]. It also renames
        `customOskLetters` cust arg to `allowedVariables`.

        Args:
            exploration_dict: dict. The dict representation of an exploration
                with schema version v54.

        Returns:
            dict. The dict representation of the Exploration domain object,
            following schema version v55.
        """
        exploration_dict['schema_version'] = 55

        exploration_dict['states'] = cls._convert_states_v49_dict_to_v50_dict(
            exploration_dict['states'])
        exploration_dict['states_schema_version'] = 50

        return exploration_dict

    @classmethod
    def _convert_v55_dict_to_v56_dict(
        cls, exploration_dict: VersionedExplorationDict
    ) -> VersionedExplorationDict:
        """Converts a v55 exploration dict into a v56 exploration dict.
        Version 56 adds a new dest_if_really_stuck field to the Outcome class
        to redirect the learners to a state for strengthening concepts when
        they get really stuck.

        Args:
            exploration_dict: dict. The dict representation of an exploration
                with schema version v55.

        Returns:
            dict. The dict representation of the Exploration domain object,
            following schema version v56.
        """
        exploration_dict['schema_version'] = 56

        exploration_dict['states'] = cls._convert_states_v50_dict_to_v51_dict(
            exploration_dict['states'])
        exploration_dict['states_schema_version'] = 51

        return exploration_dict

    @classmethod
    def _convert_v56_dict_to_v57_dict(
        cls, exploration_dict: VersionedExplorationDict
    ) -> VersionedExplorationDict:
        """Converts a v56 exploration dict into a v57 exploration dict.
        Version 57 correctly updates the content IDs for translations and
        for voiceovers.

        Args:
            exploration_dict: dict. The dict representation of an exploration
                with schema version v56.

        Returns:
            dict. The dict representation of the Exploration domain object,
            following schema version v57.
        """
        exploration_dict['schema_version'] = 57

        exploration_dict['states'] = cls._convert_states_v51_dict_to_v52_dict(
            exploration_dict['states'])
        exploration_dict['states_schema_version'] = 52

        return exploration_dict

    @classmethod
    def _convert_v57_dict_to_v58_dict(
        cls, exploration_dict: VersionedExplorationDict
    ) -> VersionedExplorationDict:
        """Converts a v57 exploration dict into a v58 exploration dict.
        Removes written_translation, next_content_id_index from state properties
        and also introduces next_content_id_index variable into
        exploration level.

        Args:
            exploration_dict: dict. The dict representation of an exploration
                with schema version v57.

        Returns:
            dict. The dict representation of the Exploration domain object,
            following schema version v58.
        """
        exploration_dict['schema_version'] = 58

        exploration_dict['states'], next_content_id_index = (
            cls._convert_states_v52_dict_to_v53_dict(
                exploration_dict['states'])
        )
        exploration_dict['states_schema_version'] = 53
        exploration_dict['next_content_id_index'] = next_content_id_index

        return exploration_dict

    @classmethod
    def _migrate_to_latest_yaml_version(
        cls, yaml_content: str
    ) -> VersionedExplorationDict:
        """Return the YAML content of the exploration in the latest schema
        format.

        Args:
            yaml_content: str. The YAML representation of the exploration.

        Returns:
            exploration_dict. The dict 'exploration_dict' is the representation
            of the Exploration.

        Raises:
            InvalidInputException. The 'yaml_content' or the schema version
                is not specified.
            Exception. The exploration schema version is not valid.
        """
        # Here, cast is used to narrow down the return type of dict_from_yaml()
        # from Dict[str, Any] to VersionedExplorationDict.
        try:
            exploration_dict = cast(
                VersionedExplorationDict,
                utils.dict_from_yaml(yaml_content)
            )
        except utils.InvalidInputException as e:
            raise utils.InvalidInputException(
                'Please ensure that you are uploading a YAML text file, not '
                'a zip file. The YAML parser returned the following error: %s'
                % e)

        exploration_schema_version = exploration_dict['schema_version']
        if not (cls.EARLIEST_SUPPORTED_EXP_SCHEMA_VERSION <=
                exploration_schema_version
                <= cls.CURRENT_EXP_SCHEMA_VERSION):
            raise Exception(
                'Sorry, we can only process v%s to v%s exploration YAML files '
                'at present.' % (
                    cls.EARLIEST_SUPPORTED_EXP_SCHEMA_VERSION,
                    cls.CURRENT_EXP_SCHEMA_VERSION))

        if exploration_schema_version == 46:
            exploration_dict = cls._convert_v46_dict_to_v47_dict(
                exploration_dict)
            exploration_schema_version = 47

        if exploration_schema_version == 47:
            exploration_dict = cls._convert_v47_dict_to_v48_dict(
                exploration_dict)
            exploration_schema_version = 48

        if exploration_schema_version == 48:
            exploration_dict = cls._convert_v48_dict_to_v49_dict(
                exploration_dict)
            exploration_schema_version = 49

        if exploration_schema_version == 49:
            exploration_dict = cls._convert_v49_dict_to_v50_dict(
                exploration_dict)
            exploration_schema_version = 50

        if exploration_schema_version == 50:
            exploration_dict = cls._convert_v50_dict_to_v51_dict(
                exploration_dict)
            exploration_schema_version = 51

        if exploration_schema_version == 51:
            exploration_dict = cls._convert_v51_dict_to_v52_dict(
                exploration_dict)
            exploration_schema_version = 52

        if exploration_schema_version == 52:
            exploration_dict = cls._convert_v52_dict_to_v53_dict(
                exploration_dict)
            exploration_schema_version = 53

        if exploration_schema_version == 53:
            exploration_dict = cls._convert_v53_dict_to_v54_dict(
                exploration_dict)
            exploration_schema_version = 54

        if exploration_schema_version == 54:
            exploration_dict = cls._convert_v54_dict_to_v55_dict(
                exploration_dict)
            exploration_schema_version = 55

        if exploration_schema_version == 55:
            exploration_dict = cls._convert_v55_dict_to_v56_dict(
                exploration_dict)
            exploration_schema_version = 56

        if exploration_schema_version == 56:
            exploration_dict = cls._convert_v56_dict_to_v57_dict(
                exploration_dict)
            exploration_schema_version = 57

        if exploration_schema_version == 57:
            exploration_dict = cls._convert_v57_dict_to_v58_dict(
                exploration_dict)
            exploration_schema_version = 58

        return exploration_dict

    @classmethod
    def from_yaml(cls, exploration_id: str, yaml_content: str) -> Exploration:
        """Creates and returns exploration from a YAML text string for YAML
        schema versions 10 and later.

        Args:
            exploration_id: str. The id of the exploration.
            yaml_content: str. The YAML representation of the exploration.

        Returns:
            Exploration. The corresponding exploration domain object.

        Raises:
            InvalidInputException. The initial schema version of exploration is
                outside the range [EARLIEST_SUPPORTED_EXP_SCHEMA_VERSION,
                CURRENT_EXP_SCHEMA_VERSION].
        """
        exploration_dict = cls._migrate_to_latest_yaml_version(yaml_content)

        exploration_dict['id'] = exploration_id
        return Exploration.from_dict(exploration_dict)

    def to_yaml(self) -> str:
        """Convert the exploration domain object into YAML string.

        Returns:
            str. The YAML representation of this exploration.
        """
        exp_dict = self.to_dict()
        # The dictionary returned by `to_dict()` method is ExplorationDict
        # and ExplorationDict does not contain `schema_version` key, but here
        # we are defining a `schema_version` key which causes MyPy to throw
        # error TypedDict has no key 'schema_version'. Thus to silent the error,
        # we used ignore here.
        exp_dict['schema_version'] = self.CURRENT_EXP_SCHEMA_VERSION  # type: ignore[misc]

        # The ID is the only property which should not be stored within the
        # YAML representation.
        # MyPy doesn't allow key deletion from TypedDict, thus we add an ignore.
        del exp_dict['id']  # type: ignore[misc]

        return utils.yaml_from_dict(exp_dict)

    def to_dict(self) -> ExplorationDict:
        """Returns a copy of the exploration as a dictionary. It includes all
        necessary information to represent the exploration.

        Returns:
            dict. A dict mapping all fields of Exploration instance.
        """
        exploration_dict: ExplorationDict = ({
            'id': self.id,
            'title': self.title,
            'category': self.category,
            'author_notes': self.author_notes,
            'blurb': self.blurb,
            'states_schema_version': self.states_schema_version,
            'init_state_name': self.init_state_name,
            'language_code': self.language_code,
            'objective': self.objective,
            'param_changes': self.param_change_dicts,
            'param_specs': self.param_specs_dict,
            'tags': self.tags,
            'auto_tts_enabled': self.auto_tts_enabled,
            'correctness_feedback_enabled': self.correctness_feedback_enabled,
            'next_content_id_index': self.next_content_id_index,
            'edits_allowed': self.edits_allowed,
            'states': {state_name: state.to_dict()
                       for (state_name, state) in self.states.items()}
        })
        exploration_dict_deepcopy = copy.deepcopy(exploration_dict)
        return exploration_dict_deepcopy

    def serialize(self) -> str:
        """Returns the object serialized as a JSON string.

        Returns:
            str. JSON-encoded str encoding all of the information composing
            the object.
        """
        exploration_dict = self.to_dict()
        # The only reason we add the version parameter separately is that our
        # yaml encoding/decoding of this object does not handle the version
        # parameter.
        # NOTE: If this changes in the future (i.e the version parameter is
        # added as part of the yaml representation of this object), all YAML
        # files must add a version parameter to their files with the correct
        # version of this object. The line below must then be moved to
        # to_dict().
        # The dictionary returned by `to_dict()` method is ExplorationDict
        # and ExplorationDict does not contain `version`, `created_on` and
        # `last_updated` keys, but here we are defining those keys which
        # causes MyPy to throw error TypedDict has no `version` key. Thus
        # to silent the error, we used ignore here.
        exploration_dict['version'] = self.version  # type: ignore[misc]

        if self.created_on:
            exploration_dict['created_on'] = (  # type: ignore[misc]
                utils.convert_naive_datetime_to_string(self.created_on))

        if self.last_updated:
            exploration_dict['last_updated'] = (  # type: ignore[misc]
                utils.convert_naive_datetime_to_string(self.last_updated))

        return json.dumps(exploration_dict)

    @classmethod
    def deserialize(cls, json_string: str) -> Exploration:
        """Returns an Exploration domain object decoded from a JSON string.

        Args:
            json_string: str. A JSON-encoded string that can be
                decoded into a dictionary representing a Exploration.
                Only call on strings that were created using serialize().

        Returns:
            Exploration. The corresponding Exploration domain object.
        """
        exploration_dict = json.loads(json_string)
        created_on = (
            utils.convert_string_to_naive_datetime_object(
                exploration_dict['created_on'])
            if 'created_on' in exploration_dict else None)
        last_updated = (
            utils.convert_string_to_naive_datetime_object(
                exploration_dict['last_updated'])
            if 'last_updated' in exploration_dict else None)
        exploration = cls.from_dict(
            exploration_dict,
            exploration_version=exploration_dict['version'],
            exploration_created_on=created_on,
            exploration_last_updated=last_updated)

        return exploration

    def to_player_dict(self) -> ExplorationPlayerDict:
        """Returns a copy of the exploration suitable for inclusion in the
        learner view.

        Returns:
            dict. A dict mapping some fields of Exploration instance. The
            fields inserted in the dict (as key) are:
                - init_state_name: str. The name for the initial state of the
                    exploration.
                - param_change. list(dict). List of param_change dicts that
                    represent ParamChange domain object.
                - param_specs: dict. A dict where each key-value pair
                    represents respectively, a param spec name and a dict used
                    to initialize a ParamSpec domain object.
                - states: dict. Keys are states names and values are dict
                    representation of State domain object.
                - title: str. The exploration title.
                - objective: str. The exploration objective.
                - language_code: str. The language code of the exploration.
                - correctness_feedback_enabled: bool. Whether to show
                    correctness feedback.
        """
        return {
            'init_state_name': self.init_state_name,
            'param_changes': self.param_change_dicts,
            'param_specs': self.param_specs_dict,
            'states': {
                state_name: state.to_dict()
                for (state_name, state) in self.states.items()
            },
            'title': self.title,
            'objective': self.objective,
            'language_code': self.language_code,
            'correctness_feedback_enabled': self.correctness_feedback_enabled,
            'next_content_id_index': self.next_content_id_index
        }

    def get_all_html_content_strings(self) -> List[str]:
        """Gets all html content strings used in this exploration.

        Returns:
            list(str). The list of html content strings.
        """
        html_list = []
        for state in self.states.values():
            content_html = state.content.html
            interaction_html_list = (
                state.interaction.get_all_html_content_strings())
            html_list += [content_html] + interaction_html_list

        return html_list


class ExplorationSummaryMetadataDict(TypedDict):
    """Dictionary representing the meta data for exploration summary."""

    id: str
    title: str
    objective: str


class ExplorationSummary:
    """Domain object for an Oppia exploration summary."""

    def __init__(
        self,
        exploration_id: str,
        title: str,
        category: str,
        objective: str,
        language_code: str,
        tags: List[str],
        ratings: Dict[str, int],
        scaled_average_rating: float,
        status: str,
        community_owned: bool,
        owner_ids: List[str],
        editor_ids: List[str],
        voice_artist_ids: List[str],
        viewer_ids: List[str],
        contributor_ids: List[str],
        contributors_summary: Dict[str, int],
        version: int,
        exploration_model_created_on: datetime.datetime,
        exploration_model_last_updated: datetime.datetime,
        first_published_msec: Optional[float],
        deleted: bool = False
    ) -> None:
        """Initializes a ExplorationSummary domain object.

        Args:
            exploration_id: str. The exploration id.
            title: str. The exploration title.
            category: str. The exploration category.
            objective: str. The exploration objective.
            language_code: str. The code that represents the exploration
                language.
            tags: list(str). List of tags.
            ratings: dict. Dict whose keys are '1', '2', '3', '4', '5' and
                whose values are nonnegative integers representing frequency
                counts. Note that the keys need to be strings in order for this
                dict to be JSON-serializable.
            scaled_average_rating: float. The average rating.
            status: str. The status of the exploration.
            community_owned: bool. Whether the exploration is community-owned.
            owner_ids: list(str). List of the users ids who are the owners of
                this exploration.
            editor_ids: list(str). List of the users ids who have access to
                edit this exploration.
            voice_artist_ids: list(str). List of the users ids who have access
                to voiceover this exploration.
            viewer_ids: list(str). List of the users ids who have access to
                view this exploration.
            contributor_ids: list(str). List of the users ids of the user who
                have contributed to this exploration.
            contributors_summary: dict. A summary about contributors of current
                exploration. The keys are user ids and the values are the
                number of commits made by that user.
            version: int. The version of the exploration.
            exploration_model_created_on: datetime.datetime. Date and time when
                the exploration model is created.
            exploration_model_last_updated: datetime.datetime. Date and time
                when the exploration model was last updated.
            first_published_msec: float|None. Time in milliseconds since the
                Epoch, when the exploration was first published, or None if
                Exploration is not published yet.
            deleted: bool. Whether the exploration is marked as deleted.
        """
        self.id = exploration_id
        self.title = title
        self.category = category
        self.objective = objective
        self.language_code = language_code
        self.tags = tags
        self.ratings = ratings
        self.scaled_average_rating = scaled_average_rating
        self.status = status
        self.community_owned = community_owned
        self.owner_ids = owner_ids
        self.editor_ids = editor_ids
        self.voice_artist_ids = voice_artist_ids
        self.viewer_ids = viewer_ids
        self.contributor_ids = contributor_ids
        self.contributors_summary = contributors_summary
        self.version = version
        self.exploration_model_created_on = exploration_model_created_on
        self.exploration_model_last_updated = exploration_model_last_updated
        self.first_published_msec = first_published_msec
        self.deleted = deleted

    def validate(self) -> None:
        """Validates various properties of the ExplorationSummary.

        Raises:
            ValidationError. One or more attributes of the ExplorationSummary
                are invalid.
        """
        if not isinstance(self.title, str):
            raise utils.ValidationError(
                'Expected title to be a string, received %s' % self.title)
        utils.require_valid_name(
            self.title, 'the exploration title', allow_empty=True)

        if not isinstance(self.category, str):
            raise utils.ValidationError(
                'Expected category to be a string, received %s'
                % self.category)
        utils.require_valid_name(
            self.category, 'the exploration category', allow_empty=True)

        if not isinstance(self.objective, str):
            raise utils.ValidationError(
                'Expected objective to be a string, received %s' %
                self.objective)

        if not isinstance(self.language_code, str):
            raise utils.ValidationError(
                'Expected language_code to be a string, received %s' %
                self.language_code)
        if not utils.is_valid_language_code(self.language_code):
            raise utils.ValidationError(
                'Invalid language_code: %s' % self.language_code)

        if not isinstance(self.tags, list):
            raise utils.ValidationError(
                'Expected \'tags\' to be a list, received %s' % self.tags)
        for tag in self.tags:
            if not isinstance(tag, str):
                raise utils.ValidationError(
                    'Expected each tag in \'tags\' to be a string, received '
                    '\'%s\'' % tag)

            if not tag:
                raise utils.ValidationError('Tags should be non-empty.')

            if not re.match(constants.TAG_REGEX, tag):
                raise utils.ValidationError(
                    'Tags should only contain lowercase letters and spaces, '
                    'received \'%s\'' % tag)

            if (tag[0] not in string.ascii_lowercase or
                    tag[-1] not in string.ascii_lowercase):
                raise utils.ValidationError(
                    'Tags should not start or end with whitespace, received '
                    '\'%s\'' % tag)

            if re.search(r'\s\s+', tag):
                raise utils.ValidationError(
                    'Adjacent whitespace in tags should be collapsed, '
                    'received \'%s\'' % tag)
        if len(set(self.tags)) != len(self.tags):
            raise utils.ValidationError('Some tags duplicate each other')

        if not isinstance(self.ratings, dict):
            raise utils.ValidationError(
                'Expected ratings to be a dict, received %s' % self.ratings)

        valid_rating_keys = ['1', '2', '3', '4', '5']
        actual_rating_keys = sorted(self.ratings.keys())
        if valid_rating_keys != actual_rating_keys:
            raise utils.ValidationError(
                'Expected ratings to have keys: %s, received %s' % (
                    (', ').join(valid_rating_keys),
                    (', ').join(actual_rating_keys)))
        for value in self.ratings.values():
            if not isinstance(value, int):
                raise utils.ValidationError(
                    'Expected value to be int, received %s' % value)
            if value < 0:
                raise utils.ValidationError(
                    'Expected value to be non-negative, received %s' % (
                        value))

        if not isinstance(self.scaled_average_rating, (float, int)):
            raise utils.ValidationError(
                'Expected scaled_average_rating to be float, received %s' % (
                    self.scaled_average_rating))

        if not isinstance(self.status, str):
            raise utils.ValidationError(
                'Expected status to be string, received %s' % self.status)

        if not isinstance(self.community_owned, bool):
            raise utils.ValidationError(
                'Expected community_owned to be bool, received %s' % (
                    self.community_owned))

        if not isinstance(self.owner_ids, list):
            raise utils.ValidationError(
                'Expected owner_ids to be list, received %s' % self.owner_ids)
        for owner_id in self.owner_ids:
            if not isinstance(owner_id, str):
                raise utils.ValidationError(
                    'Expected each id in owner_ids to '
                    'be string, received %s' % owner_id)

        if not isinstance(self.editor_ids, list):
            raise utils.ValidationError(
                'Expected editor_ids to be list, received %s' % self.editor_ids)
        for editor_id in self.editor_ids:
            if not isinstance(editor_id, str):
                raise utils.ValidationError(
                    'Expected each id in editor_ids to '
                    'be string, received %s' % editor_id)

        if not isinstance(self.voice_artist_ids, list):
            raise utils.ValidationError(
                'Expected voice_artist_ids to be list, received %s' % (
                    self.voice_artist_ids))
        for voice_artist_id in self.voice_artist_ids:
            if not isinstance(voice_artist_id, str):
                raise utils.ValidationError(
                    'Expected each id in voice_artist_ids to '
                    'be string, received %s' % voice_artist_id)

        if not isinstance(self.viewer_ids, list):
            raise utils.ValidationError(
                'Expected viewer_ids to be list, received %s' % self.viewer_ids)
        for viewer_id in self.viewer_ids:
            if not isinstance(viewer_id, str):
                raise utils.ValidationError(
                    'Expected each id in viewer_ids to '
                    'be string, received %s' % viewer_id)

        all_user_ids_with_rights = (
            self.owner_ids + self.editor_ids + self.voice_artist_ids +
            self.viewer_ids)
        if len(all_user_ids_with_rights) != len(set(all_user_ids_with_rights)):
            raise utils.ValidationError(
                'Users should not be assigned to multiple roles at once, '
                'received users: %s' % ', '.join(all_user_ids_with_rights))

        if not isinstance(self.contributor_ids, list):
            raise utils.ValidationError(
                'Expected contributor_ids to be list, received %s' % (
                    self.contributor_ids))
        for contributor_id in self.contributor_ids:
            if not isinstance(contributor_id, str):
                raise utils.ValidationError(
                    'Expected each id in contributor_ids to '
                    'be string, received %s' % contributor_id)

        if not isinstance(self.contributors_summary, dict):
            raise utils.ValidationError(
                'Expected contributors_summary to be dict, received %s' % (
                    self.contributors_summary))

    def to_metadata_dict(self) -> ExplorationSummaryMetadataDict:
        """Given an exploration summary, this method returns a dict containing
        id, title and objective of the exploration.

        Returns:
            dict. A metadata dict for the given exploration summary.
            The metadata dict has three keys:
                - 'id': str. The exploration ID.
                - 'title': str. The exploration title.
                - 'objective': str. The exploration objective.
        """
        return {
            'id': self.id,
            'title': self.title,
            'objective': self.objective,
        }

    def is_private(self) -> bool:
        """Checks whether the exploration is private.

        Returns:
            bool. Whether the exploration is private.
        """
        return bool(self.status == constants.ACTIVITY_STATUS_PRIVATE)

    def is_solely_owned_by_user(self, user_id: str) -> bool:
        """Checks whether the exploration is solely owned by the user.

        Args:
            user_id: str. The id of the user.

        Returns:
            bool. Whether the exploration is solely owned by the user.
        """
        return user_id in self.owner_ids and len(self.owner_ids) == 1

    def does_user_have_any_role(self, user_id: str) -> bool:
        """Checks if a given user has any role within the exploration.

        Args:
            user_id: str. User id of the user.

        Returns:
            bool. Whether the given user has any role in the exploration.
        """
        return (
            user_id in self.owner_ids or
            user_id in self.editor_ids or
            user_id in self.voice_artist_ids or
            user_id in self.viewer_ids
        )

    def add_contribution_by_user(self, contributor_id: str) -> None:
        """Add a new contributor to the contributors summary.

        Args:
            contributor_id: str. ID of the contributor to be added.
        """
        # We don't want to record the contributions of system users.
        if contributor_id not in constants.SYSTEM_USER_IDS:
            self.contributors_summary[contributor_id] = (
                self.contributors_summary.get(contributor_id, 0) + 1)

        self.contributor_ids = list(self.contributors_summary.keys())


class ExplorationChangeMergeVerifier:
    """Class to check for mergeability.

    Attributes:
        added_state_names: list(str). Names of the states added to the
            exploration from prev_exp_version to current_exp_version. It
            stores the latest name of the added state.
        deleted_state_names: list(str). Names of the states deleted from
            the exploration from prev_exp_version to current_exp_version.
            It stores the initial name of the deleted state from
            pre_exp_version.
        new_to_old_state_names: dict. Dictionary mapping state names of
            current_exp_version to the state names of prev_exp_version.
            It doesn't include the name changes of added/deleted states.
        changed_properties: dict. List of all the properties changed
            according to the state and property name.
        changed_translations: dict. List of all the translations changed
            according to the state and content_id name.
    """

    # PROPERTIES_CONFLICTING_INTERACTION_ID_CHANGE: List of the properties
    # in which if there are any changes then interaction id
    # changes can not be merged. This list can be changed when any
    # new property is added or deleted which affects or is affected
    # by interaction id and whose changes directly conflicts with
    # interaction id changes.
    PROPERTIES_CONFLICTING_INTERACTION_ID_CHANGES: List[str] = [
        STATE_PROPERTY_INTERACTION_CUST_ARGS,
        STATE_PROPERTY_INTERACTION_SOLUTION,
        STATE_PROPERTY_INTERACTION_ANSWER_GROUPS
    ]

    # PROPERTIES_CONFLICTING_CUST_ARGS_CHANGES: List of the properties
    # in which if there are any changes then customization args
    # changes can not be merged. This list can be changed when any
    # new property is added or deleted which affects or is affected
    # by customization args and whose changes directly conflicts with
    # cust args changes.
    PROPERTIES_CONFLICTING_CUST_ARGS_CHANGES: List[str] = [
        STATE_PROPERTY_INTERACTION_SOLUTION,
        STATE_PROPERTY_RECORDED_VOICEOVERS,
        STATE_PROPERTY_INTERACTION_ANSWER_GROUPS
    ]

    # PROPERTIES_CONFLICTING_ANSWER_GROUPS_CHANGES: List of the properties
    # in which if there are any changes then answer groups
    # changes can not be merged. This list can be changed when any
    # new property is added or deleted which affects or is affected
    # by answer groups and whose changes directly conflicts with
    # answer groups changes.
    PROPERTIES_CONFLICTING_ANSWER_GROUPS_CHANGES: List[str] = [
        STATE_PROPERTY_INTERACTION_SOLUTION,
        STATE_PROPERTY_RECORDED_VOICEOVERS,
        STATE_PROPERTY_INTERACTION_CUST_ARGS
    ]

    # PROPERTIES_CONFLICTING_SOLUTION_CHANGES: List of the properties
    # in which if there are any changes then solution
    # changes can not be merged. This list can be changed when any
    # new property is added or deleted which affects or is affected
    # by solution and whose changes directly conflicts with
    # solution changes.
    PROPERTIES_CONFLICTING_SOLUTION_CHANGES: List[str] = [
        STATE_PROPERTY_INTERACTION_ANSWER_GROUPS,
        STATE_PROPERTY_RECORDED_VOICEOVERS,
        STATE_PROPERTY_INTERACTION_CUST_ARGS
    ]

    # PROPERTIES_CONFLICTING_VOICEOVERS_CHANGES: List of the properties
    # in which if there are any changes then voiceovers
    # changes can not be merged. This list can be changed when any
    # new property is added or deleted which affects or is affected
    # by voiceovers and whose changes directly conflicts with
    # voiceovers changes.
    PROPERTIES_CONFLICTING_VOICEOVERS_CHANGES: List[str] = [
        STATE_PROPERTY_CONTENT,
        STATE_PROPERTY_INTERACTION_SOLUTION,
        STATE_PROPERTY_INTERACTION_HINTS,
        STATE_PROPERTY_INTERACTION_ANSWER_GROUPS,
        STATE_PROPERTY_INTERACTION_DEFAULT_OUTCOME,
        STATE_PROPERTY_INTERACTION_CUST_ARGS
    ]

    # NON_CONFLICTING_PROPERTIES: List of the properties
    # in which if there are any changes then they are always mergeable.
    NON_CONFLICTING_PROPERTIES: List[str] = [
        STATE_PROPERTY_UNCLASSIFIED_ANSWERS,
        STATE_PROPERTY_LINKED_SKILL_ID,
        STATE_PROPERTY_CARD_IS_CHECKPOINT
    ]

    def __init__(self, composite_change_list: List[ExplorationChange]) -> None:

        self.added_state_names: List[str] = []
        self.deleted_state_names: List[str] = []
        self.new_to_old_state_names: Dict[str, str] = (
            collections.defaultdict(str)
        )
        self.changed_properties: Dict[str, Set[str]] = (
            collections.defaultdict(set)
        )
        self.changed_translations: Dict[str, Set[str]] = (
            collections.defaultdict(set)
        )

        for change in composite_change_list:
            self._parse_exp_change(change)

    def _get_property_name_from_content_id(self, content_id: str) -> str:
        """Returns property name from content id.

        Args:
            content_id: string. Id of the content.

        Returns:
            string. Name of the property of which the
            content is part of.
        """
        property_name_to_content_id_identifier: Dict[
            str, Callable[[str], bool]
        ] = {
            STATE_PROPERTY_CONTENT: (
                lambda content_id: content_id == 'content'),
            STATE_PROPERTY_INTERACTION_CUST_ARGS: (
                lambda content_id: content_id[:3] == 'ca_'),
            STATE_PROPERTY_INTERACTION_DEFAULT_OUTCOME: (
                lambda content_id: content_id == 'default_outcome'),
            STATE_PROPERTY_INTERACTION_SOLUTION: (
                lambda content_id: content_id == 'solution'),
            STATE_PROPERTY_INTERACTION_HINTS: (
                lambda content_id: content_id[:4] == 'hint'),
            STATE_PROPERTY_INTERACTION_ANSWER_GROUPS: (
                lambda content_id: (
                    content_id[:8] == 'feedback' or
                    content_id[:10] == 'rule_input')),
        }

        for prop_name, identifier_function in (
                property_name_to_content_id_identifier.items()):
            if identifier_function(content_id):
                property_name = prop_name
                break
        return property_name

    def _parse_exp_change(self, change: ExplorationChange) -> None:
        """This function take the change and according to the cmd
        add the property name in the lists defined above.

        Args:
            change: ExplorationChange. A change from the
                composite_change_list.
        """
        if change.cmd == CMD_ADD_STATE:
            self.added_state_names.append(change.state_name)
        elif change.cmd == CMD_DELETE_STATE:
            state_name = change.state_name
            if state_name in self.added_state_names:
                self.added_state_names.remove(state_name)
            else:
                original_state_name = state_name
                if original_state_name in self.new_to_old_state_names:
                    original_state_name = self.new_to_old_state_names.pop(
                        original_state_name)
                self.deleted_state_names.append(original_state_name)
        elif change.cmd == CMD_RENAME_STATE:
            old_state_name = change.old_state_name
            new_state_name = change.new_state_name
            if old_state_name in self.added_state_names:
                self.added_state_names.remove(old_state_name)
                self.added_state_names.append(new_state_name)
            elif old_state_name in self.new_to_old_state_names:
                self.new_to_old_state_names[new_state_name] = (
                    self.new_to_old_state_names.pop(old_state_name))
            else:
                self.new_to_old_state_names[new_state_name] = old_state_name

        elif change.cmd == CMD_EDIT_STATE_PROPERTY:
            # A condition to store the name of the properties changed
            # in changed_properties dict.
            state_name = change.state_name
            if state_name in self.new_to_old_state_names:
                state_name = self.new_to_old_state_names[change.state_name]
            self.changed_properties[state_name].add(
                change.property_name)
        elif change.cmd == CMD_ADD_WRITTEN_TRANSLATION:
            changed_property = self._get_property_name_from_content_id(
                change.content_id)
            # A condition to store the name of the properties changed
            # in changed_properties dict.
            state_name = change.state_name
            if state_name in self.new_to_old_state_names:
                state_name = self.new_to_old_state_names[change.state_name]
            self.changed_translations[state_name].add(
                changed_property)
            self.changed_properties[state_name].add(
                DEPRECATED_STATE_PROPERTY_WRITTEN_TRANSLATIONS)

    def is_change_list_mergeable(
        self,
        change_list: List[ExplorationChange],
        exp_at_change_list_version: Exploration,
        current_exploration: Exploration
    ) -> Tuple[bool, bool]:
        """Checks whether the change list from the old version of an
        exploration can be merged on the latest version of an exploration.

        Args:
            change_list: list(ExplorationChange). List of the changes made
                by the user on the frontend, which needs to be checked
                for mergeability.
            exp_at_change_list_version: obj. Old version of an exploration.
            current_exploration: obj. Exploration on which the change list
                is to be applied.

        Returns:
            tuple(boolean, boolean). A tuple consisting of two fields.
            1. boolean. Whether the given change list is mergeable on
            the current_exploration or not.
            2. boolean. Whether we need to send the change list to the
            admin to review for the future improvement of the cases
            to merge the change list.
        """
        old_to_new_state_names = {
            value: key for key, value in self.new_to_old_state_names.items()
        }

        if self.added_state_names or self.deleted_state_names:
            # In case of the addition and the deletion of the state,
            # we are rejecting the mergebility because these cases
            # change the flow of the exploration and are quite complex
            # for now to handle. So in such cases, we are sending the
            # changelist, frontend_version, backend_version and
            # exploration id to the admin, so that we can look into the
            # situations and can figure out the way if it’s possible to
            # handle these cases.

            return False, True

        changes_are_mergeable = False

        # state_names_of_renamed_states: dict. Stores the changes in
        # states names in change_list where the key is the state name in
        # frontend version and the value is the renamed name from the
        # change list if there is any rename state change.
        state_names_of_renamed_states: Dict[str, str] = {}
        for change in change_list:
            change_is_mergeable = False
            if change.cmd == CMD_RENAME_STATE:
                old_state_name = change.old_state_name
                new_state_name = change.new_state_name
                if old_state_name in state_names_of_renamed_states:
                    state_names_of_renamed_states[new_state_name] = (
                        state_names_of_renamed_states.pop(old_state_name))
                else:
                    state_names_of_renamed_states[new_state_name] = (
                        old_state_name)
                if (state_names_of_renamed_states[new_state_name] not in
                        old_to_new_state_names):
                    change_is_mergeable = True
            elif change.cmd == CMD_EDIT_STATE_PROPERTY:
                state_name = state_names_of_renamed_states.get(
                    change.state_name) or change.state_name
                if state_name in old_to_new_state_names:
                    # Here we will send the changelist, frontend_version,
                    # backend_version and exploration to the admin, so
                    # that the changes related to state renames can be
                    # reviewed and the proper conditions can be written
                    # to handle those cases.
                    return False, True
                old_exp_states = (
                    exp_at_change_list_version.states[state_name])
                current_exp_states = (
                    current_exploration.states[state_name])
                if (change.property_name ==
                        STATE_PROPERTY_CONTENT):
                    if (old_exp_states.content.html ==
                            current_exp_states.content.html):
                        if (STATE_PROPERTY_CONTENT not in
                                self.changed_translations[state_name] and
                                STATE_PROPERTY_RECORDED_VOICEOVERS not in
                                self.changed_properties[state_name]):
                            change_is_mergeable = True
                    if not self.changed_properties[state_name]:
                        change_is_mergeable = True
                elif (change.property_name ==
                      STATE_PROPERTY_INTERACTION_ID):
                    if (old_exp_states.interaction.id ==
                            current_exp_states.interaction.id):
                        if not self.changed_properties[state_name].intersection(
                                (self
                                 .PROPERTIES_CONFLICTING_INTERACTION_ID_CHANGES
                                )):
                            change_is_mergeable = True
                    if not self.changed_properties[state_name]:
                        change_is_mergeable = True
                # Customization args differ for every interaction, so in
                # case of different interactions merging is simply not
                # possible, but in case of same interaction, the values in
                # the customization_args are often lists so if someone
                # changes even one item of that list then determining which
                # item is changed is not feasible, so suppose there is long
                # list of values in item selection interaction and one user
                # deletes one value and another one edits another value,
                # so after deletion the indices of all the values will be
                # changed and it will not be possible to compare and know
                # that which value is changed by second user.
                # So we will not be handling the merge on the basis of
                # individual fields.
                elif (change.property_name ==
                      STATE_PROPERTY_INTERACTION_CUST_ARGS):
                    if (old_exp_states.interaction.id ==
                            current_exp_states.interaction.id):
                        if not self.changed_properties[state_name].intersection(
                                self.PROPERTIES_CONFLICTING_CUST_ARGS_CHANGES +
                                [STATE_PROPERTY_INTERACTION_CUST_ARGS]):
                            if (change.property_name not in
                                    self.changed_translations[state_name]):
                                change_is_mergeable = True
                    if not self.changed_properties[state_name]:
                        change_is_mergeable = True
                elif (change.property_name ==
                      STATE_PROPERTY_INTERACTION_ANSWER_GROUPS):
                    if (old_exp_states.interaction.id ==
                            current_exp_states.interaction.id):
                        if not self.changed_properties[state_name].intersection(
                                self.PROPERTIES_CONFLICTING_CUST_ARGS_CHANGES +
                                [STATE_PROPERTY_INTERACTION_ANSWER_GROUPS]):
                            if (change.property_name not in
                                    self.changed_translations[state_name]):
                                change_is_mergeable = True
                    if not self.changed_properties[state_name]:
                        change_is_mergeable = True
                elif (change.property_name ==
                      STATE_PROPERTY_INTERACTION_DEFAULT_OUTCOME
                     ):
                    if (change.property_name not in
                            self.changed_properties[state_name] and
                            change.property_name not in
                            self.changed_translations[state_name]):
                        change_is_mergeable = True
                    if not self.changed_properties[state_name]:
                        change_is_mergeable = True
                elif change.property_name in self.NON_CONFLICTING_PROPERTIES:
                    change_is_mergeable = True
                # We’ll not be able to handle the merge if changelists
                # affect the different indices of the hint in the same
                # state because whenever there is even a small change
                # in one field of any hint, they treat the whole hints
                # list as a new value.
                # So it will not be possible to find out the exact change.
                elif (change.property_name ==
                      STATE_PROPERTY_INTERACTION_HINTS):
                    if (change.property_name not in
                            self.changed_properties[state_name] and
                            change.property_name not in
                            self.changed_translations[state_name]):
                        change_is_mergeable = True
                    if not self.changed_properties[state_name]:
                        change_is_mergeable = True
                elif (change.property_name ==
                      STATE_PROPERTY_INTERACTION_SOLUTION):
                    if (old_exp_states.interaction.id ==
                            current_exp_states.interaction.id):
                        if not self.changed_properties[state_name].intersection(
                                self.PROPERTIES_CONFLICTING_CUST_ARGS_CHANGES +
                                [STATE_PROPERTY_INTERACTION_SOLUTION]):
                            if (change.property_name not in
                                    self.changed_translations[state_name]):
                                change_is_mergeable = True
                    if not self.changed_properties[state_name]:
                        change_is_mergeable = True
                elif (change.property_name ==
                      STATE_PROPERTY_SOLICIT_ANSWER_DETAILS):
                    if (old_exp_states.interaction.id ==
                            current_exp_states.interaction.id and
                            old_exp_states.solicit_answer_details ==
                            current_exp_states.solicit_answer_details):
                        change_is_mergeable = True
                    if not self.changed_properties[state_name]:
                        change_is_mergeable = True
                elif (change.property_name ==
                      STATE_PROPERTY_RECORDED_VOICEOVERS):
                    if not self.changed_properties[state_name].intersection(
                            self.PROPERTIES_CONFLICTING_VOICEOVERS_CHANGES +
                            [STATE_PROPERTY_RECORDED_VOICEOVERS]):
                        change_is_mergeable = True
                    if not self.changed_properties[state_name]:
                        change_is_mergeable = True
            elif change.cmd == CMD_EDIT_EXPLORATION_PROPERTY:
                change_is_mergeable = (
                    exp_at_change_list_version.__getattribute__(
                        change.property_name) ==
                    current_exploration.__getattribute__(
                        change.property_name))

            if change_is_mergeable:
                changes_are_mergeable = True
                continue
            changes_are_mergeable = False
            break

        return changes_are_mergeable, False


class ExplorationMetadataDict(TypedDict):
    """Dictionary representing the ExplorationMetadata object."""

    title: str
    category: str
    objective: str
    language_code: str
    tags: List[str]
    blurb: str
    author_notes: str
    states_schema_version: int
    init_state_name: str
    param_specs: Dict[str, param_domain.ParamSpecDict]
    param_changes: List[param_domain.ParamChangeDict]
    auto_tts_enabled: bool
    correctness_feedback_enabled: bool
    edits_allowed: bool


class ExplorationMetadata:
    """Class to represent the exploration metadata properties."""

    def __init__(
        self,
        title: str,
        category: str,
        objective: str,
        language_code: str,
        tags: List[str],
        blurb: str,
        author_notes: str,
        states_schema_version: int,
        init_state_name: str,
        param_specs: Dict[str, param_domain.ParamSpec],
        param_changes: List[param_domain.ParamChange],
        auto_tts_enabled: bool,
        correctness_feedback_enabled: bool,
        edits_allowed: bool
    ) -> None:
        """Initializes an ExplorationMetadata domain object.

        Args:
            title: str. The exploration title.
            category: str. The category of the exploration.
            objective: str. The objective of the exploration.
            language_code: str. The language code of the exploration.
            tags: list(str). The tags given to the exploration.
            blurb: str. The blurb of the exploration.
            author_notes: str. The author notes.
            states_schema_version: int. Tbe schema version of the exploration.
            init_state_name: str. The name for the initial state of the
                exploration.
            param_specs: dict(str, ParamSpec). A dict where each key-value pair
                represents respectively, a param spec name and a ParamSpec
                domain object.
            param_changes: list(ParamChange). List of ParamChange domain
                objects.
            auto_tts_enabled: bool. True if automatic text-to-speech is
                enabled.
            correctness_feedback_enabled: bool. True if correctness feedback is
                enabled.
            edits_allowed: bool. True when edits to the exploration is allowed.
        """
        self.title = title
        self.category = category
        self.objective = objective
        self.language_code = language_code
        self.tags = tags
        self.blurb = blurb
        self.author_notes = author_notes
        self.states_schema_version = states_schema_version
        self.init_state_name = init_state_name
        self.param_specs = param_specs
        self.param_changes = param_changes
        self.auto_tts_enabled = auto_tts_enabled
        self.correctness_feedback_enabled = correctness_feedback_enabled
        self.edits_allowed = edits_allowed

    def to_dict(self) -> ExplorationMetadataDict:
        """Gets the dict representation of ExplorationMetadata domain object.

        Returns:
            dict. The dict representation of the ExplorationMetadata
            domain object.
        """
        return {
            'title': self.title,
            'category': self.category,
            'objective': self.objective,
            'language_code': self.language_code,
            'tags': self.tags,
            'blurb': self.blurb,
            'author_notes': self.author_notes,
            'states_schema_version': self.states_schema_version,
            'init_state_name': self.init_state_name,
            'param_specs': {
                ps_name: ps_value.to_dict()
                for (ps_name, ps_value) in self.param_specs.items()
            },
            'param_changes': [
                p_change.to_dict() for p_change in self.param_changes
            ],
            'auto_tts_enabled': self.auto_tts_enabled,
            'correctness_feedback_enabled': self.correctness_feedback_enabled,
            'edits_allowed': self.edits_allowed
        }


class MetadataVersionHistory:
    """Class to represent an element of the version history list of the
    exploration metadata.

    Attributes:
        last_edited_version_number: int. The version number of the
            exploration in which the metadata was last edited.
        last_edited_committer_id: str. The user id of the user who committed
            the latest changes to the exploration metadata.
    """

    def __init__(
        self,
        last_edited_version_number: Optional[int],
        last_edited_committer_id: str
    ):
        """Initializes the MetadataVersionHistory domain object.

        Args:
            last_edited_version_number: int. The version number of the
                exploration in which the metadata was last edited.
            last_edited_committer_id: str. The user id of the user who
                committed the latest changes to the exploration metadata.
        """
        self.last_edited_version_number = last_edited_version_number
        self.last_edited_committer_id = last_edited_committer_id

    def to_dict(self) -> MetadataVersionHistoryDict:
        """Returns a dict representation of the MetadataVersionHistory domain
        object.

        Returns:
            dict. The dict representation of the MetadataVersionHistory domain
            object.
        """
        return {
            'last_edited_version_number': self.last_edited_version_number,
            'last_edited_committer_id': self.last_edited_committer_id
        }

    @classmethod
    def from_dict(
        cls, metadata_version_history_dict: MetadataVersionHistoryDict
    ) -> MetadataVersionHistory:
        """Returns an MetadataVersionHistory domain object from a dict.

        Args:
            metadata_version_history_dict: dict. The dict representation of
                MetadataVersionHistory object.

        Returns:
            MetadataVersionHistory. The corresponding MetadataVersionHistory
            domain object.
        """
        return cls(
            metadata_version_history_dict['last_edited_version_number'],
            metadata_version_history_dict['last_edited_committer_id']
        )


class ExplorationVersionHistory:
    """Class to represent the version history of an exploration at a
    particular version.

    Attributes:
        exploration_id: str. The id of the exploration.
        exploration_version: int. The version number of the exploration.
        state_version_history: Dict[str, StateVersionHistory].
            The mapping of state names and StateVersionHistory domain objects.
        metadata_version_history: MetadataVersionHistory. The details of the
            last commit on the exploration metadata.
        committer_ids: List[str]. A list of user ids who made the
            'previous commit' on each state and the exploration metadata.
    """

    def __init__(
        self,
        exploration_id: str,
        exploration_version: int,
        state_version_history_dict: Dict[
            str, state_domain.StateVersionHistoryDict
        ],
        metadata_last_edited_version_number: Optional[int],
        metadata_last_edited_committer_id: str,
        committer_ids: List[str]
    ) -> None:
        """Initializes the ExplorationVersionHistory domain object.

        Args:
            exploration_id: str. The id of the exploration.
            exploration_version: int. The version number of the exploration.
            state_version_history_dict: dict. The mapping of state names and
                dicts of StateVersionHistory domain objects.
            metadata_last_edited_version_number: int. The version number of the
                exploration in which the metadata was last edited.
            metadata_last_edited_committer_id: str. The user id of the user who
                committed the latest changes to the exploration metadata.
            committer_ids: List[str]. A list of user ids who made the
                'previous commit' on each state and the exploration metadata.
        """
        self.exploration_id = exploration_id
        self.exploration_version = exploration_version
        self.state_version_history = {
            state_name: state_domain.StateVersionHistory.from_dict(vh_dict)
            for state_name, vh_dict in state_version_history_dict.items()
        }
        self.metadata_version_history = MetadataVersionHistory(
            metadata_last_edited_version_number,
            metadata_last_edited_committer_id
        )
        self.committer_ids = committer_ids

    def to_dict(self) -> ExplorationVersionHistoryDict:
        """Returns a dict representation of the ExplorationVersionHistory
        domain object.

        Returns:
            dict. A dict representation of the ExplorationVersionHistory
            domain object.
        """
        return {
            'exploration_id': self.exploration_id,
            'exploration_version': self.exploration_version,
            'state_version_history': {
                state_name: state_vh.to_dict()
                for state_name, state_vh in self.state_version_history.items()
            },
            'metadata_version_history': (
                self.metadata_version_history.to_dict()
            ),
            'committer_ids': self.committer_ids
        }<|MERGE_RESOLUTION|>--- conflicted
+++ resolved
@@ -1958,12 +1958,9 @@
 
         del self.states[state_name]
 
-<<<<<<< HEAD
-    def get_trainable_states_dict(self, old_states, exp_versions_diff):
-=======
     def get_translatable_text(
         self, language_code: str
-    ) -> Dict[str, Dict[str, state_domain.TranslatableItem]]:
+    ) -> Dict[str, Dict[str, str]]:
         """Returns all the contents which needs translation in the given
         language.
 
@@ -1978,7 +1975,7 @@
         state_names_to_content_id_mapping = {}
         for state_name, state in self.states.items():
             state_names_to_content_id_mapping[state_name] = (
-                state.get_content_id_mapping_needing_translations(
+                state.get_content_id_mapping_needing_translations(  # type: ignore[no-untyped-call]
                     language_code))
 
         return state_names_to_content_id_mapping
@@ -1988,7 +1985,6 @@
         old_states: Dict[str, state_domain.State],
         exp_versions_diff: ExplorationVersionsDiff
     ) -> Dict[str, List[str]]:
->>>>>>> 7ad815df
         """Retrieves the state names of all trainable states in an exploration
         segregated into state names with changed and unchanged answer groups.
         In this method, the new_state_name refers to the name of the state in
@@ -2048,9 +2044,6 @@
 
         return trainable_states_dict
 
-<<<<<<< HEAD
-    def get_metadata(self):
-=======
     def get_languages_with_complete_translation(self) -> List[str]:
         """Returns a list of language code in which the exploration translation
         is 100%.
@@ -2080,7 +2073,7 @@
             str, int
         ] = collections.defaultdict(int)
         for state in self.states.values():
-            state_translation_counts = state.get_translation_counts()
+            state_translation_counts = state.get_translation_counts()  # type: ignore[no-untyped-call]
             for language, count in state_translation_counts.items():
                 exploration_translation_counts[language] += count
 
@@ -2099,12 +2092,11 @@
         """
         content_count = 0
         for state in self.states.values():
-            content_count += state.get_translatable_content_count()
+            content_count += state.get_translatable_content_count()  # type: ignore[no-untyped-call]
 
         return content_count
 
     def get_metadata(self) -> ExplorationMetadata:
->>>>>>> 7ad815df
         """Gets the ExplorationMetadata domain object for the exploration."""
         return ExplorationMetadata(
             self.title, self. category, self.objective, self.language_code,
