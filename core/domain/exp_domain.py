# coding: utf-8
#
# Copyright 2014 The Oppia Authors. All Rights Reserved.
#
# Licensed under the Apache License, Version 2.0 (the "License");
# you may not use this file except in compliance with the License.
# You may obtain a copy of the License at
#
#      http://www.apache.org/licenses/LICENSE-2.0
#
# Unless required by applicable law or agreed to in writing, software
# distributed under the License is distributed on an "AS-IS" BASIS,
# WITHOUT WARRANTIES OR CONDITIONS OF ANY KIND, either express or implied.
# See the License for the specific language governing permissions and
# limitations under the License.

"""Domain objects for an exploration, its states, and their constituents.

Domain objects capture domain-specific logic and are agnostic of how the
objects they represent are stored. All methods and properties in this file
should therefore be independent of the specific storage models used.
"""

from __future__ import annotations

import collections
import copy
import json
import re
import string

from core import feconf
from core import schema_utils
from core import utils
from core.constants import constants
from core.domain import change_domain
from core.domain import param_domain
from core.domain import state_domain
from core.domain import translation_domain
from proto_files import exploration_pb2

from core.domain import html_cleaner  # pylint: disable=invalid-import-from # isort:skip
from core.domain import html_validation_service  # pylint: disable=invalid-import-from # isort:skip
from core.platform import models  # pylint: disable=invalid-import-from # isort:skip

# TODO(#14537): Refactor this file and remove imports marked
# with 'invalid-import-from'.

(exp_models,) = models.Registry.import_models([models.NAMES.exploration])


# Do not modify the values of these constants. This is to preserve backwards
# compatibility with previous change dicts.
# TODO(bhenning): Prior to July 2015, exploration changes involving rules were
# logged using the key 'widget_handlers'. These need to be migrated to
# 'answer_groups' and 'default_outcome'.
STATE_PROPERTY_PARAM_CHANGES = 'param_changes'
STATE_PROPERTY_CONTENT = 'content'
STATE_PROPERTY_SOLICIT_ANSWER_DETAILS = 'solicit_answer_details'
STATE_PROPERTY_CARD_IS_CHECKPOINT = 'card_is_checkpoint'
STATE_PROPERTY_RECORDED_VOICEOVERS = 'recorded_voiceovers'
STATE_PROPERTY_WRITTEN_TRANSLATIONS = 'written_translations'
STATE_PROPERTY_INTERACTION_ID = 'widget_id'
STATE_PROPERTY_NEXT_CONTENT_ID_INDEX = 'next_content_id_index'
STATE_PROPERTY_LINKED_SKILL_ID = 'linked_skill_id'
STATE_PROPERTY_INTERACTION_CUST_ARGS = 'widget_customization_args'
STATE_PROPERTY_INTERACTION_ANSWER_GROUPS = 'answer_groups'
STATE_PROPERTY_INTERACTION_DEFAULT_OUTCOME = 'default_outcome'
STATE_PROPERTY_UNCLASSIFIED_ANSWERS = (
    'confirmed_unclassified_answers')
STATE_PROPERTY_INTERACTION_HINTS = 'hints'
STATE_PROPERTY_INTERACTION_SOLUTION = 'solution'
# Deprecated state properties.
STATE_PROPERTY_CONTENT_IDS_TO_AUDIO_TRANSLATIONS_DEPRECATED = (
    # Deprecated in state schema v27.
    'content_ids_to_audio_translations')

# These four properties are kept for legacy purposes and are not used anymore.
STATE_PROPERTY_INTERACTION_HANDLERS = 'widget_handlers'
STATE_PROPERTY_INTERACTION_STICKY = 'widget_sticky'
GADGET_PROPERTY_VISIBILITY = 'gadget_visibility'
GADGET_PROPERTY_CUST_ARGS = 'gadget_customization_args'

# This takes additional 'title' and 'category' parameters.
CMD_CREATE_NEW = 'create_new'
# This takes an additional 'state_name' parameter.
CMD_ADD_STATE = 'add_state'
# This takes additional 'old_state_name' and 'new_state_name' parameters.
CMD_RENAME_STATE = 'rename_state'
# This takes an additional 'state_name' parameter.
CMD_DELETE_STATE = 'delete_state'
# TODO(#12981): Write a one-off job to modify all existing translation
# suggestions that use DEPRECATED_CMD_ADD_TRANSLATION to use
# CMD_ADD_WRITTEN_TRANSLATION instead. Suggestions in the future will only use
# CMD_ADD_WRITTEN_TRANSLATION.
# DEPRECATED: This command is deprecated. Please do not use. The command remains
# here to support old suggestions. This takes additional 'state_name',
# 'content_id', 'language_code' and 'content_html' and 'translation_html'
# parameters.
DEPRECATED_CMD_ADD_TRANSLATION = 'add_translation'
# This takes additional 'state_name', 'content_id', 'language_code',
# 'data_format', 'content_html' and 'translation_html' parameters.
CMD_ADD_WRITTEN_TRANSLATION = 'add_written_translation'
# This takes additional 'content_id', 'language_code' and 'state_name'
# parameters.
CMD_MARK_WRITTEN_TRANSLATION_AS_NEEDING_UPDATE = (
    'mark_written_translation_as_needing_update')
# This takes additional 'content_id' and 'state_name' parameters.
CMD_MARK_WRITTEN_TRANSLATIONS_AS_NEEDING_UPDATE = (
    'mark_written_translations_as_needing_update')
# This takes additional 'property_name' and 'new_value' parameters.
CMD_EDIT_STATE_PROPERTY = 'edit_state_property'
# This takes additional 'property_name' and 'new_value' parameters.
CMD_EDIT_EXPLORATION_PROPERTY = 'edit_exploration_property'
# This takes additional 'from_version' and 'to_version' parameters for logging.
CMD_MIGRATE_STATES_SCHEMA_TO_LATEST_VERSION = (
    'migrate_states_schema_to_latest_version')

# These are categories to which answers may be classified. These values should
# not be changed because they are persisted in the data store within answer
# logs.

# Represents answers classified using rules defined as part of an interaction.
EXPLICIT_CLASSIFICATION = 'explicit'
# Represents answers which are contained within the training data of an answer
# group.
TRAINING_DATA_CLASSIFICATION = 'training_data_match'
# Represents answers which were predicted using a statistical training model
# from training data within an answer group.
STATISTICAL_CLASSIFICATION = 'statistical_classifier'
# Represents answers which led to the 'default outcome' of an interaction,
# rather than belonging to a specific answer group.
DEFAULT_OUTCOME_CLASSIFICATION = 'default_outcome'

TYPE_INVALID_EXPRESSION = 'Invalid'
TYPE_VALID_ALGEBRAIC_EXPRESSION = 'AlgebraicExpressionInput'
TYPE_VALID_NUMERIC_EXPRESSION = 'NumericExpressionInput'
TYPE_VALID_MATH_EQUATION = 'MathEquationInput'


def clean_math_expression(math_expression):
    """Cleans a given math expression and formats it so that it is compatible
    with the new interactions' validators.

    Args:
        math_expression: str. The string representing the math expression.

    Returns:
        str. The correctly formatted string representing the math expression.
    """
    unicode_to_text = {
        u'\u221a': 'sqrt',
        u'\xb7': '*',
        u'\u03b1': 'alpha',
        u'\u03b2': 'beta',
        u'\u03b3': 'gamma',
        u'\u03b4': 'delta',
        u'\u03b5': 'epsilon',
        u'\u03b6': 'zeta',
        u'\u03b7': 'eta',
        u'\u03b8': 'theta',
        u'\u03b9': 'iota',
        u'\u03ba': 'kappa',
        u'\u03bb': 'lambda',
        u'\u03bc': 'mu',
        u'\u03bd': 'nu',
        u'\u03be': 'xi',
        u'\u03c0': 'pi',
        u'\u03c1': 'rho',
        u'\u03c3': 'sigma',
        u'\u03c4': 'tau',
        u'\u03c5': 'upsilon',
        u'\u03c6': 'phi',
        u'\u03c7': 'chi',
        u'\u03c8': 'psi',
        u'\u03c9': 'omega',
    }
    inverse_trig_fns_mapping = {
        'asin': 'arcsin',
        'acos': 'arccos',
        'atan': 'arctan'
    }
    trig_fns = ['sin', 'cos', 'tan', 'csc', 'sec', 'cot']

    # Shifting powers in trig functions to the end.
    # For eg. 'sin^2(x)' -> '(sin(x))^2'.
    for trig_fn in trig_fns:
        math_expression = re.sub(
            r'%s(\^\d)\((.)\)' % trig_fn,
            r'(%s(\2))\1' % trig_fn, math_expression)

    # Adding parens to trig functions that don't have
    # any. For eg. 'cosA' -> 'cos(A)'.
    for trig_fn in trig_fns:
        math_expression = re.sub(
            r'%s(?!\()(.)' % trig_fn, r'%s(\1)' % trig_fn, math_expression)

    # The pylatexenc lib outputs the unicode values of special characters like
    # sqrt and pi, which is why they need to be replaced with their
    # corresponding text values before performing validation. Other unicode
    # characters will be left in the string as-is, and will be rejected by the
    # expression parser.
    for unicode_char, text in unicode_to_text.items():
        math_expression = math_expression.replace(unicode_char, text)

    # Replacing trig functions that have format which is
    # incompatible with the validations.
    for invalid_trig_fn, valid_trig_fn in inverse_trig_fns_mapping.items():
        math_expression = math_expression.replace(
            invalid_trig_fn, valid_trig_fn)

    # Replacing comma used in place of a decimal point with a decimal point.
    if re.match(r'\d+,\d+', math_expression):
        math_expression = math_expression.replace(',', '.')

    # Replacing \cdot with *.
    math_expression = re.sub(r'\\cdot', '*', math_expression)

    return math_expression


class ExplorationChange(change_domain.BaseChange):
    """Domain object class for an exploration change.

    IMPORTANT: Ensure that all changes to this class (and how these cmds are
    interpreted in general) preserve backward-compatibility with the
    exploration snapshots in the datastore. Do not modify the definitions of
    cmd keys that already exist.

    NOTE TO DEVELOPERS: Please note that, for a brief period around
    Feb - Apr 2017, change dicts related to editing of answer groups
    accidentally stored the old_value using a ruleSpecs key instead of a
    rule_specs key. So, if you are making use of this data, make sure to
    verify the format of the old_value before doing any processing.

    The allowed commands, together with the attributes:
        - 'add_state' (with state_name)
        - 'rename_state' (with old_state_name and new_state_name)
        - 'delete_state' (with state_name)
        - 'edit_state_property' (with state_name, property_name,
            new_value and, optionally, old_value)
        - 'edit_exploration_property' (with property_name,
            new_value and, optionally, old_value)
        - 'migrate_states_schema' (with from_version, to_version)
    For a state, property_name must be one of STATE_PROPERTIES.
    For an exploration, property_name must be one of
    EXPLORATION_PROPERTIES.
    """

    # The allowed list of state properties which can be used in
    # edit_state_property command.
    STATE_PROPERTIES = (
        STATE_PROPERTY_PARAM_CHANGES,
        STATE_PROPERTY_CONTENT,
        STATE_PROPERTY_SOLICIT_ANSWER_DETAILS,
        STATE_PROPERTY_CARD_IS_CHECKPOINT,
        STATE_PROPERTY_RECORDED_VOICEOVERS,
        STATE_PROPERTY_WRITTEN_TRANSLATIONS,
        STATE_PROPERTY_INTERACTION_ID,
        STATE_PROPERTY_NEXT_CONTENT_ID_INDEX,
        STATE_PROPERTY_LINKED_SKILL_ID,
        STATE_PROPERTY_INTERACTION_CUST_ARGS,
        STATE_PROPERTY_INTERACTION_STICKY,
        STATE_PROPERTY_INTERACTION_HANDLERS,
        STATE_PROPERTY_INTERACTION_ANSWER_GROUPS,
        STATE_PROPERTY_INTERACTION_DEFAULT_OUTCOME,
        STATE_PROPERTY_INTERACTION_HINTS,
        STATE_PROPERTY_INTERACTION_SOLUTION,
        STATE_PROPERTY_UNCLASSIFIED_ANSWERS,
        # Deprecated state properties.
        STATE_PROPERTY_CONTENT_IDS_TO_AUDIO_TRANSLATIONS_DEPRECATED)

    # The allowed list of exploration properties which can be used in
    # edit_exploration_property command.
    EXPLORATION_PROPERTIES = (
        'title', 'category', 'objective', 'language_code', 'tags',
        'blurb', 'author_notes', 'param_specs', 'param_changes',
        'init_state_name', 'auto_tts_enabled', 'correctness_feedback_enabled',
<<<<<<< HEAD
        'android_proto_size_in_bytes')
=======
        'edits_allowed')
>>>>>>> 59545ab6

    ALLOWED_COMMANDS = [{
        'name': CMD_CREATE_NEW,
        'required_attribute_names': ['category', 'title'],
        'optional_attribute_names': [],
        'user_id_attribute_names': []
    }, {
        'name': CMD_ADD_STATE,
        'required_attribute_names': ['state_name'],
        'optional_attribute_names': [],
        'user_id_attribute_names': []
    }, {
        'name': CMD_DELETE_STATE,
        'required_attribute_names': ['state_name'],
        'optional_attribute_names': [],
        'user_id_attribute_names': []
    }, {
        'name': CMD_RENAME_STATE,
        'required_attribute_names': ['new_state_name', 'old_state_name'],
        'optional_attribute_names': [],
        'user_id_attribute_names': []
    }, {
        'name': DEPRECATED_CMD_ADD_TRANSLATION,
        'required_attribute_names': [
            'state_name', 'content_id', 'language_code', 'content_html',
            'translation_html'],
        'optional_attribute_names': [],
        'user_id_attribute_names': []
    }, {
        'name': CMD_ADD_WRITTEN_TRANSLATION,
        'required_attribute_names': [
            'state_name', 'content_id', 'language_code', 'content_html',
            'translation_html', 'data_format'],
        'optional_attribute_names': [],
        'user_id_attribute_names': []
    }, {
        'name': CMD_MARK_WRITTEN_TRANSLATION_AS_NEEDING_UPDATE,
        'required_attribute_names': [
            'content_id',
            'language_code',
            'state_name'
        ],
        'optional_attribute_names': [],
        'user_id_attribute_names': []
    }, {
        'name': CMD_MARK_WRITTEN_TRANSLATIONS_AS_NEEDING_UPDATE,
        'required_attribute_names': ['content_id', 'state_name'],
        'optional_attribute_names': [],
        'user_id_attribute_names': []
    }, {
        'name': CMD_EDIT_STATE_PROPERTY,
        'required_attribute_names': [
            'property_name', 'state_name', 'new_value'],
        'optional_attribute_names': ['old_value'],
        'user_id_attribute_names': [],
        'allowed_values': {'property_name': STATE_PROPERTIES},
        # TODO(#12991): Remove this once once we use the migration jobs to
        # remove the deprecated values from the server data.
        'deprecated_values': {'property_name': ['fallbacks']}
    }, {
        'name': CMD_EDIT_EXPLORATION_PROPERTY,
        'required_attribute_names': ['property_name', 'new_value'],
        'optional_attribute_names': ['old_value'],
        'user_id_attribute_names': [],
        'allowed_values': {'property_name': EXPLORATION_PROPERTIES}
    }, {
        'name': CMD_MIGRATE_STATES_SCHEMA_TO_LATEST_VERSION,
        'required_attribute_names': ['from_version', 'to_version'],
        'optional_attribute_names': [],
        'user_id_attribute_names': []
    }, {
        'name': exp_models.ExplorationModel.CMD_REVERT_COMMIT,
        'required_attribute_names': ['version_number'],
        'optional_attribute_names': [],
        'user_id_attribute_names': []
    }]

    # TODO(#12991): Remove this once once we use the migration jobs to remove
    # the deprecated commands from the server data.
    DEPRECATED_COMMANDS = [
        'clone', 'add_gadget', 'edit_gadget_property',
        'delete_gadget', 'rename_gadget']


class ExplorationCommitLogEntry:
    """Value object representing a commit to an exploration."""

    def __init__(
            self, created_on, last_updated, user_id, exploration_id,
            commit_type, commit_message, commit_cmds, version,
            post_commit_status, post_commit_community_owned,
            post_commit_is_private):
        """Initializes a ExplorationCommitLogEntry domain object.

        Args:
            created_on: datetime.datetime. Date and time when the exploration
                commit was created.
            last_updated: datetime.datetime. Date and time when the exploration
                commit was last updated.
            user_id: str. User id of the user who has made the commit.
            exploration_id: str. Id of the exploration.
            commit_type: str. The type of commit.
            commit_message: str. A description of changes made to the
                exploration.
            commit_cmds: list(dict). A list of commands, describing changes
                made in this model, which should give sufficient information to
                reconstruct the commit. Each dict always contains the following
                key:
                    - cmd: str. Unique command.
                and then additional arguments for that command.
            version: int. The version of the exploration after the commit.
            post_commit_status: str. The new exploration status after the
                commit.
            post_commit_community_owned: bool. Whether the exploration is
                community-owned after the edit event.
            post_commit_is_private: bool. Whether the exploration is private
                after the edit event.
        """
        self.created_on = created_on
        self.last_updated = last_updated
        self.user_id = user_id
        self.exploration_id = exploration_id
        self.commit_type = commit_type
        self.commit_message = commit_message
        self.commit_cmds = commit_cmds
        self.version = version
        self.post_commit_status = post_commit_status
        self.post_commit_community_owned = post_commit_community_owned
        self.post_commit_is_private = post_commit_is_private

    def to_dict(self):
        """Returns a dict representing this ExplorationCommitLogEntry domain
        object. This omits created_on, user_id and commit_cmds and adds username
        (derived from user_id).

        Returns:
            dict. A dict, mapping all fields of ExplorationCommitLogEntry
            instance, except created_on, user_id and commit_cmds fields and
            adding username (derived from user_id).
        """
        return {
            'last_updated': utils.get_time_in_millisecs(self.last_updated),
            'exploration_id': self.exploration_id,
            'commit_type': self.commit_type,
            'commit_message': self.commit_message,
            'version': self.version,
            'post_commit_status': self.post_commit_status,
            'post_commit_community_owned': self.post_commit_community_owned,
            'post_commit_is_private': self.post_commit_is_private,
        }


class ExpVersionReference:
    """Value object representing an exploration ID and a version number."""

    def __init__(self, exp_id, version):
        """Initializes an ExpVersionReference domain object.

        Args:
            exp_id: str. ID of the exploration.
            version: int. Version of the exploration.
        """
        self.exp_id = exp_id
        self.version = version
        self.validate()

    def to_dict(self):
        """Returns a dict representing this ExpVersionReference domain object.

        Returns:
            dict. A dict, mapping all fields of ExpVersionReference instance.
        """
        return {
            'exp_id': self.exp_id,
            'version': self.version
        }

    def validate(self):
        """Validates properties of the ExpVersionReference.

        Raises:
            ValidationError. One or more attributes of the ExpVersionReference
                are invalid.
        """
        if not isinstance(self.exp_id, str):
            raise utils.ValidationError(
                'Expected exp_id to be a str, received %s' % self.exp_id)

        if not isinstance(self.version, int):
            raise utils.ValidationError(
                'Expected version to be an int, received %s' % self.version)


class ExplorationVersionsDiff:
    """Domain object for the difference between two versions of an Oppia
    exploration.

    Attributes:
        added_state_names: list(str). Names of the states added to the
            exploration from prev_exp_version to current_exp_version. It stores
            the newest names of the added states.
        deleted_state_names: list(str). Name sof the states deleted from the
            exploration from prev_exp_version to current_exp_version. It stores
            the initial names of the deleted states from pre_exp_version.
        new_to_old_state_names: dict. Dictionary mapping state names of
            current_exp_version to the state names of prev_exp_version.
            It doesn't include the name changes of added/deleted states.
        old_to_new_state_names: dict. Dictionary mapping state names of
            prev_exp_version to the state names of current_exp_version.
            It doesn't include the name changes of added/deleted states.
    """

    def __init__(self, change_list):
        """Constructs an ExplorationVersionsDiff domain object.

        Args:
            change_list: list(ExplorationChange). A list of all of the commit
                cmds from the old version of the exploration up to the next
                version.
        """

        added_state_names = []
        deleted_state_names = []
        new_to_old_state_names = {}

        for change in change_list:
            if change.cmd == CMD_ADD_STATE:
                added_state_names.append(change.state_name)
            elif change.cmd == CMD_DELETE_STATE:
                state_name = change.state_name
                if state_name in added_state_names:
                    added_state_names.remove(state_name)
                else:
                    original_state_name = state_name
                    if original_state_name in new_to_old_state_names:
                        original_state_name = new_to_old_state_names.pop(
                            original_state_name)
                    deleted_state_names.append(original_state_name)
            elif change.cmd == CMD_RENAME_STATE:
                old_state_name = change.old_state_name
                new_state_name = change.new_state_name
                if old_state_name in added_state_names:
                    added_state_names.remove(old_state_name)
                    added_state_names.append(new_state_name)
                elif old_state_name in new_to_old_state_names:
                    new_to_old_state_names[new_state_name] = (
                        new_to_old_state_names.pop(old_state_name))
                else:
                    new_to_old_state_names[new_state_name] = old_state_name

        self.added_state_names = added_state_names
        self.deleted_state_names = deleted_state_names
        self.new_to_old_state_names = new_to_old_state_names
        self.old_to_new_state_names = {
            value: key for key, value in new_to_old_state_names.items()
        }


class VersionedExplorationInteractionIdsMapping:
    """Domain object representing the mapping of state names to interaction ids
    in an exploration.
    """

    def __init__(self, version, state_interaction_ids_dict):
        """Initialises an VersionedExplorationInteractionIdsMapping domain
        object.

        Args:
            version: int. The version of the exploration.
            state_interaction_ids_dict: dict. A dict where each key-value pair
                represents, respectively, a state name and an interaction id.
        """
        self.version = version
        self.state_interaction_ids_dict = state_interaction_ids_dict


class Exploration(translation_domain.BaseTranslatableObject):
    """Domain object for an Oppia exploration."""

    def __init__(
            self, exploration_id, title, category, objective,
            language_code, tags, blurb, author_notes,
            states_schema_version, init_state_name, states_dict,
            param_specs_dict, param_changes_list, version,
            auto_tts_enabled, correctness_feedback_enabled, edits_allowed,
            created_on=None, last_updated=None):
        """Initializes an Exploration domain object.

        Args:
            exploration_id: str. The exploration id.
            title: str. The exploration title.
            category: str. The category of the exploration.
            objective: str. The objective of the exploration.
            language_code: str. The language code of the exploration.
            tags: list(str). The tags given to the exploration.
            blurb: str. The blurb of the exploration.
            author_notes: str. The author notes.
            states_schema_version: int. Tbe schema version of the exploration.
            init_state_name: str. The name for the initial state of the
                exploration.
            states_dict: dict. A dict where each key-value pair represents,
                respectively, a state name and a dict used to initialize a
                State domain object.
            param_specs_dict: dict. A dict where each key-value pair represents
                respectively, a param spec name and a dict used to initialize a
                ParamSpec domain object.
            param_changes_list: list(dict). List of dict where each dict is
                used to initialize a ParamChange domain object.
            version: int. The version of the exploration.
            auto_tts_enabled: bool. True if automatic text-to-speech is
                enabled.
            correctness_feedback_enabled: bool. True if correctness feedback is
                enabled.
            edits_allowed: bool. True when edits to the exploration is allowed.
            created_on: datetime.datetime. Date and time when the exploration
                is created.
            last_updated: datetime.datetime. Date and time when the exploration
                was last updated.
        """
        self.id = exploration_id
        self.title = title
        self.category = category
        self.objective = objective
        self.language_code = language_code
        self.tags = tags
        self.blurb = blurb
        self.author_notes = author_notes
        self.states_schema_version = states_schema_version
        self.init_state_name = init_state_name

        self.states = {}
        for (state_name, state_dict) in states_dict.items():
            self.states[state_name] = state_domain.State.from_dict(state_dict)

        self.param_specs = {
            ps_name: param_domain.ParamSpec.from_dict(ps_val)
            for (ps_name, ps_val) in param_specs_dict.items()
        }
        self.param_changes = [
            param_domain.ParamChange.from_dict(param_change_dict)
            for param_change_dict in param_changes_list]

        self.version = version
        self.created_on = created_on
        self.last_updated = last_updated
        self.auto_tts_enabled = auto_tts_enabled
        self.correctness_feedback_enabled = correctness_feedback_enabled
<<<<<<< HEAD
        self._cached_android_proto_size_is_stale = True
        self._cached_android_proto_size_in_bytes = 0
=======
        self.edits_allowed = edits_allowed
>>>>>>> 59545ab6

    def get_translatable_contents_collection(
        self
    ) -> translation_domain.TranslatableContentsCollection:
        """Get all translatable fields/objects in the exploration.

        Returns:
            translatable_contents_collection: TranslatableContentsCollection.
            An instance of TranslatableContentsCollection class.
        """
        translatable_contents_collection = (
            translation_domain.TranslatableContentsCollection())

        for state in self.states.values():
            (
                translatable_contents_collection
                .add_fields_from_translatable_object(state)
            )
        return translatable_contents_collection

    @classmethod
    def create_default_exploration(
            cls, exploration_id, title=feconf.DEFAULT_EXPLORATION_TITLE,
            init_state_name=feconf.DEFAULT_INIT_STATE_NAME,
            category=feconf.DEFAULT_EXPLORATION_CATEGORY,
            objective=feconf.DEFAULT_EXPLORATION_OBJECTIVE,
            language_code=constants.DEFAULT_LANGUAGE_CODE):
        """Returns a Exploration domain object with default values.

        'title', 'init_state_name', 'category', 'objective' if not provided are
        taken from feconf; 'tags' and 'param_changes_list' are initialized to
        empty list; 'states_schema_version' is taken from feconf; 'states_dict'
        is derived from feconf; 'param_specs_dict' is an empty dict; 'blurb' and
        'author_notes' are initialized to empty string; 'version' is
        initializated to 0.

        Args:
            exploration_id: str. The id of the exploration.
            title: str. The exploration title.
            init_state_name: str. The name of the initial state.
            category: str. The category of the exploration.
            objective: str. The objective of the exploration.
            language_code: str. The language code of the exploration.

        Returns:
            Exploration. The Exploration domain object with default
            values.
        """
        init_state_dict = state_domain.State.create_default_state(
            init_state_name, is_initial_state=True).to_dict()

        states_dict = {
            init_state_name: init_state_dict
        }

        return cls(
            exploration_id, title, category, objective, language_code, [], '',
            '', feconf.CURRENT_STATE_SCHEMA_VERSION,
            init_state_name, states_dict, {}, [], 0,
            feconf.DEFAULT_AUTO_TTS_ENABLED,
            feconf.DEFAULT_CORRECTNESS_FEEDBACK_ENABLED, True)

    @classmethod
    def from_dict(
            cls, exploration_dict,
            exploration_version=0, exploration_created_on=None,
            exploration_last_updated=None):
        """Return a Exploration domain object from a dict.

        Args:
            exploration_dict: dict. The dict representation of Exploration
                object.
            exploration_version: int. The version of the exploration.
            exploration_created_on: datetime.datetime. Date and time when the
                exploration is created.
            exploration_last_updated: datetime.datetime. Date and time when the
                exploration was last updated.

        Returns:
            Exploration. The corresponding Exploration domain object.

        Raises:
            Exception. Some parameter was used in a state but not declared
                in the Exploration dict.
        """
        # NOTE TO DEVELOPERS: It is absolutely ESSENTIAL this conversion to and
        # from an ExplorationModel/dictionary MUST be exhaustive and complete.
        exploration = cls.create_default_exploration(
            exploration_dict['id'],
            title=exploration_dict['title'],
            category=exploration_dict['category'],
            objective=exploration_dict['objective'],
            language_code=exploration_dict['language_code'])
        exploration.tags = exploration_dict['tags']
        exploration.blurb = exploration_dict['blurb']
        exploration.author_notes = exploration_dict['author_notes']
        exploration.auto_tts_enabled = exploration_dict['auto_tts_enabled']
        exploration.correctness_feedback_enabled = exploration_dict[
            'correctness_feedback_enabled']
        exploration.edits_allowed = exploration_dict['edits_allowed']

        exploration.param_specs = {
            ps_name: param_domain.ParamSpec.from_dict(ps_val) for
            (ps_name, ps_val) in exploration_dict['param_specs'].items()
        }

        exploration.states_schema_version = exploration_dict[
            'states_schema_version']
        init_state_name = exploration_dict['init_state_name']
        exploration.rename_state(exploration.init_state_name, init_state_name)
        exploration.add_states([
            state_name for state_name in exploration_dict['states']
            if state_name != init_state_name])

        for (state_name, sdict) in exploration_dict['states'].items():
            state = exploration.states[state_name]

            state.content = state_domain.SubtitledHtml(
                sdict['content']['content_id'], sdict['content']['html'])
            state.content.validate()

            state.param_changes = [param_domain.ParamChange(
                pc['name'], pc['generator_id'], pc['customization_args']
            ) for pc in sdict['param_changes']]

            for pc in state.param_changes:
                if pc.name not in exploration.param_specs:
                    raise Exception(
                        'Parameter %s was used in a state but not '
                        'declared in the exploration param_specs.' % pc.name)

            idict = sdict['interaction']
            interaction_answer_groups = [
                state_domain.AnswerGroup.from_dict(group)
                for group in idict['answer_groups']]

            default_outcome = (
                state_domain.Outcome.from_dict(idict['default_outcome'])
                if idict['default_outcome'] is not None else None)

            solution = (
                state_domain.Solution.from_dict(idict['id'], idict['solution'])
                if idict['solution'] else None)

            customization_args = (
                state_domain.InteractionInstance.
                convert_customization_args_dict_to_customization_args(
                    idict['id'],
                    idict['customization_args']
                )
            )
            state.interaction = state_domain.InteractionInstance(
                idict['id'], customization_args,
                interaction_answer_groups, default_outcome,
                idict['confirmed_unclassified_answers'],
                [state_domain.Hint.from_dict(h) for h in idict['hints']],
                solution)

            state.recorded_voiceovers = (
                state_domain.RecordedVoiceovers.from_dict(
                    sdict['recorded_voiceovers']))

            state.written_translations = (
                state_domain.WrittenTranslations.from_dict(
                    sdict['written_translations']))

            state.next_content_id_index = sdict['next_content_id_index']

            state.linked_skill_id = sdict['linked_skill_id']

            state.solicit_answer_details = sdict['solicit_answer_details']

            state.card_is_checkpoint = sdict['card_is_checkpoint']

            exploration.states[state_name] = state

        exploration.param_changes = [
            param_domain.ParamChange.from_dict(pc)
            for pc in exploration_dict['param_changes']]

        exploration.version = exploration_version
        exploration.created_on = exploration_created_on
        exploration.last_updated = exploration_last_updated

        return exploration

    @classmethod
    def _validate_state_name(cls, name):
        """Validates name string.

        Args:
            name: str. The name to validate.
        """
        utils.require_valid_name(name, 'a state name')

    def validate(self, strict=False):
        """Validates various properties of the Exploration.

        Args:
            strict: bool. If True, the exploration is assumed to be published,
                and the validation checks are stricter.

        Raises:
            ValidationError. One or more attributes of the Exploration are
                invalid.
        """
        if not isinstance(self.title, str):
            raise utils.ValidationError(
                'Expected title to be a string, received %s' % self.title)
        utils.require_valid_name(
            self.title, 'the exploration title', allow_empty=True)

        if not isinstance(self.category, str):
            raise utils.ValidationError(
                'Expected category to be a string, received %s'
                % self.category)
        utils.require_valid_name(
            self.category, 'the exploration category', allow_empty=True)

        if not isinstance(self.objective, str):
            raise utils.ValidationError(
                'Expected objective to be a string, received %s' %
                self.objective)

        if not isinstance(self.language_code, str):
            raise utils.ValidationError(
                'Expected language_code to be a string, received %s' %
                self.language_code)
        if not utils.is_valid_language_code(self.language_code):
            raise utils.ValidationError(
                'Invalid language_code: %s' % self.language_code)

        if not isinstance(self.tags, list):
            raise utils.ValidationError(
                'Expected \'tags\' to be a list, received %s' % self.tags)
        for tag in self.tags:
            if not isinstance(tag, str):
                raise utils.ValidationError(
                    'Expected each tag in \'tags\' to be a string, received '
                    '\'%s\'' % tag)

            if not tag:
                raise utils.ValidationError('Tags should be non-empty.')

            if not re.match(constants.TAG_REGEX, tag):
                raise utils.ValidationError(
                    'Tags should only contain lowercase letters and spaces, '
                    'received \'%s\'' % tag)

            if (tag[0] not in string.ascii_lowercase or
                    tag[-1] not in string.ascii_lowercase):
                raise utils.ValidationError(
                    'Tags should not start or end with whitespace, received '
                    ' \'%s\'' % tag)

            if re.search(r'\s\s+', tag):
                raise utils.ValidationError(
                    'Adjacent whitespace in tags should be collapsed, '
                    'received \'%s\'' % tag)
        if len(set(self.tags)) != len(self.tags):
            raise utils.ValidationError('Some tags duplicate each other')

        if not isinstance(self.blurb, str):
            raise utils.ValidationError(
                'Expected blurb to be a string, received %s' % self.blurb)

        if not isinstance(self.author_notes, str):
            raise utils.ValidationError(
                'Expected author_notes to be a string, received %s' %
                self.author_notes)

        if not isinstance(self.states, dict):
            raise utils.ValidationError(
                'Expected states to be a dict, received %s' % self.states)
        if not self.states:
            raise utils.ValidationError('This exploration has no states.')
        for state_name, state in self.states.items():
            self._validate_state_name(state_name)
            state.validate(
                self.param_specs,
                allow_null_interaction=not strict)
            # The checks below perform validation on the Outcome domain object
            # that is specific to answer groups in explorations, but not
            # questions. This logic is here because the validation checks in
            # the Outcome domain object are used by both explorations and
            # questions.
            for answer_group in state.interaction.answer_groups:
                if not answer_group.outcome.dest:
                    raise utils.ValidationError(
                        'Every outcome should have a destination.')
                if not isinstance(answer_group.outcome.dest, str):
                    raise utils.ValidationError(
                        'Expected outcome dest to be a string, received %s'
                        % answer_group.outcome.dest)
            if state.interaction.default_outcome is not None:
                if not state.interaction.default_outcome.dest:
                    raise utils.ValidationError(
                        'Every outcome should have a destination.')
                if not isinstance(state.interaction.default_outcome.dest, str):
                    raise utils.ValidationError(
                        'Expected outcome dest to be a string, received %s'
                        % state.interaction.default_outcome.dest)

        if self.states_schema_version is None:
            raise utils.ValidationError(
                'This exploration has no states schema version.')
        if not self.init_state_name:
            raise utils.ValidationError(
                'This exploration has no initial state name specified.')
        if self.init_state_name not in self.states:
            raise utils.ValidationError(
                'There is no state in %s corresponding to the exploration\'s '
                'initial state name %s.' %
                (list(self.states.keys()), self.init_state_name))

        if not isinstance(self.param_specs, dict):
            raise utils.ValidationError(
                'Expected param_specs to be a dict, received %s'
                % self.param_specs)

        if not isinstance(self.auto_tts_enabled, bool):
            raise utils.ValidationError(
                'Expected auto_tts_enabled to be a bool, received %s'
                % self.auto_tts_enabled)

        if not isinstance(self.correctness_feedback_enabled, bool):
            raise utils.ValidationError(
                'Expected correctness_feedback_enabled to be a bool, received '
                '%s' % self.correctness_feedback_enabled)

        if not isinstance(self.edits_allowed, bool):
            raise utils.ValidationError(
                'Expected edits_allowed to be a bool, received '
                '%s' % self.edits_allowed)

        for param_name in self.param_specs:
            if not isinstance(param_name, str):
                raise utils.ValidationError(
                    'Expected parameter name to be a string, received %s (%s).'
                    % (param_name, type(param_name)))
            if not re.match(feconf.ALPHANUMERIC_REGEX, param_name):
                raise utils.ValidationError(
                    'Only parameter names with characters in [a-zA-Z0-9] are '
                    'accepted.')
            self.param_specs[param_name].validate()

        if not isinstance(self.param_changes, list):
            raise utils.ValidationError(
                'Expected param_changes to be a list, received %s'
                % self.param_changes)
        for param_change in self.param_changes:
            param_change.validate()

            if param_change.name in constants.INVALID_PARAMETER_NAMES:
                raise utils.ValidationError(
                    'The exploration-level parameter with name \'%s\' is '
                    'reserved. Please choose a different name.'
                    % param_change.name)
            if param_change.name not in self.param_specs:
                raise utils.ValidationError(
                    'No parameter named \'%s\' exists in this exploration'
                    % param_change.name)

        # TODO(sll): Find a way to verify the param change customization args
        # when they depend on exploration/state parameters (e.g. the generated
        # values must have the correct obj_type). Can we get sample values for
        # the reader's answer and these parameters by looking at states that
        # link to this one?

        # Check that all state param changes are valid.
        for state_name, state in self.states.items():
            for param_change in state.param_changes:
                param_change.validate()
                if param_change.name in constants.INVALID_PARAMETER_NAMES:
                    raise utils.ValidationError(
                        'The parameter name \'%s\' is reserved. Please choose '
                        'a different name for the parameter being set in '
                        'state \'%s\'.' % (param_change.name, state_name))
                if param_change.name not in self.param_specs:
                    raise utils.ValidationError(
                        'The parameter with name \'%s\' was set in state '
                        '\'%s\', but it does not exist in the list of '
                        'parameter specifications for this exploration.'
                        % (param_change.name, state_name))

        # Check that all answer groups, outcomes, and param_changes are valid.
        all_state_names = list(self.states.keys())
        for state_name, state in self.states.items():
            interaction = state.interaction
            default_outcome = interaction.default_outcome

            if default_outcome is not None:
                # Check the default destination, if any.
                if default_outcome.dest not in all_state_names:
                    raise utils.ValidationError(
                        'The destination %s is not a valid state.'
                        % default_outcome.dest)

                # Check that, if the outcome is a non-self-loop, then the
                # refresher_exploration_id is None.
                if (default_outcome.refresher_exploration_id is not None and
                        default_outcome.dest != state_name):
                    raise utils.ValidationError(
                        'The default outcome for state %s has a refresher '
                        'exploration ID, but is not a self-loop.' % state_name)

            for group in interaction.answer_groups:
                # Check group destinations.
                if group.outcome.dest not in all_state_names:
                    raise utils.ValidationError(
                        'The destination %s is not a valid state.'
                        % group.outcome.dest)

                # Check that, if the outcome is a non-self-loop, then the
                # refresher_exploration_id is None.
                if (group.outcome.refresher_exploration_id is not None and
                        group.outcome.dest != state_name):
                    raise utils.ValidationError(
                        'The outcome for an answer group in state %s has a '
                        'refresher exploration ID, but is not a self-loop.'
                        % state_name)

                for param_change in group.outcome.param_changes:
                    if param_change.name not in self.param_specs:
                        raise utils.ValidationError(
                            'The parameter %s was used in an answer group, '
                            'but it does not exist in this exploration'
                            % param_change.name)

        if strict:
            warnings_list = []

            # Check if first state is a checkpoint or not.
            if not self.states[self.init_state_name].card_is_checkpoint:
                raise utils.ValidationError(
                    'Expected card_is_checkpoint of first state to be True'
                    ' but found it to be %s'
                    % (self.states[self.init_state_name].card_is_checkpoint)
                )

            # Check if terminal states are checkpoints.
            for state_name, state in self.states.items():
                interaction = state.interaction
                if interaction.is_terminal:
                    if state_name != self.init_state_name:
                        if state.card_is_checkpoint:
                            raise utils.ValidationError(
                                'Expected card_is_checkpoint of terminal state '
                                'to be False but found it to be %s'
                                % state.card_is_checkpoint
                            )

            # Check if checkpoint count is between 1 and 8, inclusive.
            checkpoint_count = 0
            for state_name, state in self.states.items():
                if state.card_is_checkpoint:
                    checkpoint_count = checkpoint_count + 1
            if not 1 <= checkpoint_count <= 8:
                raise utils.ValidationError(
                    'Expected checkpoint count to be between 1 and 8 inclusive '
                    'but found it to be %s'
                    % checkpoint_count
                )

            # Check if a state marked as a checkpoint is bypassable.
            non_initial_checkpoint_state_names = []
            for state_name, state in self.states.items():
                if (state_name != self.init_state_name
                        and state.card_is_checkpoint):
                    non_initial_checkpoint_state_names.append(state_name)

            # For every non-initial checkpoint state we remove it from the
            # states dict. Then we check if we can reach a terminal state after
            # removing the state with checkpoint. As soon as we find a terminal
            # state, we break out of the loop and raise a validation error.
            # Since, we reached a terminal state, this implies that the user was
            # not required to go through the checkpoint. Hence, the checkpoint
            # is bypassable.
            for state_name_to_exclude in non_initial_checkpoint_state_names:
                new_states = copy.deepcopy(self.states)
                new_states.pop(state_name_to_exclude)
                processed_state_names = set()
                curr_queue = [self.init_state_name]
                excluded_state_is_bypassable = False
                while curr_queue:
                    if curr_queue[0] == state_name_to_exclude:
                        curr_queue.pop(0)
                        continue
                    curr_state_name = curr_queue[0]
                    curr_queue = curr_queue[1:]
                    if not curr_state_name in processed_state_names:
                        processed_state_names.add(curr_state_name)
                        curr_state = new_states[curr_state_name]

                        # We do not need to check if the current state is
                        # terminal or not before getting all outcomes, as when
                        # we find a terminal state in an outcome, we break out
                        # of the for loop and raise a validation error.
                        all_outcomes = (
                            curr_state.interaction.get_all_outcomes())
                        for outcome in all_outcomes:
                            dest_state = outcome.dest
                            if self.states[dest_state].interaction.is_terminal:
                                excluded_state_is_bypassable = True
                                break
                            if (dest_state not in curr_queue and
                                    dest_state not in processed_state_names):
                                curr_queue.append(dest_state)
                    if excluded_state_is_bypassable:
                        raise utils.ValidationError(
                            'Cannot make %s a checkpoint as it is bypassable'
                            % state_name_to_exclude)

            try:
                self._verify_all_states_reachable()
            except utils.ValidationError as e:
                warnings_list.append(str(e))

            try:
                self._verify_no_dead_ends()
            except utils.ValidationError as e:
                warnings_list.append(str(e))

            if not self.title:
                warnings_list.append(
                    'A title must be specified (in the \'Settings\' tab).')

            if not self.category:
                warnings_list.append(
                    'A category must be specified (in the \'Settings\' tab).')

            if not self.objective:
                warnings_list.append(
                    'An objective must be specified (in the \'Settings\' tab).'
                )

            # Check that self-loop outcomes are not labelled as correct.
            all_state_names = list(self.states.keys())
            for state_name, state in self.states.items():
                interaction = state.interaction
                default_outcome = interaction.default_outcome

                if default_outcome is not None:
                    # Check that, if the outcome is a self-loop, then the
                    # outcome is not labelled as correct.
                    if (default_outcome.dest == state_name and
                            default_outcome.labelled_as_correct):
                        raise utils.ValidationError(
                            'The default outcome for state %s is labelled '
                            'correct but is a self-loop.' % state_name)

                for group in interaction.answer_groups:
                    # Check that, if the outcome is a self-loop, then the
                    # outcome is not labelled as correct.
                    if (group.outcome.dest == state_name and
                            group.outcome.labelled_as_correct):
                        raise utils.ValidationError(
                            'The outcome for an answer group in state %s is '
                            'labelled correct but is a self-loop.' % state_name)

            if len(warnings_list) > 0:
                warning_str = ''
                for ind, warning in enumerate(warnings_list):
                    warning_str += '%s. %s ' % (ind + 1, warning)
                raise utils.ValidationError(
                    'Please fix the following issues before saving this '
                    'exploration: %s' % warning_str)

    def _verify_all_states_reachable(self):
        """Verifies that all states are reachable from the initial state.

        Raises:
            ValidationError. One or more states are not reachable from the
                initial state of the Exploration.
        """
        # This queue stores state names.
        processed_queue = []
        curr_queue = [self.init_state_name]

        while curr_queue:
            curr_state_name = curr_queue[0]
            curr_queue = curr_queue[1:]

            if not curr_state_name in processed_queue:
                processed_queue.append(curr_state_name)

                curr_state = self.states[curr_state_name]

                if not curr_state.interaction.is_terminal:
                    all_outcomes = curr_state.interaction.get_all_outcomes()
                    for outcome in all_outcomes:
                        dest_state = outcome.dest
                        if (dest_state not in curr_queue and
                                dest_state not in processed_queue):
                            curr_queue.append(dest_state)

        if len(self.states) != len(processed_queue):
            unseen_states = list(
                set(self.states.keys()) - set(processed_queue))
            raise utils.ValidationError(
                'The following states are not reachable from the initial '
                'state: %s' % ', '.join(unseen_states))

    def _verify_no_dead_ends(self):
        """Verifies that all states can reach a terminal state.

        Raises:
            ValidationError. If is impossible to complete the exploration from
                a state.
        """
        # This queue stores state names.
        processed_queue = []
        curr_queue = []

        for (state_name, state) in self.states.items():
            if state.interaction.is_terminal:
                curr_queue.append(state_name)

        while curr_queue:
            curr_state_name = curr_queue[0]
            curr_queue = curr_queue[1:]

            if not curr_state_name in processed_queue:
                processed_queue.append(curr_state_name)

                for (state_name, state) in self.states.items():
                    if (state_name not in curr_queue
                            and state_name not in processed_queue):
                        all_outcomes = (
                            state.interaction.get_all_outcomes())
                        for outcome in all_outcomes:
                            if outcome.dest == curr_state_name:
                                curr_queue.append(state_name)
                                break

        if len(self.states) != len(processed_queue):
            dead_end_states = list(
                set(self.states.keys()) - set(processed_queue))
            raise utils.ValidationError(
                'It is impossible to complete the exploration from the '
                'following states: %s' % ', '.join(dead_end_states))

    def get_content_html(self, state_name, content_id):
        """Return the content for a given content id of a state.

        Args:
            state_name: str. The name of the state.
            content_id: str. The id of the content.

        Returns:
            str. The html content corresponding to the given content id of a
            state.

        Raises:
            ValueError. The given state_name does not exist.
        """
        if state_name not in self.states:
            raise ValueError('State %s does not exist' % state_name)

        return self.states[state_name].get_content_html(content_id)

    # Derived attributes of an exploration.
    @property
    def init_state(self):
        """The state which forms the start of this exploration.

        Returns:
            State. The corresponding State domain object.
        """
        return self.states[self.init_state_name]

    @property
    def param_specs_dict(self):
        """A dict of param specs, each represented as Python dicts.

        Returns:
            dict. Dict of parameter specs.
        """
        return {ps_name: ps_val.to_dict()
                for (ps_name, ps_val) in self.param_specs.items()}

    @property
    def param_change_dicts(self):
        """A list of param changes, represented as JSONifiable Python dicts.

        Returns:
            list(dict). List of dicts, each representing a parameter change.
        """
        return [param_change.to_dict() for param_change in self.param_changes]

    @classmethod
    def is_demo_exploration_id(cls, exploration_id):
        """Whether the given exploration id is a demo exploration.

        Args:
            exploration_id: str. The exploration id.

        Returns:
            bool. Whether the corresponding exploration is a demo exploration.
        """
        return exploration_id in feconf.DEMO_EXPLORATIONS

    @property
    def is_demo(self):
        """Whether the exploration is one of the demo explorations.

        Returns:
            bool. True is the current exploration is a demo exploration.
        """
        return self.is_demo_exploration_id(self.id)

    # This property is only meant to be used for oppia-android.
    # This property gives the information about the proto size in bytes of the
    # exploration, which is used in the oppia-android application.
    @property
    def android_proto_size_in_bytes(self):
        """Returns the most up-to-date size of the exploration proto,
         recomputing from scratch if necessary.

        Returns:
            int. The size of the exploration's Android proto representation,
            in bytes.
        """
        if self._cached_android_proto_size_is_stale:
            self._cached_android_proto_size_in_bytes = self.get_proto_size()
            self._cached_android_proto_size_is_stale = False

        return self._cached_android_proto_size_in_bytes

    def __setattr__(self, attrname, new_value):
        """Set _cached_android_proto_size_is_stale to True every time
        the Exploration object is updated.

        Args:
            attrname: str. The name of the Exploration class attribute.
            new_value: *. The value of the attribute on which
                function is called.
        """

        # If the value of _cached_android_proto_size_in_bytes or
        # _cached_android_proto_size_is_stale gets updated, we don't want to
        # recompute the exploration's proto size. These attributes are
        # both supporting attributes which aren't included in the
        # proto size calculation.
        if attrname not in (
            '_cached_android_proto_size_in_bytes',
            '_cached_android_proto_size_is_stale'
        ):
            self._cached_android_proto_size_is_stale = True
        super().__setattr__(attrname, new_value)

    def has_state_name(self, state_name):
        """Whether the exploration has a state with the given state name.

        Args:
            state_name: str. The name of the state.

        Returns:
            bool. Returns true if the exploration has the given state name.
        """
        state_names = list(self.states.keys())
        return state_name in state_names

    def get_interaction_id_by_state_name(self, state_name):
        """Returns the interaction id of the state.

        Args:
            state_name: str. The name of the state.

        Returns:
            str or None. The ID of the interaction.
        """
        return self.states[state_name].interaction.id

    def update_title(self, title):
        """Update the exploration title.

        Args:
            title: str. The exploration title to set.
        """
        self.title = title

    def update_category(self, category):
        """Update the exploration category.

        Args:
            category: str. The exploration category to set.
        """
        self.category = category

    def update_objective(self, objective):
        """Update the exploration objective.

        Args:
            objective: str. The exploration objective to set.
        """
        self.objective = objective

    def update_language_code(self, language_code):
        """Update the exploration language code.

        Args:
            language_code: str. The exploration language code to set.
        """
        self.language_code = language_code

    def update_tags(self, tags):
        """Update the tags of the exploration.

        Args:
            tags: list(str). List of tags to set.
        """
        self.tags = tags

    def update_blurb(self, blurb):
        """Update the blurb of the exploration.

        Args:
            blurb: str. The blurb to set.
        """
        self.blurb = blurb

    def update_author_notes(self, author_notes):
        """Update the author notes of the exploration.

        Args:
            author_notes: str. The author notes to set.
        """
        self.author_notes = author_notes

    def update_param_specs(self, param_specs_dict):
        """Update the param spec dict.

        Args:
            param_specs_dict: dict. A dict where each key-value pair represents
                respectively, a param spec name and a dict used to initialize a
                ParamSpec domain object.
        """
        self.param_specs = {
            ps_name: param_domain.ParamSpec.from_dict(ps_val)
            for (ps_name, ps_val) in param_specs_dict.items()
        }

    def update_param_changes(self, param_changes):
        """Update the param change dict.

        Args:
            param_changes: list(ParamChange). List of ParamChange objects.
        """
        self.param_changes = param_changes

    def update_init_state_name(self, init_state_name):
        """Update the name for the initial state of the exploration.

        Args:
            init_state_name: str. The new name of the initial state.

        Raises:
            Exception. Invalid initial state name.
        """
        old_init_state_name = self.init_state_name
        if init_state_name not in self.states:
            raise Exception(
                'Invalid new initial state name: %s; '
                'it is not in the list of states %s for this '
                'exploration.' % (init_state_name, list(self.states.keys())))
        self.init_state_name = init_state_name
        if old_init_state_name in self.states:
            self.states[old_init_state_name].card_is_checkpoint = False
        self.init_state.card_is_checkpoint = True

    def update_auto_tts_enabled(self, auto_tts_enabled):
        """Update whether automatic text-to-speech is enabled.

        Args:
            auto_tts_enabled: bool. Whether automatic text-to-speech
                is enabled or not.
        """
        self.auto_tts_enabled = auto_tts_enabled

    def update_correctness_feedback_enabled(self, correctness_feedback_enabled):
        """Update whether correctness feedback is enabled.

        Args:
            correctness_feedback_enabled: bool. Whether correctness feedback
                is enabled or not.
        """
        self.correctness_feedback_enabled = correctness_feedback_enabled

    # Methods relating to states.
    def add_states(self, state_names):
        """Adds multiple states to the exploration.

        Args:
            state_names: list(str). List of state names to add.

        Raises:
            ValueError. At least one of the new state names already exists in
                the states dict.
        """
        for state_name in state_names:
            if state_name in self.states:
                raise ValueError('Duplicate state name %s' % state_name)

        for state_name in state_names:
            self.states[state_name] = state_domain.State.create_default_state(
                state_name)

    def rename_state(self, old_state_name, new_state_name):
        """Renames the given state.

        Args:
            old_state_name: str. The old name of state to rename.
            new_state_name: str. The new state name.

        Raises:
            ValueError. The old state name does not exist or the new state name
                is already in states dict.
        """
        if old_state_name not in self.states:
            raise ValueError('State %s does not exist' % old_state_name)
        if (old_state_name != new_state_name and
                new_state_name in self.states):
            raise ValueError('Duplicate state name: %s' % new_state_name)

        if old_state_name == new_state_name:
            return

        self._validate_state_name(new_state_name)

        self.states[new_state_name] = copy.deepcopy(
            self.states[old_state_name])
        del self.states[old_state_name]

        if self.init_state_name == old_state_name:
            self.update_init_state_name(new_state_name)
        # Find all destinations in the exploration which equal the renamed
        # state, and change the name appropriately.
        for other_state in self.states.values():
            other_outcomes = other_state.interaction.get_all_outcomes()
            for outcome in other_outcomes:
                if outcome.dest == old_state_name:
                    outcome.dest = new_state_name

    def delete_state(self, state_name):
        """Deletes the given state.

        Args:
            state_name: str. The state name to be deleted.

        Raises:
            ValueError. The state does not exist or is the initial state of the
                exploration.
        """
        if state_name not in self.states:
            raise ValueError('State %s does not exist' % state_name)

        # Do not allow deletion of initial states.
        if self.init_state_name == state_name:
            raise ValueError('Cannot delete initial state of an exploration.')

        # Find all destinations in the exploration which equal the deleted
        # state, and change them to loop back to their containing state.
        for other_state_name, other_state in self.states.items():
            all_outcomes = other_state.interaction.get_all_outcomes()
            for outcome in all_outcomes:
                if outcome.dest == state_name:
                    outcome.dest = other_state_name

        del self.states[state_name]

    def get_translatable_text(self, language_code):
        """Returns all the contents which needs translation in the given
        language.

        Args:
            language_code: str. The language code in which translation is
                required.

        Returns:
            dict(str, dict(str, str)). A dict where state_name is the key and a
            dict with content_id as the key and html content as value.
        """
        state_names_to_content_id_mapping = {}
        for state_name, state in self.states.items():
            state_names_to_content_id_mapping[state_name] = (
                state.get_content_id_mapping_needing_translations(
                    language_code))

        return state_names_to_content_id_mapping

    def get_trainable_states_dict(self, old_states, exp_versions_diff):
        """Retrieves the state names of all trainable states in an exploration
        segregated into state names with changed and unchanged answer groups.
        In this method, the new_state_name refers to the name of the state in
        the current version of the exploration whereas the old_state_name refers
        to the name of the state in the previous version of the exploration.

        Args:
            old_states: dict. Dictionary containing all State domain objects.
            exp_versions_diff: ExplorationVersionsDiff. An instance of the
                exploration versions diff class.

        Returns:
            dict. The trainable states dict. This dict has three keys
            representing state names with changed answer groups and
            unchanged answer groups respectively.
        """
        trainable_states_dict = {
            'state_names_with_changed_answer_groups': [],
            'state_names_with_unchanged_answer_groups': []
        }
        new_states = self.states

        for new_state_name, new_state in new_states.items():
            if not new_state.can_undergo_classification():
                continue

            old_state_name = new_state_name
            if new_state_name in exp_versions_diff.new_to_old_state_names:
                old_state_name = exp_versions_diff.new_to_old_state_names[
                    new_state_name]

            # The case where a new state is added. When this happens, the
            # old_state_name will be equal to the new_state_name and it will not
            # be present in the exploration's older version.
            if old_state_name not in old_states:
                trainable_states_dict[
                    'state_names_with_changed_answer_groups'].append(
                        new_state_name)
                continue
            old_state = old_states[old_state_name]
            old_training_data = old_state.get_training_data()
            new_training_data = new_state.get_training_data()

            # Check if the training data and interaction_id of the state in the
            # previous version of the exploration and the state in the new
            # version of the exploration match. If any of them are not equal,
            # we create a new job for the state in the current version.
            if new_training_data == old_training_data and (
                    new_state.interaction.id == old_state.interaction.id):
                trainable_states_dict[
                    'state_names_with_unchanged_answer_groups'].append(
                        new_state_name)
            else:
                trainable_states_dict[
                    'state_names_with_changed_answer_groups'].append(
                        new_state_name)

        return trainable_states_dict

    def get_languages_with_complete_translation(self):
        """Returns a list of language code in which the exploration translation
        is 100%.

        Returns:
            list(str). A list of language code in which the translation for the
            exploration is complete i.e, 100%.
        """
        content_count = self.get_content_count()
        language_code_list = []
        for language_code, count in self.get_translation_counts().items():
            if count == content_count:
                language_code_list.append(language_code)

        return language_code_list

    def get_translation_counts(self):
        """Returns a dict representing the number of translations available in a
        language for which there exists at least one translation in the
        exploration.

        Returns:
            dict(str, int). A dict with language code as a key and number of
            translation available in that language as the value.
        """
        exploration_translation_counts = collections.defaultdict(int)
        for state in self.states.values():
            state_translation_counts = state.get_translation_counts()
            for language, count in state_translation_counts.items():
                exploration_translation_counts[language] += count

        return dict(exploration_translation_counts)

    def get_content_count(self):
        """Returns the total number of distinct content fields available in the
        exploration which are user facing and can be translated into
        different languages.

        (The content field includes state content, feedback, hints, solutions.)

        Returns:
            int. The total number of distinct content fields available inside
            the exploration.
        """
        content_count = 0
        for state in self.states.values():
            content_count += state.get_translatable_content_count()

        return content_count

    @classmethod
    def _convert_states_v41_dict_to_v42_dict(cls, states_dict):
        """Converts from version 41 to 42. Version 42 changes rule input types
        for DragAndDropSortInput and ItemSelectionInput interactions to better
        support translations. Specifically, the rule inputs will store content
        ids of the html rather than the raw html. Solution answers for
        DragAndDropSortInput and ItemSelectionInput interactions are also
        updated.

        Args:
            states_dict: dict. A dict where each key-value pair represents,
                respectively, a state name and a dict used to initialize a
                State domain object.

        Returns:
            dict. The converted states_dict.
        """

        def migrate_rule_inputs_and_answers(new_type, value, choices):
            """Migrates SetOfHtmlString to SetOfTranslatableHtmlContentIds,
            ListOfSetsOfHtmlStrings to ListOfSetsOfTranslatableHtmlContentIds,
            and DragAndDropHtmlString to TranslatableHtmlContentId. These
            migrations are necessary to have rules work easily for multiple
            languages; instead of comparing html for equality, we compare
            content_ids for equality.

            Args:
                new_type: str. The type to migrate to.
                value: *. The value to migrate.
                choices: list(dict). The list of subtitled html dicts to extract
                    content ids from.

            Returns:
                *. The migrated rule input.
            """

            def extract_content_id_from_choices(html):
                """Given a html, find its associated content id in choices,
                which is a list of subtitled html dicts.

                Args:
                    html: str. The html to find the content id of.

                Returns:
                    str. The content id of html.
                """
                for subtitled_html_dict in choices:
                    if subtitled_html_dict['html'] == html:
                        return subtitled_html_dict['content_id']
                # If there is no match, we discard the rule input. The frontend
                # will handle invalid content ids similar to how it handled
                # non-matching html.
                return feconf.INVALID_CONTENT_ID

            if new_type == 'TranslatableHtmlContentId':
                return extract_content_id_from_choices(value)
            elif new_type == 'SetOfTranslatableHtmlContentIds':
                return [
                    migrate_rule_inputs_and_answers(
                        'TranslatableHtmlContentId', html, choices
                    ) for html in value
                ]
            elif new_type == 'ListOfSetsOfTranslatableHtmlContentIds':
                return [
                    migrate_rule_inputs_and_answers(
                        'SetOfTranslatableHtmlContentIds', html_set, choices
                    ) for html_set in value
                ]

        for state_dict in states_dict.values():
            interaction_id = state_dict['interaction']['id']
            if interaction_id not in [
                    'DragAndDropSortInput', 'ItemSelectionInput']:
                continue

            solution = state_dict['interaction']['solution']
            choices = state_dict['interaction']['customization_args'][
                'choices']['value']
            if interaction_id == 'ItemSelectionInput':
                # The solution type will be migrated from SetOfHtmlString to
                # SetOfTranslatableHtmlContentIds.
                if solution is not None:
                    solution['correct_answer'] = (
                        migrate_rule_inputs_and_answers(
                            'SetOfTranslatableHtmlContentIds',
                            solution['correct_answer'],
                            choices)
                    )
            if interaction_id == 'DragAndDropSortInput':
                # The solution type will be migrated from ListOfSetsOfHtmlString
                # to ListOfSetsOfTranslatableHtmlContentIds.
                if solution is not None:
                    solution['correct_answer'] = (
                        migrate_rule_inputs_and_answers(
                            'ListOfSetsOfTranslatableHtmlContentIds',
                            solution['correct_answer'],
                            choices)
                    )

            for answer_group_dict in state_dict['interaction']['answer_groups']:
                for rule_spec_dict in answer_group_dict['rule_specs']:
                    rule_type = rule_spec_dict['rule_type']
                    rule_inputs = rule_spec_dict['inputs']

                    if interaction_id == 'ItemSelectionInput':
                        # All rule inputs for ItemSelectionInput will be
                        # migrated from SetOfHtmlString to
                        # SetOfTranslatableHtmlContentIds.
                        rule_inputs['x'] = migrate_rule_inputs_and_answers(
                            'SetOfTranslatableHtmlContentIds',
                            rule_inputs['x'],
                            choices)
                    if interaction_id == 'DragAndDropSortInput':
                        rule_types_with_list_of_sets = [
                            'IsEqualToOrdering',
                            'IsEqualToOrderingWithOneItemAtIncorrectPosition'
                        ]
                        if rule_type in rule_types_with_list_of_sets:
                            # For rule type IsEqualToOrdering and
                            # IsEqualToOrderingWithOneItemAtIncorrectPosition,
                            # the x input will be migrated from
                            # ListOfSetsOfHtmlStrings to
                            # ListOfSetsOfTranslatableHtmlContentIds.
                            rule_inputs['x'] = migrate_rule_inputs_and_answers(
                                'ListOfSetsOfTranslatableHtmlContentIds',
                                rule_inputs['x'],
                                choices)
                        elif rule_type == 'HasElementXAtPositionY':
                            # For rule type HasElementXAtPositionY,
                            # the x input will be migrated from
                            # DragAndDropHtmlString to
                            # TranslatableHtmlContentId, and the y input will
                            # remain as DragAndDropPositiveInt.
                            rule_inputs['x'] = migrate_rule_inputs_and_answers(
                                'TranslatableHtmlContentId',
                                rule_inputs['x'],
                                choices)
                        elif rule_type == 'HasElementXBeforeElementY':
                            # For rule type HasElementXBeforeElementY,
                            # the x and y inputs will be migrated from
                            # DragAndDropHtmlString to
                            # TranslatableHtmlContentId.
                            for rule_input_name in ['x', 'y']:
                                rule_inputs[rule_input_name] = (
                                    migrate_rule_inputs_and_answers(
                                        'TranslatableHtmlContentId',
                                        rule_inputs[rule_input_name],
                                        choices))

        return states_dict

    @classmethod
    def _convert_states_v42_dict_to_v43_dict(cls, states_dict):
        """Converts from version 42 to 43. Version 43 adds a new customization
        arg to NumericExpressionInput, AlgebraicExpressionInput, and
        MathEquationInput. The customization arg will allow creators to choose
        whether to render the division sign (÷) instead of a fraction for the
        division operation.

        Args:
            states_dict: dict. A dict where each key-value pair represents,
                respectively, a state name and a dict used to initialize a
                State domain object.

        Returns:
            dict. The converted states_dict.
        """
        for state_dict in states_dict.values():
            interaction_id = state_dict['interaction']['id']
            if interaction_id not in [
                    'NumericExpressionInput', 'AlgebraicExpressionInput',
                    'MathEquationInput']:
                continue

            customization_args = state_dict['interaction']['customization_args']
            customization_args.update({
                'useFractionForDivision': {
                    'value': True
                }
            })

        return states_dict

    @classmethod
    def _convert_states_v43_dict_to_v44_dict(cls, states_dict, init_state_name):
        """Converts from version 43 to version 44. Version 44 adds
        card_is_checkpoint boolean to the state, which allows creators to
        mark a state as a checkpoint for the learners

        Args:
            states_dict: dict. A dict where each key-value pair represents,
                respectively, a state name and a dict used to initalize a
                State domain object.
            init_state_name: str. Name of the first state.

        Returns:
            dict. The converted states_dict.
        """
        for (state_name, state_dict) in states_dict.items():
            state_dict['card_is_checkpoint'] = bool(
                state_name == init_state_name)
        return states_dict

    @classmethod
    def _convert_states_v44_dict_to_v45_dict(cls, states_dict):
        """Converts from version 44 to 45. Version 45 contains
        linked skill id.

        Args:
            states_dict: dict. A dict where each key-value pair represents,
                respectively, a state name and a dict used to initialize a
                State domain object.

        Returns:
            dict. The converted states_dict.
        """

        for state_dict in states_dict.values():
            state_dict['linked_skill_id'] = None
        return states_dict

    @classmethod
    def _convert_states_v45_dict_to_v46_dict(cls, states_dict):
        """Converts from version 45 to 46. Version 46 ensures that the written
        translations in a state containing unicode content do not contain HTML
        tags and the data_format is unicode.

        Args:
            states_dict: dict. A dict where each key-value pair represents,
                respectively, a state name and a dict used to initialize a
                State domain object.

        Returns:
            dict. The converted states_dict.
        """

        for state_dict in states_dict.values():
            list_of_subtitled_unicode_content_ids = []
            interaction_customisation_args = state_dict['interaction'][
                'customization_args']
            if interaction_customisation_args:
                customisation_args = (
                    state_domain.InteractionInstance
                    .convert_customization_args_dict_to_customization_args(
                        state_dict['interaction']['id'],
                        state_dict['interaction']['customization_args']))
                for ca_name in customisation_args:
                    list_of_subtitled_unicode_content_ids.extend(
                        state_domain.InteractionCustomizationArg
                        .traverse_by_schema_and_get(
                            customisation_args[ca_name].schema,
                            customisation_args[ca_name].value,
                            [schema_utils.SCHEMA_OBJ_TYPE_SUBTITLED_UNICODE],
                            lambda subtitled_unicode:
                            subtitled_unicode.content_id
                        )
                    )
                translations_mapping = (
                    state_dict['written_translations']['translations_mapping'])
                for content_id in translations_mapping:
                    if content_id in list_of_subtitled_unicode_content_ids:
                        for language_code in translations_mapping[content_id]:
                            written_translation = (
                                translations_mapping[content_id][language_code])
                            written_translation['data_format'] = (
                                schema_utils.SCHEMA_TYPE_UNICODE)
                            written_translation['translation'] = (
                                html_cleaner.strip_html_tags(
                                    written_translation['translation']))
        return states_dict

    @classmethod
    def _convert_states_v46_dict_to_v47_dict(cls, states_dict):
        """Converts from version 46 to 47. Version 52 deprecates
        oppia-noninteractive-svgdiagram tag and converts existing occurences of
        it to oppia-noninteractive-image tag.

        Args:
            states_dict: dict. A dict where each key-value pair represents,
                respectively, a state name and a dict used to initialize a
                State domain object.

        Returns:
            dict. The converted states_dict.
        """

        for state_dict in states_dict.values():
            interaction_customisation_args = state_dict['interaction'][
                'customization_args']
            if interaction_customisation_args:
                state_domain.State.convert_html_fields_in_state(
                    state_dict,
                    html_validation_service
                    .convert_svg_diagram_tags_to_image_tags)
        return states_dict

    @classmethod
    def _convert_states_v47_dict_to_v48_dict(cls, states_dict):
        """Converts from version 47 to 48. Version 48 fixes encoding issues in
        HTML fields.

        Args:
            states_dict: dict. A dict where each key-value pair represents,
                respectively, a state name and a dict used to initialize a
                State domain object.

        Returns:
            dict. The converted states_dict.
        """

        for state_dict in states_dict.values():
            interaction_customisation_args = state_dict['interaction'][
                'customization_args']
            if interaction_customisation_args:
                state_domain.State.convert_html_fields_in_state(
                    state_dict,
                    html_validation_service.fix_incorrectly_encoded_chars,
                    state_schema_version=48)
        return states_dict

    @classmethod
    def _convert_states_v48_dict_to_v49_dict(cls, states_dict):
        """Converts from version 48 to 49. Version 49 adds
        requireNonnegativeInput customization arg to NumericInput
        interaction which allows creators to set input should be greater
        than or equal to zero.

        Args:
            states_dict: dict. A dict where each key-value pair represents,
                respectively, a state name and a dict used to initialize a
                State domain object.

        Returns:
            dict. The converted states_dict.
        """

        for state_dict in states_dict.values():
            if state_dict['interaction']['id'] == 'NumericInput':
                customization_args = state_dict['interaction'][
                    'customization_args']
                customization_args.update({
                    'requireNonnegativeInput': {
                        'value': False
                    }
                })

        return states_dict

    @classmethod
    def update_states_from_model(
            cls, versioned_exploration_states,
            current_states_schema_version, init_state_name):
        """Converts the states blob contained in the given
        versioned_exploration_states dict from current_states_schema_version to
        current_states_schema_version + 1.
        Note that the versioned_exploration_states being passed in is modified
        in-place.

        Args:
            versioned_exploration_states: dict. A dict with two keys:
                - states_schema_version: int. The states schema version for
                    the exploration.
                - states: dict. The dict of states which is contained in the
                    exploration. The keys are state names and the values are
                    dicts used to initialize a State domain object.
            current_states_schema_version: int. The current states
                schema version.
            init_state_name: str. Name of initial state.
        """
        versioned_exploration_states['states_schema_version'] = (
            current_states_schema_version + 1)

        conversion_fn = getattr(cls, '_convert_states_v%s_dict_to_v%s_dict' % (
            current_states_schema_version, current_states_schema_version + 1))
        if current_states_schema_version == 43:
            versioned_exploration_states['states'] = conversion_fn(
                versioned_exploration_states['states'], init_state_name)
        else:
            versioned_exploration_states['states'] = conversion_fn(
                versioned_exploration_states['states'])

    # The current version of the exploration YAML schema. If any backward-
    # incompatible changes are made to the exploration schema in the YAML
    # definitions, this version number must be changed and a migration process
    # put in place.
    CURRENT_EXP_SCHEMA_VERSION = 54
    EARLIEST_SUPPORTED_EXP_SCHEMA_VERSION = 46

    @classmethod
    def _convert_v46_dict_to_v47_dict(cls, exploration_dict):
        """Converts a v46 exploration dict into a v47 exploration dict.
        Changes rule input types for DragAndDropSortInput and ItemSelectionInput
        interactions to better support translations. Specifically, the rule
        inputs will store content ids of html rather than the raw html.

        Args:
            exploration_dict: dict. The dict representation of an exploration
                with schema version v46.

        Returns:
            dict. The dict representation of the Exploration domain object,
            following schema version v47.
        """
        exploration_dict['schema_version'] = 47

        exploration_dict['states'] = cls._convert_states_v41_dict_to_v42_dict(
            exploration_dict['states'])
        exploration_dict['states_schema_version'] = 42

        return exploration_dict

    @classmethod
    def _convert_v47_dict_to_v48_dict(cls, exploration_dict):
        """Converts a v47 exploration dict into a v48 exploration dict.
        Adds a new customization arg to NumericExpressionInput,
        AlgebraicExpressionInput, and MathEquationInput. The customization arg
        will allow creators to choose whether to render the division sign (÷)
        instead of a fraction for the division operation.

        Args:
            exploration_dict: dict. The dict representation of an exploration
                with schema version v47.

        Returns:
            dict. The dict representation of the Exploration domain object,
            following schema version v48.
        """
        exploration_dict['schema_version'] = 48

        exploration_dict['states'] = cls._convert_states_v42_dict_to_v43_dict(
            exploration_dict['states'])
        exploration_dict['states_schema_version'] = 43

        return exploration_dict

    @classmethod
    def _convert_v48_dict_to_v49_dict(cls, exploration_dict):
        """Converts a v48 exploration dict into a v49 exploration dict.
        Adds card_is_checkpoint to mark a state as a checkpoint for the
        learners.

        Args:
            exploration_dict: dict. The dict representation of an exploration
                with schema version v48.

        Returns:
            dict. The dict representation of the Exploration domain object,
            following schema version v49.
        """
        exploration_dict['schema_version'] = 49
        exploration_dict['states'] = cls._convert_states_v43_dict_to_v44_dict(
            exploration_dict['states'], exploration_dict['init_state_name'])
        exploration_dict['states_schema_version'] = 44

        return exploration_dict

    @classmethod
    def _convert_v49_dict_to_v50_dict(cls, exploration_dict):
        """Converts a v49 exploration dict into a v50 exploration dict.
        Version 50 contains linked skill id to exploration state.

        Args:
            exploration_dict: dict. The dict representation of an exploration
                with schema version v49.

        Returns:
            dict. The dict representation of the Exploration domain object,
            following schema version v50.
        """

        exploration_dict['schema_version'] = 50

        exploration_dict['states'] = cls._convert_states_v44_dict_to_v45_dict(
            exploration_dict['states'])
        exploration_dict['states_schema_version'] = 45

        return exploration_dict

    @classmethod
    def _convert_v50_dict_to_v51_dict(cls, exploration_dict):
        """Converts a v50 exploration dict into a v51 exploration dict.
        Version 51 ensures that unicode written_translations are stripped of
        HTML tags and have data_format field set to unicode.

        Args:
            exploration_dict: dict. The dict representation of an exploration
                with schema version v50.

        Returns:
            dict. The dict representation of the Exploration domain object,
            following schema version v51.
        """

        exploration_dict['schema_version'] = 51

        exploration_dict['states'] = cls._convert_states_v45_dict_to_v46_dict(
            exploration_dict['states'])
        exploration_dict['states_schema_version'] = 46

        return exploration_dict

    @classmethod
    def _convert_v51_dict_to_v52_dict(cls, exploration_dict):
        """Converts a v51 exploration dict into a v52 exploration dict.
        Version 52 deprecates oppia-noninteractive-svgdiagram tag and converts
        existing occurences of it to oppia-noninteractive-image tag.

        Args:
            exploration_dict: dict. The dict representation of an exploration
                with schema version v51.

        Returns:
            dict. The dict representation of the Exploration domain object,
            following schema version v52.
        """

        exploration_dict['schema_version'] = 52

        exploration_dict['states'] = cls._convert_states_v46_dict_to_v47_dict(
            exploration_dict['states'])
        exploration_dict['states_schema_version'] = 47

        return exploration_dict

    @classmethod
    def _convert_v52_dict_to_v53_dict(cls, exploration_dict):
        """Converts a v52 exploration dict into a v53 exploration dict.
        Version 53 fixes encoding issues in HTML fields.

        Args:
            exploration_dict: dict. The dict representation of an exploration
                with schema version v51.

        Returns:
            dict. The dict representation of the Exploration domain object,
            following schema version v52.
        """

        exploration_dict['schema_version'] = 53

        exploration_dict['states'] = cls._convert_states_v47_dict_to_v48_dict(
            exploration_dict['states'])
        exploration_dict['states_schema_version'] = 48

        return exploration_dict

    @classmethod
    def _convert_v53_dict_to_v54_dict(cls, exploration_dict):
        """Converts a v53 exploration dict into a v54 exploration dict.
        Adds a new customization arg to NumericInput interaction
        which allows creators to set input greator than or equal to zero.

        Args:
            exploration_dict: dict. The dict representation of an exploration
                with schema version v53.

        Returns:
            dict. The dict representation of the Exploration domain object,
            following schema version v54.
        """
        exploration_dict['schema_version'] = 54

        exploration_dict['states'] = cls._convert_states_v48_dict_to_v49_dict(
            exploration_dict['states'])
        exploration_dict['states_schema_version'] = 49

        return exploration_dict

    @classmethod
    def _migrate_to_latest_yaml_version(cls, yaml_content):
        """Return the YAML content of the exploration in the latest schema
        format.

        Args:
            yaml_content: str. The YAML representation of the exploration.

        Returns:
            tuple(dict, int). The dict 'exploration_dict' is the representation
            of the Exploration and the 'initial_schema_version' is the initial
            schema version provided in 'yaml_content'.

        Raises:
            InvalidInputException. The 'yaml_content' or the schema version
                is not specified.
            Exception. The exploration schema version is not valid.
        """
        try:
            exploration_dict = utils.dict_from_yaml(yaml_content)
        except utils.InvalidInputException as e:
            raise utils.InvalidInputException(
                'Please ensure that you are uploading a YAML text file, not '
                'a zip file. The YAML parser returned the following error: %s'
                % e)

        exploration_schema_version = exploration_dict['schema_version']
        if not (cls.EARLIEST_SUPPORTED_EXP_SCHEMA_VERSION <=
                exploration_schema_version
                <= cls.CURRENT_EXP_SCHEMA_VERSION):
            raise Exception(
                'Sorry, we can only process v%s to v%s exploration YAML files '
                'at present.' % (
                    cls.EARLIEST_SUPPORTED_EXP_SCHEMA_VERSION,
                    cls.CURRENT_EXP_SCHEMA_VERSION))

        if exploration_schema_version == 46:
            exploration_dict = cls._convert_v46_dict_to_v47_dict(
                exploration_dict)
            exploration_schema_version = 47

        if exploration_schema_version == 47:
            exploration_dict = cls._convert_v47_dict_to_v48_dict(
                exploration_dict)
            exploration_schema_version = 48

        if exploration_schema_version == 48:
            exploration_dict = cls._convert_v48_dict_to_v49_dict(
                exploration_dict)
            exploration_schema_version = 49

        if exploration_schema_version == 49:
            exploration_dict = cls._convert_v49_dict_to_v50_dict(
                exploration_dict)
            exploration_schema_version = 50

        if exploration_schema_version == 50:
            exploration_dict = cls._convert_v50_dict_to_v51_dict(
                exploration_dict)
            exploration_schema_version = 51

        if exploration_schema_version == 51:
            exploration_dict = cls._convert_v51_dict_to_v52_dict(
                exploration_dict)
            exploration_schema_version = 52

        if exploration_schema_version == 52:
            exploration_dict = cls._convert_v52_dict_to_v53_dict(
                exploration_dict)
            exploration_schema_version = 53

        if exploration_schema_version == 53:
            exploration_dict = cls._convert_v53_dict_to_v54_dict(
                exploration_dict)
            exploration_schema_version = 54

        return exploration_dict

    @classmethod
    def from_yaml(cls, exploration_id, yaml_content):
        """Creates and returns exploration from a YAML text string for YAML
        schema versions 10 and later.

        Args:
            exploration_id: str. The id of the exploration.
            yaml_content: str. The YAML representation of the exploration.

        Returns:
            Exploration. The corresponding exploration domain object.

        Raises:
            InvalidInputException. The initial schema version of exploration is
                outside the range [EARLIEST_SUPPORTED_EXP_SCHEMA_VERSION,
                CURRENT_EXP_SCHEMA_VERSION].
        """
        exploration_dict = cls._migrate_to_latest_yaml_version(yaml_content)
        exploration_dict['id'] = exploration_id
        return Exploration.from_dict(exploration_dict)

    def to_yaml(self):
        """Convert the exploration domain object into YAML string.

        Returns:
            str. The YAML representation of this exploration.
        """
        exp_dict = self.to_dict()
        exp_dict['schema_version'] = self.CURRENT_EXP_SCHEMA_VERSION

        # The ID is the only property which should not be stored within the
        # YAML representation.
        del exp_dict['id']

        return utils.yaml_from_dict(exp_dict)

    def to_dict(self):
        """Returns a copy of the exploration as a dictionary. It includes all
        necessary information to represent the exploration.

        Returns:
            dict. A dict mapping all fields of Exploration instance.
        """
        return copy.deepcopy({
            'id': self.id,
            'title': self.title,
            'category': self.category,
            'author_notes': self.author_notes,
            'blurb': self.blurb,
            'states_schema_version': self.states_schema_version,
            'init_state_name': self.init_state_name,
            'language_code': self.language_code,
            'objective': self.objective,
            'param_changes': self.param_change_dicts,
            'param_specs': self.param_specs_dict,
            'tags': self.tags,
            'auto_tts_enabled': self.auto_tts_enabled,
            'correctness_feedback_enabled': self.correctness_feedback_enabled,
            'edits_allowed': self.edits_allowed,
            'states': {state_name: state.to_dict()
                       for (state_name, state) in self.states.items()}
        })

    def serialize(self):
        """Returns the object serialized as a JSON string.

        Returns:
            str. JSON-encoded str encoding all of the information composing
            the object.
        """
        exploration_dict = self.to_dict()
        # The only reason we add the version parameter separately is that our
        # yaml encoding/decoding of this object does not handle the version
        # parameter.
        # NOTE: If this changes in the future (i.e the version parameter is
        # added as part of the yaml representation of this object), all YAML
        # files must add a version parameter to their files with the correct
        # version of this object. The line below must then be moved to
        # to_dict().
        exploration_dict['version'] = self.version

        if self.created_on:
            exploration_dict['created_on'] = (
                utils.convert_naive_datetime_to_string(self.created_on))

        if self.last_updated:
            exploration_dict['last_updated'] = (
                utils.convert_naive_datetime_to_string(self.last_updated))

        return json.dumps(exploration_dict)

    @classmethod
    def deserialize(cls, json_string):
        """Returns an Exploration domain object decoded from a JSON string.

        Args:
            json_string: str. A JSON-encoded string that can be
                decoded into a dictionary representing a Exploration.
                Only call on strings that were created using serialize().

        Returns:
            Exploration. The corresponding Exploration domain object.
        """
        exploration_dict = json.loads(json_string)
        created_on = (
            utils.convert_string_to_naive_datetime_object(
                exploration_dict['created_on'])
            if 'created_on' in exploration_dict else None)
        last_updated = (
            utils.convert_string_to_naive_datetime_object(
                exploration_dict['last_updated'])
            if 'last_updated' in exploration_dict else None)
        exploration = cls.from_dict(
            exploration_dict,
            exploration_version=exploration_dict['version'],
            exploration_created_on=created_on,
            exploration_last_updated=last_updated)

        return exploration

    def to_player_dict(self):
        """Returns a copy of the exploration suitable for inclusion in the
        learner view.

        Returns:
            dict. A dict mapping some fields of Exploration instance. The
            fields inserted in the dict (as key) are:
                - init_state_name: str. The name for the initial state of the
                    exploration.
                - param_change. list(dict). List of param_change dicts that
                    represent ParamChange domain object.
                - param_specs: dict. A dict where each key-value pair
                    represents respectively, a param spec name and a dict used
                    to initialize a ParamSpec domain object.
                - states: dict. Keys are states names and values are dict
                    representation of State domain object.
                - title: str. The exploration title.
                - objective: str. The exploration objective.
                - language_code: str. The language code of the exploration.
                - correctness_feedback_enabled: str. Whether to show correctness
                    feedback.
        """
        return {
            'init_state_name': self.init_state_name,
            'param_changes': self.param_change_dicts,
            'param_specs': self.param_specs_dict,
            'states': {
                state_name: state.to_dict()
                for (state_name, state) in self.states.items()
            },
            'title': self.title,
            'objective': self.objective,
            'language_code': self.language_code,
            'correctness_feedback_enabled': self.correctness_feedback_enabled,
        }

    def get_all_html_content_strings(self):
        """Gets all html content strings used in this exploration.

        Returns:
            list(str). The list of html content strings.
        """
        html_list = []
        for state in self.states.values():
            content_html = state.content.html
            interaction_html_list = (
                state.interaction.get_all_html_content_strings())
            html_list += [content_html] + interaction_html_list

        return html_list

    def to_android_exploration_proto(self):
        """Returns a proto representation of the exploration object.

        Returns:
            ExplorationDto. The proto object.
        """
        state_protos = {}
        for (state_name, state) in self.states.items():
            state_protos[state_name] = state.to_android_state_proto()

        return exploration_pb2.ExplorationDto(
            id=self.id,
            content_version=self.version,
            init_state_name=self.init_state_name,
            title=self.title,
            states=state_protos
        )

    def get_proto_size(self):
        """Calculate the byte size of the proto object.

        Returns:
            int. The byte size of the proto object.
        """
        return int(self.to_android_exploration_proto().ByteSize())


class ExplorationSummary:
    """Domain object for an Oppia exploration summary."""

    def __init__(
            self, exploration_id, title, category, objective,
            language_code, tags, ratings, scaled_average_rating, status,
            community_owned, owner_ids, editor_ids, voice_artist_ids,
            viewer_ids, contributor_ids, contributors_summary, version,
            exploration_model_created_on,
            exploration_model_last_updated,
            first_published_msec, deleted=False):
        """Initializes a ExplorationSummary domain object.

        Args:
            exploration_id: str. The exploration id.
            title: str. The exploration title.
            category: str. The exploration category.
            objective: str. The exploration objective.
            language_code: str. The code that represents the exploration
                language.
            tags: list(str). List of tags.
            ratings: dict. Dict whose keys are '1', '2', '3', '4', '5' and
                whose values are nonnegative integers representing frequency
                counts. Note that the keys need to be strings in order for this
                dict to be JSON-serializable.
            scaled_average_rating: float. The average rating.
            status: str. The status of the exploration.
            community_owned: bool. Whether the exploration is community-owned.
            owner_ids: list(str). List of the users ids who are the owners of
                this exploration.
            editor_ids: list(str). List of the users ids who have access to
                edit this exploration.
            voice_artist_ids: list(str). List of the users ids who have access
                to voiceover this exploration.
            viewer_ids: list(str). List of the users ids who have access to
                view this exploration.
            contributor_ids: list(str). List of the users ids of the user who
                have contributed to this exploration.
            contributors_summary: dict. A summary about contributors of current
                exploration. The keys are user ids and the values are the
                number of commits made by that user.
            version: int. The version of the exploration.
            exploration_model_created_on: datetime.datetime. Date and time when
                the exploration model is created.
            exploration_model_last_updated: datetime.datetime. Date and time
                when the exploration model was last updated.
            first_published_msec: int. Time in milliseconds since the Epoch,
                when the exploration was first published.
            deleted: bool. Whether the exploration is marked as deleted.
        """
        self.id = exploration_id
        self.title = title
        self.category = category
        self.objective = objective
        self.language_code = language_code
        self.tags = tags
        self.ratings = ratings
        self.scaled_average_rating = scaled_average_rating
        self.status = status
        self.community_owned = community_owned
        self.owner_ids = owner_ids
        self.editor_ids = editor_ids
        self.voice_artist_ids = voice_artist_ids
        self.viewer_ids = viewer_ids
        self.contributor_ids = contributor_ids
        self.contributors_summary = contributors_summary
        self.version = version
        self.exploration_model_created_on = exploration_model_created_on
        self.exploration_model_last_updated = exploration_model_last_updated
        self.first_published_msec = first_published_msec
        self.deleted = deleted

    def validate(self):
        """Validates various properties of the ExplorationSummary.

        Raises:
            ValidationError. One or more attributes of the ExplorationSummary
                are invalid.
        """
        if not isinstance(self.title, str):
            raise utils.ValidationError(
                'Expected title to be a string, received %s' % self.title)
        utils.require_valid_name(
            self.title, 'the exploration title', allow_empty=True)

        if not isinstance(self.category, str):
            raise utils.ValidationError(
                'Expected category to be a string, received %s'
                % self.category)
        utils.require_valid_name(
            self.category, 'the exploration category', allow_empty=True)

        if not isinstance(self.objective, str):
            raise utils.ValidationError(
                'Expected objective to be a string, received %s' %
                self.objective)

        if not isinstance(self.language_code, str):
            raise utils.ValidationError(
                'Expected language_code to be a string, received %s' %
                self.language_code)
        if not utils.is_valid_language_code(self.language_code):
            raise utils.ValidationError(
                'Invalid language_code: %s' % self.language_code)

        if not isinstance(self.tags, list):
            raise utils.ValidationError(
                'Expected \'tags\' to be a list, received %s' % self.tags)
        for tag in self.tags:
            if not isinstance(tag, str):
                raise utils.ValidationError(
                    'Expected each tag in \'tags\' to be a string, received '
                    '\'%s\'' % tag)

            if not tag:
                raise utils.ValidationError('Tags should be non-empty.')

            if not re.match(constants.TAG_REGEX, tag):
                raise utils.ValidationError(
                    'Tags should only contain lowercase letters and spaces, '
                    'received \'%s\'' % tag)

            if (tag[0] not in string.ascii_lowercase or
                    tag[-1] not in string.ascii_lowercase):
                raise utils.ValidationError(
                    'Tags should not start or end with whitespace, received '
                    '\'%s\'' % tag)

            if re.search(r'\s\s+', tag):
                raise utils.ValidationError(
                    'Adjacent whitespace in tags should be collapsed, '
                    'received \'%s\'' % tag)
        if len(set(self.tags)) != len(self.tags):
            raise utils.ValidationError('Some tags duplicate each other')

        if not isinstance(self.ratings, dict):
            raise utils.ValidationError(
                'Expected ratings to be a dict, received %s' % self.ratings)

        valid_rating_keys = ['1', '2', '3', '4', '5']
        actual_rating_keys = sorted(self.ratings.keys())
        if valid_rating_keys != actual_rating_keys:
            raise utils.ValidationError(
                'Expected ratings to have keys: %s, received %s' % (
                    (', ').join(valid_rating_keys),
                    (', ').join(actual_rating_keys)))
        for value in self.ratings.values():
            if not isinstance(value, int):
                raise utils.ValidationError(
                    'Expected value to be int, received %s' % value)
            if value < 0:
                raise utils.ValidationError(
                    'Expected value to be non-negative, received %s' % (
                        value))

        if not isinstance(self.scaled_average_rating, (float, int)):
            raise utils.ValidationError(
                'Expected scaled_average_rating to be float, received %s' % (
                    self.scaled_average_rating))

        if not isinstance(self.status, str):
            raise utils.ValidationError(
                'Expected status to be string, received %s' % self.status)

        if not isinstance(self.community_owned, bool):
            raise utils.ValidationError(
                'Expected community_owned to be bool, received %s' % (
                    self.community_owned))

        if not isinstance(self.owner_ids, list):
            raise utils.ValidationError(
                'Expected owner_ids to be list, received %s' % self.owner_ids)
        for owner_id in self.owner_ids:
            if not isinstance(owner_id, str):
                raise utils.ValidationError(
                    'Expected each id in owner_ids to '
                    'be string, received %s' % owner_id)

        if not isinstance(self.editor_ids, list):
            raise utils.ValidationError(
                'Expected editor_ids to be list, received %s' % self.editor_ids)
        for editor_id in self.editor_ids:
            if not isinstance(editor_id, str):
                raise utils.ValidationError(
                    'Expected each id in editor_ids to '
                    'be string, received %s' % editor_id)

        if not isinstance(self.voice_artist_ids, list):
            raise utils.ValidationError(
                'Expected voice_artist_ids to be list, received %s' % (
                    self.voice_artist_ids))
        for voice_artist_id in self.voice_artist_ids:
            if not isinstance(voice_artist_id, str):
                raise utils.ValidationError(
                    'Expected each id in voice_artist_ids to '
                    'be string, received %s' % voice_artist_id)

        if not isinstance(self.viewer_ids, list):
            raise utils.ValidationError(
                'Expected viewer_ids to be list, received %s' % self.viewer_ids)
        for viewer_id in self.viewer_ids:
            if not isinstance(viewer_id, str):
                raise utils.ValidationError(
                    'Expected each id in viewer_ids to '
                    'be string, received %s' % viewer_id)

        all_user_ids_with_rights = (
            self.owner_ids + self.editor_ids + self.voice_artist_ids +
            self.viewer_ids)
        if len(all_user_ids_with_rights) != len(set(all_user_ids_with_rights)):
            raise utils.ValidationError(
                'Users should not be assigned to multiple roles at once, '
                'received users: %s' % ', '.join(all_user_ids_with_rights))

        if not isinstance(self.contributor_ids, list):
            raise utils.ValidationError(
                'Expected contributor_ids to be list, received %s' % (
                    self.contributor_ids))
        for contributor_id in self.contributor_ids:
            if not isinstance(contributor_id, str):
                raise utils.ValidationError(
                    'Expected each id in contributor_ids to '
                    'be string, received %s' % contributor_id)

        if not isinstance(self.contributors_summary, dict):
            raise utils.ValidationError(
                'Expected contributors_summary to be dict, received %s' % (
                    self.contributors_summary))

    def to_metadata_dict(self):
        """Given an exploration summary, this method returns a dict containing
        id, title and objective of the exploration.

        Returns:
            dict. A metadata dict for the given exploration summary.
            The metadata dict has three keys:
                - 'id': str. The exploration ID.
                - 'title': str. The exploration title.
                - 'objective': str. The exploration objective.
        """
        return {
            'id': self.id,
            'title': self.title,
            'objective': self.objective,
        }

    def is_private(self):
        """Checks whether the exploration is private.

        Returns:
            bool. Whether the exploration is private.
        """
        return self.status == constants.ACTIVITY_STATUS_PRIVATE

    def is_solely_owned_by_user(self, user_id):
        """Checks whether the exploration is solely owned by the user.

        Args:
            user_id: str. The id of the user.

        Returns:
            bool. Whether the exploration is solely owned by the user.
        """
        return user_id in self.owner_ids and len(self.owner_ids) == 1

    def does_user_have_any_role(self, user_id):
        """Checks if a given user has any role within the exploration.

        Args:
            user_id: str. User id of the user.

        Returns:
            bool. Whether the given user has any role in the exploration.
        """
        return (
            user_id in self.owner_ids or
            user_id in self.editor_ids or
            user_id in self.voice_artist_ids or
            user_id in self.viewer_ids
        )

    def add_contribution_by_user(self, contributor_id):
        """Add a new contributor to the contributors summary.

        Args:
            contributor_id: str. ID of the contributor to be added.
        """
        # We don't want to record the contributions of system users.
        if contributor_id not in constants.SYSTEM_USER_IDS:
            self.contributors_summary[contributor_id] = (
                self.contributors_summary.get(contributor_id, 0) + 1)

        self.contributor_ids = list(self.contributors_summary.keys())


class ExplorationChangeMergeVerifier:
    """Class to check for mergeability.

    Attributes:
        added_state_names: list(str). Names of the states added to the
            exploration from prev_exp_version to current_exp_version. It
            stores the latest name of the added state.
        deleted_state_names: list(str). Names of the states deleted from
            the exploration from prev_exp_version to current_exp_version.
            It stores the initial name of the deleted state from
            pre_exp_version.
        new_to_old_state_names: dict. Dictionary mapping state names of
            current_exp_version to the state names of prev_exp_version.
            It doesn't include the name changes of added/deleted states.
        changed_properties: dict. List of all the properties changed
            according to the state and property name.
        changed_translations: dict. List of all the translations changed
            according to the state and content_id name.
    """

    # PROPERTIES_CONFLICTING_INTERACTION_ID_CHANGE: List of the properties
    # in which if there are any changes then interaction id
    # changes can not be merged. This list can be changed when any
    # new property is added or deleted which affects or is affected
    # by interaction id and whose changes directly conflicts with
    # interaction id changes.
    PROPERTIES_CONFLICTING_INTERACTION_ID_CHANGES = [
        STATE_PROPERTY_INTERACTION_CUST_ARGS,
        STATE_PROPERTY_INTERACTION_SOLUTION,
        STATE_PROPERTY_INTERACTION_ANSWER_GROUPS]

    # PROPERTIES_CONFLICTING_CUST_ARGS_CHANGES: List of the properties
    # in which if there are any changes then customization args
    # changes can not be merged. This list can be changed when any
    # new property is added or deleted which affects or is affected
    # by customization args and whose changes directly conflicts with
    # cust args changes.
    PROPERTIES_CONFLICTING_CUST_ARGS_CHANGES = [
        STATE_PROPERTY_INTERACTION_SOLUTION,
        STATE_PROPERTY_RECORDED_VOICEOVERS,
        STATE_PROPERTY_INTERACTION_ANSWER_GROUPS]

    # PROPERTIES_CONFLICTING_ANSWER_GROUPS_CHANGES: List of the properties
    # in which if there are any changes then answer groups
    # changes can not be merged. This list can be changed when any
    # new property is added or deleted which affects or is affected
    # by answer groups and whose changes directly conflicts with
    # answer groups changes.
    PROPERTIES_CONFLICTING_ANSWER_GROUPS_CHANGES = [
        STATE_PROPERTY_INTERACTION_SOLUTION,
        STATE_PROPERTY_RECORDED_VOICEOVERS,
        STATE_PROPERTY_INTERACTION_CUST_ARGS]

    # PROPERTIES_CONFLICTING_SOLUTION_CHANGES: List of the properties
    # in which if there are any changes then solution
    # changes can not be merged. This list can be changed when any
    # new property is added or deleted which affects or is affected
    # by solution and whose changes directly conflicts with
    # solution changes.
    PROPERTIES_CONFLICTING_SOLUTION_CHANGES = [
        STATE_PROPERTY_INTERACTION_ANSWER_GROUPS,
        STATE_PROPERTY_RECORDED_VOICEOVERS,
        STATE_PROPERTY_INTERACTION_CUST_ARGS]

    # PROPERTIES_CONFLICTING_VOICEOVERS_CHANGES: List of the properties
    # in which if there are any changes then voiceovers
    # changes can not be merged. This list can be changed when any
    # new property is added or deleted which affects or is affected
    # by voiceovers and whose changes directly conflicts with
    # voiceovers changes.
    PROPERTIES_CONFLICTING_VOICEOVERS_CHANGES = [
        STATE_PROPERTY_CONTENT,
        STATE_PROPERTY_INTERACTION_SOLUTION,
        STATE_PROPERTY_INTERACTION_HINTS,
        STATE_PROPERTY_WRITTEN_TRANSLATIONS,
        STATE_PROPERTY_INTERACTION_ANSWER_GROUPS,
        STATE_PROPERTY_INTERACTION_DEFAULT_OUTCOME,
        STATE_PROPERTY_INTERACTION_CUST_ARGS]

    # NON_CONFLICTING_PROPERTIES: List of the properties
    # in which if there are any changes then they are always mergeable.
    NON_CONFLICTING_PROPERTIES = [
        STATE_PROPERTY_UNCLASSIFIED_ANSWERS,
        STATE_PROPERTY_NEXT_CONTENT_ID_INDEX,
        STATE_PROPERTY_LINKED_SKILL_ID,
        STATE_PROPERTY_CARD_IS_CHECKPOINT]

    def __init__(self, composite_change_list):

        self.added_state_names = []
        self.deleted_state_names = []
        self.new_to_old_state_names = collections.defaultdict(set)
        self.changed_properties = collections.defaultdict(set)
        self.changed_translations = collections.defaultdict(set)

        for change in composite_change_list:
            self._parse_exp_change(change)

    def _get_property_name_from_content_id(self, content_id):
        """Returns property name from content id.

        Args:
            content_id: string. Id of the content.

        Returns:
            string. Name of the property of which the
            content is part of.
        """
        property_name_to_content_id_identifier = {
            STATE_PROPERTY_CONTENT: (
                lambda content_id: content_id == 'content'),
            STATE_PROPERTY_INTERACTION_CUST_ARGS: (
                lambda content_id: content_id[:3] == 'ca_'),
            STATE_PROPERTY_INTERACTION_DEFAULT_OUTCOME: (
                lambda content_id: content_id == 'default_outcome'),
            STATE_PROPERTY_INTERACTION_SOLUTION: (
                lambda content_id: content_id == 'solution'),
            STATE_PROPERTY_INTERACTION_HINTS: (
                lambda content_id: content_id[:4] == 'hint'),
            STATE_PROPERTY_INTERACTION_ANSWER_GROUPS: (
                lambda content_id: (
                    content_id[:8] == 'feedback' or
                    content_id[:10] == 'rule_input')),
        }

        for prop_name, identifier_function in (
                property_name_to_content_id_identifier.items()):
            if identifier_function(content_id):
                return prop_name

    def _parse_exp_change(self, change):
        """This function take the change and according to the cmd
        add the property name in the lists defined above.

        Args:
            change: ExplorationChange. A change from the
                composite_change_list.
        """
        if change.cmd == CMD_ADD_STATE:
            self.added_state_names.append(change.state_name)
        elif change.cmd == CMD_DELETE_STATE:
            state_name = change.state_name
            if state_name in self.added_state_names:
                self.added_state_names.remove(state_name)
            else:
                original_state_name = state_name
                if original_state_name in self.new_to_old_state_names:
                    original_state_name = self.new_to_old_state_names.pop(
                        original_state_name)
                self.deleted_state_names.append(original_state_name)
        elif change.cmd == CMD_RENAME_STATE:
            old_state_name = change.old_state_name
            new_state_name = change.new_state_name
            if old_state_name in self.added_state_names:
                self.added_state_names.remove(old_state_name)
                self.added_state_names.append(new_state_name)
            elif old_state_name in self.new_to_old_state_names:
                self.new_to_old_state_names[new_state_name] = (
                    self.new_to_old_state_names.pop(old_state_name))
            else:
                self.new_to_old_state_names[new_state_name] = old_state_name

        elif change.cmd == CMD_EDIT_STATE_PROPERTY:
            # A condition to store the name of the properties changed
            # in changed_properties dict.
            state_name = change.state_name
            if state_name in self.new_to_old_state_names:
                state_name = self.new_to_old_state_names.get(change.state_name)
            self.changed_properties[state_name].add(
                change.property_name)
        elif change.cmd == CMD_ADD_WRITTEN_TRANSLATION:
            changed_property = self._get_property_name_from_content_id(
                change.content_id)
            # A condition to store the name of the properties changed
            # in changed_properties dict.
            state_name = change.state_name
            if state_name in self.new_to_old_state_names:
                state_name = self.new_to_old_state_names.get(change.state_name)
            self.changed_translations[state_name].add(
                changed_property)
            self.changed_properties[state_name].add(
                STATE_PROPERTY_WRITTEN_TRANSLATIONS)

    def is_change_list_mergeable(
            self, change_list,
            exp_at_change_list_version, current_exploration):
        """Checks whether the change list from the old version of an
        exploration can be merged on the latest version of an exploration.

        Args:
            change_list: list(ExplorationChange). List of the changes made
                by the user on the frontend, which needs to be checked
                for mergeability.
            exp_at_change_list_version: obj. Old version of an exploration.
            current_exploration: obj. Exploration on which the change list
                is to be applied.

        Returns:
            tuple(boolean, boolean). A tuple consisting of two fields.
            1. boolean. Whether the given change list is mergeable on
            the current_exploration or not.
            2. boolean. Whether we need to send the change list to the
            admin to review for the future improvement of the cases
            to merge the change list.
        """
        old_to_new_state_names = {
            value: key for key, value in self.new_to_old_state_names.items()
        }

        if self.added_state_names or self.deleted_state_names:
            # In case of the addition and the deletion of the state,
            # we are rejecting the mergebility because these cases
            # change the flow of the exploration and are quite complex
            # for now to handle. So in such cases, we are sending the
            # changelist, frontend_version, backend_version and
            # exploration id to the admin, so that we can look into the
            # situations and can figure out the way if it’s possible to
            # handle these cases.

            return False, True

        changes_are_mergeable = False

        # state_names_of_renamed_states: dict. Stores the changes in
        # states names in change_list where the key is the state name in
        # frontend version and the value is the renamed name from the
        # change list if there is any rename state change.
        state_names_of_renamed_states = {}
        for change in change_list:
            change_is_mergeable = False
            if change.cmd == CMD_RENAME_STATE:
                old_state_name = change.old_state_name
                new_state_name = change.new_state_name
                if old_state_name in state_names_of_renamed_states:
                    state_names_of_renamed_states[new_state_name] = (
                        state_names_of_renamed_states.pop(old_state_name))
                else:
                    state_names_of_renamed_states[new_state_name] = (
                        old_state_name)
                if (state_names_of_renamed_states[new_state_name] not in
                        old_to_new_state_names):
                    change_is_mergeable = True
            elif change.cmd == CMD_EDIT_STATE_PROPERTY:
                state_name = state_names_of_renamed_states.get(
                    change.state_name) or change.state_name
                if state_name in old_to_new_state_names:
                    # Here we will send the changelist, frontend_version,
                    # backend_version and exploration to the admin, so
                    # that the changes related to state renames can be
                    # reviewed and the proper conditions can be written
                    # to handle those cases.
                    return False, True
                old_exp_states = (
                    exp_at_change_list_version.states[state_name])
                current_exp_states = (
                    current_exploration.states[state_name])
                if (change.property_name ==
                        STATE_PROPERTY_CONTENT):
                    if (old_exp_states.content.html ==
                            current_exp_states.content.html):
                        if (STATE_PROPERTY_CONTENT not in
                                self.changed_translations[state_name] and
                                STATE_PROPERTY_RECORDED_VOICEOVERS not in
                                self.changed_properties[state_name]):
                            change_is_mergeable = True
                    if not self.changed_properties[state_name]:
                        change_is_mergeable = True
                elif (change.property_name ==
                      STATE_PROPERTY_INTERACTION_ID):
                    if (old_exp_states.interaction.id ==
                            current_exp_states.interaction.id):
                        if not self.changed_properties[state_name].intersection(
                                (self
                                 .PROPERTIES_CONFLICTING_INTERACTION_ID_CHANGES
                                )):
                            change_is_mergeable = True
                    if not self.changed_properties[state_name]:
                        change_is_mergeable = True
                # Customization args differ for every interaction, so in
                # case of different interactions merging is simply not
                # possible, but in case of same interaction, the values in
                # the customization_args are often lists so if someone
                # changes even one item of that list then determining which
                # item is changed is not feasible, so suppose there is long
                # list of values in item selection interaction and one user
                # deletes one value and another one edits another value,
                # so after deletion the indices of all the values will be
                # changed and it will not be possible to compare and know
                # that which value is changed by second user.
                # So we will not be handling the merge on the basis of
                # individual fields.
                elif (change.property_name ==
                      STATE_PROPERTY_INTERACTION_CUST_ARGS):
                    if (old_exp_states.interaction.id ==
                            current_exp_states.interaction.id):
                        if not self.changed_properties[state_name].intersection(
                                self.PROPERTIES_CONFLICTING_CUST_ARGS_CHANGES +
                                [STATE_PROPERTY_INTERACTION_CUST_ARGS]):
                            if (change.property_name not in
                                    self.changed_translations[state_name]):
                                change_is_mergeable = True
                    if not self.changed_properties[state_name]:
                        change_is_mergeable = True
                elif (change.property_name ==
                      STATE_PROPERTY_INTERACTION_ANSWER_GROUPS):
                    if (old_exp_states.interaction.id ==
                            current_exp_states.interaction.id):
                        if not self.changed_properties[state_name].intersection(
                                self.PROPERTIES_CONFLICTING_CUST_ARGS_CHANGES +
                                [STATE_PROPERTY_INTERACTION_ANSWER_GROUPS]):
                            if (change.property_name not in
                                    self.changed_translations[state_name]):
                                change_is_mergeable = True
                    if not self.changed_properties[state_name]:
                        change_is_mergeable = True
                elif (change.property_name ==
                      STATE_PROPERTY_INTERACTION_DEFAULT_OUTCOME
                     ):
                    if (change.property_name not in
                            self.changed_properties[state_name] and
                            change.property_name not in
                            self.changed_translations[state_name]):
                        change_is_mergeable = True
                    if not self.changed_properties[state_name]:
                        change_is_mergeable = True
                elif change.property_name in self.NON_CONFLICTING_PROPERTIES:
                    change_is_mergeable = True
                # We’ll not be able to handle the merge if changelists
                # affect the different indices of the hint in the same
                # state because whenever there is even a small change
                # in one field of any hint, they treat the whole hints
                # list as a new value.
                # So it will not be possible to find out the exact change.
                elif (change.property_name ==
                      STATE_PROPERTY_INTERACTION_HINTS):
                    if (change.property_name not in
                            self.changed_properties[state_name] and
                            change.property_name not in
                            self.changed_translations[state_name]):
                        change_is_mergeable = True
                    if not self.changed_properties[state_name]:
                        change_is_mergeable = True
                elif (change.property_name ==
                      STATE_PROPERTY_INTERACTION_SOLUTION):
                    if (old_exp_states.interaction.id ==
                            current_exp_states.interaction.id):
                        if not self.changed_properties[state_name].intersection(
                                self.PROPERTIES_CONFLICTING_CUST_ARGS_CHANGES +
                                [STATE_PROPERTY_INTERACTION_SOLUTION]):
                            if (change.property_name not in
                                    self.changed_translations[state_name]):
                                change_is_mergeable = True
                    if not self.changed_properties[state_name]:
                        change_is_mergeable = True
                elif (change.property_name ==
                      STATE_PROPERTY_SOLICIT_ANSWER_DETAILS):
                    if (old_exp_states.interaction.id ==
                            current_exp_states.interaction.id and
                            old_exp_states.solicit_answer_details ==
                            current_exp_states.solicit_answer_details):
                        change_is_mergeable = True
                    if not self.changed_properties[state_name]:
                        change_is_mergeable = True
                elif (change.property_name ==
                      STATE_PROPERTY_RECORDED_VOICEOVERS):
                    if not self.changed_properties[state_name].intersection(
                            self.PROPERTIES_CONFLICTING_VOICEOVERS_CHANGES +
                            [STATE_PROPERTY_RECORDED_VOICEOVERS]):
                        change_is_mergeable = True
                    if not self.changed_properties[state_name]:
                        change_is_mergeable = True
            elif change.cmd == CMD_ADD_WRITTEN_TRANSLATION:
                state_name = state_names_of_renamed_states.get(
                    change.state_name) or change.state_name
                if state_name in old_to_new_state_names:
                    # Here we will send the changelist, frontend_version,
                    # backend_version and exploration to the admin, so
                    # that the changes related to state renames can be
                    # reviewed and the proper conditions can be written
                    # to handle those cases.
                    return False, True
                changed_property = self._get_property_name_from_content_id(
                    change.content_id)
                if (changed_property not in
                        (self.changed_properties[state_name] |
                         self.changed_translations[state_name])):
                    change_is_mergeable = True
                if not self.changed_properties[state_name]:
                    change_is_mergeable = True
            elif change.cmd == CMD_MARK_WRITTEN_TRANSLATION_AS_NEEDING_UPDATE:
                change_is_mergeable = True
            elif change.cmd == CMD_MARK_WRITTEN_TRANSLATIONS_AS_NEEDING_UPDATE:
                change_is_mergeable = True
            elif change.cmd == CMD_EDIT_EXPLORATION_PROPERTY:
                change_is_mergeable = (
                    exp_at_change_list_version.__getattribute__(
                        change.property_name) ==
                    current_exploration.__getattribute__(
                        change.property_name))

            if change_is_mergeable:
                changes_are_mergeable = True
                continue
            changes_are_mergeable = False
            break

        return changes_are_mergeable, False<|MERGE_RESOLUTION|>--- conflicted
+++ resolved
@@ -276,11 +276,7 @@
         'title', 'category', 'objective', 'language_code', 'tags',
         'blurb', 'author_notes', 'param_specs', 'param_changes',
         'init_state_name', 'auto_tts_enabled', 'correctness_feedback_enabled',
-<<<<<<< HEAD
-        'android_proto_size_in_bytes')
-=======
-        'edits_allowed')
->>>>>>> 59545ab6
+        'edits_allowed', 'android_proto_size_in_bytes')
 
     ALLOWED_COMMANDS = [{
         'name': CMD_CREATE_NEW,
@@ -628,12 +624,9 @@
         self.last_updated = last_updated
         self.auto_tts_enabled = auto_tts_enabled
         self.correctness_feedback_enabled = correctness_feedback_enabled
-<<<<<<< HEAD
+        self.edits_allowed = edits_allowed
         self._cached_android_proto_size_is_stale = True
-        self._cached_android_proto_size_in_bytes = 0
-=======
-        self.edits_allowed = edits_allowed
->>>>>>> 59545ab6
+        self._cached_android_proto_size_in_bytes = 0s
 
     def get_translatable_contents_collection(
         self
