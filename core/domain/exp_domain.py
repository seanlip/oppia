--- conflicted
+++ resolved
@@ -2005,23 +2005,6 @@
 
     @classmethod
     def _convert_states_v49_dict_to_v50_dict(cls, states_dict):
-<<<<<<< HEAD
-        """Converts from v49 to v50. Version 50 removes next_content_id_index
-        and WrittenTranslation from State. This version also updates the
-        content-ids for each translatable field in the state with its new
-        content-id.
-        """
-        for _, state_dict in states_dict.items():
-            del state_dict['next_content_id_index']
-            del state_dict['written_translations']
-        states_dict, next_content_id_index = (
-            state_domain.State
-            .update_old_content_id_to_new_content_id_in_v49_states(states_dict)
-        )
-
-        return states_dict, next_content_id_index
-
-=======
         """Converts from version 49 to 50. Version 50 removes rules from
         explorations that use one of the following rules:
         [ContainsSomeOf, OmitsSomeOf, MatchesWithGeneralForm]. It also renames
@@ -2063,7 +2046,23 @@
                     del customization_args['customOskLetters']
 
         return states_dict
->>>>>>> d29bed96
+
+    @classmethod
+    def _convert_states_v50_dict_to_v51_dict(cls, states_dict):
+        """Converts from v50 to v51. Version 51 removes next_content_id_index
+        and WrittenTranslation from State. This version also updates the
+        content-ids for each translatable field in the state with its new
+        content-id.
+        """
+        for _, state_dict in states_dict.items():
+            del state_dict['next_content_id_index']
+            del state_dict['written_translations']
+        states_dict, next_content_id_index = (
+            state_domain.State
+            .update_old_content_id_to_new_content_id_in_v49_states(states_dict)
+        )
+
+        return states_dict, next_content_id_index
 
     @classmethod
     def update_states_from_model(
@@ -2295,17 +2294,10 @@
 
     @classmethod
     def _convert_v54_dict_to_v55_dict(cls, exploration_dict):
-<<<<<<< HEAD
-        """Converts a v54 exploration dict into a v54 exploration dict.
-        Removes written_translation, next_content_id_index from state properties
-        and also introduces next_content_id_index variable into
-        exploration level.
-=======
         """Converts a v54 exploration dict into a v55 exploration dict.
         Removes rules from explorations that use one of the following rules:
         [ContainsSomeOf, OmitsSomeOf, MatchesWithGeneralForm]. It also renames
         `customOskLetters` cust arg to `allowedVariables`.
->>>>>>> d29bed96
 
         Args:
             exploration_dict: dict. The dict representation of an exploration
@@ -2317,18 +2309,35 @@
         """
         exploration_dict['schema_version'] = 55
 
-<<<<<<< HEAD
+        exploration_dict['states'] = cls._convert_states_v49_dict_to_v50_dict(
+            exploration_dict['states'])
+        exploration_dict['states_schema_version'] = 50
+
+        return exploration_dict
+
+    @classmethod
+    def _convert_v55_dict_to_v56_dict(cls, exploration_dict):
+        """Converts a v55 exploration dict into a v56 exploration dict.
+        Removes written_translation, next_content_id_index from state properties
+        and also introduces next_content_id_index variable into
+        exploration level.
+
+        Args:
+            exploration_dict: dict. The dict representation of an exploration
+                with schema version v54.
+
+        Returns:
+            dict. The dict representation of the Exploration domain object,
+            following schema version v56.
+        """
+        exploration_dict['schema_version'] = 56
+
         exploration_dict['states'], next_content_id_index = (
             cls._convert_states_v49_dict_to_v50_dict(
                 exploration_dict['states'])
         )
-        exploration_dict['states_schema_version'] = 50
+        exploration_dict['states_schema_version'] = 51
         exploration_dict['next_content_id_index'] = next_content_id_index
-=======
-        exploration_dict['states'] = cls._convert_states_v49_dict_to_v50_dict(
-            exploration_dict['states'])
-        exploration_dict['states_schema_version'] = 50
->>>>>>> d29bed96
 
         return exploration_dict
 
