# coding: utf-8
#
# Copyright 2014 The Oppia Authors. All Rights Reserved.
#
# Licensed under the Apache License, Version 2.0 (the "License");
# you may not use this file except in compliance with the License.
# You may obtain a copy of the License at
#
#      http://www.apache.org/licenses/LICENSE-2.0
#
# Unless required by applicable law or agreed to in writing, software
# distributed under the License is distributed on an "AS-IS" BASIS,
# WITHOUT WARRANTIES OR CONDITIONS OF ANY KIND, either express or implied.
# See the License for the specific language governing permissions and
# limitations under the License.

"""Domain objects for an exploration, its states, and their constituents.

Domain objects capture domain-specific logic and are agnostic of how the
objects they represent are stored. All methods and properties in this file
should therefore be independent of the specific storage models used.
"""

from __future__ import annotations

import collections
import copy
import datetime
import json
import re
import string

from core import feconf
from core import schema_utils
from core import utils
from core.constants import constants
from core.domain import change_domain
from core.domain import param_domain
from core.domain import state_domain
from core.domain import translation_domain
from extensions.objects.models import objects

import bs4
from typing import (
    Callable, Dict, Final, List, Literal, Mapping, Optional, Sequence, Set,
    Tuple, TypedDict, Union, cast, overload)

from core.domain import html_cleaner  # pylint: disable=invalid-import-from # isort:skip
from core.domain import html_validation_service  # pylint: disable=invalid-import-from # isort:skip
from core.domain import interaction_registry  # pylint: disable=invalid-import-from # isort:skip
from core.platform import models  # pylint: disable=invalid-import-from # isort:skip

# TODO(#14537): Refactor this file and remove imports marked
# with 'invalid-import-from'.

MYPY = False
if MYPY:  # pragma: no cover
    from mypy_imports import exp_models

(exp_models,) = models.Registry.import_models([models.Names.EXPLORATION])


# Do not modify the values of these constants. This is to preserve backwards
# compatibility with previous change dicts.
# TODO(bhenning): Prior to July 2015, exploration changes involving rules were
# logged using the key 'widget_handlers'. These need to be migrated to
# 'answer_groups' and 'default_outcome'.
STATE_PROPERTY_PARAM_CHANGES: Final = 'param_changes'
STATE_PROPERTY_CONTENT: Final = 'content'
STATE_PROPERTY_SOLICIT_ANSWER_DETAILS: Final = 'solicit_answer_details'
STATE_PROPERTY_CARD_IS_CHECKPOINT: Final = 'card_is_checkpoint'
STATE_PROPERTY_RECORDED_VOICEOVERS: Final = 'recorded_voiceovers'
DEPRECATED_STATE_PROPERTY_WRITTEN_TRANSLATIONS: Final = 'written_translations'
STATE_PROPERTY_INTERACTION_ID: Final = 'widget_id'
DEPRECATED_STATE_PROPERTY_NEXT_CONTENT_ID_INDEX: Final = 'next_content_id_index'
STATE_PROPERTY_LINKED_SKILL_ID: Final = 'linked_skill_id'
STATE_PROPERTY_INTERACTION_CUST_ARGS: Final = 'widget_customization_args'
STATE_PROPERTY_INTERACTION_ANSWER_GROUPS: Final = 'answer_groups'
STATE_PROPERTY_INTERACTION_DEFAULT_OUTCOME: Final = 'default_outcome'
STATE_PROPERTY_UNCLASSIFIED_ANSWERS: Final = (
    'confirmed_unclassified_answers')
STATE_PROPERTY_INTERACTION_HINTS: Final = 'hints'
STATE_PROPERTY_INTERACTION_SOLUTION: Final = 'solution'
# Deprecated state properties.
STATE_PROPERTY_CONTENT_IDS_TO_AUDIO_TRANSLATIONS_DEPRECATED: Final = (
    # Deprecated in state schema v27.
    'content_ids_to_audio_translations')
STATE_PROPERTY_WRITTEN_TRANSLATIONS_DEPRECATED: Final = 'written_translations'
STATE_PROPERTY_NEXT_CONTENT_ID_INDEX_DEPRECATED: Final = 'next_content_id_index'

# These four properties are kept for legacy purposes and are not used anymore.
STATE_PROPERTY_INTERACTION_HANDLERS: Final = 'widget_handlers'
STATE_PROPERTY_INTERACTION_STICKY: Final = 'widget_sticky'
GADGET_PROPERTY_VISIBILITY: Final = 'gadget_visibility'
GADGET_PROPERTY_CUST_ARGS: Final = 'gadget_customization_args'

# This takes additional 'title' and 'category' parameters.
CMD_CREATE_NEW: Final = 'create_new'
# This takes an additional 'state_name' parameter.
CMD_ADD_STATE: Final = 'add_state'
# This takes additional 'old_state_name' and 'new_state_name' parameters.
CMD_RENAME_STATE: Final = 'rename_state'
# This takes an additional 'state_name' parameter.
CMD_DELETE_STATE: Final = 'delete_state'
# TODO(#12981): Write a one-off job to modify all existing translation
# suggestions that use DEPRECATED_CMD_ADD_TRANSLATION to use
# CMD_ADD_WRITTEN_TRANSLATION instead. Suggestions in the future will only use
# CMD_ADD_WRITTEN_TRANSLATION.
# DEPRECATED: This command is deprecated. Please do not use. The command remains
# here to support old suggestions. This takes additional 'state_name',
# 'content_id', 'language_code' and 'content_html' and 'translation_html'
# parameters.
DEPRECATED_CMD_ADD_TRANSLATION: Final = 'add_translation'
# This takes additional 'state_name', 'content_id', 'language_code',
# 'data_format', 'content_html' and 'translation_html' parameters.
CMD_ADD_WRITTEN_TRANSLATION: Final = 'add_written_translation'
# This takes additional 'content_id', 'language_code' and 'state_name'
# parameters.
DEPRECATED_CMD_MARK_WRITTEN_TRANSLATION_AS_NEEDING_UPDATE: Final = (
    'mark_written_translation_as_needing_update')
# This takes additional 'content_id' and 'state_name' parameters.
DEPRECATED_CMD_MARK_WRITTEN_TRANSLATIONS_AS_NEEDING_UPDATE: Final = (
    'mark_written_translations_as_needing_update')
CMD_MARK_TRANSLATIONS_NEEDS_UPDATE: Final = 'mark_translations_needs_update'
# This takes additional 'content_id' parameters.
CMD_REMOVE_TRANSLATIONS: Final = 'remove_translations'
# This takes additional 'property_name' and 'new_value' parameters.
CMD_EDIT_STATE_PROPERTY: Final = 'edit_state_property'
# This takes additional 'property_name' and 'new_value' parameters.
CMD_EDIT_EXPLORATION_PROPERTY: Final = 'edit_exploration_property'
# This takes additional 'from_version' and 'to_version' parameters for logging.
CMD_MIGRATE_STATES_SCHEMA_TO_LATEST_VERSION: Final = (
    'migrate_states_schema_to_latest_version')

# These are categories to which answers may be classified. These values should
# not be changed because they are persisted in the data store within answer
# logs.

# Represents answers classified using rules defined as part of an interaction.
EXPLICIT_CLASSIFICATION: Final = 'explicit'
# Represents answers which are contained within the training data of an answer
# group.
TRAINING_DATA_CLASSIFICATION: Final = 'training_data_match'
# Represents answers which were predicted using a statistical training model
# from training data within an answer group.
STATISTICAL_CLASSIFICATION: Final = 'statistical_classifier'
# Represents answers which led to the 'default outcome' of an interaction,
# rather than belonging to a specific answer group.
DEFAULT_OUTCOME_CLASSIFICATION: Final = 'default_outcome'

TYPE_INVALID_EXPRESSION: Final = 'Invalid'
TYPE_VALID_ALGEBRAIC_EXPRESSION: Final = 'AlgebraicExpressionInput'
TYPE_VALID_NUMERIC_EXPRESSION: Final = 'NumericExpressionInput'
TYPE_VALID_MATH_EQUATION: Final = 'MathEquationInput'
MATH_INTERACTION_TYPES: Final = [
    TYPE_VALID_ALGEBRAIC_EXPRESSION,
    TYPE_VALID_NUMERIC_EXPRESSION,
    TYPE_VALID_MATH_EQUATION
]
ALGEBRAIC_MATH_INTERACTIONS: Final = [
    TYPE_VALID_ALGEBRAIC_EXPRESSION,
    TYPE_VALID_MATH_EQUATION
]
MATH_INTERACTION_DEPRECATED_RULES: Final = [
    'ContainsSomeOf', 'OmitsSomeOf', 'MatchesWithGeneralForm']


def clean_math_expression(math_expression: str) -> str:
    """Cleans a given math expression and formats it so that it is compatible
    with the new interactions' validators.

    Args:
        math_expression: str. The string representing the math expression.

    Returns:
        str. The correctly formatted string representing the math expression.
    """
    unicode_to_text = {
        u'\u221a': 'sqrt',
        u'\xb7': '*',
        u'\u03b1': 'alpha',
        u'\u03b2': 'beta',
        u'\u03b3': 'gamma',
        u'\u03b4': 'delta',
        u'\u03b5': 'epsilon',
        u'\u03b6': 'zeta',
        u'\u03b7': 'eta',
        u'\u03b8': 'theta',
        u'\u03b9': 'iota',
        u'\u03ba': 'kappa',
        u'\u03bb': 'lambda',
        u'\u03bc': 'mu',
        u'\u03bd': 'nu',
        u'\u03be': 'xi',
        u'\u03c0': 'pi',
        u'\u03c1': 'rho',
        u'\u03c3': 'sigma',
        u'\u03c4': 'tau',
        u'\u03c5': 'upsilon',
        u'\u03c6': 'phi',
        u'\u03c7': 'chi',
        u'\u03c8': 'psi',
        u'\u03c9': 'omega',
    }
    inverse_trig_fns_mapping = {
        'asin': 'arcsin',
        'acos': 'arccos',
        'atan': 'arctan'
    }
    trig_fns = ['sin', 'cos', 'tan', 'csc', 'sec', 'cot']

    # Shifting powers in trig functions to the end.
    # For eg. 'sin^2(x)' -> '(sin(x))^2'.
    for trig_fn in trig_fns:
        math_expression = re.sub(
            r'%s(\^\d)\((.)\)' % trig_fn,
            r'(%s(\2))\1' % trig_fn, math_expression)

    # Adding parens to trig functions that don't have
    # any. For eg. 'cosA' -> 'cos(A)'.
    for trig_fn in trig_fns:
        math_expression = re.sub(
            r'%s(?!\()(.)' % trig_fn, r'%s(\1)' % trig_fn, math_expression)

    # The pylatexenc lib outputs the unicode values of special characters like
    # sqrt and pi, which is why they need to be replaced with their
    # corresponding text values before performing validation. Other unicode
    # characters will be left in the string as-is, and will be rejected by the
    # expression parser.
    for unicode_char, text in unicode_to_text.items():
        math_expression = math_expression.replace(unicode_char, text)

    # Replacing trig functions that have format which is
    # incompatible with the validations.
    for invalid_trig_fn, valid_trig_fn in inverse_trig_fns_mapping.items():
        math_expression = math_expression.replace(
            invalid_trig_fn, valid_trig_fn)

    # Replacing comma used in place of a decimal point with a decimal point.
    if re.match(r'\d+,\d+', math_expression):
        math_expression = math_expression.replace(',', '.')

    # Replacing \cdot with *.
    math_expression = re.sub(r'\\cdot', '*', math_expression)

    return math_expression


class MetadataVersionHistoryDict(TypedDict):
    """Dictionary representing MetadataVersionHistory object."""

    last_edited_version_number: Optional[int]
    last_edited_committer_id: str


class ExplorationVersionHistoryDict(TypedDict):
    """Dictionary representing ExplorationVersionHistory object."""

    exploration_id: str
    exploration_version: int
    state_version_history: Dict[str, state_domain.StateVersionHistoryDict]
    metadata_version_history: MetadataVersionHistoryDict
    committer_ids: List[str]


class ExplorationChange(change_domain.BaseChange):
    """Domain object class for an exploration change.

    IMPORTANT: Ensure that all changes to this class (and how these cmds are
    interpreted in general) preserve backward-compatibility with the
    exploration snapshots in the datastore. Do not modify the definitions of
    cmd keys that already exist.

    NOTE TO DEVELOPERS: Please note that, for a brief period around
    Feb - Apr 2017, change dicts related to editing of answer groups
    accidentally stored the old_value using a ruleSpecs key instead of a
    rule_specs key. So, if you are making use of this data, make sure to
    verify the format of the old_value before doing any processing.

    The allowed commands, together with the attributes:
        - 'add_state' (with state_name)
        - 'rename_state' (with old_state_name and new_state_name)
        - 'delete_state' (with state_name)
        - 'edit_state_property' (with state_name, property_name,
            new_value and, optionally, old_value)
        - 'edit_exploration_property' (with property_name,
            new_value and, optionally, old_value)
        - 'migrate_states_schema' (with from_version, to_version)
    For a state, property_name must be one of STATE_PROPERTIES.
    For an exploration, property_name must be one of
    EXPLORATION_PROPERTIES.
    """

    # The allowed list of state properties which can be used in
    # edit_state_property command.
    STATE_PROPERTIES: List[str] = [
        STATE_PROPERTY_PARAM_CHANGES,
        STATE_PROPERTY_CONTENT,
        STATE_PROPERTY_SOLICIT_ANSWER_DETAILS,
        STATE_PROPERTY_CARD_IS_CHECKPOINT,
        STATE_PROPERTY_RECORDED_VOICEOVERS,
        STATE_PROPERTY_INTERACTION_ID,
        STATE_PROPERTY_LINKED_SKILL_ID,
        STATE_PROPERTY_INTERACTION_CUST_ARGS,
        STATE_PROPERTY_INTERACTION_STICKY,
        STATE_PROPERTY_INTERACTION_HANDLERS,
        STATE_PROPERTY_INTERACTION_ANSWER_GROUPS,
        STATE_PROPERTY_INTERACTION_DEFAULT_OUTCOME,
        STATE_PROPERTY_INTERACTION_HINTS,
        STATE_PROPERTY_INTERACTION_SOLUTION,
        STATE_PROPERTY_UNCLASSIFIED_ANSWERS,
        # Deprecated state properties.
        STATE_PROPERTY_CONTENT_IDS_TO_AUDIO_TRANSLATIONS_DEPRECATED,
        STATE_PROPERTY_WRITTEN_TRANSLATIONS_DEPRECATED,
        STATE_PROPERTY_NEXT_CONTENT_ID_INDEX_DEPRECATED
    ]

    # The allowed list of exploration properties which can be used in
    # edit_exploration_property command.
    EXPLORATION_PROPERTIES: List[str] = [
        'title', 'category', 'objective', 'language_code', 'tags',
        'blurb', 'author_notes', 'param_specs', 'param_changes',
        'init_state_name', 'auto_tts_enabled', 'correctness_feedback_enabled',
        'next_content_id_index', 'edits_allowed']

    ALLOWED_COMMANDS: List[feconf.ValidCmdDict] = [{
        'name': CMD_CREATE_NEW,
        'required_attribute_names': ['category', 'title'],
        'optional_attribute_names': [],
        'user_id_attribute_names': [],
        'allowed_values': {},
        'deprecated_values': {}
    }, {
        'name': CMD_ADD_STATE,
        'required_attribute_names': [
            'state_name',
            'content_id_for_state_content',
            'content_id_for_default_outcome'
        ],
        'optional_attribute_names': [],
        'user_id_attribute_names': [],
        'allowed_values': {},
        'deprecated_values': {}
    }, {
        'name': CMD_DELETE_STATE,
        'required_attribute_names': ['state_name'],
        'optional_attribute_names': [],
        'user_id_attribute_names': [],
        'allowed_values': {},
        'deprecated_values': {}
    }, {
        'name': CMD_RENAME_STATE,
        'required_attribute_names': ['new_state_name', 'old_state_name'],
        'optional_attribute_names': [],
        'user_id_attribute_names': [],
        'allowed_values': {},
        'deprecated_values': {}
    }, {
        'name': DEPRECATED_CMD_ADD_TRANSLATION,
        'required_attribute_names': [
            'state_name', 'content_id', 'language_code', 'content_html',
            'translation_html'],
        'optional_attribute_names': [],
        'user_id_attribute_names': [],
        'allowed_values': {},
        'deprecated_values': {}
    }, {
        'name': CMD_ADD_WRITTEN_TRANSLATION,
        'required_attribute_names': [
            'state_name', 'content_id', 'language_code', 'content_html',
            'translation_html', 'data_format'],
        'optional_attribute_names': [],
        'user_id_attribute_names': [],
        'allowed_values': {},
        'deprecated_values': {}
    }, {
        'name': DEPRECATED_CMD_MARK_WRITTEN_TRANSLATION_AS_NEEDING_UPDATE,
        'required_attribute_names': [
            'content_id',
            'language_code',
            'state_name'
        ],
        'optional_attribute_names': [],
        'user_id_attribute_names': [],
        'allowed_values': {},
        'deprecated_values': {}
    }, {
        'name': DEPRECATED_CMD_MARK_WRITTEN_TRANSLATIONS_AS_NEEDING_UPDATE,
        'required_attribute_names': ['content_id', 'state_name'],
        'optional_attribute_names': [],
        'user_id_attribute_names': [],
        'allowed_values': {},
        'deprecated_values': {}
    }, {
        'name': CMD_MARK_TRANSLATIONS_NEEDS_UPDATE,
        'required_attribute_names': ['content_id'],
        'optional_attribute_names': [],
        'user_id_attribute_names': [],
        'allowed_values': {},
        'deprecated_values': {}
    }, {
        'name': CMD_REMOVE_TRANSLATIONS,
        'required_attribute_names': ['content_id'],
        'optional_attribute_names': [],
        'user_id_attribute_names': [],
        'allowed_values': {},
        'deprecated_values': {}
    }, {
        'name': CMD_EDIT_STATE_PROPERTY,
        'required_attribute_names': [
            'property_name', 'state_name', 'new_value'],
        'optional_attribute_names': ['old_value'],
        'user_id_attribute_names': [],
        'allowed_values': {'property_name': STATE_PROPERTIES},
        # TODO(#12991): Remove this once once we use the migration jobs to
        # remove the deprecated values from the server data.
        'deprecated_values': {'property_name': ['fallbacks']}
    }, {
        'name': CMD_EDIT_EXPLORATION_PROPERTY,
        'required_attribute_names': ['property_name', 'new_value'],
        'optional_attribute_names': ['old_value'],
        'user_id_attribute_names': [],
        'allowed_values': {'property_name': EXPLORATION_PROPERTIES},
        'deprecated_values': {}
    }, {
        'name': CMD_MIGRATE_STATES_SCHEMA_TO_LATEST_VERSION,
        'required_attribute_names': ['from_version', 'to_version'],
        'optional_attribute_names': [],
        'user_id_attribute_names': [],
        'allowed_values': {},
        'deprecated_values': {}
    }, {
        'name': exp_models.ExplorationModel.CMD_REVERT_COMMIT,
        'required_attribute_names': ['version_number'],
        'optional_attribute_names': [],
        'user_id_attribute_names': [],
        'allowed_values': {},
        'deprecated_values': {}
    }]

    # TODO(#12991): Remove this once once we use the migration jobs to remove
    # the deprecated commands from the server data.
    DEPRECATED_COMMANDS: List[str] = [
        'clone', 'add_gadget', 'edit_gadget_property',
        'delete_gadget', 'rename_gadget']


class CreateNewExplorationCmd(ExplorationChange):
    """Class representing the ExplorationChange's
    CMD_CREATE_NEW command.
    """

    category: str
    title: str


class AddExplorationStateCmd(ExplorationChange):
    """Class representing the ExplorationChange's
    CMD_ADD_STATE command.
    """

    state_name: str
    content_id_for_state_content: str
    content_id_for_default_outcome: str


class DeleteExplorationStateCmd(ExplorationChange):
    """Class representing the ExplorationChange's
    CMD_DELETE_STATE command.
    """

    state_name: str


class RenameExplorationStateCmd(ExplorationChange):
    """Class representing the ExplorationChange's
    CMD_RENAME_STATE command.
    """

    new_state_name: str
    old_state_name: str


class AddWrittenTranslationCmd(ExplorationChange):
    """Class representing the ExplorationChange's
    CMD_ADD_WRITTEN_TRANSLATION command.
    """

    state_name: str
    content_id: str
    language_code: str
    content_html: str
    translation_html: str
    data_format: str


class MarkWrittenTranslationAsNeedingUpdateCmd(ExplorationChange):
    """Class representing the ExplorationChange's
    CMD_MARK_WRITTEN_TRANSLATION_AS_NEEDING_UPDATE command.
    """

    content_id: str
    language_code: str
    state_name: str


class MarkWrittenTranslationsAsNeedingUpdateCmd(ExplorationChange):
    """Class representing the ExplorationChange's
    CMD_MARK_WRITTEN_TRANSLATIONS_AS_NEEDING_UPDATE command.
    """

    content_id: str
    state_name: str


class EditExpStatePropertyParamChangesCmd(ExplorationChange):
    """Class representing the ExplorationChange's
    CMD_EDIT_STATE_PROPERTY command with
    STATE_PROPERTY_PARAM_CHANGES as allowed value.
    """

    property_name: Literal['param_changes']
    state_name: str
    new_value: List[param_domain.ParamChangeDict]
    old_value: List[param_domain.ParamChangeDict]


class EditExpStatePropertyContentCmd(ExplorationChange):
    """Class representing the ExplorationChange's
    CMD_EDIT_STATE_PROPERTY command with
    STATE_PROPERTY_CONTENT as allowed value.
    """

    property_name: Literal['content']
    state_name: str
    new_value: state_domain.SubtitledHtmlDict
    old_value: Optional[state_domain.SubtitledHtmlDict]


class EditExpStatePropertySolicitAnswerDetailsCmd(ExplorationChange):
    """Class representing the ExplorationChange's
    CMD_EDIT_STATE_PROPERTY command with
    STATE_PROPERTY_SOLICIT_ANSWER_DETAILS as allowed value.
    """

    property_name: Literal['solicit_answer_details']
    state_name: str
    new_value: bool
    old_value: bool


class EditExpStatePropertyCardIsCheckpointCmd(ExplorationChange):
    """Class representing the ExplorationChange's
    CMD_EDIT_STATE_PROPERTY command with
    STATE_PROPERTY_CARD_IS_CHECKPOINT as allowed value.
    """

    property_name: Literal['card_is_checkpoint']
    state_name: str
    new_value: bool
    old_value: bool


class EditExpStatePropertyRecordedVoiceoversCmd(ExplorationChange):
    """Class representing the ExplorationChange's
    CMD_EDIT_STATE_PROPERTY command with
    STATE_PROPERTY_RECORDED_VOICEOVERS as allowed value.
    """

    property_name: Literal['recorded_voiceovers']
    state_name: str
    new_value: state_domain.RecordedVoiceoversDict
    old_value: state_domain.RecordedVoiceoversDict


class EditExpStatePropertyInteractionIdCmd(ExplorationChange):
    """Class representing the ExplorationChange's
    CMD_EDIT_STATE_PROPERTY command with
    STATE_PROPERTY_INTERACTION_ID as allowed value.
    """

    property_name: Literal['widget_id']
    state_name: str
    new_value: str
    old_value: str


class EditExpStatePropertyLinkedSkillIdCmd(ExplorationChange):
    """Class representing the ExplorationChange's
    CMD_EDIT_STATE_PROPERTY command with
    STATE_PROPERTY_LINKED_SKILL_ID as allowed value.
    """

    property_name: Literal['linked_skill_id']
    state_name: str
    new_value: str
    old_value: str


class EditExpStatePropertyInteractionCustArgsCmd(ExplorationChange):
    """Class representing the ExplorationChange's
    CMD_EDIT_STATE_PROPERTY command with
    STATE_PROPERTY_INTERACTION_CUST_ARGS as allowed value.
    """

    property_name: Literal['widget_customization_args']
    state_name: str
    new_value: state_domain.CustomizationArgsDictType
    old_value: state_domain.CustomizationArgsDictType


class EditExpStatePropertyInteractionStickyCmd(ExplorationChange):
    """Class representing the ExplorationChange's
    CMD_EDIT_STATE_PROPERTY command with
    STATE_PROPERTY_INTERACTION_STICKY as allowed value.
    """

    property_name: Literal['widget_sticky']
    state_name: str
    new_value: bool
    old_value: bool


class EditExpStatePropertyInteractionHandlersCmd(ExplorationChange):
    """Class representing the ExplorationChange's
    CMD_EDIT_STATE_PROPERTY command with
    STATE_PROPERTY_INTERACTION_HANDLERS as allowed value.
    """

    property_name: Literal['widget_handlers']
    state_name: str
    new_value: List[state_domain.AnswerGroupDict]
    old_value: List[state_domain.AnswerGroupDict]


class EditExpStatePropertyInteractionAnswerGroupsCmd(ExplorationChange):
    """Class representing the ExplorationChange's
    CMD_EDIT_STATE_PROPERTY command with
    STATE_PROPERTY_INTERACTION_ANSWER_GROUPS as allowed value.
    """

    property_name: Literal['answer_groups']
    state_name: str
    new_value: List[state_domain.AnswerGroupDict]
    old_value: List[state_domain.AnswerGroupDict]


class EditExpStatePropertyInteractionDefaultOutcomeCmd(ExplorationChange):
    """Class representing the ExplorationChange's
    CMD_EDIT_STATE_PROPERTY command with
    STATE_PROPERTY_INTERACTION_DEFAULT_OUTCOME as allowed value.
    """

    property_name: Literal['default_outcome']
    state_name: str
    new_value: state_domain.OutcomeDict
    old_value: state_domain.OutcomeDict


class EditExpStatePropertyInteractionHintsCmd(ExplorationChange):
    """Class representing the ExplorationChange's
    CMD_EDIT_STATE_PROPERTY command with
    STATE_PROPERTY_INTERACTION_HINTS as allowed value.
    """

    property_name: Literal['hints']
    state_name: str
    new_value: List[state_domain.HintDict]
    old_value: List[state_domain.HintDict]


class EditExpStatePropertyInteractionSolutionCmd(ExplorationChange):
    """Class representing the ExplorationChange's
    CMD_EDIT_STATE_PROPERTY command with
    STATE_PROPERTY_INTERACTION_SOLUTION as allowed value.
    """

    property_name: Literal['solution']
    state_name: str
    new_value: state_domain.SolutionDict
    old_value: state_domain.SolutionDict


class EditExpStatePropertyUnclassifiedAnswersCmd(ExplorationChange):
    """Class representing the ExplorationChange's
    CMD_EDIT_STATE_PROPERTY command with
    STATE_PROPERTY_UNCLASSIFIED_ANSWERS as allowed value.
    """

    property_name: Literal['confirmed_unclassified_answers']
    state_name: str
    new_value: List[state_domain.AnswerGroup]
    old_value: List[state_domain.AnswerGroup]


class EditExpStatePropertyContentIdsToAudioTranslationsDeprecatedCmd(
    ExplorationChange
):
    """Class representing the ExplorationChange's
    CMD_EDIT_STATE_PROPERTY command with
    STATE_PROPERTY_CONTENT_IDS_TO_AUDIO_TRANSLATIONS_DEPRECATED
    as allowed value.
    """

    property_name: Literal['content_ids_to_audio_translations']
    state_name: str
    new_value: Dict[str, Dict[str, state_domain.VoiceoverDict]]
    old_value: Dict[str, Dict[str, state_domain.VoiceoverDict]]


class EditExplorationPropertyTitleCmd(ExplorationChange):
    """Class representing the ExplorationChange's
    CMD_EDIT_EXPLORATION_PROPERTY command with
    'title' as allowed value.
    """

    property_name: Literal['title']
    new_value: str
    old_value: str


class EditExplorationPropertyCategoryCmd(ExplorationChange):
    """Class representing the ExplorationChange's
    CMD_EDIT_EXPLORATION_PROPERTY command with
    'category' as allowed value.
    """

    property_name: Literal['category']
    new_value: str
    old_value: str


class EditExplorationPropertyObjectiveCmd(ExplorationChange):
    """Class representing the ExplorationChange's
    CMD_EDIT_EXPLORATION_PROPERTY command with
    'objective' as allowed value.
    """

    property_name: Literal['objective']
    new_value: str
    old_value: str


class EditExplorationPropertyLanguageCodeCmd(ExplorationChange):
    """Class representing the ExplorationChange's
    CMD_EDIT_EXPLORATION_PROPERTY command with
    'language_code' as allowed value.
    """

    property_name: Literal['language_code']
    new_value: str
    old_value: str


class EditExplorationPropertyTagsCmd(ExplorationChange):
    """Class representing the ExplorationChange's
    CMD_EDIT_EXPLORATION_PROPERTY command with
    'tags' as allowed value.
    """

    property_name: Literal['tags']
    new_value: List[str]
    old_value: List[str]


class EditExplorationPropertyBlurbCmd(ExplorationChange):
    """Class representing the ExplorationChange's
    CMD_EDIT_EXPLORATION_PROPERTY command with
    'blurb' as allowed value.
    """

    property_name: Literal['blurb']
    new_value: str
    old_value: str


class EditExplorationPropertyAuthorNotesCmd(ExplorationChange):
    """Class representing the ExplorationChange's
    CMD_EDIT_EXPLORATION_PROPERTY command with
    'author_notes' as allowed value.
    """

    property_name: Literal['author_notes']
    new_value: str
    old_value: str


class EditExplorationPropertyParamSpecsCmd(ExplorationChange):
    """Class representing the ExplorationChange's
    CMD_EDIT_EXPLORATION_PROPERTY command with
    'param_specs' as allowed value.
    """

    property_name: Literal['param_specs']
    new_value: Dict[str, param_domain.ParamSpecDict]
    old_value: Dict[str, param_domain.ParamSpecDict]


class EditExplorationPropertyParamChangesCmd(ExplorationChange):
    """Class representing the ExplorationChange's
    CMD_EDIT_EXPLORATION_PROPERTY command with
    'param_changes' as allowed value.
    """

    property_name: Literal['param_changes']
    new_value: List[param_domain.ParamChangeDict]
    old_value: List[param_domain.ParamChangeDict]


class EditExplorationPropertyInitStateNameCmd(ExplorationChange):
    """Class representing the ExplorationChange's
    CMD_EDIT_EXPLORATION_PROPERTY command with
    'init_state_name' as allowed value.
    """

    property_name: Literal['init_state_name']
    new_value: str
    old_value: str


class EditExplorationPropertyAutoTtsEnabledCmd(ExplorationChange):
    """Class representing the ExplorationChange's
    CMD_EDIT_EXPLORATION_PROPERTY command with
    'auto_tts_enabled' as allowed value.
    """

    property_name: Literal['auto_tts_enabled']
    new_value: bool
    old_value: bool


class EditExplorationPropertyCorrectnessFeedbackEnabledCmd(ExplorationChange):
    """Class representing the ExplorationChange's
    CMD_EDIT_EXPLORATION_PROPERTY command with
    'correctness_feedback_enabled' as allowed value.
    """

    property_name: Literal['correctness_feedback_enabled']
    new_value: bool
    old_value: bool


class EditExplorationPropertyNextContentIdIndexCmd(ExplorationChange):
    """Class representing the ExplorationChange's
    CMD_EDIT_EXPLORATION_PROPERTY command with
    'next_content_id_index' as allowed value.
    """

    property_name: Literal['next_content_id_index']
    new_value: int
    old_value: int


class EditExplorationPropertyEditsAllowedCmd(ExplorationChange):
    """Class representing the ExplorationChange's
    CMD_EDIT_EXPLORATION_PROPERTY command with
    'edits_allowed' as allowed value.
    """

    property_name: Literal['edits_allowed']
    new_value: bool
    old_value: bool


class MigrateStatesSchemaToLatestVersionCmd(ExplorationChange):
    """Class representing the ExplorationChange's
    CMD_MIGRATE_STATES_SCHEMA_TO_LATEST_VERSION command.
    """

    from_version: str
    to_version: str


class RevertExplorationCmd(ExplorationChange):
    """Class representing the ExplorationChange's
    CMD_REVERT_COMMIT command.
    """

    version_number: int


class TransientCheckpointUrlDict(TypedDict):
    """Dictionary representing the TransientCheckpointUrl object."""

    exploration_id: str
    furthest_reached_checkpoint_state_name: str
    furthest_reached_checkpoint_exp_version: int
    most_recently_reached_checkpoint_state_name: str
    most_recently_reached_checkpoint_exp_version: int


class TransientCheckpointUrl:
    """Domain object representing the checkpoint progress of a
    logged-out user.
    """

    def __init__(
        self,
        exploration_id: str,
        furthest_reached_checkpoint_state_name: str,
        furthest_reached_checkpoint_exp_version: int,
        most_recently_reached_checkpoint_state_name: str,
        most_recently_reached_checkpoint_exp_version: int
    ) -> None:
        """Initializes a TransientCheckpointUrl domain object.

        Args:
            exploration_id: str. Id of the exploration.
            furthest_reached_checkpoint_state_name: str. State name of the
                furthest reached checkpoint in the exploration.
            furthest_reached_checkpoint_exp_version: int. Exploration version
                in which the user has completed most checkpoints.
            most_recently_reached_checkpoint_state_name: str. State name of
                the most recently reached checkpoint in the exploration.
            most_recently_reached_checkpoint_exp_version: int. Exploration
                version in which a checkpoint was most recently reached.
        """
        self.exploration_id = exploration_id
        self.furthest_reached_checkpoint_state_name = (
            furthest_reached_checkpoint_state_name)
        self.furthest_reached_checkpoint_exp_version = (
            furthest_reached_checkpoint_exp_version)
        self.most_recently_reached_checkpoint_state_name = (
            most_recently_reached_checkpoint_state_name)
        self.most_recently_reached_checkpoint_exp_version = (
            most_recently_reached_checkpoint_exp_version)

    def to_dict(self) -> TransientCheckpointUrlDict:
        """Convert the TransientCheckpointUrl domain instance into a dictionary
        form with its keys as the attributes of this class.

        Returns:
            dict. A dictionary containing the TransientCheckpointUrl class
            information in a dictionary form.
        """

        return {
            'exploration_id': self.exploration_id,
            'furthest_reached_checkpoint_exp_version': (
                self.furthest_reached_checkpoint_exp_version),
            'furthest_reached_checkpoint_state_name': (
                self.furthest_reached_checkpoint_state_name),
            'most_recently_reached_checkpoint_exp_version': (
                self.most_recently_reached_checkpoint_exp_version),
            'most_recently_reached_checkpoint_state_name': (
                self.most_recently_reached_checkpoint_state_name)
        }

    def validate(self) -> None:
        """Validates properties of the TransientCheckpointUrl object.

        Raises:
            ValidationError. One or more attributes of the
                TransientCheckpointUrl are invalid.
        """
        if not isinstance(self.exploration_id, str):
            raise utils.ValidationError(
            'Expected exploration_id to be a str, received %s'
                % self.exploration_id)

        if not isinstance(self.furthest_reached_checkpoint_state_name, str):
            raise utils.ValidationError(
                'Expected furthest_reached_checkpoint_state_name to be a str,'
                'received %s' % self.furthest_reached_checkpoint_state_name
            )

        if not isinstance(self.furthest_reached_checkpoint_exp_version, int):
            raise utils.ValidationError(
                'Expected furthest_reached_checkpoint_exp_version to be an int'
            )

        if not isinstance(
            self.most_recently_reached_checkpoint_state_name, str
        ):
            raise utils.ValidationError(
                'Expected most_recently_reached_checkpoint_state_name to be a'
                ' str, received %s'
                % self.most_recently_reached_checkpoint_state_name
            )

        if not isinstance(
            self.most_recently_reached_checkpoint_exp_version, int
        ):
            raise utils.ValidationError(
                'Expected most_recently_reached_checkpoint_exp_version'
                ' to be an int'
            )


class ExplorationCommitLogEntryDict(TypedDict):
    """Dictionary representing the ExplorationCommitLogEntry object."""

    last_updated: float
    exploration_id: str
    commit_type: str
    commit_message: str
    version: int
    post_commit_status: str
    post_commit_community_owned: bool
    post_commit_is_private: bool


class ExplorationCommitLogEntry:
    """Value object representing a commit to an exploration."""

    def __init__(
        self,
        created_on: datetime.datetime,
        last_updated: datetime.datetime,
        user_id: str,
        exploration_id: str,
        commit_type: str,
        commit_message: str,
        commit_cmds: Sequence[
            Mapping[str, change_domain.AcceptableChangeDictTypes]
        ],
        version: int,
        post_commit_status: str,
        post_commit_community_owned: bool,
        post_commit_is_private: bool
    ) -> None:
        """Initializes a ExplorationCommitLogEntry domain object.

        Args:
            created_on: datetime.datetime. Date and time when the exploration
                commit was created.
            last_updated: datetime.datetime. Date and time when the exploration
                commit was last updated.
            user_id: str. User id of the user who has made the commit.
            exploration_id: str. Id of the exploration.
            commit_type: str. The type of commit.
            commit_message: str. A description of changes made to the
                exploration.
            commit_cmds: list(dict). A list of commands, describing changes
                made in this model, which should give sufficient information to
                reconstruct the commit. Each dict always contains the following
                key:
                    - cmd: str. Unique command.
                and then additional arguments for that command.
            version: int. The version of the exploration after the commit.
            post_commit_status: str. The new exploration status after the
                commit.
            post_commit_community_owned: bool. Whether the exploration is
                community-owned after the edit event.
            post_commit_is_private: bool. Whether the exploration is private
                after the edit event.
        """
        self.created_on = created_on
        self.last_updated = last_updated
        self.user_id = user_id
        self.exploration_id = exploration_id
        self.commit_type = commit_type
        self.commit_message = commit_message
        self.commit_cmds = commit_cmds
        self.version = version
        self.post_commit_status = post_commit_status
        self.post_commit_community_owned = post_commit_community_owned
        self.post_commit_is_private = post_commit_is_private

    def to_dict(self) -> ExplorationCommitLogEntryDict:
        """Returns a dict representing this ExplorationCommitLogEntry domain
        object. This omits created_on, user_id and commit_cmds and adds username
        (derived from user_id).

        Returns:
            dict. A dict, mapping all fields of ExplorationCommitLogEntry
            instance, except created_on, user_id and commit_cmds fields and
            adding username (derived from user_id).
        """
        return {
            'last_updated': utils.get_time_in_millisecs(self.last_updated),
            'exploration_id': self.exploration_id,
            'commit_type': self.commit_type,
            'commit_message': self.commit_message,
            'version': self.version,
            'post_commit_status': self.post_commit_status,
            'post_commit_community_owned': self.post_commit_community_owned,
            'post_commit_is_private': self.post_commit_is_private,
        }


class ExpVersionReferenceDict(TypedDict):
    """Dictionary representing the ExpVersionReference object."""

    exp_id: str
    version: int


class ExpVersionReference:
    """Value object representing an exploration ID and a version number."""

    def __init__(self, exp_id: str, version: int) -> None:
        """Initializes an ExpVersionReference domain object.

        Args:
            exp_id: str. ID of the exploration.
            version: int. Version of the exploration.
        """
        self.exp_id = exp_id
        self.version = version
        self.validate()

    def to_dict(self) -> ExpVersionReferenceDict:
        """Returns a dict representing this ExpVersionReference domain object.

        Returns:
            dict. A dict, mapping all fields of ExpVersionReference instance.
        """
        return {
            'exp_id': self.exp_id,
            'version': self.version
        }

    def validate(self) -> None:
        """Validates properties of the ExpVersionReference.

        Raises:
            ValidationError. One or more attributes of the ExpVersionReference
                are invalid.
        """
        if not isinstance(self.exp_id, str):
            raise utils.ValidationError(
                'Expected exp_id to be a str, received %s' % self.exp_id)

        if not isinstance(self.version, int):
            raise utils.ValidationError(
                'Expected version to be an int, received %s' % self.version)


class ExplorationVersionsDiff:
    """Domain object for the difference between two versions of an Oppia
    exploration.

    Attributes:
        added_state_names: list(str). Names of the states added to the
            exploration from prev_exp_version to current_exp_version. It stores
            the newest names of the added states.
        deleted_state_names: list(str). Name sof the states deleted from the
            exploration from prev_exp_version to current_exp_version. It stores
            the initial names of the deleted states from pre_exp_version.
        new_to_old_state_names: dict. Dictionary mapping state names of
            current_exp_version to the state names of prev_exp_version.
            It doesn't include the name changes of added/deleted states.
        old_to_new_state_names: dict. Dictionary mapping state names of
            prev_exp_version to the state names of current_exp_version.
            It doesn't include the name changes of added/deleted states.
    """

    def __init__(self, change_list: Sequence[ExplorationChange]) -> None:
        """Constructs an ExplorationVersionsDiff domain object.

        Args:
            change_list: list(ExplorationChange). A list of all of the commit
                cmds from the old version of the exploration up to the next
                version.
        """

        added_state_names: List[str] = []
        deleted_state_names: List[str] = []
        new_to_old_state_names: Dict[str, str] = {}

        for change in change_list:
            if change.cmd == CMD_ADD_STATE:
                added_state_names.append(change.state_name)
            elif change.cmd == CMD_DELETE_STATE:
                state_name = change.state_name
                if state_name in added_state_names:
                    added_state_names.remove(state_name)
                else:
                    original_state_name = state_name
                    if original_state_name in new_to_old_state_names:
                        original_state_name = new_to_old_state_names.pop(
                            original_state_name)
                    deleted_state_names.append(original_state_name)
            elif change.cmd == CMD_RENAME_STATE:
                old_state_name = change.old_state_name
                new_state_name = change.new_state_name
                if old_state_name in added_state_names:
                    added_state_names.remove(old_state_name)
                    added_state_names.append(new_state_name)
                elif old_state_name in new_to_old_state_names:
                    new_to_old_state_names[new_state_name] = (
                        new_to_old_state_names.pop(old_state_name))
                else:
                    new_to_old_state_names[new_state_name] = old_state_name

        self.added_state_names = added_state_names
        self.deleted_state_names = deleted_state_names
        self.new_to_old_state_names = new_to_old_state_names
        self.old_to_new_state_names = {
            value: key for key, value in new_to_old_state_names.items()
        }


class VersionedExplorationInteractionIdsMapping:
    """Domain object representing the mapping of state names to interaction ids
    in an exploration.
    """

    def __init__(
        self,
        version: int,
        state_interaction_ids_dict: Dict[str, str]
    ) -> None:
        """Initialises an VersionedExplorationInteractionIdsMapping domain
        object.

        Args:
            version: int. The version of the exploration.
            state_interaction_ids_dict: dict. A dict where each key-value pair
                represents, respectively, a state name and an interaction id.
        """
        self.version = version
        self.state_interaction_ids_dict = state_interaction_ids_dict


class ExplorationDict(TypedDict):
    """Dictionary representing the Exploration object."""

    id: str
    title: str
    category: str
    objective: str
    language_code: str
    tags: List[str]
    blurb: str
    author_notes: str
    states_schema_version: int
    init_state_name: str
    states: Dict[str, state_domain.StateDict]
    param_specs: Dict[str, param_domain.ParamSpecDict]
    param_changes: List[param_domain.ParamChangeDict]
    auto_tts_enabled: bool
    correctness_feedback_enabled: bool
    edits_allowed: bool
    next_content_id_index: int


class VersionedExplorationDict(ExplorationDict):
    """Dictionary representing versioned Exploration object."""

    schema_version: int


class ExplorationPlayerDict(TypedDict):
    """Dictionary representing Exploration for learner view."""

    init_state_name: str
    param_changes: List[param_domain.ParamChangeDict]
    param_specs: Dict[str, param_domain.ParamSpecDict]
    states: Dict[str, state_domain.StateDict]
    title: str
    objective: str
    language_code: str
    correctness_feedback_enabled: bool
    next_content_id_index: int


class VersionedExplorationStatesDict(TypedDict):
    """Dictionary representing the versioned Exploration state."""

    states_schema_version: int
    states: Dict[str, state_domain.StateDict]


class SerializableExplorationDict(ExplorationDict):
    """Dictionary representing the serializable Exploration object."""

    version: int
    created_on: str
    last_updated: str


class RangeVariableDict(TypedDict):
    """Dictionary representing the range variable for the NumericInput
    interaction.
    """

    ans_group_index: int
    rule_spec_index: int
    lower_bound: Optional[float]
    upper_bound: Optional[float]
    lb_inclusive: bool
    ub_inclusive: bool


class MatchedDenominatorDict(TypedDict):
    """Dictionary representing the matched denominator variable for the
    FractionInput interaction.
    """

    ans_group_index: int
    rule_spec_index: int
    denominator: int


class Exploration(translation_domain.BaseTranslatableObject):
    """Domain object for an Oppia exploration."""

    def __init__(
        self,
        exploration_id: str,
        title: str,
        category: str,
        objective: str,
        language_code: str,
        tags: List[str],
        blurb: str,
        author_notes: str,
        states_schema_version: int,
        init_state_name: str,
        states_dict: Dict[str, state_domain.StateDict],
        param_specs_dict: Dict[str, param_domain.ParamSpecDict],
        param_changes_list: List[param_domain.ParamChangeDict],
        version: int,
        auto_tts_enabled: bool,
        correctness_feedback_enabled: bool,
        next_content_id_index: int,
        edits_allowed: bool,
        created_on: Optional[datetime.datetime] = None,
        last_updated: Optional[datetime.datetime] = None
    ) -> None:
        """Initializes an Exploration domain object.

        Args:
            exploration_id: str. The exploration id.
            title: str. The exploration title.
            category: str. The category of the exploration.
            objective: str. The objective of the exploration.
            language_code: str. The language code of the exploration.
            tags: list(str). The tags given to the exploration.
            blurb: str. The blurb of the exploration.
            author_notes: str. The author notes.
            states_schema_version: int. Tbe schema version of the exploration.
            init_state_name: str. The name for the initial state of the
                exploration.
            states_dict: dict. A dict where each key-value pair represents,
                respectively, a state name and a dict used to initialize a
                State domain object.
            param_specs_dict: dict. A dict where each key-value pair represents
                respectively, a param spec name and a dict used to initialize a
                ParamSpec domain object.
            param_changes_list: list(dict). List of dict where each dict is
                used to initialize a ParamChange domain object.
            version: int. The version of the exploration.
            auto_tts_enabled: bool. True if automatic text-to-speech is
                enabled.
            correctness_feedback_enabled: bool. True if correctness feedback is
                enabled.
            next_content_id_index: int. The next content_id index to use for
                generation of new content_ids.
            edits_allowed: bool. True when edits to the exploration is allowed.
            created_on: datetime.datetime. Date and time when the exploration
                is created.
            last_updated: datetime.datetime. Date and time when the exploration
                was last updated.
        """
        self.id = exploration_id
        self.title = title
        self.category = category
        self.objective = objective
        self.language_code = language_code
        self.tags = tags
        self.blurb = blurb
        self.author_notes = author_notes
        self.states_schema_version = states_schema_version
        self.init_state_name = init_state_name

        self.states: Dict[str, state_domain.State] = {}
        for (state_name, state_dict) in states_dict.items():
            self.states[state_name] = state_domain.State.from_dict(state_dict)

        self.param_specs = {
            ps_name: param_domain.ParamSpec.from_dict(ps_val)
            for (ps_name, ps_val) in param_specs_dict.items()
        }
        self.param_changes = [
            param_domain.ParamChange.from_dict(param_change_dict)
            for param_change_dict in param_changes_list]

        self.version = version
        self.created_on = created_on
        self.last_updated = last_updated
        self.auto_tts_enabled = auto_tts_enabled
        self.correctness_feedback_enabled = correctness_feedback_enabled
        self.next_content_id_index = next_content_id_index
        self.edits_allowed = edits_allowed

    def get_translatable_contents_collection(
        self,
        **kwargs: Optional[str]
    ) -> translation_domain.TranslatableContentsCollection:
        """Get all translatable fields in the exploration.

        Returns:
            TranslatableContentsCollection. An instance of
            TranslatableContentsCollection class.
        """
        translatable_contents_collection = (
            translation_domain.TranslatableContentsCollection())

        for state in self.states.values():
            (
                translatable_contents_collection
                .add_fields_from_translatable_object(state)
            )
        return translatable_contents_collection

    @classmethod
    def create_default_exploration(
        cls,
        exploration_id: str,
        title: str = feconf.DEFAULT_EXPLORATION_TITLE,
        init_state_name: str = feconf.DEFAULT_INIT_STATE_NAME,
        category: str = feconf.DEFAULT_EXPLORATION_CATEGORY,
        objective: str = feconf.DEFAULT_EXPLORATION_OBJECTIVE,
        language_code: str = constants.DEFAULT_LANGUAGE_CODE
    ) -> Exploration:
        """Returns a Exploration domain object with default values.

        'title', 'init_state_name', 'category', 'objective' if not provided are
        taken from feconf; 'tags' and 'param_changes_list' are initialized to
        empty list; 'states_schema_version' is taken from feconf; 'states_dict'
        is derived from feconf; 'param_specs_dict' is an empty dict; 'blurb' and
        'author_notes' are initialized to empty string; 'version' is
        initializated to 0.

        Args:
            exploration_id: str. The id of the exploration.
            title: str. The exploration title.
            init_state_name: str. The name of the initial state.
            category: str. The category of the exploration.
            objective: str. The objective of the exploration.
            language_code: str. The language code of the exploration.

        Returns:
            Exploration. The Exploration domain object with default
            values.
        """
        content_id_generator = translation_domain.ContentIdGenerator()
        init_state_dict = state_domain.State.create_default_state(
            init_state_name,
            content_id_generator.generate(
                translation_domain.ContentType.CONTENT),
            content_id_generator.generate(
                translation_domain.ContentType.DEFAULT_OUTCOME),
            is_initial_state=True).to_dict()

        states_dict = {
            init_state_name: init_state_dict
        }

        return cls(
            exploration_id, title, category, objective, language_code, [], '',
            '', feconf.CURRENT_STATE_SCHEMA_VERSION,
            init_state_name, states_dict, {}, [], 0,
            feconf.DEFAULT_AUTO_TTS_ENABLED,
            feconf.DEFAULT_CORRECTNESS_FEEDBACK_ENABLED,
            content_id_generator.next_content_id_index, True)

    @classmethod
    def from_dict(
        cls,
        exploration_dict: ExplorationDict,
        exploration_version: int = 0,
        exploration_created_on: Optional[datetime.datetime] = None,
        exploration_last_updated: Optional[datetime.datetime] = None
    ) -> Exploration:
        """Return a Exploration domain object from a dict.

        Args:
            exploration_dict: dict. The dict representation of Exploration
                object.
            exploration_version: int. The version of the exploration.
            exploration_created_on: datetime.datetime. Date and time when the
                exploration is created.
            exploration_last_updated: datetime.datetime. Date and time when the
                exploration was last updated.

        Returns:
            Exploration. The corresponding Exploration domain object.

        Raises:
            Exception. Some parameter was used in a state but not declared
                in the Exploration dict.
        """
        # NOTE TO DEVELOPERS: It is absolutely ESSENTIAL this conversion to and
        # from an ExplorationModel/dictionary MUST be exhaustive and complete.
        exploration = cls.create_default_exploration(
            exploration_dict['id'],
            title=exploration_dict['title'],
            category=exploration_dict['category'],
            objective=exploration_dict['objective'],
            language_code=exploration_dict['language_code'])
        exploration.tags = exploration_dict['tags']
        exploration.blurb = exploration_dict['blurb']
        exploration.author_notes = exploration_dict['author_notes']
        exploration.auto_tts_enabled = exploration_dict['auto_tts_enabled']
        exploration.correctness_feedback_enabled = exploration_dict[
            'correctness_feedback_enabled']
        exploration.next_content_id_index = exploration_dict[
            'next_content_id_index']
        exploration.edits_allowed = exploration_dict['edits_allowed']

        exploration.param_specs = {
            ps_name: param_domain.ParamSpec.from_dict(ps_val) for
            (ps_name, ps_val) in exploration_dict['param_specs'].items()
        }

        exploration.states_schema_version = exploration_dict[
            'states_schema_version']
        init_state_name = exploration_dict['init_state_name']
        exploration.rename_state(exploration.init_state_name, init_state_name)

        for (state_name, sdict) in exploration_dict['states'].items():
            if state_name != init_state_name:
                exploration.add_state(
                    state_name,
                    # These are placeholder values which will be repalced with
                    # correct values below.
                    '<placeholder1>', '<placeholder2>')

            state = exploration.states[state_name]

            state.content = state_domain.SubtitledHtml(
                sdict['content']['content_id'], sdict['content']['html'])
            state.content.validate()

            state.param_changes = [param_domain.ParamChange(
                pc['name'], pc['generator_id'], pc['customization_args']
            ) for pc in sdict['param_changes']]

            for pc in state.param_changes:
                if pc.name not in exploration.param_specs:
                    raise Exception(
                        'Parameter %s was used in a state but not '
                        'declared in the exploration param_specs.' % pc.name)

            idict = sdict['interaction']
            interaction_answer_groups = [
                state_domain.AnswerGroup.from_dict(group)
                for group in idict['answer_groups']]

            default_outcome = (
                state_domain.Outcome.from_dict(idict['default_outcome'])
                if idict['default_outcome'] is not None else None)

            solution = (
                state_domain.Solution.from_dict(idict['id'], idict['solution'])
                if idict['solution'] is not None and idict['id'] is not None
                else None
            )

            customization_args = (
                state_domain.InteractionInstance.
                convert_customization_args_dict_to_customization_args(
                    idict['id'],
                    idict['customization_args']
                )
            )
            state.interaction = state_domain.InteractionInstance(
                idict['id'], customization_args,
                interaction_answer_groups, default_outcome,
                idict['confirmed_unclassified_answers'],
                [state_domain.Hint.from_dict(h) for h in idict['hints']],
                solution)

            state.recorded_voiceovers = (
                state_domain.RecordedVoiceovers.from_dict(
                    sdict['recorded_voiceovers']))

            state.linked_skill_id = sdict['linked_skill_id']

            state.solicit_answer_details = sdict['solicit_answer_details']

            state.card_is_checkpoint = sdict['card_is_checkpoint']

            exploration.states[state_name] = state

        exploration.param_changes = [
            param_domain.ParamChange.from_dict(pc)
            for pc in exploration_dict['param_changes']]

        exploration.version = exploration_version
        exploration.created_on = exploration_created_on
        exploration.last_updated = exploration_last_updated

        return exploration

    @classmethod
    def _validate_state_name(cls, name: str) -> None:
        """Validates name string.

        Args:
            name: str. The name to validate.
        """
        utils.require_valid_name(name, 'a state name')

    def validate(self, strict: bool = False) -> None:
        """Validates various properties of the Exploration.

        Args:
            strict: bool. If True, the exploration is assumed to be published,
                and the validation checks are stricter.

        Raises:
            ValidationError. One or more attributes of the Exploration are
                invalid.
        """
        if not isinstance(self.title, str):
            raise utils.ValidationError(
                'Expected title to be a string, received %s' % self.title)
        utils.require_valid_name(
            self.title, 'the exploration title', allow_empty=True)

        if not isinstance(self.category, str):
            raise utils.ValidationError(
                'Expected category to be a string, received %s'
                % self.category)
        utils.require_valid_name(
            self.category, 'the exploration category', allow_empty=True)

        if not isinstance(self.objective, str):
            raise utils.ValidationError(
                'Expected objective to be a string, received %s' %
                self.objective)

        if not isinstance(self.language_code, str):
            raise utils.ValidationError(
                'Expected language_code to be a string, received %s' %
                self.language_code)
        if not utils.is_valid_language_code(self.language_code):
            raise utils.ValidationError(
                'Invalid language_code: %s' % self.language_code)

        if not isinstance(self.tags, list):
            raise utils.ValidationError(
                'Expected \'tags\' to be a list, received %s' % self.tags)
        for tag in self.tags:
            if not isinstance(tag, str):
                raise utils.ValidationError(
                    'Expected each tag in \'tags\' to be a string, received '
                    '\'%s\'' % tag)

            if not tag:
                raise utils.ValidationError('Tags should be non-empty.')

            if not re.match(constants.TAG_REGEX, tag):
                raise utils.ValidationError(
                    'Tags should only contain lowercase letters and spaces, '
                    'received \'%s\'' % tag)

            if (tag[0] not in string.ascii_lowercase or
                    tag[-1] not in string.ascii_lowercase):
                raise utils.ValidationError(
                    'Tags should not start or end with whitespace, received '
                    ' \'%s\'' % tag)

            if re.search(r'\s\s+', tag):
                raise utils.ValidationError(
                    'Adjacent whitespace in tags should be collapsed, '
                    'received \'%s\'' % tag)

        if len(set(self.tags)) != len(self.tags):
            raise utils.ValidationError('Some tags duplicate each other')

        if not isinstance(self.blurb, str):
            raise utils.ValidationError(
                'Expected blurb to be a string, received %s' % self.blurb)

        if not isinstance(self.author_notes, str):
            raise utils.ValidationError(
                'Expected author_notes to be a string, received %s' %
                self.author_notes)

        if not isinstance(self.states, dict):
            raise utils.ValidationError(
                'Expected states to be a dict, received %s' % self.states)
        if not self.states:
            raise utils.ValidationError('This exploration has no states.')
        for state_name, state in self.states.items():
            self._validate_state_name(state_name)
            state.validate(
                self.param_specs,
                allow_null_interaction=not strict,
                tagged_skill_misconception_id_required=False,
                strict=strict)
            # The checks below perform validation on the Outcome domain object
            # that is specific to answer groups in explorations, but not
            # questions. This logic is here because the validation checks in
            # the Outcome domain object are used by both explorations and
            # questions.
            for answer_group in state.interaction.answer_groups:
                if not answer_group.outcome.dest:
                    raise utils.ValidationError(
                        'Every outcome should have a destination.')
                if not isinstance(answer_group.outcome.dest, str):
                    raise utils.ValidationError(
                        'Expected outcome dest to be a string, received %s'
                        % answer_group.outcome.dest)

                outcome = answer_group.outcome
                if outcome.dest_if_really_stuck is not None:
                    if not isinstance(outcome.dest_if_really_stuck, str):
                        raise utils.ValidationError(
                            'Expected dest_if_really_stuck to be a '
                            'string, received %s' %
                            outcome.dest_if_really_stuck)

            if state.interaction.default_outcome is not None:
                if not state.interaction.default_outcome.dest:
                    raise utils.ValidationError(
                        'Every outcome should have a destination.')
                if not isinstance(state.interaction.default_outcome.dest, str):
                    raise utils.ValidationError(
                        'Expected outcome dest to be a string, received %s'
                        % state.interaction.default_outcome.dest)

                interaction_default_outcome = state.interaction.default_outcome
                if interaction_default_outcome.dest_if_really_stuck is not None:
                    if not isinstance(
                        interaction_default_outcome.dest_if_really_stuck, str
                    ):
                        raise utils.ValidationError(
                            'Expected dest_if_really_stuck to be a '
                            'string, received %s'
                            % interaction_default_outcome.dest_if_really_stuck)

        if self.states_schema_version is None:
            raise utils.ValidationError(
                'This exploration has no states schema version.')
        if not self.init_state_name:
            raise utils.ValidationError(
                'This exploration has no initial state name specified.')
        if self.init_state_name not in self.states:
            raise utils.ValidationError(
                'There is no state in %s corresponding to the exploration\'s '
                'initial state name %s.' %
                (list(self.states.keys()), self.init_state_name))

        if not isinstance(self.param_specs, dict):
            raise utils.ValidationError(
                'Expected param_specs to be a dict, received %s'
                % self.param_specs)

        if not isinstance(self.auto_tts_enabled, bool):
            raise utils.ValidationError(
                'Expected auto_tts_enabled to be a bool, received %s'
                % self.auto_tts_enabled)

        if not isinstance(self.correctness_feedback_enabled, bool):
            raise utils.ValidationError(
                'Expected correctness_feedback_enabled to be a bool, received '
                '%s' % self.correctness_feedback_enabled)

        if not isinstance(self.next_content_id_index, int):
            raise utils.ValidationError(
                'Expected next_content_id_index to be an int, received '
                '%s' % self.next_content_id_index)

        # Validates translatable contents in the exploration.
        self.validate_translatable_contents(self.next_content_id_index)

        if not isinstance(self.edits_allowed, bool):
            raise utils.ValidationError(
                'Expected edits_allowed to be a bool, received '
                '%s' % self.edits_allowed)

        for param_name in self.param_specs:
            if not isinstance(param_name, str):
                raise utils.ValidationError(
                    'Expected parameter name to be a string, received %s (%s).'
                    % (param_name, type(param_name)))
            if not re.match(feconf.ALPHANUMERIC_REGEX, param_name):
                raise utils.ValidationError(
                    'Only parameter names with characters in [a-zA-Z0-9] are '
                    'accepted.')
            self.param_specs[param_name].validate()

        if not isinstance(self.param_changes, list):
            raise utils.ValidationError(
                'Expected param_changes to be a list, received %s'
                % self.param_changes)
        for param_change in self.param_changes:
            param_change.validate()

            if param_change.name in constants.INVALID_PARAMETER_NAMES:
                raise utils.ValidationError(
                    'The exploration-level parameter with name \'%s\' is '
                    'reserved. Please choose a different name.'
                    % param_change.name)
            if param_change.name not in self.param_specs:
                raise utils.ValidationError(
                    'No parameter named \'%s\' exists in this exploration'
                    % param_change.name)

        # TODO(sll): Find a way to verify the param change customization args
        # when they depend on exploration/state parameters (e.g. the generated
        # values must have the correct obj_type). Can we get sample values for
        # the reader's answer and these parameters by looking at states that
        # link to this one?

        # Check that all state param changes are valid.
        for state_name, state in self.states.items():
            for param_change in state.param_changes:
                param_change.validate()
                if param_change.name in constants.INVALID_PARAMETER_NAMES:
                    raise utils.ValidationError(
                        'The parameter name \'%s\' is reserved. Please choose '
                        'a different name for the parameter being set in '
                        'state \'%s\'.' % (param_change.name, state_name))
                if param_change.name not in self.param_specs:
                    raise utils.ValidationError(
                        'The parameter with name \'%s\' was set in state '
                        '\'%s\', but it does not exist in the list of '
                        'parameter specifications for this exploration.'
                        % (param_change.name, state_name))

        # Check that all answer groups, outcomes, and param_changes are valid.
        all_state_names = list(self.states.keys())
        for state_name, state in self.states.items():
            interaction = state.interaction
            default_outcome = interaction.default_outcome

            if default_outcome is not None:
                # Check the default destination, if any.
                if default_outcome.dest not in all_state_names:
                    raise utils.ValidationError(
                        'The destination %s is not a valid state.'
                        % default_outcome.dest)

                # Check default if-stuck destinations.
                if (
                    default_outcome.dest_if_really_stuck is not None and
                    default_outcome.dest_if_really_stuck not in all_state_names
                ):
                    raise utils.ValidationError(
                        'The destination for the stuck learner %s '
                        'is not a valid state.'
                        % default_outcome.dest_if_really_stuck)

                # Check that, if the outcome is a non-self-loop, then the
                # refresher_exploration_id is None.
                if (
                    default_outcome.refresher_exploration_id is not None and
                    default_outcome.dest != state_name
                ):
                    raise utils.ValidationError(
                        'The default outcome for state %s has a refresher '
                        'exploration ID, but is not a self-loop.' % state_name)

            for group in interaction.answer_groups:
                # Check group destinations.
                if group.outcome.dest not in all_state_names:
                    raise utils.ValidationError(
                        'The destination %s is not a valid state.'
                        % group.outcome.dest)

                # Check group if-stuck destinations.
                if (
                    group.outcome.dest_if_really_stuck is not None and
                    group.outcome.dest_if_really_stuck not in all_state_names
                ):
                    raise utils.ValidationError(
                        'The destination for the stuck learner %s '
                        'is not a valid state.'
                        % group.outcome.dest_if_really_stuck)

                # Check that, if the outcome is a non-self-loop, then the
                # refresher_exploration_id is None.
                if (
                    group.outcome.refresher_exploration_id is not None and
                    group.outcome.dest != state_name
                ):
                    raise utils.ValidationError(
                        'The outcome for an answer group in state %s has a '
                        'refresher exploration ID, but is not a self-loop.'
                        % state_name)

                for param_change in group.outcome.param_changes:
                    if param_change.name not in self.param_specs:
                        raise utils.ValidationError(
                            'The parameter %s was used in an answer group, '
                            'but it does not exist in this exploration'
                            % param_change.name)

        if strict:
            warnings_list = []

            # Check if first state is a checkpoint or not.
            if not self.states[self.init_state_name].card_is_checkpoint:
                raise utils.ValidationError(
                    'Expected card_is_checkpoint of first state to be True'
                    ' but found it to be %s'
                    % (self.states[self.init_state_name].card_is_checkpoint)
                )

            # Check if terminal states are checkpoints.
            for state_name, state in self.states.items():
                interaction = state.interaction
                if interaction.is_terminal:
                    if state_name != self.init_state_name:
                        if state.card_is_checkpoint:
                            raise utils.ValidationError(
                                'Expected card_is_checkpoint of terminal state '
                                'to be False but found it to be %s'
                                % state.card_is_checkpoint
                            )

            # Check if checkpoint count is between 1 and 8, inclusive.
            checkpoint_count = 0
            for state_name, state in self.states.items():
                if state.card_is_checkpoint:
                    checkpoint_count = checkpoint_count + 1
            if not 1 <= checkpoint_count <= 8:
                raise utils.ValidationError(
                    'Expected checkpoint count to be between 1 and 8 inclusive '
                    'but found it to be %s'
                    % checkpoint_count
                )

            # Check if a state marked as a checkpoint is bypassable.
            non_initial_checkpoint_state_names = []
            for state_name, state in self.states.items():
                if (state_name != self.init_state_name
                        and state.card_is_checkpoint):
                    non_initial_checkpoint_state_names.append(state_name)

            # For every non-initial checkpoint state we remove it from the
            # states dict. Then we check if we can reach a terminal state after
            # removing the state with checkpoint. As soon as we find a terminal
            # state, we break out of the loop and raise a validation error.
            # Since, we reached a terminal state, this implies that the user was
            # not required to go through the checkpoint. Hence, the checkpoint
            # is bypassable.
            for state_name_to_exclude in non_initial_checkpoint_state_names:
                new_states = copy.deepcopy(self.states)
                new_states.pop(state_name_to_exclude)
                processed_state_names = set()
                curr_queue = [self.init_state_name]
                excluded_state_is_bypassable = False
                while curr_queue:
                    if curr_queue[0] == state_name_to_exclude:
                        curr_queue.pop(0)
                        continue
                    curr_state_name = curr_queue[0]
                    curr_queue = curr_queue[1:]
                    if not curr_state_name in processed_state_names:
                        processed_state_names.add(curr_state_name)
                        curr_state = new_states[curr_state_name]

                        # We do not need to check if the current state is
                        # terminal or not before getting all outcomes, as when
                        # we find a terminal state in an outcome, we break out
                        # of the for loop and raise a validation error.
                        all_outcomes = (
                            curr_state.interaction.get_all_outcomes())
                        for outcome in all_outcomes:
                            dest_state = outcome.dest
                            # Ruling out the possibility of None for mypy type
                            # checking, because above we are already validating
                            # if outcome exists then it should have destination.
                            assert dest_state is not None
                            if self.states[dest_state].interaction.is_terminal:
                                excluded_state_is_bypassable = True
                                break
                            if (dest_state not in curr_queue and
                                    dest_state not in processed_state_names):
                                curr_queue.append(dest_state)
                    if excluded_state_is_bypassable:
                        raise utils.ValidationError(
                            'Cannot make %s a checkpoint as it is bypassable'
                            % state_name_to_exclude)

            try:
                self._verify_all_states_reachable()
            except utils.ValidationError as e:
                warnings_list.append(str(e))

            try:
                self._verify_no_dead_ends()
            except utils.ValidationError as e:
                warnings_list.append(str(e))

            if not self.title:
                warnings_list.append(
                    'A title must be specified (in the \'Settings\' tab).')

            if not self.category:
                warnings_list.append(
                    'A category must be specified (in the \'Settings\' tab).')

            if not self.objective:
                warnings_list.append(
                    'An objective must be specified (in the \'Settings\' tab).'
                )

            # Check that self-loop outcomes are not labelled as correct.
            all_state_names = list(self.states.keys())
            for state_name, state in self.states.items():
                interaction = state.interaction
                default_outcome = interaction.default_outcome

                if default_outcome is not None:
                    # Check that, if the outcome is a self-loop, then the
                    # outcome is not labelled as correct.
                    if (
                        default_outcome.dest == state_name and
                        default_outcome.labelled_as_correct
                    ):
                        raise utils.ValidationError(
                            'The default outcome for state %s is labelled '
                            'correct but is a self-loop.' % state_name)

                for group in interaction.answer_groups:
                    # Check that, if the outcome is a self-loop, then the
                    # outcome is not labelled as correct.
                    if (
                        group.outcome.dest == state_name and
                        group.outcome.labelled_as_correct
                    ):
                        raise utils.ValidationError(
                            'The outcome for an answer group in state %s is '
                            'labelled correct but is a self-loop.' % state_name)

                    if (
                        group.outcome.labelled_as_correct and
                        group.outcome.dest_if_really_stuck is not None
                    ):
                        raise utils.ValidationError(
                            'The outcome for the state is labelled '
                            'correct but a destination for the stuck learner '
                            'is specified.')

            if len(warnings_list) > 0:
                warning_str = ''
                for ind, warning in enumerate(warnings_list):
                    warning_str += '%s. %s ' % (ind + 1, warning)
                raise utils.ValidationError(
                    'Please fix the following issues before saving this '
                    'exploration: %s' % warning_str)

    def _verify_all_states_reachable(self) -> None:
        """Verifies that all states are reachable from the initial state.

        Raises:
            ValidationError. One or more states are not reachable from the
                initial state of the Exploration.
        """
        # This queue stores state names.
        processed_queue = []
        curr_queue = [self.init_state_name]

        while curr_queue:
            curr_state_name = curr_queue[0]
            curr_queue = curr_queue[1:]

            if not curr_state_name in processed_queue:
                processed_queue.append(curr_state_name)

                curr_state = self.states[curr_state_name]

                if not curr_state.interaction.is_terminal:
                    all_outcomes = curr_state.interaction.get_all_outcomes()
                    for outcome in all_outcomes:
                        dest_state = outcome.dest
                        dest_if_stuck_state = outcome.dest_if_really_stuck
                        if (
                            dest_state is not None and
                            dest_state not in curr_queue and
                            dest_state not in processed_queue
                        ):
                            curr_queue.append(dest_state)
                        if (
                            dest_if_stuck_state is not None and
                            dest_if_stuck_state not in curr_queue and
                            dest_if_stuck_state not in processed_queue
                        ):
                            curr_queue.append(dest_if_stuck_state)

        if len(self.states) != len(processed_queue):
            unseen_states = list(
                set(self.states.keys()) - set(processed_queue))
            raise utils.ValidationError(
                'The following states are not reachable from the initial '
                'state: %s' % ', '.join(unseen_states))

    def _verify_no_dead_ends(self) -> None:
        """Verifies that all states can reach a terminal state.

        Raises:
            ValidationError. If is impossible to complete the exploration from
                a state.
        """
        # This queue stores state names.
        processed_queue = []
        curr_queue = []

        for (state_name, state) in self.states.items():
            if state.interaction.is_terminal:
                curr_queue.append(state_name)

        while curr_queue:
            curr_state_name = curr_queue[0]
            curr_queue = curr_queue[1:]

            if not curr_state_name in processed_queue:
                processed_queue.append(curr_state_name)

                for (state_name, state) in self.states.items():
                    if (state_name not in curr_queue
                            and state_name not in processed_queue):
                        all_outcomes = (
                            state.interaction.get_all_outcomes())
                        for outcome in all_outcomes:
                            if outcome.dest == curr_state_name:
                                curr_queue.append(state_name)
                                break

        if len(self.states) != len(processed_queue):
            dead_end_states = list(
                set(self.states.keys()) - set(processed_queue))
            sorted_dead_end_states = sorted(dead_end_states)
            raise utils.ValidationError(
                'It is impossible to complete the exploration from the '
                'following states: %s' % ', '.join(sorted_dead_end_states)
            )

    def get_content_html(
        self, state_name: str, content_id: str
    ) -> Union[str, List[str]]:
        """Return the content for a given content id of a state.

        Args:
            state_name: str. The name of the state.
            content_id: str. The id of the content.

        Returns:
            str. The html content corresponding to the given content id of a
            state.

        Raises:
            ValueError. The given state_name does not exist.
        """
        if state_name not in self.states:
            raise ValueError('State %s does not exist' % state_name)

        return self.states[state_name].get_content_html(content_id)

    # Derived attributes of an exploration.
    @property
    def init_state(self) -> state_domain.State:
        """The state which forms the start of this exploration.

        Returns:
            State. The corresponding State domain object.
        """
        return self.states[self.init_state_name]

    @property
    def param_specs_dict(self) -> Dict[str, param_domain.ParamSpecDict]:
        """A dict of param specs, each represented as Python dicts.

        Returns:
            dict. Dict of parameter specs.
        """
        return {ps_name: ps_val.to_dict()
                for (ps_name, ps_val) in self.param_specs.items()}

    @property
    def param_change_dicts(self) -> List[param_domain.ParamChangeDict]:
        """A list of param changes, represented as JSONifiable Python dicts.

        Returns:
            list(dict). List of dicts, each representing a parameter change.
        """
        return [param_change.to_dict() for param_change in self.param_changes]

    @classmethod
    def is_demo_exploration_id(cls, exploration_id: str) -> bool:
        """Whether the given exploration id is a demo exploration.

        Args:
            exploration_id: str. The exploration id.

        Returns:
            bool. Whether the corresponding exploration is a demo exploration.
        """
        return exploration_id in feconf.DEMO_EXPLORATIONS

    @property
    def is_demo(self) -> bool:
        """Whether the exploration is one of the demo explorations.

        Returns:
            bool. True is the current exploration is a demo exploration.
        """
        return self.is_demo_exploration_id(self.id)

    def has_state_name(self, state_name: str) -> bool:
        """Whether the exploration has a state with the given state name.

        Args:
            state_name: str. The name of the state.

        Returns:
            bool. Returns true if the exploration has the given state name.
        """
        state_names = list(self.states.keys())
        return state_name in state_names

    def get_interaction_id_by_state_name(
        self, state_name: str
    ) -> Optional[str]:
        """Returns the interaction id of the state.

        Args:
            state_name: str. The name of the state.

        Returns:
            str|None. The ID of the interaction.
        """
        return self.states[state_name].interaction.id

    def update_title(self, title: str) -> None:
        """Update the exploration title.

        Args:
            title: str. The exploration title to set.
        """
        self.title = title

    def update_category(self, category: str) -> None:
        """Update the exploration category.

        Args:
            category: str. The exploration category to set.
        """
        self.category = category

    def update_objective(self, objective: str) -> None:
        """Update the exploration objective.

        Args:
            objective: str. The exploration objective to set.
        """
        self.objective = objective

    def update_language_code(self, language_code: str) -> None:
        """Update the exploration language code.

        Args:
            language_code: str. The exploration language code to set.
        """
        self.language_code = language_code

    def update_tags(self, tags: List[str]) -> None:
        """Update the tags of the exploration.

        Args:
            tags: list(str). List of tags to set.
        """
        self.tags = tags

    def update_blurb(self, blurb: str) -> None:
        """Update the blurb of the exploration.

        Args:
            blurb: str. The blurb to set.
        """
        self.blurb = blurb

    def update_author_notes(self, author_notes: str) -> None:
        """Update the author notes of the exploration.

        Args:
            author_notes: str. The author notes to set.
        """
        self.author_notes = author_notes

    def update_param_specs(
        self, param_specs_dict: Dict[str, param_domain.ParamSpecDict]
    ) -> None:
        """Update the param spec dict.

        Args:
            param_specs_dict: dict. A dict where each key-value pair represents
                respectively, a param spec name and a dict used to initialize a
                ParamSpec domain object.
        """
        self.param_specs = {
            ps_name: param_domain.ParamSpec.from_dict(ps_val)
            for (ps_name, ps_val) in param_specs_dict.items()
        }

    def update_param_changes(
        self, param_changes: List[param_domain.ParamChange]
    ) -> None:
        """Update the param change dict.

        Args:
            param_changes: list(ParamChange). List of ParamChange objects.
        """
        self.param_changes = param_changes

    def update_init_state_name(self, init_state_name: str) -> None:
        """Update the name for the initial state of the exploration.

        Args:
            init_state_name: str. The new name of the initial state.

        Raises:
            Exception. Invalid initial state name.
        """
        old_init_state_name = self.init_state_name
        if init_state_name not in self.states:
            raise Exception(
                'Invalid new initial state name: %s; '
                'it is not in the list of states %s for this '
                'exploration.' % (init_state_name, list(self.states.keys())))
        self.init_state_name = init_state_name
        if old_init_state_name in self.states:
            self.states[old_init_state_name].card_is_checkpoint = False
        self.init_state.card_is_checkpoint = True

    def update_auto_tts_enabled(self, auto_tts_enabled: bool) -> None:
        """Update whether automatic text-to-speech is enabled.

        Args:
            auto_tts_enabled: bool. Whether automatic text-to-speech
                is enabled or not.
        """
        self.auto_tts_enabled = auto_tts_enabled

    def update_correctness_feedback_enabled(
        self, correctness_feedback_enabled: bool
    ) -> None:
        """Update whether correctness feedback is enabled.

        Args:
            correctness_feedback_enabled: bool. Whether correctness feedback
                is enabled or not.
        """
        self.correctness_feedback_enabled = correctness_feedback_enabled

    def update_next_content_id_index(self, next_content_id_index: int) -> None:
        """Update the interaction next content id index attribute.

        Args:
            next_content_id_index: int. The new next content id index to set.
        """
        self.next_content_id_index = next_content_id_index

    def add_states(self, state_names: List[str]) -> None:
        """Adds new states in the exploration with the given state names.

        Args:
            state_names: list(str). The new state name.
        """
        content_id_generator = translation_domain.ContentIdGenerator(
            self.next_content_id_index)
        for state_name in state_names:
            self.add_state(
                state_name,
                content_id_generator.generate(
                    translation_domain.ContentType.CONTENT),
                content_id_generator.generate(
                    translation_domain.ContentType.DEFAULT_OUTCOME))
        self.next_content_id_index = content_id_generator.next_content_id_index

    def add_state(
        self,
        state_name: str,
        content_id_for_state_content: str,
        content_id_for_default_outcome: str
    ) -> None:
        """Adds new state in the exploration with the given state name.

        Args:
            state_name: str. The new state name.
            content_id_for_state_content: str. The content_id for the new state
                content.
            content_id_for_default_outcome: str. The content_id for the default
                outcome of the new state.

        Raises:
            ValueError. State names cannot be duplicate.
        """
        if state_name in self.states:
            raise ValueError('Duplicate state name %s' % state_name)

        self.states[state_name] = state_domain.State.create_default_state(
            state_name, content_id_for_state_content,
            content_id_for_default_outcome)

    def rename_state(self, old_state_name: str, new_state_name: str) -> None:
        """Renames the given state.

        Args:
            old_state_name: str. The old name of state to rename.
            new_state_name: str. The new state name.

        Raises:
            ValueError. The old state name does not exist or the new state name
                is already in states dict.
        """
        if old_state_name not in self.states:
            raise ValueError('State %s does not exist' % old_state_name)
        if (old_state_name != new_state_name and
                new_state_name in self.states):
            raise ValueError('Duplicate state name: %s' % new_state_name)

        if old_state_name == new_state_name:
            return

        self._validate_state_name(new_state_name)

        self.states[new_state_name] = copy.deepcopy(
            self.states[old_state_name])
        del self.states[old_state_name]

        if self.init_state_name == old_state_name:
            self.update_init_state_name(new_state_name)
        # Find all destinations in the exploration which equal the renamed
        # state, and change the name appropriately.
        for other_state in self.states.values():
            other_outcomes = other_state.interaction.get_all_outcomes()
            for outcome in other_outcomes:
                if outcome.dest == old_state_name:
                    outcome.dest = new_state_name

    def delete_state(self, state_name: str) -> None:
        """Deletes the given state.

        Args:
            state_name: str. The state name to be deleted.

        Raises:
            ValueError. The state does not exist or is the initial state of the
                exploration.
        """
        if state_name not in self.states:
            raise ValueError('State %s does not exist' % state_name)

        # Do not allow deletion of initial states.
        if self.init_state_name == state_name:
            raise ValueError('Cannot delete initial state of an exploration.')

        # Find all destinations in the exploration which equal the deleted
        # state, and change them to loop back to their containing state.
        for other_state_name, other_state in self.states.items():
            all_outcomes = other_state.interaction.get_all_outcomes()
            for outcome in all_outcomes:
                if outcome.dest == state_name:
                    outcome.dest = other_state_name
                if outcome and outcome.dest_if_really_stuck == state_name:
                    outcome.dest_if_really_stuck = other_state_name

        del self.states[state_name]

    def get_trainable_states_dict(
        self,
        old_states: Dict[str, state_domain.State],
        exp_versions_diff: ExplorationVersionsDiff
    ) -> Dict[str, List[str]]:
        """Retrieves the state names of all trainable states in an exploration
        segregated into state names with changed and unchanged answer groups.
        In this method, the new_state_name refers to the name of the state in
        the current version of the exploration whereas the old_state_name refers
        to the name of the state in the previous version of the exploration.

        Args:
            old_states: dict. Dictionary containing all State domain objects.
            exp_versions_diff: ExplorationVersionsDiff. An instance of the
                exploration versions diff class.

        Returns:
            dict. The trainable states dict. This dict has three keys
            representing state names with changed answer groups and
            unchanged answer groups respectively.
        """
        trainable_states_dict: Dict[str, List[str]] = {
            'state_names_with_changed_answer_groups': [],
            'state_names_with_unchanged_answer_groups': []
        }
        new_states = self.states

        for new_state_name, new_state in new_states.items():
            if not new_state.can_undergo_classification():
                continue

            old_state_name = new_state_name
            if new_state_name in exp_versions_diff.new_to_old_state_names:
                old_state_name = exp_versions_diff.new_to_old_state_names[
                    new_state_name]

            # The case where a new state is added. When this happens, the
            # old_state_name will be equal to the new_state_name and it will not
            # be present in the exploration's older version.
            if old_state_name not in old_states:
                trainable_states_dict[
                    'state_names_with_changed_answer_groups'].append(
                        new_state_name)
                continue
            old_state = old_states[old_state_name]
            old_training_data = old_state.get_training_data()
            new_training_data = new_state.get_training_data()

            # Check if the training data and interaction_id of the state in the
            # previous version of the exploration and the state in the new
            # version of the exploration match. If any of them are not equal,
            # we create a new job for the state in the current version.
            if new_training_data == old_training_data and (
                    new_state.interaction.id == old_state.interaction.id):
                trainable_states_dict[
                    'state_names_with_unchanged_answer_groups'].append(
                        new_state_name)
            else:
                trainable_states_dict[
                    'state_names_with_changed_answer_groups'].append(
                        new_state_name)

        return trainable_states_dict

    def get_metadata(self) -> ExplorationMetadata:
        """Gets the ExplorationMetadata domain object for the exploration."""
        return ExplorationMetadata(
            self.title, self. category, self.objective, self.language_code,
            self.tags, self.blurb, self.author_notes,
            self.states_schema_version, self.init_state_name,
            self.param_specs, self.param_changes, self.auto_tts_enabled,
            self.correctness_feedback_enabled, self.edits_allowed
        )

    @classmethod
    def _convert_states_v41_dict_to_v42_dict(
        cls, states_dict: Dict[str, state_domain.StateDict]
    ) -> Dict[str, state_domain.StateDict]:
        """Converts from version 41 to 42. Version 42 changes rule input types
        for DragAndDropSortInput and ItemSelectionInput interactions to better
        support translations. Specifically, the rule inputs will store content
        ids of the html rather than the raw html. Solution answers for
        DragAndDropSortInput and ItemSelectionInput interactions are also
        updated.

        Args:
            states_dict: dict. A dict where each key-value pair represents,
                respectively, a state name and a dict used to initialize a
                State domain object.

        Returns:
            dict. The converted states_dict.
        """

        @overload
        def migrate_rule_inputs_and_answers(
            new_type: str,
            value: str,
            choices: List[state_domain.SubtitledHtmlDict]
        ) -> str: ...

        @overload
        def migrate_rule_inputs_and_answers(
            new_type: str,
            value: List[str],
            choices: List[state_domain.SubtitledHtmlDict]
        ) -> List[str]: ...

        @overload
        def migrate_rule_inputs_and_answers(
            new_type: str,
            value: List[List[str]],
            choices: List[state_domain.SubtitledHtmlDict]
        ) -> List[List[str]]: ...

        # Here we use MyPy ignore because MyPy expects a return value in
        # every condition when we define a return type but here we are
        # returning only in if-else conditions and we are not returning
        # when none of the condition matches which causes MyPy to throw
        # a 'Missing return statement' error. Thus to avoid the error,
        # we used ignore here.
        def migrate_rule_inputs_and_answers(  # type: ignore[return]
            new_type: str,
            value: Union[List[List[str]], List[str], str],
            choices: List[state_domain.SubtitledHtmlDict]
        ) -> Union[List[List[str]], List[str], str]:
            """Migrates SetOfHtmlString to SetOfTranslatableHtmlContentIds,
            ListOfSetsOfHtmlStrings to ListOfSetsOfTranslatableHtmlContentIds,
            and DragAndDropHtmlString to TranslatableHtmlContentId. These
            migrations are necessary to have rules work easily for multiple
            languages; instead of comparing html for equality, we compare
            content_ids for equality.

            Args:
                new_type: str. The type to migrate to.
                value: *. The value to migrate.
                choices: list(dict). The list of subtitled html dicts to extract
                    content ids from.

            Returns:
                *. The migrated rule input.
            """

            def extract_content_id_from_choices(html: str) -> str:
                """Given a html, find its associated content id in choices,
                which is a list of subtitled html dicts.

                Args:
                    html: str. The html to find the content id of.

                Returns:
                    str. The content id of html.
                """
                for subtitled_html_dict in choices:
                    if subtitled_html_dict['html'] == html:
                        return subtitled_html_dict['content_id']
                # If there is no match, we discard the rule input. The frontend
                # will handle invalid content ids similar to how it handled
                # non-matching html.
                return feconf.INVALID_CONTENT_ID

            if new_type == 'TranslatableHtmlContentId':
                # Here 'TranslatableHtmlContentId' can only be of str type, thus
                # to narrow down the type we used assert here.
                assert isinstance(value, str)
                return extract_content_id_from_choices(value)
            elif new_type == 'SetOfTranslatableHtmlContentIds':
                # Here we use cast because this 'elif' condition forces value
                # to have type List[str].
                set_of_content_ids = cast(List[str], value)
                return [
                    migrate_rule_inputs_and_answers(
                        'TranslatableHtmlContentId', html, choices
                    ) for html in set_of_content_ids
                ]
            elif new_type == 'ListOfSetsOfTranslatableHtmlContentIds':
                # Here we use cast because this 'elif' condition forces value
                # to have type List[List[str]].
                list_of_set_of_content_ids = cast(
                    List[List[str]], value
                )
                return [
                    migrate_rule_inputs_and_answers(
                        'SetOfTranslatableHtmlContentIds', html_set, choices
                    ) for html_set in list_of_set_of_content_ids
                ]

        for state_dict in states_dict.values():
            interaction_id = state_dict['interaction']['id']
            if interaction_id not in [
                    'DragAndDropSortInput', 'ItemSelectionInput']:
                continue

            solution = state_dict['interaction']['solution']
            choices = state_dict['interaction']['customization_args'][
                'choices']['value']
            if interaction_id == 'ItemSelectionInput':
                # The solution type will be migrated from SetOfHtmlString to
                # SetOfTranslatableHtmlContentIds.
                if solution is not None:
                    # Ruling out the possibility of any other type for MyPy type
                    # checking because for interaction 'ItemSelectionInput',
                    # the correct_answer is formatted as List[str] type.
                    assert isinstance(solution['correct_answer'], list)
                    list_of_html_contents = []
                    for html_content in solution['correct_answer']:
                        assert isinstance(html_content, str)
                        list_of_html_contents.append(html_content)
                    solution['correct_answer'] = (
                        migrate_rule_inputs_and_answers(
                            'SetOfTranslatableHtmlContentIds',
                            list_of_html_contents,
                            choices)
                    )
            if interaction_id == 'DragAndDropSortInput':
                # The solution type will be migrated from ListOfSetsOfHtmlString
                # to ListOfSetsOfTranslatableHtmlContentIds.
                if solution is not None:
                    # Ruling out the possibility of any other type for MyPy type
                    # checking because for interaction 'DragAndDropSortInput',
                    # the correct_answer is formatted as List[List[str]] type.
                    assert isinstance(solution['correct_answer'], list)
                    list_of_html_content_list = []
                    for html_content_list in solution['correct_answer']:
                        assert isinstance(html_content_list, list)
                        list_of_html_content_list.append(html_content_list)
                    solution['correct_answer'] = (
                        migrate_rule_inputs_and_answers(
                            'ListOfSetsOfTranslatableHtmlContentIds',
                            list_of_html_content_list,
                            choices)
                    )

            for answer_group_dict in state_dict['interaction']['answer_groups']:
                for rule_spec_dict in answer_group_dict['rule_specs']:
                    rule_type = rule_spec_dict['rule_type']
                    rule_inputs = rule_spec_dict['inputs']

                    if interaction_id == 'ItemSelectionInput':
                        # All rule inputs for ItemSelectionInput will be
                        # migrated from SetOfHtmlString to
                        # SetOfTranslatableHtmlContentIds.
                        # Ruling out the possibility of any other type
                        # for MyPy type checking because for interaction
                        # 'ItemSelectionInput', the rule inputs are formatted
                        # as List[str] type.
                        assert isinstance(rule_inputs['x'], list)
                        list_of_html_contents = []
                        for html_content in rule_inputs['x']:
                            assert isinstance(html_content, str)
                            list_of_html_contents.append(html_content)
                        rule_inputs['x'] = migrate_rule_inputs_and_answers(
                            'SetOfTranslatableHtmlContentIds',
                            list_of_html_contents,
                            choices)
                    if interaction_id == 'DragAndDropSortInput':
                        rule_types_with_list_of_sets = [
                            'IsEqualToOrdering',
                            'IsEqualToOrderingWithOneItemAtIncorrectPosition'
                        ]
                        if rule_type in rule_types_with_list_of_sets:
                            # For rule type IsEqualToOrdering and
                            # IsEqualToOrderingWithOneItemAtIncorrectPosition,
                            # the x input will be migrated from
                            # ListOfSetsOfHtmlStrings to
                            # ListOfSetsOfTranslatableHtmlContentIds.
                            # Ruling out the possibility of any other type
                            # for MyPy type checking because for interaction
                            # 'DragAndDropSortInput', the rule inputs are
                            # formatted as List[List[str]] type.
                            assert isinstance(rule_inputs['x'], list)
                            list_of_html_content_list = []
                            for html_content_list in rule_inputs['x']:
                                assert isinstance(html_content_list, list)
                                list_of_html_content_list.append(
                                    html_content_list
                                )
                            rule_inputs['x'] = migrate_rule_inputs_and_answers(
                                'ListOfSetsOfTranslatableHtmlContentIds',
                                list_of_html_content_list,
                                choices)
                        elif rule_type == 'HasElementXAtPositionY':
                            # For rule type HasElementXAtPositionY,
                            # the x input will be migrated from
                            # DragAndDropHtmlString to
                            # TranslatableHtmlContentId, and the y input will
                            # remain as DragAndDropPositiveInt.
                            # Ruling out the possibility of any other type
                            # for MyPy type checking because for interaction
                            # 'HasElementXAtPositionY', the rule inputs are
                            # formatted as str type.
                            assert isinstance(rule_inputs['x'], str)
                            rule_inputs['x'] = migrate_rule_inputs_and_answers(
                                'TranslatableHtmlContentId',
                                rule_inputs['x'],
                                choices)
                        elif rule_type == 'HasElementXBeforeElementY':
                            # For rule type HasElementXBeforeElementY,
                            # the x and y inputs will be migrated from
                            # DragAndDropHtmlString to
                            # TranslatableHtmlContentId.
                            for rule_input_name in ['x', 'y']:
                                rule_input_value = rule_inputs[rule_input_name]
                                # Ruling out the possibility of any other type
                                # for MyPy type checking because for interaction
                                # 'HasElementXBeforeElementY', the rule inputs
                                # are formatted as str type.
                                assert isinstance(rule_input_value, str)
                                rule_inputs[rule_input_name] = (
                                    migrate_rule_inputs_and_answers(
                                        'TranslatableHtmlContentId',
                                        rule_input_value,
                                        choices))

        return states_dict

    @classmethod
    def _convert_states_v42_dict_to_v43_dict(
        cls, states_dict: Dict[str, state_domain.StateDict]
    ) -> Dict[str, state_domain.StateDict]:
        """Converts from version 42 to 43. Version 43 adds a new customization
        arg to NumericExpressionInput, AlgebraicExpressionInput, and
        MathEquationInput. The customization arg will allow creators to choose
        whether to render the division sign (÷) instead of a fraction for the
        division operation.

        Args:
            states_dict: dict. A dict where each key-value pair represents,
                respectively, a state name and a dict used to initialize a
                State domain object.

        Returns:
            dict. The converted states_dict.
        """
        for state_dict in states_dict.values():
            interaction_id = state_dict['interaction']['id']
            if interaction_id not in [
                    'NumericExpressionInput', 'AlgebraicExpressionInput',
                    'MathEquationInput']:
                continue

            customization_args = state_dict['interaction']['customization_args']
            customization_args.update({
                'useFractionForDivision': {
                    'value': True
                }
            })

        return states_dict

    @classmethod
    def _convert_states_v43_dict_to_v44_dict(
        cls,
        states_dict: Dict[str, state_domain.StateDict],
        init_state_name: str
    ) -> Dict[str, state_domain.StateDict]:
        """Converts from version 43 to version 44. Version 44 adds
        card_is_checkpoint boolean to the state, which allows creators to
        mark a state as a checkpoint for the learners

        Args:
            states_dict: dict. A dict where each key-value pair represents,
                respectively, a state name and a dict used to initalize a
                State domain object.
            init_state_name: str. Name of the first state.

        Returns:
            dict. The converted states_dict.
        """
        for (state_name, state_dict) in states_dict.items():
            state_dict['card_is_checkpoint'] = bool(
                state_name == init_state_name)
        return states_dict

    @classmethod
    def _convert_states_v44_dict_to_v45_dict(
        cls, states_dict: Dict[str, state_domain.StateDict]
    ) -> Dict[str, state_domain.StateDict]:
        """Converts from version 44 to 45. Version 45 contains
        linked skill id.

        Args:
            states_dict: dict. A dict where each key-value pair represents,
                respectively, a state name and a dict used to initialize a
                State domain object.

        Returns:
            dict. The converted states_dict.
        """

        for state_dict in states_dict.values():
            state_dict['linked_skill_id'] = None
        return states_dict

    @classmethod
    def _convert_states_v45_dict_to_v46_dict(
        cls, states_dict: Dict[str, state_domain.StateDict]
    ) -> Dict[str, state_domain.StateDict]:
        """Converts from version 45 to 46. Version 46 ensures that the written
        translations in a state containing unicode content do not contain HTML
        tags and the data_format is unicode.

        Args:
            states_dict: dict. A dict where each key-value pair represents,
                respectively, a state name and a dict used to initialize a
                State domain object.

        Returns:
            dict. The converted states_dict.
        """

        for state_dict in states_dict.values():
            list_of_subtitled_unicode_content_ids = []
            interaction_customisation_args = state_dict['interaction'][
                'customization_args']
            if interaction_customisation_args:
                customisation_args = (
                    state_domain.InteractionInstance
                    .convert_customization_args_dict_to_customization_args(
                        state_dict['interaction']['id'],
                        state_dict['interaction']['customization_args'],
                        state_schema_version=45))
                for ca_name in customisation_args:
                    list_of_subtitled_unicode_content_ids.extend(
                        state_domain.InteractionCustomizationArg
                        .traverse_by_schema_and_get(
                            customisation_args[ca_name].schema,
                            customisation_args[ca_name].value,
                            [schema_utils.SCHEMA_OBJ_TYPE_SUBTITLED_UNICODE],
                            lambda subtitled_unicode:
                            subtitled_unicode.content_id
                        )
                    )
                translations_mapping = (
                    # Here we use MyPy ignore because the latest schema of state
                    # dict doesn't contains written_translations property.
                    state_dict['written_translations']['translations_mapping']) # type: ignore[misc]
                for content_id in translations_mapping:
                    if content_id in list_of_subtitled_unicode_content_ids:
                        for language_code in translations_mapping[content_id]:
                            written_translation = (
                                translations_mapping[content_id][language_code])
                            written_translation['data_format'] = (
                                schema_utils.SCHEMA_TYPE_UNICODE)
                            # Here, we are narrowing down the type from
                            # Union[List[str], str] to str.
                            assert isinstance(
                                written_translation['translation'],
                                str
                            )
                            written_translation['translation'] = (
                                html_cleaner.strip_html_tags(
                                    written_translation['translation']))
        return states_dict

    @classmethod
    def _convert_states_v46_dict_to_v47_dict(
        cls, states_dict: Dict[str, state_domain.StateDict]
    ) -> Dict[str, state_domain.StateDict]:
        """Converts from version 46 to 47. Version 52 deprecates
        oppia-noninteractive-svgdiagram tag and converts existing occurences of
        it to oppia-noninteractive-image tag.

        Args:
            states_dict: dict. A dict where each key-value pair represents,
                respectively, a state name and a dict used to initialize a
                State domain object.

        Returns:
            dict. The converted states_dict.
        """

        for state_dict in states_dict.values():
            interaction_customisation_args = state_dict['interaction'][
                'customization_args']
            if interaction_customisation_args:
                state_domain.State.convert_html_fields_in_state(
                    state_dict,
                    html_validation_service
                    .convert_svg_diagram_tags_to_image_tags, 46)
        return states_dict

    @classmethod
    def _convert_states_v47_dict_to_v48_dict(
        cls, states_dict: Dict[str, state_domain.StateDict]
    ) -> Dict[str, state_domain.StateDict]:
        """Converts from version 47 to 48. Version 48 fixes encoding issues in
        HTML fields.

        Args:
            states_dict: dict. A dict where each key-value pair represents,
                respectively, a state name and a dict used to initialize a
                State domain object.

        Returns:
            dict. The converted states_dict.
        """

        for state_dict in states_dict.values():
            interaction_customisation_args = state_dict['interaction'][
                'customization_args']
            if interaction_customisation_args:
                state_domain.State.convert_html_fields_in_state(
                    state_dict,
                    html_validation_service.fix_incorrectly_encoded_chars,
                    state_schema_version=48)
        return states_dict

    @classmethod
    def _convert_states_v48_dict_to_v49_dict(
        cls, states_dict: Dict[str, state_domain.StateDict]
    ) -> Dict[str, state_domain.StateDict]:
        """Converts from version 48 to 49. Version 49 adds
        requireNonnegativeInput customization arg to NumericInput
        interaction which allows creators to set input should be greater
        than or equal to zero.

        Args:
            states_dict: dict. A dict where each key-value pair represents,
                respectively, a state name and a dict used to initialize a
                State domain object.

        Returns:
            dict. The converted states_dict.
        """

        for state_dict in states_dict.values():
            if state_dict['interaction']['id'] == 'NumericInput':
                customization_args = state_dict['interaction'][
                    'customization_args']
                customization_args.update({
                    'requireNonnegativeInput': {
                        'value': False
                    }
                })

        return states_dict

    @classmethod
    def _convert_states_v49_dict_to_v50_dict(
        cls, states_dict: Dict[str, state_domain.StateDict]
    ) -> Dict[str, state_domain.StateDict]:
        """Converts from version 49 to 50. Version 50 removes rules from
        explorations that use one of the following rules:
        [ContainsSomeOf, OmitsSomeOf, MatchesWithGeneralForm]. It also renames
        `customOskLetters` cust arg to `allowedVariables`.

        Args:
            states_dict: dict. A dict where each key-value pair represents,
                respectively, a state name and a dict used to initialize a
                State domain object.

        Returns:
            dict. The converted states_dict.
        """
        for state_dict in states_dict.values():
            if state_dict['interaction']['id'] in MATH_INTERACTION_TYPES:
                filtered_answer_groups = []
                for answer_group_dict in state_dict[
                        'interaction']['answer_groups']:
                    filtered_rule_specs = []
                    for rule_spec_dict in answer_group_dict['rule_specs']:
                        rule_type = rule_spec_dict['rule_type']
                        if rule_type not in MATH_INTERACTION_DEPRECATED_RULES:
                            filtered_rule_specs.append(
                                copy.deepcopy(rule_spec_dict))
                    answer_group_dict['rule_specs'] = filtered_rule_specs
                    if len(filtered_rule_specs) > 0:
                        filtered_answer_groups.append(
                            copy.deepcopy(answer_group_dict))
                state_dict[
                    'interaction']['answer_groups'] = filtered_answer_groups

                # Renaming cust arg.
                if state_dict[
                        'interaction']['id'] in ALGEBRAIC_MATH_INTERACTIONS:
                    customization_args = state_dict[
                        'interaction']['customization_args']
                    customization_args['allowedVariables'] = copy.deepcopy(
                        customization_args['customOskLetters'])
                    del customization_args['customOskLetters']

        return states_dict

    @classmethod
    def _convert_states_v50_dict_to_v51_dict(
        cls, states_dict: Dict[str, state_domain.StateDict]
    ) -> Dict[str, state_domain.StateDict]:
        """Converts from version 50 to 51. Version 51 adds a new
        dest_if_really_stuck field to Outcome class to redirect learners
        to a state for strengthening concepts when they get really stuck.

        Args:
            states_dict: dict. A dict where each key-value pair represents,
                respectively, a state name and a dict used to initialize a
                State domain object.

        Returns:
            dict. The converted states_dict.
        """
        for state_dict in states_dict.values():
            answer_groups = state_dict['interaction']['answer_groups']
            for answer_group in answer_groups:
                answer_group['outcome']['dest_if_really_stuck'] = None

            if state_dict['interaction']['default_outcome'] is not None:
                state_dict['interaction'][
                    'default_outcome']['dest_if_really_stuck'] = None

        return states_dict

    @classmethod
    def _remove_unwanted_content_ids_from_translations_and_voiceovers_from_state_v51_or_v52( # pylint: disable=line-too-long
        cls, state_dict: state_domain.StateDict, state_schema: int
    ) -> None:
        """Helper function to remove the content IDs from the translations
        and voiceovers which are deleted from the state.

        Args:
            state_dict: state_domain.StateDict. The state dictionary.
            state_schema: int. The state schema from which we are using
                this functionality.
        """
        interaction = state_dict['interaction']
        content_id_list = [state_dict['content']['content_id']]

        for answer_group in interaction['answer_groups']:
            content_id_list.append(
                answer_group['outcome']['feedback']['content_id']
            )

            for rule_spec in answer_group['rule_specs']:
                for param_name, value in rule_spec['inputs'].items():
                    interaction_id = interaction['id']
                    param_type = (
                        interaction_registry.Registry.get_interaction_by_id(
                            interaction_id
                        ).get_rule_param_type(
                            rule_spec['rule_type'], param_name
                        )
                    )

                    if issubclass(
                        param_type, objects.BaseTranslatableObject
                    ):
                        # We can assume that the value will be a dict,
                        # as the param_type is BaseTranslatableObject.
                        assert isinstance(value, dict)
                        content_id = value['contentId']
                        # We can assume the contentId will be str,
                        # as the param_type is BaseTranslatableObject.
                        assert isinstance(content_id, str)
                        content_id_list.append(content_id)

        default_outcome = interaction['default_outcome']
        if default_outcome:
            content_id_list.append(
                default_outcome['feedback']['content_id'])

        for hint in interaction['hints']:
            content_id_list.append(hint['hint_content']['content_id'])

        interaction_solution = interaction['solution']
        if interaction_solution:
            content_id_list.append(
                interaction_solution['explanation']['content_id'])

        if interaction['id'] is not None:
            customisation_args = (
                state_domain.InteractionInstance
                .convert_customization_args_dict_to_customization_args(
                    interaction['id'],
                    interaction['customization_args'],
                    state_schema_version=state_schema
                )
            )
            for ca_name in customisation_args:
                content_id_list.extend(
                    customisation_args[ca_name].get_content_ids()
                )

        # Here we use MyPy ignore because the latest schema of state
        # dict doesn't contains written_translations property.
        translations_mapping = (
            state_dict['written_translations']['translations_mapping'])  # type: ignore[misc]
        new_translations_mapping = {
             content_id: translation_item for
             content_id, translation_item in translations_mapping.items()
             if content_id in content_id_list
        }
        # Here we use MyPy ignore because the latest schema of state
        # dict doesn't contains written_translations property.
        state_dict['written_translations']['translations_mapping'] = (  # type: ignore[misc]
            new_translations_mapping)

        voiceovers_mapping = (
            state_dict['recorded_voiceovers']['voiceovers_mapping'])
        new_voiceovers_mapping = {}
        for content_id, voiceover_item in voiceovers_mapping.items():
            if content_id in content_id_list:
                new_voiceovers_mapping[content_id] = voiceover_item
        state_dict['recorded_voiceovers']['voiceovers_mapping'] = (
            new_voiceovers_mapping)

    @classmethod
    def _convert_states_v51_dict_to_v52_dict(
        cls, states_dict: Dict[str, state_domain.StateDict]
    ) -> Dict[str, state_domain.StateDict]:
        """Converts from version 51 to 52. Version 52 correctly updates
        the content IDs for translations and for voiceovers. In the 49 to 50
        conversion we removed some interaction rules and thus also some parts of
        the exploration that had its content IDs, but then the content IDs in
        translations and voiceovers were not updated.

        Args:
            states_dict: dict. A dict where each key-value pair represents,
                respectively, a state name and a dict used to initialize a
                State domain object.

        Returns:
            dict. The converted states_dict.
        """
        for state_dict in states_dict.values():
            cls._remove_unwanted_content_ids_from_translations_and_voiceovers_from_state_v51_or_v52( # pylint: disable=line-too-long
                state_dict, state_schema=51)

        return states_dict

    @classmethod
    def _convert_states_v52_dict_to_v53_dict(
        cls,
        states_dict: Dict[str, state_domain.StateDict],
        language_code: str
    ) -> Dict[str, state_domain.StateDict]:
        """Converts from version 52 to 53. Version 53 fixes all the backend
        validation checks for explorations errored data which are
        categorized as:
            - Exploration states
            - Exploration interaction
            - Exploration RTE

        Args:
            states_dict: dict. A dict where each key-value pair represents,
                respectively, a state name and a dict used to initialize a
                State domain object.
            language_code: str. The language code of the exploration.

        Returns:
            dict. The converted states_dict.
        """
        states_dict = cls._fix_labelled_as_correct_value_in_state_dict(
            states_dict)

        # Update state interaction validations.
        states_dict = cls._update_state_interaction(
            states_dict, language_code)

        # Update state RTE validations.
        states_dict = cls._update_state_rte(states_dict)

        return states_dict

    @classmethod
    def _convert_states_v53_dict_to_v54_dict(
        cls, states_dict: Dict[str, state_domain.StateDict]
    ) -> Dict[str, state_domain.StateDict]:
        """Converts from version 53 to 54. Version 54 adds
        catchMisspellings customization arg to TextInput
        interaction which allows creators to detect misspellings.

        Args:
            states_dict: dict. A dict where each key-value pair represents,
                respectively, a state name and a dict used to initialize a
                State domain object.

        Returns:
            dict. The converted states_dict.
        """

        for state_dict in states_dict.values():
            if state_dict['interaction']['id'] == 'TextInput':
                customization_args = state_dict['interaction'][
                    'customization_args']
                customization_args.update({
                    'catchMisspellings': {
                        'value': False
                    }
                })

        return states_dict

    @classmethod
    def _fix_labelled_as_correct_value_in_state_dict(
        cls, states_dict: Dict[str, state_domain.StateDict]
    ) -> Dict[str, state_domain.StateDict]:
        """If destination is `try again` and the value of labelled_as_correct
            is True, replaces it with False

        Args:
            states_dict: dict. A dict where each key-value pair represents,
                respectively, a state name and a dict used to initialize a
                State domain object.

        Returns:
            dict. The converted states_dict.
        """
        for state_name, state_dict in states_dict.items():
            answer_groups = state_dict['interaction']['answer_groups']
            for answer_group in answer_groups:
                # labelled_as_correct should not be True if dest is try again.
                if answer_group['outcome']['dest'] == state_name:
                    answer_group['outcome']['labelled_as_correct'] = False

            state_dict['interaction']['answer_groups'] = answer_groups

        return states_dict

    # ########################################################.
    # Fix validation errors for exploration state interaction.
    # ########################################################.
    @classmethod
    def _choices_should_be_unique_and_non_empty(
        cls,
        choices: List[state_domain.SubtitledHtmlDict],
        answer_groups: List[state_domain.AnswerGroupDict],
        state_dict: state_domain.StateDict,
        *,
        is_item_selection_interaction: bool = False
    ) -> None:
        """Handles choices present in the ItemSelectionInput or
        in MultipleChoiceInput interactions, implements the following:
            - If only one choice is empty then simply removes it
            - If multiple choices are empty replace them with `Choice 1` ,
            `Choice 2` etc
            - If choices are duplicate, removes the later choice
            - Remove the rules whose choices has been deleted

        Args:
            choices: List[state_domain.SubtitledHtmlDict]. A list of choices.
            answer_groups: List[state_domain.AnswerGroupDict]. The list of
                answer groups.
            state_dict: state_domain.StateDict. The exploration state.
            is_item_selection_interaction: bool. If the answer group belongs
                to ItemSelectionInput interaction or not.
        """
        empty_choices: List[state_domain.SubtitledHtmlDict] = []
        seen_choices: List[str] = []
        choices_to_remove: List[state_domain.SubtitledHtmlDict] = []
        invalid_choices_index = []
        invalid_choices_content_ids = []
        content_ids_of_choices_to_update = []
        choices_content = []
        for choice in choices:
            choices_content.append(choice['html'])
            if html_cleaner.is_html_empty(choice['html']):
                empty_choices.append(choice)

        if len(empty_choices) == 1:
            invalid_choices_index.append(choices.index(empty_choices[0]))
            invalid_choices_content_ids.append(empty_choices[0]['content_id'])
            choices_to_remove.append(empty_choices[0])
        else:
            for idx, empty_choice in enumerate(empty_choices):
                valid_choice = (
                    '<p>' + 'Choice ' + str(idx + 1) + '</p>'
                )
                if valid_choice in choices_content:
                    choices_to_remove.append(empty_choice)
                else:
                    empty_choice['html'] = valid_choice
                    content_ids_of_choices_to_update.append(
                        empty_choice['content_id'])

        # Duplicate choices.
        for choice in choices:
            if choice['html'] not in seen_choices:
                seen_choices.append(choice['html'])
            else:
                choices_to_remove.append(choice)
                invalid_choices_index.append(choices.index(choice))
                invalid_choices_content_ids.append(choice['content_id'])

        # Remove rules whose choice has been deleted.
        empty_ans_groups = []
        for answer_group in answer_groups:
            invalid_rules = []
            for rule_spec in answer_group['rule_specs']:
                if rule_spec['rule_type'] == 'Equals':
                    if rule_spec['inputs']['x'] in invalid_choices_index:
                        invalid_rules.append(rule_spec)
                    if is_item_selection_interaction:
                        rule_inputs = rule_spec['inputs']
                        assert isinstance(rule_inputs, dict)
                        rule_values = rule_inputs['x']
                        assert isinstance(rule_values, list)
                        if any(
                            item in rule_values for item in
                            invalid_choices_content_ids
                        ):
                            invalid_rules.append(rule_spec)

            for invalid_rule in invalid_rules:
                answer_group['rule_specs'].remove(invalid_rule)
            if (
                len(answer_group['rule_specs']) == 0 and
                answer_group not in empty_ans_groups
            ):
                empty_ans_groups.append(answer_group)

        for empty_ans_group in empty_ans_groups:
            answer_groups.remove(empty_ans_group)

        # Remove solution if invalid choice is present.
        if state_dict['interaction']['solution'] is not None:
            solution = state_dict['interaction']['solution']['correct_answer']
            if isinstance(solution, list) and any(
                invalid_choice['content_id'] in solution for invalid_choice in
                choices_to_remove
            ):
                state_dict['interaction']['solution'] = None

        for choice_to_remove in choices_to_remove:
            choices.remove(choice_to_remove)

        # Marking the content ids that needs update.
        for content_id in content_ids_of_choices_to_update:
            # Here we use MyPy ignore because the latest schema of state
            # dict doesn't contains written_translations property.
            choice_translations = state_dict['written_translations'][  # type: ignore[misc]
                'translations_mapping'][content_id]
            for translation in choice_translations.values():
                translation['needs_update'] = True

            choice_voiceovers = state_dict['recorded_voiceovers'][
                'voiceovers_mapping'][content_id]
            for choice_voiceover in choice_voiceovers.values():
                choice_voiceover['needs_update'] = True

        # Fix RTE content present inside the choices.
        for choice in choices:
            choice_html = choice['html']
            choice['html'] = cls.fix_content(choice_html)

    @classmethod
    def _set_lower_and_upper_bounds(
        cls,
        range_var: RangeVariableDict,
        lower_bound: Optional[float],
        upper_bound: Optional[float],
        *,
        lb_inclusive: bool,
        ub_inclusive: bool
    ) -> None:
        """Sets the lower and upper bounds for the range_var.

        Args:
            range_var: dict[str, Any]. Variable used to keep track of each
                range.
            lower_bound: Optional[float]. The lower bound.
            upper_bound: Optional[float]. The upper bound.
            lb_inclusive: bool. If lower bound is inclusive.
            ub_inclusive: bool. If upper bound is inclusive.
        """
        range_var['lower_bound'] = lower_bound
        range_var['upper_bound'] = upper_bound
        range_var['lb_inclusive'] = lb_inclusive
        range_var['ub_inclusive'] = ub_inclusive

    @classmethod
    def _is_enclosed_by(
        cls,
        test_range: RangeVariableDict,
        base_range: RangeVariableDict
    ) -> bool:
        """Checks whether the ranges of rules enclosed or not

        Args:
            test_range: RangeVariableDict. It represents the variable for
                which we have to check the range.
            base_range: RangeVariableDict. It is the variable to which
                the range is compared.

        Returns:
            bool. Returns True if both rule's ranges are enclosed.
        """
        if (
            base_range['lower_bound'] is None or
            test_range['lower_bound'] is None or
            base_range['upper_bound'] is None or
            test_range['upper_bound'] is None
        ):
            return False

        lb_satisfied = (
            base_range['lower_bound'] < test_range['lower_bound'] or
            (
                base_range['lower_bound'] == test_range['lower_bound'] and
                (not test_range['lb_inclusive'] or base_range['lb_inclusive'])
            )
        )
        ub_satisfied = (
            base_range['upper_bound'] > test_range['upper_bound'] or
            (
                base_range['upper_bound'] == test_range['upper_bound'] and
                (not test_range['ub_inclusive'] or base_range['ub_inclusive'])
            )
        )
        return lb_satisfied and ub_satisfied

    @classmethod
    def _should_check_range_criteria(
        cls,
        earlier_rule: state_domain.RuleSpecDict,
        later_rule: state_domain.RuleSpecDict
    ) -> bool:
        """Checks the range criteria between two rules by comparing their
        rule type

        Args:
            earlier_rule: state_domain.RuleSpecDict. Previous rule.
            later_rule: state_domain.RuleSpecDict. Current rule.

        Returns:
            bool. Returns True if the rules passes the range criteria check.
        """
        if earlier_rule['rule_type'] in (
            'HasDenominatorEqualTo', 'IsEquivalentTo', 'IsLessThan',
            'IsEquivalentToAndInSimplestForm', 'IsGreaterThan'
        ):
            return True
        return later_rule['rule_type'] in (
            'HasDenominatorEqualTo', 'IsLessThan', 'IsGreaterThan'
        )

    @classmethod
    def _get_rule_value_of_fraction_interaction(
        cls, rule_spec: state_domain.RuleSpecDict
    ) -> float:
        """Returns rule value of the rule_spec of FractionInput interaction so
        that we can keep track of rule's range

        Args:
            rule_spec: state_domain.RuleSpecDict. Rule spec of an answer group.

        Returns:
            value: float. The value of the rule spec.
        """
        rule_input = rule_spec['inputs']
        assert isinstance(rule_input, dict)
        rule_value_f = rule_input['f']
        assert isinstance(rule_value_f, dict)
        value: float = (
            rule_value_f['wholeNumber'] +
            float(rule_value_f['numerator']) / rule_value_f['denominator']
        )
        return value

    @classmethod
    def _remove_duplicate_rules_inside_answer_groups(
        cls,
        answer_groups: List[state_domain.AnswerGroupDict],
        state_name: str
    ) -> None:
        """Removes the duplicate rules present inside the answer groups. This
        will simply removes the rule which do not point to another state
        to avoid state disconnection. If both of them do not point to different
        state we will simply remove the later one

        Args:
            answer_groups: List[state_domain.AnswerGroupDict]. The answer groups
                present inside the state.
            state_name: str. The state name.
        """
        rules_to_remove_with_diff_dest_node = []
        rules_to_remove_with_try_again_dest_node = []
        seen_rules_with_try_again_dest_node = []
        seen_rules_with_diff_dest_node = []
        for answer_group in answer_groups:
            for rule_spec in answer_group['rule_specs']:
                if rule_spec in seen_rules_with_try_again_dest_node:
                    if (
                        answer_group['outcome']['dest'] != state_name and
                        rule_spec not in seen_rules_with_diff_dest_node
                    ):
                        seen_rules_with_diff_dest_node.append(rule_spec)
                        rules_to_remove_with_try_again_dest_node.append(
                            rule_spec)
                    elif (
                        answer_group['outcome']['dest'] != state_name and
                        rule_spec in seen_rules_with_diff_dest_node
                    ):
                        rules_to_remove_with_diff_dest_node.append(rule_spec)
                    else:
                        rules_to_remove_with_try_again_dest_node.append(
                            rule_spec)

                elif rule_spec in seen_rules_with_diff_dest_node:
                    if answer_group['outcome']['dest'] != state_name:
                        rules_to_remove_with_diff_dest_node.append(rule_spec)
                    else:
                        rules_to_remove_with_try_again_dest_node.append(
                            rule_spec)

                else:
                    if (
                        rule_spec not in seen_rules_with_try_again_dest_node and
                        answer_group['outcome']['dest'] == state_name
                    ):
                        seen_rules_with_try_again_dest_node.append(rule_spec)
                    if (
                        rule_spec not in seen_rules_with_diff_dest_node and
                        answer_group['outcome']['dest'] != state_name
                    ):
                        seen_rules_with_diff_dest_node.append(rule_spec)

        empty_ans_groups = []
        for rule_to_remove in rules_to_remove_with_try_again_dest_node:
            removed_try_again_rule = False
            for answer_group in reversed(answer_groups):
                for rule_spec in reversed(answer_group['rule_specs']):
                    if (
                        rule_spec == rule_to_remove and
                        answer_group['outcome']['dest'] == state_name
                    ):
                        removed_try_again_rule = True
                        answer_group['rule_specs'].remove(rule_to_remove)
                        break

                if (
                    len(answer_group['rule_specs']) == 0 and
                    answer_group not in empty_ans_groups
                ):
                    empty_ans_groups.append(answer_group)

                if removed_try_again_rule:
                    break

        for rule_to_remove in rules_to_remove_with_diff_dest_node:
            removed_dest_rule = False
            for answer_group in reversed(answer_groups):
                for rule_spec in reversed(answer_group['rule_specs']):
                    if (
                        rule_spec == rule_to_remove and
                        answer_group['outcome']['dest'] != state_name
                    ):
                        removed_dest_rule = True
                        answer_group['rule_specs'].remove(rule_to_remove)
                        break

                if (
                    len(answer_group['rule_specs']) == 0 and
                    answer_group not in empty_ans_groups
                ):
                    empty_ans_groups.append(answer_group)

                if removed_dest_rule:
                    break

        for empty_ans_group in empty_ans_groups:
            answer_groups.remove(empty_ans_group)

    @classmethod
    def _fix_continue_interaction(
        cls, state_dict: state_domain.StateDict, language_code: str
    ) -> None:
        """Fixes Continue interaction where the length of the text value
        is more than 20. We simply replace them with the word `Continue`
        according to the language code

        Args:
            state_dict: state_domain.StateDict. The state dictionary.
            language_code: str. The language code of the exploration.
        """
        text_value = state_dict['interaction'][
            'customization_args']['buttonText']['value']['unicode_str']
        content_id = state_dict['interaction'][
            'customization_args']['buttonText']['value']['content_id']
        lang_code_to_unicode_str_dict = {
            'en': 'Continue',
            'es': 'Continuar',
            'nl': 'Doorgaan',
            'ru': 'Продолжить',
            'fr': 'Continuer',
            'ca': 'Continua',
            'hu': 'Folytatás',
            'zh': '继续',
            'it': 'Continua',
            'fi': 'Jatka',
            'pt': 'Continuar',
            'de': 'Fortfahren',
            'ar': 'استمرار',
            'tr': 'İlerle'
        }
        if len(text_value) > 20:
            if language_code in lang_code_to_unicode_str_dict:
                state_dict['interaction']['customization_args'][
                    'buttonText']['value']['unicode_str'] = (
                        lang_code_to_unicode_str_dict[language_code])
            else:
                state_dict['interaction']['customization_args'][
                    'buttonText']['value']['unicode_str'] = 'Continue'

            # Here we use MyPy ignore because the latest schema of state
            # dict doesn't contains written_translations property.
            continue_button_translations = state_dict['written_translations'][ # type: ignore[misc]
                'translations_mapping'][content_id]
            for translation in continue_button_translations.values():
                translation['needs_update'] = True

            choice_voiceovers = state_dict['recorded_voiceovers'][
                'voiceovers_mapping'][content_id]
            for choice_voiceover in choice_voiceovers.values():
                choice_voiceover['needs_update'] = True

    @classmethod
    def _fix_end_interaction(cls, state_dict: state_domain.StateDict) -> None:
        """Fixes the End exploration interaction where the recommended
        explorations are more than 3. We simply slice them till the
        length 3

        Args:
            state_dict: state_domain.StateDict. The state dictionary.
        """
        # Should be at most 3 recommended explorations.
        recc_exp_ids = state_dict['interaction'][
            'customization_args']['recommendedExplorationIds']['value']
        state_dict['interaction']['customization_args'][
            'recommendedExplorationIds']['value'] = recc_exp_ids[:3]

    @classmethod
    def _fix_numeric_input_interaction(
        cls, state_dict: state_domain.StateDict, state_name: str
    ) -> None:
        """Fixes NumericInput interaction for the following cases:
        - The rules should not be duplicate else the one with not pointing to
        different state will be deleted
        - The rule should not match previous rules solution means it should
        not be in the range of previous rules solution otherwise the later
        answer group will be redundant and will never be matched. Simply the
        invalid rule will be removed and if only one rule is present then the
        complete answer group is removed
        - As this interaction is only for the numeric values, all string values
        will be considered as invalid and will be removed
        - `tol` value in `IsWithinTolerance` rule must be positive else will be
        converted to positive value
        - `a` should not be greater than `b` in `IsInclusivelyBetween` rule else
        we will simply swap them

        Args:
            state_dict: state_domain.StateDict. The state dictionary that needs
                to be fixed.
            state_name: str. The name of the state.
        """
        answer_groups = state_dict['interaction']['answer_groups']
        lower_infinity = float('-inf')
        upper_infinity = float('inf')
        invalid_rules = []
        ranges: List[RangeVariableDict] = []
        cls._remove_duplicate_rules_inside_answer_groups(
            answer_groups, state_name)
        # All rules should have solutions that do not match
        # previous rules' solutions.
        for ans_group_index, answer_group in enumerate(answer_groups):
            for rule_spec_index, rule_spec in enumerate(
                answer_group['rule_specs']
            ):
                range_var: RangeVariableDict = {
                    'ans_group_index': int(ans_group_index),
                    'rule_spec_index': int(rule_spec_index),
                    'lower_bound': None,
                    'upper_bound': None,
                    'lb_inclusive': False,
                    'ub_inclusive': False
                }
                rule_inputs = rule_spec['inputs']
                assert isinstance(rule_inputs, dict)
                if rule_spec['rule_type'] == 'IsLessThanOrEqualTo':
                    try:
                        assert isinstance(rule_inputs['x'], float)
                        rule_value = float(rule_inputs['x'])
                        cls._set_lower_and_upper_bounds(
                            range_var,
                            lower_infinity,
                            rule_value,
                            lb_inclusive=False,
                            ub_inclusive=True
                        )
                    except Exception:
                        invalid_rules.append(rule_spec)

                if rule_spec['rule_type'] == 'IsGreaterThanOrEqualTo':
                    try:
                        assert isinstance(rule_inputs['x'], float)
                        rule_value = float(rule_inputs['x'])
                        cls._set_lower_and_upper_bounds(
                            range_var,
                            rule_value,
                            upper_infinity,
                            lb_inclusive=True,
                            ub_inclusive=False
                        )
                    except Exception:
                        invalid_rules.append(rule_spec)

                if rule_spec['rule_type'] == 'Equals':
                    try:
                        assert isinstance(rule_inputs['x'], float)
                        rule_value = float(rule_inputs['x'])
                        cls._set_lower_and_upper_bounds(
                            range_var,
                            rule_value,
                            rule_value,
                            lb_inclusive=True,
                            ub_inclusive=True
                        )
                    except Exception:
                        invalid_rules.append(rule_spec)

                if rule_spec['rule_type'] == 'IsLessThan':
                    try:
                        assert isinstance(rule_inputs['x'], float)
                        rule_value = float(rule_inputs['x'])
                        cls._set_lower_and_upper_bounds(
                            range_var,
                            lower_infinity,
                            rule_value,
                            lb_inclusive=False,
                            ub_inclusive=False
                        )
                    except Exception:
                        invalid_rules.append(rule_spec)

                if rule_spec['rule_type'] == 'IsWithinTolerance':
                    try:
                        rule_value_x = rule_inputs['x']
                        assert isinstance(rule_value_x, float)
                        rule_value_tol = rule_inputs['tol']
                        assert isinstance(rule_value_tol, float)
                        # The `tolerance` value needs to be a positive value.
                        if rule_value_tol <= 0:
                            rule_spec['inputs']['tol'] = abs(rule_value_tol)
                        rule_value_x = float(rule_value_x)
                        rule_value_tol = float(rule_value_tol)
                        cls._set_lower_and_upper_bounds(
                            range_var,
                            rule_value_x - rule_value_tol,
                            rule_value_x + rule_value_tol,
                            lb_inclusive=True,
                            ub_inclusive=True
                        )
                    except Exception:
                        invalid_rules.append(rule_spec)

                if rule_spec['rule_type'] == 'IsGreaterThan':
                    try:
                        assert isinstance(rule_inputs['x'], float)
                        rule_value = float(rule_inputs['x'])
                        cls._set_lower_and_upper_bounds(
                            range_var,
                            rule_value,
                            upper_infinity,
                            lb_inclusive=False,
                            ub_inclusive=False
                        )
                    except Exception:
                        invalid_rules.append(rule_spec)

                if rule_spec['rule_type'] == 'IsInclusivelyBetween':
                    try:
                        value_a = rule_inputs['a']
                        assert isinstance(value_a, float)
                        value_b = rule_inputs['b']
                        assert isinstance(value_b, float)
                        # For x in [a, b], a must not be greater than b.
                        if value_a > value_b:
                            rule_spec['inputs']['a'] = value_b
                            rule_spec['inputs']['b'] = value_a
                        elif value_a == value_b:
                            rule_spec['rule_type'] = 'Equals'
                            rule_spec['inputs'] = {'x': value_a}
                            assert isinstance(rule_spec['inputs']['x'], float)
                            rule_value = float(rule_spec['inputs']['x'])
                            cls._set_lower_and_upper_bounds(
                                range_var,
                                rule_value,
                                rule_value,
                                lb_inclusive=True,
                                ub_inclusive=True
                            )
                            continue
                        rule_value_a = float(value_a)
                        rule_value_b = float(value_b)
                        cls._set_lower_and_upper_bounds(
                            range_var,
                            rule_value_a,
                            rule_value_b,
                            lb_inclusive=True,
                            ub_inclusive=True
                        )
                    except Exception:
                        invalid_rules.append(rule_spec)

                for range_ele in ranges:
                    if cls._is_enclosed_by(range_var, range_ele):
                        invalid_rules.append(rule_spec)
                ranges.append(range_var)

        # Removing all the invalid rules.
        empty_ans_groups = []
        for invalid_rule in invalid_rules:
            for answer_group in answer_groups:
                for rule_spec in answer_group['rule_specs']:
                    if rule_spec == invalid_rule:
                        answer_group['rule_specs'].remove(rule_spec)

                if (
                    len(answer_group['rule_specs']) == 0 and
                    answer_group not in empty_ans_groups
                ):
                    empty_ans_groups.append(answer_group)

        for empty_ans_group in empty_ans_groups:
            answer_groups.remove(empty_ans_group)

        cls._remove_duplicate_rules_inside_answer_groups(
            answer_groups, state_name)

        state_dict['interaction']['answer_groups'] = answer_groups

    @classmethod
    def _fix_fraction_input_interaction(
        cls, state_dict: state_domain.StateDict, state_name: str
    ) -> None:
        """Fixes FractionInput interaction for the following cases:
        - The rules should not be duplicate else the one with not pointing to
        different state will be deleted
        - The rule should not match previous rules solution means it should
        not be in the range of previous rules solution. Invalid rules will
        be removed.

        Args:
            state_dict: state_domain.StateDict. The state dictionary that needs
                to be fixed.
            state_name: str. The name of the state.
        """
        # All rules should have solutions that do not match
        # previous rules' solutions.
        answer_groups = state_dict['interaction']['answer_groups']
        lower_infinity = float('-inf')
        upper_infinity = float('inf')
        ranges: List[RangeVariableDict] = []
        invalid_rules = []
        matched_denominator_list: List[MatchedDenominatorDict] = []
        rules_that_can_have_improper_fractions = [
            'IsExactlyEqualTo',
            'HasFractionalPartExactlyEqualTo'
        ]
        allow_imp_frac = state_dict['interaction']['customization_args'][
            'allowImproperFraction']['value']

        cls._remove_duplicate_rules_inside_answer_groups(
            answer_groups, state_name)
        for ans_group_index, answer_group in enumerate(answer_groups):
            for rule_spec_index, rule_spec in enumerate(
                answer_group['rule_specs']
            ):
                range_var: RangeVariableDict = {
                    'ans_group_index': int(ans_group_index),
                    'rule_spec_index': int(rule_spec_index),
                    'lower_bound': None,
                    'upper_bound': None,
                    'lb_inclusive': False,
                    'ub_inclusive': False
                }
                matched_denominator: MatchedDenominatorDict = {
                    'ans_group_index': int(ans_group_index),
                    'rule_spec_index': int(rule_spec_index),
                    'denominator': 0
                }

                if (
                    rule_spec['rule_type'] in
                    rules_that_can_have_improper_fractions
                ):
                    inputs = rule_spec['inputs']
                    assert isinstance(inputs, dict)
                    value_f = inputs['f']
                    assert isinstance(value_f, dict)
                    num = value_f['numerator']
                    assert isinstance(num, int)
                    deno = value_f['denominator']
                    assert isinstance(deno, int)
                    if not allow_imp_frac and deno <= num:
                        invalid_rules.append(rule_spec)
                        continue

                if rule_spec['rule_type'] in (
                    'IsEquivalentTo', 'IsExactlyEqualTo',
                    'IsEquivalentToAndInSimplestForm'
                ):
                    rule_value_equal: float = (
                        cls._get_rule_value_of_fraction_interaction(rule_spec))
                    cls._set_lower_and_upper_bounds(
                        range_var,
                        rule_value_equal,
                        rule_value_equal,
                        lb_inclusive=True,
                        ub_inclusive=True
                    )

                elif rule_spec['rule_type'] == 'IsGreaterThan':
                    rule_value_greater: float = (
                        cls._get_rule_value_of_fraction_interaction(rule_spec))

                    cls._set_lower_and_upper_bounds(
                        range_var,
                        rule_value_greater,
                        upper_infinity,
                        lb_inclusive=False,
                        ub_inclusive=False
                    )

                elif rule_spec['rule_type'] == 'IsLessThan':
                    rule_value_less_than: float = (
                        cls._get_rule_value_of_fraction_interaction(rule_spec))

                    cls._set_lower_and_upper_bounds(
                        range_var,
                        lower_infinity,
                        rule_value_less_than,
                        lb_inclusive=False,
                        ub_inclusive=False
                    )

                elif rule_spec['rule_type'] == 'HasDenominatorEqualTo':
                    try:
                        rule_inputs = rule_spec['inputs']
                        assert isinstance(rule_inputs, dict)
                        assert isinstance(rule_inputs['x'], int)
                        rule_value_x = int(rule_inputs['x'])
                        matched_denominator['denominator'] = rule_value_x
                    except Exception:
                        invalid_rules.append(rule_spec)

                for range_ele in ranges:
                    earlier_rule = answer_groups[range_ele[
                        'ans_group_index']]['rule_specs'][
                            range_ele['rule_spec_index']]
                    if (
                        cls._should_check_range_criteria(
                            earlier_rule, rule_spec
                        ) and cls._is_enclosed_by(range_var, range_ele)
                    ):
                        invalid_rules.append(rule_spec)

                for den in matched_denominator_list:
                    if (
                        rule_spec['rule_type'] ==
                        'HasFractionalPartExactlyEqualTo'
                    ):
                        rule_spec_f = rule_spec['inputs']['f']
                        assert isinstance(rule_spec_f, dict)
                        if den['denominator'] == rule_spec_f['denominator']:
                            invalid_rules.append(rule_spec)

                ranges.append(range_var)
                matched_denominator_list.append(matched_denominator)

        empty_ans_groups = []
        for invalid_rule in invalid_rules:
            for answer_group in answer_groups:
                for rule_spec in answer_group['rule_specs']:
                    if rule_spec == invalid_rule:
                        answer_group['rule_specs'].remove(rule_spec)

                if (
                    len(answer_group['rule_specs']) == 0 and
                    answer_group not in empty_ans_groups
                ):
                    empty_ans_groups.append(answer_group)

        for empty_ans_group in empty_ans_groups:
            answer_groups.remove(empty_ans_group)

        state_dict['interaction']['answer_groups'] = answer_groups

    @classmethod
    def _fix_multiple_choice_input_interaction(
        cls, state_dict: state_domain.StateDict, state_name: str
    ) -> None:
        """Fixes MultipleChoiceInput interaction for the following cases:
        - The rules should not be duplicate else the one with not pointing to
        different state will be deleted
        - No answer choice should appear in more than one rule else the
        latter rule will be removed
        - Answer choices should be non-empty and unique else will be fixed
        accordingly

        Args:
            state_dict: state_domain.StateDict. The state dictionary that needs
                to be fixed.
            state_name: str. The name of the state.
        """
        answer_groups = state_dict['interaction']['answer_groups']

        choices: List[state_domain.SubtitledHtmlDict] = (
            state_dict['interaction']['customization_args'][
                'choices']['value']
        )
        cls._choices_should_be_unique_and_non_empty(
            choices,
            answer_groups,
            state_dict,
            is_item_selection_interaction=False)

        cls._remove_duplicate_rules_inside_answer_groups(
            answer_groups, state_name)

        state_dict['interaction']['customization_args']['choices'][
            'value'] = choices
        state_dict['interaction']['answer_groups'] = answer_groups

    @classmethod
    def _fix_item_selection_input_interaction(
        cls, state_dict: state_domain.StateDict, state_name: str
    ) -> None:
        """Fixes ItemSelectionInput interaction for the following cases:
        - The rules should not be duplicate else the one with not pointing to
        different state will be deleted
        - `Equals` rule should have value between min and max number
        of selections else the rule will be removed
        - Minimum number of selections should be no greater than
        maximum number of selections else we will simply swap the values
        - There should be enough choices to have minimum number of selections
        else the minimum value will be set to 1
        - All choices should be unique and non-empty else will be handled
        accordingly

        Args:
            state_dict: state_domain.StateDict. The state dictionary that needs
                to be fixed.
            state_name: str. The name of the state.
        """
        min_value = (
            state_dict['interaction']['customization_args']
            ['minAllowableSelectionCount']['value']
        )
        max_value = (
            state_dict['interaction']['customization_args']
            ['maxAllowableSelectionCount']['value']
        )
        choices: List[state_domain.SubtitledHtmlDict] = (
            state_dict['interaction']['customization_args'][
                'choices']['value']
        )
        answer_groups = state_dict['interaction']['answer_groups']

        # Rules should not be duplicate.
        cls._remove_duplicate_rules_inside_answer_groups(
            answer_groups, state_name)

        # Minimum number of selections should be no greater than maximum
        # number of selections.
        if min_value > max_value:
            min_value, max_value = max_value, min_value

        # There should be enough choices to have minimum number
        # of selections.
        if len(choices) < min_value:
            min_value = 1

        # All choices should be unique and non-empty.
        cls._choices_should_be_unique_and_non_empty(
            choices,
            answer_groups,
            state_dict,
            is_item_selection_interaction=True)

        empty_ans_groups = []
        for answer_group in answer_groups:
            invalid_rules = []
            for rule_spec in answer_group['rule_specs']:
                # `Equals` should have between min and max number of selections.
                if rule_spec['rule_type'] == 'Equals':
                    rule_value = rule_spec['inputs']['x']
                    assert isinstance(rule_value, list)
                    if (
                        len(rule_value) < min_value or
                        len(rule_value) > max_value
                    ):
                        if (
                            answer_group['outcome']['dest'] == state_name or
                            len(rule_value) == 0
                        ):
                            invalid_rules.append(rule_spec)
                        else:
                            min_value = min(min_value, len(rule_value))
                            max_value = max(max_value, len(rule_value))

            for invalid_rule in invalid_rules:
                answer_group['rule_specs'].remove(invalid_rule)

            if (
                len(answer_group['rule_specs']) == 0 and
                answer_group not in empty_ans_groups
            ):
                empty_ans_groups.append(answer_group)

        for empty_ans_group in empty_ans_groups:
            answer_groups.remove(empty_ans_group)

        state_dict['interaction']['customization_args'][
            'minAllowableSelectionCount']['value'] = min_value
        state_dict['interaction']['customization_args'][
            'maxAllowableSelectionCount']['value'] = max_value
        state_dict['interaction']['customization_args']['choices'][
            'value'] = choices
        state_dict['interaction']['answer_groups'] = answer_groups

    @classmethod
    def _update_rule_value_having_empty_choices(
        cls,
        empty_choices: List[state_domain.SubtitledHtmlDict],
        rule_value_x: List[List[str]],
        solution: Optional[List[List[str]]]
    ) -> None:
        """Removing empty choice from the rule values.

        Args:
            empty_choices: List[state_domain.SubtitledHtmlDict]. The list of
                empty choices.
            rule_value_x: List[List[str]]. The rule spec value.
            solution: Optional[List[List[str]]]. The solution of the state.
        """
        for empty_choice in empty_choices:
            for rule_value in rule_value_x:
                for choice in rule_value:
                    if choice == empty_choice['content_id']:
                        rule_value.remove(choice)
                        break
                if len(rule_value) == 0:
                    rule_value_x.remove(rule_value)
                    break

            if solution is not None and isinstance(solution, list):
                for choice_list in solution:
                    for choice in choice_list:
                        if choice == empty_choice['content_id']:
                            choice_list.remove(choice)
                            break
                    if len(choice_list) == 0:
                        solution.remove(choice_list)
                        break

    @classmethod
    def _is_empty_choice_in_rule_value(
        cls,
        empty_choices: List[state_domain.SubtitledHtmlDict],
        value: str
    ) -> bool:
        """Returns True if the empty choice is present inside the value.

        Args:
            empty_choices: List[state_domain.SubtitledHtmlDict]. The list of
                choices.
            value: str. The value which needs to be checked.

        Returns:
            bool. Returns True if the empty choice is equal to the given value.
        """
        for empty_choice in empty_choices:
            if value == empty_choice['content_id']:
                return True

        return False

    @classmethod
    def _fix_drag_and_drop_input_interaction(
        cls, state_dict: state_domain.StateDict, state_name: str
    ) -> None:
        """Fixes the DragAndDropInput interaction with following checks:
        - The rules should not be duplicate else the one with not pointing to
        different state will be deleted
        - Multiple items cannot be in the same place iff the setting is
        turned off. Rule will simply be removed
        - `IsEqualToOrderingWithOneItemAtIncorrectPosition` rule should
        not be present when `multiple items at same place` setting
        is turned off. Rule will simply be removed
        - In `HasElementXBeforeElementY` rule, `X` value should not be
        equal to `Y` value. Rule will simply be removed
        - Rule `IsEqualToOrdering` having empty values is removed
        - The `Equals` rule should always come before `HasElementXAtPositionY`
        where the element `X` is present at position `Y` inside `Equals`
        rule otherwise the rule will never going to match. We will simply remove
        the `Equals` rule as it will never going to match
        - The `Equals` rule should always come before
        `IsEqualToOrderingWithOneItemAtIncorrectPosition` otherwise the
        rule will never going to match. We will simply remove
        the `Equals` rule as it will never going to match

        Args:
            state_dict: state_domain.StateDict. The state dictionary that needs
                to be fixed.
            state_name: str. The name of the state.
        """
        answer_groups = state_dict['interaction']['answer_groups']
        multi_item_value = (
            state_dict['interaction']['customization_args']
            ['allowMultipleItemsInSamePosition']['value']
        )
        invalid_rules = []
        ele_x_at_y_rules: List[Dict[str, Union[str, int]]] = []
        off_by_one_rules: List[List[List[str]]] = []
        choices_drag_drop: List[state_domain.SubtitledHtmlDict] = (
            state_dict['interaction']['customization_args'][
                'choices']['value']
        )

        if state_dict['interaction']['solution'] is not None:
            solution = state_dict['interaction']['solution']['correct_answer']
        else:
            solution = None

        # Here we use cast because we are certain with the type
        # of the solution and to avoid the mypy type check failure.
        state_sol = cast(Optional[List[List[str]]], solution)

        # Check for empty choices.
        empty_choices = []
        for choice_drag in choices_drag_drop:
            if html_cleaner.is_html_empty(choice_drag['html']):
                empty_choices.append(choice_drag)

        if len(empty_choices) > 0:
            for empty_choice in empty_choices:
                choices_drag_drop.remove(empty_choice)

        # Fix content.
        for choice_drag in choices_drag_drop:
            choice_html = choice_drag['html']
            choice_drag['html'] = cls.fix_content(choice_html)

        cls._remove_duplicate_rules_inside_answer_groups(
            answer_groups, state_name)
        for answer_group in answer_groups:
            for rule_spec in answer_group['rule_specs']:
                rule_inputs = rule_spec['inputs']
                assert isinstance(rule_inputs, dict)
                rule_spec_x = rule_inputs['x']

                if (
                    rule_spec['rule_type'] ==
                    'IsEqualToOrderingWithOneItemAtIncorrectPosition'
                ):
                    # Here we use cast because we are certain with the type
                    # of the rule spec and to avoid the mypy type check failure.
                    rule_spec_val = cast(List[List[str]], rule_spec_x)
                    if len(empty_choices) > 0:
                        cls._update_rule_value_having_empty_choices(
                            empty_choices, rule_spec_val, state_sol)
                    # `IsEqualToOrderingWithOneItemAtIncorrectPosition`
                    # rule should not be present when `multiple items at same
                    # place` setting is turned off.
                    if not multi_item_value:
                        invalid_rules.append(rule_spec)
                    else:
                        off_by_one_rules.append(rule_spec_val)

                # In `HasElementXBeforeElementY` rule, `X` value
                # should not be equal to `Y` value.
                elif rule_spec['rule_type'] == 'HasElementXBeforeElementY':
                    value_x = rule_spec['inputs']['x']
                    value_y = rule_spec['inputs']['y']
                    assert isinstance(value_x, str)
                    assert isinstance(value_y, str)
                    if value_x == value_y:
                        invalid_rules.append(rule_spec)

                    if len(empty_choices) > 0:
                        if cls._is_empty_choice_in_rule_value(
                            empty_choices, value_x
                        ):
                            invalid_rules.append(rule_spec)
                            continue

                        if cls._is_empty_choice_in_rule_value(
                            empty_choices, value_y
                        ):
                            invalid_rules.append(rule_spec)
                            continue

                elif rule_spec['rule_type'] == 'HasElementXAtPositionY':
                    element = rule_spec['inputs']['x']
                    assert isinstance(element, str)
                    position = rule_spec['inputs']['y']
                    assert isinstance(position, int)

                    if len(empty_choices) > 0:
                        if cls._is_empty_choice_in_rule_value(
                            empty_choices, element
                        ):
                            invalid_rules.append(rule_spec)
                            continue

                    ele_x_at_y_rules.append(
                        {'element': element, 'position': position}
                    )

                elif rule_spec['rule_type'] == 'IsEqualToOrdering':
                    # Here we use cast because we are certain with the type
                    # of the rule spec and to avoid the mypy type check failure.
                    rule_spec_val_x = cast(List[List[str]], rule_spec_x)
                    if len(empty_choices) > 0:
                        cls._update_rule_value_having_empty_choices(
                            empty_choices, rule_spec_val_x, state_sol)

                    # Multiple items cannot be in the same place iff the
                    # setting is turned off.
                    for ele in rule_spec_val_x:
                        if not multi_item_value and len(ele) > 1:
                            invalid_rules.append(rule_spec)

                    # `IsEqualToOrdering` rule should not have empty values.
                    if len(rule_spec_val_x) <= 0:
                        invalid_rules.append(rule_spec)
                    else:
                        # `IsEqualToOrdering` rule should always come before
                        # `HasElementXAtPositionY` where element `X` is present
                        # at position `Y` in `IsEqualToOrdering` rule.
                        for ele_x_at_y_rule in ele_x_at_y_rules:
                            assert isinstance(ele_x_at_y_rule, dict)
                            ele_position = ele_x_at_y_rule['position']
                            ele_element = ele_x_at_y_rule['element']
                            assert isinstance(ele_position, int)
                            if ele_position > len(rule_spec_val_x):
                                continue
                            rule_choice = rule_spec_val_x[ele_position - 1]

                            if len(rule_choice) == 0:
                                invalid_rules.append(rule_spec)
                            else:
                                for choice in rule_choice:
                                    if choice == ele_element:
                                        invalid_rules.append(rule_spec)

                        # `IsEqualToOrdering` should always come before
                        # `IsEqualToOrderingWithOneItemAtIncorrectPosition` when
                        # they are off by one value.
                        item_to_layer_idx = {}
                        for layer_idx, layer in enumerate(rule_spec_val_x):
                            for item in layer:
                                item_to_layer_idx[item] = layer_idx

                        for off_by_one_rule in off_by_one_rules:
                            assert isinstance(off_by_one_rule, list)
                            wrong_positions = 0
                            for layer_idx, layer in enumerate(off_by_one_rule):
                                for item in layer:
                                    if layer_idx != item_to_layer_idx[item]:
                                        wrong_positions += 1
                            if wrong_positions <= 1:
                                invalid_rules.append(rule_spec)

        empty_ans_groups = []
        for invalid_rule in invalid_rules:
            for answer_group in answer_groups:
                for rule_spec in answer_group['rule_specs']:
                    if rule_spec == invalid_rule:
                        answer_group['rule_specs'].remove(rule_spec)

                if (
                    len(answer_group['rule_specs']) == 0 and
                    answer_group not in empty_ans_groups
                ):
                    empty_ans_groups.append(answer_group)

        for empty_ans_group in empty_ans_groups:
            answer_groups.remove(empty_ans_group)

        state_dict['interaction']['answer_groups'] = answer_groups

    @classmethod
    def _fix_text_input_interaction(
        cls, state_dict: state_domain.StateDict, state_name: str
    ) -> None:
        """Fixes the TextInput interaction with following checks:
        - The rules should not be duplicate else the one with not pointing to
        different state will be deleted
        - Text input height shoule be >= 1 and <= 10 else we will replace with
        10
        - `Contains` should always come after another `Contains` rule where
        the first contains rule strings is a substring of the other contains
        rule strings
        - `StartsWith` rule should always come after another `StartsWith` rule
        where the first starts-with string is the prefix of the other
        starts-with string
        - `Contains` should always come after `StartsWith` rule where the
        contains rule strings is a substring of the `StartsWith` rule string
        - `Contains` should always come after `Equals` rule where the contains
        rule strings is a substring of the `Equals` rule string
        - `Contains` should always come after `Equals` rule where the contains
        rule strings is a substring of the `Equals` rule string
        - `Startswith` should always come after the `Equals` rule where a
        `starts-with` string is a prefix of the `Equals` rule's string.

        Args:
            state_dict: state_domain.StateDict. The state dictionary that needs
                to be fixed.
            state_name: str. The name of the state.
        """
        answer_groups = state_dict['interaction']['answer_groups']
        seen_strings_contains: List[List[str]] = []
        seen_strings_startswith: List[List[str]] = []
        invalid_rules = []

        cls._remove_duplicate_rules_inside_answer_groups(
            answer_groups, state_name)
        # Text input height shoule be >= 1 and <= 10.
        rows_value = int(
            state_dict['interaction']['customization_args'][
                'rows']['value']
        )
        if rows_value < 1:
            state_dict['interaction']['customization_args'][
                'rows']['value'] = 1
        if rows_value > 10:
            state_dict['interaction']['customization_args'][
                'rows']['value'] = 10
        for answer_group in answer_groups:
            assert isinstance(answer_group['rule_specs'], list)
            for rule_spec in answer_group['rule_specs']:
                rule_spec_text = rule_spec['inputs']['x']
                assert isinstance(rule_spec_text, dict)
                rule_values = rule_spec_text['normalizedStrSet']
                assert isinstance(rule_values, list)
                if rule_spec['rule_type'] == 'Contains':
                    # `Contains` should always come after another
                    # `Contains` rule where the first contains rule
                    # strings is a substring of the other contains
                    # rule strings.
                    for contain_rule_ele in seen_strings_contains:
                        for contain_rule_string in contain_rule_ele:
                            for rule_value in rule_values:
                                if contain_rule_string in rule_value:
                                    invalid_rules.append(rule_spec)
                    seen_strings_contains.append(rule_values)
                elif rule_spec['rule_type'] == 'StartsWith':
                    # `StartsWith` rule should always come after another
                    # `StartsWith` rule where the first starts-with string
                    # is the prefix of the other starts-with string.
                    for start_with_rule_ele in seen_strings_startswith:
                        for start_with_rule_string in start_with_rule_ele:
                            for rule_value in rule_values:
                                if rule_value.startswith(
                                    start_with_rule_string
                                ):
                                    invalid_rules.append(rule_spec)
                    # `Contains` should always come after `StartsWith` rule
                    # where the contains rule strings is a substring
                    # of the `StartsWith` rule string.
                    for contain_rule_ele in seen_strings_contains:
                        for contain_rule_string in contain_rule_ele:
                            for rule_value in rule_values:
                                if contain_rule_string in rule_value:
                                    invalid_rules.append(rule_spec)
                    seen_strings_startswith.append(rule_values)
                elif rule_spec['rule_type'] == 'Equals':
                    # `Contains` should always come after `Equals` rule
                    # where the contains rule strings is a substring
                    # of the `Equals` rule string.
                    for contain_rule_ele in seen_strings_contains:
                        for contain_rule_string in contain_rule_ele:
                            for rule_value in rule_values:
                                if contain_rule_string in rule_value:
                                    invalid_rules.append(rule_spec)
                    # `Startswith` should always come after the `Equals`
                    # rule where a `starts-with` string is a prefix of the
                    # `Equals` rule's string.
                    for start_with_rule_ele in seen_strings_startswith:
                        for start_with_rule_string in start_with_rule_ele:
                            for rule_value in rule_values:
                                if rule_value.startswith(
                                    start_with_rule_string
                                ):
                                    invalid_rules.append(rule_spec)

        empty_ans_groups = []
        for invalid_rule in invalid_rules:
            for answer_group in answer_groups:
                for rule_spec in answer_group['rule_specs']:
                    if rule_spec == invalid_rule:
                        answer_group['rule_specs'].remove(rule_spec)

                if (
                    len(answer_group['rule_specs']) == 0 and
                    answer_group not in empty_ans_groups
                ):
                    empty_ans_groups.append(answer_group)

        for empty_ans_group in empty_ans_groups:
            answer_groups.remove(empty_ans_group)

        state_dict['interaction']['answer_groups'] = answer_groups

    @classmethod
    def _update_state_interaction(
        cls,
        states_dict: Dict[str, state_domain.StateDict],
        language_code: str
    ) -> Dict[str, state_domain.StateDict]:
        """Handles all the invalid general state interactions

        Args:
            states_dict: dict. A dict where each key-value pair represents,
                respectively, a state name and a dict used to initialize a
                State domain object.
            language_code: str. The language code of the exploration.

        Returns:
            states_dict: Dict[str, state_domain.StateDict]. The converted
            state dictionary.
        """
        for state_name, state_dict in states_dict.items():
            interaction_id_to_fix_func: Dict[str, Callable[..., None]] = {
                'Continue': cls._fix_continue_interaction,
                'EndExploration': cls._fix_end_interaction,
                'NumericInput': cls._fix_numeric_input_interaction,
                'FractionInput': cls._fix_fraction_input_interaction,
                'MultipleChoiceInput': (
                    cls._fix_multiple_choice_input_interaction),
                'ItemSelectionInput': cls._fix_item_selection_input_interaction,
                'DragAndDropSortInput': (
                    cls._fix_drag_and_drop_input_interaction),
                'TextInput': cls._fix_text_input_interaction
            }
            interaction_id = state_dict['interaction']['id']
            if interaction_id in interaction_id_to_fix_func:
                if interaction_id == 'Continue':
                    interaction_id_to_fix_func[interaction_id](
                        state_dict, language_code)
                elif interaction_id == 'EndExploration':
                    interaction_id_to_fix_func[interaction_id](state_dict)
                else:
                    interaction_id_to_fix_func[interaction_id](
                        state_dict, state_name)

            # Update translations and voiceovers.
            cls._remove_unwanted_content_ids_from_translations_and_voiceovers_from_state_v51_or_v52( # pylint: disable=line-too-long
                state_dict, state_schema=52)

        return states_dict

    # ################################################.
    # Fix validation errors for exploration state RTE.
    # ################################################.

    @classmethod
    def _is_tag_removed_with_invalid_attributes(
        cls, tag: bs4.BeautifulSoup, attr: str
    ) -> bool:
        """Returns True when the tag is removed due to invalid attribute.

        Args:
            tag: bs4.BeautifulSoup. The RTE tag.
            attr: str. The attribute that needs to be checked.

        Returns:
            bool. Returns True when the tag has been deleted.
        """
        if not tag.has_attr(attr):
            tag.decompose()
            return True

        if html_cleaner.is_html_empty(tag[attr]):
            tag.decompose()
            return True

        return False

    @classmethod
    def _fix_rte_tags(
        cls, html: str,
        *,
        is_tags_nested_inside_tabs_or_collapsible: bool = False
    ) -> str:
        """Handles all the invalid RTE tags, performs the following:
            - `oppia-noninteractive-image`
                - If `alt-with-value` attribute not in the image tag,
                introduces the attribute and assign empty value
                - If `filepath-with-value` attribute not in image tag,
                removes the tag
                - If `filepath-with-value` attribute empty then removes
                the tag
                - If `caption-with-value` attribute not in the image tag,
                introduces the attribute and assign empty value
            - `oppia-noninteractive-skillreview`
                - If `text-with-value` attribute is not present or empty or
                None, removes the tag
                - If `skill_id-with-value` attribute is not present or empty or
                None, removes the tag
            - `oppia-noninteractive-math`
                - If `math_content-with-value` attribute not in math tag,
                removes the tag
                - If `raw_latex` is not present or empty or None, removes
                the tag
            - `oppia-noninteractive-video`
                - If `start-with-value` or `end-with-value` is not present,
                introduce them to the tag and assign 0 to them
                - If `autoplay-with-value` is not present or is not boolean,
                introduce it to the tag and assign `false` to them
                - If `video_id-with-value` is not present or empty, removes
                the tag
                - If `start-with-value` > `end-with-value`, set both to '0'
            - `oppia-noninteractive-link`
                - If `text-with-value` or `url-with-value` is not present,
                or is empty simply removes the tag
            - `oppia-noninteractive-tabs` and `oppia-noninteractive-collapsible`
                - If these tags are nested inside tabs and collapsible tag, we
                will simply remove the tag

        Args:
            html: str. The RTE tags.
            is_tags_nested_inside_tabs_or_collapsible: bool. If the tag is
                present inside the tabs or collapsible tag.

        Returns:
            str. Returns the updated html value.
        """
        soup = bs4.BeautifulSoup(html, 'html.parser')

        for tag in soup.find_all('oppia-noninteractive-image'):
            if not tag.has_attr('alt-with-value'):
                tag['alt-with-value'] = '&quot;&quot;'

            if cls._is_tag_removed_with_invalid_attributes(
                tag, 'filepath-with-value'):
                continue

            if not tag.has_attr('caption-with-value'):
                tag['caption-with-value'] = '&quot;&quot;'

        for tag in soup.find_all('oppia-noninteractive-skillreview'):
            if cls._is_tag_removed_with_invalid_attributes(
                tag, 'text-with-value'):
                continue

            if cls._is_tag_removed_with_invalid_attributes(
                tag, 'skill_id-with-value'):
                continue

        for tag in soup.find_all('oppia-noninteractive-video'):
            if not tag.has_attr('start-with-value'):
                tag['start-with-value'] = '0'
            else:
                if not tag['start-with-value'].isdigit():
                    tag['start-with-value'] = '0'

            if not tag.has_attr('end-with-value'):
                tag['end-with-value'] = '0'
            else:
                if not tag['end-with-value'].isdigit():
                    tag['end-with-value'] = '0'

            if not tag.has_attr('autoplay-with-value'):
                tag['autoplay-with-value'] = 'false'
            else:
                if tag['autoplay-with-value'].strip() not in (
                    'true', 'false', '\'true\'', '\'false\'',
                    '\"true\"', '\"false\"', True, False
                ):
                    tag['autoplay-with-value'] = 'false'

            if cls._is_tag_removed_with_invalid_attributes(
                tag, 'video_id-with-value'):
                continue

            start_value = float(tag['start-with-value'])
            end_value = float(tag['end-with-value'])
            if (
                start_value > end_value and
                start_value != 0 and
                end_value != 0
            ):
                tag['end-with-value'] = '0'
                tag['start-with-value'] = '0'

        for tag in soup.find_all('oppia-noninteractive-link'):
            if cls._is_tag_removed_with_invalid_attributes(
                tag, 'url-with-value'
            ):
                continue

            url = tag['url-with-value'].replace(
                '&quot;', '').replace(' ', '')
            if utils.get_url_scheme(url) == 'http':
                url = url.replace('http', 'https')

            if (
                utils.get_url_scheme(url) not in
                constants.ACCEPTABLE_SCHEMES
            ):
                tag.decompose()
                continue

            tag['url-with-value'] = '&quot;' + url + '&quot;'

            if not tag.has_attr('text-with-value'):
                tag['text-with-value'] = tag['url-with-value']
            else:
                if html_cleaner.is_html_empty(tag['text-with-value']):
                    tag['text-with-value'] = tag['url-with-value']

        for tag in soup.find_all('oppia-noninteractive-math'):
            if cls._is_tag_removed_with_invalid_attributes(
                tag, 'math_content-with-value'):
                continue

            math_content_json = utils.unescape_html(
                tag['math_content-with-value'])
            math_content_list = json.loads(math_content_json)
            if 'raw_latex' not in math_content_list:
                tag.decompose()
                continue
            if html_cleaner.is_html_empty(math_content_list['raw_latex']):
                tag.decompose()
                continue

        if is_tags_nested_inside_tabs_or_collapsible:
            tabs_tags = soup.find_all('oppia-noninteractive-tabs')
            if len(tabs_tags) > 0:
                for tabs_tag in tabs_tags:
                    tabs_tag.decompose()
                    continue
            collapsible_tags = soup.find_all('oppia-noninteractive-collapsible')
            if len(collapsible_tags) > 0:
                for collapsible_tag in collapsible_tags:
                    collapsible_tag.decompose()
                    continue

        return str(soup).replace('<br/>', '<br>')

    @classmethod
    def _is_tag_removed_with_empty_content(
        cls,
        tag: bs4.BeautifulSoup,
        content: Union[str, List[str]],
        *,
        is_collapsible: bool = False
    ) -> bool:
        """Returns True when the tag is removed for having empty content.

        Args:
            tag: bs4.BeautifulSoup. The RTE tag.
            content: Union[str, List[str]]. The content that needs to be
                checked.
            is_collapsible: bool. True if the tag is collapsible tag.

        Returns:
            bool. Returns True when the tag has been deleted.
        """
        if is_collapsible:
            assert isinstance(content, str)
            if html_cleaner.is_html_empty(content):
                tag.decompose()
                return True
        else:
            if len(content) == 0:
                tag.decompose()
                return True

        return False

    @classmethod
    def _fix_tabs_and_collapsible_tags(cls, html: str) -> str:
        """Fixes all tabs and collapsible tags, performs the following:
        - `oppia-noninteractive-tabs`
            - If no `tab_contents-with-value` attribute, tag will be removed
            - If `tab_contents-with-value` is empty then the tag will be removed
        - `oppia-noninteractive-collapsible`
            - If no `content-with-value` attribute, tag will be removed
            - If `content-with-value` is empty then the tag will be removed
            - If no `heading-with-value` attribute, tag will be removed
            - If `heading-with-value` is empty then the tag will be removed

        Args:
            html: str. The RTE tags.

        Returns:
            str. Returns the updated html value.
        """
        soup = bs4.BeautifulSoup(html, 'html.parser')
        tabs_tags = soup.find_all('oppia-noninteractive-tabs')
        for tag in tabs_tags:
            if tag.has_attr('tab_contents-with-value'):
                tab_content_json = utils.unescape_html(
                    tag['tab_contents-with-value'])
                tab_content_list = json.loads(tab_content_json)
                if cls._is_tag_removed_with_empty_content(
                    tag, tab_content_list, is_collapsible=False):
                    continue

                empty_tab_contents = []
                for tab_content in tab_content_list:
                    tab_content['content'] = cls._fix_rte_tags(
                        tab_content['content'],
                        is_tags_nested_inside_tabs_or_collapsible=True
                    )
                    if html_cleaner.is_html_empty(tab_content['content']):
                        empty_tab_contents.append(tab_content)

                # Remove empty tab content from the tag.
                for empty_content in empty_tab_contents:
                    tab_content_list.remove(empty_content)

                if cls._is_tag_removed_with_empty_content(
                    tag, tab_content_list, is_collapsible=False):
                    continue

                tab_content_json = json.dumps(tab_content_list)
                tag['tab_contents-with-value'] = utils.escape_html(
                    tab_content_json)
            else:
                tag.decompose()
                continue

        collapsibles_tags = soup.find_all(
            'oppia-noninteractive-collapsible')
        for tag in collapsibles_tags:
            if tag.has_attr('content-with-value'):
                collapsible_content_json = (
                    utils.unescape_html(tag['content-with-value'])
                )
                collapsible_content = json.loads(
                    collapsible_content_json)
                if cls._is_tag_removed_with_empty_content(
                    tag, collapsible_content, is_collapsible=True):
                    continue

                collapsible_content = cls._fix_rte_tags(
                    collapsible_content,
                    is_tags_nested_inside_tabs_or_collapsible=True
                )
                if cls._is_tag_removed_with_empty_content(
                    tag, collapsible_content, is_collapsible=True):
                    continue

                collapsible_content_json = json.dumps(collapsible_content)
                tag['content-with-value'] = utils.escape_html(
                    collapsible_content_json)
            else:
                tag.decompose()
                continue

            if cls._is_tag_removed_with_invalid_attributes(
                tag, 'heading-with-value'):
                continue

        return str(soup).replace('<br/>', '<br>')

    @classmethod
    def fix_content(cls, html: str) -> str:
        """Helper function to fix the html.

        Args:
            html: str. The html data to fix.

        Returns:
            html: str. The fixed html data.
        """
        html = cls._fix_rte_tags(
            html, is_tags_nested_inside_tabs_or_collapsible=False)
        html = cls._fix_tabs_and_collapsible_tags(html)
        return html.replace('\xa0', '&nbsp;')

    @classmethod
    def _update_state_rte(
        cls, states_dict: Dict[str, state_domain.StateDict]
    ) -> Dict[str, state_domain.StateDict]:
        """Update the state RTE content and translations

        Args:
            states_dict: dict. A dict where each key-value pair represents,
                respectively, a state name and a dict used to initialize a
                State domain object.

        Returns:
            dict. The converted states_dict.
        """
        for state in states_dict.values():
            # Fix tags for state content.
            html = state['content']['html']
            state['content']['html'] = cls.fix_content(html)

            # Fix tags for written translations.
            # Here we use MyPy ignore because the latest schema of state
            # dict doesn't contains written_translations property.
            written_translations = (
                state['written_translations']['translations_mapping'])  # type: ignore[misc]
            for translation_item in written_translations.values():
                for translation in translation_item.values():
                    if isinstance(translation['translation'], list):
                        translated_element_list = []
                        for element in translation['translation']:
                            translated_element_list.append(
                                cls.fix_content(element))
                        translation['translation'] = translated_element_list
                    else:
                        html = translation['translation']
                        translation['translation'] = cls.fix_content(html)

            # Fix RTE content present inside the answer group's feedback.
            for answer_group in state['interaction']['answer_groups']:
                feedback = answer_group['outcome']['feedback']['html']
                if not html_cleaner.is_html_empty(feedback):
                    answer_group['outcome']['feedback']['html'] = (
                        cls.fix_content(feedback))

            # Fix RTE content present inside the default outcome.
            if state['interaction']['default_outcome'] is not None:
                default_feedback = state['interaction']['default_outcome'][
                    'feedback']['html']
                if not html_cleaner.is_html_empty(default_feedback):
                    state['interaction']['default_outcome']['feedback'][
                        'html'] = cls.fix_content(default_feedback)

            # Fix RTE content present inside the Solution.
            if state['interaction']['solution'] is not None:
                solution = state['interaction']['solution']['explanation'][
                    'html']
                state['interaction']['solution']['explanation']['html'] = (
                    cls.fix_content(solution))

            # Fix RTE content present inside the Hint.
            empty_hints = []
            hints = state['interaction']['hints']
            assert isinstance(hints, list)
            for hint in hints:
                hint_content = hint['hint_content']['html']
                hint['hint_content']['html'] = cls.fix_content(hint_content)
                if html_cleaner.is_html_empty(hint['hint_content']['html']):
                    empty_hints.append(hint)

            for empty_hint in empty_hints:
                hints.remove(empty_hint)
            state['interaction']['hints'] = hints

            # Update translations and voiceovers.
            cls._remove_unwanted_content_ids_from_translations_and_voiceovers_from_state_v51_or_v52( # pylint: disable=line-too-long
                state, state_schema=52)

        return states_dict

    @classmethod
    def _convert_states_v53_dict_to_v54_dict(
        cls, states_dict: Dict[str, state_domain.StateDict]
    ) -> Tuple[Dict[str, state_domain.StateDict], int]:
        """Converts from v53 to v54. Version 54 removes next_content_id_index
        and WrittenTranslation from State. This version also updates the
        content-ids for each translatable field in the state with its new
        content-id.
        """
        for _, state_dict in states_dict.items():
            # Here we use MyPy ignore because the latest schema of state
            # dict doesn't contains next_content_id_index property.
            del state_dict['next_content_id_index'] # type: ignore[misc]
            # Here we use MyPy ignore because the latest schema of state
            # dict doesn't contains written_translations property.
            del state_dict['written_translations'] # type: ignore[misc]
        states_dict, next_content_id_index = (
            state_domain.State
            .update_old_content_id_to_new_content_id_in_v53_states(states_dict)
        )

        return states_dict, next_content_id_index

    @classmethod
    def update_states_from_model(
        cls,
        versioned_exploration_states: VersionedExplorationStatesDict,
        current_states_schema_version: int,
        init_state_name: str,
        language_code: str
    ) -> Optional[int]:
        """Converts the states blob contained in the given
        versioned_exploration_states dict from current_states_schema_version to
        current_states_schema_version + 1.
        Note that the versioned_exploration_states being passed in is modified
        in-place.

        Args:
            versioned_exploration_states: dict. A dict with two keys:
                - states_schema_version: int. The states schema version for
                    the exploration.
                - states: dict. The dict of states which is contained in the
                    exploration. The keys are state names and the values are
                    dicts used to initialize a State domain object.
            current_states_schema_version: int. The current states
                schema version.
            init_state_name: str. Name of initial state.
            language_code: str. The language code of the exploration.

        Returns:
            None|int. The next content Id index for generating new content Id.
        """
        versioned_exploration_states['states_schema_version'] = (
            current_states_schema_version + 1)

        conversion_fn = getattr(cls, '_convert_states_v%s_dict_to_v%s_dict' % (
            current_states_schema_version, current_states_schema_version + 1))
        if current_states_schema_version == 43:
            versioned_exploration_states['states'] = conversion_fn(
                versioned_exploration_states['states'], init_state_name)
        elif current_states_schema_version == 52:
            versioned_exploration_states['states'] = conversion_fn(
                versioned_exploration_states['states'], language_code)
        elif current_states_schema_version == 53:
            versioned_exploration_states['states'], next_content_id_index = (
                conversion_fn(versioned_exploration_states['states']))
            assert isinstance(next_content_id_index, int)
            return next_content_id_index
        else:
            versioned_exploration_states['states'] = conversion_fn(
                versioned_exploration_states['states'])

        return None

    # The current version of the exploration YAML schema. If any backward-
    # incompatible changes are made to the exploration schema in the YAML
    # definitions, this version number must be changed and a migration process
    # put in place.
    CURRENT_EXP_SCHEMA_VERSION = 59
    EARLIEST_SUPPORTED_EXP_SCHEMA_VERSION = 46

    @classmethod
    def _convert_v46_dict_to_v47_dict(
        cls, exploration_dict: VersionedExplorationDict
    ) -> VersionedExplorationDict:
        """Converts a v46 exploration dict into a v47 exploration dict.
        Changes rule input types for DragAndDropSortInput and ItemSelectionInput
        interactions to better support translations. Specifically, the rule
        inputs will store content ids of html rather than the raw html.

        Args:
            exploration_dict: dict. The dict representation of an exploration
                with schema version v46.

        Returns:
            dict. The dict representation of the Exploration domain object,
            following schema version v47.
        """
        exploration_dict['schema_version'] = 47

        exploration_dict['states'] = cls._convert_states_v41_dict_to_v42_dict(
            exploration_dict['states'])
        exploration_dict['states_schema_version'] = 42

        return exploration_dict

    @classmethod
    def _convert_v47_dict_to_v48_dict(
        cls, exploration_dict: VersionedExplorationDict
    ) -> VersionedExplorationDict:
        """Converts a v47 exploration dict into a v48 exploration dict.
        Adds a new customization arg to NumericExpressionInput,
        AlgebraicExpressionInput, and MathEquationInput. The customization arg
        will allow creators to choose whether to render the division sign (÷)
        instead of a fraction for the division operation.

        Args:
            exploration_dict: dict. The dict representation of an exploration
                with schema version v47.

        Returns:
            dict. The dict representation of the Exploration domain object,
            following schema version v48.
        """
        exploration_dict['schema_version'] = 48

        exploration_dict['states'] = cls._convert_states_v42_dict_to_v43_dict(
            exploration_dict['states'])
        exploration_dict['states_schema_version'] = 43

        return exploration_dict

    @classmethod
    def _convert_v48_dict_to_v49_dict(
        cls, exploration_dict: VersionedExplorationDict
    ) -> VersionedExplorationDict:
        """Converts a v48 exploration dict into a v49 exploration dict.
        Adds card_is_checkpoint to mark a state as a checkpoint for the
        learners.

        Args:
            exploration_dict: dict. The dict representation of an exploration
                with schema version v48.

        Returns:
            dict. The dict representation of the Exploration domain object,
            following schema version v49.
        """
        exploration_dict['schema_version'] = 49
        exploration_dict['states'] = cls._convert_states_v43_dict_to_v44_dict(
            exploration_dict['states'], exploration_dict['init_state_name'])
        exploration_dict['states_schema_version'] = 44

        return exploration_dict

    @classmethod
    def _convert_v49_dict_to_v50_dict(
        cls, exploration_dict: VersionedExplorationDict
    ) -> VersionedExplorationDict:
        """Converts a v49 exploration dict into a v50 exploration dict.
        Version 50 contains linked skill id to exploration state.

        Args:
            exploration_dict: dict. The dict representation of an exploration
                with schema version v49.

        Returns:
            dict. The dict representation of the Exploration domain object,
            following schema version v50.
        """

        exploration_dict['schema_version'] = 50

        exploration_dict['states'] = cls._convert_states_v44_dict_to_v45_dict(
            exploration_dict['states'])
        exploration_dict['states_schema_version'] = 45

        return exploration_dict

    @classmethod
    def _convert_v50_dict_to_v51_dict(
        cls, exploration_dict: VersionedExplorationDict
    ) -> VersionedExplorationDict:
        """Converts a v50 exploration dict into a v51 exploration dict.
        Version 51 ensures that unicode written_translations are stripped of
        HTML tags and have data_format field set to unicode.

        Args:
            exploration_dict: dict. The dict representation of an exploration
                with schema version v50.

        Returns:
            dict. The dict representation of the Exploration domain object,
            following schema version v51.
        """

        exploration_dict['schema_version'] = 51

        exploration_dict['states'] = cls._convert_states_v45_dict_to_v46_dict(
            exploration_dict['states'])
        exploration_dict['states_schema_version'] = 46

        return exploration_dict

    @classmethod
    def _convert_v51_dict_to_v52_dict(
        cls, exploration_dict: VersionedExplorationDict
    ) -> VersionedExplorationDict:
        """Converts a v51 exploration dict into a v52 exploration dict.
        Version 52 deprecates oppia-noninteractive-svgdiagram tag and converts
        existing occurences of it to oppia-noninteractive-image tag.

        Args:
            exploration_dict: dict. The dict representation of an exploration
                with schema version v51.

        Returns:
            dict. The dict representation of the Exploration domain object,
            following schema version v52.
        """

        exploration_dict['schema_version'] = 52

        exploration_dict['states'] = cls._convert_states_v46_dict_to_v47_dict(
            exploration_dict['states'])
        exploration_dict['states_schema_version'] = 47

        return exploration_dict

    @classmethod
    def _convert_v52_dict_to_v53_dict(
        cls, exploration_dict: VersionedExplorationDict
    ) -> VersionedExplorationDict:
        """Converts a v52 exploration dict into a v53 exploration dict.
        Version 53 fixes encoding issues in HTML fields.

        Args:
            exploration_dict: dict. The dict representation of an exploration
                with schema version v51.

        Returns:
            dict. The dict representation of the Exploration domain object,
            following schema version v52.
        """

        exploration_dict['schema_version'] = 53

        exploration_dict['states'] = cls._convert_states_v47_dict_to_v48_dict(
            exploration_dict['states'])
        exploration_dict['states_schema_version'] = 48

        return exploration_dict

    @classmethod
    def _convert_v53_dict_to_v54_dict(
        cls, exploration_dict: VersionedExplorationDict
    ) -> VersionedExplorationDict:
        """Converts a v53 exploration dict into a v54 exploration dict.
        Adds a new customization arg to NumericInput interaction
        which allows creators to set input greator than or equal to zero.

        Args:
            exploration_dict: dict. The dict representation of an exploration
                with schema version v53.

        Returns:
            dict. The dict representation of the Exploration domain object,
            following schema version v54.
        """
        exploration_dict['schema_version'] = 54

        exploration_dict['states'] = cls._convert_states_v48_dict_to_v49_dict(
            exploration_dict['states'])
        exploration_dict['states_schema_version'] = 49

        return exploration_dict

    @classmethod
    def _convert_v54_dict_to_v55_dict(
        cls, exploration_dict: VersionedExplorationDict
    ) -> VersionedExplorationDict:
        """Converts a v54 exploration dict into a v55 exploration dict.
        Removes rules from explorations that use one of the following rules:
        [ContainsSomeOf, OmitsSomeOf, MatchesWithGeneralForm]. It also renames
        `customOskLetters` cust arg to `allowedVariables`.

        Args:
            exploration_dict: dict. The dict representation of an exploration
                with schema version v54.

        Returns:
            dict. The dict representation of the Exploration domain object,
            following schema version v55.
        """
        exploration_dict['schema_version'] = 55

        exploration_dict['states'] = cls._convert_states_v49_dict_to_v50_dict(
            exploration_dict['states'])
        exploration_dict['states_schema_version'] = 50

        return exploration_dict

    @classmethod
    def _convert_v55_dict_to_v56_dict(
        cls, exploration_dict: VersionedExplorationDict
    ) -> VersionedExplorationDict:
        """Converts a v55 exploration dict into a v56 exploration dict.
        Version 56 adds a new dest_if_really_stuck field to the Outcome class
        to redirect the learners to a state for strengthening concepts when
        they get really stuck.

        Args:
            exploration_dict: dict. The dict representation of an exploration
                with schema version v55.

        Returns:
            dict. The dict representation of the Exploration domain object,
            following schema version v56.
        """
        exploration_dict['schema_version'] = 56

        exploration_dict['states'] = cls._convert_states_v50_dict_to_v51_dict(
            exploration_dict['states'])
        exploration_dict['states_schema_version'] = 51

        return exploration_dict

    @classmethod
    def _convert_v56_dict_to_v57_dict(
        cls, exploration_dict: VersionedExplorationDict
    ) -> VersionedExplorationDict:
        """Converts a v56 exploration dict into a v57 exploration dict.
        Version 57 correctly updates the content IDs for translations and
        for voiceovers.

        Args:
            exploration_dict: dict. The dict representation of an exploration
                with schema version v56.

        Returns:
            dict. The dict representation of the Exploration domain object,
            following schema version v57.
        """
        exploration_dict['schema_version'] = 57

        exploration_dict['states'] = cls._convert_states_v51_dict_to_v52_dict(
            exploration_dict['states'])
        exploration_dict['states_schema_version'] = 52

        return exploration_dict

    @classmethod
    def _convert_v57_dict_to_v58_dict(
        cls, exploration_dict: VersionedExplorationDict
    ) -> VersionedExplorationDict:
        """Converts a v57 exploration dict into a v58 exploration dict.
        Version 58 corrects exploration validation errors which are categorized
        as General State Validation, General Interaction Validation
        and General RTE Validation.

        Args:
            exploration_dict: dict. The dict representation of an exploration
                with schema version v56.

        Returns:
            dict. The dict representation of the Exploration domain object,
            following schema version v57.
        """
        exploration_dict['schema_version'] = 58

        exploration_dict['states'] = cls._convert_states_v52_dict_to_v53_dict(
            exploration_dict['states'], exploration_dict['language_code'])
        exploration_dict['states_schema_version'] = 53

        return exploration_dict

    @classmethod
    def _convert_v58_dict_to_v59_dict(
        cls, exploration_dict: VersionedExplorationDict
    ) -> VersionedExplorationDict:
        """Converts a v58 exploration dict into a v59 exploration dict.
<<<<<<< HEAD
        Removes written_translation, next_content_id_index from state properties
        and also introduces next_content_id_index variable into
        exploration level.
=======
        Version 59 adds a new customization arg to TextInput allowing
        creators to catch misspellings.
>>>>>>> d7c0fb67

        Args:
            exploration_dict: dict. The dict representation of an exploration
                with schema version v58.

        Returns:
            dict. The dict representation of the Exploration domain object,
            following schema version v59.
        """
        exploration_dict['schema_version'] = 59
<<<<<<< HEAD

        exploration_dict['states'], next_content_id_index = (
            cls._convert_states_v53_dict_to_v54_dict(
                exploration_dict['states'])
        )
        exploration_dict['states_schema_version'] = 54
        exploration_dict['next_content_id_index'] = next_content_id_index
=======
        exploration_dict['states'] = cls._convert_states_v53_dict_to_v54_dict(
            exploration_dict['states'])
        exploration_dict['states_schema_version'] = 54
>>>>>>> d7c0fb67

        return exploration_dict

    @classmethod
    def _migrate_to_latest_yaml_version(
        cls, yaml_content: str
    ) -> VersionedExplorationDict:
        """Return the YAML content of the exploration in the latest schema
        format.

        Args:
            yaml_content: str. The YAML representation of the exploration.

        Returns:
            exploration_dict. The dict 'exploration_dict' is the representation
            of the Exploration.

        Raises:
            InvalidInputException. The 'yaml_content' or the schema version
                is not specified.
            Exception. The exploration schema version is not valid.
        """
        # Here we use cast because we are narrowing down the return type of
        # dict_from_yaml() from Dict[str, Any] to VersionedExplorationDict.
        try:
            exploration_dict = cast(
                VersionedExplorationDict,
                utils.dict_from_yaml(yaml_content)
            )
        except utils.InvalidInputException as e:
            raise utils.InvalidInputException(
                'Please ensure that you are uploading a YAML text file, not '
                'a zip file. The YAML parser returned the following error: %s'
                % e)

        exploration_schema_version = exploration_dict['schema_version']
        if not (cls.EARLIEST_SUPPORTED_EXP_SCHEMA_VERSION <=
                exploration_schema_version
                <= cls.CURRENT_EXP_SCHEMA_VERSION):
            raise Exception(
                'Sorry, we can only process v%s to v%s exploration YAML files '
                'at present.' % (
                    cls.EARLIEST_SUPPORTED_EXP_SCHEMA_VERSION,
                    cls.CURRENT_EXP_SCHEMA_VERSION))

        if exploration_schema_version == 46:
            exploration_dict = cls._convert_v46_dict_to_v47_dict(
                exploration_dict)
            exploration_schema_version = 47

        if exploration_schema_version == 47:
            exploration_dict = cls._convert_v47_dict_to_v48_dict(
                exploration_dict)
            exploration_schema_version = 48

        if exploration_schema_version == 48:
            exploration_dict = cls._convert_v48_dict_to_v49_dict(
                exploration_dict)
            exploration_schema_version = 49

        if exploration_schema_version == 49:
            exploration_dict = cls._convert_v49_dict_to_v50_dict(
                exploration_dict)
            exploration_schema_version = 50

        if exploration_schema_version == 50:
            exploration_dict = cls._convert_v50_dict_to_v51_dict(
                exploration_dict)
            exploration_schema_version = 51

        if exploration_schema_version == 51:
            exploration_dict = cls._convert_v51_dict_to_v52_dict(
                exploration_dict)
            exploration_schema_version = 52

        if exploration_schema_version == 52:
            exploration_dict = cls._convert_v52_dict_to_v53_dict(
                exploration_dict)
            exploration_schema_version = 53

        if exploration_schema_version == 53:
            exploration_dict = cls._convert_v53_dict_to_v54_dict(
                exploration_dict)
            exploration_schema_version = 54

        if exploration_schema_version == 54:
            exploration_dict = cls._convert_v54_dict_to_v55_dict(
                exploration_dict)
            exploration_schema_version = 55

        if exploration_schema_version == 55:
            exploration_dict = cls._convert_v55_dict_to_v56_dict(
                exploration_dict)
            exploration_schema_version = 56

        if exploration_schema_version == 56:
            exploration_dict = cls._convert_v56_dict_to_v57_dict(
                exploration_dict)
            exploration_schema_version = 57

        if exploration_schema_version == 57:
            exploration_dict = cls._convert_v57_dict_to_v58_dict(
                exploration_dict)
            exploration_schema_version = 58

        if exploration_schema_version == 58:
            exploration_dict = cls._convert_v58_dict_to_v59_dict(
                exploration_dict)
            exploration_schema_version = 59

        return exploration_dict

    @classmethod
    def from_yaml(cls, exploration_id: str, yaml_content: str) -> Exploration:
        """Creates and returns exploration from a YAML text string for YAML
        schema versions 10 and later.

        Args:
            exploration_id: str. The id of the exploration.
            yaml_content: str. The YAML representation of the exploration.

        Returns:
            Exploration. The corresponding exploration domain object.

        Raises:
            InvalidInputException. The initial schema version of exploration is
                outside the range [EARLIEST_SUPPORTED_EXP_SCHEMA_VERSION,
                CURRENT_EXP_SCHEMA_VERSION].
        """
        exploration_dict = cls._migrate_to_latest_yaml_version(yaml_content)
        exploration_dict['id'] = exploration_id
        return Exploration.from_dict(exploration_dict)

    def to_yaml(self) -> str:
        """Convert the exploration domain object into YAML string.

        Returns:
            str. The YAML representation of this exploration.
        """
        exp_dict = self.to_dict()
        # Here we use MyPy ignore because the dictionary returned by `to_dict()`
        # method is ExplorationDict and ExplorationDict does not contain
        # `schema_version` key, but here we are defining a `schema_version` key
        # which causes MyPy to throw error 'TypedDict has no key schema_version'
        # thus to silence the error, we used ignore here.
        exp_dict['schema_version'] = self.CURRENT_EXP_SCHEMA_VERSION  # type: ignore[misc]

        # The ID is the only property which should not be stored within the
        # YAML representation.
        # Here we use MyPy ignore because MyPy doesn't allow key deletion from
        # TypedDict.
        del exp_dict['id']  # type: ignore[misc]

        return utils.yaml_from_dict(exp_dict)

    def to_dict(self) -> ExplorationDict:
        """Returns a copy of the exploration as a dictionary. It includes all
        necessary information to represent the exploration.

        Returns:
            dict. A dict mapping all fields of Exploration instance.
        """
        exploration_dict: ExplorationDict = ({
            'id': self.id,
            'title': self.title,
            'category': self.category,
            'author_notes': self.author_notes,
            'blurb': self.blurb,
            'states_schema_version': self.states_schema_version,
            'init_state_name': self.init_state_name,
            'language_code': self.language_code,
            'objective': self.objective,
            'param_changes': self.param_change_dicts,
            'param_specs': self.param_specs_dict,
            'tags': self.tags,
            'auto_tts_enabled': self.auto_tts_enabled,
            'correctness_feedback_enabled': self.correctness_feedback_enabled,
            'next_content_id_index': self.next_content_id_index,
            'edits_allowed': self.edits_allowed,
            'states': {state_name: state.to_dict()
                       for (state_name, state) in self.states.items()}
        })
        exploration_dict_deepcopy = copy.deepcopy(exploration_dict)
        return exploration_dict_deepcopy

    def serialize(self) -> str:
        """Returns the object serialized as a JSON string.

        Returns:
            str. JSON-encoded str encoding all of the information composing
            the object.
        """
        # Here we use MyPy ignore because to_dict() method returns a general
        # dictionary representation of domain object (ExplorationDict) which
        # does not contain properties like created_on and last_updated but
        # MyPy expects exploration_dict, a dictionary which contains all the
        # properties of domain object. That's why we are explicitly changing
        # the type of exploration_dict here, which causes MyPy to throw an
        # error. Thus, to silence the error, we added an ignore here.
        exploration_dict: SerializableExplorationDict = self.to_dict()  # type: ignore[assignment]
        # The only reason we add the version parameter separately is that our
        # yaml encoding/decoding of this object does not handle the version
        # parameter.
        # NOTE: If this changes in the future (i.e the version parameter is
        # added as part of the yaml representation of this object), all YAML
        # files must add a version parameter to their files with the correct
        # version of this object. The line below must then be moved to
        # to_dict().
        exploration_dict['version'] = self.version

        if self.created_on:
            exploration_dict['created_on'] = (
                utils.convert_naive_datetime_to_string(self.created_on))

        if self.last_updated:
            exploration_dict['last_updated'] = (
                utils.convert_naive_datetime_to_string(self.last_updated))

        return json.dumps(exploration_dict)

    @classmethod
    def deserialize(cls, json_string: str) -> Exploration:
        """Returns an Exploration domain object decoded from a JSON string.

        Args:
            json_string: str. A JSON-encoded string that can be
                decoded into a dictionary representing a Exploration.
                Only call on strings that were created using serialize().

        Returns:
            Exploration. The corresponding Exploration domain object.
        """
        exploration_dict = json.loads(json_string)
        created_on = (
            utils.convert_string_to_naive_datetime_object(
                exploration_dict['created_on'])
            if 'created_on' in exploration_dict else None)
        last_updated = (
            utils.convert_string_to_naive_datetime_object(
                exploration_dict['last_updated'])
            if 'last_updated' in exploration_dict else None)
        exploration = cls.from_dict(
            exploration_dict,
            exploration_version=exploration_dict['version'],
            exploration_created_on=created_on,
            exploration_last_updated=last_updated)

        return exploration

    def to_player_dict(self) -> ExplorationPlayerDict:
        """Returns a copy of the exploration suitable for inclusion in the
        learner view.

        Returns:
            dict. A dict mapping some fields of Exploration instance. The
            fields inserted in the dict (as key) are:
                - init_state_name: str. The name for the initial state of the
                    exploration.
                - param_change. list(dict). List of param_change dicts that
                    represent ParamChange domain object.
                - param_specs: dict. A dict where each key-value pair
                    represents respectively, a param spec name and a dict used
                    to initialize a ParamSpec domain object.
                - states: dict. Keys are states names and values are dict
                    representation of State domain object.
                - title: str. The exploration title.
                - objective: str. The exploration objective.
                - language_code: str. The language code of the exploration.
                - correctness_feedback_enabled: bool. Whether to show
                    correctness feedback.
        """
        return {
            'init_state_name': self.init_state_name,
            'param_changes': self.param_change_dicts,
            'param_specs': self.param_specs_dict,
            'states': {
                state_name: state.to_dict()
                for (state_name, state) in self.states.items()
            },
            'title': self.title,
            'objective': self.objective,
            'language_code': self.language_code,
            'correctness_feedback_enabled': self.correctness_feedback_enabled,
            'next_content_id_index': self.next_content_id_index
        }


class ExplorationSummaryMetadataDict(TypedDict):
    """Dictionary representing the meta data for exploration summary."""

    id: str
    title: str
    objective: str


class ExplorationSummary:
    """Domain object for an Oppia exploration summary."""

    def __init__(
        self,
        exploration_id: str,
        title: str,
        category: str,
        objective: str,
        language_code: str,
        tags: List[str],
        ratings: Dict[str, int],
        scaled_average_rating: float,
        status: str,
        community_owned: bool,
        owner_ids: List[str],
        editor_ids: List[str],
        voice_artist_ids: List[str],
        viewer_ids: List[str],
        contributor_ids: List[str],
        contributors_summary: Dict[str, int],
        version: int,
        exploration_model_created_on: datetime.datetime,
        exploration_model_last_updated: datetime.datetime,
        first_published_msec: Optional[float],
        deleted: bool = False
    ) -> None:
        """Initializes a ExplorationSummary domain object.

        Args:
            exploration_id: str. The exploration id.
            title: str. The exploration title.
            category: str. The exploration category.
            objective: str. The exploration objective.
            language_code: str. The code that represents the exploration
                language.
            tags: list(str). List of tags.
            ratings: dict. Dict whose keys are '1', '2', '3', '4', '5' and
                whose values are nonnegative integers representing frequency
                counts. Note that the keys need to be strings in order for this
                dict to be JSON-serializable.
            scaled_average_rating: float. The average rating.
            status: str. The status of the exploration.
            community_owned: bool. Whether the exploration is community-owned.
            owner_ids: list(str). List of the users ids who are the owners of
                this exploration.
            editor_ids: list(str). List of the users ids who have access to
                edit this exploration.
            voice_artist_ids: list(str). List of the users ids who have access
                to voiceover this exploration.
            viewer_ids: list(str). List of the users ids who have access to
                view this exploration.
            contributor_ids: list(str). List of the users ids of the user who
                have contributed to this exploration.
            contributors_summary: dict. A summary about contributors of current
                exploration. The keys are user ids and the values are the
                number of commits made by that user.
            version: int. The version of the exploration.
            exploration_model_created_on: datetime.datetime. Date and time when
                the exploration model is created.
            exploration_model_last_updated: datetime.datetime. Date and time
                when the exploration model was last updated.
            first_published_msec: float|None. Time in milliseconds since the
                Epoch, when the exploration was first published, or None if
                Exploration is not published yet.
            deleted: bool. Whether the exploration is marked as deleted.
        """
        self.id = exploration_id
        self.title = title
        self.category = category
        self.objective = objective
        self.language_code = language_code
        self.tags = tags
        self.ratings = ratings
        self.scaled_average_rating = scaled_average_rating
        self.status = status
        self.community_owned = community_owned
        self.owner_ids = owner_ids
        self.editor_ids = editor_ids
        self.voice_artist_ids = voice_artist_ids
        self.viewer_ids = viewer_ids
        self.contributor_ids = contributor_ids
        self.contributors_summary = contributors_summary
        self.version = version
        self.exploration_model_created_on = exploration_model_created_on
        self.exploration_model_last_updated = exploration_model_last_updated
        self.first_published_msec = first_published_msec
        self.deleted = deleted

    def validate(self) -> None:
        """Validates various properties of the ExplorationSummary.

        Raises:
            ValidationError. One or more attributes of the ExplorationSummary
                are invalid.
        """
        if not isinstance(self.title, str):
            raise utils.ValidationError(
                'Expected title to be a string, received %s' % self.title)
        utils.require_valid_name(
            self.title, 'the exploration title', allow_empty=True)

        if not isinstance(self.category, str):
            raise utils.ValidationError(
                'Expected category to be a string, received %s'
                % self.category)
        utils.require_valid_name(
            self.category, 'the exploration category', allow_empty=True)

        if not isinstance(self.objective, str):
            raise utils.ValidationError(
                'Expected objective to be a string, received %s' %
                self.objective)

        if not isinstance(self.language_code, str):
            raise utils.ValidationError(
                'Expected language_code to be a string, received %s' %
                self.language_code)
        if not utils.is_valid_language_code(self.language_code):
            raise utils.ValidationError(
                'Invalid language_code: %s' % self.language_code)

        if not isinstance(self.tags, list):
            raise utils.ValidationError(
                'Expected \'tags\' to be a list, received %s' % self.tags)
        for tag in self.tags:
            if not isinstance(tag, str):
                raise utils.ValidationError(
                    'Expected each tag in \'tags\' to be a string, received '
                    '\'%s\'' % tag)

            if not tag:
                raise utils.ValidationError('Tags should be non-empty.')

            if not re.match(constants.TAG_REGEX, tag):
                raise utils.ValidationError(
                    'Tags should only contain lowercase letters and spaces, '
                    'received \'%s\'' % tag)

            if (tag[0] not in string.ascii_lowercase or
                    tag[-1] not in string.ascii_lowercase):
                raise utils.ValidationError(
                    'Tags should not start or end with whitespace, received '
                    '\'%s\'' % tag)

            if re.search(r'\s\s+', tag):
                raise utils.ValidationError(
                    'Adjacent whitespace in tags should be collapsed, '
                    'received \'%s\'' % tag)
        if len(set(self.tags)) != len(self.tags):
            raise utils.ValidationError('Some tags duplicate each other')

        if not isinstance(self.ratings, dict):
            raise utils.ValidationError(
                'Expected ratings to be a dict, received %s' % self.ratings)

        valid_rating_keys = ['1', '2', '3', '4', '5']
        actual_rating_keys = sorted(self.ratings.keys())
        if valid_rating_keys != actual_rating_keys:
            raise utils.ValidationError(
                'Expected ratings to have keys: %s, received %s' % (
                    (', ').join(valid_rating_keys),
                    (', ').join(actual_rating_keys)))
        for value in self.ratings.values():
            if not isinstance(value, int):
                raise utils.ValidationError(
                    'Expected value to be int, received %s' % value)
            if value < 0:
                raise utils.ValidationError(
                    'Expected value to be non-negative, received %s' % (
                        value))

        if not isinstance(self.scaled_average_rating, (float, int)):
            raise utils.ValidationError(
                'Expected scaled_average_rating to be float, received %s' % (
                    self.scaled_average_rating))

        if not isinstance(self.status, str):
            raise utils.ValidationError(
                'Expected status to be string, received %s' % self.status)

        if not isinstance(self.community_owned, bool):
            raise utils.ValidationError(
                'Expected community_owned to be bool, received %s' % (
                    self.community_owned))

        if not isinstance(self.owner_ids, list):
            raise utils.ValidationError(
                'Expected owner_ids to be list, received %s' % self.owner_ids)
        for owner_id in self.owner_ids:
            if not isinstance(owner_id, str):
                raise utils.ValidationError(
                    'Expected each id in owner_ids to '
                    'be string, received %s' % owner_id)

        if not isinstance(self.editor_ids, list):
            raise utils.ValidationError(
                'Expected editor_ids to be list, received %s' % self.editor_ids)
        for editor_id in self.editor_ids:
            if not isinstance(editor_id, str):
                raise utils.ValidationError(
                    'Expected each id in editor_ids to '
                    'be string, received %s' % editor_id)

        if not isinstance(self.voice_artist_ids, list):
            raise utils.ValidationError(
                'Expected voice_artist_ids to be list, received %s' % (
                    self.voice_artist_ids))
        for voice_artist_id in self.voice_artist_ids:
            if not isinstance(voice_artist_id, str):
                raise utils.ValidationError(
                    'Expected each id in voice_artist_ids to '
                    'be string, received %s' % voice_artist_id)

        if not isinstance(self.viewer_ids, list):
            raise utils.ValidationError(
                'Expected viewer_ids to be list, received %s' % self.viewer_ids)
        for viewer_id in self.viewer_ids:
            if not isinstance(viewer_id, str):
                raise utils.ValidationError(
                    'Expected each id in viewer_ids to '
                    'be string, received %s' % viewer_id)

        all_user_ids_with_rights = (
            self.owner_ids + self.editor_ids + self.voice_artist_ids +
            self.viewer_ids)
        if len(all_user_ids_with_rights) != len(set(all_user_ids_with_rights)):
            raise utils.ValidationError(
                'Users should not be assigned to multiple roles at once, '
                'received users: %s' % ', '.join(all_user_ids_with_rights))

        if not isinstance(self.contributor_ids, list):
            raise utils.ValidationError(
                'Expected contributor_ids to be list, received %s' % (
                    self.contributor_ids))
        for contributor_id in self.contributor_ids:
            if not isinstance(contributor_id, str):
                raise utils.ValidationError(
                    'Expected each id in contributor_ids to '
                    'be string, received %s' % contributor_id)

        if not isinstance(self.contributors_summary, dict):
            raise utils.ValidationError(
                'Expected contributors_summary to be dict, received %s' % (
                    self.contributors_summary))

    def to_metadata_dict(self) -> ExplorationSummaryMetadataDict:
        """Given an exploration summary, this method returns a dict containing
        id, title and objective of the exploration.

        Returns:
            dict. A metadata dict for the given exploration summary.
            The metadata dict has three keys:
                - 'id': str. The exploration ID.
                - 'title': str. The exploration title.
                - 'objective': str. The exploration objective.
        """
        return {
            'id': self.id,
            'title': self.title,
            'objective': self.objective,
        }

    def is_private(self) -> bool:
        """Checks whether the exploration is private.

        Returns:
            bool. Whether the exploration is private.
        """
        return bool(self.status == constants.ACTIVITY_STATUS_PRIVATE)

    def is_solely_owned_by_user(self, user_id: str) -> bool:
        """Checks whether the exploration is solely owned by the user.

        Args:
            user_id: str. The id of the user.

        Returns:
            bool. Whether the exploration is solely owned by the user.
        """
        return user_id in self.owner_ids and len(self.owner_ids) == 1

    def does_user_have_any_role(self, user_id: str) -> bool:
        """Checks if a given user has any role within the exploration.

        Args:
            user_id: str. User id of the user.

        Returns:
            bool. Whether the given user has any role in the exploration.
        """
        return (
            user_id in self.owner_ids or
            user_id in self.editor_ids or
            user_id in self.voice_artist_ids or
            user_id in self.viewer_ids
        )

    def add_contribution_by_user(self, contributor_id: str) -> None:
        """Add a new contributor to the contributors summary.

        Args:
            contributor_id: str. ID of the contributor to be added.
        """
        # We don't want to record the contributions of system users.
        if contributor_id not in constants.SYSTEM_USER_IDS:
            self.contributors_summary[contributor_id] = (
                self.contributors_summary.get(contributor_id, 0) + 1)

        self.contributor_ids = list(self.contributors_summary.keys())


class ExplorationChangeMergeVerifier:
    """Class to check for mergeability.

    Attributes:
        added_state_names: list(str). Names of the states added to the
            exploration from prev_exp_version to current_exp_version. It
            stores the latest name of the added state.
        deleted_state_names: list(str). Names of the states deleted from
            the exploration from prev_exp_version to current_exp_version.
            It stores the initial name of the deleted state from
            pre_exp_version.
        new_to_old_state_names: dict. Dictionary mapping state names of
            current_exp_version to the state names of prev_exp_version.
            It doesn't include the name changes of added/deleted states.
        changed_properties: dict. List of all the properties changed
            according to the state and property name.
        changed_translations: dict. List of all the translations changed
            according to the state and content_id name.
    """

    # PROPERTIES_CONFLICTING_INTERACTION_ID_CHANGE: List of the properties
    # in which if there are any changes then interaction id
    # changes can not be merged. This list can be changed when any
    # new property is added or deleted which affects or is affected
    # by interaction id and whose changes directly conflicts with
    # interaction id changes.
    PROPERTIES_CONFLICTING_INTERACTION_ID_CHANGES: List[str] = [
        STATE_PROPERTY_INTERACTION_CUST_ARGS,
        STATE_PROPERTY_INTERACTION_SOLUTION,
        STATE_PROPERTY_INTERACTION_ANSWER_GROUPS
    ]

    # PROPERTIES_CONFLICTING_CUST_ARGS_CHANGES: List of the properties
    # in which if there are any changes then customization args
    # changes can not be merged. This list can be changed when any
    # new property is added or deleted which affects or is affected
    # by customization args and whose changes directly conflicts with
    # cust args changes.
    PROPERTIES_CONFLICTING_CUST_ARGS_CHANGES: List[str] = [
        STATE_PROPERTY_INTERACTION_SOLUTION,
        STATE_PROPERTY_RECORDED_VOICEOVERS,
        STATE_PROPERTY_INTERACTION_ANSWER_GROUPS
    ]

    # PROPERTIES_CONFLICTING_ANSWER_GROUPS_CHANGES: List of the properties
    # in which if there are any changes then answer groups
    # changes can not be merged. This list can be changed when any
    # new property is added or deleted which affects or is affected
    # by answer groups and whose changes directly conflicts with
    # answer groups changes.
    PROPERTIES_CONFLICTING_ANSWER_GROUPS_CHANGES: List[str] = [
        STATE_PROPERTY_INTERACTION_SOLUTION,
        STATE_PROPERTY_RECORDED_VOICEOVERS,
        STATE_PROPERTY_INTERACTION_CUST_ARGS
    ]

    # PROPERTIES_CONFLICTING_SOLUTION_CHANGES: List of the properties
    # in which if there are any changes then solution
    # changes can not be merged. This list can be changed when any
    # new property is added or deleted which affects or is affected
    # by solution and whose changes directly conflicts with
    # solution changes.
    PROPERTIES_CONFLICTING_SOLUTION_CHANGES: List[str] = [
        STATE_PROPERTY_INTERACTION_ANSWER_GROUPS,
        STATE_PROPERTY_RECORDED_VOICEOVERS,
        STATE_PROPERTY_INTERACTION_CUST_ARGS
    ]

    # PROPERTIES_CONFLICTING_VOICEOVERS_CHANGES: List of the properties
    # in which if there are any changes then voiceovers
    # changes can not be merged. This list can be changed when any
    # new property is added or deleted which affects or is affected
    # by voiceovers and whose changes directly conflicts with
    # voiceovers changes.
    PROPERTIES_CONFLICTING_VOICEOVERS_CHANGES: List[str] = [
        STATE_PROPERTY_CONTENT,
        STATE_PROPERTY_INTERACTION_SOLUTION,
        STATE_PROPERTY_INTERACTION_HINTS,
        STATE_PROPERTY_INTERACTION_ANSWER_GROUPS,
        STATE_PROPERTY_INTERACTION_DEFAULT_OUTCOME,
        STATE_PROPERTY_INTERACTION_CUST_ARGS
    ]

    # NON_CONFLICTING_PROPERTIES: List of the properties
    # in which if there are any changes then they are always mergeable.
    NON_CONFLICTING_PROPERTIES: List[str] = [
        STATE_PROPERTY_UNCLASSIFIED_ANSWERS,
        STATE_PROPERTY_LINKED_SKILL_ID,
        STATE_PROPERTY_CARD_IS_CHECKPOINT
    ]

    def __init__(self, composite_change_list: List[ExplorationChange]) -> None:

        self.added_state_names: List[str] = []
        self.deleted_state_names: List[str] = []
        self.new_to_old_state_names: Dict[str, str] = (
            collections.defaultdict(str)
        )
        self.changed_properties: Dict[str, Set[str]] = (
            collections.defaultdict(set)
        )
        self.changed_translations: Dict[str, Set[str]] = (
            collections.defaultdict(set)
        )

        for change in composite_change_list:
            self._parse_exp_change(change)

    def _parse_exp_change(self, change: ExplorationChange) -> None:
        """This function take the change and according to the cmd
        add the property name in the lists defined above.

        Args:
            change: ExplorationChange. A change from the
                composite_change_list.
        """
        if change.cmd == CMD_ADD_STATE:
            self.added_state_names.append(change.state_name)
        elif change.cmd == CMD_DELETE_STATE:
            state_name = change.state_name
            if state_name in self.added_state_names:
                self.added_state_names.remove(state_name)
            else:
                original_state_name = state_name
                if original_state_name in self.new_to_old_state_names:
                    original_state_name = self.new_to_old_state_names.pop(
                        original_state_name)
                self.deleted_state_names.append(original_state_name)
        elif change.cmd == CMD_RENAME_STATE:
            old_state_name = change.old_state_name
            new_state_name = change.new_state_name
            if old_state_name in self.added_state_names:
                self.added_state_names.remove(old_state_name)
                self.added_state_names.append(new_state_name)
            elif old_state_name in self.new_to_old_state_names:
                self.new_to_old_state_names[new_state_name] = (
                    self.new_to_old_state_names.pop(old_state_name))
            else:
                self.new_to_old_state_names[new_state_name] = old_state_name

        elif change.cmd == CMD_EDIT_STATE_PROPERTY:
            # A condition to store the name of the properties changed
            # in changed_properties dict.
            state_name = change.state_name
            if state_name in self.new_to_old_state_names:
                state_name = self.new_to_old_state_names[change.state_name]
            self.changed_properties[state_name].add(
                change.property_name)

    def is_change_list_mergeable(
        self,
        change_list: List[ExplorationChange],
        exp_at_change_list_version: Exploration,
        current_exploration: Exploration
    ) -> Tuple[bool, bool]:
        """Checks whether the change list from the old version of an
        exploration can be merged on the latest version of an exploration.

        Args:
            change_list: list(ExplorationChange). List of the changes made
                by the user on the frontend, which needs to be checked
                for mergeability.
            exp_at_change_list_version: obj. Old version of an exploration.
            current_exploration: obj. Exploration on which the change list
                is to be applied.

        Returns:
            tuple(boolean, boolean). A tuple consisting of two fields.
            1. boolean. Whether the given change list is mergeable on
            the current_exploration or not.
            2. boolean. Whether we need to send the change list to the
            admin to review for the future improvement of the cases
            to merge the change list.
        """
        old_to_new_state_names = {
            value: key for key, value in self.new_to_old_state_names.items()
        }

        if self.added_state_names or self.deleted_state_names:
            # In case of the addition and the deletion of the state,
            # we are rejecting the mergebility because these cases
            # change the flow of the exploration and are quite complex
            # for now to handle. So in such cases, we are sending the
            # changelist, frontend_version, backend_version and
            # exploration id to the admin, so that we can look into the
            # situations and can figure out the way if it’s possible to
            # handle these cases.

            return False, True

        changes_are_mergeable = False

        # state_names_of_renamed_states: dict. Stores the changes in
        # states names in change_list where the key is the state name in
        # frontend version and the value is the renamed name from the
        # change list if there is any rename state change.
        state_names_of_renamed_states: Dict[str, str] = {}
        for change in change_list:
            change_is_mergeable = False
            if change.cmd == CMD_RENAME_STATE:
                old_state_name = change.old_state_name
                new_state_name = change.new_state_name
                if old_state_name in state_names_of_renamed_states:
                    state_names_of_renamed_states[new_state_name] = (
                        state_names_of_renamed_states.pop(old_state_name))
                else:
                    state_names_of_renamed_states[new_state_name] = (
                        old_state_name)
                if (state_names_of_renamed_states[new_state_name] not in
                        old_to_new_state_names):
                    change_is_mergeable = True
            elif change.cmd == CMD_EDIT_STATE_PROPERTY:
                state_name = state_names_of_renamed_states.get(
                    change.state_name) or change.state_name
                if state_name in old_to_new_state_names:
                    # Here we will send the changelist, frontend_version,
                    # backend_version and exploration to the admin, so
                    # that the changes related to state renames can be
                    # reviewed and the proper conditions can be written
                    # to handle those cases.
                    return False, True
                old_exp_states = (
                    exp_at_change_list_version.states[state_name])
                current_exp_states = (
                    current_exploration.states[state_name])
                if (change.property_name ==
                        STATE_PROPERTY_CONTENT):
                    if (old_exp_states.content.html ==
                            current_exp_states.content.html):
                        if (STATE_PROPERTY_CONTENT not in
                                self.changed_translations[state_name] and
                                STATE_PROPERTY_RECORDED_VOICEOVERS not in
                                self.changed_properties[state_name]):
                            change_is_mergeable = True
                    if not self.changed_properties[state_name]:
                        change_is_mergeable = True
                elif (change.property_name ==
                      STATE_PROPERTY_INTERACTION_ID):
                    if (old_exp_states.interaction.id ==
                            current_exp_states.interaction.id):
                        if not self.changed_properties[state_name].intersection(
                                (self
                                 .PROPERTIES_CONFLICTING_INTERACTION_ID_CHANGES
                                )):
                            change_is_mergeable = True
                    if not self.changed_properties[state_name]:
                        change_is_mergeable = True
                # Customization args differ for every interaction, so in
                # case of different interactions merging is simply not
                # possible, but in case of same interaction, the values in
                # the customization_args are often lists so if someone
                # changes even one item of that list then determining which
                # item is changed is not feasible, so suppose there is long
                # list of values in item selection interaction and one user
                # deletes one value and another one edits another value,
                # so after deletion the indices of all the values will be
                # changed and it will not be possible to compare and know
                # that which value is changed by second user.
                # So we will not be handling the merge on the basis of
                # individual fields.
                elif (change.property_name ==
                      STATE_PROPERTY_INTERACTION_CUST_ARGS):
                    if (old_exp_states.interaction.id ==
                            current_exp_states.interaction.id):
                        if not self.changed_properties[state_name].intersection(
                                self.PROPERTIES_CONFLICTING_CUST_ARGS_CHANGES +
                                [STATE_PROPERTY_INTERACTION_CUST_ARGS]):
                            if (change.property_name not in
                                    self.changed_translations[state_name]):
                                change_is_mergeable = True
                    if not self.changed_properties[state_name]:
                        change_is_mergeable = True
                elif (change.property_name ==
                      STATE_PROPERTY_INTERACTION_ANSWER_GROUPS):
                    if (old_exp_states.interaction.id ==
                            current_exp_states.interaction.id):
                        if not self.changed_properties[state_name].intersection(
                                self.PROPERTIES_CONFLICTING_CUST_ARGS_CHANGES +
                                [STATE_PROPERTY_INTERACTION_ANSWER_GROUPS]):
                            if (change.property_name not in
                                    self.changed_translations[state_name]):
                                change_is_mergeable = True
                    if not self.changed_properties[state_name]:
                        change_is_mergeable = True
                elif (change.property_name ==
                      STATE_PROPERTY_INTERACTION_DEFAULT_OUTCOME
                     ):
                    if (change.property_name not in
                            self.changed_properties[state_name] and
                            change.property_name not in
                            self.changed_translations[state_name]):
                        change_is_mergeable = True
                    if not self.changed_properties[state_name]:
                        change_is_mergeable = True
                elif change.property_name in self.NON_CONFLICTING_PROPERTIES:
                    change_is_mergeable = True
                # We’ll not be able to handle the merge if changelists
                # affect the different indices of the hint in the same
                # state because whenever there is even a small change
                # in one field of any hint, they treat the whole hints
                # list as a new value.
                # So it will not be possible to find out the exact change.
                elif (change.property_name ==
                      STATE_PROPERTY_INTERACTION_HINTS):
                    if (change.property_name not in
                            self.changed_properties[state_name] and
                            change.property_name not in
                            self.changed_translations[state_name]):
                        change_is_mergeable = True
                    if not self.changed_properties[state_name]:
                        change_is_mergeable = True
                elif (change.property_name ==
                      STATE_PROPERTY_INTERACTION_SOLUTION):
                    if (old_exp_states.interaction.id ==
                            current_exp_states.interaction.id):
                        if not self.changed_properties[state_name].intersection(
                                self.PROPERTIES_CONFLICTING_CUST_ARGS_CHANGES +
                                [STATE_PROPERTY_INTERACTION_SOLUTION]):
                            if (change.property_name not in
                                    self.changed_translations[state_name]):
                                change_is_mergeable = True
                    if not self.changed_properties[state_name]:
                        change_is_mergeable = True
                elif (change.property_name ==
                      STATE_PROPERTY_SOLICIT_ANSWER_DETAILS):
                    if (old_exp_states.interaction.id ==
                            current_exp_states.interaction.id and
                            old_exp_states.solicit_answer_details ==
                            current_exp_states.solicit_answer_details):
                        change_is_mergeable = True
                    if not self.changed_properties[state_name]:
                        change_is_mergeable = True
                elif (change.property_name ==
                      STATE_PROPERTY_RECORDED_VOICEOVERS):
                    if not self.changed_properties[state_name].intersection(
                            self.PROPERTIES_CONFLICTING_VOICEOVERS_CHANGES +
                            [STATE_PROPERTY_RECORDED_VOICEOVERS]):
                        change_is_mergeable = True
                    if not self.changed_properties[state_name]:
                        change_is_mergeable = True
            elif change.cmd == CMD_EDIT_EXPLORATION_PROPERTY:
                change_is_mergeable = (
                    exp_at_change_list_version.__getattribute__(
                        change.property_name) ==
                    current_exploration.__getattribute__(
                        change.property_name))

            if change_is_mergeable:
                changes_are_mergeable = True
                continue
            changes_are_mergeable = False
            break

        return changes_are_mergeable, False


class ExplorationMetadataDict(TypedDict):
    """Dictionary representing the ExplorationMetadata object."""

    title: str
    category: str
    objective: str
    language_code: str
    tags: List[str]
    blurb: str
    author_notes: str
    states_schema_version: int
    init_state_name: str
    param_specs: Dict[str, param_domain.ParamSpecDict]
    param_changes: List[param_domain.ParamChangeDict]
    auto_tts_enabled: bool
    correctness_feedback_enabled: bool
    edits_allowed: bool


class ExplorationMetadata:
    """Class to represent the exploration metadata properties."""

    def __init__(
        self,
        title: str,
        category: str,
        objective: str,
        language_code: str,
        tags: List[str],
        blurb: str,
        author_notes: str,
        states_schema_version: int,
        init_state_name: str,
        param_specs: Dict[str, param_domain.ParamSpec],
        param_changes: List[param_domain.ParamChange],
        auto_tts_enabled: bool,
        correctness_feedback_enabled: bool,
        edits_allowed: bool
    ) -> None:
        """Initializes an ExplorationMetadata domain object.

        Args:
            title: str. The exploration title.
            category: str. The category of the exploration.
            objective: str. The objective of the exploration.
            language_code: str. The language code of the exploration.
            tags: list(str). The tags given to the exploration.
            blurb: str. The blurb of the exploration.
            author_notes: str. The author notes.
            states_schema_version: int. Tbe schema version of the exploration.
            init_state_name: str. The name for the initial state of the
                exploration.
            param_specs: dict(str, ParamSpec). A dict where each key-value pair
                represents respectively, a param spec name and a ParamSpec
                domain object.
            param_changes: list(ParamChange). List of ParamChange domain
                objects.
            auto_tts_enabled: bool. True if automatic text-to-speech is
                enabled.
            correctness_feedback_enabled: bool. True if correctness feedback is
                enabled.
            edits_allowed: bool. True when edits to the exploration is allowed.
        """
        self.title = title
        self.category = category
        self.objective = objective
        self.language_code = language_code
        self.tags = tags
        self.blurb = blurb
        self.author_notes = author_notes
        self.states_schema_version = states_schema_version
        self.init_state_name = init_state_name
        self.param_specs = param_specs
        self.param_changes = param_changes
        self.auto_tts_enabled = auto_tts_enabled
        self.correctness_feedback_enabled = correctness_feedback_enabled
        self.edits_allowed = edits_allowed

    def to_dict(self) -> ExplorationMetadataDict:
        """Gets the dict representation of ExplorationMetadata domain object.

        Returns:
            dict. The dict representation of the ExplorationMetadata
            domain object.
        """
        return {
            'title': self.title,
            'category': self.category,
            'objective': self.objective,
            'language_code': self.language_code,
            'tags': self.tags,
            'blurb': self.blurb,
            'author_notes': self.author_notes,
            'states_schema_version': self.states_schema_version,
            'init_state_name': self.init_state_name,
            'param_specs': {
                ps_name: ps_value.to_dict()
                for (ps_name, ps_value) in self.param_specs.items()
            },
            'param_changes': [
                p_change.to_dict() for p_change in self.param_changes
            ],
            'auto_tts_enabled': self.auto_tts_enabled,
            'correctness_feedback_enabled': self.correctness_feedback_enabled,
            'edits_allowed': self.edits_allowed
        }


class MetadataVersionHistory:
    """Class to represent an element of the version history list of the
    exploration metadata.

    Attributes:
        last_edited_version_number: int. The version number of the
            exploration in which the metadata was last edited.
        last_edited_committer_id: str. The user id of the user who committed
            the latest changes to the exploration metadata.
    """

    def __init__(
        self,
        last_edited_version_number: Optional[int],
        last_edited_committer_id: str
    ):
        """Initializes the MetadataVersionHistory domain object.

        Args:
            last_edited_version_number: int. The version number of the
                exploration in which the metadata was last edited.
            last_edited_committer_id: str. The user id of the user who
                committed the latest changes to the exploration metadata.
        """
        self.last_edited_version_number = last_edited_version_number
        self.last_edited_committer_id = last_edited_committer_id

    def to_dict(self) -> MetadataVersionHistoryDict:
        """Returns a dict representation of the MetadataVersionHistory domain
        object.

        Returns:
            dict. The dict representation of the MetadataVersionHistory domain
            object.
        """
        return {
            'last_edited_version_number': self.last_edited_version_number,
            'last_edited_committer_id': self.last_edited_committer_id
        }

    @classmethod
    def from_dict(
        cls, metadata_version_history_dict: MetadataVersionHistoryDict
    ) -> MetadataVersionHistory:
        """Returns an MetadataVersionHistory domain object from a dict.

        Args:
            metadata_version_history_dict: dict. The dict representation of
                MetadataVersionHistory object.

        Returns:
            MetadataVersionHistory. The corresponding MetadataVersionHistory
            domain object.
        """
        return cls(
            metadata_version_history_dict['last_edited_version_number'],
            metadata_version_history_dict['last_edited_committer_id']
        )


class ExplorationVersionHistory:
    """Class to represent the version history of an exploration at a
    particular version.

    Attributes:
        exploration_id: str. The id of the exploration.
        exploration_version: int. The version number of the exploration.
        state_version_history: Dict[str, StateVersionHistory].
            The mapping of state names and StateVersionHistory domain objects.
        metadata_version_history: MetadataVersionHistory. The details of the
            last commit on the exploration metadata.
        committer_ids: List[str]. A list of user ids who made the
            'previous commit' on each state and the exploration metadata.
    """

    def __init__(
        self,
        exploration_id: str,
        exploration_version: int,
        state_version_history_dict: Dict[
            str, state_domain.StateVersionHistoryDict
        ],
        metadata_last_edited_version_number: Optional[int],
        metadata_last_edited_committer_id: str,
        committer_ids: List[str]
    ) -> None:
        """Initializes the ExplorationVersionHistory domain object.

        Args:
            exploration_id: str. The id of the exploration.
            exploration_version: int. The version number of the exploration.
            state_version_history_dict: dict. The mapping of state names and
                dicts of StateVersionHistory domain objects.
            metadata_last_edited_version_number: int. The version number of the
                exploration in which the metadata was last edited.
            metadata_last_edited_committer_id: str. The user id of the user who
                committed the latest changes to the exploration metadata.
            committer_ids: List[str]. A list of user ids who made the
                'previous commit' on each state and the exploration metadata.
        """
        self.exploration_id = exploration_id
        self.exploration_version = exploration_version
        self.state_version_history = {
            state_name: state_domain.StateVersionHistory.from_dict(vh_dict)
            for state_name, vh_dict in state_version_history_dict.items()
        }
        self.metadata_version_history = MetadataVersionHistory(
            metadata_last_edited_version_number,
            metadata_last_edited_committer_id
        )
        self.committer_ids = committer_ids

    def to_dict(self) -> ExplorationVersionHistoryDict:
        """Returns a dict representation of the ExplorationVersionHistory
        domain object.

        Returns:
            dict. A dict representation of the ExplorationVersionHistory
            domain object.
        """
        return {
            'exploration_id': self.exploration_id,
            'exploration_version': self.exploration_version,
            'state_version_history': {
                state_name: state_vh.to_dict()
                for state_name, state_vh in self.state_version_history.items()
            },
            'metadata_version_history': (
                self.metadata_version_history.to_dict()
            ),
            'committer_ids': self.committer_ids
        }<|MERGE_RESOLUTION|>--- conflicted
+++ resolved
@@ -5028,7 +5028,7 @@
             del state_dict['written_translations'] # type: ignore[misc]
         states_dict, next_content_id_index = (
             state_domain.State
-            .update_old_content_id_to_new_content_id_in_v53_states(states_dict)
+            .update_old_content_id_to_new_content_id_in_v54_states(states_dict)
         )
 
         return states_dict, next_content_id_index
@@ -5088,7 +5088,7 @@
     # incompatible changes are made to the exploration schema in the YAML
     # definitions, this version number must be changed and a migration process
     # put in place.
-    CURRENT_EXP_SCHEMA_VERSION = 59
+    CURRENT_EXP_SCHEMA_VERSION = 60
     EARLIEST_SUPPORTED_EXP_SCHEMA_VERSION = 46
 
     @classmethod
@@ -5391,25 +5391,42 @@
         cls, exploration_dict: VersionedExplorationDict
     ) -> VersionedExplorationDict:
         """Converts a v58 exploration dict into a v59 exploration dict.
-<<<<<<< HEAD
+        Version 59 adds a new customization arg to TextInput allowing
+        creators to catch misspellings.
+
+        Args:
+            exploration_dict: dict. The dict representation of an exploration
+                with schema version v58.
+
+        Returns:
+            dict. The dict representation of the Exploration domain object,
+            following schema version v59.
+        """
+        exploration_dict['schema_version'] = 59
+        exploration_dict['states'] = cls._convert_states_v53_dict_to_v54_dict(
+            exploration_dict['states'])
+        exploration_dict['states_schema_version'] = 54
+
+        return exploration_dict
+
+    @classmethod
+    def _convert_v59_dict_to_v60_dict(
+        cls, exploration_dict: VersionedExplorationDict
+    ) -> VersionedExplorationDict:
+        """Converts a v59 exploration dict into a v60 exploration dict.
         Removes written_translation, next_content_id_index from state properties
         and also introduces next_content_id_index variable into
         exploration level.
-=======
-        Version 59 adds a new customization arg to TextInput allowing
-        creators to catch misspellings.
->>>>>>> d7c0fb67
 
         Args:
             exploration_dict: dict. The dict representation of an exploration
-                with schema version v58.
+                with schema version v59.
 
         Returns:
             dict. The dict representation of the Exploration domain object,
-            following schema version v59.
-        """
-        exploration_dict['schema_version'] = 59
-<<<<<<< HEAD
+            following schema version v60.
+        """
+        exploration_dict['schema_version'] = 60
 
         exploration_dict['states'], next_content_id_index = (
             cls._convert_states_v53_dict_to_v54_dict(
@@ -5417,11 +5434,6 @@
         )
         exploration_dict['states_schema_version'] = 54
         exploration_dict['next_content_id_index'] = next_content_id_index
-=======
-        exploration_dict['states'] = cls._convert_states_v53_dict_to_v54_dict(
-            exploration_dict['states'])
-        exploration_dict['states_schema_version'] = 54
->>>>>>> d7c0fb67
 
         return exploration_dict
 
@@ -5531,6 +5543,11 @@
             exploration_dict = cls._convert_v58_dict_to_v59_dict(
                 exploration_dict)
             exploration_schema_version = 59
+
+        if exploration_schema_version == 59:
+            exploration_dict = cls._convert_v59_dict_to_v60_dict(
+                exploration_dict)
+            exploration_schema_version = 60
 
         return exploration_dict
 
