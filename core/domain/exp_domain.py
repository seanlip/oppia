--- conflicted
+++ resolved
@@ -3283,14 +3283,9 @@
 
     @classmethod
     def _convert_states_v19_dict_to_v20_dict(cls, states_dict):
-<<<<<<< HEAD
-        """Converts from version 19 to 20. Version 20 converts all Rich Text
-        Editor content to be compatible with the textAngular format.
-=======
         """Converts from version 19 to 20. Version 20 adds
         tagged_misconception field to answer groups and
         missing_prerequisite_skill_id field to outcomes.
->>>>>>> 27be5d93
 
         Args:
             states_dict: dict. A dict where each key-value pair represents,
@@ -3301,7 +3296,31 @@
             dict. The converted states_dict.
         """
         for state_dict in states_dict.values():
-<<<<<<< HEAD
+            answer_groups = state_dict['interaction']['answer_groups']
+            for answer_group in answer_groups:
+                answer_group['outcome']['missing_prerequisite_skill_id'] = None
+                answer_group['tagged_misconception_id'] = None
+
+            default_outcome = state_dict['interaction']['default_outcome']
+            if default_outcome is not None:
+                default_outcome['missing_prerequisite_skill_id'] = None
+
+        return states_dict
+
+    @classmethod
+    def _convert_states_v20_dict_to_v21_dict(cls, states_dict):
+        """Converts from version 20 to 21. Version 20 converts all Rich Text
+        Editor content to be compatible with the textAngular format.
+
+        Args:
+            states_dict: dict. A dict where each key-value pair represents,
+                respectively, a state name and a dict used to initialize a
+                State domain object.
+
+        Returns:
+            dict. The converted states_dict.
+        """
+        for state_dict in states_dict.values():
             state_dict['content']['html'] = utils.convert_to_text_angular(
                 state_dict['content']['html'])
             if state_dict['interaction']['default_outcome']:
@@ -3348,16 +3367,6 @@
                         'choices']['value'][value_index] = (
                             utils.convert_to_text_angular(value))
 
-=======
-            answer_groups = state_dict['interaction']['answer_groups']
-            for answer_group in answer_groups:
-                answer_group['outcome']['missing_prerequisite_skill_id'] = None
-                answer_group['tagged_misconception_id'] = None
-
-            default_outcome = state_dict['interaction']['default_outcome']
-            if default_outcome is not None:
-                default_outcome['missing_prerequisite_skill_id'] = None
->>>>>>> 27be5d93
         return states_dict
 
     @classmethod
@@ -3391,7 +3400,7 @@
     # incompatible changes are made to the exploration schema in the YAML
     # definitions, this version number must be changed and a migration process
     # put in place.
-    CURRENT_EXP_SCHEMA_VERSION = 25
+    CURRENT_EXP_SCHEMA_VERSION = 26
     LAST_UNTITLED_SCHEMA_VERSION = 9
 
     @classmethod
@@ -3855,20 +3864,30 @@
     def _convert_v24_dict_to_v25_dict(cls, exploration_dict):
         """ Converts a v24 exploration dict into a v25 exploration dict.
 
-<<<<<<< HEAD
-        Converts all Rich Text Editor content to be compatible with the
-        textAngular format.
-=======
         Adds additional tagged_misconception_id and
         missing_prerequisite_skill_id fields to answer groups and outcomes
         respectively.
->>>>>>> 27be5d93
         """
         exploration_dict['schema_version'] = 25
 
         exploration_dict['states'] = cls._convert_states_v19_dict_to_v20_dict(
             exploration_dict['states'])
         exploration_dict['states_schema_version'] = 20
+
+        return exploration_dict
+
+    @classmethod
+    def _convert_v25_dict_to_v26_dict(cls, exploration_dict):
+        """ Converts a v25 exploration dict into a v26 exploration dict.
+
+        Converts all Rich Text Editor content to be compatible with the
+        textAngular format.
+        """
+        exploration_dict['schema_version'] = 26
+
+        exploration_dict['states'] = cls._convert_states_v20_dict_to_v21_dict(
+            exploration_dict['states'])
+        exploration_dict['states_schema_version'] = 21
 
         return exploration_dict
 
@@ -4028,6 +4047,11 @@
             exploration_dict = cls._convert_v24_dict_to_v25_dict(
                 exploration_dict)
             exploration_schema_version = 25
+
+        if exploration_schema_version == 25:
+            exploration_dict = cls._convert_v25_dict_to_v26_dict(
+                exploration_dict)
+            exploration_schema_version = 26
 
         return (exploration_dict, initial_schema_version)
 
