# coding: utf-8
#
# Copyright 2014 The Oppia Authors. All Rights Reserved.
#
# Licensed under the Apache License, Version 2.0 (the "License");
# you may not use this file except in compliance with the License.
# You may obtain a copy of the License at
#
#      http://www.apache.org/licenses/LICENSE-2.0
#
# Unless required by applicable law or agreed to in writing, software
# distributed under the License is distributed on an "AS-IS" BASIS,
# WITHOUT WARRANTIES OR CONDITIONS OF ANY KIND, either express or implied.
# See the License for the specific language governing permissions and
# limitations under the License.

"""Domain objects for an exploration, its states, and their constituents.

Domain objects capture domain-specific logic and are agnostic of how the
objects they represent are stored. All methods and properties in this file
should therefore be independent of the specific storage models used.
"""

from __future__ import annotations

import collections
import copy
import datetime
import json
import re
import string

from core import feconf
from core import schema_utils
from core import utils
from core.constants import constants
from core.domain import change_domain
# from core.domain.exp_services import get_all_exploration_summaries
from core.domain import param_domain
from core.domain import state_domain
from core.domain import translation_domain

from typing import (
    Any, Callable, Dict, List, Mapping, Optional, Sequence,
    Set, Tuple, cast
)
from typing_extensions import Final, TypedDict

from core.domain import html_cleaner  # pylint: disable=invalid-import-from # isort:skip
from core.domain import html_validation_service  # pylint: disable=invalid-import-from # isort:skip
from core.platform import models  # pylint: disable=invalid-import-from # isort:skip

# TODO(#14537): Refactor this file and remove imports marked
# with 'invalid-import-from'.

MYPY = False
if MYPY:  # pragma: no cover
    from mypy_imports import exp_models

(exp_models,) = models.Registry.import_models([models.NAMES.exploration])


# Do not modify the values of these constants. This is to preserve backwards
# compatibility with previous change dicts.
# TODO(bhenning): Prior to July 2015, exploration changes involving rules were
# logged using the key 'widget_handlers'. These need to be migrated to
# 'answer_groups' and 'default_outcome'.
STATE_PROPERTY_PARAM_CHANGES: Final = 'param_changes'
STATE_PROPERTY_CONTENT: Final = 'content'
STATE_PROPERTY_SOLICIT_ANSWER_DETAILS: Final = 'solicit_answer_details'
STATE_PROPERTY_CARD_IS_CHECKPOINT: Final = 'card_is_checkpoint'
STATE_PROPERTY_RECORDED_VOICEOVERS: Final = 'recorded_voiceovers'
STATE_PROPERTY_WRITTEN_TRANSLATIONS: Final = 'written_translations'
STATE_PROPERTY_INTERACTION_ID: Final = 'widget_id'
STATE_PROPERTY_NEXT_CONTENT_ID_INDEX: Final = 'next_content_id_index'
STATE_PROPERTY_LINKED_SKILL_ID: Final = 'linked_skill_id'
STATE_PROPERTY_INTERACTION_CUST_ARGS: Final = 'widget_customization_args'
STATE_PROPERTY_INTERACTION_ANSWER_GROUPS: Final = 'answer_groups'
STATE_PROPERTY_INTERACTION_DEFAULT_OUTCOME: Final = 'default_outcome'
STATE_PROPERTY_UNCLASSIFIED_ANSWERS: Final = (
    'confirmed_unclassified_answers')
STATE_PROPERTY_INTERACTION_HINTS: Final = 'hints'
STATE_PROPERTY_INTERACTION_SOLUTION: Final = 'solution'
# Deprecated state properties.
STATE_PROPERTY_CONTENT_IDS_TO_AUDIO_TRANSLATIONS_DEPRECATED: Final = (
    # Deprecated in state schema v27.
    'content_ids_to_audio_translations')

# These four properties are kept for legacy purposes and are not used anymore.
STATE_PROPERTY_INTERACTION_HANDLERS: Final = 'widget_handlers'
STATE_PROPERTY_INTERACTION_STICKY: Final = 'widget_sticky'
GADGET_PROPERTY_VISIBILITY: Final = 'gadget_visibility'
GADGET_PROPERTY_CUST_ARGS: Final = 'gadget_customization_args'

# This takes additional 'title' and 'category' parameters.
CMD_CREATE_NEW: Final = 'create_new'
# This takes an additional 'state_name' parameter.
CMD_ADD_STATE: Final = 'add_state'
# This takes additional 'old_state_name' and 'new_state_name' parameters.
CMD_RENAME_STATE: Final = 'rename_state'
# This takes an additional 'state_name' parameter.
CMD_DELETE_STATE: Final = 'delete_state'
# TODO(#12981): Write a one-off job to modify all existing translation
# suggestions that use DEPRECATED_CMD_ADD_TRANSLATION to use
# CMD_ADD_WRITTEN_TRANSLATION instead. Suggestions in the future will only use
# CMD_ADD_WRITTEN_TRANSLATION.
# DEPRECATED: This command is deprecated. Please do not use. The command remains
# here to support old suggestions. This takes additional 'state_name',
# 'content_id', 'language_code' and 'content_html' and 'translation_html'
# parameters.
DEPRECATED_CMD_ADD_TRANSLATION: Final = 'add_translation'
# This takes additional 'state_name', 'content_id', 'language_code',
# 'data_format', 'content_html' and 'translation_html' parameters.
CMD_ADD_WRITTEN_TRANSLATION: Final = 'add_written_translation'
# This takes additional 'content_id', 'language_code' and 'state_name'
# parameters.
CMD_MARK_WRITTEN_TRANSLATION_AS_NEEDING_UPDATE: Final = (
    'mark_written_translation_as_needing_update')
# This takes additional 'content_id' and 'state_name' parameters.
CMD_MARK_WRITTEN_TRANSLATIONS_AS_NEEDING_UPDATE: Final = (
    'mark_written_translations_as_needing_update')
# This takes additional 'property_name' and 'new_value' parameters.
CMD_EDIT_STATE_PROPERTY: Final = 'edit_state_property'
# This takes additional 'property_name' and 'new_value' parameters.
CMD_EDIT_EXPLORATION_PROPERTY: Final = 'edit_exploration_property'
# This takes additional 'from_version' and 'to_version' parameters for logging.
CMD_MIGRATE_STATES_SCHEMA_TO_LATEST_VERSION: Final = (
    'migrate_states_schema_to_latest_version')

# These are categories to which answers may be classified. These values should
# not be changed because they are persisted in the data store within answer
# logs.

# Represents answers classified using rules defined as part of an interaction.
EXPLICIT_CLASSIFICATION: Final = 'explicit'
# Represents answers which are contained within the training data of an answer
# group.
TRAINING_DATA_CLASSIFICATION: Final = 'training_data_match'
# Represents answers which were predicted using a statistical training model
# from training data within an answer group.
STATISTICAL_CLASSIFICATION: Final = 'statistical_classifier'
# Represents answers which led to the 'default outcome' of an interaction,
# rather than belonging to a specific answer group.
DEFAULT_OUTCOME_CLASSIFICATION: Final = 'default_outcome'

TYPE_INVALID_EXPRESSION: Final = 'Invalid'
TYPE_VALID_ALGEBRAIC_EXPRESSION: Final = 'AlgebraicExpressionInput'
TYPE_VALID_NUMERIC_EXPRESSION: Final = 'NumericExpressionInput'
TYPE_VALID_MATH_EQUATION: Final = 'MathEquationInput'
MATH_INTERACTION_TYPES: Final = [
    TYPE_VALID_ALGEBRAIC_EXPRESSION,
    TYPE_VALID_NUMERIC_EXPRESSION,
    TYPE_VALID_MATH_EQUATION
]
ALGEBRAIC_MATH_INTERACTIONS: Final = [
    TYPE_VALID_ALGEBRAIC_EXPRESSION,
    TYPE_VALID_MATH_EQUATION
]
MATH_INTERACTION_DEPRECATED_RULES: Final = [
    'ContainsSomeOf', 'OmitsSomeOf', 'MatchesWithGeneralForm']


def clean_math_expression(math_expression: str) -> str:
    """Cleans a given math expression and formats it so that it is compatible
    with the new interactions' validators.

    Args:
        math_expression: str. The string representing the math expression.

    Returns:
        str. The correctly formatted string representing the math expression.
    """
    unicode_to_text = {
        u'\u221a': 'sqrt',
        u'\xb7': '*',
        u'\u03b1': 'alpha',
        u'\u03b2': 'beta',
        u'\u03b3': 'gamma',
        u'\u03b4': 'delta',
        u'\u03b5': 'epsilon',
        u'\u03b6': 'zeta',
        u'\u03b7': 'eta',
        u'\u03b8': 'theta',
        u'\u03b9': 'iota',
        u'\u03ba': 'kappa',
        u'\u03bb': 'lambda',
        u'\u03bc': 'mu',
        u'\u03bd': 'nu',
        u'\u03be': 'xi',
        u'\u03c0': 'pi',
        u'\u03c1': 'rho',
        u'\u03c3': 'sigma',
        u'\u03c4': 'tau',
        u'\u03c5': 'upsilon',
        u'\u03c6': 'phi',
        u'\u03c7': 'chi',
        u'\u03c8': 'psi',
        u'\u03c9': 'omega',
    }
    inverse_trig_fns_mapping = {
        'asin': 'arcsin',
        'acos': 'arccos',
        'atan': 'arctan'
    }
    trig_fns = ['sin', 'cos', 'tan', 'csc', 'sec', 'cot']

    # Shifting powers in trig functions to the end.
    # For eg. 'sin^2(x)' -> '(sin(x))^2'.
    for trig_fn in trig_fns:
        math_expression = re.sub(
            r'%s(\^\d)\((.)\)' % trig_fn,
            r'(%s(\2))\1' % trig_fn, math_expression)

    # Adding parens to trig functions that don't have
    # any. For eg. 'cosA' -> 'cos(A)'.
    for trig_fn in trig_fns:
        math_expression = re.sub(
            r'%s(?!\()(.)' % trig_fn, r'%s(\1)' % trig_fn, math_expression)

    # The pylatexenc lib outputs the unicode values of special characters like
    # sqrt and pi, which is why they need to be replaced with their
    # corresponding text values before performing validation. Other unicode
    # characters will be left in the string as-is, and will be rejected by the
    # expression parser.
    for unicode_char, text in unicode_to_text.items():
        math_expression = math_expression.replace(unicode_char, text)

    # Replacing trig functions that have format which is
    # incompatible with the validations.
    for invalid_trig_fn, valid_trig_fn in inverse_trig_fns_mapping.items():
        math_expression = math_expression.replace(
            invalid_trig_fn, valid_trig_fn)

    # Replacing comma used in place of a decimal point with a decimal point.
    if re.match(r'\d+,\d+', math_expression):
        math_expression = math_expression.replace(',', '.')

    # Replacing \cdot with *.
    math_expression = re.sub(r'\\cdot', '*', math_expression)

    return math_expression


class MetadataVersionHistoryDict(TypedDict):
    """Dictionary representing MetadataVersionHistory object."""

    last_edited_version_number: Optional[int]
    last_edited_committer_id: str


class ExplorationVersionHistoryDict(TypedDict):
    """Dictionary representing ExplorationVersionHistory object."""

    exploration_id: str
    exploration_version: int
    state_version_history: Dict[str, state_domain.StateVersionHistoryDict]
    metadata_version_history: MetadataVersionHistoryDict
    committer_ids: List[str]


class ExplorationChange(change_domain.BaseChange):
    """Domain object class for an exploration change.

    IMPORTANT: Ensure that all changes to this class (and how these cmds are
    interpreted in general) preserve backward-compatibility with the
    exploration snapshots in the datastore. Do not modify the definitions of
    cmd keys that already exist.

    NOTE TO DEVELOPERS: Please note that, for a brief period around
    Feb - Apr 2017, change dicts related to editing of answer groups
    accidentally stored the old_value using a ruleSpecs key instead of a
    rule_specs key. So, if you are making use of this data, make sure to
    verify the format of the old_value before doing any processing.

    The allowed commands, together with the attributes:
        - 'add_state' (with state_name)
        - 'rename_state' (with old_state_name and new_state_name)
        - 'delete_state' (with state_name)
        - 'edit_state_property' (with state_name, property_name,
            new_value and, optionally, old_value)
        - 'edit_exploration_property' (with property_name,
            new_value and, optionally, old_value)
        - 'migrate_states_schema' (with from_version, to_version)
    For a state, property_name must be one of STATE_PROPERTIES.
    For an exploration, property_name must be one of
    EXPLORATION_PROPERTIES.
    """

    # The allowed list of state properties which can be used in
    # edit_state_property command.
    STATE_PROPERTIES: List[str] = [
        STATE_PROPERTY_PARAM_CHANGES,
        STATE_PROPERTY_CONTENT,
        STATE_PROPERTY_SOLICIT_ANSWER_DETAILS,
        STATE_PROPERTY_CARD_IS_CHECKPOINT,
        STATE_PROPERTY_RECORDED_VOICEOVERS,
        STATE_PROPERTY_WRITTEN_TRANSLATIONS,
        STATE_PROPERTY_INTERACTION_ID,
        STATE_PROPERTY_NEXT_CONTENT_ID_INDEX,
        STATE_PROPERTY_LINKED_SKILL_ID,
        STATE_PROPERTY_INTERACTION_CUST_ARGS,
        STATE_PROPERTY_INTERACTION_STICKY,
        STATE_PROPERTY_INTERACTION_HANDLERS,
        STATE_PROPERTY_INTERACTION_ANSWER_GROUPS,
        STATE_PROPERTY_INTERACTION_DEFAULT_OUTCOME,
        STATE_PROPERTY_INTERACTION_HINTS,
        STATE_PROPERTY_INTERACTION_SOLUTION,
        STATE_PROPERTY_UNCLASSIFIED_ANSWERS,
        # Deprecated state properties.
        STATE_PROPERTY_CONTENT_IDS_TO_AUDIO_TRANSLATIONS_DEPRECATED
    ]

    # The allowed list of exploration properties which can be used in
    # edit_exploration_property command.
    EXPLORATION_PROPERTIES: List[str] = [
        'title', 'category', 'objective', 'language_code', 'tags',
        'blurb', 'author_notes', 'param_specs', 'param_changes',
        'init_state_name', 'auto_tts_enabled', 'correctness_feedback_enabled',
        'edits_allowed'
    ]

    ALLOWED_COMMANDS: List[feconf.ValidCmdDict] = [{
        'name': CMD_CREATE_NEW,
        'required_attribute_names': ['category', 'title'],
        'optional_attribute_names': [],
        'user_id_attribute_names': [],
        'allowed_values': {},
        'deprecated_values': {}
    }, {
        'name': CMD_ADD_STATE,
        'required_attribute_names': ['state_name'],
        'optional_attribute_names': [],
        'user_id_attribute_names': [],
        'allowed_values': {},
        'deprecated_values': {}
    }, {
        'name': CMD_DELETE_STATE,
        'required_attribute_names': ['state_name'],
        'optional_attribute_names': [],
        'user_id_attribute_names': [],
        'allowed_values': {},
        'deprecated_values': {}
    }, {
        'name': CMD_RENAME_STATE,
        'required_attribute_names': ['new_state_name', 'old_state_name'],
        'optional_attribute_names': [],
        'user_id_attribute_names': [],
        'allowed_values': {},
        'deprecated_values': {}
    }, {
        'name': DEPRECATED_CMD_ADD_TRANSLATION,
        'required_attribute_names': [
            'state_name', 'content_id', 'language_code', 'content_html',
            'translation_html'],
        'optional_attribute_names': [],
        'user_id_attribute_names': [],
        'allowed_values': {},
        'deprecated_values': {}
    }, {
        'name': CMD_ADD_WRITTEN_TRANSLATION,
        'required_attribute_names': [
            'state_name', 'content_id', 'language_code', 'content_html',
            'translation_html', 'data_format'],
        'optional_attribute_names': [],
        'user_id_attribute_names': [],
        'allowed_values': {},
        'deprecated_values': {}
    }, {
        'name': CMD_MARK_WRITTEN_TRANSLATION_AS_NEEDING_UPDATE,
        'required_attribute_names': [
            'content_id',
            'language_code',
            'state_name'
        ],
        'optional_attribute_names': [],
        'user_id_attribute_names': [],
        'allowed_values': {},
        'deprecated_values': {}
    }, {
        'name': CMD_MARK_WRITTEN_TRANSLATIONS_AS_NEEDING_UPDATE,
        'required_attribute_names': ['content_id', 'state_name'],
        'optional_attribute_names': [],
        'user_id_attribute_names': [],
        'allowed_values': {},
        'deprecated_values': {}
    }, {
        'name': CMD_EDIT_STATE_PROPERTY,
        'required_attribute_names': [
            'property_name', 'state_name', 'new_value'],
        'optional_attribute_names': ['old_value'],
        'user_id_attribute_names': [],
        'allowed_values': {'property_name': STATE_PROPERTIES},
        # TODO(#12991): Remove this once once we use the migration jobs to
        # remove the deprecated values from the server data.
        'deprecated_values': {'property_name': ['fallbacks']}
    }, {
        'name': CMD_EDIT_EXPLORATION_PROPERTY,
        'required_attribute_names': ['property_name', 'new_value'],
        'optional_attribute_names': ['old_value'],
        'user_id_attribute_names': [],
        'allowed_values': {'property_name': EXPLORATION_PROPERTIES},
        'deprecated_values': {}
    }, {
        'name': CMD_MIGRATE_STATES_SCHEMA_TO_LATEST_VERSION,
        'required_attribute_names': ['from_version', 'to_version'],
        'optional_attribute_names': [],
        'user_id_attribute_names': [],
        'allowed_values': {},
        'deprecated_values': {}
    }, {
        'name': exp_models.ExplorationModel.CMD_REVERT_COMMIT,
        'required_attribute_names': ['version_number'],
        'optional_attribute_names': [],
        'user_id_attribute_names': [],
        'allowed_values': {},
        'deprecated_values': {}
    }]

    # TODO(#12991): Remove this once once we use the migration jobs to remove
    # the deprecated commands from the server data.
    DEPRECATED_COMMANDS: List[str] = [
        'clone', 'add_gadget', 'edit_gadget_property',
        'delete_gadget', 'rename_gadget']


class TransientCheckpointUrlDict(TypedDict):
    """Dictionary representing the TransientCheckpointUrl object."""

    exploration_id: str
    furthest_reached_checkpoint_state_name: str
    furthest_reached_checkpoint_exp_version: int
    most_recently_reached_checkpoint_state_name: str
    most_recently_reached_checkpoint_exp_version: int


class TransientCheckpointUrl:
    """Domain object representing the checkpoint progress of a
    logged-out user.
    """

    def __init__(
        self,
        exploration_id: str,
        furthest_reached_checkpoint_state_name: str,
        furthest_reached_checkpoint_exp_version: int,
        most_recently_reached_checkpoint_state_name: str,
        most_recently_reached_checkpoint_exp_version: int
    ) -> None:
        """Initializes a TransientCheckpointUrl domain object.

        Args:
            exploration_id: str. Id of the exploration.
            furthest_reached_checkpoint_state_name: str. State name of the
                furthest reached checkpoint in the exploration.
            furthest_reached_checkpoint_exp_version: int. Exploration version
                in which the user has completed most checkpoints.
            most_recently_reached_checkpoint_state_name: str. State name of
                the most recently reached checkpoint in the exploration.
            most_recently_reached_checkpoint_exp_version: int. Exploration
                version in which a checkpoint was most recently reached.
        """
        self.exploration_id = exploration_id
        self.furthest_reached_checkpoint_state_name = (
            furthest_reached_checkpoint_state_name)
        self.furthest_reached_checkpoint_exp_version = (
            furthest_reached_checkpoint_exp_version)
        self.most_recently_reached_checkpoint_state_name = (
            most_recently_reached_checkpoint_state_name)
        self.most_recently_reached_checkpoint_exp_version = (
            most_recently_reached_checkpoint_exp_version)

    def to_dict(self) -> TransientCheckpointUrlDict:
        """Convert the TransientCheckpointUrl domain instance into a dictionary
        form with its keys as the attributes of this class.

        Returns:
            dict. A dictionary containing the TransientCheckpointUrl class
            information in a dictionary form.
        """

        return {
            'exploration_id': self.exploration_id,
            'furthest_reached_checkpoint_exp_version': (
                self.furthest_reached_checkpoint_exp_version),
            'furthest_reached_checkpoint_state_name': (
                self.furthest_reached_checkpoint_state_name),
            'most_recently_reached_checkpoint_exp_version': (
                self.most_recently_reached_checkpoint_exp_version),
            'most_recently_reached_checkpoint_state_name': (
                self.most_recently_reached_checkpoint_state_name)
        }

    def validate(self) -> None:
        """Validates properties of the TransientCheckpointUrl object.

        Raises:
            ValidationError. One or more attributes of the
                TransientCheckpointUrl are invalid.
        """
        if not isinstance(self.exploration_id, str):
            raise utils.ValidationError(
            'Expected exploration_id to be a str, received %s'
                % self.exploration_id)

        if not isinstance(self.furthest_reached_checkpoint_state_name, str):
            raise utils.ValidationError(
                'Expected furthest_reached_checkpoint_state_name to be a str,'
                'received %s' % self.furthest_reached_checkpoint_state_name
            )

        if not isinstance(self.furthest_reached_checkpoint_exp_version, int):
            raise utils.ValidationError(
                'Expected furthest_reached_checkpoint_exp_version to be an int'
            )

        if not isinstance(
            self.most_recently_reached_checkpoint_state_name, str
        ):
            raise utils.ValidationError(
                'Expected most_recently_reached_checkpoint_state_name to be a'
                ' str, received %s'
                % self.most_recently_reached_checkpoint_state_name
            )

        if not isinstance(
            self.most_recently_reached_checkpoint_exp_version, int
        ):
            raise utils.ValidationError(
                'Expected most_recently_reached_checkpoint_exp_version'
                ' to be an int'
            )


class ExplorationCommitLogEntryDict(TypedDict):
    """Dictionary representing the ExplorationCommitLogEntry object."""

    last_updated: float
    exploration_id: str
    commit_type: str
    commit_message: str
    version: int
    post_commit_status: str
    post_commit_community_owned: bool
    post_commit_is_private: bool


class ExplorationCommitLogEntry:
    """Value object representing a commit to an exploration."""

    # Here, Any is used because argument `commit_cmds` can accept
    # List of dictionaries that can contain arbitrary no of keys
    # with different types of values like int, str, List[str], Dict
    # and other types too. So, to make the argument generalized for
    # every dictionary we used Any type here.
    def __init__(
        self,
        created_on: datetime.datetime,
        last_updated: datetime.datetime,
        user_id: str,
        exploration_id: str,
        commit_type: str,
        commit_message: str,
        commit_cmds: Sequence[
            Mapping[str, change_domain.AcceptableChangeDictTypes]
        ],
        version: int,
        post_commit_status: str,
        post_commit_community_owned: bool,
        post_commit_is_private: bool
    ) -> None:
        """Initializes a ExplorationCommitLogEntry domain object.

        Args:
            created_on: datetime.datetime. Date and time when the exploration
                commit was created.
            last_updated: datetime.datetime. Date and time when the exploration
                commit was last updated.
            user_id: str. User id of the user who has made the commit.
            exploration_id: str. Id of the exploration.
            commit_type: str. The type of commit.
            commit_message: str. A description of changes made to the
                exploration.
            commit_cmds: list(dict). A list of commands, describing changes
                made in this model, which should give sufficient information to
                reconstruct the commit. Each dict always contains the following
                key:
                    - cmd: str. Unique command.
                and then additional arguments for that command.
            version: int. The version of the exploration after the commit.
            post_commit_status: str. The new exploration status after the
                commit.
            post_commit_community_owned: bool. Whether the exploration is
                community-owned after the edit event.
            post_commit_is_private: bool. Whether the exploration is private
                after the edit event.
        """
        self.created_on = created_on
        self.last_updated = last_updated
        self.user_id = user_id
        self.exploration_id = exploration_id
        self.commit_type = commit_type
        self.commit_message = commit_message
        self.commit_cmds = commit_cmds
        self.version = version
        self.post_commit_status = post_commit_status
        self.post_commit_community_owned = post_commit_community_owned
        self.post_commit_is_private = post_commit_is_private

    def to_dict(self) -> ExplorationCommitLogEntryDict:
        """Returns a dict representing this ExplorationCommitLogEntry domain
        object. This omits created_on, user_id and commit_cmds and adds username
        (derived from user_id).

        Returns:
            dict. A dict, mapping all fields of ExplorationCommitLogEntry
            instance, except created_on, user_id and commit_cmds fields and
            adding username (derived from user_id).
        """
        return {
            'last_updated': utils.get_time_in_millisecs(self.last_updated),
            'exploration_id': self.exploration_id,
            'commit_type': self.commit_type,
            'commit_message': self.commit_message,
            'version': self.version,
            'post_commit_status': self.post_commit_status,
            'post_commit_community_owned': self.post_commit_community_owned,
            'post_commit_is_private': self.post_commit_is_private,
        }


class ExpVersionReferenceDict(TypedDict):
    """Dictionary representing the ExpVersionReference object."""

    exp_id: str
    version: int


class ExpVersionReference:
    """Value object representing an exploration ID and a version number."""

    def __init__(self, exp_id: str, version: int) -> None:
        """Initializes an ExpVersionReference domain object.

        Args:
            exp_id: str. ID of the exploration.
            version: int. Version of the exploration.
        """
        self.exp_id = exp_id
        self.version = version
        self.validate()

    def to_dict(self) -> ExpVersionReferenceDict:
        """Returns a dict representing this ExpVersionReference domain object.

        Returns:
            dict. A dict, mapping all fields of ExpVersionReference instance.
        """
        return {
            'exp_id': self.exp_id,
            'version': self.version
        }

    def validate(self) -> None:
        """Validates properties of the ExpVersionReference.

        Raises:
            ValidationError. One or more attributes of the ExpVersionReference
                are invalid.
        """
        if not isinstance(self.exp_id, str):
            raise utils.ValidationError(
                'Expected exp_id to be a str, received %s' % self.exp_id)

        if not isinstance(self.version, int):
            raise utils.ValidationError(
                'Expected version to be an int, received %s' % self.version)


class ExplorationVersionsDiff:
    """Domain object for the difference between two versions of an Oppia
    exploration.

    Attributes:
        added_state_names: list(str). Names of the states added to the
            exploration from prev_exp_version to current_exp_version. It stores
            the newest names of the added states.
        deleted_state_names: list(str). Name sof the states deleted from the
            exploration from prev_exp_version to current_exp_version. It stores
            the initial names of the deleted states from pre_exp_version.
        new_to_old_state_names: dict. Dictionary mapping state names of
            current_exp_version to the state names of prev_exp_version.
            It doesn't include the name changes of added/deleted states.
        old_to_new_state_names: dict. Dictionary mapping state names of
            prev_exp_version to the state names of current_exp_version.
            It doesn't include the name changes of added/deleted states.
    """

    def __init__(self, change_list: List[ExplorationChange]) -> None:
        """Constructs an ExplorationVersionsDiff domain object.

        Args:
            change_list: list(ExplorationChange). A list of all of the commit
                cmds from the old version of the exploration up to the next
                version.
        """

        added_state_names: List[str] = []
        deleted_state_names: List[str] = []
        new_to_old_state_names: Dict[str, str] = {}

        for change in change_list:
            if change.cmd == CMD_ADD_STATE:
                added_state_names.append(change.state_name)
            elif change.cmd == CMD_DELETE_STATE:
                state_name = change.state_name
                if state_name in added_state_names:
                    added_state_names.remove(state_name)
                else:
                    original_state_name = state_name
                    if original_state_name in new_to_old_state_names:
                        original_state_name = new_to_old_state_names.pop(
                            original_state_name)
                    deleted_state_names.append(original_state_name)
            elif change.cmd == CMD_RENAME_STATE:
                old_state_name = change.old_state_name
                new_state_name = change.new_state_name
                if old_state_name in added_state_names:
                    added_state_names.remove(old_state_name)
                    added_state_names.append(new_state_name)
                elif old_state_name in new_to_old_state_names:
                    new_to_old_state_names[new_state_name] = (
                        new_to_old_state_names.pop(old_state_name))
                else:
                    new_to_old_state_names[new_state_name] = old_state_name

        self.added_state_names = added_state_names
        self.deleted_state_names = deleted_state_names
        self.new_to_old_state_names = new_to_old_state_names
        self.old_to_new_state_names = {
            value: key for key, value in new_to_old_state_names.items()
        }


class VersionedExplorationInteractionIdsMapping:
    """Domain object representing the mapping of state names to interaction ids
    in an exploration.
    """

    def __init__(
        self,
        version: int,
        state_interaction_ids_dict: Dict[str, str]
    ) -> None:
        """Initialises an VersionedExplorationInteractionIdsMapping domain
        object.

        Args:
            version: int. The version of the exploration.
            state_interaction_ids_dict: dict. A dict where each key-value pair
                represents, respectively, a state name and an interaction id.
        """
        self.version = version
        self.state_interaction_ids_dict = state_interaction_ids_dict


class ExplorationDict(TypedDict):
    """Dictionary representing the Exploration object."""

    id: str
    title: str
    category: str
    objective: str
    language_code: str
    tags: List[str]
    blurb: str
    author_notes: str
    states_schema_version: int
    init_state_name: str
    states: Dict[str, state_domain.StateDict]
    param_specs: Dict[str, param_domain.ParamSpecDict]
    param_changes: List[param_domain.ParamChangeDict]
    auto_tts_enabled: bool
    correctness_feedback_enabled: bool
    edits_allowed: bool


class VersionedExplorationDict(ExplorationDict):
    """Dictionary representing versioned Exploration object."""

    schema_version: int


class ExplorationPlayerDict(TypedDict):
    """Dictionary representing Exploration for learner view."""

    init_state_name: str
    param_changes: List[param_domain.ParamChangeDict]
    param_specs: Dict[str, param_domain.ParamSpecDict]
    states: Dict[str, state_domain.StateDict]
    title: str
    objective: str
    language_code: str
    correctness_feedback_enabled: bool


class VersionedExplorationStatesDict(TypedDict):
    """Dictionary representing the versioned Exploration state."""

    states_schema_version: int
    states: Dict[str, state_domain.StateDict]


class Exploration(translation_domain.BaseTranslatableObject):
    """Domain object for an Oppia exploration."""

    def __init__(
        self,
        exploration_id: str,
        title: str,
        category: str,
        objective: str,
        language_code: str,
        tags: List[str],
        blurb: str,
        author_notes: str,
        states_schema_version: int,
        init_state_name: str,
        states_dict: Dict[str, state_domain.StateDict],
        param_specs_dict: Dict[str, param_domain.ParamSpecDict],
        param_changes_list: List[param_domain.ParamChangeDict],
        version: int,
        auto_tts_enabled: bool,
        correctness_feedback_enabled: bool,
        edits_allowed: bool,
        created_on: Optional[datetime.datetime] = None,
        last_updated: Optional[datetime.datetime] = None
    ) -> None:
        """Initializes an Exploration domain object.

        Args:
            exploration_id: str. The exploration id.
            title: str. The exploration title.
            category: str. The category of the exploration.
            objective: str. The objective of the exploration.
            language_code: str. The language code of the exploration.
            tags: list(str). The tags given to the exploration.
            blurb: str. The blurb of the exploration.
            author_notes: str. The author notes.
            states_schema_version: int. Tbe schema version of the exploration.
            init_state_name: str. The name for the initial state of the
                exploration.
            states_dict: dict. A dict where each key-value pair represents,
                respectively, a state name and a dict used to initialize a
                State domain object.
            param_specs_dict: dict. A dict where each key-value pair represents
                respectively, a param spec name and a dict used to initialize a
                ParamSpec domain object.
            param_changes_list: list(dict). List of dict where each dict is
                used to initialize a ParamChange domain object.
            version: int. The version of the exploration.
            auto_tts_enabled: bool. True if automatic text-to-speech is
                enabled.
            correctness_feedback_enabled: bool. True if correctness feedback is
                enabled.
            edits_allowed: bool. True when edits to the exploration is allowed.
            created_on: datetime.datetime. Date and time when the exploration
                is created.
            last_updated: datetime.datetime. Date and time when the exploration
                was last updated.
        """
        self.id = exploration_id
        self.title = title
        self.category = category
        self.objective = objective
        self.language_code = language_code
        self.tags = tags
        self.blurb = blurb
        self.author_notes = author_notes
        self.states_schema_version = states_schema_version
        self.init_state_name = init_state_name

        self.states: Dict[str, state_domain.State] = {}
        for (state_name, state_dict) in states_dict.items():
            self.states[state_name] = state_domain.State.from_dict(state_dict)

        self.param_specs = {
            ps_name: param_domain.ParamSpec.from_dict(ps_val)
            for (ps_name, ps_val) in param_specs_dict.items()
        }
        self.param_changes = [
            param_domain.ParamChange.from_dict(param_change_dict)
            for param_change_dict in param_changes_list]

        self.version = version
        self.created_on = created_on
        self.last_updated = last_updated
        self.auto_tts_enabled = auto_tts_enabled
        self.correctness_feedback_enabled = correctness_feedback_enabled
        self.edits_allowed = edits_allowed

    def get_translatable_contents_collection(
        self
    ) -> translation_domain.TranslatableContentsCollection:
        """Get all translatable fields/objects in the exploration.

        Returns:
            translatable_contents_collection: TranslatableContentsCollection.
            An instance of TranslatableContentsCollection class.
        """
        translatable_contents_collection = (
            translation_domain.TranslatableContentsCollection())

        for state in self.states.values():
            (
                translatable_contents_collection
                .add_fields_from_translatable_object(state)
            )
        return translatable_contents_collection

    @classmethod
    def create_default_exploration(
        cls,
        exploration_id: str,
        title: str = feconf.DEFAULT_EXPLORATION_TITLE,
        init_state_name: str = feconf.DEFAULT_INIT_STATE_NAME,
        category: str = feconf.DEFAULT_EXPLORATION_CATEGORY,
        objective: str = feconf.DEFAULT_EXPLORATION_OBJECTIVE,
        language_code: str = constants.DEFAULT_LANGUAGE_CODE
    ) -> Exploration:
        """Returns a Exploration domain object with default values.

        'title', 'init_state_name', 'category', 'objective' if not provided are
        taken from feconf; 'tags' and 'param_changes_list' are initialized to
        empty list; 'states_schema_version' is taken from feconf; 'states_dict'
        is derived from feconf; 'param_specs_dict' is an empty dict; 'blurb' and
        'author_notes' are initialized to empty string; 'version' is
        initializated to 0.

        Args:
            exploration_id: str. The id of the exploration.
            title: str. The exploration title.
            init_state_name: str. The name of the initial state.
            category: str. The category of the exploration.
            objective: str. The objective of the exploration.
            language_code: str. The language code of the exploration.

        Returns:
            Exploration. The Exploration domain object with default
            values.
        """
        init_state_dict = state_domain.State.create_default_state(
            init_state_name, is_initial_state=True).to_dict()

        states_dict = {
            init_state_name: init_state_dict
        }

        return cls(
            exploration_id, title, category, objective, language_code, [], '',
            '', feconf.CURRENT_STATE_SCHEMA_VERSION,
            init_state_name, states_dict, {}, [], 0,
            feconf.DEFAULT_AUTO_TTS_ENABLED,
            feconf.DEFAULT_CORRECTNESS_FEEDBACK_ENABLED, True)

    @classmethod
    def from_dict(
        cls,
        exploration_dict: ExplorationDict,
        exploration_version: int = 0,
        exploration_created_on: Optional[datetime.datetime] = None,
        exploration_last_updated: Optional[datetime.datetime] = None
    ) -> Exploration:
        """Return a Exploration domain object from a dict.

        Args:
            exploration_dict: dict. The dict representation of Exploration
                object.
            exploration_version: int. The version of the exploration.
            exploration_created_on: datetime.datetime. Date and time when the
                exploration is created.
            exploration_last_updated: datetime.datetime. Date and time when the
                exploration was last updated.

        Returns:
            Exploration. The corresponding Exploration domain object.

        Raises:
            Exception. Some parameter was used in a state but not declared
                in the Exploration dict.
        """
        # NOTE TO DEVELOPERS: It is absolutely ESSENTIAL this conversion to and
        # from an ExplorationModel/dictionary MUST be exhaustive and complete.
        exploration = cls.create_default_exploration(
            exploration_dict['id'],
            title=exploration_dict['title'],
            category=exploration_dict['category'],
            objective=exploration_dict['objective'],
            language_code=exploration_dict['language_code'])
        exploration.tags = exploration_dict['tags']
        exploration.blurb = exploration_dict['blurb']
        exploration.author_notes = exploration_dict['author_notes']
        exploration.auto_tts_enabled = exploration_dict['auto_tts_enabled']
        exploration.correctness_feedback_enabled = exploration_dict[
            'correctness_feedback_enabled']
        exploration.edits_allowed = exploration_dict['edits_allowed']

        exploration.param_specs = {
            ps_name: param_domain.ParamSpec.from_dict(ps_val) for
            (ps_name, ps_val) in exploration_dict['param_specs'].items()
        }

        exploration.states_schema_version = exploration_dict[
            'states_schema_version']
        init_state_name = exploration_dict['init_state_name']
        exploration.rename_state(exploration.init_state_name, init_state_name)
        exploration.add_states([
            state_name for state_name in exploration_dict['states']
            if state_name != init_state_name])

        for (state_name, sdict) in exploration_dict['states'].items():
            state = exploration.states[state_name]

            state.content = state_domain.SubtitledHtml(
                sdict['content']['content_id'], sdict['content']['html'])
            state.content.validate()

            state.param_changes = [param_domain.ParamChange(
                pc['name'], pc['generator_id'], pc['customization_args']
            ) for pc in sdict['param_changes']]

            for pc in state.param_changes:
                if pc.name not in exploration.param_specs:
                    raise Exception(
                        'Parameter %s was used in a state but not '
                        'declared in the exploration param_specs.' % pc.name)

            idict = sdict['interaction']
            interaction_answer_groups = [
                state_domain.AnswerGroup.from_dict(group)
                for group in idict['answer_groups']]

            default_outcome = (
                state_domain.Outcome.from_dict(idict['default_outcome'])
                if idict['default_outcome'] is not None else None)

            solution = (
                state_domain.Solution.from_dict(idict['id'], idict['solution'])
                if idict['solution'] is not None and idict['id'] is not None
                else None
            )

            customization_args = (
                state_domain.InteractionInstance.  # type: ignore[no-untyped-call]
                convert_customization_args_dict_to_customization_args(
                    idict['id'],
                    idict['customization_args']
                )
            )
            state.interaction = state_domain.InteractionInstance(
                idict['id'], customization_args,
                interaction_answer_groups, default_outcome,
                idict['confirmed_unclassified_answers'],
                [state_domain.Hint.from_dict(h) for h in idict['hints']],
                solution)

            state.recorded_voiceovers = (
                state_domain.RecordedVoiceovers.from_dict(
                    sdict['recorded_voiceovers']))

            state.written_translations = (
                state_domain.WrittenTranslations.from_dict(
                    sdict['written_translations']))

            state.next_content_id_index = sdict['next_content_id_index']

            state.linked_skill_id = sdict['linked_skill_id']

            state.solicit_answer_details = sdict['solicit_answer_details']

            state.card_is_checkpoint = sdict['card_is_checkpoint']

            exploration.states[state_name] = state

        exploration.param_changes = [
            param_domain.ParamChange.from_dict(pc)
            for pc in exploration_dict['param_changes']]

        exploration.version = exploration_version
        exploration.created_on = exploration_created_on
        exploration.last_updated = exploration_last_updated

        return exploration

    @classmethod
    def _validate_state_name(cls, name: str) -> None:
        """Validates name string.

        Args:
            name: str. The name to validate.
        """
        utils.require_valid_name(name, 'a state name')

    def validate(self, strict: bool = False) -> None:
        """Validates various properties of the Exploration.

        Args:
            strict: bool. If True, the exploration is assumed to be published,
                and the validation checks are stricter.

        Raises:
            ValidationError. One or more attributes of the Exploration are
                invalid.
        """
        if not isinstance(self.title, str):
            raise utils.ValidationError(
                'Expected title to be a string, received %s' % self.title)
        utils.require_valid_name(
            self.title, 'the exploration title', allow_empty=True)

        if not isinstance(self.category, str):
            raise utils.ValidationError(
                'Expected category to be a string, received %s'
                % self.category)
        utils.require_valid_name(
            self.category, 'the exploration category', allow_empty=True)

        if not isinstance(self.objective, str):
            raise utils.ValidationError(
                'Expected objective to be a string, received %s' %
                self.objective)

        if not isinstance(self.language_code, str):
            raise utils.ValidationError(
                'Expected language_code to be a string, received %s' %
                self.language_code)
        if not utils.is_valid_language_code(self.language_code):
            raise utils.ValidationError(
                'Invalid language_code: %s' % self.language_code)

        if not isinstance(self.tags, list):
            raise utils.ValidationError(
                'Expected \'tags\' to be a list, received %s' % self.tags)
        for tag in self.tags:
            if not isinstance(tag, str):
                raise utils.ValidationError(
                    'Expected each tag in \'tags\' to be a string, received '
                    '\'%s\'' % tag)

            if not tag:
                raise utils.ValidationError('Tags should be non-empty.')

            if not re.match(constants.TAG_REGEX, tag):
                raise utils.ValidationError(
                    'Tags should only contain lowercase letters and spaces, '
                    'received \'%s\'' % tag)

            if (tag[0] not in string.ascii_lowercase or
                    tag[-1] not in string.ascii_lowercase):
                raise utils.ValidationError(
                    'Tags should not start or end with whitespace, received '
                    ' \'%s\'' % tag)

            if re.search(r'\s\s+', tag):
                raise utils.ValidationError(
                    'Adjacent whitespace in tags should be collapsed, '
                    'received \'%s\'' % tag)
        if len(set(self.tags)) != len(self.tags):
            raise utils.ValidationError('Some tags duplicate each other')

        if not isinstance(self.blurb, str):
            raise utils.ValidationError(
                'Expected blurb to be a string, received %s' % self.blurb)

        if not isinstance(self.author_notes, str):
            raise utils.ValidationError(
                'Expected author_notes to be a string, received %s' %
                self.author_notes)

        if not isinstance(self.states, dict):
            raise utils.ValidationError(
                'Expected states to be a dict, received %s' % self.states)
        if not self.states:
            raise utils.ValidationError('This exploration has no states.')
        for state_name, state in self.states.items():
            self._validate_state_name(state_name)
            state.validate(  # type: ignore[no-untyped-call]
                self.param_specs,
                allow_null_interaction=not strict)
            # The checks below perform validation on the Outcome domain object
            # that is specific to answer groups in explorations, but not
            # questions. This logic is here because the validation checks in
            # the Outcome domain object are used by both explorations and
            # questions.
            for answer_group in state.interaction.answer_groups:
                if not answer_group.outcome.dest:
                    raise utils.ValidationError(
                        'Every outcome should have a destination.')
                if not isinstance(answer_group.outcome.dest, str):
                    raise utils.ValidationError(
                        'Expected outcome dest to be a string, received %s'
                        % answer_group.outcome.dest)

                outcome = answer_group.outcome
                if outcome.dest_if_really_stuck is not None:
                    if not isinstance(outcome.dest_if_really_stuck, str):
                        raise utils.ValidationError(
                            'Expected dest_if_really_stuck to be a '
                            'string, received %s' %
                            outcome.dest_if_really_stuck)

            if state.interaction.default_outcome is not None:
                if not state.interaction.default_outcome.dest:
                    raise utils.ValidationError(
                        'Every outcome should have a destination.')
                if not isinstance(state.interaction.default_outcome.dest, str):
                    raise utils.ValidationError(
                        'Expected outcome dest to be a string, received %s'
                        % state.interaction.default_outcome.dest)

                default_outcome = state.interaction.default_outcome
                if default_outcome.dest_if_really_stuck is not None:
                    if not isinstance(
                        default_outcome.dest_if_really_stuck, str
                    ):
                        raise utils.ValidationError(
                            'Expected dest_if_really_stuck to be a '
                            'string, received %s'
                            % default_outcome.dest_if_really_stuck)

        if self.states_schema_version is None:
            raise utils.ValidationError(
                'This exploration has no states schema version.')
        if not self.init_state_name:
            raise utils.ValidationError(
                'This exploration has no initial state name specified.')
        if self.init_state_name not in self.states:
            raise utils.ValidationError(
                'There is no state in %s corresponding to the exploration\'s '
                'initial state name %s.' %
                (list(self.states.keys()), self.init_state_name))

        if not isinstance(self.param_specs, dict):
            raise utils.ValidationError(
                'Expected param_specs to be a dict, received %s'
                % self.param_specs)

        if not isinstance(self.auto_tts_enabled, bool):
            raise utils.ValidationError(
                'Expected auto_tts_enabled to be a bool, received %s'
                % self.auto_tts_enabled)

        if not isinstance(self.correctness_feedback_enabled, bool):
            raise utils.ValidationError(
                'Expected correctness_feedback_enabled to be a bool, received '
                '%s' % self.correctness_feedback_enabled)

        if not isinstance(self.edits_allowed, bool):
            raise utils.ValidationError(
                'Expected edits_allowed to be a bool, received '
                '%s' % self.edits_allowed)

        for param_name in self.param_specs:
            if not isinstance(param_name, str):
                raise utils.ValidationError(
                    'Expected parameter name to be a string, received %s (%s).'
                    % (param_name, type(param_name)))
            if not re.match(feconf.ALPHANUMERIC_REGEX, param_name):
                raise utils.ValidationError(
                    'Only parameter names with characters in [a-zA-Z0-9] are '
                    'accepted.')
            self.param_specs[param_name].validate()

        if not isinstance(self.param_changes, list):
            raise utils.ValidationError(
                'Expected param_changes to be a list, received %s'
                % self.param_changes)
        for param_change in self.param_changes:
            param_change.validate()

            if param_change.name in constants.INVALID_PARAMETER_NAMES:
                raise utils.ValidationError(
                    'The exploration-level parameter with name \'%s\' is '
                    'reserved. Please choose a different name.'
                    % param_change.name)
            if param_change.name not in self.param_specs:
                raise utils.ValidationError(
                    'No parameter named \'%s\' exists in this exploration'
                    % param_change.name)

        # TODO(sll): Find a way to verify the param change customization args
        # when they depend on exploration/state parameters (e.g. the generated
        # values must have the correct obj_type). Can we get sample values for
        # the reader's answer and these parameters by looking at states that
        # link to this one?

        # Check that all state param changes are valid.
        for state_name, state in self.states.items():
            for param_change in state.param_changes:
                param_change.validate()
                if param_change.name in constants.INVALID_PARAMETER_NAMES:
                    raise utils.ValidationError(
                        'The parameter name \'%s\' is reserved. Please choose '
                        'a different name for the parameter being set in '
                        'state \'%s\'.' % (param_change.name, state_name))
                if param_change.name not in self.param_specs:
                    raise utils.ValidationError(
                        'The parameter with name \'%s\' was set in state '
                        '\'%s\', but it does not exist in the list of '
                        'parameter specifications for this exploration.'
                        % (param_change.name, state_name))

        # Check that all answer groups, outcomes, and param_changes are valid.
        all_state_names = list(self.states.keys())
        for state_name, state in self.states.items():
            interaction = state.interaction
            default_outcome = interaction.default_outcome

            if default_outcome is not None:
                # Check the default destination, if any.
                if default_outcome.dest not in all_state_names:
                    raise utils.ValidationError(
                        'The destination %s is not a valid state.'
                        % default_outcome.dest)

                # Check default if-stuck destinations.
                if (
                    default_outcome.dest_if_really_stuck is not None and
                    default_outcome.dest_if_really_stuck not in all_state_names
                ):
                    raise utils.ValidationError(
                        'The destination for the stuck learner %s '
                        'is not a valid state.'
                        % default_outcome.dest_if_really_stuck)

                if default_outcome.dest_if_really_stuck == state_name:
                    raise utils.ValidationError(
                        'The destination for a stuck learner cannot be the '
                        'same state.')

                # Check that, if the outcome is a non-self-loop, then the
                # refresher_exploration_id is None.
                if (
                    default_outcome.refresher_exploration_id is not None and
                    default_outcome.dest != state_name
                ):
                    raise utils.ValidationError(
                        'The default outcome for state %s has a refresher '
                        'exploration ID, but is not a self-loop.' % state_name)

            for group in interaction.answer_groups:
                # Check group destinations.
                if group.outcome.dest not in all_state_names:
                    raise utils.ValidationError(
                        'The destination %s is not a valid state.'
                        % group.outcome.dest)

                # Check group if-stuck destinations.
                if (
                    group.outcome.dest_if_really_stuck is not None and
                    group.outcome.dest_if_really_stuck not in all_state_names
                ):
                    raise utils.ValidationError(
                        'The destination for the stuck learner %s '
                        'is not a valid state.'
                        % group.outcome.dest_if_really_stuck)

                if (
                    group.outcome.dest_if_really_stuck is not None and
                    group.outcome.dest_if_really_stuck == state_name
                ):
                    raise utils.ValidationError(
                        'The destination for a stuck learner cannot be the '
                        'same state.')

                # Check that, if the outcome is a non-self-loop, then the
                # refresher_exploration_id is None.
                if (
                    group.outcome.refresher_exploration_id is not None and
                    group.outcome.dest != state_name
                ):
                    raise utils.ValidationError(
                        'The outcome for an answer group in state %s has a '
                        'refresher exploration ID, but is not a self-loop.'
                        % state_name)

                for param_change in group.outcome.param_changes:
                    if param_change.name not in self.param_specs:
                        raise utils.ValidationError(
                            'The parameter %s was used in an answer group, '
                            'but it does not exist in this exploration'
                            % param_change.name)

        if strict:
            warnings_list = []

            # Check if first state is a checkpoint or not.
            if not self.states[self.init_state_name].card_is_checkpoint:
                raise utils.ValidationError(
                    'Expected card_is_checkpoint of first state to be True'
                    ' but found it to be %s'
                    % (self.states[self.init_state_name].card_is_checkpoint)
                )

            # Check if terminal states are checkpoints.
            for state_name, state in self.states.items():
                interaction = state.interaction
                if interaction.is_terminal:
                    if state_name != self.init_state_name:
                        if state.card_is_checkpoint:
                            raise utils.ValidationError(
                                'Expected card_is_checkpoint of terminal state '
                                'to be False but found it to be %s'
                                % state.card_is_checkpoint
                            )

            # Check if checkpoint count is between 1 and 8, inclusive.
            checkpoint_count = 0
            for state_name, state in self.states.items():
                if state.card_is_checkpoint:
                    checkpoint_count = checkpoint_count + 1
            if not 1 <= checkpoint_count <= 8:
                raise utils.ValidationError(
                    'Expected checkpoint count to be between 1 and 8 inclusive '
                    'but found it to be %s'
                    % checkpoint_count
                )

            # Check if a state marked as a checkpoint is bypassable.
            non_initial_checkpoint_state_names = []
            for state_name, state in self.states.items():
                if (state_name != self.init_state_name
                        and state.card_is_checkpoint):
                    non_initial_checkpoint_state_names.append(state_name)

            # For every non-initial checkpoint state we remove it from the
            # states dict. Then we check if we can reach a terminal state after
            # removing the state with checkpoint. As soon as we find a terminal
            # state, we break out of the loop and raise a validation error.
            # Since, we reached a terminal state, this implies that the user was
            # not required to go through the checkpoint. Hence, the checkpoint
            # is bypassable.
            for state_name_to_exclude in non_initial_checkpoint_state_names:
                new_states = copy.deepcopy(self.states)
                new_states.pop(state_name_to_exclude)
                processed_state_names = set()
                curr_queue = [self.init_state_name]
                excluded_state_is_bypassable = False
                while curr_queue:
                    if curr_queue[0] == state_name_to_exclude:
                        curr_queue.pop(0)
                        continue
                    curr_state_name = curr_queue[0]
                    curr_queue = curr_queue[1:]
                    if not curr_state_name in processed_state_names:
                        processed_state_names.add(curr_state_name)
                        curr_state = new_states[curr_state_name]

                        # We do not need to check if the current state is
                        # terminal or not before getting all outcomes, as when
                        # we find a terminal state in an outcome, we break out
                        # of the for loop and raise a validation error.
                        all_outcomes = (
                            curr_state.interaction.get_all_outcomes())  # type: ignore[no-untyped-call]
                        for outcome in all_outcomes:
                            dest_state = outcome.dest
                            if self.states[dest_state].interaction.is_terminal:
                                excluded_state_is_bypassable = True
                                break
                            if (dest_state not in curr_queue and
                                    dest_state not in processed_state_names):
                                curr_queue.append(dest_state)
                    if excluded_state_is_bypassable:
                        raise utils.ValidationError(
                            'Cannot make %s a checkpoint as it is bypassable'
                            % state_name_to_exclude)

            try:
                self._verify_all_states_reachable()
            except utils.ValidationError as e:
                warnings_list.append(str(e))

            try:
                self._verify_no_dead_ends()
            except utils.ValidationError as e:
                warnings_list.append(str(e))

            if not self.title:
                warnings_list.append(
                    'A title must be specified (in the \'Settings\' tab).')

            if not self.category:
                warnings_list.append(
                    'A category must be specified (in the \'Settings\' tab).')

            if not self.objective:
                warnings_list.append(
                    'An objective must be specified (in the \'Settings\' tab).'
                )

            # Check that self-loop outcomes are not labelled as correct.
            all_state_names = list(self.states.keys())
            for state_name, state in self.states.items():
                interaction = state.interaction
                default_outcome = interaction.default_outcome

                if default_outcome is not None:
                    # Check that, if the outcome is a self-loop, then the
                    # outcome is not labelled as correct.
                    if (
                        default_outcome.dest == state_name and
                        default_outcome.labelled_as_correct
                    ):
                        raise utils.ValidationError(
                            'The default outcome for state %s is labelled '
                            'correct but is a self-loop.' % state_name)

                for group in interaction.answer_groups:
                    # Check that, if the outcome is a self-loop, then the
                    # outcome is not labelled as correct.
                    if (
                        group.outcome.dest == state_name and
                        group.outcome.labelled_as_correct
                    ):
                        raise utils.ValidationError(
                            'The outcome for an answer group in state %s is '
                            'labelled correct but is a self-loop.' % state_name)

                    if (
                        group.outcome.labelled_as_correct and
                        group.outcome.dest_if_really_stuck is not None
                    ):
                        raise utils.ValidationError(
                            'The outcome for the state is labelled '
                            'correct but a destination for the stuck learner '
                            'is specified.')

            if len(warnings_list) > 0:
                warning_str = ''
                for ind, warning in enumerate(warnings_list):
                    warning_str += '%s. %s ' % (ind + 1, warning)
                raise utils.ValidationError(
                    'Please fix the following issues before saving this '
                    'exploration: %s' % warning_str)

    def _verify_all_states_reachable(self) -> None:
        """Verifies that all states are reachable from the initial state.

        Raises:
            ValidationError. One or more states are not reachable from the
                initial state of the Exploration.
        """
        # This queue stores state names.
        processed_queue = []
        curr_queue = [self.init_state_name]

        while curr_queue:
            curr_state_name = curr_queue[0]
            curr_queue = curr_queue[1:]

            if not curr_state_name in processed_queue:
                processed_queue.append(curr_state_name)

                curr_state = self.states[curr_state_name]

                if not curr_state.interaction.is_terminal:
                    all_outcomes = curr_state.interaction.get_all_outcomes()  # type: ignore[no-untyped-call]
                    for outcome in all_outcomes:
                        dest_state = outcome.dest
                        if (dest_state not in curr_queue and
                                dest_state not in processed_queue):
                            curr_queue.append(dest_state)

        if len(self.states) != len(processed_queue):
            unseen_states = list(
                set(self.states.keys()) - set(processed_queue))
            raise utils.ValidationError(
                'The following states are not reachable from the initial '
                'state: %s' % ', '.join(unseen_states))

    def _verify_no_dead_ends(self) -> None:
        """Verifies that all states can reach a terminal state.

        Raises:
            ValidationError. If is impossible to complete the exploration from
                a state.
        """
        # This queue stores state names.
        processed_queue = []
        curr_queue = []

        for (state_name, state) in self.states.items():
            if state.interaction.is_terminal:
                curr_queue.append(state_name)

        while curr_queue:
            curr_state_name = curr_queue[0]
            curr_queue = curr_queue[1:]

            if not curr_state_name in processed_queue:
                processed_queue.append(curr_state_name)

                for (state_name, state) in self.states.items():
                    if (state_name not in curr_queue
                            and state_name not in processed_queue):
                        all_outcomes = (
                            state.interaction.get_all_outcomes())  # type: ignore[no-untyped-call]
                        for outcome in all_outcomes:
                            if outcome.dest == curr_state_name:
                                curr_queue.append(state_name)
                                break

        if len(self.states) != len(processed_queue):
            dead_end_states = list(
                set(self.states.keys()) - set(processed_queue))
            raise utils.ValidationError(
                'It is impossible to complete the exploration from the '
                'following states: %s' % ', '.join(dead_end_states))

    def get_content_html(self, state_name: str, content_id: str) -> str:
        """Return the content for a given content id of a state.

        Args:
            state_name: str. The name of the state.
            content_id: str. The id of the content.

        Returns:
            str. The html content corresponding to the given content id of a
            state.

        Raises:
            ValueError. The given state_name does not exist.
        """
        if state_name not in self.states:
            raise ValueError('State %s does not exist' % state_name)

        return self.states[state_name].get_content_html(content_id)

    # Derived attributes of an exploration.
    @property
    def init_state(self) -> state_domain.State:
        """The state which forms the start of this exploration.

        Returns:
            State. The corresponding State domain object.
        """
        return self.states[self.init_state_name]

    @property
    def param_specs_dict(self) -> Dict[str, param_domain.ParamSpecDict]:
        """A dict of param specs, each represented as Python dicts.

        Returns:
            dict. Dict of parameter specs.
        """
        return {ps_name: ps_val.to_dict()
                for (ps_name, ps_val) in self.param_specs.items()}

    @property
    def param_change_dicts(self) -> List[param_domain.ParamChangeDict]:
        """A list of param changes, represented as JSONifiable Python dicts.

        Returns:
            list(dict). List of dicts, each representing a parameter change.
        """
        return [param_change.to_dict() for param_change in self.param_changes]

    @classmethod
    def is_demo_exploration_id(cls, exploration_id: str) -> bool:
        """Whether the given exploration id is a demo exploration.

        Args:
            exploration_id: str. The exploration id.

        Returns:
            bool. Whether the corresponding exploration is a demo exploration.
        """
        return exploration_id in feconf.DEMO_EXPLORATIONS

    @property
    def is_demo(self) -> bool:
        """Whether the exploration is one of the demo explorations.

        Returns:
            bool. True is the current exploration is a demo exploration.
        """
        return self.is_demo_exploration_id(self.id)

    def has_state_name(self, state_name: str) -> bool:
        """Whether the exploration has a state with the given state name.

        Args:
            state_name: str. The name of the state.

        Returns:
            bool. Returns true if the exploration has the given state name.
        """
        state_names = list(self.states.keys())
        return state_name in state_names

    def get_interaction_id_by_state_name(
        self, state_name: str
    ) -> Optional[str]:
        """Returns the interaction id of the state.

        Args:
            state_name: str. The name of the state.

        Returns:
            str|None. The ID of the interaction.
        """
        return self.states[state_name].interaction.id

    def update_title(self, title: str) -> None:
        """Update the exploration title.

        Args:
            title: str. The exploration title to set.
        """
        self.title = title

    def update_category(self, category: str) -> None:
        """Update the exploration category.

        Args:
            category: str. The exploration category to set.
        """
        self.category = category

    def update_objective(self, objective: str) -> None:
        """Update the exploration objective.

        Args:
            objective: str. The exploration objective to set.
        """
        self.objective = objective

    def update_language_code(self, language_code: str) -> None:
        """Update the exploration language code.

        Args:
            language_code: str. The exploration language code to set.
        """
        self.language_code = language_code

    def update_tags(self, tags: List[str]) -> None:
        """Update the tags of the exploration.

        Args:
            tags: list(str). List of tags to set.
        """
        self.tags = tags

    def update_blurb(self, blurb: str) -> None:
        """Update the blurb of the exploration.

        Args:
            blurb: str. The blurb to set.
        """
        self.blurb = blurb

    def update_author_notes(self, author_notes: str) -> None:
        """Update the author notes of the exploration.

        Args:
            author_notes: str. The author notes to set.
        """
        self.author_notes = author_notes

    def update_param_specs(
        self, param_specs_dict: Dict[str, param_domain.ParamSpecDict]
    ) -> None:
        """Update the param spec dict.

        Args:
            param_specs_dict: dict. A dict where each key-value pair represents
                respectively, a param spec name and a dict used to initialize a
                ParamSpec domain object.
        """
        self.param_specs = {
            ps_name: param_domain.ParamSpec.from_dict(ps_val)
            for (ps_name, ps_val) in param_specs_dict.items()
        }

    def update_param_changes(
        self, param_changes: List[param_domain.ParamChange]
    ) -> None:
        """Update the param change dict.

        Args:
            param_changes: list(ParamChange). List of ParamChange objects.
        """
        self.param_changes = param_changes

    def update_init_state_name(self, init_state_name: str) -> None:
        """Update the name for the initial state of the exploration.

        Args:
            init_state_name: str. The new name of the initial state.

        Raises:
            Exception. Invalid initial state name.
        """
        old_init_state_name = self.init_state_name
        if init_state_name not in self.states:
            raise Exception(
                'Invalid new initial state name: %s; '
                'it is not in the list of states %s for this '
                'exploration.' % (init_state_name, list(self.states.keys())))
        self.init_state_name = init_state_name
        if old_init_state_name in self.states:
            self.states[old_init_state_name].card_is_checkpoint = False
        self.init_state.card_is_checkpoint = True

    def update_auto_tts_enabled(self, auto_tts_enabled: bool) -> None:
        """Update whether automatic text-to-speech is enabled.

        Args:
            auto_tts_enabled: bool. Whether automatic text-to-speech
                is enabled or not.
        """
        self.auto_tts_enabled = auto_tts_enabled

    def update_correctness_feedback_enabled(
        self, correctness_feedback_enabled: bool
    ) -> None:
        """Update whether correctness feedback is enabled.

        Args:
            correctness_feedback_enabled: bool. Whether correctness feedback
                is enabled or not.
        """
        self.correctness_feedback_enabled = correctness_feedback_enabled

    # Methods relating to states.
    def add_states(self, state_names: List[str]) -> None:
        """Adds multiple states to the exploration.

        Args:
            state_names: list(str). List of state names to add.

        Raises:
            ValueError. At least one of the new state names already exists in
                the states dict.
        """
        for state_name in state_names:
            if state_name in self.states:
                raise ValueError('Duplicate state name %s' % state_name)

        for state_name in state_names:
            self.states[state_name] = state_domain.State.create_default_state(
                state_name)

    def rename_state(self, old_state_name: str, new_state_name: str) -> None:
        """Renames the given state.

        Args:
            old_state_name: str. The old name of state to rename.
            new_state_name: str. The new state name.

        Raises:
            ValueError. The old state name does not exist or the new state name
                is already in states dict.
        """
        if old_state_name not in self.states:
            raise ValueError('State %s does not exist' % old_state_name)
        if (old_state_name != new_state_name and
                new_state_name in self.states):
            raise ValueError('Duplicate state name: %s' % new_state_name)

        if old_state_name == new_state_name:
            return

        self._validate_state_name(new_state_name)

        self.states[new_state_name] = copy.deepcopy(
            self.states[old_state_name])
        del self.states[old_state_name]

        if self.init_state_name == old_state_name:
            self.update_init_state_name(new_state_name)
        # Find all destinations in the exploration which equal the renamed
        # state, and change the name appropriately.
        for other_state in self.states.values():
            other_outcomes = other_state.interaction.get_all_outcomes()  # type: ignore[no-untyped-call]
            for outcome in other_outcomes:
                if outcome.dest == old_state_name:
                    outcome.dest = new_state_name

    def delete_state(self, state_name: str) -> None:
        """Deletes the given state.

        Args:
            state_name: str. The state name to be deleted.

        Raises:
            ValueError. The state does not exist or is the initial state of the
                exploration.
        """
        if state_name not in self.states:
            raise ValueError('State %s does not exist' % state_name)

        # Do not allow deletion of initial states.
        if self.init_state_name == state_name:
            raise ValueError('Cannot delete initial state of an exploration.')

        # Find all destinations in the exploration which equal the deleted
        # state, and change them to loop back to their containing state.
        for other_state_name, other_state in self.states.items():
            all_outcomes = other_state.interaction.get_all_outcomes()  # type: ignore[no-untyped-call]
            for outcome in all_outcomes:
                if outcome.dest == state_name:
                    outcome.dest = other_state_name

        del self.states[state_name]

    def get_translatable_text(
        self, language_code: str
    ) -> Dict[str, Dict[str, str]]:
        """Returns all the contents which needs translation in the given
        language.

        Args:
            language_code: str. The language code in which translation is
                required.

        Returns:
            dict(str, dict(str, str)). A dict where state_name is the key and a
            dict with content_id as the key and html content as value.
        """
        state_names_to_content_id_mapping = {}
        for state_name, state in self.states.items():
            state_names_to_content_id_mapping[state_name] = (
                state.get_content_id_mapping_needing_translations(  # type: ignore[no-untyped-call]
                    language_code))

        return state_names_to_content_id_mapping

    def get_trainable_states_dict(
        self,
        old_states: Dict[str, state_domain.State],
        exp_versions_diff: ExplorationVersionsDiff
    ) -> Dict[str, List[str]]:
        """Retrieves the state names of all trainable states in an exploration
        segregated into state names with changed and unchanged answer groups.
        In this method, the new_state_name refers to the name of the state in
        the current version of the exploration whereas the old_state_name refers
        to the name of the state in the previous version of the exploration.

        Args:
            old_states: dict. Dictionary containing all State domain objects.
            exp_versions_diff: ExplorationVersionsDiff. An instance of the
                exploration versions diff class.

        Returns:
            dict. The trainable states dict. This dict has three keys
            representing state names with changed answer groups and
            unchanged answer groups respectively.
        """
        trainable_states_dict: Dict[str, List[str]] = {
            'state_names_with_changed_answer_groups': [],
            'state_names_with_unchanged_answer_groups': []
        }
        new_states = self.states

        for new_state_name, new_state in new_states.items():
            if not new_state.can_undergo_classification():  # type: ignore[no-untyped-call]
                continue

            old_state_name = new_state_name
            if new_state_name in exp_versions_diff.new_to_old_state_names:
                old_state_name = exp_versions_diff.new_to_old_state_names[
                    new_state_name]

            # The case where a new state is added. When this happens, the
            # old_state_name will be equal to the new_state_name and it will not
            # be present in the exploration's older version.
            if old_state_name not in old_states:
                trainable_states_dict[
                    'state_names_with_changed_answer_groups'].append(
                        new_state_name)
                continue
            old_state = old_states[old_state_name]
            old_training_data = old_state.get_training_data()  # type: ignore[no-untyped-call]
            new_training_data = new_state.get_training_data()  # type: ignore[no-untyped-call]

            # Check if the training data and interaction_id of the state in the
            # previous version of the exploration and the state in the new
            # version of the exploration match. If any of them are not equal,
            # we create a new job for the state in the current version.
            if new_training_data == old_training_data and (
                    new_state.interaction.id == old_state.interaction.id):
                trainable_states_dict[
                    'state_names_with_unchanged_answer_groups'].append(
                        new_state_name)
            else:
                trainable_states_dict[
                    'state_names_with_changed_answer_groups'].append(
                        new_state_name)

        return trainable_states_dict

    def get_languages_with_complete_translation(self) -> List[str]:
        """Returns a list of language code in which the exploration translation
        is 100%.

        Returns:
            list(str). A list of language code in which the translation for the
            exploration is complete i.e, 100%.
        """
        content_count = self.get_content_count()
        language_code_list = []
        for language_code, count in self.get_translation_counts().items():
            if count == content_count:
                language_code_list.append(language_code)

        return language_code_list

    def get_translation_counts(self) -> Dict[str, int]:
        """Returns a dict representing the number of translations available in a
        language for which there exists at least one translation in the
        exploration.

        Returns:
            dict(str, int). A dict with language code as a key and number of
            translation available in that language as the value.
        """
        exploration_translation_counts: Dict[
            str, int
        ] = collections.defaultdict(int)
        for state in self.states.values():
            state_translation_counts = state.get_translation_counts()  # type: ignore[no-untyped-call]
            for language, count in state_translation_counts.items():
                exploration_translation_counts[language] += count

        return dict(exploration_translation_counts)

    def get_content_count(self) -> int:
        """Returns the total number of distinct content fields available in the
        exploration which are user facing and can be translated into
        different languages.

        (The content field includes state content, feedback, hints, solutions.)

        Returns:
            int. The total number of distinct content fields available inside
            the exploration.
        """
        content_count = 0
        for state in self.states.values():
            content_count += state.get_translatable_content_count()  # type: ignore[no-untyped-call]

        return content_count

    def get_metadata(self) -> ExplorationMetadata:
        """Gets the ExplorationMetadata domain object for the exploration."""
        return ExplorationMetadata(
            self.title, self. category, self.objective, self.language_code,
            self.tags, self.blurb, self.author_notes,
            self.states_schema_version, self.init_state_name,
            self.param_specs, self.param_changes, self.auto_tts_enabled,
            self.correctness_feedback_enabled, self.edits_allowed
        )

    @classmethod
    def _convert_states_v41_dict_to_v42_dict(
        cls, states_dict: Dict[str, state_domain.StateDict]
    ) -> Dict[str, state_domain.StateDict]:
        """Converts from version 41 to 42. Version 42 changes rule input types
        for DragAndDropSortInput and ItemSelectionInput interactions to better
        support translations. Specifically, the rule inputs will store content
        ids of the html rather than the raw html. Solution answers for
        DragAndDropSortInput and ItemSelectionInput interactions are also
        updated.

        Args:
            states_dict: dict. A dict where each key-value pair represents,
                respectively, a state name and a dict used to initialize a
                State domain object.

        Returns:
            dict. The converted states_dict.
        """

        # Here, argument 'value' can accept Solution's 'correct_answer' values
        # and 'correct_answer' can contain values of type List[Set[str]],
        # List[str], str, int, Dict and other types too. So, to make `value`
        # generalized for every types of values. We used Any type here.
        def migrate_rule_inputs_and_answers(
            new_type: str,
            value: Any,
            choices: List[state_domain.SubtitledHtmlDict]
        ) -> Any:
            """Migrates SetOfHtmlString to SetOfTranslatableHtmlContentIds,
            ListOfSetsOfHtmlStrings to ListOfSetsOfTranslatableHtmlContentIds,
            and DragAndDropHtmlString to TranslatableHtmlContentId. These
            migrations are necessary to have rules work easily for multiple
            languages; instead of comparing html for equality, we compare
            content_ids for equality.

            Args:
                new_type: str. The type to migrate to.
                value: *. The value to migrate.
                choices: list(dict). The list of subtitled html dicts to extract
                    content ids from.

            Returns:
                *. The migrated rule input.
            """

            def extract_content_id_from_choices(html: str) -> str:
                """Given a html, find its associated content id in choices,
                which is a list of subtitled html dicts.

                Args:
                    html: str. The html to find the content id of.

                Returns:
                    str. The content id of html.
                """
                for subtitled_html_dict in choices:
                    if subtitled_html_dict['html'] == html:
                        return subtitled_html_dict['content_id']
                # If there is no match, we discard the rule input. The frontend
                # will handle invalid content ids similar to how it handled
                # non-matching html.
                return feconf.INVALID_CONTENT_ID

            if new_type == 'TranslatableHtmlContentId':
                return extract_content_id_from_choices(value)
            elif new_type == 'SetOfTranslatableHtmlContentIds':
                return [
                    migrate_rule_inputs_and_answers(
                        'TranslatableHtmlContentId', html, choices
                    ) for html in value
                ]
            elif new_type == 'ListOfSetsOfTranslatableHtmlContentIds':
                return [
                    migrate_rule_inputs_and_answers(
                        'SetOfTranslatableHtmlContentIds', html_set, choices
                    ) for html_set in value
                ]

        for state_dict in states_dict.values():
            interaction_id = state_dict['interaction']['id']
            if interaction_id not in [
                    'DragAndDropSortInput', 'ItemSelectionInput']:
                continue

            solution = state_dict['interaction']['solution']
            choices = state_dict['interaction']['customization_args'][
                'choices']['value']
            if interaction_id == 'ItemSelectionInput':
                # The solution type will be migrated from SetOfHtmlString to
                # SetOfTranslatableHtmlContentIds.
                if solution is not None:
                    solution['correct_answer'] = (
                        migrate_rule_inputs_and_answers(
                            'SetOfTranslatableHtmlContentIds',
                            solution['correct_answer'],
                            choices)
                    )
            if interaction_id == 'DragAndDropSortInput':
                # The solution type will be migrated from ListOfSetsOfHtmlString
                # to ListOfSetsOfTranslatableHtmlContentIds.
                if solution is not None:
                    solution['correct_answer'] = (
                        migrate_rule_inputs_and_answers(
                            'ListOfSetsOfTranslatableHtmlContentIds',
                            solution['correct_answer'],
                            choices)
                    )

            for answer_group_dict in state_dict['interaction']['answer_groups']:
                for rule_spec_dict in answer_group_dict['rule_specs']:
                    rule_type = rule_spec_dict['rule_type']
                    rule_inputs = rule_spec_dict['inputs']

                    if interaction_id == 'ItemSelectionInput':
                        # All rule inputs for ItemSelectionInput will be
                        # migrated from SetOfHtmlString to
                        # SetOfTranslatableHtmlContentIds.
                        rule_inputs['x'] = migrate_rule_inputs_and_answers(
                            'SetOfTranslatableHtmlContentIds',
                            rule_inputs['x'],
                            choices)
                    if interaction_id == 'DragAndDropSortInput':
                        rule_types_with_list_of_sets = [
                            'IsEqualToOrdering',
                            'IsEqualToOrderingWithOneItemAtIncorrectPosition'
                        ]
                        if rule_type in rule_types_with_list_of_sets:
                            # For rule type IsEqualToOrdering and
                            # IsEqualToOrderingWithOneItemAtIncorrectPosition,
                            # the x input will be migrated from
                            # ListOfSetsOfHtmlStrings to
                            # ListOfSetsOfTranslatableHtmlContentIds.
                            rule_inputs['x'] = migrate_rule_inputs_and_answers(
                                'ListOfSetsOfTranslatableHtmlContentIds',
                                rule_inputs['x'],
                                choices)
                        elif rule_type == 'HasElementXAtPositionY':
                            # For rule type HasElementXAtPositionY,
                            # the x input will be migrated from
                            # DragAndDropHtmlString to
                            # TranslatableHtmlContentId, and the y input will
                            # remain as DragAndDropPositiveInt.
                            rule_inputs['x'] = migrate_rule_inputs_and_answers(
                                'TranslatableHtmlContentId',
                                rule_inputs['x'],
                                choices)
                        elif rule_type == 'HasElementXBeforeElementY':
                            # For rule type HasElementXBeforeElementY,
                            # the x and y inputs will be migrated from
                            # DragAndDropHtmlString to
                            # TranslatableHtmlContentId.
                            for rule_input_name in ['x', 'y']:
                                rule_inputs[rule_input_name] = (
                                    migrate_rule_inputs_and_answers(
                                        'TranslatableHtmlContentId',
                                        rule_inputs[rule_input_name],
                                        choices))

        return states_dict

    @classmethod
    def _convert_states_v42_dict_to_v43_dict(
        cls, states_dict: Dict[str, state_domain.StateDict]
    ) -> Dict[str, state_domain.StateDict]:
        """Converts from version 42 to 43. Version 43 adds a new customization
        arg to NumericExpressionInput, AlgebraicExpressionInput, and
        MathEquationInput. The customization arg will allow creators to choose
        whether to render the division sign (÷) instead of a fraction for the
        division operation.

        Args:
            states_dict: dict. A dict where each key-value pair represents,
                respectively, a state name and a dict used to initialize a
                State domain object.

        Returns:
            dict. The converted states_dict.
        """
        for state_dict in states_dict.values():
            interaction_id = state_dict['interaction']['id']
            if interaction_id not in [
                    'NumericExpressionInput', 'AlgebraicExpressionInput',
                    'MathEquationInput']:
                continue

            customization_args = state_dict['interaction']['customization_args']
            customization_args.update({
                'useFractionForDivision': {
                    'value': True
                }
            })

        return states_dict

    @classmethod
    def _convert_states_v43_dict_to_v44_dict(
        cls,
        states_dict: Dict[str, state_domain.StateDict],
        init_state_name: str
    ) -> Dict[str, state_domain.StateDict]:
        """Converts from version 43 to version 44. Version 44 adds
        card_is_checkpoint boolean to the state, which allows creators to
        mark a state as a checkpoint for the learners

        Args:
            states_dict: dict. A dict where each key-value pair represents,
                respectively, a state name and a dict used to initalize a
                State domain object.
            init_state_name: str. Name of the first state.

        Returns:
            dict. The converted states_dict.
        """
        for (state_name, state_dict) in states_dict.items():
            state_dict['card_is_checkpoint'] = bool(
                state_name == init_state_name)
        return states_dict

    @classmethod
    def _convert_states_v44_dict_to_v45_dict(
        cls, states_dict: Dict[str, state_domain.StateDict]
    ) -> Dict[str, state_domain.StateDict]:
        """Converts from version 44 to 45. Version 45 contains
        linked skill id.

        Args:
            states_dict: dict. A dict where each key-value pair represents,
                respectively, a state name and a dict used to initialize a
                State domain object.

        Returns:
            dict. The converted states_dict.
        """

        for state_dict in states_dict.values():
            state_dict['linked_skill_id'] = None
        return states_dict

    @classmethod
    def _convert_states_v45_dict_to_v46_dict(
        cls, states_dict: Dict[str, state_domain.StateDict]
    ) -> Dict[str, state_domain.StateDict]:
        """Converts from version 45 to 46. Version 46 ensures that the written
        translations in a state containing unicode content do not contain HTML
        tags and the data_format is unicode.

        Args:
            states_dict: dict. A dict where each key-value pair represents,
                respectively, a state name and a dict used to initialize a
                State domain object.

        Returns:
            dict. The converted states_dict.
        """

        for state_dict in states_dict.values():
            list_of_subtitled_unicode_content_ids = []
            interaction_customisation_args = state_dict['interaction'][
                'customization_args']
            if interaction_customisation_args:
                customisation_args = (
                    state_domain.InteractionInstance  # type: ignore[no-untyped-call]
                    .convert_customization_args_dict_to_customization_args(
                        state_dict['interaction']['id'],
                        state_dict['interaction']['customization_args'],
                        state_schema_version=45))
                for ca_name in customisation_args:
                    list_of_subtitled_unicode_content_ids.extend(
                        state_domain.InteractionCustomizationArg  # type: ignore[no-untyped-call]
                        .traverse_by_schema_and_get(
                            customisation_args[ca_name].schema,
                            customisation_args[ca_name].value,
                            [schema_utils.SCHEMA_OBJ_TYPE_SUBTITLED_UNICODE],
                            lambda subtitled_unicode:
                            subtitled_unicode.content_id
                        )
                    )
                translations_mapping = (
                    state_dict['written_translations']['translations_mapping'])
                for content_id in translations_mapping:
                    if content_id in list_of_subtitled_unicode_content_ids:
                        for language_code in translations_mapping[content_id]:
                            written_translation = (
                                translations_mapping[content_id][language_code])
                            written_translation['data_format'] = (
                                schema_utils.SCHEMA_TYPE_UNICODE)
                            # Here, we are narrowing down the type from
                            # Union[List[str], str] to str.
                            assert isinstance(
                                written_translation['translation'],
                                str
                            )
                            written_translation['translation'] = (
                                html_cleaner.strip_html_tags(
                                    written_translation['translation']))
        return states_dict

    @classmethod
    def _convert_states_v46_dict_to_v47_dict(
        cls, states_dict: Dict[str, state_domain.StateDict]
    ) -> Dict[str, state_domain.StateDict]:
        """Converts from version 46 to 47. Version 52 deprecates
        oppia-noninteractive-svgdiagram tag and converts existing occurences of
        it to oppia-noninteractive-image tag.

        Args:
            states_dict: dict. A dict where each key-value pair represents,
                respectively, a state name and a dict used to initialize a
                State domain object.

        Returns:
            dict. The converted states_dict.
        """

        for state_dict in states_dict.values():
            interaction_customisation_args = state_dict['interaction'][
                'customization_args']
            if interaction_customisation_args:
                state_domain.State.convert_html_fields_in_state(  # type: ignore[no-untyped-call]
                    state_dict,
                    html_validation_service
                    .convert_svg_diagram_tags_to_image_tags, 46)
        return states_dict

    @classmethod
    def _convert_states_v47_dict_to_v48_dict(
        cls, states_dict: Dict[str, state_domain.StateDict]
    ) -> Dict[str, state_domain.StateDict]:
        """Converts from version 47 to 48. Version 48 fixes encoding issues in
        HTML fields.

        Args:
            states_dict: dict. A dict where each key-value pair represents,
                respectively, a state name and a dict used to initialize a
                State domain object.

        Returns:
            dict. The converted states_dict.
        """

        for state_dict in states_dict.values():
            interaction_customisation_args = state_dict['interaction'][
                'customization_args']
            if interaction_customisation_args:
                state_domain.State.convert_html_fields_in_state(  # type: ignore[no-untyped-call]
                    state_dict,
                    html_validation_service.fix_incorrectly_encoded_chars,
                    state_schema_version=48)
        return states_dict

    @classmethod
    def _convert_states_v48_dict_to_v49_dict(
        cls, states_dict: Dict[str, state_domain.StateDict]
    ) -> Dict[str, state_domain.StateDict]:
        """Converts from version 48 to 49. Version 49 adds
        requireNonnegativeInput customization arg to NumericInput
        interaction which allows creators to set input should be greater
        than or equal to zero.

        Args:
            states_dict: dict. A dict where each key-value pair represents,
                respectively, a state name and a dict used to initialize a
                State domain object.

        Returns:
            dict. The converted states_dict.
        """

        for state_dict in states_dict.values():
            if state_dict['interaction']['id'] == 'NumericInput':
                customization_args = state_dict['interaction'][
                    'customization_args']
                customization_args.update({
                    'requireNonnegativeInput': {
                        'value': False
                    }
                })

        return states_dict

    @classmethod
    def _convert_states_v49_dict_to_v50_dict(
        cls, states_dict: Dict[str, state_domain.StateDict]
    ) -> Dict[str, state_domain.StateDict]:
        """Converts from version 49 to 50. Version 50 removes rules from
        explorations that use one of the following rules:
        [ContainsSomeOf, OmitsSomeOf, MatchesWithGeneralForm]. It also renames
        `customOskLetters` cust arg to `allowedVariables`.

        Args:
            states_dict: dict. A dict where each key-value pair represents,
                respectively, a state name and a dict used to initialize a
                State domain object.

        Returns:
            dict. The converted states_dict.
        """
        for state_dict in states_dict.values():
            if state_dict['interaction']['id'] in MATH_INTERACTION_TYPES:
                filtered_answer_groups = []
                for answer_group_dict in state_dict[
                        'interaction']['answer_groups']:
                    filtered_rule_specs = []
                    for rule_spec_dict in answer_group_dict['rule_specs']:
                        rule_type = rule_spec_dict['rule_type']
                        if rule_type not in MATH_INTERACTION_DEPRECATED_RULES:
                            filtered_rule_specs.append(
                                copy.deepcopy(rule_spec_dict))
                    answer_group_dict['rule_specs'] = filtered_rule_specs
                    if len(filtered_rule_specs) > 0:
                        filtered_answer_groups.append(
                            copy.deepcopy(answer_group_dict))
                state_dict[
                    'interaction']['answer_groups'] = filtered_answer_groups

                # Renaming cust arg.
                if state_dict[
                        'interaction']['id'] in ALGEBRAIC_MATH_INTERACTIONS:
                    customization_args = state_dict[
                        'interaction']['customization_args']
                    customization_args['allowedVariables'] = copy.deepcopy(
                        customization_args['customOskLetters'])
                    del customization_args['customOskLetters']

        return states_dict

    @classmethod
    def _convert_states_v50_dict_to_v51_dict(
        cls, states_dict: Dict[str, state_domain.StateDict]
    ) -> Dict[str, state_domain.StateDict]:
        """Converts from version 50 to 51. Version 51 adds a new
        dest_if_really_stuck field to Outcome class to redirect learners
        to a state for strengthening concepts when they get really stuck.

        Args:
            states_dict: dict. A dict where each key-value pair represents,
                respectively, a state name and a dict used to initialize a
                State domain object.

        Returns:
            dict. The converted states_dict.
        """
        for state_dict in states_dict.values():
            answer_groups = state_dict['interaction']['answer_groups']
            for answer_group in answer_groups:
                answer_group['outcome']['dest_if_really_stuck'] = None

            if state_dict['interaction']['default_outcome'] is not None:
                state_dict['interaction'][
                    'default_outcome']['dest_if_really_stuck'] = None

        return states_dict

    @classmethod
    def _convert_states_v51_dict_to_v52_dict(cls, states_dict):
        """
        """
        # explorations_summaries = get_all_exploration_summaries()
        # exp_ids = [exp_id for exp_id in explorations_summaries.keys()]
        exp_ids = ['a', 'def', 'gh']
        # Update general state validations.
        states_dict = cls._update_general_state(states_dict)

        # Update general state interaction validations.
        states_dict = cls._update_general_state_interaction(
            states_dict, exp_ids)

        # Update general state RTE validations.
        states_dict = cls._update_general_state_rte(states_dict)

        return states_dict

    @classmethod
    def _update_general_state(cls, states_dict):
        """
        """
        for state_name, state_dict in states_dict.items():
            answer_groups = state_dict['interaction']['answer_groups']
            for answer_group in answer_groups:
                # lab_as_correct should not be True if dest is try again.
                if (
                    answer_group['outcome']['dest'] == state_name and
                    answer_group['outcome']['labelled_as_correct']
                ):
                    answer_group['outcome']['labelled_as_correct'] = False

                # refresher_exploration_id be None for all lessons.

                if (
                    answer_group['outcome']['refresher_exploration_id'] is
                    not None
                ):
                    answer_group['outcome']['refresher_exploration_id'] = None

            # refresher_exploration_id be None for all lessons(def outcome).
            default_outcome = state_dict['interaction']['default_outcome']
            if default_outcome is not None:
                def_ref_exp_id = default_outcome['refresher_exploration_id']
                if def_ref_exp_id is not None:
                    state_dict['interaction']['default_outcome'][
                        'refresher_exploration_id'] = None

            state_dict['interaction']['answer_groups'] = answer_groups
        return states_dict

    @classmethod
    def _choices_should_be_unique_and_non_empty(cls, choices):
        """
        """
        empty_choices = []
        seen_choices = []
        choices_to_save = []
        for choice in choices:
            if choice['html'].strip() in ('<p></p>', ''):
                empty_choices.append(choice)

        if len(empty_choices) == 1:
            choices.remove(empty_choices[0])
        else:
            for idx, empty_choice in enumerate(empty_choices):
                empty_choice['html'] = (
                    '<p>' + 'Choice ' + str(idx+1) + '</p>'
                )

        for choice in choices:
            if choice['html'] not in seen_choices:
                seen_choices.append(choice['html'])
                choices_to_save.append(choice)

        return choices_to_save

    @classmethod
    def _item_selec_no_ans_group_should_be_same(cls, answer_groups):
        """
        """
        equals_rule_values = []
        equals_rule_to_remove = []
        for answer_group in answer_groups:
            for rule_spec in answer_group['rule_specs']:
                if rule_spec['rule_type'] == 'Equals':
                    rule_spec_x = rule_spec['inputs']['x']
                    if rule_spec_x in equals_rule_values:
                        equals_rule_to_remove.append(rule_spec)
                    else:
                        equals_rule_values.append(rule_spec_x)

        for rule_to_remove in equals_rule_to_remove:
            for answer_group in answer_groups:
                for rule_spec in answer_group['rule_specs']:
                    if rule_spec == rule_to_remove:
                        answer_group['rule_specs'].remove(rule_spec)

        return answer_groups

    @classmethod
    def _equals_should_come_before_idx_rule(cls, answer_groups):
        """
        """
        ele_x_at_y_rules = []
        rules_to_remove = []
        for answer_group in answer_groups:
            for rule_spec in answer_group['rule_specs']:
                if rule_spec['rule_type'] == 'HasElementXAtPositionY':
                    element = rule_spec['inputs']['x']
                    position = rule_spec['inputs']['y']
                    ele_x_at_y_rules.append(
                        {'element': element, 'position': position}
                    )

                if rule_spec['rule_type'] == 'IsEqualToOrdering':
                    if len(rule_spec['inputs']['x']) <= 0:
                        rules_to_remove.append(rule_spec)
                        continue
                    for ele in ele_x_at_y_rules:
                        ele_position = ele['position']
                        ele_element = ele['element']
                        rule_choice = rule_spec['inputs']['x'][
                            ele_position - 1]

                        if len(rule_choice) > 1:
                            for choice in rule_choice:
                                if choice == ele_element:
                                    rules_to_remove.append(rule_spec)
                        else:
                            if len(rule_choice) <= 0:
                                rules_to_remove.append(rule_spec)
                                continue
                            if rule_choice[0] == ele_element:
                                rules_to_remove.append(rule_spec)

        for rule_to_remove in rules_to_remove:
            for answer_group in answer_groups:
                for rule_spec in answer_group['rule_specs']:
                    if rule_to_remove == rule_spec:
                        answer_group['rule_specs'].remove(rule_to_remove)

        return answer_groups

    @classmethod
    def _equals_should_come_before_misplace_by_one_rule(cls, answer_groups):
        """
        """
        equal_ordering_one_at_incorec_posn = []
        rules_to_remove = []
        for answer_group in answer_groups:
            for rule_spec in answer_group['rule_specs']:
                if (
                        rule_spec['rule_type'] ==
                        'IsEqualToOrderingWithOneItemAtIncorrectPosition'
                ):
                    equal_ordering_one_at_incorec_posn.append(
                        rule_spec['inputs']['x']
                    )

                if rule_spec['rule_type'] == 'IsEqualToOrdering':
                    dictionary = {}
                    for layer_idx, layer in enumerate(
                        rule_spec['inputs']['x']
                    ):
                        for item in layer:
                            dictionary[item] = layer_idx

                    for ele in equal_ordering_one_at_incorec_posn:
                        wrong_positions = 0
                        for layer_idx, layer in enumerate(ele):
                            for item in layer:
                                if layer_idx != dictionary[item]:
                                    wrong_positions += 1
                        if wrong_positions <= 1:
                            rules_to_remove.append(rule_spec)

        for rule_to_remove in rules_to_remove:
            for answer_group in answer_groups:
                for rule_spec in answer_group['rule_specs']:
                    if rule_to_remove == rule_spec:
                        answer_group['rule_specs'].remove(rule_to_remove)
        return answer_groups

    @classmethod
    def _set_lower_and_upper_bounds(
        cls, range_var, lower_bound, upper_bound,
        lb_inclusive, ub_inclusive
    ) -> None:
        """Sets the lower and upper bounds for the range_var, mainly
        we need to set the range so to keep track if any other rule's
        range lies in between or not to prevent redundancy

        Args:
            range_var: dict[str, Any]. To keep track of each rule's
                ans group index, rule spec index, lower bound, upper bound,
                lb inclusive, ub inclusive.
            lower_bound: float. The lower bound.
            upper_bound: float. The upper bound.
            lb_inclusive: bool. If lower bound is inclusive.
            ub_inclusive: bool. If upper bound is inclusive.
        """
        range_var['lower_bound'] = lower_bound
        range_var['upper_bound'] = upper_bound
        range_var['lb_inclusive'] = lb_inclusive
        range_var['ub_inclusive'] = ub_inclusive

    @classmethod
    def _is_enclosed_by(cls, range_compare_to, range_compare_with) -> bool:
        """Checks whether the ranges of rules enclosed or not

        Args:
            range_compare_to: dict[str, Any]. To keep track of each rule's
                ans group index, rule spec index, lower bound, upper bound,
                lb inclusive, ub inclusive, It represents the variable for
                which we have to check the range.
            range_compare_with: dict[str, Any]. To keep track of other rule's
                ans group index, rule spec index, lower bound, upper bound,
                lb inclusive, ub inclusive, It is the variable to which the
                range is compared.

        Returns:
            is_enclosed: bool. Returns True if both rule's ranges are enclosed.
        """
        if (
            range_compare_with['lower_bound'] is None or
            range_compare_to['lower_bound'] is None or
            range_compare_with['upper_bound'] is None or
            range_compare_to['upper_bound'] is None
        ):
            return False
        lb_satisfied = (
            range_compare_with['lower_bound'] < range_compare_to[
                'lower_bound'] or
            (
                range_compare_with['lower_bound'] == range_compare_to[
                    'lower_bound'] and
                (
                    not range_compare_to['lb_inclusive'] or
                    range_compare_with['lb_inclusive']
                )
            )
        )
        ub_satisfied = (
            range_compare_with['upper_bound'] > range_compare_to[
                'upper_bound'] or
            (
                range_compare_with['upper_bound'] == range_compare_to[
                    'upper_bound'] and
                (
                    not range_compare_to['ub_inclusive'] or
                    range_compare_with['ub_inclusive']
                )
            )
        )
        is_enclosed = lb_satisfied and ub_satisfied
        return is_enclosed

    @classmethod
    def _should_check_range_criteria(cls, earlier_rule, later_rule) -> bool:
        """Checks the range criteria between two rules by comparing their
        rule type

        Args:
            earlier_rule: state_domain.RuleSpec. Previous rule.
            later_rule: state_domain.RuleSpec. Current rule.

        Returns:
            bool. Returns True if the rules passes the range criteria check.
        """
        if earlier_rule['rule_type'] != 'IsExactlyEqualTo':
            return True
        return later_rule['rule_type'] in (
            'IsExactlyEqualTo', 'IsEquivalentTo',
            'IsEquivalentToAndInSimplestForm'
        )

    @classmethod
    def _numeric_ans_group_should_not_be_subset(cls, answer_groups):
        """
        """
        lower_infinity = float('-inf')
        upper_infinity = float('inf')
        invalid_rules = []
        ranges = []
        for ans_group_index, answer_group in enumerate(answer_groups):
            for rule_spec_index, rule_spec in enumerate(
                answer_group['rule_specs']):
                range_var = {
                    'ans_group_index': int(ans_group_index),
                    'rule_spec_index': int(rule_spec_index),
                    'lower_bound': None,
                    'upper_bound': None,
                    'lb_inclusive': False,
                    'ub_inclusive': False
                }
                if rule_spec['rule_type'] == 'IsLessThanOrEqualTo':
                    try:
                        rule_value = float(rule_spec['inputs']['x'])
                        (
                            cls._set_lower_and_upper_bounds(
                                range_var, lower_infinity,
                                rule_value, False, True
                            )
                        )
                    except Exception:
                        invalid_rules.append(rule_spec)

                if rule_spec['rule_type'] == 'IsGreaterThanOrEqualTo':
                    try:
                        rule_value = float(rule_spec['inputs']['x'])
                        (
                            cls._set_lower_and_upper_bounds(
                                range_var, rule_value,
                                upper_infinity, True, False
                            )
                        )
                    except Exception:
                        invalid_rules.append(rule_spec)

                if rule_spec['rule_type'] == 'Equals':
                    try:
                        rule_value = float(rule_spec['inputs']['x'])
                        (
                            cls._set_lower_and_upper_bounds(
                                range_var, rule_value,
                                rule_value, True, True
                            )
                        )
                    except Exception:
                        invalid_rules.append(rule_spec)

                if rule_spec['rule_type'] == 'IsLessThan':
                    try:
                        rule_value = float(rule_spec['inputs']['x'])
                        (
                            cls._set_lower_and_upper_bounds(
                                range_var, lower_infinity,
                                rule_value, False, False
                            )
                        )
                    except Exception:
                        invalid_rules.append(rule_spec)

                if rule_spec['rule_type'] == 'IsWithinTolerance':
                    try:
                        rule_value_x = float(rule_spec['inputs']['x'])
                        rule_value_tol = float(rule_spec['inputs']['tol'])
                        (
                            cls._set_lower_and_upper_bounds(
                                range_var, rule_value_x - rule_value_tol,
                                rule_value_x + rule_value_tol, True, True
                            )
                        )
                    except Exception:
                        pass

                if rule_spec['rule_type'] == 'IsGreaterThan':
                    try:
                        rule_value = float(rule_spec['inputs']['x'])
                        (
                            cls._set_lower_and_upper_bounds(
                                range_var, rule_value,
                                upper_infinity, False, False
                            )
                        )
                    except Exception:
                        invalid_rules.append(rule_spec)

                if rule_spec['rule_type'] == 'IsInclusivelyBetween':
                    try:
                        rule_value_a = float(rule_spec['inputs']['a'])
                        rule_value_b = float(rule_spec['inputs']['b'])
                        (
                            cls._set_lower_and_upper_bounds(
                                range_var, rule_value_a,
                                rule_value_b, True, True
                            )
                        )
                    except Exception:
                        pass

                for range_ele in ranges:
                    if (
                        cls._is_enclosed_by(range_var, range_ele)
                    ):
                        invalid_rules.append(rule_spec)
                ranges.append(range_var)

        for invalid_rule in invalid_rules:
            for answer_group in answer_groups:
                for rule_spec in answer_group['rule_specs']:
                    if rule_spec == invalid_rule:
                        answer_group['rule_specs'].remove(rule_spec)

                if len(answer_group['rule_specs']) == 0:
                    answer_groups.remove(answer_group)
        return answer_groups

    @classmethod
    def _get_rule_value_f(cls, rule_spec):
        """Return rule values from the rule_spec

        Args:
            rule_spec: (state_domain.RuleSpec). Rule spec of an answer group.

        Returns:
            rule_value_f: float. The value of the rule spec.
        """
        rule_value_f = rule_spec['inputs']['f']
        if rule_value_f['wholeNumber'] == 0:
            rule_value_f = float(
                rule_value_f['numerator'] / rule_value_f['denominator']
            )
        else:
            rule_value_f = float(
                rule_value_f['wholeNumber'] +
                rule_value_f['numerator'] / rule_value_f['denominator']
            )

        return rule_value_f

    @classmethod
    def _fraction_rules_should_not_match_prev_rule(cls, answer_groups):
        """
        """
        lower_infinity = float('-inf')
        upper_infinity = float('inf')
        ranges = []
        invalid_rules = []
        matched_denominator_list = []
        for ans_group_index, answer_group in enumerate(answer_groups):
            for rule_spec_index, rule_spec in enumerate(
                answer_group['rule_specs']):
                range_var = {
                    'ans_group_index': int(ans_group_index),
                    'rule_spec_index': int(rule_spec_index),
                    'lower_bound': None,
                    'upper_bound': None,
                    'lb_inclusive': False,
                    'ub_inclusive': False
                }
                matched_denominator = {
                    'ans_group_index': int(ans_group_index),
                    'rule_spec_index': int(rule_spec_index),
                    'denominator': 0
                }

                if (
                    rule_spec['rule_type'] in (
                        'IsEquivalentTo', 'IsExactlyEqualTo',
                        'IsEquivalentToAndInSimplestForm'
                    )
                ):
                    rule_value_f = cls._get_rule_value_f(rule_spec)

                    (
                        cls._set_lower_and_upper_bounds(
                            range_var, rule_value_f,
                            rule_value_f, True, True
                        )
                    )

                if rule_spec['rule_type'] == 'IsGreaterThan':
                    rule_value_f = (
                        cls._get_rule_value_f(rule_spec)
                    )

                    (
                        cls._set_lower_and_upper_bounds(
                            range_var, rule_value_f,
                            upper_infinity, False, False
                        )
                    )

                if rule_spec['rule_type'] == 'IsLessThan':
                    rule_value_f = (
                        cls._get_rule_value_f(rule_spec)
                    )

                    (
                        cls._set_lower_and_upper_bounds(
                            range_var, lower_infinity,
                            rule_value_f, False, False
                        )
                    )

                if rule_spec['rule_type'] == 'HasDenominatorEqualTo':
                    try:
                        rule_value_x = int(rule_spec['inputs']['x'])
                        matched_denominator['denominator'] = rule_value_x
                    except Exception:
                        rule_value_x = rule_spec['inputs']['x']
                        invalid_rules.append(rule_spec)

                for range_ele in ranges:
                    if cls._is_enclosed_by(range_var, range_ele):
                        earlier_rule = (
                            answer_groups[range_ele['ans_group_index']]
                            ['rule_specs'][range_ele['rule_spec_index']]
                        )
                        if (
                            cls._should_check_range_criteria(
                                earlier_rule, rule_spec
                            )
                        ):
                            invalid_rules.append(rule_spec)

                for den in matched_denominator_list:
                    if (
                        den is not None and rule_spec['rule_type'] ==
                        'HasFractionalPartExactlyEqualTo'
                    ):
                        if (
                            den['denominator'] ==
                            rule_spec['inputs']['f']['denominator']
                        ):
                            invalid_rules.append(rule_spec)

                ranges.append(range_var)
                matched_denominator_list.append(matched_denominator)

        return answer_groups

    @classmethod
    def _update_general_state_interaction(
        cls, states_dict, exp_ids
    ):
        """
        """
        for state_dict in states_dict.values():
        # Continue Interaction.
            # Text should have a max-length of 20.
            if state_dict['interaction']['id'] == 'Continue':
                text_value = state_dict['interaction'][
                    'customization_args']['buttonText']['value']['unicode_str']
                if len(text_value) > 20:
                    # Do something
                    # if exp_lang_code == 'en':
                        state_dict['interaction']['customization_args'][
                            'buttonText']['value']['unicode_str'] = 'Continue'

        # End Interaction.
            if state_dict['interaction']['id'] == 'EndExploration':
                recc_exp_ids = state_dict['interaction'][
                    'customization_args']['recommendedExplorationIds']['value']
                # All recommended explorations should be valid.
                valid_recc_exp_ids = []
                for recc_exp in recc_exp_ids:
                    if recc_exp in exp_ids:
                        valid_recc_exp_ids.append(recc_exp)
                recc_exp_ids = valid_recc_exp_ids
                state_dict['interaction'][
                'customization_args']['recommendedExplorationIds'][
                    'value'] = valid_recc_exp_ids

                # Should be at most 3 recommended explorations.
                if len(recc_exp_ids) > 3:
                    recc_exp_ids = recc_exp_ids[0:3]
                    state_dict['interaction']['customization_args'][
                        'recommendedExplorationIds']['value'] = recc_exp_ids

        # NumericInput Interaction.
            if state_dict['interaction']['id'] == 'NumericInput':
                answer_groups = state_dict['interaction']['answer_groups']
                # Each answer group should not be a subset of any answer
                # group that comes before it.
                answer_groups = cls._numeric_ans_group_should_not_be_subset(
                    answer_groups)
                for answer_group in answer_groups:
                    for rule_spec in answer_group['rule_specs']:
                        # For x in [a-b, a+b], b must be a positive value.
                        if rule_spec['rule_type'] == 'IsWithinTolerance':
                            tol = rule_spec['inputs']['tol']
                            if tol <= 0:
                                rule_spec['inputs']['tol'] = abs(tol)

                        # For x in [a, b], a must not be greater than b.
                        if rule_spec['rule_type'] == 'IsInclusivelyBetween':
                            if (
                                rule_spec['inputs']['a'] > rule_spec[
                                    'inputs']['b']
                            ):
                                rule_spec['inputs']['a'], rule_spec[
                                    'inputs']['b'] = rule_spec['inputs'][
                                        'b'], rule_spec['inputs']['a']

                state_dict['interaction']['answer_groups'] = answer_groups

        # FractionInput Interaction.
            if state_dict['interaction']['id'] == 'FractionInput':
                # All rules should have solutions that do not match
                # previous rules' solutions.
                answer_groups = state_dict['interaction']['answer_groups']
                answer_groups = cls._fraction_rules_should_not_match_prev_rule(
                    answer_groups
                )
                state_dict['interaction']['answer_groups'] = answer_groups

        # MultipleChoiceInput Interaction.
            if state_dict['interaction']['id'] == 'MultipleChoiceInput':
                selected_equals_choices = []
                unwanted_rule = []
                answer_groups = state_dict['interaction']['answer_groups']
                # No answer choice should appear in more than one answer group.
                for answer_group in answer_groups:
                    for rule_spec in answer_group['rule_specs']:
                        if rule_spec['rule_type'] == 'Equals':
                            if (
                                rule_spec['inputs']['x'] in
                                selected_equals_choices
                            ):
                                unwanted_rule.append(rule_spec)
                            else:
                                selected_equals_choices.append(
                                    rule_spec['inputs']['x'])
                for ele in unwanted_rule:
                    answer_group['rule_specs'].remove(ele)

                # Answer choices should be non-empty and unique.
                choices = (
                    state_dict['interaction']['customization_args'][
                        'choices']['value']
                )

                state_dict['interaction']['customization_args']['choices'][
                    'value'] = cls._choices_should_be_unique_and_non_empty(
                        choices)

                state_dict['interaction']['answer_groups'] = answer_groups

        # ItemSelectionInput Interaction.
            if state_dict['interaction']['id'] == 'ItemSelectionInput':
                min_value = (
                    state_dict['interaction']['customization_args']
                    ['minAllowableSelectionCount']['value']
                )
                max_value = (
                    state_dict['interaction']['customization_args']
                    ['maxAllowableSelectionCount']['value']
                )

                # None of the answer groups should be the same.
                answer_groups = state_dict['interaction']['answer_groups']

                answer_groups = cls._item_selec_no_ans_group_should_be_same(
                    answer_groups)
                state_dict['interaction']['answer_groups'] = answer_groups

                invalid_ans_groups = []
                for answer_group in answer_groups:
                    invalid_rules = []
                    for rule_spec in answer_group['rule_specs']:
                        # `==` should have between min and max
                        # number of selections.
                        if rule_spec['rule_type'] == 'Equals':
                            if (
                                len(rule_spec['inputs']['x']) < min_value or
                                len(rule_spec['inputs']['x']) > max_value
                            ):
                                invalid_rules.append(rule_spec)

                    for invalid_rule in invalid_rules:
                        answer_group['rule_specs'].remove(invalid_rule)
                    if len(answer_group['rule_specs']) == 0:
                        invalid_ans_groups.append(answer_group)

                for invalid_ans_group in invalid_ans_groups:
                    answer_groups.remove(invalid_ans_group)

                state_dict['interaction']['answer_groups'] = answer_groups

                # Min no of selec should be no greater than max num.
                if min_value > max_value:
                    min_value, max_value = max_value, min_value

                # There should be enough choice to have min num of selec.
                if len(choices) < min_value:
                    min_value = 1

                state_dict['interaction']['customization_args'][
                    'minAllowableSelectionCount']['value'] = min_value
                state_dict['interaction']['customization_args'][
                    'maxAllowableSelectionCount']['value'] = max_value

                # Answer choices should be non-empty and unique.
                state_dict['interaction']['customization_args']['choices'][
                    'value'] = cls._choices_should_be_unique_and_non_empty(
                        choices)

        # DragAndDropInput Interaction.
            if state_dict['interaction']['id'] == 'DragAndDropSortInput':
                answer_groups = state_dict['interaction']['answer_groups']
                # `==` should come before idx(a) == b if it satisfies
                # that condition.
                answer_groups = cls._equals_should_come_before_idx_rule(
                    answer_groups)
                # `==` should come before == +/- 1 if they are off by
                # at most 1 value.
                answer_groups = (
                    cls._equals_should_come_before_misplace_by_one_rule(
                        answer_groups)
                )
                state_dict['interaction']['answer_groups'] = answer_groups
                multi_item_value = (
                    state_dict['interaction']['customization_args']
                    ['allowMultipleItemsInSamePosition']['value']
                )
                invalid_rules = []
                for answer_group in answer_groups:
                    for rule_spec in answer_group['rule_specs']:
                        # Multi items in same place iff setting on.
                        if not multi_item_value:
                            for ele in rule_spec['inputs']['x']:
                                if len(ele) > 1:
                                    invalid_rules.append(rule_spec)

                        # == +/- 1 no option if multi item set off.
                        if not multi_item_value:
                            if rule_spec['rule_type'] == (
                            'IsEqualToOrderingWithOneItemAtIncorrectPosition'):
                                invalid_rules.append(rule_spec)

                        # Validates for a < b, a should not be the same as b.
                        if (
                            rule_spec['rule_type'] ==
                            'HasElementXBeforeElementY' and rule_spec[
                                'inputs']['x'] == rule_spec['inputs']['y']
                        ):
                            invalid_rules.append(rule_spec)

                for invalid_rule in invalid_rules:
                    for answer_group in answer_groups:
                        for rule_spec in answer_group['rule_specs']:
                            if rule_spec == invalid_rule:
                                answer_group['rule_specs'].remove(rule_spec)

                        if len(answer_group['rule_specs']) == 0:
                            answer_groups.remove(answer_group)

                state_dict['interaction']['answer_groups'] = answer_groups

        # TextInput Interaction.
            if state_dict['interaction']['id'] == 'TextInput':
                answer_groups = state_dict['interaction']['answer_groups']
                # Text input height >= 1 and <= 10.
                rows_value = int(
                    state_dict['interaction']['customization_args'][
                        'rows']['value']
                )
                if rows_value < 1 or rows_value > 10:
                    rows_value = 10
                state_dict['interaction']['customization_args'][
                    'rows']['value'] = rows_value

                seen_strings_contains = []
                seen_strings_startswith = []
                invalid_rules = []
                for answer_group in answer_groups:
                    for rule_spec in answer_group['rule_specs']:
                        if rule_spec['rule_type'] == 'Contains':
                            seen_strings_contains.append(
                                rule_spec['inputs']['x']['normalizedStrSet'])
                        elif rule_spec['rule_type'] == 'Contains':
                            seen_strings_startswith.append(
                                rule_spec['inputs']['x']['normalizedStrSet']
                            )
                        else:
                            rule_values = rule_spec['inputs']['x'][
                                'normalizedStrSet']
                            for contain_ele in seen_strings_contains:
                                for item in contain_ele:
                                    for ele in rule_values:
                                        if item in ele:
                                            invalid_rules.append(rule_spec)
                            for start_with_ele in seen_strings_startswith:
                                for item in start_with_ele:
                                    for ele in rule_values:
                                        if ele.startswith(item):
                                            invalid_rules.append(rule_spec)

                for invalid_rule in invalid_rules:
                    for answer_group in answer_groups:
                        for rule_spec in answer_group['rule_specs']:
                            if rule_spec == invalid_rule:
                                answer_group['rule_specs'].remove(rule_spec)

                state_dict['interaction']['answer_groups'] = answer_groups

        return states_dict

    @classmethod
    def _update_general_state_rte(cls, states_dict):
        pass
        return states_dict

    @classmethod
    def update_states_from_model(
        cls,
        versioned_exploration_states: VersionedExplorationStatesDict,
        current_states_schema_version: int,
        init_state_name: str
    ) -> None:
        """Converts the states blob contained in the given
        versioned_exploration_states dict from current_states_schema_version to
        current_states_schema_version + 1.
        Note that the versioned_exploration_states being passed in is modified
        in-place.

        Args:
            versioned_exploration_states: dict. A dict with two keys:
                - states_schema_version: int. The states schema version for
                    the exploration.
                - states: dict. The dict of states which is contained in the
                    exploration. The keys are state names and the values are
                    dicts used to initialize a State domain object.
            current_states_schema_version: int. The current states
                schema version.
            init_state_name: str. Name of initial state.
        """
        versioned_exploration_states['states_schema_version'] = (
            current_states_schema_version + 1)

        conversion_fn = getattr(cls, '_convert_states_v%s_dict_to_v%s_dict' % (
            current_states_schema_version, current_states_schema_version + 1))
        if current_states_schema_version == 43:
            versioned_exploration_states['states'] = conversion_fn(
                versioned_exploration_states['states'], init_state_name)
        else:
            versioned_exploration_states['states'] = conversion_fn(
                versioned_exploration_states['states'])

    # The current version of the exploration YAML schema. If any backward-
    # incompatible changes are made to the exploration schema in the YAML
    # definitions, this version number must be changed and a migration process
    # put in place.
    CURRENT_EXP_SCHEMA_VERSION = 57
    EARLIEST_SUPPORTED_EXP_SCHEMA_VERSION = 46

    @classmethod
    def _convert_v46_dict_to_v47_dict(
        cls, exploration_dict: VersionedExplorationDict
    ) -> VersionedExplorationDict:
        """Converts a v46 exploration dict into a v47 exploration dict.
        Changes rule input types for DragAndDropSortInput and ItemSelectionInput
        interactions to better support translations. Specifically, the rule
        inputs will store content ids of html rather than the raw html.

        Args:
            exploration_dict: dict. The dict representation of an exploration
                with schema version v46.

        Returns:
            dict. The dict representation of the Exploration domain object,
            following schema version v47.
        """
        exploration_dict['schema_version'] = 47

        exploration_dict['states'] = cls._convert_states_v41_dict_to_v42_dict(
            exploration_dict['states'])
        exploration_dict['states_schema_version'] = 42

        return exploration_dict

    @classmethod
    def _convert_v47_dict_to_v48_dict(
        cls, exploration_dict: VersionedExplorationDict
    ) -> VersionedExplorationDict:
        """Converts a v47 exploration dict into a v48 exploration dict.
        Adds a new customization arg to NumericExpressionInput,
        AlgebraicExpressionInput, and MathEquationInput. The customization arg
        will allow creators to choose whether to render the division sign (÷)
        instead of a fraction for the division operation.

        Args:
            exploration_dict: dict. The dict representation of an exploration
                with schema version v47.

        Returns:
            dict. The dict representation of the Exploration domain object,
            following schema version v48.
        """
        exploration_dict['schema_version'] = 48

        exploration_dict['states'] = cls._convert_states_v42_dict_to_v43_dict(
            exploration_dict['states'])
        exploration_dict['states_schema_version'] = 43

        return exploration_dict

    @classmethod
    def _convert_v48_dict_to_v49_dict(
        cls, exploration_dict: VersionedExplorationDict
    ) -> VersionedExplorationDict:
        """Converts a v48 exploration dict into a v49 exploration dict.
        Adds card_is_checkpoint to mark a state as a checkpoint for the
        learners.

        Args:
            exploration_dict: dict. The dict representation of an exploration
                with schema version v48.

        Returns:
            dict. The dict representation of the Exploration domain object,
            following schema version v49.
        """
        exploration_dict['schema_version'] = 49
        exploration_dict['states'] = cls._convert_states_v43_dict_to_v44_dict(
            exploration_dict['states'], exploration_dict['init_state_name'])
        exploration_dict['states_schema_version'] = 44

        return exploration_dict

    @classmethod
    def _convert_v49_dict_to_v50_dict(
        cls, exploration_dict: VersionedExplorationDict
    ) -> VersionedExplorationDict:
        """Converts a v49 exploration dict into a v50 exploration dict.
        Version 50 contains linked skill id to exploration state.

        Args:
            exploration_dict: dict. The dict representation of an exploration
                with schema version v49.

        Returns:
            dict. The dict representation of the Exploration domain object,
            following schema version v50.
        """

        exploration_dict['schema_version'] = 50

        exploration_dict['states'] = cls._convert_states_v44_dict_to_v45_dict(
            exploration_dict['states'])
        exploration_dict['states_schema_version'] = 45

        return exploration_dict

    @classmethod
    def _convert_v50_dict_to_v51_dict(
        cls, exploration_dict: VersionedExplorationDict
    ) -> VersionedExplorationDict:
        """Converts a v50 exploration dict into a v51 exploration dict.
        Version 51 ensures that unicode written_translations are stripped of
        HTML tags and have data_format field set to unicode.

        Args:
            exploration_dict: dict. The dict representation of an exploration
                with schema version v50.

        Returns:
            dict. The dict representation of the Exploration domain object,
            following schema version v51.
        """

        exploration_dict['schema_version'] = 51

        exploration_dict['states'] = cls._convert_states_v45_dict_to_v46_dict(
            exploration_dict['states'])
        exploration_dict['states_schema_version'] = 46

        return exploration_dict

    @classmethod
    def _convert_v51_dict_to_v52_dict(
        cls, exploration_dict: VersionedExplorationDict
    ) -> VersionedExplorationDict:
        """Converts a v51 exploration dict into a v52 exploration dict.
        Version 52 deprecates oppia-noninteractive-svgdiagram tag and converts
        existing occurences of it to oppia-noninteractive-image tag.

        Args:
            exploration_dict: dict. The dict representation of an exploration
                with schema version v51.

        Returns:
            dict. The dict representation of the Exploration domain object,
            following schema version v52.
        """

        exploration_dict['schema_version'] = 52

        exploration_dict['states'] = cls._convert_states_v46_dict_to_v47_dict(
            exploration_dict['states'])
        exploration_dict['states_schema_version'] = 47

        return exploration_dict

    @classmethod
    def _convert_v52_dict_to_v53_dict(
        cls, exploration_dict: VersionedExplorationDict
    ) -> VersionedExplorationDict:
        """Converts a v52 exploration dict into a v53 exploration dict.
        Version 53 fixes encoding issues in HTML fields.

        Args:
            exploration_dict: dict. The dict representation of an exploration
                with schema version v51.

        Returns:
            dict. The dict representation of the Exploration domain object,
            following schema version v52.
        """

        exploration_dict['schema_version'] = 53

        exploration_dict['states'] = cls._convert_states_v47_dict_to_v48_dict(
            exploration_dict['states'])
        exploration_dict['states_schema_version'] = 48

        return exploration_dict

    @classmethod
    def _convert_v53_dict_to_v54_dict(
        cls, exploration_dict: VersionedExplorationDict
    ) -> VersionedExplorationDict:
        """Converts a v53 exploration dict into a v54 exploration dict.
        Adds a new customization arg to NumericInput interaction
        which allows creators to set input greator than or equal to zero.

        Args:
            exploration_dict: dict. The dict representation of an exploration
                with schema version v53.

        Returns:
            dict. The dict representation of the Exploration domain object,
            following schema version v54.
        """
        exploration_dict['schema_version'] = 54

        exploration_dict['states'] = cls._convert_states_v48_dict_to_v49_dict(
            exploration_dict['states'])
        exploration_dict['states_schema_version'] = 49

        return exploration_dict

    @classmethod
    def _convert_v54_dict_to_v55_dict(
        cls, exploration_dict: VersionedExplorationDict
    ) -> VersionedExplorationDict:
        """Converts a v54 exploration dict into a v55 exploration dict.
        Removes rules from explorations that use one of the following rules:
        [ContainsSomeOf, OmitsSomeOf, MatchesWithGeneralForm]. It also renames
        `customOskLetters` cust arg to `allowedVariables`.

        Args:
            exploration_dict: dict. The dict representation of an exploration
                with schema version v54.

        Returns:
            dict. The dict representation of the Exploration domain object,
            following schema version v55.
        """
        exploration_dict['schema_version'] = 55

        exploration_dict['states'] = cls._convert_states_v49_dict_to_v50_dict(
            exploration_dict['states'])
        exploration_dict['states_schema_version'] = 50

        return exploration_dict

    @classmethod
    def _convert_v55_dict_to_v56_dict(
        cls, exploration_dict: VersionedExplorationDict
    ) -> VersionedExplorationDict:
        """Converts a v55 exploration dict into a v56 exploration dict.
        Version 56 adds a new dest_if_really_stuck field to the Outcome class
        to redirect the learners to a state for strengthening concepts when
        they get really stuck.

        Args:
            exploration_dict: dict. The dict representation of an exploration
                with schema version v55.

        Returns:
            dict. The dict representation of the Exploration domain object,
            following schema version v56.
        """
        exploration_dict['schema_version'] = 56

        exploration_dict['states'] = cls._convert_states_v50_dict_to_v51_dict(
            exploration_dict['states'])
        exploration_dict['states_schema_version'] = 51

        return exploration_dict

    @classmethod
<<<<<<< HEAD
    def _convert_v56_dict_to_v57_dict(cls, exploration_dict):
        """Converts a v56 exploration dict into a v57 exploration dict.
        Version 57 adds few exploration validation checks which are categorized
        as General State validation, General Interaction validation
        and General RTE validation.

        Args:
            exploration_dict: dict. The dict representation of an exploration
                with schema version v56.

        Returns:
            dict. The dict representation of the Exploration domain object,
            following schema version v57.
        """
        exploration_dict['schema_version'] = 57

        exploration_dict['states'] = cls._convert_states_v51_dict_to_v52_dict(
            exploration_dict['states'])
        exploration_dict['states_schema_version'] = 52

        return exploration_dict

    @classmethod
    def _migrate_to_latest_yaml_version(cls, yaml_content):
=======
    def _migrate_to_latest_yaml_version(
        cls, yaml_content: str
    ) -> VersionedExplorationDict:
>>>>>>> 940969c1
        """Return the YAML content of the exploration in the latest schema
        format.

        Args:
            yaml_content: str. The YAML representation of the exploration.

        Returns:
            exploration_dict. The dict 'exploration_dict' is the representation
            of the Exploration.

        Raises:
            InvalidInputException. The 'yaml_content' or the schema version
                is not specified.
            Exception. The exploration schema version is not valid.
        """
        # Here, cast is used to narrow down the return type of dict_from_yaml()
        # from Dict[str, Any] to VersionedExplorationDict.
        try:
            exploration_dict = cast(
                VersionedExplorationDict,
                utils.dict_from_yaml(yaml_content)
            )
        except utils.InvalidInputException as e:
            raise utils.InvalidInputException(
                'Please ensure that you are uploading a YAML text file, not '
                'a zip file. The YAML parser returned the following error: %s'
                % e)

        exploration_schema_version = exploration_dict['schema_version']
        if not (cls.EARLIEST_SUPPORTED_EXP_SCHEMA_VERSION <=
                exploration_schema_version
                <= cls.CURRENT_EXP_SCHEMA_VERSION):
            raise Exception(
                'Sorry, we can only process v%s to v%s exploration YAML files '
                'at present.' % (
                    cls.EARLIEST_SUPPORTED_EXP_SCHEMA_VERSION,
                    cls.CURRENT_EXP_SCHEMA_VERSION))

        if exploration_schema_version == 46:
            exploration_dict = cls._convert_v46_dict_to_v47_dict(
                exploration_dict)
            exploration_schema_version = 47

        if exploration_schema_version == 47:
            exploration_dict = cls._convert_v47_dict_to_v48_dict(
                exploration_dict)
            exploration_schema_version = 48

        if exploration_schema_version == 48:
            exploration_dict = cls._convert_v48_dict_to_v49_dict(
                exploration_dict)
            exploration_schema_version = 49

        if exploration_schema_version == 49:
            exploration_dict = cls._convert_v49_dict_to_v50_dict(
                exploration_dict)
            exploration_schema_version = 50

        if exploration_schema_version == 50:
            exploration_dict = cls._convert_v50_dict_to_v51_dict(
                exploration_dict)
            exploration_schema_version = 51

        if exploration_schema_version == 51:
            exploration_dict = cls._convert_v51_dict_to_v52_dict(
                exploration_dict)
            exploration_schema_version = 52

        if exploration_schema_version == 52:
            exploration_dict = cls._convert_v52_dict_to_v53_dict(
                exploration_dict)
            exploration_schema_version = 53

        if exploration_schema_version == 53:
            exploration_dict = cls._convert_v53_dict_to_v54_dict(
                exploration_dict)
            exploration_schema_version = 54

        if exploration_schema_version == 54:
            exploration_dict = cls._convert_v54_dict_to_v55_dict(
                exploration_dict)
            exploration_schema_version = 55

        if exploration_schema_version == 55:
            exploration_dict = cls._convert_v55_dict_to_v56_dict(
                exploration_dict)
            exploration_schema_version = 56

        if exploration_schema_version == 56:
            exploration_dict = cls._convert_v56_dict_to_v57_dict(
                exploration_dict)
            exploration_schema_version = 57

        return exploration_dict

    @classmethod
    def from_yaml(cls, exploration_id: str, yaml_content: str) -> Exploration:
        """Creates and returns exploration from a YAML text string for YAML
        schema versions 10 and later.

        Args:
            exploration_id: str. The id of the exploration.
            yaml_content: str. The YAML representation of the exploration.

        Returns:
            Exploration. The corresponding exploration domain object.

        Raises:
            InvalidInputException. The initial schema version of exploration is
                outside the range [EARLIEST_SUPPORTED_EXP_SCHEMA_VERSION,
                CURRENT_EXP_SCHEMA_VERSION].
        """
        exploration_dict = cls._migrate_to_latest_yaml_version(yaml_content)
        exploration_dict['id'] = exploration_id
        return Exploration.from_dict(exploration_dict)

    def to_yaml(self) -> str:
        """Convert the exploration domain object into YAML string.

        Returns:
            str. The YAML representation of this exploration.
        """
        exp_dict = self.to_dict()
        # The dictionary returned by `to_dict()` method is ExplorationDict
        # and ExplorationDict does not contain `schema_version` key, but here
        # we are defining a `schema_version` key which causes MyPy to throw
        # error TypedDict has no key 'schema_version'. Thus to silent the error,
        # we used ignore here.
        exp_dict['schema_version'] = self.CURRENT_EXP_SCHEMA_VERSION  # type: ignore[misc]

        # The ID is the only property which should not be stored within the
        # YAML representation.
        # MyPy doesn't allow key deletion from TypedDict, thus we add an ignore.
        del exp_dict['id']  # type: ignore[misc]

        return utils.yaml_from_dict(exp_dict)

    def to_dict(self) -> ExplorationDict:
        """Returns a copy of the exploration as a dictionary. It includes all
        necessary information to represent the exploration.

        Returns:
            dict. A dict mapping all fields of Exploration instance.
        """
        exploration_dict: ExplorationDict = ({
            'id': self.id,
            'title': self.title,
            'category': self.category,
            'author_notes': self.author_notes,
            'blurb': self.blurb,
            'states_schema_version': self.states_schema_version,
            'init_state_name': self.init_state_name,
            'language_code': self.language_code,
            'objective': self.objective,
            'param_changes': self.param_change_dicts,
            'param_specs': self.param_specs_dict,
            'tags': self.tags,
            'auto_tts_enabled': self.auto_tts_enabled,
            'correctness_feedback_enabled': self.correctness_feedback_enabled,
            'edits_allowed': self.edits_allowed,
            'states': {state_name: state.to_dict()
                       for (state_name, state) in self.states.items()}
        })
        exploration_dict_deepcopy = copy.deepcopy(exploration_dict)
        return exploration_dict_deepcopy

    def serialize(self) -> str:
        """Returns the object serialized as a JSON string.

        Returns:
            str. JSON-encoded str encoding all of the information composing
            the object.
        """
        exploration_dict = self.to_dict()
        # The only reason we add the version parameter separately is that our
        # yaml encoding/decoding of this object does not handle the version
        # parameter.
        # NOTE: If this changes in the future (i.e the version parameter is
        # added as part of the yaml representation of this object), all YAML
        # files must add a version parameter to their files with the correct
        # version of this object. The line below must then be moved to
        # to_dict().
        # The dictionary returned by `to_dict()` method is ExplorationDict
        # and ExplorationDict does not contain `version`, `created_on` and
        # `last_updated` keys, but here we are defining those keys which
        # causes MyPy to throw error TypedDict has no `version` key. Thus
        # to silent the error, we used ignore here.
        exploration_dict['version'] = self.version  # type: ignore[misc]

        if self.created_on:
            exploration_dict['created_on'] = (  # type: ignore[misc]
                utils.convert_naive_datetime_to_string(self.created_on))

        if self.last_updated:
            exploration_dict['last_updated'] = (  # type: ignore[misc]
                utils.convert_naive_datetime_to_string(self.last_updated))

        return json.dumps(exploration_dict)

    @classmethod
    def deserialize(cls, json_string: str) -> Exploration:
        """Returns an Exploration domain object decoded from a JSON string.

        Args:
            json_string: str. A JSON-encoded string that can be
                decoded into a dictionary representing a Exploration.
                Only call on strings that were created using serialize().

        Returns:
            Exploration. The corresponding Exploration domain object.
        """
        exploration_dict = json.loads(json_string)
        created_on = (
            utils.convert_string_to_naive_datetime_object(
                exploration_dict['created_on'])
            if 'created_on' in exploration_dict else None)
        last_updated = (
            utils.convert_string_to_naive_datetime_object(
                exploration_dict['last_updated'])
            if 'last_updated' in exploration_dict else None)
        exploration = cls.from_dict(
            exploration_dict,
            exploration_version=exploration_dict['version'],
            exploration_created_on=created_on,
            exploration_last_updated=last_updated)

        return exploration

    def to_player_dict(self) -> ExplorationPlayerDict:
        """Returns a copy of the exploration suitable for inclusion in the
        learner view.

        Returns:
            dict. A dict mapping some fields of Exploration instance. The
            fields inserted in the dict (as key) are:
                - init_state_name: str. The name for the initial state of the
                    exploration.
                - param_change. list(dict). List of param_change dicts that
                    represent ParamChange domain object.
                - param_specs: dict. A dict where each key-value pair
                    represents respectively, a param spec name and a dict used
                    to initialize a ParamSpec domain object.
                - states: dict. Keys are states names and values are dict
                    representation of State domain object.
                - title: str. The exploration title.
                - objective: str. The exploration objective.
                - language_code: str. The language code of the exploration.
                - correctness_feedback_enabled: bool. Whether to show
                    correctness feedback.
        """
        return {
            'init_state_name': self.init_state_name,
            'param_changes': self.param_change_dicts,
            'param_specs': self.param_specs_dict,
            'states': {
                state_name: state.to_dict()
                for (state_name, state) in self.states.items()
            },
            'title': self.title,
            'objective': self.objective,
            'language_code': self.language_code,
            'correctness_feedback_enabled': self.correctness_feedback_enabled,
        }

    def get_all_html_content_strings(self) -> List[str]:
        """Gets all html content strings used in this exploration.

        Returns:
            list(str). The list of html content strings.
        """
        html_list = []
        for state in self.states.values():
            content_html = state.content.html
            interaction_html_list = (
                state.interaction.get_all_html_content_strings())  # type: ignore[no-untyped-call]
            html_list += [content_html] + interaction_html_list

        return html_list


class ExplorationSummaryMetadataDict(TypedDict):
    """Dictionary representing the meta data for exploration summary."""

    id: str
    title: str
    objective: str


class ExplorationSummary:
    """Domain object for an Oppia exploration summary."""

    def __init__(
        self,
        exploration_id: str,
        title: str,
        category: str,
        objective: str,
        language_code: str,
        tags: List[str],
        ratings: Dict[str, int],
        scaled_average_rating: float,
        status: str,
        community_owned: bool,
        owner_ids: List[str],
        editor_ids: List[str],
        voice_artist_ids: List[str],
        viewer_ids: List[str],
        contributor_ids: List[str],
        contributors_summary: Dict[str, int],
        version: int,
        exploration_model_created_on: datetime.datetime,
        exploration_model_last_updated: datetime.datetime,
        first_published_msec: int,
        deleted: bool = False
    ) -> None:
        """Initializes a ExplorationSummary domain object.

        Args:
            exploration_id: str. The exploration id.
            title: str. The exploration title.
            category: str. The exploration category.
            objective: str. The exploration objective.
            language_code: str. The code that represents the exploration
                language.
            tags: list(str). List of tags.
            ratings: dict. Dict whose keys are '1', '2', '3', '4', '5' and
                whose values are nonnegative integers representing frequency
                counts. Note that the keys need to be strings in order for this
                dict to be JSON-serializable.
            scaled_average_rating: float. The average rating.
            status: str. The status of the exploration.
            community_owned: bool. Whether the exploration is community-owned.
            owner_ids: list(str). List of the users ids who are the owners of
                this exploration.
            editor_ids: list(str). List of the users ids who have access to
                edit this exploration.
            voice_artist_ids: list(str). List of the users ids who have access
                to voiceover this exploration.
            viewer_ids: list(str). List of the users ids who have access to
                view this exploration.
            contributor_ids: list(str). List of the users ids of the user who
                have contributed to this exploration.
            contributors_summary: dict. A summary about contributors of current
                exploration. The keys are user ids and the values are the
                number of commits made by that user.
            version: int. The version of the exploration.
            exploration_model_created_on: datetime.datetime. Date and time when
                the exploration model is created.
            exploration_model_last_updated: datetime.datetime. Date and time
                when the exploration model was last updated.
            first_published_msec: int. Time in milliseconds since the Epoch,
                when the exploration was first published.
            deleted: bool. Whether the exploration is marked as deleted.
        """
        self.id = exploration_id
        self.title = title
        self.category = category
        self.objective = objective
        self.language_code = language_code
        self.tags = tags
        self.ratings = ratings
        self.scaled_average_rating = scaled_average_rating
        self.status = status
        self.community_owned = community_owned
        self.owner_ids = owner_ids
        self.editor_ids = editor_ids
        self.voice_artist_ids = voice_artist_ids
        self.viewer_ids = viewer_ids
        self.contributor_ids = contributor_ids
        self.contributors_summary = contributors_summary
        self.version = version
        self.exploration_model_created_on = exploration_model_created_on
        self.exploration_model_last_updated = exploration_model_last_updated
        self.first_published_msec = first_published_msec
        self.deleted = deleted

    def validate(self) -> None:
        """Validates various properties of the ExplorationSummary.

        Raises:
            ValidationError. One or more attributes of the ExplorationSummary
                are invalid.
        """
        if not isinstance(self.title, str):
            raise utils.ValidationError(
                'Expected title to be a string, received %s' % self.title)
        utils.require_valid_name(
            self.title, 'the exploration title', allow_empty=True)

        if not isinstance(self.category, str):
            raise utils.ValidationError(
                'Expected category to be a string, received %s'
                % self.category)
        utils.require_valid_name(
            self.category, 'the exploration category', allow_empty=True)

        if not isinstance(self.objective, str):
            raise utils.ValidationError(
                'Expected objective to be a string, received %s' %
                self.objective)

        if not isinstance(self.language_code, str):
            raise utils.ValidationError(
                'Expected language_code to be a string, received %s' %
                self.language_code)
        if not utils.is_valid_language_code(self.language_code):
            raise utils.ValidationError(
                'Invalid language_code: %s' % self.language_code)

        if not isinstance(self.tags, list):
            raise utils.ValidationError(
                'Expected \'tags\' to be a list, received %s' % self.tags)
        for tag in self.tags:
            if not isinstance(tag, str):
                raise utils.ValidationError(
                    'Expected each tag in \'tags\' to be a string, received '
                    '\'%s\'' % tag)

            if not tag:
                raise utils.ValidationError('Tags should be non-empty.')

            if not re.match(constants.TAG_REGEX, tag):
                raise utils.ValidationError(
                    'Tags should only contain lowercase letters and spaces, '
                    'received \'%s\'' % tag)

            if (tag[0] not in string.ascii_lowercase or
                    tag[-1] not in string.ascii_lowercase):
                raise utils.ValidationError(
                    'Tags should not start or end with whitespace, received '
                    '\'%s\'' % tag)

            if re.search(r'\s\s+', tag):
                raise utils.ValidationError(
                    'Adjacent whitespace in tags should be collapsed, '
                    'received \'%s\'' % tag)
        if len(set(self.tags)) != len(self.tags):
            raise utils.ValidationError('Some tags duplicate each other')

        if not isinstance(self.ratings, dict):
            raise utils.ValidationError(
                'Expected ratings to be a dict, received %s' % self.ratings)

        valid_rating_keys = ['1', '2', '3', '4', '5']
        actual_rating_keys = sorted(self.ratings.keys())
        if valid_rating_keys != actual_rating_keys:
            raise utils.ValidationError(
                'Expected ratings to have keys: %s, received %s' % (
                    (', ').join(valid_rating_keys),
                    (', ').join(actual_rating_keys)))
        for value in self.ratings.values():
            if not isinstance(value, int):
                raise utils.ValidationError(
                    'Expected value to be int, received %s' % value)
            if value < 0:
                raise utils.ValidationError(
                    'Expected value to be non-negative, received %s' % (
                        value))

        if not isinstance(self.scaled_average_rating, (float, int)):
            raise utils.ValidationError(
                'Expected scaled_average_rating to be float, received %s' % (
                    self.scaled_average_rating))

        if not isinstance(self.status, str):
            raise utils.ValidationError(
                'Expected status to be string, received %s' % self.status)

        if not isinstance(self.community_owned, bool):
            raise utils.ValidationError(
                'Expected community_owned to be bool, received %s' % (
                    self.community_owned))

        if not isinstance(self.owner_ids, list):
            raise utils.ValidationError(
                'Expected owner_ids to be list, received %s' % self.owner_ids)
        for owner_id in self.owner_ids:
            if not isinstance(owner_id, str):
                raise utils.ValidationError(
                    'Expected each id in owner_ids to '
                    'be string, received %s' % owner_id)

        if not isinstance(self.editor_ids, list):
            raise utils.ValidationError(
                'Expected editor_ids to be list, received %s' % self.editor_ids)
        for editor_id in self.editor_ids:
            if not isinstance(editor_id, str):
                raise utils.ValidationError(
                    'Expected each id in editor_ids to '
                    'be string, received %s' % editor_id)

        if not isinstance(self.voice_artist_ids, list):
            raise utils.ValidationError(
                'Expected voice_artist_ids to be list, received %s' % (
                    self.voice_artist_ids))
        for voice_artist_id in self.voice_artist_ids:
            if not isinstance(voice_artist_id, str):
                raise utils.ValidationError(
                    'Expected each id in voice_artist_ids to '
                    'be string, received %s' % voice_artist_id)

        if not isinstance(self.viewer_ids, list):
            raise utils.ValidationError(
                'Expected viewer_ids to be list, received %s' % self.viewer_ids)
        for viewer_id in self.viewer_ids:
            if not isinstance(viewer_id, str):
                raise utils.ValidationError(
                    'Expected each id in viewer_ids to '
                    'be string, received %s' % viewer_id)

        all_user_ids_with_rights = (
            self.owner_ids + self.editor_ids + self.voice_artist_ids +
            self.viewer_ids)
        if len(all_user_ids_with_rights) != len(set(all_user_ids_with_rights)):
            raise utils.ValidationError(
                'Users should not be assigned to multiple roles at once, '
                'received users: %s' % ', '.join(all_user_ids_with_rights))

        if not isinstance(self.contributor_ids, list):
            raise utils.ValidationError(
                'Expected contributor_ids to be list, received %s' % (
                    self.contributor_ids))
        for contributor_id in self.contributor_ids:
            if not isinstance(contributor_id, str):
                raise utils.ValidationError(
                    'Expected each id in contributor_ids to '
                    'be string, received %s' % contributor_id)

        if not isinstance(self.contributors_summary, dict):
            raise utils.ValidationError(
                'Expected contributors_summary to be dict, received %s' % (
                    self.contributors_summary))

    def to_metadata_dict(self) -> ExplorationSummaryMetadataDict:
        """Given an exploration summary, this method returns a dict containing
        id, title and objective of the exploration.

        Returns:
            dict. A metadata dict for the given exploration summary.
            The metadata dict has three keys:
                - 'id': str. The exploration ID.
                - 'title': str. The exploration title.
                - 'objective': str. The exploration objective.
        """
        return {
            'id': self.id,
            'title': self.title,
            'objective': self.objective,
        }

    def is_private(self) -> bool:
        """Checks whether the exploration is private.

        Returns:
            bool. Whether the exploration is private.
        """
        return bool(self.status == constants.ACTIVITY_STATUS_PRIVATE)

    def is_solely_owned_by_user(self, user_id: str) -> bool:
        """Checks whether the exploration is solely owned by the user.

        Args:
            user_id: str. The id of the user.

        Returns:
            bool. Whether the exploration is solely owned by the user.
        """
        return user_id in self.owner_ids and len(self.owner_ids) == 1

    def does_user_have_any_role(self, user_id: str) -> bool:
        """Checks if a given user has any role within the exploration.

        Args:
            user_id: str. User id of the user.

        Returns:
            bool. Whether the given user has any role in the exploration.
        """
        return (
            user_id in self.owner_ids or
            user_id in self.editor_ids or
            user_id in self.voice_artist_ids or
            user_id in self.viewer_ids
        )

    def add_contribution_by_user(self, contributor_id: str) -> None:
        """Add a new contributor to the contributors summary.

        Args:
            contributor_id: str. ID of the contributor to be added.
        """
        # We don't want to record the contributions of system users.
        if contributor_id not in constants.SYSTEM_USER_IDS:
            self.contributors_summary[contributor_id] = (
                self.contributors_summary.get(contributor_id, 0) + 1)

        self.contributor_ids = list(self.contributors_summary.keys())


class ExplorationChangeMergeVerifier:
    """Class to check for mergeability.

    Attributes:
        added_state_names: list(str). Names of the states added to the
            exploration from prev_exp_version to current_exp_version. It
            stores the latest name of the added state.
        deleted_state_names: list(str). Names of the states deleted from
            the exploration from prev_exp_version to current_exp_version.
            It stores the initial name of the deleted state from
            pre_exp_version.
        new_to_old_state_names: dict. Dictionary mapping state names of
            current_exp_version to the state names of prev_exp_version.
            It doesn't include the name changes of added/deleted states.
        changed_properties: dict. List of all the properties changed
            according to the state and property name.
        changed_translations: dict. List of all the translations changed
            according to the state and content_id name.
    """

    # PROPERTIES_CONFLICTING_INTERACTION_ID_CHANGE: List of the properties
    # in which if there are any changes then interaction id
    # changes can not be merged. This list can be changed when any
    # new property is added or deleted which affects or is affected
    # by interaction id and whose changes directly conflicts with
    # interaction id changes.
    PROPERTIES_CONFLICTING_INTERACTION_ID_CHANGES: List[str] = [
        STATE_PROPERTY_INTERACTION_CUST_ARGS,
        STATE_PROPERTY_INTERACTION_SOLUTION,
        STATE_PROPERTY_INTERACTION_ANSWER_GROUPS
    ]

    # PROPERTIES_CONFLICTING_CUST_ARGS_CHANGES: List of the properties
    # in which if there are any changes then customization args
    # changes can not be merged. This list can be changed when any
    # new property is added or deleted which affects or is affected
    # by customization args and whose changes directly conflicts with
    # cust args changes.
    PROPERTIES_CONFLICTING_CUST_ARGS_CHANGES: List[str] = [
        STATE_PROPERTY_INTERACTION_SOLUTION,
        STATE_PROPERTY_RECORDED_VOICEOVERS,
        STATE_PROPERTY_INTERACTION_ANSWER_GROUPS
    ]

    # PROPERTIES_CONFLICTING_ANSWER_GROUPS_CHANGES: List of the properties
    # in which if there are any changes then answer groups
    # changes can not be merged. This list can be changed when any
    # new property is added or deleted which affects or is affected
    # by answer groups and whose changes directly conflicts with
    # answer groups changes.
    PROPERTIES_CONFLICTING_ANSWER_GROUPS_CHANGES: List[str] = [
        STATE_PROPERTY_INTERACTION_SOLUTION,
        STATE_PROPERTY_RECORDED_VOICEOVERS,
        STATE_PROPERTY_INTERACTION_CUST_ARGS
    ]

    # PROPERTIES_CONFLICTING_SOLUTION_CHANGES: List of the properties
    # in which if there are any changes then solution
    # changes can not be merged. This list can be changed when any
    # new property is added or deleted which affects or is affected
    # by solution and whose changes directly conflicts with
    # solution changes.
    PROPERTIES_CONFLICTING_SOLUTION_CHANGES: List[str] = [
        STATE_PROPERTY_INTERACTION_ANSWER_GROUPS,
        STATE_PROPERTY_RECORDED_VOICEOVERS,
        STATE_PROPERTY_INTERACTION_CUST_ARGS
    ]

    # PROPERTIES_CONFLICTING_VOICEOVERS_CHANGES: List of the properties
    # in which if there are any changes then voiceovers
    # changes can not be merged. This list can be changed when any
    # new property is added or deleted which affects or is affected
    # by voiceovers and whose changes directly conflicts with
    # voiceovers changes.
    PROPERTIES_CONFLICTING_VOICEOVERS_CHANGES: List[str] = [
        STATE_PROPERTY_CONTENT,
        STATE_PROPERTY_INTERACTION_SOLUTION,
        STATE_PROPERTY_INTERACTION_HINTS,
        STATE_PROPERTY_WRITTEN_TRANSLATIONS,
        STATE_PROPERTY_INTERACTION_ANSWER_GROUPS,
        STATE_PROPERTY_INTERACTION_DEFAULT_OUTCOME,
        STATE_PROPERTY_INTERACTION_CUST_ARGS
    ]

    # NON_CONFLICTING_PROPERTIES: List of the properties
    # in which if there are any changes then they are always mergeable.
    NON_CONFLICTING_PROPERTIES: List[str] = [
        STATE_PROPERTY_UNCLASSIFIED_ANSWERS,
        STATE_PROPERTY_NEXT_CONTENT_ID_INDEX,
        STATE_PROPERTY_LINKED_SKILL_ID,
        STATE_PROPERTY_CARD_IS_CHECKPOINT
    ]

    def __init__(self, composite_change_list: List[ExplorationChange]) -> None:

        self.added_state_names: List[str] = []
        self.deleted_state_names: List[str] = []
        self.new_to_old_state_names: Dict[str, str] = (
            collections.defaultdict(str)
        )
        self.changed_properties: Dict[str, Set[str]] = (
            collections.defaultdict(set)
        )
        self.changed_translations: Dict[str, Set[str]] = (
            collections.defaultdict(set)
        )

        for change in composite_change_list:
            self._parse_exp_change(change)

    def _get_property_name_from_content_id(self, content_id: str) -> str:
        """Returns property name from content id.

        Args:
            content_id: string. Id of the content.

        Returns:
            string. Name of the property of which the
            content is part of.
        """
        property_name_to_content_id_identifier: Dict[
            str, Callable[[str], bool]
        ] = {
            STATE_PROPERTY_CONTENT: (
                lambda content_id: content_id == 'content'),
            STATE_PROPERTY_INTERACTION_CUST_ARGS: (
                lambda content_id: content_id[:3] == 'ca_'),
            STATE_PROPERTY_INTERACTION_DEFAULT_OUTCOME: (
                lambda content_id: content_id == 'default_outcome'),
            STATE_PROPERTY_INTERACTION_SOLUTION: (
                lambda content_id: content_id == 'solution'),
            STATE_PROPERTY_INTERACTION_HINTS: (
                lambda content_id: content_id[:4] == 'hint'),
            STATE_PROPERTY_INTERACTION_ANSWER_GROUPS: (
                lambda content_id: (
                    content_id[:8] == 'feedback' or
                    content_id[:10] == 'rule_input')),
        }

        for prop_name, identifier_function in (
                property_name_to_content_id_identifier.items()):
            if identifier_function(content_id):
                property_name = prop_name
                break
        return property_name

    def _parse_exp_change(self, change: ExplorationChange) -> None:
        """This function take the change and according to the cmd
        add the property name in the lists defined above.

        Args:
            change: ExplorationChange. A change from the
                composite_change_list.
        """
        if change.cmd == CMD_ADD_STATE:
            self.added_state_names.append(change.state_name)
        elif change.cmd == CMD_DELETE_STATE:
            state_name = change.state_name
            if state_name in self.added_state_names:
                self.added_state_names.remove(state_name)
            else:
                original_state_name = state_name
                if original_state_name in self.new_to_old_state_names:
                    original_state_name = self.new_to_old_state_names.pop(
                        original_state_name)
                self.deleted_state_names.append(original_state_name)
        elif change.cmd == CMD_RENAME_STATE:
            old_state_name = change.old_state_name
            new_state_name = change.new_state_name
            if old_state_name in self.added_state_names:
                self.added_state_names.remove(old_state_name)
                self.added_state_names.append(new_state_name)
            elif old_state_name in self.new_to_old_state_names:
                self.new_to_old_state_names[new_state_name] = (
                    self.new_to_old_state_names.pop(old_state_name))
            else:
                self.new_to_old_state_names[new_state_name] = old_state_name

        elif change.cmd == CMD_EDIT_STATE_PROPERTY:
            # A condition to store the name of the properties changed
            # in changed_properties dict.
            state_name = change.state_name
            if state_name in self.new_to_old_state_names:
                state_name = self.new_to_old_state_names[change.state_name]
            self.changed_properties[state_name].add(
                change.property_name)
        elif change.cmd == CMD_ADD_WRITTEN_TRANSLATION:
            changed_property = self._get_property_name_from_content_id(
                change.content_id)
            # A condition to store the name of the properties changed
            # in changed_properties dict.
            state_name = change.state_name
            if state_name in self.new_to_old_state_names:
                state_name = self.new_to_old_state_names[change.state_name]
            self.changed_translations[state_name].add(
                changed_property)
            self.changed_properties[state_name].add(
                STATE_PROPERTY_WRITTEN_TRANSLATIONS)

    def is_change_list_mergeable(
        self,
        change_list: List[ExplorationChange],
        exp_at_change_list_version: Exploration,
        current_exploration: Exploration
    ) -> Tuple[bool, bool]:
        """Checks whether the change list from the old version of an
        exploration can be merged on the latest version of an exploration.

        Args:
            change_list: list(ExplorationChange). List of the changes made
                by the user on the frontend, which needs to be checked
                for mergeability.
            exp_at_change_list_version: obj. Old version of an exploration.
            current_exploration: obj. Exploration on which the change list
                is to be applied.

        Returns:
            tuple(boolean, boolean). A tuple consisting of two fields.
            1. boolean. Whether the given change list is mergeable on
            the current_exploration or not.
            2. boolean. Whether we need to send the change list to the
            admin to review for the future improvement of the cases
            to merge the change list.
        """
        old_to_new_state_names = {
            value: key for key, value in self.new_to_old_state_names.items()
        }

        if self.added_state_names or self.deleted_state_names:
            # In case of the addition and the deletion of the state,
            # we are rejecting the mergebility because these cases
            # change the flow of the exploration and are quite complex
            # for now to handle. So in such cases, we are sending the
            # changelist, frontend_version, backend_version and
            # exploration id to the admin, so that we can look into the
            # situations and can figure out the way if it’s possible to
            # handle these cases.

            return False, True

        changes_are_mergeable = False

        # state_names_of_renamed_states: dict. Stores the changes in
        # states names in change_list where the key is the state name in
        # frontend version and the value is the renamed name from the
        # change list if there is any rename state change.
        state_names_of_renamed_states: Dict[str, str] = {}
        for change in change_list:
            change_is_mergeable = False
            if change.cmd == CMD_RENAME_STATE:
                old_state_name = change.old_state_name
                new_state_name = change.new_state_name
                if old_state_name in state_names_of_renamed_states:
                    state_names_of_renamed_states[new_state_name] = (
                        state_names_of_renamed_states.pop(old_state_name))
                else:
                    state_names_of_renamed_states[new_state_name] = (
                        old_state_name)
                if (state_names_of_renamed_states[new_state_name] not in
                        old_to_new_state_names):
                    change_is_mergeable = True
            elif change.cmd == CMD_EDIT_STATE_PROPERTY:
                state_name = state_names_of_renamed_states.get(
                    change.state_name) or change.state_name
                if state_name in old_to_new_state_names:
                    # Here we will send the changelist, frontend_version,
                    # backend_version and exploration to the admin, so
                    # that the changes related to state renames can be
                    # reviewed and the proper conditions can be written
                    # to handle those cases.
                    return False, True
                old_exp_states = (
                    exp_at_change_list_version.states[state_name])
                current_exp_states = (
                    current_exploration.states[state_name])
                if (change.property_name ==
                        STATE_PROPERTY_CONTENT):
                    if (old_exp_states.content.html ==
                            current_exp_states.content.html):
                        if (STATE_PROPERTY_CONTENT not in
                                self.changed_translations[state_name] and
                                STATE_PROPERTY_RECORDED_VOICEOVERS not in
                                self.changed_properties[state_name]):
                            change_is_mergeable = True
                    if not self.changed_properties[state_name]:
                        change_is_mergeable = True
                elif (change.property_name ==
                      STATE_PROPERTY_INTERACTION_ID):
                    if (old_exp_states.interaction.id ==
                            current_exp_states.interaction.id):
                        if not self.changed_properties[state_name].intersection(
                                (self
                                 .PROPERTIES_CONFLICTING_INTERACTION_ID_CHANGES
                                )):
                            change_is_mergeable = True
                    if not self.changed_properties[state_name]:
                        change_is_mergeable = True
                # Customization args differ for every interaction, so in
                # case of different interactions merging is simply not
                # possible, but in case of same interaction, the values in
                # the customization_args are often lists so if someone
                # changes even one item of that list then determining which
                # item is changed is not feasible, so suppose there is long
                # list of values in item selection interaction and one user
                # deletes one value and another one edits another value,
                # so after deletion the indices of all the values will be
                # changed and it will not be possible to compare and know
                # that which value is changed by second user.
                # So we will not be handling the merge on the basis of
                # individual fields.
                elif (change.property_name ==
                      STATE_PROPERTY_INTERACTION_CUST_ARGS):
                    if (old_exp_states.interaction.id ==
                            current_exp_states.interaction.id):
                        if not self.changed_properties[state_name].intersection(
                                self.PROPERTIES_CONFLICTING_CUST_ARGS_CHANGES +
                                [STATE_PROPERTY_INTERACTION_CUST_ARGS]):
                            if (change.property_name not in
                                    self.changed_translations[state_name]):
                                change_is_mergeable = True
                    if not self.changed_properties[state_name]:
                        change_is_mergeable = True
                elif (change.property_name ==
                      STATE_PROPERTY_INTERACTION_ANSWER_GROUPS):
                    if (old_exp_states.interaction.id ==
                            current_exp_states.interaction.id):
                        if not self.changed_properties[state_name].intersection(
                                self.PROPERTIES_CONFLICTING_CUST_ARGS_CHANGES +
                                [STATE_PROPERTY_INTERACTION_ANSWER_GROUPS]):
                            if (change.property_name not in
                                    self.changed_translations[state_name]):
                                change_is_mergeable = True
                    if not self.changed_properties[state_name]:
                        change_is_mergeable = True
                elif (change.property_name ==
                      STATE_PROPERTY_INTERACTION_DEFAULT_OUTCOME
                     ):
                    if (change.property_name not in
                            self.changed_properties[state_name] and
                            change.property_name not in
                            self.changed_translations[state_name]):
                        change_is_mergeable = True
                    if not self.changed_properties[state_name]:
                        change_is_mergeable = True
                elif change.property_name in self.NON_CONFLICTING_PROPERTIES:
                    change_is_mergeable = True
                # We’ll not be able to handle the merge if changelists
                # affect the different indices of the hint in the same
                # state because whenever there is even a small change
                # in one field of any hint, they treat the whole hints
                # list as a new value.
                # So it will not be possible to find out the exact change.
                elif (change.property_name ==
                      STATE_PROPERTY_INTERACTION_HINTS):
                    if (change.property_name not in
                            self.changed_properties[state_name] and
                            change.property_name not in
                            self.changed_translations[state_name]):
                        change_is_mergeable = True
                    if not self.changed_properties[state_name]:
                        change_is_mergeable = True
                elif (change.property_name ==
                      STATE_PROPERTY_INTERACTION_SOLUTION):
                    if (old_exp_states.interaction.id ==
                            current_exp_states.interaction.id):
                        if not self.changed_properties[state_name].intersection(
                                self.PROPERTIES_CONFLICTING_CUST_ARGS_CHANGES +
                                [STATE_PROPERTY_INTERACTION_SOLUTION]):
                            if (change.property_name not in
                                    self.changed_translations[state_name]):
                                change_is_mergeable = True
                    if not self.changed_properties[state_name]:
                        change_is_mergeable = True
                elif (change.property_name ==
                      STATE_PROPERTY_SOLICIT_ANSWER_DETAILS):
                    if (old_exp_states.interaction.id ==
                            current_exp_states.interaction.id and
                            old_exp_states.solicit_answer_details ==
                            current_exp_states.solicit_answer_details):
                        change_is_mergeable = True
                    if not self.changed_properties[state_name]:
                        change_is_mergeable = True
                elif (change.property_name ==
                      STATE_PROPERTY_RECORDED_VOICEOVERS):
                    if not self.changed_properties[state_name].intersection(
                            self.PROPERTIES_CONFLICTING_VOICEOVERS_CHANGES +
                            [STATE_PROPERTY_RECORDED_VOICEOVERS]):
                        change_is_mergeable = True
                    if not self.changed_properties[state_name]:
                        change_is_mergeable = True
            elif change.cmd == CMD_ADD_WRITTEN_TRANSLATION:
                state_name = state_names_of_renamed_states.get(
                    change.state_name) or change.state_name
                if state_name in old_to_new_state_names:
                    # Here we will send the changelist, frontend_version,
                    # backend_version and exploration to the admin, so
                    # that the changes related to state renames can be
                    # reviewed and the proper conditions can be written
                    # to handle those cases.
                    return False, True
                changed_property = self._get_property_name_from_content_id(
                    change.content_id)
                if (changed_property not in
                        (self.changed_properties[state_name] |
                         self.changed_translations[state_name])):
                    change_is_mergeable = True
                if not self.changed_properties[state_name]:
                    change_is_mergeable = True
            elif change.cmd == CMD_MARK_WRITTEN_TRANSLATION_AS_NEEDING_UPDATE:
                change_is_mergeable = True
            elif change.cmd == CMD_MARK_WRITTEN_TRANSLATIONS_AS_NEEDING_UPDATE:
                change_is_mergeable = True
            elif change.cmd == CMD_EDIT_EXPLORATION_PROPERTY:
                change_is_mergeable = (
                    exp_at_change_list_version.__getattribute__(
                        change.property_name) ==
                    current_exploration.__getattribute__(
                        change.property_name))

            if change_is_mergeable:
                changes_are_mergeable = True
                continue
            changes_are_mergeable = False
            break

        return changes_are_mergeable, False


class ExplorationMetadataDict(TypedDict):
    """Dictionary representing the ExplorationMetadata object."""

    title: str
    category: str
    objective: str
    language_code: str
    tags: List[str]
    blurb: str
    author_notes: str
    states_schema_version: int
    init_state_name: str
    param_specs: Dict[str, param_domain.ParamSpecDict]
    param_changes: List[param_domain.ParamChangeDict]
    auto_tts_enabled: bool
    correctness_feedback_enabled: bool
    edits_allowed: bool


class ExplorationMetadata:
    """Class to represent the exploration metadata properties."""

    def __init__(
        self,
        title: str,
        category: str,
        objective: str,
        language_code: str,
        tags: List[str],
        blurb: str,
        author_notes: str,
        states_schema_version: int,
        init_state_name: str,
        param_specs: Dict[str, param_domain.ParamSpec],
        param_changes: List[param_domain.ParamChange],
        auto_tts_enabled: bool,
        correctness_feedback_enabled: bool,
        edits_allowed: bool
    ) -> None:
        """Initializes an ExplorationMetadata domain object.

        Args:
            title: str. The exploration title.
            category: str. The category of the exploration.
            objective: str. The objective of the exploration.
            language_code: str. The language code of the exploration.
            tags: list(str). The tags given to the exploration.
            blurb: str. The blurb of the exploration.
            author_notes: str. The author notes.
            states_schema_version: int. Tbe schema version of the exploration.
            init_state_name: str. The name for the initial state of the
                exploration.
            param_specs: dict(str, ParamSpec). A dict where each key-value pair
                represents respectively, a param spec name and a ParamSpec
                domain object.
            param_changes: list(ParamChange). List of ParamChange domain
                objects.
            auto_tts_enabled: bool. True if automatic text-to-speech is
                enabled.
            correctness_feedback_enabled: bool. True if correctness feedback is
                enabled.
            edits_allowed: bool. True when edits to the exploration is allowed.
        """
        self.title = title
        self.category = category
        self.objective = objective
        self.language_code = language_code
        self.tags = tags
        self.blurb = blurb
        self.author_notes = author_notes
        self.states_schema_version = states_schema_version
        self.init_state_name = init_state_name
        self.param_specs = param_specs
        self.param_changes = param_changes
        self.auto_tts_enabled = auto_tts_enabled
        self.correctness_feedback_enabled = correctness_feedback_enabled
        self.edits_allowed = edits_allowed

    def to_dict(self) -> ExplorationMetadataDict:
        """Gets the dict representation of ExplorationMetadata domain object.

        Returns:
            dict. The dict representation of the ExplorationMetadata
            domain object.
        """
        return {
            'title': self.title,
            'category': self.category,
            'objective': self.objective,
            'language_code': self.language_code,
            'tags': self.tags,
            'blurb': self.blurb,
            'author_notes': self.author_notes,
            'states_schema_version': self.states_schema_version,
            'init_state_name': self.init_state_name,
            'param_specs': {
                ps_name: ps_value.to_dict()
                for (ps_name, ps_value) in self.param_specs.items()
            },
            'param_changes': [
                p_change.to_dict() for p_change in self.param_changes
            ],
            'auto_tts_enabled': self.auto_tts_enabled,
            'correctness_feedback_enabled': self.correctness_feedback_enabled,
            'edits_allowed': self.edits_allowed
        }


class MetadataVersionHistory:
    """Class to represent an element of the version history list of the
    exploration metadata.

    Attributes:
        last_edited_version_number: int. The version number of the
            exploration in which the metadata was last edited.
        last_edited_committer_id: str. The user id of the user who committed
            the latest changes to the exploration metadata.
    """

    def __init__(
        self,
        last_edited_version_number: Optional[int],
        last_edited_committer_id: str
    ):
        """Initializes the MetadataVersionHistory domain object.

        Args:
            last_edited_version_number: int. The version number of the
                exploration in which the metadata was last edited.
            last_edited_committer_id: str. The user id of the user who
                committed the latest changes to the exploration metadata.
        """
        self.last_edited_version_number = last_edited_version_number
        self.last_edited_committer_id = last_edited_committer_id

    def to_dict(self) -> MetadataVersionHistoryDict:
        """Returns a dict representation of the MetadataVersionHistory domain
        object.

        Returns:
            dict. The dict representation of the MetadataVersionHistory domain
            object.
        """
        return {
            'last_edited_version_number': self.last_edited_version_number,
            'last_edited_committer_id': self.last_edited_committer_id
        }

    @classmethod
    def from_dict(
        cls, metadata_version_history_dict: MetadataVersionHistoryDict
    ) -> MetadataVersionHistory:
        """Returns an MetadataVersionHistory domain object from a dict.

        Args:
            metadata_version_history_dict: dict. The dict representation of
                MetadataVersionHistory object.

        Returns:
            MetadataVersionHistory. The corresponding MetadataVersionHistory
            domain object.
        """
        return cls(
            metadata_version_history_dict['last_edited_version_number'],
            metadata_version_history_dict['last_edited_committer_id']
        )


class ExplorationVersionHistory:
    """Class to represent the version history of an exploration at a
    particular version.

    Attributes:
        exploration_id: str. The id of the exploration.
        exploration_version: int. The version number of the exploration.
        state_version_history: Dict[str, StateVersionHistory].
            The mapping of state names and StateVersionHistory domain objects.
        metadata_version_history: MetadataVersionHistory. The details of the
            last commit on the exploration metadata.
        committer_ids: List[str]. A list of user ids who made the
            'previous commit' on each state and the exploration metadata.
    """

    def __init__(
        self,
        exploration_id: str,
        exploration_version: int,
        state_version_history_dict: Dict[
            str, state_domain.StateVersionHistoryDict
        ],
        metadata_last_edited_version_number: Optional[int],
        metadata_last_edited_committer_id: str,
        committer_ids: List[str]
    ) -> None:
        """Initializes the ExplorationVersionHistory domain object.

        Args:
            exploration_id: str. The id of the exploration.
            exploration_version: int. The version number of the exploration.
            state_version_history_dict: dict. The mapping of state names and
                dicts of StateVersionHistory domain objects.
            metadata_last_edited_version_number: int. The version number of the
                exploration in which the metadata was last edited.
            metadata_last_edited_committer_id: str. The user id of the user who
                committed the latest changes to the exploration metadata.
            committer_ids: List[str]. A list of user ids who made the
                'previous commit' on each state and the exploration metadata.
        """
        self.exploration_id = exploration_id
        self.exploration_version = exploration_version
        self.state_version_history = {
            state_name: state_domain.StateVersionHistory.from_dict(vh_dict)
            for state_name, vh_dict in state_version_history_dict.items()
        }
        self.metadata_version_history = MetadataVersionHistory(
            metadata_last_edited_version_number,
            metadata_last_edited_committer_id
        )
        self.committer_ids = committer_ids

    def to_dict(self) -> ExplorationVersionHistoryDict:
        """Returns a dict representation of the ExplorationVersionHistory
        domain object.

        Returns:
            dict. A dict representation of the ExplorationVersionHistory
            domain object.
        """
        return {
            'exploration_id': self.exploration_id,
            'exploration_version': self.exploration_version,
            'state_version_history': {
                state_name: state_vh.to_dict()
                for state_name, state_vh in self.state_version_history.items()
            },
            'metadata_version_history': (
                self.metadata_version_history.to_dict()
            ),
            'committer_ids': self.committer_ids
        }<|MERGE_RESOLUTION|>--- conflicted
+++ resolved
@@ -3602,7 +3602,6 @@
         return exploration_dict
 
     @classmethod
-<<<<<<< HEAD
     def _convert_v56_dict_to_v57_dict(cls, exploration_dict):
         """Converts a v56 exploration dict into a v57 exploration dict.
         Version 57 adds few exploration validation checks which are categorized
@@ -3626,12 +3625,9 @@
         return exploration_dict
 
     @classmethod
-    def _migrate_to_latest_yaml_version(cls, yaml_content):
-=======
     def _migrate_to_latest_yaml_version(
         cls, yaml_content: str
     ) -> VersionedExplorationDict:
->>>>>>> 940969c1
         """Return the YAML content of the exploration in the latest schema
         format.
 
