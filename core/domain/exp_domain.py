# coding: utf-8
#
# Copyright 2014 The Oppia Authors. All Rights Reserved.
#
# Licensed under the Apache License, Version 2.0 (the "License");
# you may not use this file except in compliance with the License.
# You may obtain a copy of the License at
#
#      http://www.apache.org/licenses/LICENSE-2.0
#
# Unless required by applicable law or agreed to in writing, software
# distributed under the License is distributed on an "AS-IS" BASIS,
# WITHOUT WARRANTIES OR CONDITIONS OF ANY KIND, either express or implied.
# See the License for the specific language governing permissions and
# limitations under the License.

"""Domain objects for an exploration, its states, and their constituents.

Domain objects capture domain-specific logic and are agnostic of how the
objects they represent are stored. All methods and properties in this file
should therefore be independent of the specific storage models used.
"""

import copy
<<<<<<< HEAD
=======
import functools
import logging
>>>>>>> f52af233
import re
import string

from constants import constants
from core.domain import html_validation_service
from core.domain import interaction_registry
from core.domain import param_domain
from core.domain import state_domain
from core.platform import models
import feconf
import utils

(exp_models,) = models.Registry.import_models([models.NAMES.exploration])


# Do not modify the values of these constants. This is to preserve backwards
# compatibility with previous change dicts.
# TODO(bhenning): Prior to July 2015, exploration changes involving rules were
# logged using the key 'widget_handlers'. These need to be migrated to
# 'answer_groups' and 'default_outcome'.
STATE_PROPERTY_PARAM_CHANGES = 'param_changes'
STATE_PROPERTY_CONTENT = 'content'
STATE_PROPERTY_CONTENT_IDS_TO_AUDIO_TRANSLATIONS = (
    'content_ids_to_audio_translations')
STATE_PROPERTY_INTERACTION_ID = 'widget_id'
STATE_PROPERTY_INTERACTION_CUST_ARGS = 'widget_customization_args'
STATE_PROPERTY_INTERACTION_ANSWER_GROUPS = 'answer_groups'
STATE_PROPERTY_INTERACTION_DEFAULT_OUTCOME = 'default_outcome'
STATE_PROPERTY_UNCLASSIFIED_ANSWERS = (
    'confirmed_unclassified_answers')
STATE_PROPERTY_INTERACTION_HINTS = 'hints'
STATE_PROPERTY_INTERACTION_SOLUTION = 'solution'
# These four properties are kept for legacy purposes and are not used anymore.
STATE_PROPERTY_INTERACTION_HANDLERS = 'widget_handlers'
STATE_PROPERTY_INTERACTION_STICKY = 'widget_sticky'
GADGET_PROPERTY_VISIBILITY = 'gadget_visibility'
GADGET_PROPERTY_CUST_ARGS = 'gadget_customization_args'

# This takes additional 'title' and 'category' parameters.
CMD_CREATE_NEW = 'create_new'
# This takes an additional 'state_name' parameter.
CMD_ADD_STATE = 'add_state'
# This takes additional 'old_state_name' and 'new_state_name' parameters.
CMD_RENAME_STATE = 'rename_state'
# This takes an additional 'state_name' parameter.
CMD_DELETE_STATE = 'delete_state'
# This takes additional 'property_name' and 'new_value' parameters.
CMD_EDIT_STATE_PROPERTY = 'edit_state_property'
# This takes additional 'property_name' and 'new_value' parameters.
CMD_EDIT_EXPLORATION_PROPERTY = 'edit_exploration_property'
# This takes additional 'from_version' and 'to_version' parameters for logging.
CMD_MIGRATE_STATES_SCHEMA_TO_LATEST_VERSION = (
    'migrate_states_schema_to_latest_version')

# These are categories to which answers may be classified. These values should
# not be changed because they are persisted in the data store within answer
# logs.

# Represents answers classified using rules defined as part of an interaction.
EXPLICIT_CLASSIFICATION = 'explicit'
# Represents answers which are contained within the training data of an answer
# group.
TRAINING_DATA_CLASSIFICATION = 'training_data_match'
# Represents answers which were predicted using a statistical training model
# from training data within an answer group.
STATISTICAL_CLASSIFICATION = 'statistical_classifier'
# Represents answers which led to the 'default outcome' of an interaction,
# rather than belonging to a specific answer group.
DEFAULT_OUTCOME_CLASSIFICATION = 'default_outcome'


class ExplorationChange(object):
    """Domain object class for an exploration change.

    IMPORTANT: Ensure that all changes to this class (and how these cmds are
    interpreted in general) preserve backward-compatibility with the
    exploration snapshots in the datastore. Do not modify the definitions of
    cmd keys that already exist.

    NOTE TO DEVELOPERS: Please note that, for a brief period around
    Feb - Apr 2017, change dicts related to editing of answer groups
    accidentally stored the old_value using a ruleSpecs key instead of a
    rule_specs key. So, if you are making use of this data, make sure to
    verify the format of the old_value before doing any processing.
    """

    STATE_PROPERTIES = (
        STATE_PROPERTY_PARAM_CHANGES,
        STATE_PROPERTY_CONTENT,
        STATE_PROPERTY_CONTENT_IDS_TO_AUDIO_TRANSLATIONS,
        STATE_PROPERTY_INTERACTION_ID,
        STATE_PROPERTY_INTERACTION_CUST_ARGS,
        STATE_PROPERTY_INTERACTION_STICKY,
        STATE_PROPERTY_INTERACTION_HANDLERS,
        STATE_PROPERTY_INTERACTION_ANSWER_GROUPS,
        STATE_PROPERTY_INTERACTION_DEFAULT_OUTCOME,
        STATE_PROPERTY_INTERACTION_HINTS,
        STATE_PROPERTY_INTERACTION_SOLUTION,
        STATE_PROPERTY_UNCLASSIFIED_ANSWERS)

    EXPLORATION_PROPERTIES = (
        'title', 'category', 'objective', 'language_code', 'tags',
        'blurb', 'author_notes', 'param_specs', 'param_changes',
        'init_state_name', 'auto_tts_enabled', 'correctness_feedback_enabled')

    OPTIONAL_CMD_ATTRIBUTE_NAMES = [
        'state_name', 'old_state_name', 'new_state_name',
        'property_name', 'new_value', 'old_value', 'name', 'from_version',
        'to_version', 'title', 'category'
    ]

    def __init__(self, change_dict):
        """Initializes an ExplorationChange object from a dict.

        Args:
            change_dict: dict. Represents a command. It should have a 'cmd' key
                and one or more other keys. The keys depend on what the value
                for 'cmd' is. The possible values for 'cmd' are listed below,
                together with the other keys in the dict:
                    - 'add_state' (with state_name)
                    - 'rename_state' (with old_state_name and new_state_name)
                    - 'delete_state' (with state_name)
                    - 'edit_state_property' (with state_name, property_name,
                        new_value and, optionally, old_value)
                    - 'edit_exploration_property' (with property_name,
                        new_value and, optionally, old_value)
                    - 'migrate_states_schema' (with from_version, to_version)
                For a state, property_name must be one of STATE_PROPERTIES.
                For an exploration, property_name must be one of
                EXPLORATION_PROPERTIES.

        Raises:
            Exception: The given change_dict is not valid.
        """
        if 'cmd' not in change_dict:
            raise Exception('Invalid change_dict: %s' % change_dict)
        self.cmd = change_dict['cmd']

        if self.cmd == CMD_ADD_STATE:
            self.state_name = change_dict['state_name']
        elif self.cmd == CMD_RENAME_STATE:
            self.old_state_name = change_dict['old_state_name']
            self.new_state_name = change_dict['new_state_name']
        elif self.cmd == CMD_DELETE_STATE:
            self.state_name = change_dict['state_name']
        elif self.cmd == CMD_EDIT_STATE_PROPERTY:
            if change_dict['property_name'] not in self.STATE_PROPERTIES:
                raise Exception('Invalid change_dict: %s' % change_dict)
            self.state_name = change_dict['state_name']
            self.property_name = change_dict['property_name']
            self.new_value = change_dict['new_value']
            self.old_value = change_dict.get('old_value')
        elif self.cmd == CMD_EDIT_EXPLORATION_PROPERTY:
            if (change_dict['property_name'] not in
                    self.EXPLORATION_PROPERTIES):
                raise Exception('Invalid change_dict: %s' % change_dict)
            self.property_name = change_dict['property_name']
            self.new_value = change_dict['new_value']
            self.old_value = change_dict.get('old_value')
        elif self.cmd == CMD_MIGRATE_STATES_SCHEMA_TO_LATEST_VERSION:
            self.from_version = change_dict['from_version']
            self.to_version = change_dict['to_version']
        elif self.cmd == CMD_CREATE_NEW:
            self.title = change_dict['title']
            self.category = change_dict['category']
        elif self.cmd == exp_models.ExplorationModel.CMD_REVERT_COMMIT:
            # If commit is an exploration version revert commit.
            self.version_number = change_dict['version_number']
        else:
            raise Exception('Invalid change_dict: %s' % change_dict)

    def to_dict(self):
        """Returns a dict representing the ExplorationChange domain object.

        Returns:
            A dict, mapping all fields of ExplorationChange instance.
        """
        exploration_change_dict = {}
        exploration_change_dict['cmd'] = self.cmd
        for attribute_name in self.OPTIONAL_CMD_ATTRIBUTE_NAMES:
            if hasattr(self, attribute_name):
                exploration_change_dict[attribute_name] = getattr(
                    self, attribute_name)

        return exploration_change_dict


class ExplorationCommitLogEntry(object):
    """Value object representing a commit to an exploration."""

    def __init__(
            self, created_on, last_updated, user_id, username, exploration_id,
            commit_type, commit_message, commit_cmds, version,
            post_commit_status, post_commit_community_owned,
            post_commit_is_private):
        """Initializes a ExplorationCommitLogEntry domain object.

        Args:
            created_on: datetime.datetime. Date and time when the exploration
                commit was created.
            last_updated: datetime.datetime. Date and time when the exploration
                commit was last updated.
            user_id: str. User id of the user who has made the commit.
            username: str. Username of the user who has made the commit.
            exploration_id: str. Id of the exploration.
            commit_type: str. The type of commit.
            commit_message: str. A description of changes made to the
                exploration.
            commit_cmds: list(dict). A list of commands, describing changes
                made in this model, which should give sufficient information to
                reconstruct the commit. Each dict always contains the following
                key:
                    - cmd: str. Unique command.
                and then additional arguments for that command.
            version: int. The version of the exploration after the commit.
            post_commit_status: str. The new exploration status after the
                commit.
            post_commit_community_owned: bool. Whether the exploration is
                community-owned after the edit event.
            post_commit_is_private: bool. Whether the exploration is private
                after the edit event.
        """
        self.created_on = created_on
        self.last_updated = last_updated
        self.user_id = user_id
        self.username = username
        self.exploration_id = exploration_id
        self.commit_type = commit_type
        self.commit_message = commit_message
        self.commit_cmds = commit_cmds
        self.version = version
        self.post_commit_status = post_commit_status
        self.post_commit_community_owned = post_commit_community_owned
        self.post_commit_is_private = post_commit_is_private

    def to_dict(self):
        """Returns a dict representing this ExplorationCommitLogEntry domain
        object. This omits created_on, user_id and commit_cmds.

        Returns:
            dict. A dict, mapping all fields of ExplorationCommitLogEntry
            instance, except created_on, user_id and commit_cmds fields.
        """
        return {
            'last_updated': utils.get_time_in_millisecs(self.last_updated),
            'username': self.username,
            'exploration_id': self.exploration_id,
            'commit_type': self.commit_type,
            'commit_message': self.commit_message,
            'version': self.version,
            'post_commit_status': self.post_commit_status,
            'post_commit_community_owned': self.post_commit_community_owned,
            'post_commit_is_private': self.post_commit_is_private,
        }


class ExpVersionReference(object):
    """Value object representing an exploration ID and a version number."""

    def __init__(self, exp_id, version):
        """Initializes an ExpVersionReference domain object.

        Args:
            exp_id: str. ID of the exploration.
            version: int. Version of the exploration.
        """
        self.exp_id = exp_id
        self.version = version
        self.validate()

    def to_dict(self):
        """Returns a dict representing this ExpVersionReference domain object.

        Returns:
            dict. A dict, mapping all fields of ExpVersionReference instance.
        """
        return {
            'exp_id': self.exp_id,
            'version': self.version
        }

    def validate(self):
        """Validates properties of the ExpVersionReference.

        Raises:
            ValidationError: One or more attributes of the ExpVersionReference
            are invalid.
        """
        if not isinstance(self.exp_id, str):
            raise utils.ValidationError(
                'Expected exp_id to be a str, received %s' % self.exp_id)

        if not isinstance(self.version, int):
            raise utils.ValidationError(
                'Expected version to be an int, received %s' % self.version)


class ExplorationVersionsDiff(object):
    """Domain object for the difference between two versions of an Oppia
    exploration.

    Attributes:
        added_state_names: list(str). Name of the states added to the
            exploration from prev_exp_version to current_exp_version.
        deleted_state_names: list(str). Name of the states deleted from the
            exploration from prev_exp_version to current_exp_version.
        new_to_old_state_names: dict. Dictionary mapping state names of
            current_exp_version to the state names of prev_exp_version.
        old_to_new_state_names: dict. Dictionary mapping state names of
            prev_exp_version to the state names of current_exp_version.
    """

    def __init__(self, change_list):
        """Constructs an ExplorationVersionsDiff domain object.

        Args:
            change_list: list(ExplorationChange). A list of all of the commit
                cmds from the old version of the exploration up to the next
                version.
        """

        added_state_names = []
        deleted_state_names = []
        new_to_old_state_names = {}

        for change in change_list:
            if change.cmd == CMD_ADD_STATE:
                added_state_names.append(change.state_name)
            elif change.cmd == CMD_DELETE_STATE:
                state_name = change.state_name
                if state_name in added_state_names:
                    added_state_names.remove(state_name)
                else:
                    original_state_name = state_name
                    if original_state_name in new_to_old_state_names:
                        original_state_name = new_to_old_state_names.pop(
                            original_state_name)
                    deleted_state_names.append(original_state_name)
            elif change.cmd == CMD_RENAME_STATE:
                old_state_name = change.old_state_name
                new_state_name = change.new_state_name
                if old_state_name in added_state_names:
                    added_state_names.remove(old_state_name)
                    added_state_names.append(new_state_name)
                elif old_state_name in new_to_old_state_names:
                    new_to_old_state_names[new_state_name] = (
                        new_to_old_state_names.pop(old_state_name))
                else:
                    new_to_old_state_names[new_state_name] = old_state_name

        self.added_state_names = added_state_names
        self.deleted_state_names = deleted_state_names
        self.new_to_old_state_names = new_to_old_state_names
        self.old_to_new_state_names = {
            value: key for key, value in new_to_old_state_names.iteritems()
        }


class Exploration(object):
    """Domain object for an Oppia exploration."""

    def __init__(
            self, exploration_id, title, category, objective,
            language_code, tags, blurb, author_notes,
            states_schema_version, init_state_name, states_dict,
            param_specs_dict, param_changes_list, version,
            auto_tts_enabled, correctness_feedback_enabled,
            created_on=None, last_updated=None):
        """Initializes an Exploration domain object.

        Args:
            exploration_id: str. The exploration id.
            title: str. The exploration title.
            category: str. The category of the exploration.
            objective: str. The objective of the exploration.
            language_code: str. The language code of the exploration.
            tags: list(str). The tags given to the exploration.
            blurb: str. The blurb of the exploration.
            author_notes: str. The author notes.
            states_schema_version: int. Tbe schema version of the exploration.
            init_state_name: str. The name for the initial state of the
                exploration.
            states_dict: dict. A dict where each key-value pair represents,
                respectively, a state name and a dict used to initialize a
                State domain object.
            param_specs_dict: dict. A dict where each key-value pair represents
                respectively, a param spec name and a dict used to initialize a
                ParamSpec domain object.
            param_changes_list: list(dict). List of dict where each dict is
                used to initialize a ParamChange domain object.
            version: int. The version of the exploration.
            created_on: datetime.datetime. Date and time when the exploration
                is created.
            last_updated: datetime.datetime. Date and time when the exploration
                was last updated.
            auto_tts_enabled: bool. True if automatic text-to-speech is
                enabled.
            correctness_feedback_enabled: bool. True if correctness feedback is
                enabled.
        """
        self.id = exploration_id
        self.title = title
        self.category = category
        self.objective = objective
        self.language_code = language_code
        self.tags = tags
        self.blurb = blurb
        self.author_notes = author_notes
        self.states_schema_version = states_schema_version
        self.init_state_name = init_state_name

        self.states = {}
        for (state_name, state_dict) in states_dict.iteritems():
            self.states[state_name] = state_domain.State.from_dict(state_dict)

        self.param_specs = {
            ps_name: param_domain.ParamSpec.from_dict(ps_val)
            for (ps_name, ps_val) in param_specs_dict.iteritems()
        }
        self.param_changes = [
            param_domain.ParamChange.from_dict(param_change_dict)
            for param_change_dict in param_changes_list]

        self.version = version
        self.created_on = created_on
        self.last_updated = last_updated
        self.auto_tts_enabled = auto_tts_enabled
        self.correctness_feedback_enabled = correctness_feedback_enabled

    @classmethod
    def create_default_exploration(
            cls, exploration_id, title=feconf.DEFAULT_EXPLORATION_TITLE,
            init_state_name=feconf.DEFAULT_INIT_STATE_NAME,
            category=feconf.DEFAULT_EXPLORATION_CATEGORY,
            objective=feconf.DEFAULT_EXPLORATION_OBJECTIVE,
            language_code=constants.DEFAULT_LANGUAGE_CODE):
        """Returns a Exploration domain object with default values.

        'title', 'init_state_name', 'category', 'objective' if not provided are
        taken from feconf; 'tags' and 'param_changes_list' are initialized to
        empty list; 'states_schema_version' is taken from feconf; 'states_dict'
        is derived from feconf; 'param_specs_dict' is an empty dict; 'blurb' and
        'author_notes' are initialized to empty string; 'version' is
        initializated to 0.

        Args:
            exploration_id: str. The id of the exploration.
            title: str. The exploration title.
            init_state_name: str. The name of the initial state.
            category: str. The category of the exploration.
            objective: str. The objective of the exploration.
            language_code: str. The language code of the exploration.

        Returns:
            Exploration. The Exploration domain object with default
            values.
        """
        init_state_dict = state_domain.State.create_default_state(
            init_state_name, is_initial_state=True).to_dict()

        states_dict = {
            init_state_name: init_state_dict
        }

        return cls(
            exploration_id, title, category, objective, language_code, [], '',
            '', feconf.CURRENT_STATES_SCHEMA_VERSION,
            init_state_name, states_dict, {}, [], 0,
            feconf.DEFAULT_AUTO_TTS_ENABLED, False)

    @classmethod
    def from_dict(
            cls, exploration_dict,
            exploration_version=0, exploration_created_on=None,
            exploration_last_updated=None):
        """Return a Exploration domain object from a dict.

        Args:
            exploration_dict: dict. The dict representation of Exploration
                object.
            exploration_version: int. The version of the exploration.
            exploration_created_on: datetime.datetime. Date and time when the
                exploration is created.
            exploration_last_updated: datetime.datetime. Date and time when the
                exploration was last updated.

        Returns:
            Exploration. The corresponding Exploration domain object.
        """
        # NOTE TO DEVELOPERS: It is absolutely ESSENTIAL this conversion to and
        # from an ExplorationModel/dictionary MUST be exhaustive and complete.
        exploration = cls.create_default_exploration(
            exploration_dict['id'],
            title=exploration_dict['title'],
            category=exploration_dict['category'],
            objective=exploration_dict['objective'],
            language_code=exploration_dict['language_code'])
        exploration.tags = exploration_dict['tags']
        exploration.blurb = exploration_dict['blurb']
        exploration.author_notes = exploration_dict['author_notes']
        exploration.auto_tts_enabled = exploration_dict['auto_tts_enabled']
        exploration.correctness_feedback_enabled = exploration_dict[
            'correctness_feedback_enabled']

        exploration.param_specs = {
            ps_name: param_domain.ParamSpec.from_dict(ps_val) for
            (ps_name, ps_val) in exploration_dict['param_specs'].iteritems()
        }

        exploration.states_schema_version = exploration_dict[
            'states_schema_version']
        init_state_name = exploration_dict['init_state_name']
        exploration.rename_state(exploration.init_state_name, init_state_name)
        exploration.add_states([
            state_name for state_name in exploration_dict['states']
            if state_name != init_state_name])

        for (state_name, sdict) in exploration_dict['states'].iteritems():
            state = exploration.states[state_name]

            state.content = state_domain.SubtitledHtml(
                sdict['content']['content_id'], sdict['content']['html'])

            state.param_changes = [param_domain.ParamChange(
                pc['name'], pc['generator_id'], pc['customization_args']
            ) for pc in sdict['param_changes']]

            for pc in state.param_changes:
                if pc.name not in exploration.param_specs:
                    raise Exception('Parameter %s was used in a state but not '
                                    'declared in the exploration param_specs.'
                                    % pc.name)

            idict = sdict['interaction']
            interaction_answer_groups = [
                state_domain.AnswerGroup.from_dict(group)
                for group in idict['answer_groups']]

            default_outcome = (
                state_domain.Outcome.from_dict(idict['default_outcome'])
                if idict['default_outcome'] is not None else None)

            solution = (
                state_domain.Solution.from_dict(idict['id'], idict['solution'])
                if idict['solution'] else None)

            state.interaction = state_domain.InteractionInstance(
                idict['id'], idict['customization_args'],
                interaction_answer_groups, default_outcome,
                idict['confirmed_unclassified_answers'],
                [state_domain.Hint.from_dict(h) for h in idict['hints']],
                solution)

            state.content_ids_to_audio_translations = {
                content_id: {
                    language_code: state_domain.AudioTranslation.from_dict(
                        audio_translation_dict)
                    for language_code, audio_translation_dict in
                    audio_translations.iteritems()
                } for content_id, audio_translations in (
                    sdict['content_ids_to_audio_translations'].iteritems())
            }

            exploration.states[state_name] = state

        exploration.param_changes = [
            param_domain.ParamChange.from_dict(pc)
            for pc in exploration_dict['param_changes']]

        exploration.version = exploration_version
        exploration.created_on = exploration_created_on
        exploration.last_updated = exploration_last_updated

        return exploration

    @classmethod
    def _require_valid_state_name(cls, name):
        """Validates name string.

        Args:
            name: str. The name to validate.
        """
        utils.require_valid_name(name, 'a state name')

    def validate(self, strict=False):
        """Validates various properties of the Exploration.

        Args:
            strict: bool. If True, the exploration is assumed to be published,
                and the validation checks are stricter.

        Raises:
            ValidationError: One or more attributes of the Exploration are
            invalid.
        """
        if not isinstance(self.title, basestring):
            raise utils.ValidationError(
                'Expected title to be a string, received %s' % self.title)
        utils.require_valid_name(
            self.title, 'the exploration title', allow_empty=True)

        if not isinstance(self.category, basestring):
            raise utils.ValidationError(
                'Expected category to be a string, received %s'
                % self.category)
        utils.require_valid_name(
            self.category, 'the exploration category', allow_empty=True)

        if not isinstance(self.objective, basestring):
            raise utils.ValidationError(
                'Expected objective to be a string, received %s' %
                self.objective)

        if not isinstance(self.language_code, basestring):
            raise utils.ValidationError(
                'Expected language_code to be a string, received %s' %
                self.language_code)
        if not utils.is_valid_language_code(self.language_code):
            raise utils.ValidationError(
                'Invalid language_code: %s' % self.language_code)
        # TODO(sll): Remove this check once App Engine supports 3-letter
        # language codes in search.
        if len(self.language_code) != 2:
            raise utils.ValidationError(
                'Invalid language_code, it should have exactly 2 letters: %s' %
                self.language_code)

        if not isinstance(self.tags, list):
            raise utils.ValidationError(
                'Expected \'tags\' to be a list, received %s' % self.tags)
        for tag in self.tags:
            if not isinstance(tag, basestring):
                raise utils.ValidationError(
                    'Expected each tag in \'tags\' to be a string, received '
                    '\'%s\'' % tag)

            if not tag:
                raise utils.ValidationError('Tags should be non-empty.')

            if not re.match(feconf.TAG_REGEX, tag):
                raise utils.ValidationError(
                    'Tags should only contain lowercase letters and spaces, '
                    'received \'%s\'' % tag)

            if (tag[0] not in string.ascii_lowercase or
                    tag[-1] not in string.ascii_lowercase):
                raise utils.ValidationError(
                    'Tags should not start or end with whitespace, received '
                    ' \'%s\'' % tag)

            if re.search(r'\s\s+', tag):
                raise utils.ValidationError(
                    'Adjacent whitespace in tags should be collapsed, '
                    'received \'%s\'' % tag)
        if len(set(self.tags)) != len(self.tags):
            raise utils.ValidationError('Some tags duplicate each other')

        if not isinstance(self.blurb, basestring):
            raise utils.ValidationError(
                'Expected blurb to be a string, received %s' % self.blurb)

        if not isinstance(self.author_notes, basestring):
            raise utils.ValidationError(
                'Expected author_notes to be a string, received %s' %
                self.author_notes)

        if not isinstance(self.states, dict):
            raise utils.ValidationError(
                'Expected states to be a dict, received %s' % self.states)
        if not self.states:
            raise utils.ValidationError('This exploration has no states.')
        for state_name in self.states:
            self._require_valid_state_name(state_name)
            state = self.states[state_name]
            state.validate(
                self.param_specs,
                allow_null_interaction=not strict)
            # The checks below perform validation on the Outcome domain object
            # that is specific to answer groups in explorations, but not
            # questions. This logic is here because the validation checks in
            # the Outcome domain object are used by both explorations and
            # questions.
            for answer_group in state.interaction.answer_groups:
                if not answer_group.outcome.dest:
                    raise utils.ValidationError(
                        'Every outcome should have a destination.')
                if not isinstance(answer_group.outcome.dest, basestring):
                    raise utils.ValidationError(
                        'Expected outcome dest to be a string, received %s'
                        % answer_group.outcome.dest)
            if state.interaction.default_outcome is not None:
                if not state.interaction.default_outcome.dest:
                    raise utils.ValidationError(
                        'Every outcome should have a destination.')
                if not isinstance(
                        state.interaction.default_outcome.dest, basestring):
                    raise utils.ValidationError(
                        'Expected outcome dest to be a string, received %s'
                        % state.interaction.default_outcome.dest)

        if self.states_schema_version is None:
            raise utils.ValidationError(
                'This exploration has no states schema version.')
        if not self.init_state_name:
            raise utils.ValidationError(
                'This exploration has no initial state name specified.')
        if self.init_state_name not in self.states:
            raise utils.ValidationError(
                'There is no state in %s corresponding to the exploration\'s '
                'initial state name %s.' %
                (self.states.keys(), self.init_state_name))

        if not isinstance(self.param_specs, dict):
            raise utils.ValidationError(
                'Expected param_specs to be a dict, received %s'
                % self.param_specs)

        if not isinstance(self.auto_tts_enabled, bool):
            raise utils.ValidationError(
                'Expected auto_tts_enabled to be a bool, received %s'
                % self.auto_tts_enabled)

        if not isinstance(self.correctness_feedback_enabled, bool):
            raise utils.ValidationError(
                'Expected correctness_feedback_enabled to be a bool, received '
                '%s' % self.correctness_feedback_enabled)

        for param_name in self.param_specs:
            if not isinstance(param_name, basestring):
                raise utils.ValidationError(
                    'Expected parameter name to be a string, received %s (%s).'
                    % param_name, type(param_name))
            if not re.match(feconf.ALPHANUMERIC_REGEX, param_name):
                raise utils.ValidationError(
                    'Only parameter names with characters in [a-zA-Z0-9] are '
                    'accepted.')
            self.param_specs[param_name].validate()

        if not isinstance(self.param_changes, list):
            raise utils.ValidationError(
                'Expected param_changes to be a list, received %s'
                % self.param_changes)
        for param_change in self.param_changes:
            param_change.validate()
            if param_change.name not in self.param_specs:
                raise utils.ValidationError(
                    'No parameter named \'%s\' exists in this exploration'
                    % param_change.name)
            if param_change.name in feconf.INVALID_PARAMETER_NAMES:
                raise utils.ValidationError(
                    'The exploration-level parameter with name \'%s\' is '
                    'reserved. Please choose a different name.'
                    % param_change.name)

        # TODO(sll): Find a way to verify the param change customization args
        # when they depend on exploration/state parameters (e.g. the generated
        # values must have the correct obj_type). Can we get sample values for
        # the reader's answer and these parameters by looking at states that
        # link to this one?

        # Check that all state param changes are valid.
        for state_name, state in self.states.iteritems():
            for param_change in state.param_changes:
                param_change.validate()
                if param_change.name not in self.param_specs:
                    raise utils.ValidationError(
                        'The parameter with name \'%s\' was set in state '
                        '\'%s\', but it does not exist in the list of '
                        'parameter specifications for this exploration.'
                        % (param_change.name, state_name))
                if param_change.name in feconf.INVALID_PARAMETER_NAMES:
                    raise utils.ValidationError(
                        'The parameter name \'%s\' is reserved. Please choose '
                        'a different name for the parameter being set in '
                        'state \'%s\'.' % (param_change.name, state_name))

        # Check that all answer groups, outcomes, and param_changes are valid.
        all_state_names = self.states.keys()
        for state_name, state in self.states.iteritems():
            interaction = state.interaction
            default_outcome = interaction.default_outcome

            if default_outcome is not None:
                # Check the default destination, if any.
                if default_outcome.dest not in all_state_names:
                    raise utils.ValidationError(
                        'The destination %s is not a valid state.'
                        % default_outcome.dest)

                # Check that, if the outcome is a non-self-loop, then the
                # refresher_exploration_id is None.
                if (default_outcome.refresher_exploration_id is not None and
                        default_outcome.dest != state_name):
                    raise utils.ValidationError(
                        'The default outcome for state %s has a refresher '
                        'exploration ID, but is not a self-loop.' % state_name)

            for group in interaction.answer_groups:
                # Check group destinations.
                if group.outcome.dest not in all_state_names:
                    raise utils.ValidationError(
                        'The destination %s is not a valid state.'
                        % group.outcome.dest)

                # Check that, if the outcome is a non-self-loop, then the
                # refresher_exploration_id is None.
                if (group.outcome.refresher_exploration_id is not None and
                        group.outcome.dest != state_name):
                    raise utils.ValidationError(
                        'The outcome for an answer group in state %s has a '
                        'refresher exploration ID, but is not a self-loop.'
                        % state_name)

                for param_change in group.outcome.param_changes:
                    if param_change.name not in self.param_specs:
                        raise utils.ValidationError(
                            'The parameter %s was used in an answer group, '
                            'but it does not exist in this exploration'
                            % param_change.name)

        if strict:
            warnings_list = []

            try:
                self._verify_all_states_reachable()
            except utils.ValidationError as e:
                warnings_list.append(unicode(e))

            try:
                self._verify_no_dead_ends()
            except utils.ValidationError as e:
                warnings_list.append(unicode(e))

            if not self.title:
                warnings_list.append(
                    'A title must be specified (in the \'Settings\' tab).')

            if not self.category:
                warnings_list.append(
                    'A category must be specified (in the \'Settings\' tab).')

            if not self.objective:
                warnings_list.append(
                    'An objective must be specified (in the \'Settings\' tab).'
                )

            if not self.language_code:
                warnings_list.append(
                    'A language must be specified (in the \'Settings\' tab).')

            # Check that self-loop outcomes are not labelled as correct.
            all_state_names = self.states.keys()
            for state_name, state in self.states.iteritems():
                interaction = state.interaction
                default_outcome = interaction.default_outcome

                if default_outcome is not None:
                    # Check that, if the outcome is a self-loop, then the
                    # outcome is not labelled as correct.
                    if (default_outcome.dest == state_name and
                            default_outcome.labelled_as_correct):
                        raise utils.ValidationError(
                            'The default outcome for state %s is labelled '
                            'correct but is a self-loop.' % state_name)

                for group in interaction.answer_groups:
                    # Check that, if the outcome is a self-loop, then the
                    # outcome is not labelled as correct.
                    if (group.outcome.dest == state_name and
                            group.outcome.labelled_as_correct):
                        raise utils.ValidationError(
                            'The outcome for an answer group in state %s is '
                            'labelled correct but is a self-loop.' % state_name)

            if len(warnings_list) > 0:
                warning_str = ''
                for ind, warning in enumerate(warnings_list):
                    warning_str += '%s. %s ' % (ind + 1, warning)
                raise utils.ValidationError(
                    'Please fix the following issues before saving this '
                    'exploration: %s' % warning_str)

    def _verify_all_states_reachable(self):
        """Verifies that all states are reachable from the initial state.

        Raises:
            ValidationError: One or more states are not reachable from the
            initial state of the Exploration.
        """
        # This queue stores state names.
        processed_queue = []
        curr_queue = [self.init_state_name]

        while curr_queue:
            curr_state_name = curr_queue[0]
            curr_queue = curr_queue[1:]

            if curr_state_name in processed_queue:
                continue

            processed_queue.append(curr_state_name)

            curr_state = self.states[curr_state_name]

            if not curr_state.interaction.is_terminal:
                all_outcomes = curr_state.interaction.get_all_outcomes()
                for outcome in all_outcomes:
                    dest_state = outcome.dest
                    if (dest_state not in curr_queue and
                            dest_state not in processed_queue):
                        curr_queue.append(dest_state)

        if len(self.states) != len(processed_queue):
            unseen_states = list(
                set(self.states.keys()) - set(processed_queue))
            raise utils.ValidationError(
                'The following states are not reachable from the initial '
                'state: %s' % ', '.join(unseen_states))

    def _verify_no_dead_ends(self):
        """Verifies that all states can reach a terminal state.

        Raises:
            ValidationError: If is impossible to complete the exploration from
                a state.
        """
        # This queue stores state names.
        processed_queue = []
        curr_queue = []

        for (state_name, state) in self.states.iteritems():
            if state.interaction.is_terminal:
                curr_queue.append(state_name)

        while curr_queue:
            curr_state_name = curr_queue[0]
            curr_queue = curr_queue[1:]

            if curr_state_name in processed_queue:
                continue

            processed_queue.append(curr_state_name)

            for (state_name, state) in self.states.iteritems():
                if (state_name not in curr_queue
                        and state_name not in processed_queue):
                    all_outcomes = (
                        state.interaction.get_all_outcomes())
                    for outcome in all_outcomes:
                        if outcome.dest == curr_state_name:
                            curr_queue.append(state_name)
                            break

        if len(self.states) != len(processed_queue):
            dead_end_states = list(
                set(self.states.keys()) - set(processed_queue))
            raise utils.ValidationError(
                'It is impossible to complete the exploration from the '
                'following states: %s' % ', '.join(dead_end_states))

    # Derived attributes of an exploration.
    @property
    def init_state(self):
        """The state which forms the start of this exploration.

        Returns:
            State. The corresponding State domain object.
        """
        return self.states[self.init_state_name]

    @property
    def param_specs_dict(self):
        """A dict of param specs, each represented as Python dicts.

        Returns:
            dict. Dict of parameter specs.
        """
        return {ps_name: ps_val.to_dict()
                for (ps_name, ps_val) in self.param_specs.iteritems()}

    @property
    def param_change_dicts(self):
        """A list of param changes, represented as JSONifiable Python dicts.

        Returns:
            list(dict). List of dicts, each representing a parameter change.
        """
        return [param_change.to_dict() for param_change in self.param_changes]

    @classmethod
    def is_demo_exploration_id(cls, exploration_id):
        """Whether the given exploration id is a demo exploration.

        Args:
            exploration_id: str. The exploration id.

        Returns:
            bool. Whether the corresponding exploration is a demo exploration.
        """
        return exploration_id in feconf.DEMO_EXPLORATIONS

    @property
    def is_demo(self):
        """Whether the exploration is one of the demo explorations.

        Returns:
            bool. True is the current exploration is a demo exploration.
        """
        return self.is_demo_exploration_id(self.id)

    def update_title(self, title):
        """Update the exploration title.

        Args:
            title: str. The exploration title to set.
        """
        self.title = title

    def update_category(self, category):
        """Update the exploration category.

        Args:
            category: str. The exploration category to set.
        """
        self.category = category

    def update_objective(self, objective):
        """Update the exploration objective.

        Args:
            objective: str. The exploration objective to set.
        """
        self.objective = objective

    def update_language_code(self, language_code):
        """Update the exploration language code.

        Args:
            language_code: str. The exploration language code to set.
        """
        self.language_code = language_code

    def update_tags(self, tags):
        """Update the tags of the exploration.

        Args:
            tags: list(str). List of tags to set.
        """
        self.tags = tags

    def update_blurb(self, blurb):
        """Update the blurb of the exploration.

        Args:
            blurb: str. The blurb to set.
        """
        self.blurb = blurb

    def update_author_notes(self, author_notes):
        """Update the author notes of the exploration.

        Args:
            author_notes: str. The author notes to set.
        """
        self.author_notes = author_notes

    def update_param_specs(self, param_specs_dict):
        """Update the param spec dict.

        Args:
            param_specs_dict: dict. A dict where each key-value pair represents
                respectively, a param spec name and a dict used to initialize a
                ParamSpec domain object.
        """
        self.param_specs = {
            ps_name: param_domain.ParamSpec.from_dict(ps_val)
            for (ps_name, ps_val) in param_specs_dict.iteritems()
        }

    def update_param_changes(self, param_changes_list):
        """Update the param change dict.

        Args:
           param_changes_list: list(dict). List of dict where each dict is
                used to initialize a ParamChange domain object.
        """
        self.param_changes = [
            param_domain.ParamChange.from_dict(param_change)
            for param_change in param_changes_list
        ]

    def update_init_state_name(self, init_state_name):
        """Update the name for the initial state of the exploration.

        Args:
            init_state_name: str. The new name of the initial state.
        """
        if init_state_name not in self.states:
            raise Exception(
                'Invalid new initial state name: %s; '
                'it is not in the list of states %s for this '
                'exploration.' % (init_state_name, self.states.keys()))
        self.init_state_name = init_state_name

    def update_auto_tts_enabled(self, auto_tts_enabled):
        """Update whether automatic text-to-speech is enabled.

        Args:
            auto_tts_enabled: bool. Whether automatic text-to-speech
                is enabled or not.
        """
        self.auto_tts_enabled = auto_tts_enabled

    def update_correctness_feedback_enabled(self, correctness_feedback_enabled):
        """Update whether correctness feedback is enabled.

        Args:
            correctness_feedback_enabled: bool. Whether correctness feedback
                is enabled or not.
        """
        self.correctness_feedback_enabled = correctness_feedback_enabled

    # Methods relating to states.
    def add_states(self, state_names):
        """Adds multiple states to the exploration.

        Args:
            state_names: list(str). List of state names to add.

        Raises:
            ValueError: At least one of the new state names already exists in
            the states dict.
        """
        for state_name in state_names:
            if state_name in self.states:
                raise ValueError('Duplicate state name %s' % state_name)

        for state_name in state_names:
            self.states[state_name] = state_domain.State.create_default_state(
                state_name)

    def rename_state(self, old_state_name, new_state_name):
        """Renames the given state.

        Args:
            old_state_name: str. The old name of state to rename.
            new_state_name: str. The new state name.

        Raises:
            ValueError: The old state name does not exist or the new state name
            is already in states dict.
        """
        if old_state_name not in self.states:
            raise ValueError('State %s does not exist' % old_state_name)
        if (old_state_name != new_state_name and
                new_state_name in self.states):
            raise ValueError('Duplicate state name: %s' % new_state_name)

        if old_state_name == new_state_name:
            return

        self._require_valid_state_name(new_state_name)

        self.states[new_state_name] = copy.deepcopy(
            self.states[old_state_name])
        del self.states[old_state_name]

        if self.init_state_name == old_state_name:
            self.update_init_state_name(new_state_name)

        # Find all destinations in the exploration which equal the renamed
        # state, and change the name appropriately.
        for other_state_name in self.states:
            other_state = self.states[other_state_name]
            other_outcomes = other_state.interaction.get_all_outcomes()
            for outcome in other_outcomes:
                if outcome.dest == old_state_name:
                    outcome.dest = new_state_name

    def delete_state(self, state_name):
        """Deletes the given state.

        Args:
            state_name: str. The state name to be deleted.

        Raises:
            ValueError: The state does not exist or is the initial state of the
            exploration.
        """
        if state_name not in self.states:
            raise ValueError('State %s does not exist' % state_name)

        # Do not allow deletion of initial states.
        if self.init_state_name == state_name:
            raise ValueError('Cannot delete initial state of an exploration.')

        # Find all destinations in the exploration which equal the deleted
        # state, and change them to loop back to their containing state.
        for other_state_name in self.states:
            other_state = self.states[other_state_name]
            all_outcomes = other_state.interaction.get_all_outcomes()
            for outcome in all_outcomes:
                if outcome.dest == state_name:
                    outcome.dest = other_state_name

        del self.states[state_name]


    def get_trainable_states_dict(self, old_states, exp_versions_diff):
        """Retrieves the state names of all trainable states in an exploration
        segregated into state names with changed and unchanged answer groups.
        In this method, the new_state_name refers to the name of the state in
        the current version of the exploration whereas the old_state_name refers
        to the name of the state in the previous version of the exploration.

        Args:
            old_states: dict. Dictionary containing all State domain objects.
            exp_versions_diff: ExplorationVersionsDiff. An instance of the
                exploration versions diff class.

        Returns:
            dict. The trainable states dict. This dict has three keys
                representing state names with changed answer groups and
                unchanged answer groups respectively.
        """
        trainable_states_dict = {
            'state_names_with_changed_answer_groups': [],
            'state_names_with_unchanged_answer_groups': []
        }
        new_states = self.states

        for new_state_name in new_states:
            new_state = new_states[new_state_name]
            if not new_state.can_undergo_classification():
                continue

            old_state_name = new_state_name
            if new_state_name in exp_versions_diff.new_to_old_state_names:
                old_state_name = exp_versions_diff.new_to_old_state_names[
                    new_state_name]

            # The case where a new state is added. When this happens, the
            # old_state_name will be equal to the new_state_name and it will not
            # be present in the exploration's older version.
            if old_state_name not in old_states:
                trainable_states_dict[
                    'state_names_with_changed_answer_groups'].append(
                        new_state_name)
                continue
            old_state = old_states[old_state_name]
            old_training_data = old_state.get_training_data()
            new_training_data = new_state.get_training_data()

            # Check if the training data and interaction_id of the state in the
            # previous version of the exploration and the state in the new
            # version of the exploration match. If any of them are not equal,
            # we create a new job for the state in the current version.
            if new_training_data == old_training_data and (
                    new_state.interaction.id == old_state.interaction.id):
                trainable_states_dict[
                    'state_names_with_unchanged_answer_groups'].append(
                        new_state_name)
            else:
                trainable_states_dict[
                    'state_names_with_changed_answer_groups'].append(
                        new_state_name)

        return trainable_states_dict

    @classmethod
    def _convert_states_v0_dict_to_v1_dict(cls, states_dict):
        """Converts old states schema to the modern v1 schema. v1 contains the
        schema version 1 and does not contain any old constructs, such as
        widgets. This is a complete migration of everything previous to the
        schema versioning update to the earliest versioned schema.
        Note that the states_dict being passed in is modified in-place.

        Args:
            states_dict: dict. A dict where each key-value pair represents,
                respectively, a state name and a dict used to initialize a
                State domain object.

        Returns:
            dict. The converted states_dict.
        """
        # ensure widgets are renamed to be interactions.
        for _, state_defn in states_dict.iteritems():
            if 'widget' not in state_defn:
                continue
            state_defn['interaction'] = copy.deepcopy(state_defn['widget'])
            state_defn['interaction']['id'] = copy.deepcopy(
                state_defn['interaction']['widget_id'])
            del state_defn['interaction']['widget_id']
            if 'sticky' in state_defn['interaction']:
                del state_defn['interaction']['sticky']
            del state_defn['widget']
        return states_dict

    @classmethod
    def _convert_states_v1_dict_to_v2_dict(cls, states_dict):
        """Converts from version 1 to 2. Version 1 assumes the existence of an
        implicit 'END' state, but version 2 does not. As a result, the
        conversion process involves introducing a proper ending state for all
        explorations previously designed under this assumption.
        Note that the states_dict being passed in is modified in-place.

        Args:
            states_dict: dict. A dict where each key-value pair represents,
                respectively, a state name and a dict used to initialize a
                State domain object.

        Returns:
            dict. The converted states_dict.
        """
        # The name of the implicit END state before the migration. Needed here
        # to migrate old explorations which expect that implicit END state.
        old_end_dest = 'END'

        # Adds an explicit state called 'END' with an EndExploration to replace
        # links other states have to an implicit 'END' state. Otherwise, if no
        # states refer to a state called 'END', no new state will be introduced
        # since it would be isolated from all other states in the graph and
        # create additional warnings for the user. If they were not referring
        # to an 'END' state before, then they would only be receiving warnings
        # about not being able to complete the exploration. The introduction of
        # a real END state would produce additional warnings (state cannot be
        # reached from other states, etc.).
        targets_end_state = False
        has_end_state = False
        for (state_name, sdict) in states_dict.iteritems():
            if not has_end_state and state_name == old_end_dest:
                has_end_state = True

            if not targets_end_state:
                for handler in sdict['interaction']['handlers']:
                    for rule_spec in handler['rule_specs']:
                        if rule_spec['dest'] == old_end_dest:
                            targets_end_state = True
                            break

        # Ensure any explorations pointing to an END state has a valid END
        # state to end with (in case it expects an END state).
        if targets_end_state and not has_end_state:
            states_dict[old_end_dest] = {
                'content': [{
                    'type': 'text',
                    'value': 'Congratulations, you have finished!'
                }],
                'interaction': {
                    'id': 'EndExploration',
                    'customization_args': {
                        'recommendedExplorationIds': {
                            'value': []
                        }
                    },
                    'handlers': [{
                        'name': 'submit',
                        'rule_specs': [{
                            'definition': {
                                'rule_type': 'default'
                            },
                            'dest': old_end_dest,
                            'feedback': [],
                            'param_changes': []
                        }]
                    }],
                },
                'param_changes': []
            }

        return states_dict

    @classmethod
    def _convert_states_v2_dict_to_v3_dict(cls, states_dict):
        """Converts from version 2 to 3. Version 3 introduces a triggers list
        within interactions.
        Note that the states_dict being passed in is modified in-place.

        Args:
            states_dict: dict. A dict where each key-value pair represents,
                respectively, a state name and a dict used to initialize a
                State domain object.

        Returns:
            dict. The converted states_dict.
        """
        # Ensure all states interactions have a triggers list.
        for sdict in states_dict.values():
            interaction = sdict['interaction']
            if 'triggers' not in interaction:
                interaction['triggers'] = []

        return states_dict

    @classmethod
    def _convert_states_v3_dict_to_v4_dict(cls, states_dict):
        """Converts from version 3 to 4. Version 4 introduces a new structure
        for rules by organizing them into answer groups instead of handlers.
        This migration involves a 1:1 mapping from rule specs to answer groups
        containing just that single rule. Default rules have their destination
        state name and feedback copied to the default_outcome portion of an
        interaction instance.
        Note that the states_dict being passed in is modified in-place.

        Args:
            states_dict: dict. A dict where each key-value pair represents,
                respectively, a state name and a dict used to initialize a
                State domain object.

        Returns:
            dict. The converted states_dict.
        """
        for state_dict in states_dict.values():
            interaction = state_dict['interaction']
            answer_groups = []
            default_outcome = None
            for handler in interaction['handlers']:
                # Ensure the name is 'submit'.
                if 'name' in handler and handler['name'] != 'submit':
                    raise utils.ExplorationConversionError(
                        'Error: Can only convert rules with a name '
                        '\'submit\' in states v3 to v4 conversion process. '
                        'Encountered name: %s' % handler['name'])

                # Each rule spec becomes a new answer group.
                for rule_spec in handler['rule_specs']:
                    group = {}

                    # Rules don't have a rule_type key anymore.
                    is_default_rule = False
                    if 'rule_type' in rule_spec['definition']:
                        rule_type = rule_spec['definition']['rule_type']
                        is_default_rule = (rule_type == 'default')

                        # Ensure the rule type is either default or atomic.
                        if not is_default_rule and rule_type != 'atomic':
                            raise utils.ExplorationConversionError(
                                'Error: Can only convert default and atomic '
                                'rules in states v3 to v4 conversion process. '
                                'Encountered rule of type: %s' % rule_type)

                    # Ensure the subject is answer.
                    if ('subject' in rule_spec['definition'] and
                            rule_spec['definition']['subject'] != 'answer'):
                        raise utils.ExplorationConversionError(
                            'Error: Can only convert rules with an \'answer\' '
                            'subject in states v3 to v4 conversion process. '
                            'Encountered subject: %s'
                            % rule_spec['definition']['subject'])

                    # The rule turns into the group's only rule. Rules do not
                    # have definitions anymore. Do not copy the inputs and name
                    # if it is a default rule.
                    if not is_default_rule:
                        definition = rule_spec['definition']
                        group['rule_specs'] = [{
                            'inputs': copy.deepcopy(definition['inputs']),
                            'rule_type': copy.deepcopy(definition['name'])
                        }]

                    # Answer groups now have an outcome.
                    group['outcome'] = {
                        'dest': copy.deepcopy(rule_spec['dest']),
                        'feedback': copy.deepcopy(rule_spec['feedback']),
                        'param_changes': (
                            copy.deepcopy(rule_spec['param_changes'])
                            if 'param_changes' in rule_spec else [])
                    }

                    if is_default_rule:
                        default_outcome = group['outcome']
                    else:
                        answer_groups.append(group)

            try:
                is_terminal = (
                    interaction_registry.Registry.get_interaction_by_id(
                        interaction['id']
                    ).is_terminal if interaction['id'] is not None else False)
            except KeyError:
                raise utils.ExplorationConversionError(
                    'Trying to migrate exploration containing non-existent '
                    'interaction ID: %s' % interaction['id'])
            if not is_terminal:
                interaction['answer_groups'] = answer_groups
                interaction['default_outcome'] = default_outcome
            else:
                # Terminal nodes have no answer groups or outcomes.
                interaction['answer_groups'] = []
                interaction['default_outcome'] = None
            del interaction['handlers']

        return states_dict

    @classmethod
    def _convert_states_v4_dict_to_v5_dict(cls, states_dict):
        """Converts from version 4 to 5. Version 5 removes the triggers list
        within interactions, and replaces it with a fallbacks list.
        Note that the states_dict being passed in is modified in-place.

        Args:
            states_dict: dict. A dict where each key-value pair represents,
                respectively, a state name and a dict used to initialize a
                State domain object.

        Returns:
            dict. The converted states_dict.
        """
        # Ensure all states interactions have a fallbacks list.
        for state_dict in states_dict.values():
            interaction = state_dict['interaction']
            if 'triggers' in interaction:
                del interaction['triggers']
            if 'fallbacks' not in interaction:
                interaction['fallbacks'] = []

        return states_dict

    @classmethod
    def _convert_states_v5_dict_to_v6_dict(cls, states_dict):
        """Converts from version 5 to 6. Version 6 introduces a list of
        confirmed unclassified answers. Those are answers which are confirmed
        to be associated with the default outcome during classification.

        Args:
            states_dict: dict. A dict where each key-value pair represents,
                respectively, a state name and a dict used to initialize a
                State domain object.

        Returns:
            dict. The converted states_dict.
        """
        for state_dict in states_dict.values():
            interaction = state_dict['interaction']
            if 'confirmed_unclassified_answers' not in interaction:
                interaction['confirmed_unclassified_answers'] = []

        return states_dict

    @classmethod
    def _convert_states_v6_dict_to_v7_dict(cls, states_dict):
        """Converts from version 6 to 7. Version 7 forces all CodeRepl
        interactions to use Python.

        Args:
            states_dict: dict. A dict where each key-value pair represents,
                respectively, a state name and a dict used to initialize a
                State domain object.

        Returns:
            dict. The converted states_dict.
        """
        for state_dict in states_dict.values():
            interaction = state_dict['interaction']
            if interaction['id'] == 'CodeRepl':
                interaction['customization_args']['language']['value'] = (
                    'python')

        return states_dict

    # TODO(bhenning): Remove pre_v4_states_conversion_func when the answer
    # migration is completed.
    @classmethod
    def _convert_states_v7_dict_to_v8_dict(cls, states_dict):
        """Converts from version 7 to 8. Version 8 contains classifier
        model id.

        Args:
            states_dict: dict. A dict where each key-value pair represents,
                respectively, a state name and a dict used to initialize a
                State domain object.

        Returns:
            dict. The converted states_dict.
        """
        for state_dict in states_dict.values():
            state_dict['classifier_model_id'] = None
        return states_dict

    @classmethod
    def _convert_states_v8_dict_to_v9_dict(cls, states_dict):
        """Converts from version 8 to 9. Version 9 contains 'correct'
        field in answer groups.

        Args:
            states_dict: dict. A dict where each key-value pair represents,
                respectively, a state name and a dict used to initialize a
                State domain object.

        Returns:
            dict. The converted states_dict.
        """
        for state_dict in states_dict.values():
            answer_groups = state_dict['interaction']['answer_groups']
            for answer_group in answer_groups:
                answer_group['correct'] = False
        return states_dict

    @classmethod
    def _convert_states_v9_dict_to_v10_dict(cls, states_dict):
        """Converts from version 9 to 10. Version 10 contains hints
        and solution in each interaction.

        Args:
            states_dict: dict. A dict where each key-value pair represents,
                respectively, a state name and a dict used to initialize a
                State domain object.

        Returns:
            dict. The converted states_dict.
        """
        for state_dict in states_dict.values():
            interaction = state_dict['interaction']
            if 'hints' not in interaction:
                interaction['hints'] = []
                for fallback in interaction['fallbacks']:
                    if fallback['outcome']['feedback']:
                        interaction['hints'].append({
                            'hint_text': fallback['outcome']['feedback'][0]
                        })
            if 'solution' not in interaction:
                interaction['solution'] = None
        return states_dict

    @classmethod
    def _convert_states_v10_dict_to_v11_dict(cls, states_dict):
        """Converts from version 10 to 11. Version 11 refactors the content to
        be an HTML string with audio translations.

        Args:
            states_dict: dict. A dict where each key-value pair represents,
                respectively, a state name and a dict used to initialize a
                State domain object.

        Returns:
            dict. The converted states_dict.
        """
        for state_dict in states_dict.values():
            content_html = state_dict['content'][0]['value']
            state_dict['content'] = {
                'html': content_html,
                'audio_translations': []
            }
        return states_dict

    @classmethod
    def _convert_states_v11_dict_to_v12_dict(cls, states_dict):
        """Converts from version 11 to 12. Version 12 refactors audio
        translations from a list to a dict keyed by language code.

        Args:
            states_dict: dict. A dict where each key-value pair represents,
                respectively, a state name and a dict used to initialize a
                State domain object.

        Returns:
            dict. The converted states_dict.
        """
        for state_dict in states_dict.values():
            old_audio_translations = state_dict['content']['audio_translations']
            state_dict['content']['audio_translations'] = {
                old_translation['language_code']: {
                    'filename': old_translation['filename'],
                    'file_size_bytes': old_translation['file_size_bytes'],
                    'needs_update': old_translation['needs_update'],
                }
                for old_translation in old_audio_translations
            }
        return states_dict

    @classmethod
    def _convert_states_v12_dict_to_v13_dict(cls, states_dict):
        """Converts from version 12 to 13. Version 13 sets empty
        solutions to None and removes fallbacks.

        Args:
            states_dict: dict. A dict where each key-value pair represents,
                respectively, a state name and a dict used to initialize a
                State domain object.

        Returns:
            dict. The converted states_dict.
        """
        for state_dict in states_dict.values():
            if 'fallbacks' in state_dict['interaction']:
                del state_dict['interaction']['fallbacks']
            if not state_dict['interaction']['solution']:
                state_dict['interaction']['solution'] = None
        return states_dict

    @classmethod
    def _convert_states_v13_dict_to_v14_dict(cls, states_dict):
        """Converts from version 13 to 14. Version 14 adds
        audio translations to feedback, hints, and solutions.

        Args:
            states_dict: dict. A dict where each key-value pair represents,
                respectively, a state name and a dict used to initialize a
                State domain object.

        Returns:
            dict. The converted states_dict.
        """
        for state_dict in states_dict.values():
            if state_dict['interaction']['default_outcome'] is not None:
                old_feedback_list = (
                    state_dict['interaction']['default_outcome']['feedback'])
                default_feedback_html = (
                    old_feedback_list[0] if len(old_feedback_list) > 0 else '')
                state_dict['interaction']['default_outcome']['feedback'] = {
                    'html': default_feedback_html,
                    'audio_translations': {}
                }
            for answer_group_dict in state_dict['interaction']['answer_groups']:
                old_answer_group_feedback_list = (
                    answer_group_dict['outcome']['feedback'])
                feedback_html = (
                    old_answer_group_feedback_list[0]
                    if len(old_answer_group_feedback_list) > 0 else '')
                answer_group_dict['outcome']['feedback'] = {
                    'html': feedback_html,
                    'audio_translations': {}
                }
            for hint_dict in state_dict['interaction']['hints']:
                hint_content_html = hint_dict['hint_text']
                del hint_dict['hint_text']
                hint_dict['hint_content'] = {
                    'html': hint_content_html,
                    'audio_translations': {}
                }
            if state_dict['interaction']['solution']:
                explanation = (
                    state_dict['interaction']['solution']['explanation'])
                state_dict['interaction']['solution']['explanation'] = {
                    'html': explanation,
                    'audio_translations': {}
                }
        return states_dict

    @classmethod
    def _convert_states_v14_dict_to_v15_dict(cls, states_dict):
        """Converts from version 14 to 15. Version 15 renames the "correct"
        field in answer groups to "labelled_as_correct" and (for safety) resets
        all "labelled_as_correct" values to False.

        Args:
            states_dict: dict. A dict where each key-value pair represents,
                respectively, a state name and a dict used to initialize a
                State domain object.

        Returns:
            dict. The converted states_dict.
        """
        for state_dict in states_dict.values():
            answer_groups = state_dict['interaction']['answer_groups']
            for answer_group in answer_groups:
                answer_group['labelled_as_correct'] = False
                del answer_group['correct']
        return states_dict

    @classmethod
    def _convert_states_v15_dict_to_v16_dict(cls, states_dict):
        """Converts from version 15 to 16. Version 16 adds a
        refresher_exploration_id field to each outcome.

        Args:
            states_dict: dict. A dict where each key-value pair represents,
                respectively, a state name and a dict used to initialize a
                State domain object.

        Returns:
            dict. The converted states_dict.
        """
        for state_dict in states_dict.values():
            answer_groups = state_dict['interaction']['answer_groups']
            for answer_group in answer_groups:
                answer_group['outcome']['refresher_exploration_id'] = None

            if state_dict['interaction']['default_outcome'] is not None:
                default_outcome = state_dict['interaction']['default_outcome']
                default_outcome['refresher_exploration_id'] = None
        return states_dict

    @classmethod
    def _convert_states_v16_dict_to_v17_dict(cls, states_dict):
        """Converts from version 16 to 17. Version 17 moves the
        labelled_as_correct field to the outcome dict (so that it also appears
        for the default outcome) and adds two new customization args to
        FractionInput interactions.

        Args:
            states_dict: dict. A dict where each key-value pair represents,
                respectively, a state name and a dict used to initialize a
                State domain object.

        Returns:
            dict. The converted states_dict.
        """
        for state_dict in states_dict.values():
            answer_groups = state_dict['interaction']['answer_groups']
            for answer_group in answer_groups:
                answer_group['outcome']['labelled_as_correct'] = (
                    answer_group['labelled_as_correct'])
                del answer_group['labelled_as_correct']

            default_outcome = state_dict['interaction']['default_outcome']
            if default_outcome is not None:
                default_outcome['labelled_as_correct'] = False

            if state_dict['interaction']['id'] == 'FractionInput':
                customization_args = state_dict[
                    'interaction']['customization_args']
                customization_args.update({
                    'allowImproperFraction': {
                        'value': True
                    },
                    'allowNonzeroIntegerPart': {
                        'value': True
                    }
                })

        return states_dict

    @classmethod
    def _convert_states_v17_dict_to_v18_dict(cls, states_dict):
        """Converts from version 17 to 18. Version 18 adds a new
        customization arg to FractionInput interactions which allows
        you to add custom placeholders.

        Args:
            states_dict: dict. A dict where each key-value pair represents,
                respectively, a state name and a dict used to initialize a
                State domain object.

        Returns:
            dict. The converted states_dict.
        """
        for state_dict in states_dict.values():
            if state_dict['interaction']['id'] == 'FractionInput':
                customization_args = state_dict[
                    'interaction']['customization_args']
                customization_args.update({
                    'customPlaceholder': {
                        'value': ''
                    }
                })

        return states_dict

    @classmethod
    def _convert_states_v18_dict_to_v19_dict(cls, states_dict):
        """Converts from version 18 to 19. Version 19 adds training_data
        parameter to each answer group to store training data of that
        answer group.

        Args:
            states_dict: dict. A dict where each key-value pair represents,
                respectively, a state name and a dict used to initialize a
                State domain object.

        Returns:
            dict. The converted states_dict.
        """
        for state_dict in states_dict.values():
            answer_group_indexes_to_preserve = []
            answer_groups = state_dict['interaction']['answer_groups']
            for answer_group_index, answer_group in enumerate(answer_groups):
                if answer_group['rule_specs']:
                    training_data = []
                    classifier_rule_index = None
                    rule_specs = answer_group['rule_specs']

                    for rule_index, rule in enumerate(rule_specs):
                        if rule['rule_type'] == 'FuzzyMatches':
                            training_data = rule['inputs']['training_data']
                            classifier_rule_index = rule_index
                            break

                    if classifier_rule_index is not None:
                        answer_group['rule_specs'].pop(classifier_rule_index)

                    answer_group['training_data'] = training_data

                    if training_data or answer_group['rule_specs']:
                        answer_group_indexes_to_preserve.append(
                            answer_group_index)

            preserved_answer_groups = []
            for answer_group_index in answer_group_indexes_to_preserve:
                preserved_answer_groups.append(
                    answer_groups[answer_group_index])

            state_dict['interaction']['answer_groups'] = preserved_answer_groups

        return states_dict

    @classmethod
    def _convert_states_v19_dict_to_v20_dict(cls, states_dict):
        """Converts from version 19 to 20. Version 20 adds
        tagged_misconception field to answer groups and
        missing_prerequisite_skill_id field to outcomes.

        Args:
            states_dict: dict. A dict where each key-value pair represents,
                respectively, a state name and a dict used to initialize a
                State domain object.

        Returns:
            dict. The converted states_dict.
        """
        for state_dict in states_dict.values():
            answer_groups = state_dict['interaction']['answer_groups']
            for answer_group in answer_groups:
                answer_group['outcome']['missing_prerequisite_skill_id'] = None
                answer_group['tagged_misconception_id'] = None

            default_outcome = state_dict['interaction']['default_outcome']
            if default_outcome is not None:
                default_outcome['missing_prerequisite_skill_id'] = None

        return states_dict

    @classmethod
    def _convert_states_v20_dict_to_v21_dict(cls, states_dict):
        """Converts from version 20 to 21. Version 21 moves audio_translations
        from SubtitledHTML to content_ids_to_audio_translations.

        Args:
            states_dict: dict. A dict where each key-value pair represents,
                respectively, a state name and a dict used to initialize a
                State domain object.

        Returns:
            dict. The converted states_dict.
        """
        for state_dict in states_dict.values():
            content_ids_to_audio_translations = {}
            content_id = 'content'
            content_ids_to_audio_translations[content_id] = (
                state_dict['content'].pop('audio_translations'))
            state_dict['content']['content_id'] = content_id

            for index, answer_group in enumerate(
                    state_dict['interaction']['answer_groups']):
                content_id = 'feedback_' + str(index + 1)
                content_ids_to_audio_translations[content_id] = (
                    answer_group['outcome']['feedback'].pop(
                        'audio_translations'))
                answer_group['outcome']['feedback']['content_id'] = content_id

            if state_dict['interaction']['default_outcome']:
                default_outcome = state_dict['interaction']['default_outcome']
                content_id = 'default_outcome'
                content_ids_to_audio_translations[content_id] = (
                    default_outcome['feedback'].pop('audio_translations'))
                default_outcome['feedback']['content_id'] = (content_id)

            for index, hint in enumerate(state_dict['interaction']['hints']):
                content_id = 'hint_' + str(index + 1)
                content_ids_to_audio_translations[content_id] = (
                    hint['hint_content'].pop('audio_translations'))
                hint['hint_content']['content_id'] = content_id

            if state_dict['interaction']['solution']:
                solution = state_dict['interaction']['solution']
                content_id = 'solution'
                content_ids_to_audio_translations[content_id] = (
                    solution['explanation'].pop('audio_translations'))
                solution['explanation']['content_id'] = content_id

            state_dict['content_ids_to_audio_translations'] = (
                content_ids_to_audio_translations)
        return states_dict

    @classmethod
    def _convert_states_v21_dict_to_v22_dict(cls, states_dict):
        """Converts from version 21 to 22. Version 22 converts all Rich Text
        Editor content to be compatible with the textAngular format.

        Args:
            states_dict: dict. A dict where each key-value pair represents,
                respectively, a state name and a dict used to initialize a
                State domain object.

        Returns:
            dict. The converted states_dict.
        """
        for key, state_dict in states_dict.iteritems():
            states_dict[key] = state_domain.State.convert_html_fields_in_state(
                state_dict, html_validation_service.convert_to_textangular)
        return states_dict

    @classmethod
    def _convert_states_v22_dict_to_v23_dict(cls, states_dict):
        """Converts from version 22 to 23. Version 23 ensures that all
        all oppia-noninteractive-image tags have caption attribute.
        Args:
            states_dict: dict. A dict where each key-value pair represents,
                respectively, a state name and a dict used to initialize a
                State domain object.

        Returns:
            dict. The converted states_dict.
        """
        for key, state_dict in states_dict.iteritems():
            states_dict[key] = state_domain.State.convert_html_fields_in_state(
                state_dict, html_validation_service.add_caption_attr_to_image)
        return states_dict

    @classmethod
    def _convert_states_v23_dict_to_v24_dict(cls, states_dict):
        """Converts from version 23 to 24. Version 24 converts all Rich Text
        Editor content to be compatible with the CKEditor format.

        Args:
            states_dict: dict. A dict where each key-value pair represents,
                respectively, a state name and a dict used to initialize a
                State domain object.

        Returns:
            dict. The converted states_dict.
        """
        for key, state_dict in states_dict.iteritems():
            states_dict[key] = state_domain.State.convert_html_fields_in_state(
                state_dict, html_validation_service.convert_to_ckeditor)
        return states_dict

    @classmethod
    def _convert_states_v24_dict_to_v25_dict(cls, exp_id, states_dict):
        """Converts from version 24 to 25. Version 25 adds the dimensions of
        images in the oppia-noninteractive-image tags.

        Args:
            exp_id: str. ID of the exploration.
            states_dict: dict. A dict where each key-value pair represents,
                respectively, a state name and a dict used to initialize a
                State domain object.

        Returns:
            dict. The converted states_dict.
        """
        for key, state_dict in states_dict.iteritems():
            add_dimensions_to_image_tags = functools.partial(
                html_validation_service.add_dimensions_to_image_tags, # pylint: disable=line-too-long
                exp_id)
            states_dict[key] = State.convert_html_fields_in_state(
                state_dict,
                add_dimensions_to_image_tags)
            if state_dict['interaction']['id'] == 'ImageClickInput':
                filename = state_dict['interaction']['customization_args'][
                    'imageAndRegions']['value']['imagePath']
                state_dict['interaction']['customization_args'][
                    'imageAndRegions']['value']['imagePath'] = (
                        html_validation_service.get_filename_with_dimensions(
                            filename, exp_id))

        return states_dict

    @classmethod
    def update_states_from_model(
            cls, versioned_exploration_states, current_states_schema_version,
            exploration_id):
        """Converts the states blob contained in the given
        versioned_exploration_states dict from current_states_schema_version to
        current_states_schema_version + 1.
        Note that the versioned_exploration_states being passed in is modified
        in-place.

        Args:
            versioned_exploration_states: dict. A dict with two keys:
                - states_schema_version: int. The states schema version for the
                    exploration.
                - states: dict. The dict of states comprising the exploration.
                    The keys are state names and the values are dicts used to
                    initialize a State domain object.
            current_states_schema_version: int. The current states
                schema version.
            exploration_id: str. ID of the exploration.
        """
        versioned_exploration_states['states_schema_version'] = (
            current_states_schema_version + 1)

        conversion_fn = getattr(cls, '_convert_states_v%s_dict_to_v%s_dict' % (
            current_states_schema_version, current_states_schema_version + 1))
        if current_states_schema_version == 24:
            conversion_fn = functools.partial(conversion_fn, exploration_id)
        versioned_exploration_states['states'] = conversion_fn(
            versioned_exploration_states['states'])

    # The current version of the exploration YAML schema. If any backward-
    # incompatible changes are made to the exploration schema in the YAML
    # definitions, this version number must be changed and a migration process
    # put in place.
    CURRENT_EXP_SCHEMA_VERSION = 30
    LAST_UNTITLED_SCHEMA_VERSION = 9

    @classmethod
    def _convert_v1_dict_to_v2_dict(cls, exploration_dict):
        """Converts a v1 exploration dict into a v2 exploration dict.

        Args:
            exploration_dict: dict. The dict representation of an exploration
                with schema version v1.

        Returns:
            dict. The dict representation of the Exploration domain object,
            following schema version v2.
        """
        exploration_dict['schema_version'] = 2
        exploration_dict['init_state_name'] = (
            exploration_dict['states'][0]['name'])

        states_dict = {}
        for state in exploration_dict['states']:
            states_dict[state['name']] = state
            del states_dict[state['name']]['name']
        exploration_dict['states'] = states_dict

        return exploration_dict

    @classmethod
    def _convert_v2_dict_to_v3_dict(cls, exploration_dict):
        """Converts a v2 exploration dict into a v3 exploration dict.

        Args:
            exploration_dict: dict. The dict representation of an exploration
                with schema version v2.

        Returns:
            dict. The dict representation of the Exploration domain object,
            following schema version v3.
        """
        exploration_dict['schema_version'] = 3

        exploration_dict['objective'] = ''
        exploration_dict['language_code'] = constants.DEFAULT_LANGUAGE_CODE
        exploration_dict['skill_tags'] = []
        exploration_dict['blurb'] = ''
        exploration_dict['author_notes'] = ''

        return exploration_dict

    @classmethod
    def _convert_v3_dict_to_v4_dict(cls, exploration_dict):
        """Converts a v3 exploration dict into a v4 exploration dict.

        Args:
            exploration_dict: dict. The dict representation of an exploration
                with schema version v3.

        Returns:
            dict. The dict representation of the Exploration domain object,
            following schema version v4.
        """
        exploration_dict['schema_version'] = 4

        for _, state_defn in exploration_dict['states'].iteritems():
            state_defn['interaction'] = copy.deepcopy(state_defn['widget'])
            state_defn['interaction']['id'] = copy.deepcopy(
                state_defn['interaction']['widget_id'])
            del state_defn['interaction']['widget_id']
            del state_defn['interaction']['sticky']
            del state_defn['widget']

        return exploration_dict

    @classmethod
    def _convert_v4_dict_to_v5_dict(cls, exploration_dict):
        """Converts a v4 exploration dict into a v5 exploration dict.

        Args:
            exploration_dict: dict. The dict representation of an exploration
                with schema version v4.

        Returns:
            dict. The dict representation of the Exploration domain object,
            following schema version v5.
        """
        exploration_dict['schema_version'] = 5

        # Rename the 'skill_tags' field to 'tags'.
        exploration_dict['tags'] = exploration_dict['skill_tags']
        del exploration_dict['skill_tags']

        exploration_dict['skin_customizations'] = {
            'panels_contents': {
                'bottom': [],
                'left': [],
                'right': []
            }
        }

        return exploration_dict

    @classmethod
    def _convert_v5_dict_to_v6_dict(cls, exploration_dict):
        """Converts a v5 exploration dict into a v6 exploration dict.

        Args:
            exploration_dict: dict. The dict representation of an exploration
                with schema version v5.

        Returns:
            dict. The dict representation of the Exploration domain object,
            following schema version v6.
        """
        exploration_dict['schema_version'] = 6

        # Ensure this exploration is up-to-date with states schema v3.
        exploration_dict['states'] = cls._convert_states_v0_dict_to_v1_dict(
            exploration_dict['states'])
        exploration_dict['states'] = cls._convert_states_v1_dict_to_v2_dict(
            exploration_dict['states'])
        exploration_dict['states'] = cls._convert_states_v2_dict_to_v3_dict(
            exploration_dict['states'])

        # Update the states schema version to reflect the above conversions to
        # the states dict.
        exploration_dict['states_schema_version'] = 3

        return exploration_dict

    @classmethod
    def _convert_v6_dict_to_v7_dict(cls, exploration_dict):
        """Converts a v6 exploration dict into a v7 exploration dict.

        Args:
            exploration_dict: dict. The dict representation of an exploration
                with schema version v6.

        Returns:
            dict. The dict representation of the Exploration domain object,
            following schema version v7.
        """
        exploration_dict['schema_version'] = 7

        # Ensure this exploration is up-to-date with states schema v4.
        exploration_dict['states'] = cls._convert_states_v3_dict_to_v4_dict(
            exploration_dict['states'])

        # Update the states schema version to reflect the above conversions to
        # the states dict.
        exploration_dict['states_schema_version'] = 4

        return exploration_dict

    @classmethod
    def _convert_v7_dict_to_v8_dict(cls, exploration_dict):
        """Converts a v7 exploration dict into a v8 exploration dict.

        Args:
            exploration_dict: dict. The dict representation of an exploration
                with schema version v7.

        Returns:
            dict. The dict representation of the Exploration domain object,
            following schema version v8.
        """
        exploration_dict['schema_version'] = 8

        # Ensure this exploration is up-to-date with states schema v5.
        exploration_dict['states'] = cls._convert_states_v4_dict_to_v5_dict(
            exploration_dict['states'])

        # Update the states schema version to reflect the above conversions to
        # the states dict.
        exploration_dict['states_schema_version'] = 5

        return exploration_dict

    @classmethod
    def _convert_v8_dict_to_v9_dict(cls, exploration_dict):
        """Converts a v8 exploration dict into a v9 exploration dict.

        Args:
            exploration_dict: dict. The dict representation of an exploration
                with schema version v8.

        Returns:
            dict. The dict representation of the Exploration domain object,
            following schema version v9.
        """
        exploration_dict['schema_version'] = 9

        # Ensure this exploration is up-to-date with states schema v6.
        exploration_dict['states'] = cls._convert_states_v5_dict_to_v6_dict(
            exploration_dict['states'])

        # Update the states schema version to reflect the above conversions to
        # the states dict.
        exploration_dict['states_schema_version'] = 6

        return exploration_dict

    @classmethod
    def _convert_v9_dict_to_v10_dict(cls, exploration_dict, title, category):
        """Converts a v9 exploration dict into a v10 exploration dict.

        Args:
            exploration_dict: dict. The dict representation of an exploration
                with schema version v9.
            title: str. The exploration title.
            category: str. The exploration category.

        Returns:
            dict. The dict representation of the Exploration domain object,
            following schema version v10.
        """

        exploration_dict['schema_version'] = 10

        # From v10 onwards, the title and schema version are stored in the YAML
        # file.
        exploration_dict['title'] = title
        exploration_dict['category'] = category

        # Remove the 'default_skin' property.
        del exploration_dict['default_skin']

        # Upgrade all gadget panel customizations to have exactly one empty
        # bottom panel. This is fine because, for previous schema versions,
        # gadgets functionality had not been released yet.
        exploration_dict['skin_customizations'] = {
            'panels_contents': {
                'bottom': [],
            }
        }

        # Ensure this exploration is up-to-date with states schema v7.
        exploration_dict['states'] = cls._convert_states_v6_dict_to_v7_dict(
            exploration_dict['states'])

        # Update the states schema version to reflect the above conversions to
        # the states dict.
        exploration_dict['states_schema_version'] = 7

        return exploration_dict

    @classmethod
    def _convert_v10_dict_to_v11_dict(cls, exploration_dict):
        """Converts a v10 exploration dict into a v11 exploration dict.

        Args:
            exploration_dict: dict. The dict representation of an exploration
                with schema version v10.

        Returns:
            dict. The dict representation of the Exploration domain object,
            following schema version v11.
        """

        exploration_dict['schema_version'] = 11

        exploration_dict['states'] = cls._convert_states_v7_dict_to_v8_dict(
            exploration_dict['states'])

        exploration_dict['states_schema_version'] = 8

        return exploration_dict

    @classmethod
    def _convert_v11_dict_to_v12_dict(cls, exploration_dict):
        """Converts a v11 exploration dict into a v12 exploration dict.

        Args:
            exploration_dict: dict. The dict representation of an exploration
                with schema version v11.

        Returns:
            dict. The dict representation of the Exploration domain object,
            following schema version v12.
        """

        exploration_dict['schema_version'] = 12

        exploration_dict['states'] = cls._convert_states_v8_dict_to_v9_dict(
            exploration_dict['states'])

        exploration_dict['states_schema_version'] = 9

        return exploration_dict

    @classmethod
    def _convert_v12_dict_to_v13_dict(cls, exploration_dict):
        """Converts a v12 exploration dict into a v13 exploration dict."""

        exploration_dict['schema_version'] = 13

        exploration_dict['states'] = cls._convert_states_v9_dict_to_v10_dict(
            exploration_dict['states'])

        exploration_dict['states_schema_version'] = 10

        return exploration_dict

    @classmethod
    def _convert_v13_dict_to_v14_dict(cls, exploration_dict):
        """Converts a v13 exploration dict into a v14 exploration dict."""

        exploration_dict['schema_version'] = 14

        exploration_dict['states'] = cls._convert_states_v10_dict_to_v11_dict(
            exploration_dict['states'])

        exploration_dict['states_schema_version'] = 11

        return exploration_dict

    @classmethod
    def _convert_v14_dict_to_v15_dict(cls, exploration_dict):
        """Converts a v14 exploration dict into a v15 exploration dict."""

        exploration_dict['schema_version'] = 15

        exploration_dict['states'] = cls._convert_states_v11_dict_to_v12_dict(
            exploration_dict['states'])

        exploration_dict['states_schema_version'] = 12

        return exploration_dict

    @classmethod
    def _convert_v15_dict_to_v16_dict(cls, exploration_dict):
        """Converts a v15 exploration dict into a v16 exploration dict."""
        exploration_dict['schema_version'] = 16

        exploration_dict['states'] = cls._convert_states_v12_dict_to_v13_dict(
            exploration_dict['states'])

        exploration_dict['states_schema_version'] = 13

        return exploration_dict

    @classmethod
    def _convert_v16_dict_to_v17_dict(cls, exploration_dict):
        """Converts a v16 exploration dict into a v17 exploration dict.

        Removes gadgets and skins.
        """
        exploration_dict['schema_version'] = 17

        if 'skin_customizations' in exploration_dict:
            del exploration_dict['skin_customizations']

        return exploration_dict

    @classmethod
    def _convert_v17_dict_to_v18_dict(cls, exploration_dict):
        """ Converts a v17 exploration dict into a v18 exploration dict.

        Adds auto_tts_enabled property.
        """
        exploration_dict['schema_version'] = 18

        if exploration_dict['category'] == 'Languages':
            exploration_dict['auto_tts_enabled'] = False
        else:
            exploration_dict['auto_tts_enabled'] = True

        return exploration_dict

    @classmethod
    def _convert_v18_dict_to_v19_dict(cls, exploration_dict):
        """ Converts a v18 exploration dict into a v19 exploration dict.

        Adds audio translations to feedback, hints, and solutions.
        """
        exploration_dict['schema_version'] = 19

        exploration_dict['states'] = cls._convert_states_v13_dict_to_v14_dict(
            exploration_dict['states'])
        exploration_dict['states_schema_version'] = 14

        return exploration_dict

    @classmethod
    def _convert_v19_dict_to_v20_dict(cls, exploration_dict):
        """ Converts a v19 exploration dict into a v20 exploration dict.

        Introduces a correctness property at the top level, and changes each
        answer group's "correct" field to "labelled_as_correct" instead.
        """
        exploration_dict['schema_version'] = 20

        exploration_dict['states'] = cls._convert_states_v14_dict_to_v15_dict(
            exploration_dict['states'])
        exploration_dict['states_schema_version'] = 15

        exploration_dict['correctness_feedback_enabled'] = False

        return exploration_dict

    @classmethod
    def _convert_v20_dict_to_v21_dict(cls, exploration_dict):
        """ Converts a v20 exploration dict into a v21 exploration dict.

        Adds a refresher_exploration_id field to each answer group outcome, and
        to the default outcome (if it exists).
        """
        exploration_dict['schema_version'] = 21

        exploration_dict['states'] = cls._convert_states_v15_dict_to_v16_dict(
            exploration_dict['states'])
        exploration_dict['states_schema_version'] = 16

        return exploration_dict

    @classmethod
    def _convert_v21_dict_to_v22_dict(cls, exploration_dict):
        """ Converts a v21 exploration dict into a v22 exploration dict.

        Moves the labelled_as_correct field from the answer group level to the
        outcome level, and adds two extra customization args to the
        FractionInput interaction.
        """
        exploration_dict['schema_version'] = 22

        exploration_dict['states'] = cls._convert_states_v16_dict_to_v17_dict(
            exploration_dict['states'])
        exploration_dict['states_schema_version'] = 17

        return exploration_dict

    @classmethod
    def _convert_v22_dict_to_v23_dict(cls, exploration_dict):
        """ Converts a v22 exploration dict into a v23 exploration dict.

        Adds a new customization arg to FractionInput interactions
        which allows you to add custom placeholders.
        """
        exploration_dict['schema_version'] = 23

        exploration_dict['states'] = cls._convert_states_v17_dict_to_v18_dict(
            exploration_dict['states'])
        exploration_dict['states_schema_version'] = 18

        return exploration_dict

    @classmethod
    def _convert_v23_dict_to_v24_dict(cls, exploration_dict):
        """ Converts a v23 exploration dict into a v24 exploration dict.

        Adds training_data parameter to each answer group to store training
        data of corresponding answer group.
        """
        exploration_dict['schema_version'] = 24

        exploration_dict['states'] = cls._convert_states_v18_dict_to_v19_dict(
            exploration_dict['states'])
        exploration_dict['states_schema_version'] = 19

        return exploration_dict

    @classmethod
    def _convert_v24_dict_to_v25_dict(cls, exploration_dict):
        """ Converts a v24 exploration dict into a v25 exploration dict.

        Adds additional tagged_misconception_id and
        missing_prerequisite_skill_id fields to answer groups and outcomes
        respectively.
        """
        exploration_dict['schema_version'] = 25

        exploration_dict['states'] = cls._convert_states_v19_dict_to_v20_dict(
            exploration_dict['states'])
        exploration_dict['states_schema_version'] = 20

        return exploration_dict

    @classmethod
    def _convert_v25_dict_to_v26_dict(cls, exploration_dict):
        """ Converts a v25 exploration dict into a v26 exploration dict.

        Move audio_translations into a seperate dict.
        """
        exploration_dict['schema_version'] = 26

        exploration_dict['states'] = cls._convert_states_v20_dict_to_v21_dict(
            exploration_dict['states'])
        exploration_dict['states_schema_version'] = 21

        return exploration_dict

    @classmethod
    def _convert_v26_dict_to_v27_dict(cls, exploration_dict):
        """Converts a v26 exploration dict into a v27 exploration dict.

        Converts all Rich Text Editor content to be compatible with the
        textAngular format.
        """
        exploration_dict['schema_version'] = 27

        exploration_dict['states'] = cls._convert_states_v21_dict_to_v22_dict(
            exploration_dict['states'])
        exploration_dict['states_schema_version'] = 22

        return exploration_dict

    @classmethod
    def _convert_v27_dict_to_v28_dict(cls, exploration_dict):
        """Converts a v27 exploration dict into a v28 exploration dict.

        Adds caption attribute to all oppia-noninteractive-image tags.
        """
        exploration_dict['schema_version'] = 28

        exploration_dict['states'] = cls._convert_states_v22_dict_to_v23_dict(
            exploration_dict['states'])
        exploration_dict['states_schema_version'] = 23

        return exploration_dict

    @classmethod
    def _convert_v28_dict_to_v29_dict(cls, exploration_dict):
        """Converts a v28 exploration dict into a v29 exploration dict.

        Converts all Rich Text Editor content to be compatible with the
        CKEditor format.
        """
        exploration_dict['schema_version'] = 29

        exploration_dict['states'] = cls._convert_states_v23_dict_to_v24_dict(
            exploration_dict['states'])
        exploration_dict['states_schema_version'] = 24

        return exploration_dict

    @classmethod
    def _convert_v29_dict_to_v30_dict(cls, exp_id, exploration_dict):
        """Converts a v29 exploration dict into a v30 exploration dict.

        Adds dimensions to all oppia-noninteractive-image tags.
        """
        exploration_dict['schema_version'] = 30

        exploration_dict['states'] = cls._convert_states_v24_dict_to_v25_dict(
            exp_id, exploration_dict['states'])
        exploration_dict['states_schema_version'] = 25

        return exploration_dict

    @classmethod
    def _migrate_to_latest_yaml_version(
            cls, yaml_content, exp_id, title=None, category=None):
        """Return the YAML content of the exploration in the latest schema
        format.

        Args:
            yaml_content: str. The YAML representation of the exploration.
            exp_id: str. ID of the exploration.
            title: str. The exploration title.
            category: str. The exploration category.

        Returns:
            tuple(dict, int). The dict 'exploration_dict' is the representation
            of the Exploration and the 'initial_schema_version' is the initial
            schema version provided in 'yaml_content'.

        Raises:
            Exception: 'yaml_content' or the exploration schema version is not
                valid.
        """
        try:
            exploration_dict = utils.dict_from_yaml(yaml_content)
        except Exception as e:
            raise Exception(
                'Please ensure that you are uploading a YAML text file, not '
                'a zip file. The YAML parser returned the following error: %s'
                % e)

        exploration_schema_version = exploration_dict.get('schema_version')
        initial_schema_version = exploration_schema_version
        if exploration_schema_version is None:
            raise Exception('Invalid YAML file: no schema version specified.')
        if not (1 <= exploration_schema_version
                <= cls.CURRENT_EXP_SCHEMA_VERSION):
            raise Exception(
                'Sorry, we can only process v1 to v%s exploration YAML files '
                'at present.' % cls.CURRENT_EXP_SCHEMA_VERSION)
        if exploration_schema_version == 1:
            exploration_dict = cls._convert_v1_dict_to_v2_dict(
                exploration_dict)
            exploration_schema_version = 2

        if exploration_schema_version == 2:
            exploration_dict = cls._convert_v2_dict_to_v3_dict(
                exploration_dict)
            exploration_schema_version = 3

        if exploration_schema_version == 3:
            exploration_dict = cls._convert_v3_dict_to_v4_dict(
                exploration_dict)
            exploration_schema_version = 4

        if exploration_schema_version == 4:
            exploration_dict = cls._convert_v4_dict_to_v5_dict(
                exploration_dict)
            exploration_schema_version = 5

        if exploration_schema_version == 5:
            exploration_dict = cls._convert_v5_dict_to_v6_dict(
                exploration_dict)
            exploration_schema_version = 6

        if exploration_schema_version == 6:
            exploration_dict = cls._convert_v6_dict_to_v7_dict(
                exploration_dict)
            exploration_schema_version = 7

        if exploration_schema_version == 7:
            exploration_dict = cls._convert_v7_dict_to_v8_dict(
                exploration_dict)
            exploration_schema_version = 8

        if exploration_schema_version == 8:
            exploration_dict = cls._convert_v8_dict_to_v9_dict(
                exploration_dict)
            exploration_schema_version = 9

        if exploration_schema_version == 9:
            exploration_dict = cls._convert_v9_dict_to_v10_dict(
                exploration_dict, title, category)
            exploration_schema_version = 10

        if exploration_schema_version == 10:
            exploration_dict = cls._convert_v10_dict_to_v11_dict(
                exploration_dict)
            exploration_schema_version = 11

        if exploration_schema_version == 11:
            exploration_dict = cls._convert_v11_dict_to_v12_dict(
                exploration_dict)
            exploration_schema_version = 12

        if exploration_schema_version == 12:
            exploration_dict = cls._convert_v12_dict_to_v13_dict(
                exploration_dict)
            exploration_schema_version = 13

        if exploration_schema_version == 13:
            exploration_dict = cls._convert_v13_dict_to_v14_dict(
                exploration_dict)
            exploration_schema_version = 14

        if exploration_schema_version == 14:
            exploration_dict = cls._convert_v14_dict_to_v15_dict(
                exploration_dict)
            exploration_schema_version = 15

        if exploration_schema_version == 15:
            exploration_dict = cls._convert_v15_dict_to_v16_dict(
                exploration_dict)
            exploration_schema_version = 16

        if exploration_schema_version == 16:
            exploration_dict = cls._convert_v16_dict_to_v17_dict(
                exploration_dict)
            exploration_schema_version = 17

        if exploration_schema_version == 17:
            exploration_dict = cls._convert_v17_dict_to_v18_dict(
                exploration_dict)
            exploration_schema_version = 18

        if exploration_schema_version == 18:
            exploration_dict = cls._convert_v18_dict_to_v19_dict(
                exploration_dict)
            exploration_schema_version = 19

        if exploration_schema_version == 19:
            exploration_dict = cls._convert_v19_dict_to_v20_dict(
                exploration_dict)
            exploration_schema_version = 20

        if exploration_schema_version == 20:
            exploration_dict = cls._convert_v20_dict_to_v21_dict(
                exploration_dict)
            exploration_schema_version = 21

        if exploration_schema_version == 21:
            exploration_dict = cls._convert_v21_dict_to_v22_dict(
                exploration_dict)
            exploration_schema_version = 22

        if exploration_schema_version == 22:
            exploration_dict = cls._convert_v22_dict_to_v23_dict(
                exploration_dict)
            exploration_schema_version = 23

        if exploration_schema_version == 23:
            exploration_dict = cls._convert_v23_dict_to_v24_dict(
                exploration_dict)
            exploration_schema_version = 24

        if exploration_schema_version == 24:
            exploration_dict = cls._convert_v24_dict_to_v25_dict(
                exploration_dict)
            exploration_schema_version = 25

        if exploration_schema_version == 25:
            exploration_dict = cls._convert_v25_dict_to_v26_dict(
                exploration_dict)
            exploration_schema_version = 26

        if exploration_schema_version == 26:
            exploration_dict = cls._convert_v26_dict_to_v27_dict(
                exploration_dict)
            exploration_schema_version = 27

        if exploration_schema_version == 27:
            exploration_dict = cls._convert_v27_dict_to_v28_dict(
                exploration_dict)
            exploration_schema_version = 28

        if exploration_schema_version == 28:
            exploration_dict = cls._convert_v28_dict_to_v29_dict(
                exploration_dict)
            exploration_schema_version = 29

        if exploration_schema_version == 29:
            exploration_dict = cls._convert_v29_dict_to_v30_dict(
                exp_id, exploration_dict)
            exploration_schema_version = 30

        return (exploration_dict, initial_schema_version)

    @classmethod
    def from_yaml(cls, exploration_id, yaml_content):
        """Creates and returns exploration from a YAML text string for YAML
        schema versions 10 and later.

        Args:
            exploration_id: str. The id of the exploration.
            yaml_content: str. The YAML representation of the exploration.

        Returns:
            Exploration. The corresponding exploration domain object.

        Raises:
            Exception: The initial schema version of exploration is less than
                or equal to 9.
        """
        migration_result = cls._migrate_to_latest_yaml_version(
            yaml_content, exploration_id)
        exploration_dict = migration_result[0]
        initial_schema_version = migration_result[1]

        if (initial_schema_version <=
                cls.LAST_UNTITLED_SCHEMA_VERSION):
            raise Exception(
                'Expected a YAML version >= 10, received: %d' % (
                    initial_schema_version))

        exploration_dict['id'] = exploration_id
        return Exploration.from_dict(exploration_dict)

    @classmethod
    def from_untitled_yaml(cls, exploration_id, title, category, yaml_content):
        """Creates and returns exploration from a YAML text string. This is
        for importing explorations using YAML schema version 9 or earlier.

        Args:
            exploration_id: str. The id of the exploration.
            title: str. The exploration title.
            category: str. The exploration category.
            yaml_content: str. The YAML representation of the exploration.

        Returns:
            Exploration. The corresponding exploration domain object.

        Raises:
            Exception: The initial schema version of exploration is less than
                or equal to 9.
        """
        migration_result = cls._migrate_to_latest_yaml_version(
            yaml_content, exploration_id, title=title, category=category)
        exploration_dict = migration_result[0]
        initial_schema_version = migration_result[1]

        if (initial_schema_version >
                cls.LAST_UNTITLED_SCHEMA_VERSION):
            raise Exception(
                'Expected a YAML version <= 9, received: %d' % (
                    initial_schema_version))

        exploration_dict['id'] = exploration_id
        return Exploration.from_dict(exploration_dict)

    def to_yaml(self):
        """Convert the exploration domain object into YAML string.

        Returns:
            str. The YAML representation of this exploration.
        """
        exp_dict = self.to_dict()
        exp_dict['schema_version'] = self.CURRENT_EXP_SCHEMA_VERSION

        # The ID is the only property which should not be stored within the
        # YAML representation.
        del exp_dict['id']

        return utils.yaml_from_dict(exp_dict)

    def to_dict(self):
        """Returns a copy of the exploration as a dictionary. It includes all
        necessary information to represent the exploration.

        Returns:
            dict. A dict mapping all fields of Exploration instance.
        """
        return copy.deepcopy({
            'id': self.id,
            'title': self.title,
            'category': self.category,
            'author_notes': self.author_notes,
            'blurb': self.blurb,
            'states_schema_version': self.states_schema_version,
            'init_state_name': self.init_state_name,
            'language_code': self.language_code,
            'objective': self.objective,
            'param_changes': self.param_change_dicts,
            'param_specs': self.param_specs_dict,
            'tags': self.tags,
            'auto_tts_enabled': self.auto_tts_enabled,
            'correctness_feedback_enabled': self.correctness_feedback_enabled,
            'states': {state_name: state.to_dict()
                       for (state_name, state) in self.states.iteritems()}
        })

    def to_player_dict(self):
        """Returns a copy of the exploration suitable for inclusion in the
        learner view.

        Returns:
            dict. A dict mapping some fields of Exploration instance. The
            fields inserted in the dict (as key) are:
                - init_state_name: str. The name for the initial state of the
                    exploration.
                - param_change. list(dict). List of param_change dicts that
                    represent ParamChange domain object.
                - param_specs: dict. A dict where each key-value pair
                    represents respectively, a param spec name and a dict used
                    to initialize a ParamSpec domain object.
                - states: dict. Keys are states names and values are dict
                    representation of State domain object.
                - title: str. The exploration title.
                - language_code: str. The language code of the exploration.
                - correctness_feedback_enabled: str. Whether to show correctness
                    feedback.
        """
        return {
            'init_state_name': self.init_state_name,
            'param_changes': self.param_change_dicts,
            'param_specs': self.param_specs_dict,
            'states': {
                state_name: state.to_dict()
                for (state_name, state) in self.states.iteritems()
            },
            'title': self.title,
            'language_code': self.language_code,
            'correctness_feedback_enabled': self.correctness_feedback_enabled,
        }

    def get_interaction_ids(self):
        """Gets all interaction ids used in this exploration.

        Returns:
            list(str). The list of interaction ids.
        """
        return list(set([
            state.interaction.id for state in self.states.itervalues()
            if state.interaction.id is not None]))

    def get_all_html_content_strings(self):
        """Gets all html content strings used in this exploration.

        Returns:
            list(str). The list of html content strings.
        """
        html_list = []
        for state in self.states.itervalues():
            content_html = state.content.html
            interaction_html_list = (
                state.interaction.get_all_html_content_strings())
            html_list = html_list + [content_html] + interaction_html_list

        return html_list


class ExplorationSummary(object):
    """Domain object for an Oppia exploration summary."""

    def __init__(
            self, exploration_id, title, category, objective,
            language_code, tags, ratings, scaled_average_rating, status,
            community_owned, owner_ids, editor_ids, translator_ids,
            viewer_ids, contributor_ids, contributors_summary, version,
            exploration_model_created_on,
            exploration_model_last_updated,
            first_published_msec):
        """Initializes a ExplorationSummary domain object.

        Args:
            exploration_id: str. The exploration id.
            title: str. The exploration title.
            category: str. The exploration category.
            objective: str. The exploration objective.
            language_code: str. The code that represents the exploration
                language.
            tags: list(str). List of tags.
            ratings: dict. Dict whose keys are '1', '2', '3', '4', '5' and
                whose values are nonnegative integers representing frequency
                counts. Note that the keys need to be strings in order for this
                dict to be JSON-serializable.
            scaled_average_rating: float. The average rating.
            status: str. The status of the exploration.
            community_owned: bool. Whether the exploration is community-owned.
            owner_ids: list(str). List of the users ids who are the owners of
                this exploration.
            editor_ids: list(str). List of the users ids who have access to
                edit this exploration.
            translator_ids: list(str). List of the users ids who have access to
                translate this exploration.
            viewer_ids: list(str). List of the users ids who have access to
                view this exploration.
            contributor_ids: list(str). List of the users ids of the user who
                have contributed to this exploration.
            contributors_summary: dict. A summary about contributors of current
                exploration. The keys are user ids and the values are the
                number of commits made by that user.
            version: int. The version of the exploration.
            exploration_model_created_on: datetime.datetime. Date and time when
                the exploration model is created.
            exploration_model_last_updated: datetime.datetime. Date and time
                when the exploration model was last updated.
            first_published_msec: int. Time in milliseconds since the Epoch,
                when the exploration was first published.
        """
        self.id = exploration_id
        self.title = title
        self.category = category
        self.objective = objective
        self.language_code = language_code
        self.tags = tags
        self.ratings = ratings
        self.scaled_average_rating = scaled_average_rating
        self.status = status
        self.community_owned = community_owned
        self.owner_ids = owner_ids
        self.editor_ids = editor_ids
        self.translator_ids = translator_ids
        self.viewer_ids = viewer_ids
        self.contributor_ids = contributor_ids
        self.contributors_summary = contributors_summary
        self.version = version
        self.exploration_model_created_on = exploration_model_created_on
        self.exploration_model_last_updated = exploration_model_last_updated
        self.first_published_msec = first_published_msec

    def to_metadata_dict(self):
        """Given an exploration summary, this method returns a dict containing
        id, title and objective of the exploration.

        Returns:
            A metadata dict for the given exploration summary.
            The metadata dict has three keys:
                - 'id': str. The exploration ID.
                - 'title': str. The exploration title.
                - 'objective': str. The exploration objective.
        """
        return {
            'id': self.id,
            'title': self.title,
            'objective': self.objective,
        }


class StateIdMapping(object):
    """Domain object for state ID mapping model."""

    def __init__(
            self, exploration_id, exploration_version, state_names_to_ids,
            largest_state_id_used):
        """Initialize state id mapping model object.

        Args:
            exploration_id: str. The exploration id whose state names are
                mapped.
            exploration_version: int. The version of the exploration.
            state_names_to_ids: dict. A dictionary mapping a state name to
                unique ID.
            largest_state_id_used: int. The largest integer so far that has been
                used as a state ID for this exploration.
        """
        self.exploration_id = exploration_id
        self.exploration_version = exploration_version
        self.state_names_to_ids = state_names_to_ids
        self.largest_state_id_used = largest_state_id_used

    def has_state_changed_significantly(self, old_state, new_state):
        """Checks whether there is any significant change in old and new version
        of the given state.

        A significant change has happened when interaction id has been changed
        in new version of the state.

        Args:
            old_state: dict. Old version of the state.
            new_state: dict. New version of the state.

        Returns:
            bool. A boolean indicating whether change is significant or not.
        """
        # State has changed significantly if interaction id in new state is
        # different from old state.
        return old_state.interaction.id != new_state.interaction.id

    def create_mapping_for_new_version(
            self, old_exploration, new_exploration, change_list):
        """Get state name to id mapping for new exploration's states.

        Args:
            old_exploration: Exploration. Old version of the exploration.
            new_exploration: Exploration. New version of the exploration.
            change_list: list(ExplorationChange). List of changes between old
                and new exploration.

        Returns:
            StateIdMapping. Domain object for state id mapping.
        """
        new_state_names = []
        state_ids_to_names = {}

        # Generate state id to name mapping dict for old exploration.
        for state_name in old_exploration.states:
            state_ids_to_names[self.get_state_id(state_name)] = state_name

        old_state_ids_to_names = copy.deepcopy(state_ids_to_names)

        # Analyse each command in change list one by one to create state id
        # mapping for new exploration.
        for change in change_list:
            if change.cmd == CMD_ADD_STATE:
                new_state_names.append(change.state_name)
                assert change.state_name not in state_ids_to_names.values()

            elif change.cmd == CMD_DELETE_STATE:
                removed_state_name = change.state_name

                # Find state name in state id mapping. If it exists then
                # remove it from mapping.
                if removed_state_name in state_ids_to_names.values():
                    key = None
                    for (state_id, state_name) in (
                            state_ids_to_names.iteritems()):
                        if state_name == removed_state_name:
                            key = state_id
                            break
                    state_ids_to_names.pop(key)

                    assert removed_state_name not in new_state_names
                else:
                    # If the state is not present in state id mapping then
                    # remove it from new state names list.
                    new_state_names.remove(removed_state_name)

            elif change.cmd == CMD_RENAME_STATE:
                old_state_name = change.old_state_name
                new_state_name = change.new_state_name

                # Find whether old state name is present in state id mapping.
                # If it is then replace the old state name to new state name.
                if old_state_name in state_ids_to_names.values():
                    key = None
                    for (state_id, state_name) in (
                            state_ids_to_names.iteritems()):
                        if state_name == old_state_name:
                            key = state_id
                            break
                    state_ids_to_names[key] = new_state_name

                    assert old_state_name not in new_state_names
                    assert new_state_name not in new_state_names
                else:
                    # If old state name is not present in state id mapping then
                    # remove it from new state names and add new state name
                    # in new state names list.
                    new_state_names.remove(old_state_name)
                    new_state_names.append(new_state_name)

        new_state_names_to_ids = dict(
            zip(state_ids_to_names.values(), state_ids_to_names.keys()))

        # Go through each state id and name and compare the new state
        # with its corresponding old state to find whether significant
        # change has happened or not.
        for (state_id, state_name) in state_ids_to_names.iteritems():
            if state_name == 'END' and state_name not in new_exploration.states:
                # If previous version of exploration has END state but new
                # version does not have END state then exception will be raised
                # below when comparing old state and corresponding new state.
                # The exception is raised because there is no commit in change
                # list corresponding to removal or renaming of END state.

                # This problem arises when following scenario occurrs:
                # Consider an exploration with two versions a and b (a < b).
                # Both of these versions have their states dict schema version
                # set to less than 2.
                # Now version 'a' has explicit references to END
                # state and thus when its states dict schema version will be
                # upgraded to latest version, an 'END' state will be added.
                # These explicit END references are not present in version 'b',
                # however, and so no END state will be added during states dict
                # schema migration.

                # Thus we have no command of END state's removal or renaming
                # in change_list and there is no END state present in later
                # version of exploration.
                new_state_names_to_ids.pop(state_name)
                continue

            new_state = new_exploration.states[state_name]
            old_state = old_exploration.states[old_state_ids_to_names[state_id]]

            if self.has_state_changed_significantly(old_state, new_state):
                # If significant change has happend then treat that state as
                # new state and assign new state id to that state.
                new_state_names_to_ids.pop(state_name)
                new_state_names.append(state_name)

        # This may happen in exactly opposite scenario as the one written in
        # comment above. Previous version of exploration may not have any rule
        # having END state as its destination and hence during states schema
        # migration END state won't be added. But next version of exploration
        # might have END references and, hence, END state might be added
        # to exploration during states schema migration.
        # So we check whether such siatuation exists or not. If it exists then
        # we consider END as a new state to which id will be assigned.
        if 'END' in new_exploration.states and (
                'END' not in new_state_names_to_ids and (
                    'END' not in new_state_names)):
            new_state_names.append('END')

        # Assign new ids to each state in new state names list.
        largest_state_id_used = self.largest_state_id_used
        for state_name in sorted(new_state_names):
            largest_state_id_used += 1
            # Check that the state name being assigned is not present in
            # mapping.
            assert state_name not in new_state_names_to_ids.keys()
            new_state_names_to_ids[state_name] = largest_state_id_used

        state_id_map = StateIdMapping(
            new_exploration.id, new_exploration.version, new_state_names_to_ids,
            largest_state_id_used)

        # Do one final check that all state names in new exploration are present
        # in generated state names to id mapping.
        if set(new_state_names_to_ids.keys()) != set(
                new_exploration.states.keys()):
            unknown_state_names = ((
                set(new_exploration.states.keys()) -
                set(new_state_names_to_ids.keys())) + (
                    set(new_state_names_to_ids.keys()) -
                    set(new_exploration.states.keys())))
            raise Exception(
                'State names to ids mapping does not contain '
                'state names (%s) which are present in corresponding '
                'exploration %s, version %d' % (
                    unknown_state_names,
                    new_exploration.id, new_exploration.version))

        state_id_map.validate()
        return state_id_map

    @classmethod
    def create_mapping_for_new_exploration(cls, exploration):
        """Create state name to id mapping for exploration's states.

        Args:
            exploration: Exploration. New exploration for which state id mapping
                is to be generated.

        Returns:
            StateIdMapping. Domain object for state id mapping.
        """
        largest_state_id_used = -1
        state_names_to_ids = {}

        # Assign state id to each state in exploration.
        for state_name in exploration.states:
            largest_state_id_used += 1
            state_names_to_ids[state_name] = largest_state_id_used

        state_id_map = cls(
            exploration.id, exploration.version, state_names_to_ids,
            largest_state_id_used)
        state_id_map.validate()
        return state_id_map

    def validate(self):
        """Validates the state id mapping domain object."""
        state_ids = self.state_names_to_ids.values()
        if len(set(state_ids)) != len(state_ids):
            raise Exception('Assigned state ids should be unique.')

        if not all(x <= self.largest_state_id_used for x in state_ids):
            raise Exception(
                'Assigned state ids should be smaller than last state id used.')

        if not all(isinstance(x, int) for x in state_ids):
            raise Exception(
                'Assigned state ids should be integer values in '
                'exploration %s, version %d' % (
                    self.exploration_id, self.exploration_version))

    def get_state_id(self, state_name):
        """Get state id for given state name.

        Args:
            state_name: str. State name.

        Returns:
            int. Unique id assigned to given state name.
        """
        if state_name in self.state_names_to_ids:
            return self.state_names_to_ids[state_name]<|MERGE_RESOLUTION|>--- conflicted
+++ resolved
@@ -22,11 +22,7 @@
 """
 
 import copy
-<<<<<<< HEAD
-=======
 import functools
-import logging
->>>>>>> f52af233
 import re
 import string
 
