# coding: utf-8
#
# Copyright 2014 The Oppia Authors. All Rights Reserved.
#
# Licensed under the Apache License, Version 2.0 (the "License");
# you may not use this file except in compliance with the License.
# You may obtain a copy of the License at
#
#      http://www.apache.org/licenses/LICENSE-2.0
#
# Unless required by applicable law or agreed to in writing, software
# distributed under the License is distributed on an "AS-IS" BASIS,
# WITHOUT WARRANTIES OR CONDITIONS OF ANY KIND, either express or implied.
# See the License for the specific language governing permissions and
# limitations under the License.

"""Domain objects for an exploration, its states, and their constituents.

Domain objects capture domain-specific logic and are agnostic of how the
objects they represent are stored. All methods and properties in this file
should therefore be independent of the specific storage models used.
"""

from __future__ import absolute_import  # pylint: disable=import-only-modules
from __future__ import unicode_literals  # pylint: disable=import-only-modules

import collections
import copy
import functools
import re
import string

from constants import constants
from core.domain import change_domain
from core.domain import html_validation_service
from core.domain import interaction_registry
from core.domain import param_domain
from core.domain import state_domain
from core.platform import models
import feconf
import python_utils
import utils

(exp_models,) = models.Registry.import_models([models.NAMES.exploration])


# Do not modify the values of these constants. This is to preserve backwards
# compatibility with previous change dicts.
# TODO(bhenning): Prior to July 2015, exploration changes involving rules were
# logged using the key 'widget_handlers'. These need to be migrated to
# 'answer_groups' and 'default_outcome'.
STATE_PROPERTY_PARAM_CHANGES = 'param_changes'
STATE_PROPERTY_CONTENT = 'content'
STATE_PROPERTY_SOLICIT_ANSWER_DETAILS = 'solicit_answer_details'
STATE_PROPERTY_RECORDED_VOICEOVERS = 'recorded_voiceovers'
STATE_PROPERTY_WRITTEN_TRANSLATIONS = 'written_translations'
STATE_PROPERTY_INTERACTION_ID = 'widget_id'
STATE_PROPERTY_INTERACTION_CUST_ARGS = 'widget_customization_args'
STATE_PROPERTY_INTERACTION_ANSWER_GROUPS = 'answer_groups'
STATE_PROPERTY_INTERACTION_DEFAULT_OUTCOME = 'default_outcome'
STATE_PROPERTY_UNCLASSIFIED_ANSWERS = (
    'confirmed_unclassified_answers')
STATE_PROPERTY_INTERACTION_HINTS = 'hints'
STATE_PROPERTY_INTERACTION_SOLUTION = 'solution'
# Deprecated state properties.
STATE_PROPERTY_CONTENT_IDS_TO_AUDIO_TRANSLATIONS_DEPRECATED = (
    'content_ids_to_audio_translations')  # Deprecated in state schema v27.

# These four properties are kept for legacy purposes and are not used anymore.
STATE_PROPERTY_INTERACTION_HANDLERS = 'widget_handlers'
STATE_PROPERTY_INTERACTION_STICKY = 'widget_sticky'
GADGET_PROPERTY_VISIBILITY = 'gadget_visibility'
GADGET_PROPERTY_CUST_ARGS = 'gadget_customization_args'

# This takes additional 'title' and 'category' parameters.
CMD_CREATE_NEW = 'create_new'
# This takes an additional 'state_name' parameter.
CMD_ADD_STATE = 'add_state'
# This takes additional 'old_state_name' and 'new_state_name' parameters.
CMD_RENAME_STATE = 'rename_state'
# This takes an additional 'state_name' parameter.
CMD_DELETE_STATE = 'delete_state'
# This takes addition 'state_name', 'content_id', 'language_code' and
# 'content_html' and 'translation_html' parameters.
CMD_ADD_TRANSLATION = 'add_translation'
# This takes additional 'property_name' and 'new_value' parameters.
CMD_EDIT_STATE_PROPERTY = 'edit_state_property'
# This takes additional 'property_name' and 'new_value' parameters.
CMD_EDIT_EXPLORATION_PROPERTY = 'edit_exploration_property'
# This takes additional 'from_version' and 'to_version' parameters for logging.
CMD_MIGRATE_STATES_SCHEMA_TO_LATEST_VERSION = (
    'migrate_states_schema_to_latest_version')

# These are categories to which answers may be classified. These values should
# not be changed because they are persisted in the data store within answer
# logs.

# Represents answers classified using rules defined as part of an interaction.
EXPLICIT_CLASSIFICATION = 'explicit'
# Represents answers which are contained within the training data of an answer
# group.
TRAINING_DATA_CLASSIFICATION = 'training_data_match'
# Represents answers which were predicted using a statistical training model
# from training data within an answer group.
STATISTICAL_CLASSIFICATION = 'statistical_classifier'
# Represents answers which led to the 'default outcome' of an interaction,
# rather than belonging to a specific answer group.
DEFAULT_OUTCOME_CLASSIFICATION = 'default_outcome'


class ExplorationChange(change_domain.BaseChange):
    """Domain object class for an exploration change.

    IMPORTANT: Ensure that all changes to this class (and how these cmds are
    interpreted in general) preserve backward-compatibility with the
    exploration snapshots in the datastore. Do not modify the definitions of
    cmd keys that already exist.

    NOTE TO DEVELOPERS: Please note that, for a brief period around
    Feb - Apr 2017, change dicts related to editing of answer groups
    accidentally stored the old_value using a ruleSpecs key instead of a
    rule_specs key. So, if you are making use of this data, make sure to
    verify the format of the old_value before doing any processing.

    The allowed commands, together with the attributes:
        - 'add_state' (with state_name)
        - 'rename_state' (with old_state_name and new_state_name)
        - 'delete_state' (with state_name)
        - 'edit_state_property' (with state_name, property_name,
            new_value and, optionally, old_value)
        - 'edit_exploration_property' (with property_name,
            new_value and, optionally, old_value)
        - 'migrate_states_schema' (with from_version, to_version)
    For a state, property_name must be one of STATE_PROPERTIES.
    For an exploration, property_name must be one of
    EXPLORATION_PROPERTIES.
    """

    # The allowed list of state properties which can be used in
    # edit_state_property command.
    STATE_PROPERTIES = (
        STATE_PROPERTY_PARAM_CHANGES,
        STATE_PROPERTY_CONTENT,
        STATE_PROPERTY_SOLICIT_ANSWER_DETAILS,
        STATE_PROPERTY_RECORDED_VOICEOVERS,
        STATE_PROPERTY_WRITTEN_TRANSLATIONS,
        STATE_PROPERTY_INTERACTION_ID,
        STATE_PROPERTY_INTERACTION_CUST_ARGS,
        STATE_PROPERTY_INTERACTION_STICKY,
        STATE_PROPERTY_INTERACTION_HANDLERS,
        STATE_PROPERTY_INTERACTION_ANSWER_GROUPS,
        STATE_PROPERTY_INTERACTION_DEFAULT_OUTCOME,
        STATE_PROPERTY_INTERACTION_HINTS,
        STATE_PROPERTY_INTERACTION_SOLUTION,
        STATE_PROPERTY_UNCLASSIFIED_ANSWERS,
        # Deprecated state properties.
        STATE_PROPERTY_CONTENT_IDS_TO_AUDIO_TRANSLATIONS_DEPRECATED)

    # The allowed list of exploration properties which can be used in
    # edit_exploration_property command.
    EXPLORATION_PROPERTIES = (
        'title', 'category', 'objective', 'language_code', 'tags',
        'blurb', 'author_notes', 'param_specs', 'param_changes',
        'init_state_name', 'auto_tts_enabled', 'correctness_feedback_enabled')

    ALLOWED_COMMANDS = [{
        'name': CMD_CREATE_NEW,
        'required_attribute_names': ['category', 'title'],
        'optional_attribute_names': []
    }, {
        'name': CMD_ADD_STATE,
        'required_attribute_names': ['state_name'],
        'optional_attribute_names': []
    }, {
        'name': CMD_DELETE_STATE,
        'required_attribute_names': ['state_name'],
        'optional_attribute_names': []
    }, {
        'name': CMD_RENAME_STATE,
        'required_attribute_names': ['new_state_name', 'old_state_name'],
        'optional_attribute_names': []
    }, {
        'name': CMD_ADD_TRANSLATION,
        'required_attribute_names': [
            'state_name', 'content_id', 'language_code', 'content_html',
            'translation_html'],
        'optional_attribute_names': []
    }, {
        'name': CMD_EDIT_STATE_PROPERTY,
        'required_attribute_names': [
            'property_name', 'state_name', 'new_value'],
        'optional_attribute_names': ['old_value'],
        'allowed_values': {'property_name': STATE_PROPERTIES}
    }, {
        'name': CMD_EDIT_EXPLORATION_PROPERTY,
        'required_attribute_names': ['property_name', 'new_value'],
        'optional_attribute_names': ['old_value'],
        'allowed_values': {'property_name': EXPLORATION_PROPERTIES}
    }, {
        'name': CMD_MIGRATE_STATES_SCHEMA_TO_LATEST_VERSION,
        'required_attribute_names': ['from_version', 'to_version'],
        'optional_attribute_names': []
    }, {
        'name': exp_models.ExplorationModel.CMD_REVERT_COMMIT,
        'required_attribute_names': ['version_number'],
        'optional_attribute_names': []
    }]


class ExplorationCommitLogEntry(python_utils.OBJECT):
    """Value object representing a commit to an exploration."""

    def __init__(
            self, created_on, last_updated, user_id, username, exploration_id,
            commit_type, commit_message, commit_cmds, version,
            post_commit_status, post_commit_community_owned,
            post_commit_is_private):
        """Initializes a ExplorationCommitLogEntry domain object.

        Args:
            created_on: datetime.datetime. Date and time when the exploration
                commit was created.
            last_updated: datetime.datetime. Date and time when the exploration
                commit was last updated.
            user_id: str. User id of the user who has made the commit.
            username: str. Username of the user who has made the commit.
            exploration_id: str. Id of the exploration.
            commit_type: str. The type of commit.
            commit_message: str. A description of changes made to the
                exploration.
            commit_cmds: list(dict). A list of commands, describing changes
                made in this model, which should give sufficient information to
                reconstruct the commit. Each dict always contains the following
                key:
                    - cmd: str. Unique command.
                and then additional arguments for that command.
            version: int. The version of the exploration after the commit.
            post_commit_status: str. The new exploration status after the
                commit.
            post_commit_community_owned: bool. Whether the exploration is
                community-owned after the edit event.
            post_commit_is_private: bool. Whether the exploration is private
                after the edit event.
        """
        self.created_on = created_on
        self.last_updated = last_updated
        self.user_id = user_id
        self.username = username
        self.exploration_id = exploration_id
        self.commit_type = commit_type
        self.commit_message = commit_message
        self.commit_cmds = commit_cmds
        self.version = version
        self.post_commit_status = post_commit_status
        self.post_commit_community_owned = post_commit_community_owned
        self.post_commit_is_private = post_commit_is_private

    def to_dict(self):
        """Returns a dict representing this ExplorationCommitLogEntry domain
        object. This omits created_on, user_id and commit_cmds.

        Returns:
            dict. A dict, mapping all fields of ExplorationCommitLogEntry
            instance, except created_on, user_id and commit_cmds fields.
        """
        return {
            'last_updated': utils.get_time_in_millisecs(self.last_updated),
            'username': self.username,
            'exploration_id': self.exploration_id,
            'commit_type': self.commit_type,
            'commit_message': self.commit_message,
            'version': self.version,
            'post_commit_status': self.post_commit_status,
            'post_commit_community_owned': self.post_commit_community_owned,
            'post_commit_is_private': self.post_commit_is_private,
        }


class ExpVersionReference(python_utils.OBJECT):
    """Value object representing an exploration ID and a version number."""

    def __init__(self, exp_id, version):
        """Initializes an ExpVersionReference domain object.

        Args:
            exp_id: str. ID of the exploration.
            version: int. Version of the exploration.
        """
        self.exp_id = exp_id
        self.version = version
        self.validate()

    def to_dict(self):
        """Returns a dict representing this ExpVersionReference domain object.

        Returns:
            dict. A dict, mapping all fields of ExpVersionReference instance.
        """
        return {
            'exp_id': self.exp_id,
            'version': self.version
        }

    def validate(self):
        """Validates properties of the ExpVersionReference.

        Raises:
            ValidationError: One or more attributes of the ExpVersionReference
            are invalid.
        """
        if not isinstance(self.exp_id, python_utils.BASESTRING):
            raise utils.ValidationError(
                'Expected exp_id to be a str, received %s' % self.exp_id)

        if not isinstance(self.version, int):
            raise utils.ValidationError(
                'Expected version to be an int, received %s' % self.version)


class ExplorationVersionsDiff(python_utils.OBJECT):
    """Domain object for the difference between two versions of an Oppia
    exploration.

    Attributes:
        added_state_names: list(str). Name of the states added to the
            exploration from prev_exp_version to current_exp_version.
        deleted_state_names: list(str). Name of the states deleted from the
            exploration from prev_exp_version to current_exp_version.
        new_to_old_state_names: dict. Dictionary mapping state names of
            current_exp_version to the state names of prev_exp_version.
        old_to_new_state_names: dict. Dictionary mapping state names of
            prev_exp_version to the state names of current_exp_version.
    """

    def __init__(self, change_list):
        """Constructs an ExplorationVersionsDiff domain object.

        Args:
            change_list: list(ExplorationChange). A list of all of the commit
                cmds from the old version of the exploration up to the next
                version.
        """

        added_state_names = []
        deleted_state_names = []
        new_to_old_state_names = {}

        for change in change_list:
            if change.cmd == CMD_ADD_STATE:
                added_state_names.append(change.state_name)
            elif change.cmd == CMD_DELETE_STATE:
                state_name = change.state_name
                if state_name in added_state_names:
                    added_state_names.remove(state_name)
                else:
                    original_state_name = state_name
                    if original_state_name in new_to_old_state_names:
                        original_state_name = new_to_old_state_names.pop(
                            original_state_name)
                    deleted_state_names.append(original_state_name)
            elif change.cmd == CMD_RENAME_STATE:
                old_state_name = change.old_state_name
                new_state_name = change.new_state_name
                if old_state_name in added_state_names:
                    added_state_names.remove(old_state_name)
                    added_state_names.append(new_state_name)
                elif old_state_name in new_to_old_state_names:
                    new_to_old_state_names[new_state_name] = (
                        new_to_old_state_names.pop(old_state_name))
                else:
                    new_to_old_state_names[new_state_name] = old_state_name

        self.added_state_names = added_state_names
        self.deleted_state_names = deleted_state_names
        self.new_to_old_state_names = new_to_old_state_names
        self.old_to_new_state_names = {
            value: key for key, value in new_to_old_state_names.items()
        }


class Exploration(python_utils.OBJECT):
    """Domain object for an Oppia exploration."""

    def __init__(
            self, exploration_id, title, category, objective,
            language_code, tags, blurb, author_notes,
            states_schema_version, init_state_name, states_dict,
            param_specs_dict, param_changes_list, version,
            auto_tts_enabled, correctness_feedback_enabled,
            created_on=None, last_updated=None):
        """Initializes an Exploration domain object.

        Args:
            exploration_id: str. The exploration id.
            title: str. The exploration title.
            category: str. The category of the exploration.
            objective: str. The objective of the exploration.
            language_code: str. The language code of the exploration.
            tags: list(str). The tags given to the exploration.
            blurb: str. The blurb of the exploration.
            author_notes: str. The author notes.
            states_schema_version: int. Tbe schema version of the exploration.
            init_state_name: str. The name for the initial state of the
                exploration.
            states_dict: dict. A dict where each key-value pair represents,
                respectively, a state name and a dict used to initialize a
                State domain object.
            param_specs_dict: dict. A dict where each key-value pair represents
                respectively, a param spec name and a dict used to initialize a
                ParamSpec domain object.
            param_changes_list: list(dict). List of dict where each dict is
                used to initialize a ParamChange domain object.
            version: int. The version of the exploration.
            auto_tts_enabled: bool. True if automatic text-to-speech is
                enabled.
            correctness_feedback_enabled: bool. True if correctness feedback is
                enabled.
            created_on: datetime.datetime. Date and time when the exploration
                is created.
            last_updated: datetime.datetime. Date and time when the exploration
                was last updated.
        """
        self.id = exploration_id
        self.title = title
        self.category = category
        self.objective = objective
        self.language_code = language_code
        self.tags = tags
        self.blurb = blurb
        self.author_notes = author_notes
        self.states_schema_version = states_schema_version
        self.init_state_name = init_state_name

        self.states = {}
        for (state_name, state_dict) in states_dict.items():
            self.states[state_name] = state_domain.State.from_dict(state_dict)

        self.param_specs = {
            ps_name: param_domain.ParamSpec.from_dict(ps_val)
            for (ps_name, ps_val) in param_specs_dict.items()
        }
        self.param_changes = [
            param_domain.ParamChange.from_dict(param_change_dict)
            for param_change_dict in param_changes_list]

        self.version = version
        self.created_on = created_on
        self.last_updated = last_updated
        self.auto_tts_enabled = auto_tts_enabled
        self.correctness_feedback_enabled = correctness_feedback_enabled

    @classmethod
    def create_default_exploration(
            cls, exploration_id, title=feconf.DEFAULT_EXPLORATION_TITLE,
            init_state_name=feconf.DEFAULT_INIT_STATE_NAME,
            category=feconf.DEFAULT_EXPLORATION_CATEGORY,
            objective=feconf.DEFAULT_EXPLORATION_OBJECTIVE,
            language_code=constants.DEFAULT_LANGUAGE_CODE):
        """Returns a Exploration domain object with default values.

        'title', 'init_state_name', 'category', 'objective' if not provided are
        taken from feconf; 'tags' and 'param_changes_list' are initialized to
        empty list; 'states_schema_version' is taken from feconf; 'states_dict'
        is derived from feconf; 'param_specs_dict' is an empty dict; 'blurb' and
        'author_notes' are initialized to empty string; 'version' is
        initializated to 0.

        Args:
            exploration_id: str. The id of the exploration.
            title: str. The exploration title.
            init_state_name: str. The name of the initial state.
            category: str. The category of the exploration.
            objective: str. The objective of the exploration.
            language_code: str. The language code of the exploration.

        Returns:
            Exploration. The Exploration domain object with default
            values.
        """
        init_state_dict = state_domain.State.create_default_state(
            init_state_name, is_initial_state=True).to_dict()

        states_dict = {
            init_state_name: init_state_dict
        }

        return cls(
            exploration_id, title, category, objective, language_code, [], '',
            '', feconf.CURRENT_STATE_SCHEMA_VERSION,
            init_state_name, states_dict, {}, [], 0,
            feconf.DEFAULT_AUTO_TTS_ENABLED, False)

    @classmethod
    def from_dict(
            cls, exploration_dict,
            exploration_version=0, exploration_created_on=None,
            exploration_last_updated=None):
        """Return a Exploration domain object from a dict.

        Args:
            exploration_dict: dict. The dict representation of Exploration
                object.
            exploration_version: int. The version of the exploration.
            exploration_created_on: datetime.datetime. Date and time when the
                exploration is created.
            exploration_last_updated: datetime.datetime. Date and time when the
                exploration was last updated.

        Returns:
            Exploration. The corresponding Exploration domain object.
        """
        # NOTE TO DEVELOPERS: It is absolutely ESSENTIAL this conversion to and
        # from an ExplorationModel/dictionary MUST be exhaustive and complete.
        exploration = cls.create_default_exploration(
            exploration_dict['id'],
            title=exploration_dict['title'],
            category=exploration_dict['category'],
            objective=exploration_dict['objective'],
            language_code=exploration_dict['language_code'])
        exploration.tags = exploration_dict['tags']
        exploration.blurb = exploration_dict['blurb']
        exploration.author_notes = exploration_dict['author_notes']
        exploration.auto_tts_enabled = exploration_dict['auto_tts_enabled']
        exploration.correctness_feedback_enabled = exploration_dict[
            'correctness_feedback_enabled']

        exploration.param_specs = {
            ps_name: param_domain.ParamSpec.from_dict(ps_val) for
            (ps_name, ps_val) in exploration_dict['param_specs'].items()
        }

        exploration.states_schema_version = exploration_dict[
            'states_schema_version']
        init_state_name = exploration_dict['init_state_name']
        exploration.rename_state(exploration.init_state_name, init_state_name)
        exploration.add_states([
            state_name for state_name in exploration_dict['states']
            if state_name != init_state_name])

        for (state_name, sdict) in exploration_dict['states'].items():
            state = exploration.states[state_name]

            state.content = state_domain.SubtitledHtml(
                sdict['content']['content_id'], sdict['content']['html'])

            state.param_changes = [param_domain.ParamChange(
                pc['name'], pc['generator_id'], pc['customization_args']
            ) for pc in sdict['param_changes']]

            for pc in state.param_changes:
                if pc.name not in exploration.param_specs:
                    raise Exception('Parameter %s was used in a state but not '
                                    'declared in the exploration param_specs.'
                                    % pc.name)

            idict = sdict['interaction']
            interaction_answer_groups = [
                state_domain.AnswerGroup.from_dict(group)
                for group in idict['answer_groups']]

            default_outcome = (
                state_domain.Outcome.from_dict(idict['default_outcome'])
                if idict['default_outcome'] is not None else None)

            solution = (
                state_domain.Solution.from_dict(idict['id'], idict['solution'])
                if idict['solution'] else None)

            state.interaction = state_domain.InteractionInstance(
                idict['id'], idict['customization_args'],
                interaction_answer_groups, default_outcome,
                idict['confirmed_unclassified_answers'],
                [state_domain.Hint.from_dict(h) for h in idict['hints']],
                solution)

            state.recorded_voiceovers = (
                state_domain.RecordedVoiceovers.from_dict(
                    sdict['recorded_voiceovers']))

            state.written_translations = (
                state_domain.WrittenTranslations.from_dict(
                    sdict['written_translations']))

            state.solicit_answer_details = sdict['solicit_answer_details']

            exploration.states[state_name] = state

        exploration.param_changes = [
            param_domain.ParamChange.from_dict(pc)
            for pc in exploration_dict['param_changes']]

        exploration.version = exploration_version
        exploration.created_on = exploration_created_on
        exploration.last_updated = exploration_last_updated

        return exploration

    @classmethod
    def _require_valid_state_name(cls, name):
        """Validates name string.

        Args:
            name: str. The name to validate.
        """
        utils.require_valid_name(name, 'a state name')

    def validate(self, strict=False):
        """Validates various properties of the Exploration.

        Args:
            strict: bool. If True, the exploration is assumed to be published,
                and the validation checks are stricter.

        Raises:
            ValidationError: One or more attributes of the Exploration are
            invalid.
        """
        if not isinstance(self.title, python_utils.BASESTRING):
            raise utils.ValidationError(
                'Expected title to be a string, received %s' % self.title)
        utils.require_valid_name(
            self.title, 'the exploration title', allow_empty=True)

        if not isinstance(self.category, python_utils.BASESTRING):
            raise utils.ValidationError(
                'Expected category to be a string, received %s'
                % self.category)
        utils.require_valid_name(
            self.category, 'the exploration category', allow_empty=True)

        if not isinstance(self.objective, python_utils.BASESTRING):
            raise utils.ValidationError(
                'Expected objective to be a string, received %s' %
                self.objective)

        if not isinstance(self.language_code, python_utils.BASESTRING):
            raise utils.ValidationError(
                'Expected language_code to be a string, received %s' %
                self.language_code)
        if not utils.is_valid_language_code(self.language_code):
            raise utils.ValidationError(
                'Invalid language_code: %s' % self.language_code)

        if not isinstance(self.tags, list):
            raise utils.ValidationError(
                'Expected \'tags\' to be a list, received %s' % self.tags)
        for tag in self.tags:
            if not isinstance(tag, python_utils.BASESTRING):
                raise utils.ValidationError(
                    'Expected each tag in \'tags\' to be a string, received '
                    '\'%s\'' % tag)

            if not tag:
                raise utils.ValidationError('Tags should be non-empty.')

            if not re.match(constants.TAG_REGEX, tag):
                raise utils.ValidationError(
                    'Tags should only contain lowercase letters and spaces, '
                    'received \'%s\'' % tag)

            if (tag[0] not in string.ascii_lowercase or
                    tag[-1] not in string.ascii_lowercase):
                raise utils.ValidationError(
                    'Tags should not start or end with whitespace, received '
                    ' \'%s\'' % tag)

            if re.search(r'\s\s+', tag):
                raise utils.ValidationError(
                    'Adjacent whitespace in tags should be collapsed, '
                    'received \'%s\'' % tag)
        if len(set(self.tags)) != len(self.tags):
            raise utils.ValidationError('Some tags duplicate each other')

        if not isinstance(self.blurb, python_utils.BASESTRING):
            raise utils.ValidationError(
                'Expected blurb to be a string, received %s' % self.blurb)

        if not isinstance(self.author_notes, python_utils.BASESTRING):
            raise utils.ValidationError(
                'Expected author_notes to be a string, received %s' %
                self.author_notes)

        if not isinstance(self.states, dict):
            raise utils.ValidationError(
                'Expected states to be a dict, received %s' % self.states)
        if not self.states:
            raise utils.ValidationError('This exploration has no states.')
        for state_name in self.states:
            self._require_valid_state_name(state_name)
            state = self.states[state_name]
            state.validate(
                self.param_specs,
                allow_null_interaction=not strict)
            # The checks below perform validation on the Outcome domain object
            # that is specific to answer groups in explorations, but not
            # questions. This logic is here because the validation checks in
            # the Outcome domain object are used by both explorations and
            # questions.
            for answer_group in state.interaction.answer_groups:
                if not answer_group.outcome.dest:
                    raise utils.ValidationError(
                        'Every outcome should have a destination.')
                if not isinstance(
                        answer_group.outcome.dest, python_utils.BASESTRING):
                    raise utils.ValidationError(
                        'Expected outcome dest to be a string, received %s'
                        % answer_group.outcome.dest)
            if state.interaction.default_outcome is not None:
                if not state.interaction.default_outcome.dest:
                    raise utils.ValidationError(
                        'Every outcome should have a destination.')
                if not isinstance(
                        state.interaction.default_outcome.dest,
                        python_utils.BASESTRING):
                    raise utils.ValidationError(
                        'Expected outcome dest to be a string, received %s'
                        % state.interaction.default_outcome.dest)

        if self.states_schema_version is None:
            raise utils.ValidationError(
                'This exploration has no states schema version.')
        if not self.init_state_name:
            raise utils.ValidationError(
                'This exploration has no initial state name specified.')
        if self.init_state_name not in self.states:
            raise utils.ValidationError(
                'There is no state in %s corresponding to the exploration\'s '
                'initial state name %s.' %
                (list(self.states.keys()), self.init_state_name))

        if not isinstance(self.param_specs, dict):
            raise utils.ValidationError(
                'Expected param_specs to be a dict, received %s'
                % self.param_specs)

        if not isinstance(self.auto_tts_enabled, bool):
            raise utils.ValidationError(
                'Expected auto_tts_enabled to be a bool, received %s'
                % self.auto_tts_enabled)

        if not isinstance(self.correctness_feedback_enabled, bool):
            raise utils.ValidationError(
                'Expected correctness_feedback_enabled to be a bool, received '
                '%s' % self.correctness_feedback_enabled)

        for param_name in self.param_specs:
            if not isinstance(param_name, python_utils.BASESTRING):
                raise utils.ValidationError(
                    'Expected parameter name to be a string, received %s (%s).'
                    % (param_name, type(param_name)))
            if not re.match(feconf.ALPHANUMERIC_REGEX, param_name):
                raise utils.ValidationError(
                    'Only parameter names with characters in [a-zA-Z0-9] are '
                    'accepted.')
            self.param_specs[param_name].validate()

        if not isinstance(self.param_changes, list):
            raise utils.ValidationError(
                'Expected param_changes to be a list, received %s'
                % self.param_changes)
        for param_change in self.param_changes:
            param_change.validate()

            if param_change.name in constants.INVALID_PARAMETER_NAMES:
                raise utils.ValidationError(
                    'The exploration-level parameter with name \'%s\' is '
                    'reserved. Please choose a different name.'
                    % param_change.name)
            if param_change.name not in self.param_specs:
                raise utils.ValidationError(
                    'No parameter named \'%s\' exists in this exploration'
                    % param_change.name)

        # TODO(sll): Find a way to verify the param change customization args
        # when they depend on exploration/state parameters (e.g. the generated
        # values must have the correct obj_type). Can we get sample values for
        # the reader's answer and these parameters by looking at states that
        # link to this one?

        # Check that all state param changes are valid.
        for state_name, state in self.states.items():
            for param_change in state.param_changes:
                param_change.validate()
                if param_change.name in constants.INVALID_PARAMETER_NAMES:
                    raise utils.ValidationError(
                        'The parameter name \'%s\' is reserved. Please choose '
                        'a different name for the parameter being set in '
                        'state \'%s\'.' % (param_change.name, state_name))
                if param_change.name not in self.param_specs:
                    raise utils.ValidationError(
                        'The parameter with name \'%s\' was set in state '
                        '\'%s\', but it does not exist in the list of '
                        'parameter specifications for this exploration.'
                        % (param_change.name, state_name))

        # Check that all answer groups, outcomes, and param_changes are valid.
        all_state_names = list(self.states.keys())
        for state_name, state in self.states.items():
            interaction = state.interaction
            default_outcome = interaction.default_outcome

            if default_outcome is not None:
                # Check the default destination, if any.
                if default_outcome.dest not in all_state_names:
                    raise utils.ValidationError(
                        'The destination %s is not a valid state.'
                        % default_outcome.dest)

                # Check that, if the outcome is a non-self-loop, then the
                # refresher_exploration_id is None.
                if (default_outcome.refresher_exploration_id is not None and
                        default_outcome.dest != state_name):
                    raise utils.ValidationError(
                        'The default outcome for state %s has a refresher '
                        'exploration ID, but is not a self-loop.' % state_name)

            for group in interaction.answer_groups:
                # Check group destinations.
                if group.outcome.dest not in all_state_names:
                    raise utils.ValidationError(
                        'The destination %s is not a valid state.'
                        % group.outcome.dest)

                # Check that, if the outcome is a non-self-loop, then the
                # refresher_exploration_id is None.
                if (group.outcome.refresher_exploration_id is not None and
                        group.outcome.dest != state_name):
                    raise utils.ValidationError(
                        'The outcome for an answer group in state %s has a '
                        'refresher exploration ID, but is not a self-loop.'
                        % state_name)

                for param_change in group.outcome.param_changes:
                    if param_change.name not in self.param_specs:
                        raise utils.ValidationError(
                            'The parameter %s was used in an answer group, '
                            'but it does not exist in this exploration'
                            % param_change.name)

        if strict:
            warnings_list = []

            try:
                self._verify_all_states_reachable()
            except utils.ValidationError as e:
                warnings_list.append(python_utils.UNICODE(e))

            try:
                self._verify_no_dead_ends()
            except utils.ValidationError as e:
                warnings_list.append(python_utils.UNICODE(e))

            if not self.title:
                warnings_list.append(
                    'A title must be specified (in the \'Settings\' tab).')

            if not self.category:
                warnings_list.append(
                    'A category must be specified (in the \'Settings\' tab).')

            if not self.objective:
                warnings_list.append(
                    'An objective must be specified (in the \'Settings\' tab).'
                )

            # Check that self-loop outcomes are not labelled as correct.
            all_state_names = list(self.states.keys())
            for state_name, state in self.states.items():
                interaction = state.interaction
                default_outcome = interaction.default_outcome

                if default_outcome is not None:
                    # Check that, if the outcome is a self-loop, then the
                    # outcome is not labelled as correct.
                    if (default_outcome.dest == state_name and
                            default_outcome.labelled_as_correct):
                        raise utils.ValidationError(
                            'The default outcome for state %s is labelled '
                            'correct but is a self-loop.' % state_name)

                for group in interaction.answer_groups:
                    # Check that, if the outcome is a self-loop, then the
                    # outcome is not labelled as correct.
                    if (group.outcome.dest == state_name and
                            group.outcome.labelled_as_correct):
                        raise utils.ValidationError(
                            'The outcome for an answer group in state %s is '
                            'labelled correct but is a self-loop.' % state_name)

            if len(warnings_list) > 0:
                warning_str = ''
                for ind, warning in enumerate(warnings_list):
                    warning_str += '%s. %s ' % (ind + 1, warning)
                raise utils.ValidationError(
                    'Please fix the following issues before saving this '
                    'exploration: %s' % warning_str)

    def _verify_all_states_reachable(self):
        """Verifies that all states are reachable from the initial state.

        Raises:
            ValidationError: One or more states are not reachable from the
            initial state of the Exploration.
        """
        # This queue stores state names.
        processed_queue = []
        curr_queue = [self.init_state_name]

        while curr_queue:
            curr_state_name = curr_queue[0]
            curr_queue = curr_queue[1:]

            if not curr_state_name in processed_queue:
                processed_queue.append(curr_state_name)

                curr_state = self.states[curr_state_name]

                if not curr_state.interaction.is_terminal:
                    all_outcomes = curr_state.interaction.get_all_outcomes()
                    for outcome in all_outcomes:
                        dest_state = outcome.dest
                        if (dest_state not in curr_queue and
                                dest_state not in processed_queue):
                            curr_queue.append(dest_state)

        if len(self.states) != len(processed_queue):
            unseen_states = list(
                set(self.states.keys()) - set(processed_queue))
            raise utils.ValidationError(
                'The following states are not reachable from the initial '
                'state: %s' % ', '.join(unseen_states))

    def _verify_no_dead_ends(self):
        """Verifies that all states can reach a terminal state.

        Raises:
            ValidationError: If is impossible to complete the exploration from
                a state.
        """
        # This queue stores state names.
        processed_queue = []
        curr_queue = []

        for (state_name, state) in self.states.items():
            if state.interaction.is_terminal:
                curr_queue.append(state_name)

        while curr_queue:
            curr_state_name = curr_queue[0]
            curr_queue = curr_queue[1:]

            if not curr_state_name in processed_queue:
                processed_queue.append(curr_state_name)

                for (state_name, state) in self.states.items():
                    if (state_name not in curr_queue
                            and state_name not in processed_queue):
                        all_outcomes = (
                            state.interaction.get_all_outcomes())
                        for outcome in all_outcomes:
                            if outcome.dest == curr_state_name:
                                curr_queue.append(state_name)
                                break

        if len(self.states) != len(processed_queue):
            dead_end_states = list(
                set(self.states.keys()) - set(processed_queue))
            raise utils.ValidationError(
                'It is impossible to complete the exploration from the '
                'following states: %s' % ', '.join(dead_end_states))

    def get_content_html(self, state_name, content_id):
        """Return the content for a given content id of a state.

        Args:
            state_name: str. The name of the state.
            content_id: str. The id of the content.

        Returns:
            str. The html content corresponding to the given content id of a
            state.

        Raises:
            ValueError: The given state_name does not exist.
        """
        if state_name not in self.states:
            raise ValueError('State %s does not exist' % state_name)

        return self.states[state_name].get_content_html(content_id)

    # Derived attributes of an exploration.
    @property
    def init_state(self):
        """The state which forms the start of this exploration.

        Returns:
            State. The corresponding State domain object.
        """
        return self.states[self.init_state_name]

    @property
    def param_specs_dict(self):
        """A dict of param specs, each represented as Python dicts.

        Returns:
            dict. Dict of parameter specs.
        """
        return {ps_name: ps_val.to_dict()
                for (ps_name, ps_val) in self.param_specs.items()}

    @property
    def param_change_dicts(self):
        """A list of param changes, represented as JSONifiable Python dicts.

        Returns:
            list(dict). List of dicts, each representing a parameter change.
        """
        return [param_change.to_dict() for param_change in self.param_changes]

    @classmethod
    def is_demo_exploration_id(cls, exploration_id):
        """Whether the given exploration id is a demo exploration.

        Args:
            exploration_id: str. The exploration id.

        Returns:
            bool. Whether the corresponding exploration is a demo exploration.
        """
        return exploration_id in feconf.DEMO_EXPLORATIONS

    @property
    def is_demo(self):
        """Whether the exploration is one of the demo explorations.

        Returns:
            bool. True is the current exploration is a demo exploration.
        """
        return self.is_demo_exploration_id(self.id)

    def has_state_name(self, state_name):
        """Whether the exploration has a state with the given state name.

        Args:
            state_name: str. The name of the state.

        Returns:
            bool. Returns true if the exploration has the given state name.
        """
        state_names = list(self.states.keys())
        return state_name in state_names

    def get_interaction_id_by_state_name(self, state_name):
        """Returns the interaction id of the state.

        Args:
            state_name: str. The name of the state.

        Returns:
            str or None. The ID of the interaction.
        """
        return self.states[state_name].interaction.id

    def update_title(self, title):
        """Update the exploration title.

        Args:
            title: str. The exploration title to set.
        """
        self.title = title

    def update_category(self, category):
        """Update the exploration category.

        Args:
            category: str. The exploration category to set.
        """
        self.category = category

    def update_objective(self, objective):
        """Update the exploration objective.

        Args:
            objective: str. The exploration objective to set.
        """
        self.objective = objective

    def update_language_code(self, language_code):
        """Update the exploration language code.

        Args:
            language_code: str. The exploration language code to set.
        """
        self.language_code = language_code

    def update_tags(self, tags):
        """Update the tags of the exploration.

        Args:
            tags: list(str). List of tags to set.
        """
        self.tags = tags

    def update_blurb(self, blurb):
        """Update the blurb of the exploration.

        Args:
            blurb: str. The blurb to set.
        """
        self.blurb = blurb

    def update_author_notes(self, author_notes):
        """Update the author notes of the exploration.

        Args:
            author_notes: str. The author notes to set.
        """
        self.author_notes = author_notes

    def update_param_specs(self, param_specs_dict):
        """Update the param spec dict.

        Args:
            param_specs_dict: dict. A dict where each key-value pair represents
                respectively, a param spec name and a dict used to initialize a
                ParamSpec domain object.
        """
        self.param_specs = {
            ps_name: param_domain.ParamSpec.from_dict(ps_val)
            for (ps_name, ps_val) in param_specs_dict.items()
        }

    def update_param_changes(self, param_changes):
        """Update the param change dict.

        Args:
           param_changes: list(ParamChange). List of ParamChange objects.
        """
        self.param_changes = param_changes

    def update_init_state_name(self, init_state_name):
        """Update the name for the initial state of the exploration.

        Args:
            init_state_name: str. The new name of the initial state.
        """
        if init_state_name not in self.states:
            raise Exception(
                'Invalid new initial state name: %s; '
                'it is not in the list of states %s for this '
                'exploration.' % (init_state_name, list(self.states.keys())))
        self.init_state_name = init_state_name

    def update_auto_tts_enabled(self, auto_tts_enabled):
        """Update whether automatic text-to-speech is enabled.

        Args:
            auto_tts_enabled: bool. Whether automatic text-to-speech
                is enabled or not.
        """
        self.auto_tts_enabled = auto_tts_enabled

    def update_correctness_feedback_enabled(self, correctness_feedback_enabled):
        """Update whether correctness feedback is enabled.

        Args:
            correctness_feedback_enabled: bool. Whether correctness feedback
                is enabled or not.
        """
        self.correctness_feedback_enabled = correctness_feedback_enabled

    # Methods relating to states.
    def add_states(self, state_names):
        """Adds multiple states to the exploration.

        Args:
            state_names: list(str). List of state names to add.

        Raises:
            ValueError: At least one of the new state names already exists in
            the states dict.
        """
        for state_name in state_names:
            if state_name in self.states:
                raise ValueError('Duplicate state name %s' % state_name)

        for state_name in state_names:
            self.states[state_name] = state_domain.State.create_default_state(
                state_name)

    def rename_state(self, old_state_name, new_state_name):
        """Renames the given state.

        Args:
            old_state_name: str. The old name of state to rename.
            new_state_name: str. The new state name.

        Raises:
            ValueError: The old state name does not exist or the new state name
            is already in states dict.
        """
        if old_state_name not in self.states:
            raise ValueError('State %s does not exist' % old_state_name)
        if (old_state_name != new_state_name and
                new_state_name in self.states):
            raise ValueError('Duplicate state name: %s' % new_state_name)

        if old_state_name == new_state_name:
            return

        self._require_valid_state_name(new_state_name)

        self.states[new_state_name] = copy.deepcopy(
            self.states[old_state_name])
        del self.states[old_state_name]

        if self.init_state_name == old_state_name:
            self.update_init_state_name(new_state_name)

        # Find all destinations in the exploration which equal the renamed
        # state, and change the name appropriately.
        for other_state_name in self.states:
            other_state = self.states[other_state_name]
            other_outcomes = other_state.interaction.get_all_outcomes()
            for outcome in other_outcomes:
                if outcome.dest == old_state_name:
                    outcome.dest = new_state_name

    def delete_state(self, state_name):
        """Deletes the given state.

        Args:
            state_name: str. The state name to be deleted.

        Raises:
            ValueError: The state does not exist or is the initial state of the
            exploration.
        """
        if state_name not in self.states:
            raise ValueError('State %s does not exist' % state_name)

        # Do not allow deletion of initial states.
        if self.init_state_name == state_name:
            raise ValueError('Cannot delete initial state of an exploration.')

        # Find all destinations in the exploration which equal the deleted
        # state, and change them to loop back to their containing state.
        for other_state_name in self.states:
            other_state = self.states[other_state_name]
            all_outcomes = other_state.interaction.get_all_outcomes()
            for outcome in all_outcomes:
                if outcome.dest == state_name:
                    outcome.dest = other_state_name

        del self.states[state_name]

    def get_translatable_text(self, language_code):
        """Returns all the contents which needs translation in the given
        language.

        Args:
            language_code: str. The language code in which translation is
                required.

        Returns:
            dict(str, dict(str, str)). A dict where state_name is the key and a
            dict with content_id as the key and html content as value.
        """
        state_names_to_content_id_mapping = {}
        for state_name, state in self.states.items():
            state_names_to_content_id_mapping[state_name] = (
                state.get_content_id_mapping_needing_translations(
                    language_code))

        return state_names_to_content_id_mapping

    def get_trainable_states_dict(self, old_states, exp_versions_diff):
        """Retrieves the state names of all trainable states in an exploration
        segregated into state names with changed and unchanged answer groups.
        In this method, the new_state_name refers to the name of the state in
        the current version of the exploration whereas the old_state_name refers
        to the name of the state in the previous version of the exploration.

        Args:
            old_states: dict. Dictionary containing all State domain objects.
            exp_versions_diff: ExplorationVersionsDiff. An instance of the
                exploration versions diff class.

        Returns:
            dict. The trainable states dict. This dict has three keys
                representing state names with changed answer groups and
                unchanged answer groups respectively.
        """
        trainable_states_dict = {
            'state_names_with_changed_answer_groups': [],
            'state_names_with_unchanged_answer_groups': []
        }
        new_states = self.states

        for new_state_name in new_states:
            new_state = new_states[new_state_name]
            if not new_state.can_undergo_classification():
                continue

            old_state_name = new_state_name
            if new_state_name in exp_versions_diff.new_to_old_state_names:
                old_state_name = exp_versions_diff.new_to_old_state_names[
                    new_state_name]

            # The case where a new state is added. When this happens, the
            # old_state_name will be equal to the new_state_name and it will not
            # be present in the exploration's older version.
            if old_state_name not in old_states:
                trainable_states_dict[
                    'state_names_with_changed_answer_groups'].append(
                        new_state_name)
                continue
            old_state = old_states[old_state_name]
            old_training_data = old_state.get_training_data()
            new_training_data = new_state.get_training_data()

            # Check if the training data and interaction_id of the state in the
            # previous version of the exploration and the state in the new
            # version of the exploration match. If any of them are not equal,
            # we create a new job for the state in the current version.
            if new_training_data == old_training_data and (
                    new_state.interaction.id == old_state.interaction.id):
                trainable_states_dict[
                    'state_names_with_unchanged_answer_groups'].append(
                        new_state_name)
            else:
                trainable_states_dict[
                    'state_names_with_changed_answer_groups'].append(
                        new_state_name)

        return trainable_states_dict

    def get_languages_with_complete_translation(self):
        """Returns a list of language code in which the exploration translation
        is 100%.

        Return:
            list(str). A list of language code in which the translation for the
            exploration is complete i.e, 100%.
        """
        content_count = self.get_content_count()
        language_code_list = []
        for language_code, count in self.get_translation_counts().items():
            if count == content_count:
                language_code_list.append(language_code)

        return language_code_list

    def get_translation_counts(self):
        """Returns a dict representing the number of translations available in a
        language for which there exists at least one translation in the
        exploration.

        Returns:
            dict(str, int). A dict with language code as a key and number of
            translation available in that language as the value.
        """
        exploration_translation_counts = collections.defaultdict(int)
        for state in self.states.values():
            state_translation_counts = state.get_translation_counts()
            for language, count in state_translation_counts.items():
                exploration_translation_counts[language] += count

        return dict(exploration_translation_counts)

    def get_content_count(self):
        """Returns the total number of distinct content fields available in the
        exploration which are user facing and can be translated into
        different languages.

        (The content field includes state content, feedback, hints, solutions.)

        Return:
            int. The total number of distinct content fields available inside
            the exploration.
        """
        content_count = 0
        for state in self.states.values():
            content_count += state.get_content_count()

        return content_count

    @classmethod
    def _convert_states_v0_dict_to_v1_dict(cls, states_dict):
        """Converts old states schema to the modern v1 schema. v1 contains the
        schema version 1 and does not contain any old constructs, such as
        widgets. This is a complete migration of everything previous to the
        schema versioning update to the earliest versioned schema.
        Note that the states_dict being passed in is modified in-place.

        Args:
            states_dict: dict. A dict where each key-value pair represents,
                respectively, a state name and a dict used to initialize a
                State domain object.

        Returns:
            dict. The converted states_dict.
        """
        # Ensure widgets are renamed to be interactions.
        for _, state_defn in states_dict.items():
            if 'widget' not in state_defn:
                continue
            state_defn['interaction'] = copy.deepcopy(state_defn['widget'])
            state_defn['interaction']['id'] = copy.deepcopy(
                state_defn['interaction']['widget_id'])
            del state_defn['interaction']['widget_id']
            if 'sticky' in state_defn['interaction']:
                del state_defn['interaction']['sticky']
            del state_defn['widget']
        return states_dict

    @classmethod
    def _convert_states_v1_dict_to_v2_dict(cls, states_dict):
        """Converts from version 1 to 2. Version 1 assumes the existence of an
        implicit 'END' state, but version 2 does not. As a result, the
        conversion process involves introducing a proper ending state for all
        explorations previously designed under this assumption.
        Note that the states_dict being passed in is modified in-place.

        Args:
            states_dict: dict. A dict where each key-value pair represents,
                respectively, a state name and a dict used to initialize a
                State domain object.

        Returns:
            dict. The converted states_dict.
        """
        # The name of the implicit END state before the migration. Needed here
        # to migrate old explorations which expect that implicit END state.
        old_end_dest = 'END'

        # Adds an explicit state called 'END' with an EndExploration to replace
        # links other states have to an implicit 'END' state. Otherwise, if no
        # states refer to a state called 'END', no new state will be introduced
        # since it would be isolated from all other states in the graph and
        # create additional warnings for the user. If they were not referring
        # to an 'END' state before, then they would only be receiving warnings
        # about not being able to complete the exploration. The introduction of
        # a real END state would produce additional warnings (state cannot be
        # reached from other states, etc.).
        targets_end_state = False
        has_end_state = False
        for (state_name, sdict) in states_dict.items():
            if not has_end_state and state_name == old_end_dest:
                has_end_state = True

            if not targets_end_state:
                for handler in sdict['interaction']['handlers']:
                    for rule_spec in handler['rule_specs']:
                        if rule_spec['dest'] == old_end_dest:
                            targets_end_state = True
                            break

        # Ensure any explorations pointing to an END state has a valid END
        # state to end with (in case it expects an END state).
        if targets_end_state and not has_end_state:
            states_dict[old_end_dest] = {
                'content': [{
                    'type': 'text',
                    'value': 'Congratulations, you have finished!'
                }],
                'interaction': {
                    'id': 'EndExploration',
                    'customization_args': {
                        'recommendedExplorationIds': {
                            'value': []
                        }
                    },
                    'handlers': [{
                        'name': 'submit',
                        'rule_specs': [{
                            'definition': {
                                'rule_type': 'default'
                            },
                            'dest': old_end_dest,
                            'feedback': [],
                            'param_changes': []
                        }]
                    }],
                },
                'param_changes': []
            }

        return states_dict

    @classmethod
    def _convert_states_v2_dict_to_v3_dict(cls, states_dict):
        """Converts from version 2 to 3. Version 3 introduces a triggers list
        within interactions.
        Note that the states_dict being passed in is modified in-place.

        Args:
            states_dict: dict. A dict where each key-value pair represents,
                respectively, a state name and a dict used to initialize a
                State domain object.

        Returns:
            dict. The converted states_dict.
        """
        # Ensure all states interactions have a triggers list.
        for sdict in states_dict.values():
            interaction = sdict['interaction']
            if 'triggers' not in interaction:
                interaction['triggers'] = []

        return states_dict

    @classmethod
    def _convert_states_v3_dict_to_v4_dict(cls, states_dict):
        """Converts from version 3 to 4. Version 4 introduces a new structure
        for rules by organizing them into answer groups instead of handlers.
        This migration involves a 1:1 mapping from rule specs to answer groups
        containing just that single rule. Default rules have their destination
        state name and feedback copied to the default_outcome portion of an
        interaction instance.
        Note that the states_dict being passed in is modified in-place.

        Args:
            states_dict: dict. A dict where each key-value pair represents,
                respectively, a state name and a dict used to initialize a
                State domain object.

        Returns:
            dict. The converted states_dict.
        """
        for state_dict in states_dict.values():
            interaction = state_dict['interaction']
            answer_groups = []
            default_outcome = None
            for handler in interaction['handlers']:
                # Ensure the name is 'submit'.
                if 'name' in handler and handler['name'] != 'submit':
                    raise utils.ExplorationConversionError(
                        'Error: Can only convert rules with a name '
                        '\'submit\' in states v3 to v4 conversion process. '
                        'Encountered name: %s' % handler['name'])

                # Each rule spec becomes a new answer group.
                for rule_spec in handler['rule_specs']:
                    group = {}

                    # Rules don't have a rule_type key anymore.
                    is_default_rule = False
                    if 'rule_type' in rule_spec['definition']:
                        rule_type = rule_spec['definition']['rule_type']
                        is_default_rule = (rule_type == 'default')

                        # Ensure the rule type is either default or atomic.
                        if not is_default_rule and rule_type != 'atomic':
                            raise utils.ExplorationConversionError(
                                'Error: Can only convert default and atomic '
                                'rules in states v3 to v4 conversion process. '
                                'Encountered rule of type: %s' % rule_type)

                    # Ensure the subject is answer.
                    if ('subject' in rule_spec['definition'] and
                            rule_spec['definition']['subject'] != 'answer'):
                        raise utils.ExplorationConversionError(
                            'Error: Can only convert rules with an \'answer\' '
                            'subject in states v3 to v4 conversion process. '
                            'Encountered subject: %s'
                            % rule_spec['definition']['subject'])

                    # The rule turns into the group's only rule. Rules do not
                    # have definitions anymore. Do not copy the inputs and name
                    # if it is a default rule.
                    if not is_default_rule:
                        definition = rule_spec['definition']
                        group['rule_specs'] = [{
                            'inputs': copy.deepcopy(definition['inputs']),
                            'rule_type': copy.deepcopy(definition['name'])
                        }]

                    # Answer groups now have an outcome.
                    group['outcome'] = {
                        'dest': copy.deepcopy(rule_spec['dest']),
                        'feedback': copy.deepcopy(rule_spec['feedback']),
                        'param_changes': (
                            copy.deepcopy(rule_spec['param_changes'])
                            if 'param_changes' in rule_spec else [])
                    }

                    if is_default_rule:
                        default_outcome = group['outcome']
                    else:
                        answer_groups.append(group)

            try:
                is_terminal = (
                    interaction_registry.Registry.get_interaction_by_id(
                        interaction['id']
                    ).is_terminal if interaction['id'] is not None else False)
            except KeyError:
                raise utils.ExplorationConversionError(
                    'Trying to migrate exploration containing non-existent '
                    'interaction ID: %s' % interaction['id'])
            if not is_terminal:
                interaction['answer_groups'] = answer_groups
                interaction['default_outcome'] = default_outcome
            else:
                # Terminal nodes have no answer groups or outcomes.
                interaction['answer_groups'] = []
                interaction['default_outcome'] = None
            del interaction['handlers']

        return states_dict

    @classmethod
    def _convert_states_v4_dict_to_v5_dict(cls, states_dict):
        """Converts from version 4 to 5. Version 5 removes the triggers list
        within interactions, and replaces it with a fallbacks list.
        Note that the states_dict being passed in is modified in-place.

        Args:
            states_dict: dict. A dict where each key-value pair represents,
                respectively, a state name and a dict used to initialize a
                State domain object.

        Returns:
            dict. The converted states_dict.
        """
        # Ensure all states interactions have a fallbacks list.
        for state_dict in states_dict.values():
            interaction = state_dict['interaction']
            if 'triggers' in interaction:
                del interaction['triggers']
            if 'fallbacks' not in interaction:
                interaction['fallbacks'] = []

        return states_dict

    @classmethod
    def _convert_states_v5_dict_to_v6_dict(cls, states_dict):
        """Converts from version 5 to 6. Version 6 introduces a list of
        confirmed unclassified answers. Those are answers which are confirmed
        to be associated with the default outcome during classification.

        Args:
            states_dict: dict. A dict where each key-value pair represents,
                respectively, a state name and a dict used to initialize a
                State domain object.

        Returns:
            dict. The converted states_dict.
        """
        for state_dict in states_dict.values():
            interaction = state_dict['interaction']
            if 'confirmed_unclassified_answers' not in interaction:
                interaction['confirmed_unclassified_answers'] = []

        return states_dict

    @classmethod
    def _convert_states_v6_dict_to_v7_dict(cls, states_dict):
        """Converts from version 6 to 7. Version 7 forces all CodeRepl
        interactions to use Python.

        Args:
            states_dict: dict. A dict where each key-value pair represents,
                respectively, a state name and a dict used to initialize a
                State domain object.

        Returns:
            dict. The converted states_dict.
        """
        for state_dict in states_dict.values():
            interaction = state_dict['interaction']
            if interaction['id'] == 'CodeRepl':
                interaction['customization_args']['language']['value'] = (
                    'python')

        return states_dict

    # TODO(bhenning): Remove pre_v4_states_conversion_func when the answer
    # migration is completed.
    @classmethod
    def _convert_states_v7_dict_to_v8_dict(cls, states_dict):
        """Converts from version 7 to 8. Version 8 contains classifier
        model id.

        Args:
            states_dict: dict. A dict where each key-value pair represents,
                respectively, a state name and a dict used to initialize a
                State domain object.

        Returns:
            dict. The converted states_dict.
        """
        for state_dict in states_dict.values():
            state_dict['classifier_model_id'] = None
        return states_dict

    @classmethod
    def _convert_states_v8_dict_to_v9_dict(cls, states_dict):
        """Converts from version 8 to 9. Version 9 contains 'correct'
        field in answer groups.

        Args:
            states_dict: dict. A dict where each key-value pair represents,
                respectively, a state name and a dict used to initialize a
                State domain object.

        Returns:
            dict. The converted states_dict.
        """
        for state_dict in states_dict.values():
            answer_groups = state_dict['interaction']['answer_groups']
            for answer_group in answer_groups:
                answer_group['correct'] = False
        return states_dict

    @classmethod
    def _convert_states_v9_dict_to_v10_dict(cls, states_dict):
        """Converts from version 9 to 10. Version 10 contains hints
        and solution in each interaction.

        Args:
            states_dict: dict. A dict where each key-value pair represents,
                respectively, a state name and a dict used to initialize a
                State domain object.

        Returns:
            dict. The converted states_dict.
        """
        for state_dict in states_dict.values():
            interaction = state_dict['interaction']
            if 'hints' not in interaction:
                interaction['hints'] = []
                for fallback in interaction['fallbacks']:
                    if fallback['outcome']['feedback']:
                        interaction['hints'].append({
                            'hint_text': fallback['outcome']['feedback'][0]
                        })
            if 'solution' not in interaction:
                interaction['solution'] = None
        return states_dict

    @classmethod
    def _convert_states_v10_dict_to_v11_dict(cls, states_dict):
        """Converts from version 10 to 11. Version 11 refactors the content to
        be an HTML string with audio translations.

        Args:
            states_dict: dict. A dict where each key-value pair represents,
                respectively, a state name and a dict used to initialize a
                State domain object.

        Returns:
            dict. The converted states_dict.
        """
        for state_dict in states_dict.values():
            content_html = state_dict['content'][0]['value']
            state_dict['content'] = {
                'html': content_html,
                'audio_translations': []
            }
        return states_dict

    @classmethod
    def _convert_states_v11_dict_to_v12_dict(cls, states_dict):
        """Converts from version 11 to 12. Version 12 refactors audio
        translations from a list to a dict keyed by language code.

        Args:
            states_dict: dict. A dict where each key-value pair represents,
                respectively, a state name and a dict used to initialize a
                State domain object.

        Returns:
            dict. The converted states_dict.
        """
        for state_dict in states_dict.values():
            old_audio_translations = state_dict['content']['audio_translations']
            state_dict['content']['audio_translations'] = {
                old_translation['language_code']: {
                    'filename': old_translation['filename'],
                    'file_size_bytes': old_translation['file_size_bytes'],
                    'needs_update': old_translation['needs_update'],
                }
                for old_translation in old_audio_translations
            }
        return states_dict

    @classmethod
    def _convert_states_v12_dict_to_v13_dict(cls, states_dict):
        """Converts from version 12 to 13. Version 13 sets empty
        solutions to None and removes fallbacks.

        Args:
            states_dict: dict. A dict where each key-value pair represents,
                respectively, a state name and a dict used to initialize a
                State domain object.

        Returns:
            dict. The converted states_dict.
        """
        for state_dict in states_dict.values():
            if 'fallbacks' in state_dict['interaction']:
                del state_dict['interaction']['fallbacks']
            if not state_dict['interaction']['solution']:
                state_dict['interaction']['solution'] = None
        return states_dict

    @classmethod
    def _convert_states_v13_dict_to_v14_dict(cls, states_dict):
        """Converts from version 13 to 14. Version 14 adds
        audio translations to feedback, hints, and solutions.

        Args:
            states_dict: dict. A dict where each key-value pair represents,
                respectively, a state name and a dict used to initialize a
                State domain object.

        Returns:
            dict. The converted states_dict.
        """
        for state_dict in states_dict.values():
            if state_dict['interaction']['default_outcome'] is not None:
                old_feedback_list = (
                    state_dict['interaction']['default_outcome']['feedback'])
                default_feedback_html = (
                    old_feedback_list[0] if len(old_feedback_list) > 0 else '')
                state_dict['interaction']['default_outcome']['feedback'] = {
                    'html': default_feedback_html,
                    'audio_translations': {}
                }
            for answer_group_dict in state_dict['interaction']['answer_groups']:
                old_answer_group_feedback_list = (
                    answer_group_dict['outcome']['feedback'])
                feedback_html = (
                    old_answer_group_feedback_list[0]
                    if len(old_answer_group_feedback_list) > 0 else '')
                answer_group_dict['outcome']['feedback'] = {
                    'html': feedback_html,
                    'audio_translations': {}
                }
            for hint_dict in state_dict['interaction']['hints']:
                hint_content_html = hint_dict['hint_text']
                del hint_dict['hint_text']
                hint_dict['hint_content'] = {
                    'html': hint_content_html,
                    'audio_translations': {}
                }
            if state_dict['interaction']['solution']:
                explanation = (
                    state_dict['interaction']['solution']['explanation'])
                state_dict['interaction']['solution']['explanation'] = {
                    'html': explanation,
                    'audio_translations': {}
                }
        return states_dict

    @classmethod
    def _convert_states_v14_dict_to_v15_dict(cls, states_dict):
        """Converts from version 14 to 15. Version 15 renames the "correct"
        field in answer groups to "labelled_as_correct" and (for safety) resets
        all "labelled_as_correct" values to False.

        Args:
            states_dict: dict. A dict where each key-value pair represents,
                respectively, a state name and a dict used to initialize a
                State domain object.

        Returns:
            dict. The converted states_dict.
        """
        for state_dict in states_dict.values():
            answer_groups = state_dict['interaction']['answer_groups']
            for answer_group in answer_groups:
                answer_group['labelled_as_correct'] = False
                del answer_group['correct']
        return states_dict

    @classmethod
    def _convert_states_v15_dict_to_v16_dict(cls, states_dict):
        """Converts from version 15 to 16. Version 16 adds a
        refresher_exploration_id field to each outcome.

        Args:
            states_dict: dict. A dict where each key-value pair represents,
                respectively, a state name and a dict used to initialize a
                State domain object.

        Returns:
            dict. The converted states_dict.
        """
        for state_dict in states_dict.values():
            answer_groups = state_dict['interaction']['answer_groups']
            for answer_group in answer_groups:
                answer_group['outcome']['refresher_exploration_id'] = None

            if state_dict['interaction']['default_outcome'] is not None:
                default_outcome = state_dict['interaction']['default_outcome']
                default_outcome['refresher_exploration_id'] = None
        return states_dict

    @classmethod
    def _convert_states_v16_dict_to_v17_dict(cls, states_dict):
        """Converts from version 16 to 17. Version 17 moves the
        labelled_as_correct field to the outcome dict (so that it also appears
        for the default outcome) and adds two new customization args to
        FractionInput interactions.

        Args:
            states_dict: dict. A dict where each key-value pair represents,
                respectively, a state name and a dict used to initialize a
                State domain object.

        Returns:
            dict. The converted states_dict.
        """
        for state_dict in states_dict.values():
            answer_groups = state_dict['interaction']['answer_groups']
            for answer_group in answer_groups:
                answer_group['outcome']['labelled_as_correct'] = (
                    answer_group['labelled_as_correct'])
                del answer_group['labelled_as_correct']

            default_outcome = state_dict['interaction']['default_outcome']
            if default_outcome is not None:
                default_outcome['labelled_as_correct'] = False

            if state_dict['interaction']['id'] == 'FractionInput':
                customization_args = state_dict[
                    'interaction']['customization_args']
                customization_args.update({
                    'allowImproperFraction': {
                        'value': True
                    },
                    'allowNonzeroIntegerPart': {
                        'value': True
                    }
                })

        return states_dict

    @classmethod
    def _convert_states_v17_dict_to_v18_dict(cls, states_dict):
        """Converts from version 17 to 18. Version 18 adds a new
        customization arg to FractionInput interactions which allows
        you to add custom placeholders.

        Args:
            states_dict: dict. A dict where each key-value pair represents,
                respectively, a state name and a dict used to initialize a
                State domain object.

        Returns:
            dict. The converted states_dict.
        """
        for state_dict in states_dict.values():
            if state_dict['interaction']['id'] == 'FractionInput':
                customization_args = state_dict[
                    'interaction']['customization_args']
                customization_args.update({
                    'customPlaceholder': {
                        'value': ''
                    }
                })

        return states_dict

    @classmethod
    def _convert_states_v18_dict_to_v19_dict(cls, states_dict):
        """Converts from version 18 to 19. Version 19 adds training_data
        parameter to each answer group to store training data of that
        answer group.

        Args:
            states_dict: dict. A dict where each key-value pair represents,
                respectively, a state name and a dict used to initialize a
                State domain object.

        Returns:
            dict. The converted states_dict.
        """
        for state_dict in states_dict.values():
            answer_group_indexes_to_preserve = []
            answer_groups = state_dict['interaction']['answer_groups']
            for answer_group_index, answer_group in enumerate(answer_groups):
                if answer_group['rule_specs']:
                    training_data = []
                    classifier_rule_index = None
                    rule_specs = answer_group['rule_specs']

                    for rule_index, rule in enumerate(rule_specs):
                        if rule['rule_type'] == 'FuzzyMatches':
                            training_data = rule['inputs']['training_data']
                            classifier_rule_index = rule_index
                            break

                    if classifier_rule_index is not None:
                        answer_group['rule_specs'].pop(classifier_rule_index)

                    answer_group['training_data'] = training_data

                    if training_data or answer_group['rule_specs']:
                        answer_group_indexes_to_preserve.append(
                            answer_group_index)

            preserved_answer_groups = []
            for answer_group_index in answer_group_indexes_to_preserve:
                preserved_answer_groups.append(
                    answer_groups[answer_group_index])

            state_dict['interaction']['answer_groups'] = preserved_answer_groups

        return states_dict

    @classmethod
    def _convert_states_v19_dict_to_v20_dict(cls, states_dict):
        """Converts from version 19 to 20. Version 20 adds
        tagged_misconception field to answer groups and
        missing_prerequisite_skill_id field to outcomes.

        Args:
            states_dict: dict. A dict where each key-value pair represents,
                respectively, a state name and a dict used to initialize a
                State domain object.

        Returns:
            dict. The converted states_dict.
        """
        for state_dict in states_dict.values():
            answer_groups = state_dict['interaction']['answer_groups']
            for answer_group in answer_groups:
                answer_group['outcome']['missing_prerequisite_skill_id'] = None
                answer_group['tagged_misconception_id'] = None

            default_outcome = state_dict['interaction']['default_outcome']
            if default_outcome is not None:
                default_outcome['missing_prerequisite_skill_id'] = None

        return states_dict

    @classmethod
    def _convert_states_v20_dict_to_v21_dict(cls, states_dict):
        """Converts from version 20 to 21. Version 21 moves audio_translations
        from SubtitledHTML to content_ids_to_audio_translations.

        Args:
            states_dict: dict. A dict where each key-value pair represents,
                respectively, a state name and a dict used to initialize a
                State domain object.

        Returns:
            dict. The converted states_dict.
        """
        for state_dict in states_dict.values():
            content_ids_to_audio_translations = {}
            content_id = 'content'
            content_ids_to_audio_translations[content_id] = (
                state_dict['content'].pop('audio_translations'))
            state_dict['content']['content_id'] = content_id

            for index, answer_group in enumerate(
                    state_dict['interaction']['answer_groups']):
                content_id = 'feedback_' + python_utils.convert_to_bytes(
                    index + 1)
                content_ids_to_audio_translations[content_id] = (
                    answer_group['outcome']['feedback'].pop(
                        'audio_translations'))
                answer_group['outcome']['feedback']['content_id'] = content_id

            if state_dict['interaction']['default_outcome']:
                default_outcome = state_dict['interaction']['default_outcome']
                content_id = 'default_outcome'
                content_ids_to_audio_translations[content_id] = (
                    default_outcome['feedback'].pop('audio_translations'))
                default_outcome['feedback']['content_id'] = (content_id)

            for index, hint in enumerate(state_dict['interaction']['hints']):
                content_id = 'hint_' + python_utils.convert_to_bytes(index + 1)
                content_ids_to_audio_translations[content_id] = (
                    hint['hint_content'].pop('audio_translations'))
                hint['hint_content']['content_id'] = content_id

            if state_dict['interaction']['solution']:
                solution = state_dict['interaction']['solution']
                content_id = 'solution'
                content_ids_to_audio_translations[content_id] = (
                    solution['explanation'].pop('audio_translations'))
                solution['explanation']['content_id'] = content_id

            state_dict['content_ids_to_audio_translations'] = (
                content_ids_to_audio_translations)
        return states_dict

    @classmethod
    def _convert_states_v21_dict_to_v22_dict(cls, states_dict):
        """Converts from version 21 to 22. Version 22 converts all Rich Text
        Editor content to be compatible with the textAngular format.

        Args:
            states_dict: dict. A dict where each key-value pair represents,
                respectively, a state name and a dict used to initialize a
                State domain object.

        Returns:
            dict. The converted states_dict.
        """
        for key, state_dict in states_dict.items():
            states_dict[key] = state_domain.State.convert_html_fields_in_state(
                state_dict, html_validation_service.convert_to_textangular)
        return states_dict

    @classmethod
    def _convert_states_v22_dict_to_v23_dict(cls, states_dict):
        """Converts from version 22 to 23. Version 23 ensures that all
        all oppia-noninteractive-image tags have caption attribute.
        Args:
            states_dict: dict. A dict where each key-value pair represents,
                respectively, a state name and a dict used to initialize a
                State domain object.

        Returns:
            dict. The converted states_dict.
        """
        for key, state_dict in states_dict.items():
            states_dict[key] = state_domain.State.convert_html_fields_in_state(
                state_dict, html_validation_service.add_caption_attr_to_image)
        return states_dict

    @classmethod
    def _convert_states_v23_dict_to_v24_dict(cls, states_dict):
        """Converts from version 23 to 24. Version 24 converts all Rich Text
        Editor content to be compatible with the CKEditor format.

        Args:
            states_dict: dict. A dict where each key-value pair represents,
                respectively, a state name and a dict used to initialize a
                State domain object.

        Returns:
            dict. The converted states_dict.
        """
        for key, state_dict in states_dict.items():
            states_dict[key] = state_domain.State.convert_html_fields_in_state(
                state_dict, html_validation_service.convert_to_ckeditor)
        return states_dict

    @classmethod
    def _convert_states_v24_dict_to_v25_dict(cls, exp_id, states_dict):
        """Converts from version 24 to 25. Version 25 adds the dimensions of
        images in the oppia-noninteractive-image tags.

        Args:
            exp_id: str. ID of the exploration.
            states_dict: dict. A dict where each key-value pair represents,
                respectively, a state name and a dict used to initialize a
                State domain object.

        Returns:
            dict. The converted states_dict.
        """
        for key, state_dict in states_dict.items():
            add_dimensions_to_image_tags = functools.partial(
                html_validation_service.add_dimensions_to_image_tags, # pylint: disable=line-too-long
                False, exp_id)
            states_dict[key] = state_domain.State.convert_html_fields_in_state(
                state_dict,
                add_dimensions_to_image_tags)
            if state_dict['interaction']['id'] == 'ImageClickInput':
                filename = state_dict['interaction']['customization_args'][
                    'imageAndRegions']['value']['imagePath']
                state_dict['interaction']['customization_args'][
                    'imageAndRegions']['value']['imagePath'] = (
                        html_validation_service.get_filename_with_dimensions(
                            False, filename, exp_id))

        return states_dict

    @classmethod
    def _convert_states_v25_dict_to_v26_dict(cls, states_dict):
        """Converts from version 25 to 26. Version 26 adds a new
        customization arg to DragAndDropSortInput interaction which allows
        multiple sort items in the same position.

        Args:
            states_dict: dict. A dict where each key-value pair represents,
                respectively, a state name and a dict used to initialize a
                State domain object.

        Returns:
            dict. The converted states_dict.
        """
        for state_dict in states_dict.values():
            if state_dict['interaction']['id'] == 'DragAndDropSortInput':
                customization_args = state_dict[
                    'interaction']['customization_args']
                customization_args.update({
                    'allowMultipleItemsInSamePosition': {
                        'value': False
                    }
                })

        return states_dict

    @classmethod
    def _convert_states_v26_dict_to_v27_dict(cls, states_dict):
        """Converts from version 26 to 27. Version 27 adds written_translations
        dict to the state, which will allow translators to add translation
        script for the state contents.

        NOTE: This migration will also filter out the content_id from
        content_ids_to_audio_translations such that the state passes the new
        validation check safely. The earlier state validation used to check that
        the set of all content ids present within the state is subset of the
        content_ids_to_audio_translations keys, but the new validation will
        check whether both are equal.

         Args:
            states_dict: dict. A dict where each key-value pair represents,
                respectively, a state name and a dict used to initialize a
                State domain object.

        Returns:
            dict. The converted states_dict.
        """
        for state_dict in states_dict.values():
            state_content_id_list = []

            # Add state card's content id into the state_content_id_list.
            state_content_id_list.append(state_dict['content']['content_id'])

            # Add answer_groups content id into the state_content_id_list.
            for answer_group in state_dict['interaction']['answer_groups']:
                answer_feedback = answer_group['outcome']['feedback']
                state_content_id_list.append(answer_feedback['content_id'])

            # If present, add default_outcome content id into
            # state_content_id_list.
            default_outcome = state_dict['interaction']['default_outcome']
            if default_outcome is not None:
                state_content_id_list.append(
                    default_outcome['feedback']['content_id'])

            # Add hints content id into state_content_id_list.
            for hint in state_dict['interaction']['hints']:
                state_content_id_list.append(hint['hint_content']['content_id'])

            # If present, add solution content id into state_content_id_list.
            solution = state_dict['interaction']['solution']
            if solution:
                state_content_id_list.append(
                    solution['explanation']['content_id'])

            # Filter content_ids_to_audio_translations with unwanted content id.
            # These are the extra content id present within the
            # content_ids_to_audio_translations dict which is of no use as html
            # linked to these content_ids are not available in the state.
            citat = state_dict['content_ids_to_audio_translations']
            extra_content_ids_in_citat = (
                set(citat.keys()) - set(state_content_id_list))
            for content_id in extra_content_ids_in_citat:
                state_dict['content_ids_to_audio_translations'].pop(content_id)

            # Create written_translations using the state_content_id_list.
            translations_mapping = {}
            for content_id in state_content_id_list:
                translations_mapping[content_id] = {}

            state_dict['written_translations'] = {}
            state_dict['written_translations']['translations_mapping'] = (
                translations_mapping)

        return states_dict

    @classmethod
    def _convert_states_v27_dict_to_v28_dict(cls, states_dict):
        """Converts from version 27 to 28. Version 28 replaces
        content_ids_to_audio_translations with recorded_voiceovers.

         Args:
            states_dict: dict. A dict where each key-value pair represents,
                respectively, a state name and a dict used to initialize a
                State domain object.

        Returns:
            dict. The converted states_dict.
        """
        for state_dict in states_dict.values():
            state_dict['recorded_voiceovers'] = {
                'voiceovers_mapping': (
                    state_dict.pop('content_ids_to_audio_translations'))
            }
        return states_dict

    @classmethod
    def _convert_states_v28_dict_to_v29_dict(cls, states_dict):
        """Converts from version 28 to 29. Version 29 adds
        solicit_answer_details boolean variable to the state, which
        allows the creator to ask for answer details from the learner
        about why they landed on a particular answer.

        Args:
            states_dict: dict. A dict where each key-value pair represents,
                respectively, a state name and a dict used to initialize a
                State domain object.

        Returns:
            dict. The converted states_dict.
        """
        for state_dict in states_dict.values():
            state_dict['solicit_answer_details'] = False
        return states_dict

    @classmethod
    def _convert_states_v29_dict_to_v30_dict(cls, states_dict):
        """Converts from version 29 to 30. Version 30 replaces
        tagged_misconception_id with tagged_skill_misconception_id, which
        contains the skill id and misconception id of the tagged misconception,
        connected by '-'.

        Args:
            states_dict: dict. A dict where each key-value pair represents,
                respectively, a state name and a dict used to initialize a
                State domain object.

        Returns:
            dict. The converted states_dict.
        """
        for state_dict in states_dict.values():
            answer_groups = state_dict['interaction']['answer_groups']
            for answer_group in answer_groups:
                answer_group['tagged_skill_misconception_id'] = None
                del answer_group['tagged_misconception_id']
        return states_dict

    @classmethod
<<<<<<< HEAD
    def _convert_states_v30_dict_to_v31_dict(cls, exp_id, states_dict):
        """Converts from version 30 to 31. Version 31 adds
        dimensions to images in the oppia-noninteractive-image tags
        located inside tabs and collapsible blocks.

        Args:
            exp_id: str. ID of the exploration.
=======
    def _convert_states_v30_dict_to_v31_dict(cls, states_dict):
        """Converts from version 30 to 31. Version 31 updates the
        Voiceover model to have an initialized duration_secs attribute
        of 0.0. This will be updated when a new mp3 audio file is uploaded
        for the exploration.

        Args:
>>>>>>> 5c1d3931
            states_dict: dict. A dict where each key-value pair represents,
                respectively, a state name and a dict used to initialize a
                State domain object.

        Returns:
            dict. The converted states_dict.
        """
<<<<<<< HEAD
        for key, state_dict in states_dict.items():
            add_dimensions_to_image_tags = functools.partial(
                html_validation_service.add_dimensions_to_image_tags_inside_tabs_and_collapsible_blocks, # pylint: disable=line-too-long
                False, exp_id)
            states_dict[key] = state_domain.State.convert_html_fields_in_state(
                state_dict,
                add_dimensions_to_image_tags)

        return states_dict

=======
        for state_dict in states_dict.values():
            # Get the voiceovers_mapping metadata.
            voiceovers_mapping = (state_dict['recorded_voiceovers']
                                  ['voiceovers_mapping'])
            language_codes_to_audio_metadata = voiceovers_mapping.values()
            for language_codes in language_codes_to_audio_metadata:
                for audio_metadata in language_codes.values():
                    # Initialize duration_secs with 0.0 for every voiceover
                    # recording under Content, Feedback, Hints, and Solutions.
                    # This is necessary to keep the state functional
                    # when migrating to v31.
                    audio_metadata['duration_secs'] = 0.0
        return states_dict


>>>>>>> 5c1d3931
    @classmethod
    def update_states_from_model(
            cls, versioned_exploration_states, current_states_schema_version,
            exploration_id):
        """Converts the states blob contained in the given
        versioned_exploration_states dict from current_states_schema_version to
        current_states_schema_version + 1.
        Note that the versioned_exploration_states being passed in is modified
        in-place.

        Args:
            versioned_exploration_states: dict. A dict with two keys:
                - states_schema_version: int. The states schema version for the
                    exploration.
                - states: dict. The dict of states comprising the exploration.
                    The keys are state names and the values are dicts used to
                    initialize a State domain object.
            current_states_schema_version: int. The current states
                schema version.
            exploration_id: str. ID of the exploration.
        """
        versioned_exploration_states['states_schema_version'] = (
            current_states_schema_version + 1)
        # The following schema versions require exploration_id to be passed as
        # as additional parameter in the conversion_fn.
        special_case_schema_versions = [24, 30]

        conversion_fn = getattr(cls, '_convert_states_v%s_dict_to_v%s_dict' % (
            current_states_schema_version, current_states_schema_version + 1))
        if current_states_schema_version in special_case_schema_versions:
            conversion_fn = functools.partial(conversion_fn, exploration_id)
        versioned_exploration_states['states'] = conversion_fn(
            versioned_exploration_states['states'])

    # The current version of the exploration YAML schema. If any backward-
    # incompatible changes are made to the exploration schema in the YAML
    # definitions, this version number must be changed and a migration process
    # put in place.
    CURRENT_EXP_SCHEMA_VERSION = 36
    LAST_UNTITLED_SCHEMA_VERSION = 9

    @classmethod
    def _convert_v1_dict_to_v2_dict(cls, exploration_dict):
        """Converts a v1 exploration dict into a v2 exploration dict.

        Args:
            exploration_dict: dict. The dict representation of an exploration
                with schema version v1.

        Returns:
            dict. The dict representation of the Exploration domain object,
            following schema version v2.
        """
        exploration_dict['schema_version'] = 2
        exploration_dict['init_state_name'] = (
            exploration_dict['states'][0]['name'])

        states_dict = {}
        for state in exploration_dict['states']:
            states_dict[state['name']] = state
            del states_dict[state['name']]['name']
        exploration_dict['states'] = states_dict

        return exploration_dict

    @classmethod
    def _convert_v2_dict_to_v3_dict(cls, exploration_dict):
        """Converts a v2 exploration dict into a v3 exploration dict.

        Args:
            exploration_dict: dict. The dict representation of an exploration
                with schema version v2.

        Returns:
            dict. The dict representation of the Exploration domain object,
            following schema version v3.
        """
        exploration_dict['schema_version'] = 3

        exploration_dict['objective'] = ''
        exploration_dict['language_code'] = constants.DEFAULT_LANGUAGE_CODE
        exploration_dict['skill_tags'] = []
        exploration_dict['blurb'] = ''
        exploration_dict['author_notes'] = ''

        return exploration_dict

    @classmethod
    def _convert_v3_dict_to_v4_dict(cls, exploration_dict):
        """Converts a v3 exploration dict into a v4 exploration dict.

        Args:
            exploration_dict: dict. The dict representation of an exploration
                with schema version v3.

        Returns:
            dict. The dict representation of the Exploration domain object,
            following schema version v4.
        """
        exploration_dict['schema_version'] = 4

        for _, state_defn in exploration_dict['states'].items():
            state_defn['interaction'] = copy.deepcopy(state_defn['widget'])
            state_defn['interaction']['id'] = copy.deepcopy(
                state_defn['interaction']['widget_id'])
            del state_defn['interaction']['widget_id']
            del state_defn['interaction']['sticky']
            del state_defn['widget']

        return exploration_dict

    @classmethod
    def _convert_v4_dict_to_v5_dict(cls, exploration_dict):
        """Converts a v4 exploration dict into a v5 exploration dict.

        Args:
            exploration_dict: dict. The dict representation of an exploration
                with schema version v4.

        Returns:
            dict. The dict representation of the Exploration domain object,
            following schema version v5.
        """
        exploration_dict['schema_version'] = 5

        # Rename the 'skill_tags' field to 'tags'.
        exploration_dict['tags'] = exploration_dict['skill_tags']
        del exploration_dict['skill_tags']

        exploration_dict['skin_customizations'] = {
            'panels_contents': {
                'bottom': [],
                'left': [],
                'right': []
            }
        }

        return exploration_dict

    @classmethod
    def _convert_v5_dict_to_v6_dict(cls, exploration_dict):
        """Converts a v5 exploration dict into a v6 exploration dict.

        Args:
            exploration_dict: dict. The dict representation of an exploration
                with schema version v5.

        Returns:
            dict. The dict representation of the Exploration domain object,
            following schema version v6.
        """
        exploration_dict['schema_version'] = 6

        # Ensure this exploration is up-to-date with states schema v3.
        exploration_dict['states'] = cls._convert_states_v0_dict_to_v1_dict(
            exploration_dict['states'])
        exploration_dict['states'] = cls._convert_states_v1_dict_to_v2_dict(
            exploration_dict['states'])
        exploration_dict['states'] = cls._convert_states_v2_dict_to_v3_dict(
            exploration_dict['states'])

        # Update the states schema version to reflect the above conversions to
        # the states dict.
        exploration_dict['states_schema_version'] = 3

        return exploration_dict

    @classmethod
    def _convert_v6_dict_to_v7_dict(cls, exploration_dict):
        """Converts a v6 exploration dict into a v7 exploration dict.

        Args:
            exploration_dict: dict. The dict representation of an exploration
                with schema version v6.

        Returns:
            dict. The dict representation of the Exploration domain object,
            following schema version v7.
        """
        exploration_dict['schema_version'] = 7

        # Ensure this exploration is up-to-date with states schema v4.
        exploration_dict['states'] = cls._convert_states_v3_dict_to_v4_dict(
            exploration_dict['states'])

        # Update the states schema version to reflect the above conversions to
        # the states dict.
        exploration_dict['states_schema_version'] = 4

        return exploration_dict

    @classmethod
    def _convert_v7_dict_to_v8_dict(cls, exploration_dict):
        """Converts a v7 exploration dict into a v8 exploration dict.

        Args:
            exploration_dict: dict. The dict representation of an exploration
                with schema version v7.

        Returns:
            dict. The dict representation of the Exploration domain object,
            following schema version v8.
        """
        exploration_dict['schema_version'] = 8

        # Ensure this exploration is up-to-date with states schema v5.
        exploration_dict['states'] = cls._convert_states_v4_dict_to_v5_dict(
            exploration_dict['states'])

        # Update the states schema version to reflect the above conversions to
        # the states dict.
        exploration_dict['states_schema_version'] = 5

        return exploration_dict

    @classmethod
    def _convert_v8_dict_to_v9_dict(cls, exploration_dict):
        """Converts a v8 exploration dict into a v9 exploration dict.

        Args:
            exploration_dict: dict. The dict representation of an exploration
                with schema version v8.

        Returns:
            dict. The dict representation of the Exploration domain object,
            following schema version v9.
        """
        exploration_dict['schema_version'] = 9

        # Ensure this exploration is up-to-date with states schema v6.
        exploration_dict['states'] = cls._convert_states_v5_dict_to_v6_dict(
            exploration_dict['states'])

        # Update the states schema version to reflect the above conversions to
        # the states dict.
        exploration_dict['states_schema_version'] = 6

        return exploration_dict

    @classmethod
    def _convert_v9_dict_to_v10_dict(cls, exploration_dict, title, category):
        """Converts a v9 exploration dict into a v10 exploration dict.

        Args:
            exploration_dict: dict. The dict representation of an exploration
                with schema version v9.
            title: str. The exploration title.
            category: str. The exploration category.

        Returns:
            dict. The dict representation of the Exploration domain object,
            following schema version v10.
        """

        exploration_dict['schema_version'] = 10

        # From v10 onwards, the title and schema version are stored in the YAML
        # file.
        exploration_dict['title'] = title
        exploration_dict['category'] = category

        # Remove the 'default_skin' property.
        del exploration_dict['default_skin']

        # Upgrade all gadget panel customizations to have exactly one empty
        # bottom panel. This is fine because, for previous schema versions,
        # gadgets functionality had not been released yet.
        exploration_dict['skin_customizations'] = {
            'panels_contents': {
                'bottom': [],
            }
        }

        # Ensure this exploration is up-to-date with states schema v7.
        exploration_dict['states'] = cls._convert_states_v6_dict_to_v7_dict(
            exploration_dict['states'])

        # Update the states schema version to reflect the above conversions to
        # the states dict.
        exploration_dict['states_schema_version'] = 7

        return exploration_dict

    @classmethod
    def _convert_v10_dict_to_v11_dict(cls, exploration_dict):
        """Converts a v10 exploration dict into a v11 exploration dict.

        Args:
            exploration_dict: dict. The dict representation of an exploration
                with schema version v10.

        Returns:
            dict. The dict representation of the Exploration domain object,
            following schema version v11.
        """

        exploration_dict['schema_version'] = 11

        exploration_dict['states'] = cls._convert_states_v7_dict_to_v8_dict(
            exploration_dict['states'])

        exploration_dict['states_schema_version'] = 8

        return exploration_dict

    @classmethod
    def _convert_v11_dict_to_v12_dict(cls, exploration_dict):
        """Converts a v11 exploration dict into a v12 exploration dict.

        Args:
            exploration_dict: dict. The dict representation of an exploration
                with schema version v11.

        Returns:
            dict. The dict representation of the Exploration domain object,
            following schema version v12.
        """

        exploration_dict['schema_version'] = 12

        exploration_dict['states'] = cls._convert_states_v8_dict_to_v9_dict(
            exploration_dict['states'])

        exploration_dict['states_schema_version'] = 9

        return exploration_dict

    @classmethod
    def _convert_v12_dict_to_v13_dict(cls, exploration_dict):
        """Converts a v12 exploration dict into a v13 exploration dict.

        Args:
            exploration_dict: dict. The dict representation of an exploration
                with schema version v12.

        Returns:
            dict. The dict representation of the Exploration domain object,
            following schema version v13.
        """

        exploration_dict['schema_version'] = 13

        exploration_dict['states'] = cls._convert_states_v9_dict_to_v10_dict(
            exploration_dict['states'])

        exploration_dict['states_schema_version'] = 10

        return exploration_dict

    @classmethod
    def _convert_v13_dict_to_v14_dict(cls, exploration_dict):
        """Converts a v13 exploration dict into a v14 exploration dict.

        Args:
            exploration_dict: dict. The dict representation of an exploration
                with schema version v13.

        Returns:
            dict. The dict representation of the Exploration domain object,
            following schema version v14.
        """

        exploration_dict['schema_version'] = 14

        exploration_dict['states'] = cls._convert_states_v10_dict_to_v11_dict(
            exploration_dict['states'])

        exploration_dict['states_schema_version'] = 11

        return exploration_dict

    @classmethod
    def _convert_v14_dict_to_v15_dict(cls, exploration_dict):
        """Converts a v14 exploration dict into a v15 exploration dict.

        Args:
            exploration_dict: dict. The dict representation of an exploration
                with schema version v14.

        Returns:
            dict. The dict representation of the Exploration domain object,
            following schema version v15.
        """

        exploration_dict['schema_version'] = 15

        exploration_dict['states'] = cls._convert_states_v11_dict_to_v12_dict(
            exploration_dict['states'])

        exploration_dict['states_schema_version'] = 12

        return exploration_dict

    @classmethod
    def _convert_v15_dict_to_v16_dict(cls, exploration_dict):
        """Converts a v15 exploration dict into a v16 exploration dict.

        Args:
            exploration_dict: dict. The dict representation of an exploration
                with schema version v15.

        Returns:
            dict. The dict representation of the Exploration domain object,
            following schema version v16.
        """

        exploration_dict['schema_version'] = 16

        exploration_dict['states'] = cls._convert_states_v12_dict_to_v13_dict(
            exploration_dict['states'])

        exploration_dict['states_schema_version'] = 13

        return exploration_dict

    @classmethod
    def _convert_v16_dict_to_v17_dict(cls, exploration_dict):
        """Converts a v16 exploration dict into a v17 exploration dict.

        Args:
            exploration_dict: dict. The dict representation of an exploration
                with schema version v16.

        Returns:
            dict. The dict representation of the Exploration domain object,
            following schema version v17.

        Removes gadgets and skins.
        """

        exploration_dict['schema_version'] = 17

        if 'skin_customizations' in exploration_dict:
            del exploration_dict['skin_customizations']

        return exploration_dict

    @classmethod
    def _convert_v17_dict_to_v18_dict(cls, exploration_dict):
        """Converts a v17 exploration dict into a v18 exploration dict.

        Args:
            exploration_dict: dict. The dict representation of an exploration
                with schema version v17.

        Returns:
            dict. The dict representation of the Exploration domain object,
            following schema version v18.

        Adds auto_tts_enabled property.
        """

        exploration_dict['schema_version'] = 18

        if exploration_dict['category'] == 'Languages':
            exploration_dict['auto_tts_enabled'] = False
        else:
            exploration_dict['auto_tts_enabled'] = True

        return exploration_dict

    @classmethod
    def _convert_v18_dict_to_v19_dict(cls, exploration_dict):
        """Converts a v18 exploration dict into a v19 exploration dict.

        Args:
            exploration_dict: dict. The dict representation of an exploration
                with schema version v18.

        Returns:
            dict. The dict representation of the Exploration domain object,
            following schema version v19.

        Adds audio translations to feedback, hints, and solutions.
        """

        exploration_dict['schema_version'] = 19

        exploration_dict['states'] = cls._convert_states_v13_dict_to_v14_dict(
            exploration_dict['states'])
        exploration_dict['states_schema_version'] = 14

        return exploration_dict

    @classmethod
    def _convert_v19_dict_to_v20_dict(cls, exploration_dict):
        """Converts a v19 exploration dict into a v20 exploration dict.

        Args:
            exploration_dict: dict. The dict representation of an exploration
                with schema version v19.

        Returns:
            dict. The dict representation of the Exploration domain object,
            following schema version v20.

        Introduces a correctness property at the top level, and changes each
        answer group's "correct" field to "labelled_as_correct" instead.
        """

        exploration_dict['schema_version'] = 20

        exploration_dict['states'] = cls._convert_states_v14_dict_to_v15_dict(
            exploration_dict['states'])
        exploration_dict['states_schema_version'] = 15

        exploration_dict['correctness_feedback_enabled'] = False

        return exploration_dict

    @classmethod
    def _convert_v20_dict_to_v21_dict(cls, exploration_dict):
        """Converts a v20 exploration dict into a v21 exploration dict.

        Args:
            exploration_dict: dict. The dict representation of an exploration
                with schema version v20.

        Returns:
            dict. The dict representation of the Exploration domain object,
            following schema version v21.

        Adds a refresher_exploration_id field to each answer group outcome, and
        to the default outcome (if it exists).
        """

        exploration_dict['schema_version'] = 21

        exploration_dict['states'] = cls._convert_states_v15_dict_to_v16_dict(
            exploration_dict['states'])
        exploration_dict['states_schema_version'] = 16

        return exploration_dict

    @classmethod
    def _convert_v21_dict_to_v22_dict(cls, exploration_dict):
        """Converts a v21 exploration dict into a v22 exploration dict.

        Args:
            exploration_dict: dict. The dict representation of an exploration
                with schema version v21.

        Returns:
            dict. The dict representation of the Exploration domain object,
            following schema version v22.

        Moves the labelled_as_correct field from the answer group level to the
        outcome level, and adds two extra customization args to the
        FractionInput interaction.
        """

        exploration_dict['schema_version'] = 22

        exploration_dict['states'] = cls._convert_states_v16_dict_to_v17_dict(
            exploration_dict['states'])
        exploration_dict['states_schema_version'] = 17

        return exploration_dict

    @classmethod
    def _convert_v22_dict_to_v23_dict(cls, exploration_dict):
        """Converts a v22 exploration dict into a v23 exploration dict.

        Args:
            exploration_dict: dict. The dict representation of an exploration
                with schema version v22.

        Returns:
            dict. The dict representation of the Exploration domain object,
            following schema version v23.

        Adds a new customization arg to FractionInput interactions
        which allows you to add custom placeholders.
        """

        exploration_dict['schema_version'] = 23

        exploration_dict['states'] = cls._convert_states_v17_dict_to_v18_dict(
            exploration_dict['states'])
        exploration_dict['states_schema_version'] = 18

        return exploration_dict

    @classmethod
    def _convert_v23_dict_to_v24_dict(cls, exploration_dict):
        """Converts a v23 exploration dict into a v24 exploration dict.

        Args:
            exploration_dict: dict. The dict representation of an exploration
                with schema version v23.

        Returns:
            dict. The dict representation of the Exploration domain object,
            following schema version v24.

        Adds training_data parameter to each answer group to store training
        data of corresponding answer group.
        """

        exploration_dict['schema_version'] = 24

        exploration_dict['states'] = cls._convert_states_v18_dict_to_v19_dict(
            exploration_dict['states'])
        exploration_dict['states_schema_version'] = 19

        return exploration_dict

    @classmethod
    def _convert_v24_dict_to_v25_dict(cls, exploration_dict):
        """Converts a v24 exploration dict into a v25 exploration dict.

        Args:
            exploration_dict: dict. The dict representation of an exploration
                with schema version v24.

        Returns:
            dict. The dict representation of the Exploration domain object,
            following schema version v25.

        Adds additional tagged_misconception_id and
        missing_prerequisite_skill_id fields to answer groups and outcomes
        respectively.
        """

        exploration_dict['schema_version'] = 25

        exploration_dict['states'] = cls._convert_states_v19_dict_to_v20_dict(
            exploration_dict['states'])
        exploration_dict['states_schema_version'] = 20

        return exploration_dict

    @classmethod
    def _convert_v25_dict_to_v26_dict(cls, exploration_dict):
        """Converts a v25 exploration dict into a v26 exploration dict.

        Args:
            exploration_dict: dict. The dict representation of an exploration
                with schema version v25.

        Returns:
            dict. The dict representation of the Exploration domain object,
            following schema version v26.

        Move audio_translations into a seperate dict.
        """

        exploration_dict['schema_version'] = 26

        exploration_dict['states'] = cls._convert_states_v20_dict_to_v21_dict(
            exploration_dict['states'])
        exploration_dict['states_schema_version'] = 21

        return exploration_dict

    @classmethod
    def _convert_v26_dict_to_v27_dict(cls, exploration_dict):
        """Converts a v26 exploration dict into a v27 exploration dict.

        Args:
            exploration_dict: dict. The dict representation of an exploration
                with schema version v26.

        Returns:
            dict. The dict representation of the Exploration domain object,
            following schema version v27.

        Converts all Rich Text Editor content to be compatible with the
        textAngular format.
        """

        exploration_dict['schema_version'] = 27

        exploration_dict['states'] = cls._convert_states_v21_dict_to_v22_dict(
            exploration_dict['states'])
        exploration_dict['states_schema_version'] = 22

        return exploration_dict

    @classmethod
    def _convert_v27_dict_to_v28_dict(cls, exploration_dict):
        """Converts a v27 exploration dict into a v28 exploration dict.

        Args:
            exploration_dict: dict. The dict representation of an exploration
                with schema version v27.

        Returns:
            dict. The dict representation of the Exploration domain object,
            following schema version v28.

        Adds caption attribute to all oppia-noninteractive-image tags.
        """

        exploration_dict['schema_version'] = 28

        exploration_dict['states'] = cls._convert_states_v22_dict_to_v23_dict(
            exploration_dict['states'])
        exploration_dict['states_schema_version'] = 23

        return exploration_dict

    @classmethod
    def _convert_v28_dict_to_v29_dict(cls, exploration_dict):
        """Converts a v28 exploration dict into a v29 exploration dict.

        Args:
            exploration_dict: dict. The dict representation of an exploration
                with schema version v28.

        Returns:
            dict. The dict representation of the Exploration domain object,
            following schema version v29.

        Converts all Rich Text Editor content to be compatible with the
        CKEditor format.
        """

        exploration_dict['schema_version'] = 29

        exploration_dict['states'] = cls._convert_states_v23_dict_to_v24_dict(
            exploration_dict['states'])
        exploration_dict['states_schema_version'] = 24

        return exploration_dict

    @classmethod
    def _convert_v29_dict_to_v30_dict(cls, exp_id, exploration_dict):
        """Converts a v29 exploration dict into a v30 exploration dict.

        Args:
            exp_id: str. ID of the exploration.
            exploration_dict: dict. The dict representation of an exploration
                with schema version v29.

        Returns:
            dict. The dict representation of the Exploration domain object,
            following schema version v30.

        Adds dimensions to all oppia-noninteractive-image tags.
        """

        exploration_dict['schema_version'] = 30

        exploration_dict['states'] = cls._convert_states_v24_dict_to_v25_dict(
            exp_id, exploration_dict['states'])
        exploration_dict['states_schema_version'] = 25

        return exploration_dict

    @classmethod
    def _convert_v30_dict_to_v31_dict(cls, exploration_dict):
        """Converts a v30 exploration dict into a v31 exploration dict.

        Args:
            exploration_dict: dict. The dict representation of an exploration
                with schema version v30.

        Returns:
            dict. The dict representation of the Exploration domain object,
            following schema version v31.

        Adds a new customization arg to DragAndDropSortInput interactions
        which allows multiple sort items in the same position.
        """

        exploration_dict['schema_version'] = 31

        exploration_dict['states'] = cls._convert_states_v25_dict_to_v26_dict(
            exploration_dict['states'])
        exploration_dict['states_schema_version'] = 26

        return exploration_dict

    @classmethod
    def _convert_v31_dict_to_v32_dict(cls, exploration_dict):
        """Converts a v31 exploration dict into a v32 exploration dict.

        Args:
            exploration_dict: dict. The dict representation of an exploration
                with schema version v31.

        Returns:
            dict. The dict representation of the Exploration domain object,
            following schema version v32.

        Adds content_tranlations in state for adding text translation.
        """

        exploration_dict['schema_version'] = 32

        exploration_dict['states'] = cls._convert_states_v26_dict_to_v27_dict(
            exploration_dict['states'])
        exploration_dict['states_schema_version'] = 27

        return exploration_dict

    @classmethod
    def _convert_v32_dict_to_v33_dict(cls, exploration_dict):
        """Converts a v32 exploration dict into a v33 exploration dict.

        Args:
            exploration_dict: dict. The dict representation of an exploration
                with schema version v32.

        Returns:
            dict. The dict representation of the Exploration domain object,
            following schema version v33.

        Replaces content_ids_to_audio_translations with recorded_voiceovers in
        each state of the exploration.
        """

        exploration_dict['schema_version'] = 33

        exploration_dict['states'] = cls._convert_states_v27_dict_to_v28_dict(
            exploration_dict['states'])
        exploration_dict['states_schema_version'] = 28

        return exploration_dict

    @classmethod
    def _convert_v33_dict_to_v34_dict(cls, exploration_dict):
        """Converts a v33 exploration dict into a v34 exploration dict.

        Adds solicit_answer_details in state to ask learners for the
        answer details.

        Args:
            exploration_dict: dict. The dict representation of an exploration
                with schema version v33.

        Returns:
            dict. The dict representation of the Exploration domain object,
            following schema version v34.
        """
        exploration_dict['schema_version'] = 34

        exploration_dict['states'] = cls._convert_states_v28_dict_to_v29_dict(
            exploration_dict['states'])
        exploration_dict['states_schema_version'] = 29

        return exploration_dict

    @classmethod
    def _convert_v34_dict_to_v35_dict(cls, exploration_dict):
        """Converts a v34 exploration dict into a v35 exploration dict.
        Replaces tagged_misconception_id with tagged_skill_misconception_id,
        which contains the skill id and misconception id of the tagged
        misconception, connected by '-'.

        Args:
            exploration_dict: dict. The dict representation of an exploration
                with schema version v34.

        Returns:
            dict. The dict representation of the Exploration domain object,
            following schema version v35.
        """
        exploration_dict['schema_version'] = 35

        exploration_dict['states'] = cls._convert_states_v29_dict_to_v30_dict(
            exploration_dict['states'])
        exploration_dict['states_schema_version'] = 30

        return exploration_dict

    @classmethod
<<<<<<< HEAD
    def _convert_v35_dict_to_v36_dict(cls, exp_id, exploration_dict):
        """Converts a v35 exploration dict into a v36 exploration dict.

        Adds dimensions to all oppia-noninteractive-image tags located
        inside tabs and collapsible blocks.
=======
    def _convert_v35_dict_to_v36_dict(cls, exploration_dict):
        """Converts a v35 exploration dict into a v36 exploration dict.
        Updates existing explorations to match the Voiceover class to have
        the duration attribute initalised to 0.

        Args:
            exploration_dict: dict. The dict representation of an exploration
                with schema version v35.

        Returns:
            dict. The dict representation of the Exploration domain object,
            following schema version v36.
>>>>>>> 5c1d3931
        """
        exploration_dict['schema_version'] = 36

        exploration_dict['states'] = cls._convert_states_v30_dict_to_v31_dict(
<<<<<<< HEAD
            exp_id, exploration_dict['states'])
=======
            exploration_dict['states'])
>>>>>>> 5c1d3931
        exploration_dict['states_schema_version'] = 31

        return exploration_dict

<<<<<<< HEAD
=======

>>>>>>> 5c1d3931
    @classmethod
    def _migrate_to_latest_yaml_version(
            cls, yaml_content, exp_id, title=None, category=None):
        """Return the YAML content of the exploration in the latest schema
        format.

        Args:
            yaml_content: str. The YAML representation of the exploration.
            exp_id: str. ID of the exploration.
            title: str. The exploration title.
            category: str. The exploration category.

        Returns:
            tuple(dict, int). The dict 'exploration_dict' is the representation
            of the Exploration and the 'initial_schema_version' is the initial
            schema version provided in 'yaml_content'.

        Raises:
            Exception: 'yaml_content' or the exploration schema version is not
                valid.
        """
        try:
            exploration_dict = utils.dict_from_yaml(yaml_content)
        except Exception as e:
            raise Exception(
                'Please ensure that you are uploading a YAML text file, not '
                'a zip file. The YAML parser returned the following error: %s'
                % e)

        exploration_schema_version = exploration_dict.get('schema_version')
        initial_schema_version = exploration_schema_version
        if exploration_schema_version is None:
            raise Exception('Invalid YAML file: no schema version specified.')
        if not (1 <= exploration_schema_version
                <= cls.CURRENT_EXP_SCHEMA_VERSION):
            raise Exception(
                'Sorry, we can only process v1 to v%s exploration YAML files '
                'at present.' % cls.CURRENT_EXP_SCHEMA_VERSION)
        if exploration_schema_version == 1:
            exploration_dict = cls._convert_v1_dict_to_v2_dict(
                exploration_dict)
            exploration_schema_version = 2

        if exploration_schema_version == 2:
            exploration_dict = cls._convert_v2_dict_to_v3_dict(
                exploration_dict)
            exploration_schema_version = 3

        if exploration_schema_version == 3:
            exploration_dict = cls._convert_v3_dict_to_v4_dict(
                exploration_dict)
            exploration_schema_version = 4

        if exploration_schema_version == 4:
            exploration_dict = cls._convert_v4_dict_to_v5_dict(
                exploration_dict)
            exploration_schema_version = 5

        if exploration_schema_version == 5:
            exploration_dict = cls._convert_v5_dict_to_v6_dict(
                exploration_dict)
            exploration_schema_version = 6

        if exploration_schema_version == 6:
            exploration_dict = cls._convert_v6_dict_to_v7_dict(
                exploration_dict)
            exploration_schema_version = 7

        if exploration_schema_version == 7:
            exploration_dict = cls._convert_v7_dict_to_v8_dict(
                exploration_dict)
            exploration_schema_version = 8

        if exploration_schema_version == 8:
            exploration_dict = cls._convert_v8_dict_to_v9_dict(
                exploration_dict)
            exploration_schema_version = 9

        if exploration_schema_version == 9:
            exploration_dict = cls._convert_v9_dict_to_v10_dict(
                exploration_dict, title, category)
            exploration_schema_version = 10

        if exploration_schema_version == 10:
            exploration_dict = cls._convert_v10_dict_to_v11_dict(
                exploration_dict)
            exploration_schema_version = 11

        if exploration_schema_version == 11:
            exploration_dict = cls._convert_v11_dict_to_v12_dict(
                exploration_dict)
            exploration_schema_version = 12

        if exploration_schema_version == 12:
            exploration_dict = cls._convert_v12_dict_to_v13_dict(
                exploration_dict)
            exploration_schema_version = 13

        if exploration_schema_version == 13:
            exploration_dict = cls._convert_v13_dict_to_v14_dict(
                exploration_dict)
            exploration_schema_version = 14

        if exploration_schema_version == 14:
            exploration_dict = cls._convert_v14_dict_to_v15_dict(
                exploration_dict)
            exploration_schema_version = 15

        if exploration_schema_version == 15:
            exploration_dict = cls._convert_v15_dict_to_v16_dict(
                exploration_dict)
            exploration_schema_version = 16

        if exploration_schema_version == 16:
            exploration_dict = cls._convert_v16_dict_to_v17_dict(
                exploration_dict)
            exploration_schema_version = 17

        if exploration_schema_version == 17:
            exploration_dict = cls._convert_v17_dict_to_v18_dict(
                exploration_dict)
            exploration_schema_version = 18

        if exploration_schema_version == 18:
            exploration_dict = cls._convert_v18_dict_to_v19_dict(
                exploration_dict)
            exploration_schema_version = 19

        if exploration_schema_version == 19:
            exploration_dict = cls._convert_v19_dict_to_v20_dict(
                exploration_dict)
            exploration_schema_version = 20

        if exploration_schema_version == 20:
            exploration_dict = cls._convert_v20_dict_to_v21_dict(
                exploration_dict)
            exploration_schema_version = 21

        if exploration_schema_version == 21:
            exploration_dict = cls._convert_v21_dict_to_v22_dict(
                exploration_dict)
            exploration_schema_version = 22

        if exploration_schema_version == 22:
            exploration_dict = cls._convert_v22_dict_to_v23_dict(
                exploration_dict)
            exploration_schema_version = 23

        if exploration_schema_version == 23:
            exploration_dict = cls._convert_v23_dict_to_v24_dict(
                exploration_dict)
            exploration_schema_version = 24

        if exploration_schema_version == 24:
            exploration_dict = cls._convert_v24_dict_to_v25_dict(
                exploration_dict)
            exploration_schema_version = 25

        if exploration_schema_version == 25:
            exploration_dict = cls._convert_v25_dict_to_v26_dict(
                exploration_dict)
            exploration_schema_version = 26

        if exploration_schema_version == 26:
            exploration_dict = cls._convert_v26_dict_to_v27_dict(
                exploration_dict)
            exploration_schema_version = 27

        if exploration_schema_version == 27:
            exploration_dict = cls._convert_v27_dict_to_v28_dict(
                exploration_dict)
            exploration_schema_version = 28

        if exploration_schema_version == 28:
            exploration_dict = cls._convert_v28_dict_to_v29_dict(
                exploration_dict)
            exploration_schema_version = 29

        if exploration_schema_version == 29:
            exploration_dict = cls._convert_v29_dict_to_v30_dict(
                exp_id, exploration_dict)
            exploration_schema_version = 30

        if exploration_schema_version == 30:
            exploration_dict = cls._convert_v30_dict_to_v31_dict(
                exploration_dict)
            exploration_schema_version = 31

        if exploration_schema_version == 31:
            exploration_dict = cls._convert_v31_dict_to_v32_dict(
                exploration_dict)
            exploration_schema_version = 32

        if exploration_schema_version == 32:
            exploration_dict = cls._convert_v32_dict_to_v33_dict(
                exploration_dict)
            exploration_schema_version = 33

        if exploration_schema_version == 33:
            exploration_dict = cls._convert_v33_dict_to_v34_dict(
                exploration_dict)
            exploration_schema_version = 34

        if exploration_schema_version == 34:
            exploration_dict = cls._convert_v34_dict_to_v35_dict(
                exploration_dict)
            exploration_schema_version = 35

        if exploration_schema_version == 35:
            exploration_dict = cls._convert_v35_dict_to_v36_dict(
<<<<<<< HEAD
                exp_id, exploration_dict)
=======
                exploration_dict)
>>>>>>> 5c1d3931
            exploration_schema_version = 36

        return (exploration_dict, initial_schema_version)

    @classmethod
    def from_yaml(cls, exploration_id, yaml_content):
        """Creates and returns exploration from a YAML text string for YAML
        schema versions 10 and later.

        Args:
            exploration_id: str. The id of the exploration.
            yaml_content: str. The YAML representation of the exploration.

        Returns:
            Exploration. The corresponding exploration domain object.

        Raises:
            Exception: The initial schema version of exploration is less than
                or equal to 9.
        """
        migration_result = cls._migrate_to_latest_yaml_version(
            yaml_content, exploration_id)
        exploration_dict = migration_result[0]
        initial_schema_version = migration_result[1]

        if (initial_schema_version <=
                cls.LAST_UNTITLED_SCHEMA_VERSION):
            raise Exception(
                'Expected a YAML version >= 10, received: %d' % (
                    initial_schema_version))

        exploration_dict['id'] = exploration_id
        return Exploration.from_dict(exploration_dict)

    @classmethod
    def from_untitled_yaml(cls, exploration_id, title, category, yaml_content):
        """Creates and returns exploration from a YAML text string. This is
        for importing explorations using YAML schema version 9 or earlier.

        Args:
            exploration_id: str. The id of the exploration.
            title: str. The exploration title.
            category: str. The exploration category.
            yaml_content: str. The YAML representation of the exploration.

        Returns:
            Exploration. The corresponding exploration domain object.

        Raises:
            Exception: The initial schema version of exploration is less than
                or equal to 9.
        """
        migration_result = cls._migrate_to_latest_yaml_version(
            yaml_content, exploration_id, title=title, category=category)
        exploration_dict = migration_result[0]
        initial_schema_version = migration_result[1]

        if (initial_schema_version >
                cls.LAST_UNTITLED_SCHEMA_VERSION):
            raise Exception(
                'Expected a YAML version <= 9, received: %d' % (
                    initial_schema_version))

        exploration_dict['id'] = exploration_id
        return Exploration.from_dict(exploration_dict)

    def to_yaml(self):
        """Convert the exploration domain object into YAML string.

        Returns:
            str. The YAML representation of this exploration.
        """
        exp_dict = self.to_dict()
        exp_dict['schema_version'] = self.CURRENT_EXP_SCHEMA_VERSION

        # The ID is the only property which should not be stored within the
        # YAML representation.
        del exp_dict['id']

        return python_utils.yaml_from_dict(exp_dict)

    def to_dict(self):
        """Returns a copy of the exploration as a dictionary. It includes all
        necessary information to represent the exploration.

        Returns:
            dict. A dict mapping all fields of Exploration instance.
        """
        return copy.deepcopy({
            'id': self.id,
            'title': self.title,
            'category': self.category,
            'author_notes': self.author_notes,
            'blurb': self.blurb,
            'states_schema_version': self.states_schema_version,
            'init_state_name': self.init_state_name,
            'language_code': self.language_code,
            'objective': self.objective,
            'param_changes': self.param_change_dicts,
            'param_specs': self.param_specs_dict,
            'tags': self.tags,
            'auto_tts_enabled': self.auto_tts_enabled,
            'correctness_feedback_enabled': self.correctness_feedback_enabled,
            'states': {state_name: state.to_dict()
                       for (state_name, state) in self.states.items()}
        })

    def to_player_dict(self):
        """Returns a copy of the exploration suitable for inclusion in the
        learner view.

        Returns:
            dict. A dict mapping some fields of Exploration instance. The
            fields inserted in the dict (as key) are:
                - init_state_name: str. The name for the initial state of the
                    exploration.
                - param_change. list(dict). List of param_change dicts that
                    represent ParamChange domain object.
                - param_specs: dict. A dict where each key-value pair
                    represents respectively, a param spec name and a dict used
                    to initialize a ParamSpec domain object.
                - states: dict. Keys are states names and values are dict
                    representation of State domain object.
                - title: str. The exploration title.
                - objective: str. The exploration objective.
                - language_code: str. The language code of the exploration.
                - correctness_feedback_enabled: str. Whether to show correctness
                    feedback.
        """
        return {
            'init_state_name': self.init_state_name,
            'param_changes': self.param_change_dicts,
            'param_specs': self.param_specs_dict,
            'states': {
                state_name: state.to_dict()
                for (state_name, state) in self.states.items()
            },
            'title': self.title,
            'objective': self.objective,
            'language_code': self.language_code,
            'correctness_feedback_enabled': self.correctness_feedback_enabled,
        }

    def get_all_html_content_strings(self):
        """Gets all html content strings used in this exploration.

        Returns:
            list(str). The list of html content strings.
        """
        html_list = []
        for state in self.states.values():
            content_html = state.content.html
            interaction_html_list = (
                state.interaction.get_all_html_content_strings())
            html_list = html_list + [content_html] + interaction_html_list

        return html_list


class ExplorationSummary(python_utils.OBJECT):
    """Domain object for an Oppia exploration summary."""

    def __init__(
            self, exploration_id, title, category, objective,
            language_code, tags, ratings, scaled_average_rating, status,
            community_owned, owner_ids, editor_ids, voice_artist_ids,
            viewer_ids, contributor_ids, contributors_summary, version,
            exploration_model_created_on,
            exploration_model_last_updated,
            first_published_msec):
        """Initializes a ExplorationSummary domain object.

        Args:
            exploration_id: str. The exploration id.
            title: str. The exploration title.
            category: str. The exploration category.
            objective: str. The exploration objective.
            language_code: str. The code that represents the exploration
                language.
            tags: list(str). List of tags.
            ratings: dict. Dict whose keys are '1', '2', '3', '4', '5' and
                whose values are nonnegative integers representing frequency
                counts. Note that the keys need to be strings in order for this
                dict to be JSON-serializable.
            scaled_average_rating: float. The average rating.
            status: str. The status of the exploration.
            community_owned: bool. Whether the exploration is community-owned.
            owner_ids: list(str). List of the users ids who are the owners of
                this exploration.
            editor_ids: list(str). List of the users ids who have access to
                edit this exploration.
            voice_artist_ids: list(str). List of the users ids who have access
                to voiceover this exploration.
            viewer_ids: list(str). List of the users ids who have access to
                view this exploration.
            contributor_ids: list(str). List of the users ids of the user who
                have contributed to this exploration.
            contributors_summary: dict. A summary about contributors of current
                exploration. The keys are user ids and the values are the
                number of commits made by that user.
            version: int. The version of the exploration.
            exploration_model_created_on: datetime.datetime. Date and time when
                the exploration model is created.
            exploration_model_last_updated: datetime.datetime. Date and time
                when the exploration model was last updated.
            first_published_msec: int. Time in milliseconds since the Epoch,
                when the exploration was first published.
        """
        self.id = exploration_id
        self.title = title
        self.category = category
        self.objective = objective
        self.language_code = language_code
        self.tags = tags
        self.ratings = ratings
        self.scaled_average_rating = scaled_average_rating
        self.status = status
        self.community_owned = community_owned
        self.owner_ids = owner_ids
        self.editor_ids = editor_ids
        self.voice_artist_ids = voice_artist_ids
        self.viewer_ids = viewer_ids
        self.contributor_ids = contributor_ids
        self.contributors_summary = contributors_summary
        self.version = version
        self.exploration_model_created_on = exploration_model_created_on
        self.exploration_model_last_updated = exploration_model_last_updated
        self.first_published_msec = first_published_msec

    def validate(self):
        """Validates various properties of the ExplorationSummary.

        Raises:
            ValidationError: One or more attributes of the ExplorationSummary
                are invalid.
        """
        if not isinstance(self.title, python_utils.BASESTRING):
            raise utils.ValidationError(
                'Expected title to be a string, received %s' % self.title)
        utils.require_valid_name(
            self.title, 'the exploration title', allow_empty=True)

        if not isinstance(self.category, python_utils.BASESTRING):
            raise utils.ValidationError(
                'Expected category to be a string, received %s'
                % self.category)
        utils.require_valid_name(
            self.category, 'the exploration category', allow_empty=True)

        if not isinstance(self.objective, python_utils.BASESTRING):
            raise utils.ValidationError(
                'Expected objective to be a string, received %s' %
                self.objective)

        if not isinstance(self.language_code, python_utils.BASESTRING):
            raise utils.ValidationError(
                'Expected language_code to be a string, received %s' %
                self.language_code)
        if not utils.is_valid_language_code(self.language_code):
            raise utils.ValidationError(
                'Invalid language_code: %s' % self.language_code)

        if not isinstance(self.tags, list):
            raise utils.ValidationError(
                'Expected \'tags\' to be a list, received %s' % self.tags)
        for tag in self.tags:
            if not isinstance(tag, python_utils.BASESTRING):
                raise utils.ValidationError(
                    'Expected each tag in \'tags\' to be a string, received '
                    '\'%s\'' % tag)

            if not tag:
                raise utils.ValidationError('Tags should be non-empty.')

            if not re.match(constants.TAG_REGEX, tag):
                raise utils.ValidationError(
                    'Tags should only contain lowercase letters and spaces, '
                    'received \'%s\'' % tag)

            if (tag[0] not in string.ascii_lowercase or
                    tag[-1] not in string.ascii_lowercase):
                raise utils.ValidationError(
                    'Tags should not start or end with whitespace, received '
                    '\'%s\'' % tag)

            if re.search(r'\s\s+', tag):
                raise utils.ValidationError(
                    'Adjacent whitespace in tags should be collapsed, '
                    'received \'%s\'' % tag)
        if len(set(self.tags)) != len(self.tags):
            raise utils.ValidationError('Some tags duplicate each other')

        if not isinstance(self.ratings, dict):
            raise utils.ValidationError(
                'Expected ratings to be a dict, received %s' % self.ratings)

        valid_rating_keys = ['1', '2', '3', '4', '5']
        actual_rating_keys = sorted(self.ratings.keys())
        if valid_rating_keys != actual_rating_keys:
            raise utils.ValidationError(
                'Expected ratings to have keys: %s, received %s' % (
                    (', ').join(valid_rating_keys),
                    (', ').join(actual_rating_keys)))
        for value in self.ratings.values():
            if not isinstance(value, int):
                raise utils.ValidationError(
                    'Expected value to be int, received %s' % value)
            if value < 0:
                raise utils.ValidationError(
                    'Expected value to be non-negative, received %s' % (
                        value))

        if not isinstance(self.scaled_average_rating, float):
            raise utils.ValidationError(
                'Expected scaled_average_rating to be float, received %s' % (
                    self.scaled_average_rating))

        if not isinstance(self.status, python_utils.BASESTRING):
            raise utils.ValidationError(
                'Expected status to be string, received %s' % self.status)

        if not isinstance(self.community_owned, bool):
            raise utils.ValidationError(
                'Expected community_owned to be bool, received %s' % (
                    self.community_owned))

        if not isinstance(self.owner_ids, list):
            raise utils.ValidationError(
                'Expected owner_ids to be list, received %s' % self.owner_ids)
        for owner_id in self.owner_ids:
            if not isinstance(owner_id, python_utils.BASESTRING):
                raise utils.ValidationError(
                    'Expected each id in owner_ids to '
                    'be string, received %s' % owner_id)

        if not isinstance(self.editor_ids, list):
            raise utils.ValidationError(
                'Expected editor_ids to be list, received %s' % self.editor_ids)
        for editor_id in self.editor_ids:
            if not isinstance(editor_id, python_utils.BASESTRING):
                raise utils.ValidationError(
                    'Expected each id in editor_ids to '
                    'be string, received %s' % editor_id)

        if not isinstance(self.voice_artist_ids, list):
            raise utils.ValidationError(
                'Expected voice_artist_ids to be list, received %s' % (
                    self.voice_artist_ids))
        for voice_artist_id in self.voice_artist_ids:
            if not isinstance(voice_artist_id, python_utils.BASESTRING):
                raise utils.ValidationError(
                    'Expected each id in voice_artist_ids to '
                    'be string, received %s' % voice_artist_id)

        if not isinstance(self.viewer_ids, list):
            raise utils.ValidationError(
                'Expected viewer_ids to be list, received %s' % self.viewer_ids)
        for viewer_id in self.viewer_ids:
            if not isinstance(viewer_id, python_utils.BASESTRING):
                raise utils.ValidationError(
                    'Expected each id in viewer_ids to '
                    'be string, received %s' % viewer_id)

        if not isinstance(self.contributor_ids, list):
            raise utils.ValidationError(
                'Expected contributor_ids to be list, received %s' % (
                    self.contributor_ids))
        for contributor_id in self.contributor_ids:
            if not isinstance(contributor_id, python_utils.BASESTRING):
                raise utils.ValidationError(
                    'Expected each id in contributor_ids to '
                    'be string, received %s' % contributor_id)

        if not isinstance(self.contributors_summary, dict):
            raise utils.ValidationError(
                'Expected contributors_summary to be dict, received %s' % (
                    self.contributors_summary))

    def to_metadata_dict(self):
        """Given an exploration summary, this method returns a dict containing
        id, title and objective of the exploration.

        Returns:
            A metadata dict for the given exploration summary.
            The metadata dict has three keys:
                - 'id': str. The exploration ID.
                - 'title': str. The exploration title.
                - 'objective': str. The exploration objective.
        """
        return {
            'id': self.id,
            'title': self.title,
            'objective': self.objective,
        }

    def is_private(self):
        """Checks whether the exploration is private.

        Returns:
            bool. Whether the exploration is private.
        """
        return self.status == constants.ACTIVITY_STATUS_PRIVATE

    def is_solely_owned_by_user(self, user_id):
        """Checks whether the exploration is solely owned by the user.

        Args:
            user_id: str. The id of the user.

        Returns:
            bool. Whether the exploration is solely owned by the user.
        """
        return user_id in self.owner_ids and len(self.owner_ids) == 1<|MERGE_RESOLUTION|>--- conflicted
+++ resolved
@@ -2333,15 +2333,6 @@
         return states_dict
 
     @classmethod
-<<<<<<< HEAD
-    def _convert_states_v30_dict_to_v31_dict(cls, exp_id, states_dict):
-        """Converts from version 30 to 31. Version 31 adds
-        dimensions to images in the oppia-noninteractive-image tags
-        located inside tabs and collapsible blocks.
-
-        Args:
-            exp_id: str. ID of the exploration.
-=======
     def _convert_states_v30_dict_to_v31_dict(cls, states_dict):
         """Converts from version 30 to 31. Version 31 updates the
         Voiceover model to have an initialized duration_secs attribute
@@ -2349,7 +2340,6 @@
         for the exploration.
 
         Args:
->>>>>>> 5c1d3931
             states_dict: dict. A dict where each key-value pair represents,
                 respectively, a state name and a dict used to initialize a
                 State domain object.
@@ -2357,18 +2347,6 @@
         Returns:
             dict. The converted states_dict.
         """
-<<<<<<< HEAD
-        for key, state_dict in states_dict.items():
-            add_dimensions_to_image_tags = functools.partial(
-                html_validation_service.add_dimensions_to_image_tags_inside_tabs_and_collapsible_blocks, # pylint: disable=line-too-long
-                False, exp_id)
-            states_dict[key] = state_domain.State.convert_html_fields_in_state(
-                state_dict,
-                add_dimensions_to_image_tags)
-
-        return states_dict
-
-=======
         for state_dict in states_dict.values():
             # Get the voiceovers_mapping metadata.
             voiceovers_mapping = (state_dict['recorded_voiceovers']
@@ -2383,8 +2361,31 @@
                     audio_metadata['duration_secs'] = 0.0
         return states_dict
 
-
->>>>>>> 5c1d3931
+    @classmethod
+    def _convert_states_v31_dict_to_v32_dict(cls, exp_id, states_dict):
+        """Converts from version 31 to 32. Version 31 adds
+        dimensions to images in the oppia-noninteractive-image tags
+        located inside tabs and collapsible blocks.
+
+        Args:
+            exp_id: str. ID of the exploration.
+            states_dict: dict. A dict where each key-value pair represents,
+                respectively, a state name and a dict used to initialize a
+                State domain object.
+
+        Returns:
+            dict. The converted states_dict.
+        """
+        for key, state_dict in states_dict.items():
+            add_dimensions_to_image_tags = functools.partial(
+                html_validation_service.add_dimensions_to_image_tags_inside_tabs_and_collapsible_blocks, # pylint: disable=line-too-long
+                False, exp_id)
+            states_dict[key] = state_domain.State.convert_html_fields_in_state(
+                state_dict,
+                add_dimensions_to_image_tags)
+
+        return states_dict
+
     @classmethod
     def update_states_from_model(
             cls, versioned_exploration_states, current_states_schema_version,
@@ -2410,7 +2411,7 @@
             current_states_schema_version + 1)
         # The following schema versions require exploration_id to be passed as
         # as additional parameter in the conversion_fn.
-        special_case_schema_versions = [24, 30]
+        special_case_schema_versions = [24, 31]
 
         conversion_fn = getattr(cls, '_convert_states_v%s_dict_to_v%s_dict' % (
             current_states_schema_version, current_states_schema_version + 1))
@@ -2423,7 +2424,7 @@
     # incompatible changes are made to the exploration schema in the YAML
     # definitions, this version number must be changed and a migration process
     # put in place.
-    CURRENT_EXP_SCHEMA_VERSION = 36
+    CURRENT_EXP_SCHEMA_VERSION = 37
     LAST_UNTITLED_SCHEMA_VERSION = 9
 
     @classmethod
@@ -3253,13 +3254,6 @@
         return exploration_dict
 
     @classmethod
-<<<<<<< HEAD
-    def _convert_v35_dict_to_v36_dict(cls, exp_id, exploration_dict):
-        """Converts a v35 exploration dict into a v36 exploration dict.
-
-        Adds dimensions to all oppia-noninteractive-image tags located
-        inside tabs and collapsible blocks.
-=======
     def _convert_v35_dict_to_v36_dict(cls, exploration_dict):
         """Converts a v35 exploration dict into a v36 exploration dict.
         Updates existing explorations to match the Voiceover class to have
@@ -3272,24 +3266,38 @@
         Returns:
             dict. The dict representation of the Exploration domain object,
             following schema version v36.
->>>>>>> 5c1d3931
         """
         exploration_dict['schema_version'] = 36
 
         exploration_dict['states'] = cls._convert_states_v30_dict_to_v31_dict(
-<<<<<<< HEAD
+            exploration_dict['states'])
+
+        return exploration_dict
+
+    @classmethod
+    def _convert_v36_dict_to_v37_dict(cls, exp_id, exploration_dict):
+        """Converts a v36 exploration dict into a v37 exploration dict.
+
+        Adds dimensions to all oppia-noninteractive-image tags located
+        inside tabs and collapsible blocks.
+
+        Args:
+            exp_id: str. ID of the exploration.
+            exploration_dict: dict. The dict representation of an exploration
+                with schema version v36.
+
+        Returns:
+            dict. The dict representation of the Exploration domain object,
+            following schema version v37.
+        """
+        exploration_dict['schema_version'] = 37
+
+        exploration_dict['states'] = cls._convert_states_v31_dict_to_v32_dict(
             exp_id, exploration_dict['states'])
-=======
-            exploration_dict['states'])
->>>>>>> 5c1d3931
-        exploration_dict['states_schema_version'] = 31
+        exploration_dict['states_schema_version'] = 32
 
         return exploration_dict
 
-<<<<<<< HEAD
-=======
-
->>>>>>> 5c1d3931
     @classmethod
     def _migrate_to_latest_yaml_version(
             cls, yaml_content, exp_id, title=None, category=None):
@@ -3500,12 +3508,13 @@
 
         if exploration_schema_version == 35:
             exploration_dict = cls._convert_v35_dict_to_v36_dict(
-<<<<<<< HEAD
+                exploration_dict)
+            exploration_schema_version = 36
+
+        if exploration_schema_version == 36:
+            exploration_dict = cls._convert_v36_dict_to_v37_dict(
                 exp_id, exploration_dict)
-=======
-                exploration_dict)
->>>>>>> 5c1d3931
-            exploration_schema_version = 36
+            exploration_schema_version = 37
 
         return (exploration_dict, initial_schema_version)
 
