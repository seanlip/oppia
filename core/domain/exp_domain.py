--- conflicted
+++ resolved
@@ -39,16 +39,11 @@
 from core.domain import state_domain
 from core.domain import translation_domain
 
-<<<<<<< HEAD
-from typing import Dict, List, Optional, Tuple
-from typing_extensions import TypedDict
-=======
 from typing import (
     Any, Callable, Dict, List, Mapping, Optional, Sequence,
     Set, Tuple, cast
 )
 from typing_extensions import Final, TypedDict
->>>>>>> 940969c1
 
 from core.domain import html_cleaner  # pylint: disable=invalid-import-from # isort:skip
 from core.domain import html_validation_service  # pylint: disable=invalid-import-from # isort:skip
@@ -1054,7 +1049,7 @@
             )
 
             customization_args = (
-                state_domain.InteractionInstance.  # type: ignore[no-untyped-call]
+                state_domain.InteractionInstance.
                 convert_customization_args_dict_to_customization_args(
                     idict['id'],
                     idict['customization_args']
@@ -1187,7 +1182,7 @@
             raise utils.ValidationError('This exploration has no states.')
         for state_name, state in self.states.items():
             self._validate_state_name(state_name)
-            state.validate(  # type: ignore[no-untyped-call]
+            state.validate(
                 self.param_specs,
                 allow_null_interaction=not strict)
             # The checks below perform validation on the Outcome domain object
@@ -1221,15 +1216,15 @@
                         'Expected outcome dest to be a string, received %s'
                         % state.interaction.default_outcome.dest)
 
-                default_outcome = state.interaction.default_outcome
-                if default_outcome.dest_if_really_stuck is not None:
+                interaction_default_outcome = state.interaction.default_outcome
+                if interaction_default_outcome.dest_if_really_stuck is not None:
                     if not isinstance(
-                        default_outcome.dest_if_really_stuck, str
+                        interaction_default_outcome.dest_if_really_stuck, str
                     ):
                         raise utils.ValidationError(
                             'Expected dest_if_really_stuck to be a '
                             'string, received %s'
-                            % default_outcome.dest_if_really_stuck)
+                            % interaction_default_outcome.dest_if_really_stuck)
 
         if self.states_schema_version is None:
             raise utils.ValidationError(
@@ -1464,9 +1459,12 @@
                         # we find a terminal state in an outcome, we break out
                         # of the for loop and raise a validation error.
                         all_outcomes = (
-                            curr_state.interaction.get_all_outcomes())  # type: ignore[no-untyped-call]
+                            curr_state.interaction.get_all_outcomes())
                         for outcome in all_outcomes:
                             dest_state = outcome.dest
+                            # Ruling out the possibility of None for mypy type
+                            # checking.
+                            assert dest_state is not None
                             if self.states[dest_state].interaction.is_terminal:
                                 excluded_state_is_bypassable = True
                                 break
@@ -1567,11 +1565,14 @@
                 curr_state = self.states[curr_state_name]
 
                 if not curr_state.interaction.is_terminal:
-                    all_outcomes = curr_state.interaction.get_all_outcomes()  # type: ignore[no-untyped-call]
+                    all_outcomes = curr_state.interaction.get_all_outcomes()
                     for outcome in all_outcomes:
                         dest_state = outcome.dest
-                        if (dest_state not in curr_queue and
-                                dest_state not in processed_queue):
+                        if (
+                            dest_state is not None and
+                            dest_state not in curr_queue and
+                            dest_state not in processed_queue
+                        ):
                             curr_queue.append(dest_state)
 
         if len(self.states) != len(processed_queue):
@@ -1607,7 +1608,7 @@
                     if (state_name not in curr_queue
                             and state_name not in processed_queue):
                         all_outcomes = (
-                            state.interaction.get_all_outcomes())  # type: ignore[no-untyped-call]
+                            state.interaction.get_all_outcomes())
                         for outcome in all_outcomes:
                             if outcome.dest == curr_state_name:
                                 curr_queue.append(state_name)
@@ -1885,7 +1886,7 @@
         # Find all destinations in the exploration which equal the renamed
         # state, and change the name appropriately.
         for other_state in self.states.values():
-            other_outcomes = other_state.interaction.get_all_outcomes()  # type: ignore[no-untyped-call]
+            other_outcomes = other_state.interaction.get_all_outcomes()
             for outcome in other_outcomes:
                 if outcome.dest == old_state_name:
                     outcome.dest = new_state_name
@@ -1910,7 +1911,7 @@
         # Find all destinations in the exploration which equal the deleted
         # state, and change them to loop back to their containing state.
         for other_state_name, other_state in self.states.items():
-            all_outcomes = other_state.interaction.get_all_outcomes()  # type: ignore[no-untyped-call]
+            all_outcomes = other_state.interaction.get_all_outcomes()
             for outcome in all_outcomes:
                 if outcome.dest == state_name:
                     outcome.dest = other_state_name
@@ -1919,7 +1920,7 @@
 
     def get_translatable_text(
         self, language_code: str
-    ) -> Dict[str, Dict[str, str]]:
+    ) -> Dict[str, Dict[str, state_domain.TranslatableItem]]:
         """Returns all the contents which needs translation in the given
         language.
 
@@ -1934,7 +1935,7 @@
         state_names_to_content_id_mapping = {}
         for state_name, state in self.states.items():
             state_names_to_content_id_mapping[state_name] = (
-                state.get_content_id_mapping_needing_translations(  # type: ignore[no-untyped-call]
+                state.get_content_id_mapping_needing_translations(
                     language_code))
 
         return state_names_to_content_id_mapping
@@ -1967,7 +1968,7 @@
         new_states = self.states
 
         for new_state_name, new_state in new_states.items():
-            if not new_state.can_undergo_classification():  # type: ignore[no-untyped-call]
+            if not new_state.can_undergo_classification():
                 continue
 
             old_state_name = new_state_name
@@ -1984,8 +1985,8 @@
                         new_state_name)
                 continue
             old_state = old_states[old_state_name]
-            old_training_data = old_state.get_training_data()  # type: ignore[no-untyped-call]
-            new_training_data = new_state.get_training_data()  # type: ignore[no-untyped-call]
+            old_training_data = old_state.get_training_data()
+            new_training_data = new_state.get_training_data()
 
             # Check if the training data and interaction_id of the state in the
             # previous version of the exploration and the state in the new
@@ -2032,7 +2033,7 @@
             str, int
         ] = collections.defaultdict(int)
         for state in self.states.values():
-            state_translation_counts = state.get_translation_counts()  # type: ignore[no-untyped-call]
+            state_translation_counts = state.get_translation_counts()
             for language, count in state_translation_counts.items():
                 exploration_translation_counts[language] += count
 
@@ -2051,7 +2052,7 @@
         """
         content_count = 0
         for state in self.states.values():
-            content_count += state.get_translatable_content_count()  # type: ignore[no-untyped-call]
+            content_count += state.get_translatable_content_count()
 
         return content_count
 
@@ -2327,14 +2328,14 @@
                 'customization_args']
             if interaction_customisation_args:
                 customisation_args = (
-                    state_domain.InteractionInstance  # type: ignore[no-untyped-call]
+                    state_domain.InteractionInstance
                     .convert_customization_args_dict_to_customization_args(
                         state_dict['interaction']['id'],
                         state_dict['interaction']['customization_args'],
                         state_schema_version=45))
                 for ca_name in customisation_args:
                     list_of_subtitled_unicode_content_ids.extend(
-                        state_domain.InteractionCustomizationArg  # type: ignore[no-untyped-call]
+                        state_domain.InteractionCustomizationArg
                         .traverse_by_schema_and_get(
                             customisation_args[ca_name].schema,
                             customisation_args[ca_name].value,
@@ -2384,7 +2385,7 @@
             interaction_customisation_args = state_dict['interaction'][
                 'customization_args']
             if interaction_customisation_args:
-                state_domain.State.convert_html_fields_in_state(  # type: ignore[no-untyped-call]
+                state_domain.State.convert_html_fields_in_state(
                     state_dict,
                     html_validation_service
                     .convert_svg_diagram_tags_to_image_tags, 46)
@@ -2410,7 +2411,7 @@
             interaction_customisation_args = state_dict['interaction'][
                 'customization_args']
             if interaction_customisation_args:
-                state_domain.State.convert_html_fields_in_state(  # type: ignore[no-untyped-call]
+                state_domain.State.convert_html_fields_in_state(
                     state_dict,
                     html_validation_service.fix_incorrectly_encoded_chars,
                     state_schema_version=48)
@@ -3081,7 +3082,7 @@
         for state in self.states.values():
             content_html = state.content.html
             interaction_html_list = (
-                state.interaction.get_all_html_content_strings())  # type: ignore[no-untyped-call]
+                state.interaction.get_all_html_content_strings())
             html_list += [content_html] + interaction_html_list
 
         return html_list
