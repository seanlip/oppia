# coding: utf-8
#
# Copyright 2014 The Oppia Authors. All Rights Reserved.
#
# Licensed under the Apache License, Version 2.0 (the "License");
# you may not use this file except in compliance with the License.
# You may obtain a copy of the License at
#
#      http://www.apache.org/licenses/LICENSE-2.0
#
# Unless required by applicable law or agreed to in writing, software
# distributed under the License is distributed on an "AS-IS" BASIS,
# WITHOUT WARRANTIES OR CONDITIONS OF ANY KIND, either express or implied.
# See the License for the specific language governing permissions and
# limitations under the License.

"""Domain objects for an exploration, its states, and their constituents.

Domain objects capture domain-specific logic and are agnostic of how the
objects they represent are stored. All methods and properties in this file
should therefore be independent of the specific storage models used.
"""

from __future__ import absolute_import  # pylint: disable=import-only-modules
from __future__ import unicode_literals  # pylint: disable=import-only-modules

import collections
import copy
import json
import re
import string

from constants import constants
from core.domain import change_domain
from core.domain import param_domain
from core.domain import state_domain
from core.platform import models
import feconf
import python_utils
import utils

(exp_models,) = models.Registry.import_models([models.NAMES.exploration])


# Do not modify the values of these constants. This is to preserve backwards
# compatibility with previous change dicts.
# TODO(bhenning): Prior to July 2015, exploration changes involving rules were
# logged using the key 'widget_handlers'. These need to be migrated to
# 'answer_groups' and 'default_outcome'.
STATE_PROPERTY_PARAM_CHANGES = 'param_changes'
STATE_PROPERTY_CONTENT = 'content'
STATE_PROPERTY_SOLICIT_ANSWER_DETAILS = 'solicit_answer_details'
STATE_PROPERTY_RECORDED_VOICEOVERS = 'recorded_voiceovers'
STATE_PROPERTY_WRITTEN_TRANSLATIONS = 'written_translations'
STATE_PROPERTY_INTERACTION_ID = 'widget_id'
STATE_PROPERTY_NEXT_CONTENT_ID_INDEX = 'next_content_id_index'
STATE_PROPERTY_INTERACTION_CUST_ARGS = 'widget_customization_args'
STATE_PROPERTY_INTERACTION_ANSWER_GROUPS = 'answer_groups'
STATE_PROPERTY_INTERACTION_DEFAULT_OUTCOME = 'default_outcome'
STATE_PROPERTY_UNCLASSIFIED_ANSWERS = (
    'confirmed_unclassified_answers')
STATE_PROPERTY_INTERACTION_HINTS = 'hints'
STATE_PROPERTY_INTERACTION_SOLUTION = 'solution'
# Deprecated state properties.
STATE_PROPERTY_CONTENT_IDS_TO_AUDIO_TRANSLATIONS_DEPRECATED = (
    'content_ids_to_audio_translations')  # Deprecated in state schema v27.

# These four properties are kept for legacy purposes and are not used anymore.
STATE_PROPERTY_INTERACTION_HANDLERS = 'widget_handlers'
STATE_PROPERTY_INTERACTION_STICKY = 'widget_sticky'
GADGET_PROPERTY_VISIBILITY = 'gadget_visibility'
GADGET_PROPERTY_CUST_ARGS = 'gadget_customization_args'

# This takes additional 'title' and 'category' parameters.
CMD_CREATE_NEW = 'create_new'
# This takes an additional 'state_name' parameter.
CMD_ADD_STATE = 'add_state'
# This takes additional 'old_state_name' and 'new_state_name' parameters.
CMD_RENAME_STATE = 'rename_state'
# This takes an additional 'state_name' parameter.
CMD_DELETE_STATE = 'delete_state'
# This takes additional 'state_name', 'content_id', 'language_code' and
# 'content_html' and 'translation_html' parameters.
CMD_ADD_TRANSLATION = 'add_translation'
# This takes additional 'property_name' and 'new_value' parameters.
CMD_EDIT_STATE_PROPERTY = 'edit_state_property'
# This takes additional 'property_name' and 'new_value' parameters.
CMD_EDIT_EXPLORATION_PROPERTY = 'edit_exploration_property'
# This takes additional 'from_version' and 'to_version' parameters for logging.
CMD_MIGRATE_STATES_SCHEMA_TO_LATEST_VERSION = (
    'migrate_states_schema_to_latest_version')

# These are categories to which answers may be classified. These values should
# not be changed because they are persisted in the data store within answer
# logs.

# Represents answers classified using rules defined as part of an interaction.
EXPLICIT_CLASSIFICATION = 'explicit'
# Represents answers which are contained within the training data of an answer
# group.
TRAINING_DATA_CLASSIFICATION = 'training_data_match'
# Represents answers which were predicted using a statistical training model
# from training data within an answer group.
STATISTICAL_CLASSIFICATION = 'statistical_classifier'
# Represents answers which led to the 'default outcome' of an interaction,
# rather than belonging to a specific answer group.
DEFAULT_OUTCOME_CLASSIFICATION = 'default_outcome'

TYPE_INVALID_EXPRESSION = 'Invalid'
TYPE_VALID_ALGEBRAIC_EXPRESSION = 'AlgebraicExpressionInput'
TYPE_VALID_NUMERIC_EXPRESSION = 'NumericExpressionInput'
TYPE_VALID_MATH_EQUATION = 'MathEquationInput'


def clean_math_expression(math_expression):
    """Cleans a given math expression and formats it so that it is compatible
    with the new interactions' validators.

    Args:
        math_expression: str. The string representing the math expression.

    Returns:
        str. The correctly formatted string representing the math expression.
    """
    unicode_to_text = {
        u'\u221a': 'sqrt',
        u'\xb7': '*',
        u'\u03b1': 'alpha',
        u'\u03b2': 'beta',
        u'\u03b3': 'gamma',
        u'\u03b4': 'delta',
        u'\u03b5': 'epsilon',
        u'\u03b6': 'zeta',
        u'\u03b7': 'eta',
        u'\u03b8': 'theta',
        u'\u03b9': 'iota',
        u'\u03ba': 'kappa',
        u'\u03bb': 'lambda',
        u'\u03bc': 'mu',
        u'\u03bd': 'nu',
        u'\u03be': 'xi',
        u'\u03c0': 'pi',
        u'\u03c1': 'rho',
        u'\u03c3': 'sigma',
        u'\u03c4': 'tau',
        u'\u03c5': 'upsilon',
        u'\u03c6': 'phi',
        u'\u03c7': 'chi',
        u'\u03c8': 'psi',
        u'\u03c9': 'omega',
    }
    inverse_trig_fns_mapping = {
        'asin': 'arcsin',
        'acos': 'arccos',
        'atan': 'arctan'
    }
    trig_fns = ['sin', 'cos', 'tan', 'csc', 'sec', 'cot']

    # Shifting powers in trig functions to the end.
    # For eg. 'sin^2(x)' -> '(sin(x))^2'.
    for trig_fn in trig_fns:
        math_expression = re.sub(
            r'%s(\^\d)\((.)\)' % trig_fn,
            r'(%s(\2))\1' % trig_fn, math_expression)

    # Adding parens to trig functions that don't have
    # any. For eg. 'cosA' -> 'cos(A)'.
    for trig_fn in trig_fns:
        math_expression = re.sub(
            r'%s(?!\()(.)' % trig_fn, r'%s(\1)' % trig_fn, math_expression)

    # The pylatexenc lib outputs the unicode values of special characters like
    # sqrt and pi, which is why they need to be replaced with their
    # corresponding text values before performing validation. Other unicode
    # characters will be left in the string as-is, and will be rejected by the
    # expression parser.
    for unicode_char, text in unicode_to_text.items():
        math_expression = math_expression.replace(unicode_char, text)

    # Replacing trig functions that have format which is
    # incompatible with the validations.
    for invalid_trig_fn, valid_trig_fn in inverse_trig_fns_mapping.items():
        math_expression = math_expression.replace(
            invalid_trig_fn, valid_trig_fn)

    # Replacing comma used in place of a decimal point with a decimal point.
    if re.match(r'\d+,\d+', math_expression):
        math_expression = math_expression.replace(',', '.')

    # Replacing \cdot with *.
    math_expression = re.sub(r'\\cdot', '*', math_expression)

    return math_expression


class ExplorationChange(change_domain.BaseChange):
    """Domain object class for an exploration change.

    IMPORTANT: Ensure that all changes to this class (and how these cmds are
    interpreted in general) preserve backward-compatibility with the
    exploration snapshots in the datastore. Do not modify the definitions of
    cmd keys that already exist.

    NOTE TO DEVELOPERS: Please note that, for a brief period around
    Feb - Apr 2017, change dicts related to editing of answer groups
    accidentally stored the old_value using a ruleSpecs key instead of a
    rule_specs key. So, if you are making use of this data, make sure to
    verify the format of the old_value before doing any processing.

    The allowed commands, together with the attributes:
        - 'add_state' (with state_name)
        - 'rename_state' (with old_state_name and new_state_name)
        - 'delete_state' (with state_name)
        - 'edit_state_property' (with state_name, property_name,
            new_value and, optionally, old_value)
        - 'edit_exploration_property' (with property_name,
            new_value and, optionally, old_value)
        - 'migrate_states_schema' (with from_version, to_version)
    For a state, property_name must be one of STATE_PROPERTIES.
    For an exploration, property_name must be one of
    EXPLORATION_PROPERTIES.
    """

    # The allowed list of state properties which can be used in
    # edit_state_property command.
    STATE_PROPERTIES = (
        STATE_PROPERTY_PARAM_CHANGES,
        STATE_PROPERTY_CONTENT,
        STATE_PROPERTY_SOLICIT_ANSWER_DETAILS,
        STATE_PROPERTY_RECORDED_VOICEOVERS,
        STATE_PROPERTY_WRITTEN_TRANSLATIONS,
        STATE_PROPERTY_INTERACTION_ID,
        STATE_PROPERTY_NEXT_CONTENT_ID_INDEX,
        STATE_PROPERTY_INTERACTION_CUST_ARGS,
        STATE_PROPERTY_INTERACTION_STICKY,
        STATE_PROPERTY_INTERACTION_HANDLERS,
        STATE_PROPERTY_INTERACTION_ANSWER_GROUPS,
        STATE_PROPERTY_INTERACTION_DEFAULT_OUTCOME,
        STATE_PROPERTY_INTERACTION_HINTS,
        STATE_PROPERTY_INTERACTION_SOLUTION,
        STATE_PROPERTY_UNCLASSIFIED_ANSWERS,
        # Deprecated state properties.
        STATE_PROPERTY_CONTENT_IDS_TO_AUDIO_TRANSLATIONS_DEPRECATED)

    # The allowed list of exploration properties which can be used in
    # edit_exploration_property command.
    EXPLORATION_PROPERTIES = (
        'title', 'category', 'objective', 'language_code', 'tags',
        'blurb', 'author_notes', 'param_specs', 'param_changes',
        'init_state_name', 'auto_tts_enabled', 'correctness_feedback_enabled')

    ALLOWED_COMMANDS = [{
        'name': CMD_CREATE_NEW,
        'required_attribute_names': ['category', 'title'],
        'optional_attribute_names': [],
        'user_id_attribute_names': []
    }, {
        'name': CMD_ADD_STATE,
        'required_attribute_names': ['state_name'],
        'optional_attribute_names': [],
        'user_id_attribute_names': []
    }, {
        'name': CMD_DELETE_STATE,
        'required_attribute_names': ['state_name'],
        'optional_attribute_names': [],
        'user_id_attribute_names': []
    }, {
        'name': CMD_RENAME_STATE,
        'required_attribute_names': ['new_state_name', 'old_state_name'],
        'optional_attribute_names': [],
        'user_id_attribute_names': []
    }, {
        'name': CMD_ADD_TRANSLATION,
        'required_attribute_names': [
            'state_name', 'content_id', 'language_code', 'content_html',
            'translation_html'],
        'optional_attribute_names': [],
        'user_id_attribute_names': []
    }, {
        'name': CMD_EDIT_STATE_PROPERTY,
        'required_attribute_names': [
            'property_name', 'state_name', 'new_value'],
        'optional_attribute_names': ['old_value'],
        'user_id_attribute_names': [],
        'allowed_values': {'property_name': STATE_PROPERTIES}
    }, {
        'name': CMD_EDIT_EXPLORATION_PROPERTY,
        'required_attribute_names': ['property_name', 'new_value'],
        'optional_attribute_names': ['old_value'],
        'user_id_attribute_names': [],
        'allowed_values': {'property_name': EXPLORATION_PROPERTIES}
    }, {
        'name': CMD_MIGRATE_STATES_SCHEMA_TO_LATEST_VERSION,
        'required_attribute_names': ['from_version', 'to_version'],
        'optional_attribute_names': [],
        'user_id_attribute_names': []
    }, {
        'name': exp_models.ExplorationModel.CMD_REVERT_COMMIT,
        'required_attribute_names': ['version_number'],
        'optional_attribute_names': [],
        'user_id_attribute_names': []
    }]


class ExplorationCommitLogEntry(python_utils.OBJECT):
    """Value object representing a commit to an exploration."""

    def __init__(
            self, created_on, last_updated, user_id, exploration_id,
            commit_type, commit_message, commit_cmds, version,
            post_commit_status, post_commit_community_owned,
            post_commit_is_private):
        """Initializes a ExplorationCommitLogEntry domain object.

        Args:
            created_on: datetime.datetime. Date and time when the exploration
                commit was created.
            last_updated: datetime.datetime. Date and time when the exploration
                commit was last updated.
            user_id: str. User id of the user who has made the commit.
            exploration_id: str. Id of the exploration.
            commit_type: str. The type of commit.
            commit_message: str. A description of changes made to the
                exploration.
            commit_cmds: list(dict). A list of commands, describing changes
                made in this model, which should give sufficient information to
                reconstruct the commit. Each dict always contains the following
                key:
                    - cmd: str. Unique command.
                and then additional arguments for that command.
            version: int. The version of the exploration after the commit.
            post_commit_status: str. The new exploration status after the
                commit.
            post_commit_community_owned: bool. Whether the exploration is
                community-owned after the edit event.
            post_commit_is_private: bool. Whether the exploration is private
                after the edit event.
        """
        self.created_on = created_on
        self.last_updated = last_updated
        self.user_id = user_id
        self.exploration_id = exploration_id
        self.commit_type = commit_type
        self.commit_message = commit_message
        self.commit_cmds = commit_cmds
        self.version = version
        self.post_commit_status = post_commit_status
        self.post_commit_community_owned = post_commit_community_owned
        self.post_commit_is_private = post_commit_is_private

    def to_dict(self):
        """Returns a dict representing this ExplorationCommitLogEntry domain
        object. This omits created_on, user_id and commit_cmds and adds username
        (derived from user_id).

        Returns:
            dict. A dict, mapping all fields of ExplorationCommitLogEntry
            instance, except created_on, user_id and commit_cmds fields and
            adding username (derived from user_id).
        """
        return {
            'last_updated': utils.get_time_in_millisecs(self.last_updated),
            'exploration_id': self.exploration_id,
            'commit_type': self.commit_type,
            'commit_message': self.commit_message,
            'version': self.version,
            'post_commit_status': self.post_commit_status,
            'post_commit_community_owned': self.post_commit_community_owned,
            'post_commit_is_private': self.post_commit_is_private,
        }


class ExpVersionReference(python_utils.OBJECT):
    """Value object representing an exploration ID and a version number."""

    def __init__(self, exp_id, version):
        """Initializes an ExpVersionReference domain object.

        Args:
            exp_id: str. ID of the exploration.
            version: int. Version of the exploration.
        """
        self.exp_id = exp_id
        self.version = version
        self.validate()

    def to_dict(self):
        """Returns a dict representing this ExpVersionReference domain object.

        Returns:
            dict. A dict, mapping all fields of ExpVersionReference instance.
        """
        return {
            'exp_id': self.exp_id,
            'version': self.version
        }

    def validate(self):
        """Validates properties of the ExpVersionReference.

        Raises:
            ValidationError. One or more attributes of the ExpVersionReference
                are invalid.
        """
        if not isinstance(self.exp_id, python_utils.BASESTRING):
            raise utils.ValidationError(
                'Expected exp_id to be a str, received %s' % self.exp_id)

        if not isinstance(self.version, int):
            raise utils.ValidationError(
                'Expected version to be an int, received %s' % self.version)


class ExplorationVersionsDiff(python_utils.OBJECT):
    """Domain object for the difference between two versions of an Oppia
    exploration.

    Attributes:
        added_state_names: list(str). Name of the states added to the
            exploration from prev_exp_version to current_exp_version.
        deleted_state_names: list(str). Name of the states deleted from the
            exploration from prev_exp_version to current_exp_version.
        new_to_old_state_names: dict. Dictionary mapping state names of
            current_exp_version to the state names of prev_exp_version.
        old_to_new_state_names: dict. Dictionary mapping state names of
            prev_exp_version to the state names of current_exp_version.
    """

    def __init__(self, change_list):
        """Constructs an ExplorationVersionsDiff domain object.

        Args:
            change_list: list(ExplorationChange). A list of all of the commit
                cmds from the old version of the exploration up to the next
                version.
        """

        added_state_names = []
        deleted_state_names = []
        new_to_old_state_names = {}

        for change in change_list:
            if change.cmd == CMD_ADD_STATE:
                added_state_names.append(change.state_name)
            elif change.cmd == CMD_DELETE_STATE:
                state_name = change.state_name
                if state_name in added_state_names:
                    added_state_names.remove(state_name)
                else:
                    original_state_name = state_name
                    if original_state_name in new_to_old_state_names:
                        original_state_name = new_to_old_state_names.pop(
                            original_state_name)
                    deleted_state_names.append(original_state_name)
            elif change.cmd == CMD_RENAME_STATE:
                old_state_name = change.old_state_name
                new_state_name = change.new_state_name
                if old_state_name in added_state_names:
                    added_state_names.remove(old_state_name)
                    added_state_names.append(new_state_name)
                elif old_state_name in new_to_old_state_names:
                    new_to_old_state_names[new_state_name] = (
                        new_to_old_state_names.pop(old_state_name))
                else:
                    new_to_old_state_names[new_state_name] = old_state_name

        self.added_state_names = added_state_names
        self.deleted_state_names = deleted_state_names
        self.new_to_old_state_names = new_to_old_state_names
        self.old_to_new_state_names = {
            value: key for key, value in new_to_old_state_names.items()
        }


class VersionedExplorationInteractionIdsMapping(python_utils.OBJECT):
    """Domain object representing the mapping of state names to interaction ids
    in an exploration.
    """

    def __init__(self, version, state_interaction_ids_dict):
        """Initialises an VersionedExplorationInteractionIdsMapping domain
        object.

        Args:
            version: int. The version of the exploration.
            state_interaction_ids_dict: dict. A dict where each key-value pair
                represents, respectively, a state name and an interaction id.
        """
        self.version = version
        self.state_interaction_ids_dict = state_interaction_ids_dict


class Exploration(python_utils.OBJECT):
    """Domain object for an Oppia exploration."""

    def __init__(
            self, exploration_id, title, category, objective,
            language_code, tags, blurb, author_notes,
            states_schema_version, init_state_name, states_dict,
            param_specs_dict, param_changes_list, version,
            auto_tts_enabled, correctness_feedback_enabled,
            created_on=None, last_updated=None):
        """Initializes an Exploration domain object.

        Args:
            exploration_id: str. The exploration id.
            title: str. The exploration title.
            category: str. The category of the exploration.
            objective: str. The objective of the exploration.
            language_code: str. The language code of the exploration.
            tags: list(str). The tags given to the exploration.
            blurb: str. The blurb of the exploration.
            author_notes: str. The author notes.
            states_schema_version: int. Tbe schema version of the exploration.
            init_state_name: str. The name for the initial state of the
                exploration.
            states_dict: dict. A dict where each key-value pair represents,
                respectively, a state name and a dict used to initialize a
                State domain object.
            param_specs_dict: dict. A dict where each key-value pair represents
                respectively, a param spec name and a dict used to initialize a
                ParamSpec domain object.
            param_changes_list: list(dict). List of dict where each dict is
                used to initialize a ParamChange domain object.
            version: int. The version of the exploration.
            auto_tts_enabled: bool. True if automatic text-to-speech is
                enabled.
            correctness_feedback_enabled: bool. True if correctness feedback is
                enabled.
            created_on: datetime.datetime. Date and time when the exploration
                is created.
            last_updated: datetime.datetime. Date and time when the exploration
                was last updated.
        """
        self.id = exploration_id
        self.title = title
        self.category = category
        self.objective = objective
        self.language_code = language_code
        self.tags = tags
        self.blurb = blurb
        self.author_notes = author_notes
        self.states_schema_version = states_schema_version
        self.init_state_name = init_state_name

        self.states = {}
        for (state_name, state_dict) in states_dict.items():
            self.states[state_name] = state_domain.State.from_dict(state_dict)

        self.param_specs = {
            ps_name: param_domain.ParamSpec.from_dict(ps_val)
            for (ps_name, ps_val) in param_specs_dict.items()
        }
        self.param_changes = [
            param_domain.ParamChange.from_dict(param_change_dict)
            for param_change_dict in param_changes_list]

        self.version = version
        self.created_on = created_on
        self.last_updated = last_updated
        self.auto_tts_enabled = auto_tts_enabled
        self.correctness_feedback_enabled = correctness_feedback_enabled

    @classmethod
    def create_default_exploration(
            cls, exploration_id, title=feconf.DEFAULT_EXPLORATION_TITLE,
            init_state_name=feconf.DEFAULT_INIT_STATE_NAME,
            category=feconf.DEFAULT_EXPLORATION_CATEGORY,
            objective=feconf.DEFAULT_EXPLORATION_OBJECTIVE,
            language_code=constants.DEFAULT_LANGUAGE_CODE):
        """Returns a Exploration domain object with default values.

        'title', 'init_state_name', 'category', 'objective' if not provided are
        taken from feconf; 'tags' and 'param_changes_list' are initialized to
        empty list; 'states_schema_version' is taken from feconf; 'states_dict'
        is derived from feconf; 'param_specs_dict' is an empty dict; 'blurb' and
        'author_notes' are initialized to empty string; 'version' is
        initializated to 0.

        Args:
            exploration_id: str. The id of the exploration.
            title: str. The exploration title.
            init_state_name: str. The name of the initial state.
            category: str. The category of the exploration.
            objective: str. The objective of the exploration.
            language_code: str. The language code of the exploration.

        Returns:
            Exploration. The Exploration domain object with default
            values.
        """
        init_state_dict = state_domain.State.create_default_state(
            init_state_name, is_initial_state=True).to_dict()

        states_dict = {
            init_state_name: init_state_dict
        }

        return cls(
            exploration_id, title, category, objective, language_code, [], '',
            '', feconf.CURRENT_STATE_SCHEMA_VERSION,
            init_state_name, states_dict, {}, [], 0,
            feconf.DEFAULT_AUTO_TTS_ENABLED, False)

    @classmethod
    def from_dict(
            cls, exploration_dict,
            exploration_version=0, exploration_created_on=None,
            exploration_last_updated=None):
        """Return a Exploration domain object from a dict.

        Args:
            exploration_dict: dict. The dict representation of Exploration
                object.
            exploration_version: int. The version of the exploration.
            exploration_created_on: datetime.datetime. Date and time when the
                exploration is created.
            exploration_last_updated: datetime.datetime. Date and time when the
                exploration was last updated.

        Returns:
            Exploration. The corresponding Exploration domain object.
        """
        # NOTE TO DEVELOPERS: It is absolutely ESSENTIAL this conversion to and
        # from an ExplorationModel/dictionary MUST be exhaustive and complete.
        exploration = cls.create_default_exploration(
            exploration_dict['id'],
            title=exploration_dict['title'],
            category=exploration_dict['category'],
            objective=exploration_dict['objective'],
            language_code=exploration_dict['language_code'])
        exploration.tags = exploration_dict['tags']
        exploration.blurb = exploration_dict['blurb']
        exploration.author_notes = exploration_dict['author_notes']
        exploration.auto_tts_enabled = exploration_dict['auto_tts_enabled']
        exploration.correctness_feedback_enabled = exploration_dict[
            'correctness_feedback_enabled']

        exploration.param_specs = {
            ps_name: param_domain.ParamSpec.from_dict(ps_val) for
            (ps_name, ps_val) in exploration_dict['param_specs'].items()
        }

        exploration.states_schema_version = exploration_dict[
            'states_schema_version']
        init_state_name = exploration_dict['init_state_name']
        exploration.rename_state(exploration.init_state_name, init_state_name)
        exploration.add_states([
            state_name for state_name in exploration_dict['states']
            if state_name != init_state_name])

        for (state_name, sdict) in exploration_dict['states'].items():
            state = exploration.states[state_name]

            state.content = state_domain.SubtitledHtml(
                sdict['content']['content_id'], sdict['content']['html'])
            state.content.validate()

            state.param_changes = [param_domain.ParamChange(
                pc['name'], pc['generator_id'], pc['customization_args']
            ) for pc in sdict['param_changes']]

            for pc in state.param_changes:
                if pc.name not in exploration.param_specs:
                    raise Exception(
                        'Parameter %s was used in a state but not '
                        'declared in the exploration param_specs.' % pc.name)

            idict = sdict['interaction']
            interaction_answer_groups = [
                state_domain.AnswerGroup.from_dict(group)
                for group in idict['answer_groups']]

            default_outcome = (
                state_domain.Outcome.from_dict(idict['default_outcome'])
                if idict['default_outcome'] is not None else None)

            solution = (
                state_domain.Solution.from_dict(idict['id'], idict['solution'])
                if idict['solution'] else None)

            customization_args = (
                state_domain.InteractionInstance.
                convert_customization_args_dict_to_customization_args(
                    idict['id'],
                    idict['customization_args']
                )
            )
            state.interaction = state_domain.InteractionInstance(
                idict['id'], customization_args,
                interaction_answer_groups, default_outcome,
                idict['confirmed_unclassified_answers'],
                [state_domain.Hint.from_dict(h) for h in idict['hints']],
                solution)

            state.recorded_voiceovers = (
                state_domain.RecordedVoiceovers.from_dict(
                    sdict['recorded_voiceovers']))

            state.written_translations = (
                state_domain.WrittenTranslations.from_dict(
                    sdict['written_translations']))

            state.next_content_id_index = sdict['next_content_id_index']

            state.solicit_answer_details = sdict['solicit_answer_details']

            exploration.states[state_name] = state

        exploration.param_changes = [
            param_domain.ParamChange.from_dict(pc)
            for pc in exploration_dict['param_changes']]

        exploration.version = exploration_version
        exploration.created_on = exploration_created_on
        exploration.last_updated = exploration_last_updated

        return exploration

    @classmethod
    def _validate_state_name(cls, name):
        """Validates name string.

        Args:
            name: str. The name to validate.
        """
        utils.require_valid_name(name, 'a state name')

    def validate(self, strict=False):
        """Validates various properties of the Exploration.

        Args:
            strict: bool. If True, the exploration is assumed to be published,
                and the validation checks are stricter.

        Raises:
            ValidationError. One or more attributes of the Exploration are
                invalid.
        """
        if not isinstance(self.title, python_utils.BASESTRING):
            raise utils.ValidationError(
                'Expected title to be a string, received %s' % self.title)
        utils.require_valid_name(
            self.title, 'the exploration title', allow_empty=True)

        if not isinstance(self.category, python_utils.BASESTRING):
            raise utils.ValidationError(
                'Expected category to be a string, received %s'
                % self.category)
        utils.require_valid_name(
            self.category, 'the exploration category', allow_empty=True)

        if not isinstance(self.objective, python_utils.BASESTRING):
            raise utils.ValidationError(
                'Expected objective to be a string, received %s' %
                self.objective)

        if not isinstance(self.language_code, python_utils.BASESTRING):
            raise utils.ValidationError(
                'Expected language_code to be a string, received %s' %
                self.language_code)
        if not utils.is_valid_language_code(self.language_code):
            raise utils.ValidationError(
                'Invalid language_code: %s' % self.language_code)

        if not isinstance(self.tags, list):
            raise utils.ValidationError(
                'Expected \'tags\' to be a list, received %s' % self.tags)
        for tag in self.tags:
            if not isinstance(tag, python_utils.BASESTRING):
                raise utils.ValidationError(
                    'Expected each tag in \'tags\' to be a string, received '
                    '\'%s\'' % tag)

            if not tag:
                raise utils.ValidationError('Tags should be non-empty.')

            if not re.match(constants.TAG_REGEX, tag):
                raise utils.ValidationError(
                    'Tags should only contain lowercase letters and spaces, '
                    'received \'%s\'' % tag)

            if (tag[0] not in string.ascii_lowercase or
                    tag[-1] not in string.ascii_lowercase):
                raise utils.ValidationError(
                    'Tags should not start or end with whitespace, received '
                    ' \'%s\'' % tag)

            if re.search(r'\s\s+', tag):
                raise utils.ValidationError(
                    'Adjacent whitespace in tags should be collapsed, '
                    'received \'%s\'' % tag)
        if len(set(self.tags)) != len(self.tags):
            raise utils.ValidationError('Some tags duplicate each other')

        if not isinstance(self.blurb, python_utils.BASESTRING):
            raise utils.ValidationError(
                'Expected blurb to be a string, received %s' % self.blurb)

        if not isinstance(self.author_notes, python_utils.BASESTRING):
            raise utils.ValidationError(
                'Expected author_notes to be a string, received %s' %
                self.author_notes)

        if not isinstance(self.states, dict):
            raise utils.ValidationError(
                'Expected states to be a dict, received %s' % self.states)
        if not self.states:
            raise utils.ValidationError('This exploration has no states.')
        for state_name in self.states:
            self._validate_state_name(state_name)
            state = self.states[state_name]
            state.validate(
                self.param_specs,
                allow_null_interaction=not strict)
            # The checks below perform validation on the Outcome domain object
            # that is specific to answer groups in explorations, but not
            # questions. This logic is here because the validation checks in
            # the Outcome domain object are used by both explorations and
            # questions.
            for answer_group in state.interaction.answer_groups:
                if not answer_group.outcome.dest:
                    raise utils.ValidationError(
                        'Every outcome should have a destination.')
                if not isinstance(
                        answer_group.outcome.dest, python_utils.BASESTRING):
                    raise utils.ValidationError(
                        'Expected outcome dest to be a string, received %s'
                        % answer_group.outcome.dest)
            if state.interaction.default_outcome is not None:
                if not state.interaction.default_outcome.dest:
                    raise utils.ValidationError(
                        'Every outcome should have a destination.')
                if not isinstance(
                        state.interaction.default_outcome.dest,
                        python_utils.BASESTRING):
                    raise utils.ValidationError(
                        'Expected outcome dest to be a string, received %s'
                        % state.interaction.default_outcome.dest)

        if self.states_schema_version is None:
            raise utils.ValidationError(
                'This exploration has no states schema version.')
        if not self.init_state_name:
            raise utils.ValidationError(
                'This exploration has no initial state name specified.')
        if self.init_state_name not in self.states:
            raise utils.ValidationError(
                'There is no state in %s corresponding to the exploration\'s '
                'initial state name %s.' %
                (list(self.states.keys()), self.init_state_name))

        if not isinstance(self.param_specs, dict):
            raise utils.ValidationError(
                'Expected param_specs to be a dict, received %s'
                % self.param_specs)

        if not isinstance(self.auto_tts_enabled, bool):
            raise utils.ValidationError(
                'Expected auto_tts_enabled to be a bool, received %s'
                % self.auto_tts_enabled)

        if not isinstance(self.correctness_feedback_enabled, bool):
            raise utils.ValidationError(
                'Expected correctness_feedback_enabled to be a bool, received '
                '%s' % self.correctness_feedback_enabled)

        for param_name in self.param_specs:
            if not isinstance(param_name, python_utils.BASESTRING):
                raise utils.ValidationError(
                    'Expected parameter name to be a string, received %s (%s).'
                    % (param_name, type(param_name)))
            if not re.match(feconf.ALPHANUMERIC_REGEX, param_name):
                raise utils.ValidationError(
                    'Only parameter names with characters in [a-zA-Z0-9] are '
                    'accepted.')
            self.param_specs[param_name].validate()

        if not isinstance(self.param_changes, list):
            raise utils.ValidationError(
                'Expected param_changes to be a list, received %s'
                % self.param_changes)
        for param_change in self.param_changes:
            param_change.validate()

            if param_change.name in constants.INVALID_PARAMETER_NAMES:
                raise utils.ValidationError(
                    'The exploration-level parameter with name \'%s\' is '
                    'reserved. Please choose a different name.'
                    % param_change.name)
            if param_change.name not in self.param_specs:
                raise utils.ValidationError(
                    'No parameter named \'%s\' exists in this exploration'
                    % param_change.name)

        # TODO(sll): Find a way to verify the param change customization args
        # when they depend on exploration/state parameters (e.g. the generated
        # values must have the correct obj_type). Can we get sample values for
        # the reader's answer and these parameters by looking at states that
        # link to this one?

        # Check that all state param changes are valid.
        for state_name, state in self.states.items():
            for param_change in state.param_changes:
                param_change.validate()
                if param_change.name in constants.INVALID_PARAMETER_NAMES:
                    raise utils.ValidationError(
                        'The parameter name \'%s\' is reserved. Please choose '
                        'a different name for the parameter being set in '
                        'state \'%s\'.' % (param_change.name, state_name))
                if param_change.name not in self.param_specs:
                    raise utils.ValidationError(
                        'The parameter with name \'%s\' was set in state '
                        '\'%s\', but it does not exist in the list of '
                        'parameter specifications for this exploration.'
                        % (param_change.name, state_name))

        # Check that all answer groups, outcomes, and param_changes are valid.
        all_state_names = list(self.states.keys())
        for state_name, state in self.states.items():
            interaction = state.interaction
            default_outcome = interaction.default_outcome

            if default_outcome is not None:
                # Check the default destination, if any.
                if default_outcome.dest not in all_state_names:
                    raise utils.ValidationError(
                        'The destination %s is not a valid state.'
                        % default_outcome.dest)

                # Check that, if the outcome is a non-self-loop, then the
                # refresher_exploration_id is None.
                if (default_outcome.refresher_exploration_id is not None and
                        default_outcome.dest != state_name):
                    raise utils.ValidationError(
                        'The default outcome for state %s has a refresher '
                        'exploration ID, but is not a self-loop.' % state_name)

            for group in interaction.answer_groups:
                # Check group destinations.
                if group.outcome.dest not in all_state_names:
                    raise utils.ValidationError(
                        'The destination %s is not a valid state.'
                        % group.outcome.dest)

                # Check that, if the outcome is a non-self-loop, then the
                # refresher_exploration_id is None.
                if (group.outcome.refresher_exploration_id is not None and
                        group.outcome.dest != state_name):
                    raise utils.ValidationError(
                        'The outcome for an answer group in state %s has a '
                        'refresher exploration ID, but is not a self-loop.'
                        % state_name)

                for param_change in group.outcome.param_changes:
                    if param_change.name not in self.param_specs:
                        raise utils.ValidationError(
                            'The parameter %s was used in an answer group, '
                            'but it does not exist in this exploration'
                            % param_change.name)

        if strict:
            warnings_list = []

            try:
                self._verify_all_states_reachable()
            except utils.ValidationError as e:
                warnings_list.append(python_utils.UNICODE(e))

            try:
                self._verify_no_dead_ends()
            except utils.ValidationError as e:
                warnings_list.append(python_utils.UNICODE(e))

            if not self.title:
                warnings_list.append(
                    'A title must be specified (in the \'Settings\' tab).')

            if not self.category:
                warnings_list.append(
                    'A category must be specified (in the \'Settings\' tab).')

            if not self.objective:
                warnings_list.append(
                    'An objective must be specified (in the \'Settings\' tab).'
                )

            # Check that self-loop outcomes are not labelled as correct.
            all_state_names = list(self.states.keys())
            for state_name, state in self.states.items():
                interaction = state.interaction
                default_outcome = interaction.default_outcome

                if default_outcome is not None:
                    # Check that, if the outcome is a self-loop, then the
                    # outcome is not labelled as correct.
                    if (default_outcome.dest == state_name and
                            default_outcome.labelled_as_correct):
                        raise utils.ValidationError(
                            'The default outcome for state %s is labelled '
                            'correct but is a self-loop.' % state_name)

                for group in interaction.answer_groups:
                    # Check that, if the outcome is a self-loop, then the
                    # outcome is not labelled as correct.
                    if (group.outcome.dest == state_name and
                            group.outcome.labelled_as_correct):
                        raise utils.ValidationError(
                            'The outcome for an answer group in state %s is '
                            'labelled correct but is a self-loop.' % state_name)

            if len(warnings_list) > 0:
                warning_str = ''
                for ind, warning in enumerate(warnings_list):
                    warning_str += '%s. %s ' % (ind + 1, warning)
                raise utils.ValidationError(
                    'Please fix the following issues before saving this '
                    'exploration: %s' % warning_str)

    def _verify_all_states_reachable(self):
        """Verifies that all states are reachable from the initial state.

        Raises:
            ValidationError. One or more states are not reachable from the
                initial state of the Exploration.
        """
        # This queue stores state names.
        processed_queue = []
        curr_queue = [self.init_state_name]

        while curr_queue:
            curr_state_name = curr_queue[0]
            curr_queue = curr_queue[1:]

            if not curr_state_name in processed_queue:
                processed_queue.append(curr_state_name)

                curr_state = self.states[curr_state_name]

                if not curr_state.interaction.is_terminal:
                    all_outcomes = curr_state.interaction.get_all_outcomes()
                    for outcome in all_outcomes:
                        dest_state = outcome.dest
                        if (dest_state not in curr_queue and
                                dest_state not in processed_queue):
                            curr_queue.append(dest_state)

        if len(self.states) != len(processed_queue):
            unseen_states = list(
                set(self.states.keys()) - set(processed_queue))
            raise utils.ValidationError(
                'The following states are not reachable from the initial '
                'state: %s' % ', '.join(unseen_states))

    def _verify_no_dead_ends(self):
        """Verifies that all states can reach a terminal state.

        Raises:
            ValidationError. If is impossible to complete the exploration from
                a state.
        """
        # This queue stores state names.
        processed_queue = []
        curr_queue = []

        for (state_name, state) in self.states.items():
            if state.interaction.is_terminal:
                curr_queue.append(state_name)

        while curr_queue:
            curr_state_name = curr_queue[0]
            curr_queue = curr_queue[1:]

            if not curr_state_name in processed_queue:
                processed_queue.append(curr_state_name)

                for (state_name, state) in self.states.items():
                    if (state_name not in curr_queue
                            and state_name not in processed_queue):
                        all_outcomes = (
                            state.interaction.get_all_outcomes())
                        for outcome in all_outcomes:
                            if outcome.dest == curr_state_name:
                                curr_queue.append(state_name)
                                break

        if len(self.states) != len(processed_queue):
            dead_end_states = list(
                set(self.states.keys()) - set(processed_queue))
            raise utils.ValidationError(
                'It is impossible to complete the exploration from the '
                'following states: %s' % ', '.join(dead_end_states))

    def get_content_html(self, state_name, content_id):
        """Return the content for a given content id of a state.

        Args:
            state_name: str. The name of the state.
            content_id: str. The id of the content.

        Returns:
            str. The html content corresponding to the given content id of a
            state.

        Raises:
            ValueError. The given state_name does not exist.
        """
        if state_name not in self.states:
            raise ValueError('State %s does not exist' % state_name)

        return self.states[state_name].get_content_html(content_id)

    # Derived attributes of an exploration.
    @property
    def init_state(self):
        """The state which forms the start of this exploration.

        Returns:
            State. The corresponding State domain object.
        """
        return self.states[self.init_state_name]

    @property
    def param_specs_dict(self):
        """A dict of param specs, each represented as Python dicts.

        Returns:
            dict. Dict of parameter specs.
        """
        return {ps_name: ps_val.to_dict()
                for (ps_name, ps_val) in self.param_specs.items()}

    @property
    def param_change_dicts(self):
        """A list of param changes, represented as JSONifiable Python dicts.

        Returns:
            list(dict). List of dicts, each representing a parameter change.
        """
        return [param_change.to_dict() for param_change in self.param_changes]

    @classmethod
    def is_demo_exploration_id(cls, exploration_id):
        """Whether the given exploration id is a demo exploration.

        Args:
            exploration_id: str. The exploration id.

        Returns:
            bool. Whether the corresponding exploration is a demo exploration.
        """
        return exploration_id in feconf.DEMO_EXPLORATIONS

    @property
    def is_demo(self):
        """Whether the exploration is one of the demo explorations.

        Returns:
            bool. True is the current exploration is a demo exploration.
        """
        return self.is_demo_exploration_id(self.id)

    def has_state_name(self, state_name):
        """Whether the exploration has a state with the given state name.

        Args:
            state_name: str. The name of the state.

        Returns:
            bool. Returns true if the exploration has the given state name.
        """
        state_names = list(self.states.keys())
        return state_name in state_names

    def get_interaction_id_by_state_name(self, state_name):
        """Returns the interaction id of the state.

        Args:
            state_name: str. The name of the state.

        Returns:
            str or None. The ID of the interaction.
        """
        return self.states[state_name].interaction.id

    def update_title(self, title):
        """Update the exploration title.

        Args:
            title: str. The exploration title to set.
        """
        self.title = title

    def update_category(self, category):
        """Update the exploration category.

        Args:
            category: str. The exploration category to set.
        """
        self.category = category

    def update_objective(self, objective):
        """Update the exploration objective.

        Args:
            objective: str. The exploration objective to set.
        """
        self.objective = objective

    def update_language_code(self, language_code):
        """Update the exploration language code.

        Args:
            language_code: str. The exploration language code to set.
        """
        self.language_code = language_code

    def update_tags(self, tags):
        """Update the tags of the exploration.

        Args:
            tags: list(str). List of tags to set.
        """
        self.tags = tags

    def update_blurb(self, blurb):
        """Update the blurb of the exploration.

        Args:
            blurb: str. The blurb to set.
        """
        self.blurb = blurb

    def update_author_notes(self, author_notes):
        """Update the author notes of the exploration.

        Args:
            author_notes: str. The author notes to set.
        """
        self.author_notes = author_notes

    def update_param_specs(self, param_specs_dict):
        """Update the param spec dict.

        Args:
            param_specs_dict: dict. A dict where each key-value pair represents
                respectively, a param spec name and a dict used to initialize a
                ParamSpec domain object.
        """
        self.param_specs = {
            ps_name: param_domain.ParamSpec.from_dict(ps_val)
            for (ps_name, ps_val) in param_specs_dict.items()
        }

    def update_param_changes(self, param_changes):
        """Update the param change dict.

        Args:
            param_changes: list(ParamChange). List of ParamChange objects.
        """
        self.param_changes = param_changes

    def update_init_state_name(self, init_state_name):
        """Update the name for the initial state of the exploration.

        Args:
            init_state_name: str. The new name of the initial state.
        """
        if init_state_name not in self.states:
            raise Exception(
                'Invalid new initial state name: %s; '
                'it is not in the list of states %s for this '
                'exploration.' % (init_state_name, list(self.states.keys())))
        self.init_state_name = init_state_name

    def update_auto_tts_enabled(self, auto_tts_enabled):
        """Update whether automatic text-to-speech is enabled.

        Args:
            auto_tts_enabled: bool. Whether automatic text-to-speech
                is enabled or not.
        """
        self.auto_tts_enabled = auto_tts_enabled

    def update_correctness_feedback_enabled(self, correctness_feedback_enabled):
        """Update whether correctness feedback is enabled.

        Args:
            correctness_feedback_enabled: bool. Whether correctness feedback
                is enabled or not.
        """
        self.correctness_feedback_enabled = correctness_feedback_enabled

    # Methods relating to states.
    def add_states(self, state_names):
        """Adds multiple states to the exploration.

        Args:
            state_names: list(str). List of state names to add.

        Raises:
            ValueError. At least one of the new state names already exists in
                the states dict.
        """
        for state_name in state_names:
            if state_name in self.states:
                raise ValueError('Duplicate state name %s' % state_name)

        for state_name in state_names:
            self.states[state_name] = state_domain.State.create_default_state(
                state_name)

    def rename_state(self, old_state_name, new_state_name):
        """Renames the given state.

        Args:
            old_state_name: str. The old name of state to rename.
            new_state_name: str. The new state name.

        Raises:
            ValueError. The old state name does not exist or the new state name
                is already in states dict.
        """
        if old_state_name not in self.states:
            raise ValueError('State %s does not exist' % old_state_name)
        if (old_state_name != new_state_name and
                new_state_name in self.states):
            raise ValueError('Duplicate state name: %s' % new_state_name)

        if old_state_name == new_state_name:
            return

        self._validate_state_name(new_state_name)

        self.states[new_state_name] = copy.deepcopy(
            self.states[old_state_name])
        del self.states[old_state_name]

        if self.init_state_name == old_state_name:
            self.update_init_state_name(new_state_name)

        # Find all destinations in the exploration which equal the renamed
        # state, and change the name appropriately.
        for other_state_name in self.states:
            other_state = self.states[other_state_name]
            other_outcomes = other_state.interaction.get_all_outcomes()
            for outcome in other_outcomes:
                if outcome.dest == old_state_name:
                    outcome.dest = new_state_name

    def delete_state(self, state_name):
        """Deletes the given state.

        Args:
            state_name: str. The state name to be deleted.

        Raises:
            ValueError. The state does not exist or is the initial state of the
                exploration.
        """
        if state_name not in self.states:
            raise ValueError('State %s does not exist' % state_name)

        # Do not allow deletion of initial states.
        if self.init_state_name == state_name:
            raise ValueError('Cannot delete initial state of an exploration.')

        # Find all destinations in the exploration which equal the deleted
        # state, and change them to loop back to their containing state.
        for other_state_name in self.states:
            other_state = self.states[other_state_name]
            all_outcomes = other_state.interaction.get_all_outcomes()
            for outcome in all_outcomes:
                if outcome.dest == state_name:
                    outcome.dest = other_state_name

        del self.states[state_name]

    def get_translatable_text(self, language_code):
        """Returns all the contents which needs translation in the given
        language.

        Args:
            language_code: str. The language code in which translation is
                required.

        Returns:
            dict(str, dict(str, str)). A dict where state_name is the key and a
            dict with content_id as the key and html content as value.
        """
        state_names_to_content_id_mapping = {}
        for state_name, state in self.states.items():
            state_names_to_content_id_mapping[state_name] = (
                state.get_content_id_mapping_needing_translations(
                    language_code))

        return state_names_to_content_id_mapping

    def get_trainable_states_dict(self, old_states, exp_versions_diff):
        """Retrieves the state names of all trainable states in an exploration
        segregated into state names with changed and unchanged answer groups.
        In this method, the new_state_name refers to the name of the state in
        the current version of the exploration whereas the old_state_name refers
        to the name of the state in the previous version of the exploration.

        Args:
            old_states: dict. Dictionary containing all State domain objects.
            exp_versions_diff: ExplorationVersionsDiff. An instance of the
                exploration versions diff class.

        Returns:
            dict. The trainable states dict. This dict has three keys
            representing state names with changed answer groups and
            unchanged answer groups respectively.
        """
        trainable_states_dict = {
            'state_names_with_changed_answer_groups': [],
            'state_names_with_unchanged_answer_groups': []
        }
        new_states = self.states

        for new_state_name in new_states:
            new_state = new_states[new_state_name]
            if not new_state.can_undergo_classification():
                continue

            old_state_name = new_state_name
            if new_state_name in exp_versions_diff.new_to_old_state_names:
                old_state_name = exp_versions_diff.new_to_old_state_names[
                    new_state_name]

            # The case where a new state is added. When this happens, the
            # old_state_name will be equal to the new_state_name and it will not
            # be present in the exploration's older version.
            if old_state_name not in old_states:
                trainable_states_dict[
                    'state_names_with_changed_answer_groups'].append(
                        new_state_name)
                continue
            old_state = old_states[old_state_name]
            old_training_data = old_state.get_training_data()
            new_training_data = new_state.get_training_data()

            # Check if the training data and interaction_id of the state in the
            # previous version of the exploration and the state in the new
            # version of the exploration match. If any of them are not equal,
            # we create a new job for the state in the current version.
            if new_training_data == old_training_data and (
                    new_state.interaction.id == old_state.interaction.id):
                trainable_states_dict[
                    'state_names_with_unchanged_answer_groups'].append(
                        new_state_name)
            else:
                trainable_states_dict[
                    'state_names_with_changed_answer_groups'].append(
                        new_state_name)

        return trainable_states_dict

    def get_languages_with_complete_translation(self):
        """Returns a list of language code in which the exploration translation
        is 100%.

        Returns:
            list(str). A list of language code in which the translation for the
            exploration is complete i.e, 100%.
        """
        content_count = self.get_content_count()
        language_code_list = []
        for language_code, count in self.get_translation_counts().items():
            if count == content_count:
                language_code_list.append(language_code)

        return language_code_list

    def get_translation_counts(self):
        """Returns a dict representing the number of translations available in a
        language for which there exists at least one translation in the
        exploration.

        Returns:
            dict(str, int). A dict with language code as a key and number of
            translation available in that language as the value.
        """
        exploration_translation_counts = collections.defaultdict(int)
        for state in self.states.values():
            state_translation_counts = state.get_translation_counts()
            for language, count in state_translation_counts.items():
                exploration_translation_counts[language] += count

        return dict(exploration_translation_counts)

    def get_content_count(self):
        """Returns the total number of distinct content fields available in the
        exploration which are user facing and can be translated into
        different languages.

        (The content field includes state content, feedback, hints, solutions.)

        Returns:
            int. The total number of distinct content fields available inside
            the exploration.
        """
        content_count = 0
        for state in self.states.values():
            content_count += state.get_translatable_content_count()

        return content_count

    @classmethod
    def _convert_states_v41_dict_to_v42_dict(cls, states_dict):
        """Converts from version 41 to 42. Version 42 changes rule input types
        for DragAndDropSortInput and ItemSelectionInput interactions to better
        support translations. Specifically, the rule inputs will store content
        ids of the html rather than the raw html. Solution answers for
        DragAndDropSortInput and ItemSelectionInput interactions are also
        updated.

        Args:
            states_dict: dict. A dict where each key-value pair represents,
                respectively, a state name and a dict used to initialize a
                State domain object.

        Returns:
            dict. The converted states_dict.
        """

        def migrate_rule_inputs_and_answers(new_type, value, choices):
            """Migrates SetOfHtmlString to SetOfTranslatableHtmlContentIds,
            ListOfSetsOfHtmlStrings to ListOfSetsOfTranslatableHtmlContentIds,
            and DragAndDropHtmlString to TranslatableHtmlContentId. These
            migrations are necessary to have rules work easily for multiple
            languages; instead of comparing html for equality, we compare
            content_ids for equality.

            Args:
                new_type: str. The type to migrate to.
                value: *. The value to migrate.
                choices: list(dict). The list of subtitled html dicts to extract
                    content ids from.

            Returns:
                *. The migrated rule input.
            """

            def extract_content_id_from_choices(html):
                """Given a html, find its associated content id in choices,
                which is a list of subtitled html dicts.

                Args:
                    html: str. The html to find the content id of.

                Returns:
                    str. The content id of html.
                """
                for subtitled_html_dict in choices:
                    if subtitled_html_dict['html'] == html:
                        return subtitled_html_dict['content_id']
                # If there is no match, we discard the rule input. The frontend
                # will handle invalid content ids similar to how it handled
                # non-matching html.
                return feconf.INVALID_CONTENT_ID

            if new_type == 'TranslatableHtmlContentId':
                return extract_content_id_from_choices(value)
            elif new_type == 'SetOfTranslatableHtmlContentIds':
                return [
                    migrate_rule_inputs_and_answers(
                        'TranslatableHtmlContentId', html, choices
                    ) for html in value
                ]
            elif new_type == 'ListOfSetsOfTranslatableHtmlContentIds':
                return [
                    migrate_rule_inputs_and_answers(
                        'SetOfTranslatableHtmlContentIds', html_set, choices
                    ) for html_set in value
                ]

        for state_dict in states_dict.values():
            interaction_id = state_dict['interaction']['id']
            if interaction_id not in [
                    'DragAndDropSortInput', 'ItemSelectionInput']:
                continue

            solution = state_dict['interaction']['solution']
            choices = state_dict['interaction']['customization_args'][
                'choices']['value']
            if interaction_id == 'ItemSelectionInput':
                # The solution type will be migrated from SetOfHtmlString to
                # SetOfTranslatableHtmlContentIds.
                if solution is not None:
                    solution['correct_answer'] = (
                        migrate_rule_inputs_and_answers(
                            'SetOfTranslatableHtmlContentIds',
                            solution['correct_answer'],
                            choices)
                    )
            if interaction_id == 'DragAndDropSortInput':
                # The solution type will be migrated from ListOfSetsOfHtmlString
                # to ListOfSetsOfTranslatableHtmlContentIds.
                if solution is not None:
                    solution['correct_answer'] = (
                        migrate_rule_inputs_and_answers(
                            'ListOfSetsOfTranslatableHtmlContentIds',
                            solution['correct_answer'],
                            choices)
                    )

            for answer_group_dict in state_dict['interaction']['answer_groups']:
                for rule_spec_dict in answer_group_dict['rule_specs']:
                    rule_type = rule_spec_dict['rule_type']
                    rule_inputs = rule_spec_dict['inputs']

                    if interaction_id == 'ItemSelectionInput':
                        # All rule inputs for ItemSelectionInput will be
                        # migrated from SetOfHtmlString to
                        # SetOfTranslatableHtmlContentIds.
                        rule_inputs['x'] = migrate_rule_inputs_and_answers(
                            'SetOfTranslatableHtmlContentIds',
                            rule_inputs['x'],
                            choices)
                    if interaction_id == 'DragAndDropSortInput':
                        rule_types_with_list_of_sets = [
                            'IsEqualToOrdering',
                            'IsEqualToOrderingWithOneItemAtIncorrectPosition'
                        ]
                        if rule_type in rule_types_with_list_of_sets:
                            # For rule type IsEqualToOrdering and
                            # IsEqualToOrderingWithOneItemAtIncorrectPosition,
                            # the x input will be migrated from
                            # ListOfSetsOfHtmlStrings to
                            # ListOfSetsOfTranslatableHtmlContentIds.
                            rule_inputs['x'] = migrate_rule_inputs_and_answers(
                                'ListOfSetsOfTranslatableHtmlContentIds',
                                rule_inputs['x'],
                                choices)
                        elif rule_type == 'HasElementXAtPositionY':
                            # For rule type HasElementXAtPositionY,
                            # the x input will be migrated from
                            # DragAndDropHtmlString to
                            # TranslatableHtmlContentId, and the y input will
                            # remain as DragAndDropPositiveInt.
                            rule_inputs['x'] = migrate_rule_inputs_and_answers(
                                'TranslatableHtmlContentId',
                                rule_inputs['x'],
                                choices)
                        elif rule_type == 'HasElementXBeforeElementY':
                            # For rule type HasElementXBeforeElementY,
                            # the x and y inputs will be migrated from
                            # DragAndDropHtmlString to
                            # TranslatableHtmlContentId.
                            for rule_input_name in ['x', 'y']:
                                rule_inputs[rule_input_name] = (
                                    migrate_rule_inputs_and_answers(
                                        'TranslatableHtmlContentId',
                                        rule_inputs[rule_input_name],
                                        choices))

        return states_dict

    @classmethod
    def update_states_from_model(
            cls, versioned_exploration_states, current_states_schema_version):
        """Converts the states blob contained in the given
        versioned_exploration_states dict from current_states_schema_version to
        current_states_schema_version + 1.
        Note that the versioned_exploration_states being passed in is modified
        in-place.

        Args:
            versioned_exploration_states: dict. A dict with two keys:
                - states_schema_version: int. The states schema version for
                    the exploration.
                - states: dict. The dict of states which is contained in the
                    exploration. The keys are state names and the values are
                    dicts used to initialize a State domain object.
            current_states_schema_version: int. The current states
                schema version.
        """
        versioned_exploration_states['states_schema_version'] = (
            current_states_schema_version + 1)

        conversion_fn = getattr(cls, '_convert_states_v%s_dict_to_v%s_dict' % (
            current_states_schema_version, current_states_schema_version + 1))
        versioned_exploration_states['states'] = conversion_fn(
            versioned_exploration_states['states'])

    # The current version of the exploration YAML schema. If any backward-
    # incompatible changes are made to the exploration schema in the YAML
    # definitions, this version number must be changed and a migration process
    # put in place.
    CURRENT_EXP_SCHEMA_VERSION = 47
    EARLIEST_SUPPORTED_EXP_SCHEMA_VERSION = 46

    @classmethod
    def _convert_v46_dict_to_v47_dict(cls, exploration_dict):
        """Converts a v46 exploration dict into a v47 exploration dict.
        Changes rule input types for DragAndDropSortInput and ItemSelectionInput
        interactions to better support translations. Specifically, the rule
        inputs will store content ids of html rather than the raw html.

        Args:
            exploration_dict: dict. The dict representation of an exploration
                with schema version v46.

        Returns:
            dict. The dict representation of the Exploration domain object,
            following schema version v47.
        """
        exploration_dict['schema_version'] = 47

        exploration_dict['states'] = cls._convert_states_v41_dict_to_v42_dict(
            exploration_dict['states'])
        exploration_dict['states_schema_version'] = 42

        return exploration_dict

    @classmethod
    def _migrate_to_latest_yaml_version(cls, yaml_content):
        """Return the YAML content of the exploration in the latest schema
        format.

        Args:
            yaml_content: str. The YAML representation of the exploration.

        Returns:
            tuple(dict, int). The dict 'exploration_dict' is the representation
            of the Exploration and the 'initial_schema_version' is the initial
            schema version provided in 'yaml_content'.

        Raises:
            InvalidInputException. The 'yaml_content' or the schema version
                is not specified.
            Exception. The exploration schema version is not valid.
        """
        try:
            exploration_dict = utils.dict_from_yaml(yaml_content)
        except utils.InvalidInputException as e:
            raise utils.InvalidInputException(
                'Please ensure that you are uploading a YAML text file, not '
                'a zip file. The YAML parser returned the following error: %s'
                % e)

<<<<<<< HEAD
    # TODO(bhenning): Remove pre_v4_states_conversion_func when the answer
    # migration is completed.
    @classmethod
    def _convert_states_v7_dict_to_v8_dict(cls, states_dict):
        """Converts from version 7 to 8. Version 8 contains classifier
        model id.

        Args:
            states_dict: dict. A dict where each key-value pair represents,
                respectively, a state name and a dict used to initialize a
                State domain object.

        Returns:
            dict. The converted states_dict.
        """
        for state_dict in states_dict.values():
            state_dict['classifier_model_id'] = None
        return states_dict

    @classmethod
    def _convert_states_v8_dict_to_v9_dict(cls, states_dict):
        """Converts from version 8 to 9. Version 9 contains 'correct'
        field in answer groups.

        Args:
            states_dict: dict. A dict where each key-value pair represents,
                respectively, a state name and a dict used to initialize a
                State domain object.

        Returns:
            dict. The converted states_dict.
        """
        for state_dict in states_dict.values():
            answer_groups = state_dict['interaction']['answer_groups']
            for answer_group in answer_groups:
                answer_group['correct'] = False
        return states_dict

    @classmethod
    def _convert_states_v9_dict_to_v10_dict(cls, states_dict):
        """Converts from version 9 to 10. Version 10 contains hints
        and solution in each interaction.

        Args:
            states_dict: dict. A dict where each key-value pair represents,
                respectively, a state name and a dict used to initialize a
                State domain object.

        Returns:
            dict. The converted states_dict.
        """
        for state_dict in states_dict.values():
            interaction = state_dict['interaction']
            if 'hints' not in interaction:
                interaction['hints'] = []
                for fallback in interaction['fallbacks']:
                    if fallback['outcome']['feedback']:
                        interaction['hints'].append({
                            'hint_text': fallback['outcome']['feedback'][0]
                        })
            if 'solution' not in interaction:
                interaction['solution'] = None
        return states_dict

    @classmethod
    def _convert_states_v10_dict_to_v11_dict(cls, states_dict):
        """Converts from version 10 to 11. Version 11 refactors the content to
        be an HTML string with audio translations.

        Args:
            states_dict: dict. A dict where each key-value pair represents,
                respectively, a state name and a dict used to initialize a
                State domain object.

        Returns:
            dict. The converted states_dict.
        """
        for state_dict in states_dict.values():
            content_html = state_dict['content'][0]['value']
            state_dict['content'] = {
                'html': content_html,
                'audio_translations': []
            }
        return states_dict

    @classmethod
    def _convert_states_v11_dict_to_v12_dict(cls, states_dict):
        """Converts from version 11 to 12. Version 12 refactors audio
        translations from a list to a dict keyed by language code.

        Args:
            states_dict: dict. A dict where each key-value pair represents,
                respectively, a state name and a dict used to initialize a
                State domain object.

        Returns:
            dict. The converted states_dict.
        """
        for state_dict in states_dict.values():
            old_audio_translations = state_dict['content']['audio_translations']
            state_dict['content']['audio_translations'] = {
                old_translation['language_code']: {
                    'filename': old_translation['filename'],
                    'file_size_bytes': old_translation['file_size_bytes'],
                    'needs_update': old_translation['needs_update'],
                }
                for old_translation in old_audio_translations
            }
        return states_dict

    @classmethod
    def _convert_states_v12_dict_to_v13_dict(cls, states_dict):
        """Converts from version 12 to 13. Version 13 sets empty
        solutions to None and removes fallbacks.

        Args:
            states_dict: dict. A dict where each key-value pair represents,
                respectively, a state name and a dict used to initialize a
                State domain object.

        Returns:
            dict. The converted states_dict.
        """
        for state_dict in states_dict.values():
            if 'fallbacks' in state_dict['interaction']:
                del state_dict['interaction']['fallbacks']
            if not state_dict['interaction']['solution']:
                state_dict['interaction']['solution'] = None
        return states_dict

    @classmethod
    def _convert_states_v13_dict_to_v14_dict(cls, states_dict):
        """Converts from version 13 to 14. Version 14 adds
        audio translations to feedback, hints, and solutions.

        Args:
            states_dict: dict. A dict where each key-value pair represents,
                respectively, a state name and a dict used to initialize a
                State domain object.

        Returns:
            dict. The converted states_dict.
        """
        for state_dict in states_dict.values():
            if state_dict['interaction']['default_outcome'] is not None:
                old_feedback_list = (
                    state_dict['interaction']['default_outcome']['feedback'])
                default_feedback_html = (
                    old_feedback_list[0] if len(old_feedback_list) > 0 else '')
                state_dict['interaction']['default_outcome']['feedback'] = {
                    'html': default_feedback_html,
                    'audio_translations': {}
                }
            for answer_group_dict in state_dict['interaction']['answer_groups']:
                old_answer_group_feedback_list = (
                    answer_group_dict['outcome']['feedback'])
                feedback_html = (
                    old_answer_group_feedback_list[0]
                    if len(old_answer_group_feedback_list) > 0 else '')
                answer_group_dict['outcome']['feedback'] = {
                    'html': feedback_html,
                    'audio_translations': {}
                }
            for hint_dict in state_dict['interaction']['hints']:
                hint_content_html = hint_dict['hint_text']
                del hint_dict['hint_text']
                hint_dict['hint_content'] = {
                    'html': hint_content_html,
                    'audio_translations': {}
                }
            if state_dict['interaction']['solution']:
                explanation = (
                    state_dict['interaction']['solution']['explanation'])
                state_dict['interaction']['solution']['explanation'] = {
                    'html': explanation,
                    'audio_translations': {}
                }
        return states_dict

    @classmethod
    def _convert_states_v14_dict_to_v15_dict(cls, states_dict):
        """Converts from version 14 to 15. Version 15 renames the "correct"
        field in answer groups to "labelled_as_correct" and (for safety) resets
        all "labelled_as_correct" values to False.

        Args:
            states_dict: dict. A dict where each key-value pair represents,
                respectively, a state name and a dict used to initialize a
                State domain object.

        Returns:
            dict. The converted states_dict.
        """
        for state_dict in states_dict.values():
            answer_groups = state_dict['interaction']['answer_groups']
            for answer_group in answer_groups:
                answer_group['labelled_as_correct'] = False
                del answer_group['correct']
        return states_dict

    @classmethod
    def _convert_states_v15_dict_to_v16_dict(cls, states_dict):
        """Converts from version 15 to 16. Version 16 adds a
        refresher_exploration_id field to each outcome.

        Args:
            states_dict: dict. A dict where each key-value pair represents,
                respectively, a state name and a dict used to initialize a
                State domain object.

        Returns:
            dict. The converted states_dict.
        """
        for state_dict in states_dict.values():
            answer_groups = state_dict['interaction']['answer_groups']
            for answer_group in answer_groups:
                answer_group['outcome']['refresher_exploration_id'] = None

            if state_dict['interaction']['default_outcome'] is not None:
                default_outcome = state_dict['interaction']['default_outcome']
                default_outcome['refresher_exploration_id'] = None
        return states_dict

    @classmethod
    def _convert_states_v16_dict_to_v17_dict(cls, states_dict):
        """Converts from version 16 to 17. Version 17 moves the
        labelled_as_correct field to the outcome dict (so that it also appears
        for the default outcome) and adds two new customization args to
        FractionInput interactions.

        Args:
            states_dict: dict. A dict where each key-value pair represents,
                respectively, a state name and a dict used to initialize a
                State domain object.

        Returns:
            dict. The converted states_dict.
        """
        for state_dict in states_dict.values():
            answer_groups = state_dict['interaction']['answer_groups']
            for answer_group in answer_groups:
                answer_group['outcome']['labelled_as_correct'] = (
                    answer_group['labelled_as_correct'])
                del answer_group['labelled_as_correct']

            default_outcome = state_dict['interaction']['default_outcome']
            if default_outcome is not None:
                default_outcome['labelled_as_correct'] = False

            if state_dict['interaction']['id'] == 'FractionInput':
                customization_args = state_dict[
                    'interaction']['customization_args']
                customization_args.update({
                    'allowImproperFraction': {
                        'value': True
                    },
                    'allowNonzeroIntegerPart': {
                        'value': True
                    }
                })

        return states_dict

    @classmethod
    def _convert_states_v17_dict_to_v18_dict(cls, states_dict):
        """Converts from version 17 to 18. Version 18 adds a new
        customization arg to FractionInput interactions which allows
        you to add custom placeholders.

        Args:
            states_dict: dict. A dict where each key-value pair represents,
                respectively, a state name and a dict used to initialize a
                State domain object.

        Returns:
            dict. The converted states_dict.
        """
        for state_dict in states_dict.values():
            if state_dict['interaction']['id'] == 'FractionInput':
                customization_args = state_dict[
                    'interaction']['customization_args']
                customization_args.update({
                    'customPlaceholder': {
                        'value': ''
                    }
                })

        return states_dict

    @classmethod
    def _convert_states_v18_dict_to_v19_dict(cls, states_dict):
        """Converts from version 18 to 19. Version 19 adds training_data
        parameter to each answer group to store training data of that
        answer group.

        Args:
            states_dict: dict. A dict where each key-value pair represents,
                respectively, a state name and a dict used to initialize a
                State domain object.

        Returns:
            dict. The converted states_dict.
        """
        for state_dict in states_dict.values():
            answer_group_indexes_to_preserve = []
            answer_groups = state_dict['interaction']['answer_groups']
            for answer_group_index, answer_group in enumerate(answer_groups):
                if answer_group['rule_specs']:
                    training_data = []
                    classifier_rule_index = None
                    rule_specs = answer_group['rule_specs']

                    for rule_index, rule in enumerate(rule_specs):
                        if rule['rule_type'] == 'FuzzyMatches':
                            training_data = rule['inputs']['training_data']
                            classifier_rule_index = rule_index
                            break

                    if classifier_rule_index is not None:
                        answer_group['rule_specs'].pop(classifier_rule_index)

                    answer_group['training_data'] = training_data

                    if training_data or answer_group['rule_specs']:
                        answer_group_indexes_to_preserve.append(
                            answer_group_index)

            preserved_answer_groups = []
            for answer_group_index in answer_group_indexes_to_preserve:
                preserved_answer_groups.append(
                    answer_groups[answer_group_index])

            state_dict['interaction']['answer_groups'] = preserved_answer_groups

        return states_dict

    @classmethod
    def _convert_states_v19_dict_to_v20_dict(cls, states_dict):
        """Converts from version 19 to 20. Version 20 adds
        tagged_misconception field to answer groups and
        missing_prerequisite_skill_id field to outcomes.

        Args:
            states_dict: dict. A dict where each key-value pair represents,
                respectively, a state name and a dict used to initialize a
                State domain object.

        Returns:
            dict. The converted states_dict.
        """
        for state_dict in states_dict.values():
            answer_groups = state_dict['interaction']['answer_groups']
            for answer_group in answer_groups:
                answer_group['outcome']['missing_prerequisite_skill_id'] = None
                answer_group['tagged_misconception_id'] = None

            default_outcome = state_dict['interaction']['default_outcome']
            if default_outcome is not None:
                default_outcome['missing_prerequisite_skill_id'] = None

        return states_dict

    @classmethod
    def _convert_states_v20_dict_to_v21_dict(cls, states_dict):
        """Converts from version 20 to 21. Version 21 moves audio_translations
        from SubtitledHTML to content_ids_to_audio_translations.

        Args:
            states_dict: dict. A dict where each key-value pair represents,
                respectively, a state name and a dict used to initialize a
                State domain object.

        Returns:
            dict. The converted states_dict.
        """
        for state_dict in states_dict.values():
            content_ids_to_audio_translations = {}
            content_id = 'content'
            content_ids_to_audio_translations[content_id] = (
                state_dict['content'].pop('audio_translations'))
            state_dict['content']['content_id'] = content_id

            for index, answer_group in enumerate(
                    state_dict['interaction']['answer_groups']):
                content_id = 'feedback_' + python_utils.convert_to_bytes(
                    index + 1)
                content_ids_to_audio_translations[content_id] = (
                    answer_group['outcome']['feedback'].pop(
                        'audio_translations'))
                answer_group['outcome']['feedback']['content_id'] = content_id

            if state_dict['interaction']['default_outcome']:
                default_outcome = state_dict['interaction']['default_outcome']
                content_id = 'default_outcome'
                content_ids_to_audio_translations[content_id] = (
                    default_outcome['feedback'].pop('audio_translations'))
                default_outcome['feedback']['content_id'] = (content_id)

            for index, hint in enumerate(state_dict['interaction']['hints']):
                content_id = 'hint_' + python_utils.convert_to_bytes(index + 1)
                content_ids_to_audio_translations[content_id] = (
                    hint['hint_content'].pop('audio_translations'))
                hint['hint_content']['content_id'] = content_id

            if state_dict['interaction']['solution']:
                solution = state_dict['interaction']['solution']
                content_id = 'solution'
                content_ids_to_audio_translations[content_id] = (
                    solution['explanation'].pop('audio_translations'))
                solution['explanation']['content_id'] = content_id

            state_dict['content_ids_to_audio_translations'] = (
                content_ids_to_audio_translations)
        return states_dict

    @classmethod
    def _convert_states_v21_dict_to_v22_dict(cls, states_dict):
        """Converts from version 21 to 22. Version 22 converts all Rich Text
        Editor content to be compatible with the textAngular format.

        Args:
            states_dict: dict. A dict where each key-value pair represents,
                respectively, a state name and a dict used to initialize a
                State domain object.

        Returns:
            dict. The converted states_dict.
        """
        for key, state_dict in states_dict.items():
            states_dict[key] = state_domain.State.convert_html_fields_in_state(
                state_dict,
                html_validation_service.convert_to_textangular,
                state_uses_old_interaction_cust_args_schema=True,
                state_uses_old_rule_template_schema=True)
        return states_dict

    @classmethod
    def _convert_states_v22_dict_to_v23_dict(cls, states_dict):
        """Converts from version 22 to 23. Version 23 ensures that all
        all oppia-noninteractive-image tags have caption attribute.

        Args:
            states_dict: dict. A dict where each key-value pair represents,
                respectively, a state name and a dict used to initialize a
                State domain object.

        Returns:
            dict. The converted states_dict.
        """
        for key, state_dict in states_dict.items():
            states_dict[key] = state_domain.State.convert_html_fields_in_state(
                state_dict,
                html_validation_service.add_caption_attr_to_image,
                state_uses_old_interaction_cust_args_schema=True,
                state_uses_old_rule_template_schema=True)
        return states_dict

    @classmethod
    def _convert_states_v23_dict_to_v24_dict(cls, states_dict):
        """Converts from version 23 to 24. Version 24 converts all Rich Text
        Editor content to be compatible with the CKEditor format.

        Args:
            states_dict: dict. A dict where each key-value pair represents,
                respectively, a state name and a dict used to initialize a
                State domain object.

        Returns:
            dict. The converted states_dict.
        """
        for key, state_dict in states_dict.items():
            states_dict[key] = state_domain.State.convert_html_fields_in_state(
                state_dict,
                html_validation_service.convert_to_ckeditor,
                state_uses_old_interaction_cust_args_schema=True,
                state_uses_old_rule_template_schema=True)
        return states_dict

    @classmethod
    def _convert_states_v24_dict_to_v25_dict(cls, exp_id, states_dict):
        """Converts from version 24 to 25. Version 25 adds the dimensions of
        images in the oppia-noninteractive-image tags.

        Args:
            exp_id: str. ID of the exploration.
            states_dict: dict. A dict where each key-value pair represents,
                respectively, a state name and a dict used to initialize a
                State domain object.

        Returns:
            dict. The converted states_dict.
        """
        for key, state_dict in states_dict.items():
            add_dimensions_to_image_tags = functools.partial(
                html_validation_service.add_dimensions_to_image_tags,
                exp_id)
            states_dict[key] = state_domain.State.convert_html_fields_in_state(
                state_dict,
                add_dimensions_to_image_tags,
                state_uses_old_interaction_cust_args_schema=True,
                state_uses_old_rule_template_schema=True)
            if state_dict['interaction']['id'] == 'ImageClickInput':
                filename = state_dict['interaction']['customization_args'][
                    'imageAndRegions']['value']['imagePath']
                state_dict['interaction']['customization_args'][
                    'imageAndRegions']['value']['imagePath'] = (
                        html_validation_service.get_filename_with_dimensions(
                            filename, exp_id))

        return states_dict

    @classmethod
    def _convert_states_v25_dict_to_v26_dict(cls, states_dict):
        """Converts from version 25 to 26. Version 26 adds a new
        customization arg to DragAndDropSortInput interaction which allows
        multiple sort items in the same position.

        Args:
            states_dict: dict. A dict where each key-value pair represents,
                respectively, a state name and a dict used to initialize a
                State domain object.

        Returns:
            dict. The converted states_dict.
        """
        for state_dict in states_dict.values():
            if state_dict['interaction']['id'] == 'DragAndDropSortInput':
                customization_args = state_dict[
                    'interaction']['customization_args']
                customization_args.update({
                    'allowMultipleItemsInSamePosition': {
                        'value': False
                    }
                })

        return states_dict

    @classmethod
    def _convert_states_v26_dict_to_v27_dict(cls, states_dict):
        """Converts from version 26 to 27. Version 27 adds written_translations
        dict to the state, which will allow translators to add translation
        script for the state contents.

        NOTE: This migration will also filter out the content_id from
        content_ids_to_audio_translations such that the state passes the new
        validation check safely. The earlier state validation used to check that
        the set of all content ids present within the state is subset of the
        content_ids_to_audio_translations keys, but the new validation will
        check whether both are equal.

        Args:
            states_dict: dict. A dict where each key-value pair represents,
                respectively, a state name and a dict used to initialize a
                State domain object.

        Returns:
            dict. The converted states_dict.
        """
        for state_dict in states_dict.values():
            state_content_id_list = []

            # Add state card's content id into the state_content_id_list.
            state_content_id_list.append(state_dict['content']['content_id'])

            # Add answer_groups content id into the state_content_id_list.
            for answer_group in state_dict['interaction']['answer_groups']:
                answer_feedback = answer_group['outcome']['feedback']
                state_content_id_list.append(answer_feedback['content_id'])

            # If present, add default_outcome content id into
            # state_content_id_list.
            default_outcome = state_dict['interaction']['default_outcome']
            if default_outcome is not None:
                state_content_id_list.append(
                    default_outcome['feedback']['content_id'])

            # Add hints content id into state_content_id_list.
            for hint in state_dict['interaction']['hints']:
                state_content_id_list.append(hint['hint_content']['content_id'])

            # If present, add solution content id into state_content_id_list.
            solution = state_dict['interaction']['solution']
            if solution:
                state_content_id_list.append(
                    solution['explanation']['content_id'])

            # Filter content_ids_to_audio_translations with unwanted content id.
            # These are the extra content id present within the
            # content_ids_to_audio_translations dict which is of no use as html
            # linked to these content_ids are not available in the state.
            citat = state_dict['content_ids_to_audio_translations']
            extra_content_ids_in_citat = (
                set(citat.keys()) - set(state_content_id_list))
            for content_id in extra_content_ids_in_citat:
                state_dict['content_ids_to_audio_translations'].pop(content_id)

            # Create written_translations using the state_content_id_list.
            translations_mapping = {}
            for content_id in state_content_id_list:
                translations_mapping[content_id] = {}

            state_dict['written_translations'] = {}
            state_dict['written_translations']['translations_mapping'] = (
                translations_mapping)

        return states_dict

    @classmethod
    def _convert_states_v27_dict_to_v28_dict(cls, states_dict):
        """Converts from version 27 to 28. Version 28 replaces
        content_ids_to_audio_translations with recorded_voiceovers.

        Args:
            states_dict: dict. A dict where each key-value pair represents,
                respectively, a state name and a dict used to initialize a
                State domain object.

        Returns:
            dict. The converted states_dict.
        """
        for state_dict in states_dict.values():
            state_dict['recorded_voiceovers'] = {
                'voiceovers_mapping': (
                    state_dict.pop('content_ids_to_audio_translations'))
            }
        return states_dict

    @classmethod
    def _convert_states_v28_dict_to_v29_dict(cls, states_dict):
        """Converts from version 28 to 29. Version 29 adds
        solicit_answer_details boolean variable to the state, which
        allows the creator to ask for answer details from the learner
        about why they landed on a particular answer.

        Args:
            states_dict: dict. A dict where each key-value pair represents,
                respectively, a state name and a dict used to initialize a
                State domain object.

        Returns:
            dict. The converted states_dict.
        """
        for state_dict in states_dict.values():
            state_dict['solicit_answer_details'] = False
        return states_dict

    @classmethod
    def _convert_states_v29_dict_to_v30_dict(cls, states_dict):
        """Converts from version 29 to 30. Version 30 replaces
        tagged_misconception_id with tagged_skill_misconception_id, which
        contains the skill id and misconception id of the tagged misconception,
        connected by '-'.

        Args:
            states_dict: dict. A dict where each key-value pair represents,
                respectively, a state name and a dict used to initialize a
                State domain object.

        Returns:
            dict. The converted states_dict.
        """
        for state_dict in states_dict.values():
            answer_groups = state_dict['interaction']['answer_groups']
            for answer_group in answer_groups:
                answer_group['tagged_skill_misconception_id'] = None
                del answer_group['tagged_misconception_id']
        return states_dict

    @classmethod
    def _convert_states_v30_dict_to_v31_dict(cls, states_dict):
        """Converts from version 30 to 31. Version 31 updates the
        Voiceover model to have an initialized duration_secs attribute
        of 0.0. This will be updated when a new mp3 audio file is uploaded
        for the exploration.

        Args:
            states_dict: dict. A dict where each key-value pair represents,
                respectively, a state name and a dict used to initialize a
                State domain object.

        Returns:
            dict. The converted states_dict.
        """
        for state_dict in states_dict.values():
            # Get the voiceovers_mapping metadata.
            voiceovers_mapping = (
                state_dict['recorded_voiceovers']['voiceovers_mapping'])
            language_codes_to_audio_metadata = voiceovers_mapping.values()
            for language_codes in language_codes_to_audio_metadata:
                for audio_metadata in language_codes.values():
                    # Initialize duration_secs with 0.0 for every voiceover
                    # recording under Content, Feedback, Hints, and Solutions.
                    # This is necessary to keep the state functional
                    # when migrating to v31.
                    audio_metadata['duration_secs'] = 0.0
        return states_dict

    @classmethod
    def _convert_states_v31_dict_to_v32_dict(cls, states_dict):
        """Converts from version 31 to 32. Version 32 adds a new
        customization arg to SetInput interaction which allows
        creators to add custom text to the "Add" button.

        Args:
            states_dict: dict. A dict where each key-value pair represents,
                respectively, a state name and a dict used to initialize a
                State domain object.

        Returns:
            dict. The converted states_dict.
        """
        for state_dict in states_dict.values():
            if state_dict['interaction']['id'] == 'SetInput':
                customization_args = state_dict[
                    'interaction']['customization_args']
                customization_args.update({
                    'buttonText': {
                        'value': 'Add item'
                    }
                })

        return states_dict

    @classmethod
    def _convert_states_v32_dict_to_v33_dict(cls, states_dict):
        """Converts from version 32 to 33. Version 33 adds a new
        customization arg to MultipleChoiceInput which allows
        answer choices to be shuffled.

        Args:
            states_dict: dict. A dict where each key-value pair represents,
                respectively, a state name and a dict used to initialize a
                State domain object.

        Returns:
            dict. The converted states_dict.
        """
        for state_dict in states_dict.values():
            if state_dict['interaction']['id'] == 'MultipleChoiceInput':
                customization_args = state_dict[
                    'interaction']['customization_args']
                customization_args.update({
                    'showChoicesInShuffledOrder': {
                        'value': False
                    }
                })

        return states_dict

    @classmethod
    def _convert_states_v33_dict_to_v34_dict(cls, states_dict):
        """Converts from version 33 to 34. Version 34 adds a new
        attribute math components. The new attribute has an additional field
        for storing SVG filenames.

        Args:
            states_dict: dict. A dict where each key-value pair represents,
                respectively, a state name and a dict used to initialize a
                State domain object.

        Returns:
            dict. The converted states_dict.
        """
        for key, state_dict in states_dict.items():
            states_dict[key] = state_domain.State.convert_html_fields_in_state(
                state_dict,
                html_validation_service.add_math_content_to_math_rte_components,
                state_uses_old_interaction_cust_args_schema=True,
                state_uses_old_rule_template_schema=True)

        return states_dict

    @classmethod
    def _convert_states_v34_dict_to_v35_dict(cls, states_dict):
        """Converts from version 34 to 35. Version 35 upgrades all explorations
        that use the MathExpressionInput interaction to use one of
        AlgebraicExpressionInput, NumericExpressionInput, or MathEquationInput
        interactions.

        Args:
            states_dict: dict. A dict where each key-value pair represents,
                respectively, a state name and a dict used to initialize a
                State domain object.

        Returns:
            dict. The converted states_dict.
        """
        is_valid_algebraic_expression = schema_utils.get_validator(
            'is_valid_algebraic_expression')
        is_valid_numeric_expression = schema_utils.get_validator(
            'is_valid_numeric_expression')
        is_valid_math_equation = schema_utils.get_validator(
            'is_valid_math_equation')
        ltt = latex2text.LatexNodes2Text()

        for state_dict in states_dict.values():
            if state_dict['interaction']['id'] == 'MathExpressionInput':
                new_answer_groups = []
                types_of_inputs = set()
                for group in state_dict['interaction']['answer_groups']:
                    new_answer_group = copy.deepcopy(group)
                    for rule_spec in new_answer_group['rule_specs']:
                        rule_input = ltt.latex_to_text(rule_spec['inputs']['x'])

                        rule_input = clean_math_expression(
                            rule_input)

                        type_of_input = TYPE_INVALID_EXPRESSION
                        if is_valid_algebraic_expression(rule_input):
                            type_of_input = TYPE_VALID_ALGEBRAIC_EXPRESSION
                        elif is_valid_numeric_expression(rule_input):
                            type_of_input = TYPE_VALID_NUMERIC_EXPRESSION
                        elif is_valid_math_equation(rule_input):
                            type_of_input = TYPE_VALID_MATH_EQUATION

                        types_of_inputs.add(type_of_input)

                        if type_of_input != TYPE_INVALID_EXPRESSION:
                            rule_spec['inputs']['x'] = rule_input
                            if type_of_input == TYPE_VALID_MATH_EQUATION:
                                rule_spec['inputs']['y'] = 'both'
                            rule_spec['rule_type'] = 'MatchesExactlyWith'

                    new_answer_groups.append(new_answer_group)

                if TYPE_INVALID_EXPRESSION not in types_of_inputs:
                    # If at least one rule input is an equation, we remove
                    # all other rule inputs that are expressions.
                    if TYPE_VALID_MATH_EQUATION in types_of_inputs:
                        new_interaction_id = TYPE_VALID_MATH_EQUATION
                        for group in new_answer_groups:
                            new_rule_specs = []
                            for rule_spec in group['rule_specs']:
                                if is_valid_math_equation(
                                        rule_spec['inputs']['x']):
                                    new_rule_specs.append(rule_spec)
                            group['rule_specs'] = new_rule_specs
                    # Otherwise, if at least one rule_input is an algebraic
                    # expression, we remove all other rule inputs that are
                    # numeric expressions.
                    elif TYPE_VALID_ALGEBRAIC_EXPRESSION in (
                            types_of_inputs):
                        new_interaction_id = TYPE_VALID_ALGEBRAIC_EXPRESSION
                        for group in new_answer_groups:
                            new_rule_specs = []
                            for rule_spec in group['rule_specs']:
                                if is_valid_algebraic_expression(
                                        rule_spec['inputs']['x']):
                                    new_rule_specs.append(rule_spec)
                            group['rule_specs'] = new_rule_specs
                    else:
                        new_interaction_id = TYPE_VALID_NUMERIC_EXPRESSION

                    # Removing answer groups that have no rule specs left after
                    # the filtration done above.
                    new_answer_groups = [
                        answer_group for answer_group in new_answer_groups if (
                            len(answer_group['rule_specs']) != 0)]

                    # Removing feedback keys, from voiceovers_mapping and
                    # translations_mapping, that correspond to the rules that
                    # got deleted.
                    old_answer_groups_feedback_keys = [
                        answer_group['outcome'][
                            'feedback']['content_id'] for answer_group in (
                                state_dict['interaction']['answer_groups'])]
                    new_answer_groups_feedback_keys = [
                        answer_group['outcome'][
                            'feedback']['content_id'] for answer_group in (
                                new_answer_groups)]
                    content_ids_to_delete = set(
                        old_answer_groups_feedback_keys) - set(
                            new_answer_groups_feedback_keys)
                    for content_id in content_ids_to_delete:
                        if content_id in state_dict['recorded_voiceovers'][
                                'voiceovers_mapping']:
                            del state_dict['recorded_voiceovers'][
                                'voiceovers_mapping'][content_id]
                        if content_id in state_dict['written_translations'][
                                'translations_mapping']:
                            del state_dict['written_translations'][
                                'translations_mapping'][content_id]

                    state_dict['interaction']['id'] = new_interaction_id
                    state_dict['interaction']['answer_groups'] = (
                        new_answer_groups)
                    if state_dict['interaction']['solution']:
                        correct_answer = state_dict['interaction'][
                            'solution']['correct_answer']['ascii']
                        correct_answer = clean_math_expression(correct_answer)
                        state_dict['interaction'][
                            'solution']['correct_answer'] = correct_answer

        return states_dict

    @classmethod
    def _convert_states_v35_dict_to_v36_dict(cls, states_dict):
        """Converts from version 35 to 36. Version 36 adds translation support
        for interaction customization arguments. This migration converts
        customization arguments whose schemas have been changed from unicode to
        SubtitledUnicode or html to SubtitledHtml. It also populates missing
        customization argument keys on all interactions, removes extra
        customization arguments, normalizes customization arguments against
        its schema, and changes PencilCodeEditor's customization argument
        name from initial_code to initialCode.

        Args:
            states_dict: dict. A dict where each key-value pair represents,
                respectively, a state name and a dict used to initialize a
                State domain object.

        Returns:
            dict. The converted states_dict.
        """
        for state_dict in states_dict.values():
            max_existing_content_id_index = -1
            translations_mapping = state_dict[
                'written_translations']['translations_mapping']
            for content_id in translations_mapping:
                # Find maximum existing content_id index.
                content_id_suffix = content_id.split('_')[-1]

                # Possible values of content_id_suffix are a digit, or from
                # a 'outcome' (from 'default_outcome'). If the content_id_suffix
                # is not a digit, we disregard it here.
                if content_id_suffix.isdigit():
                    max_existing_content_id_index = max(
                        max_existing_content_id_index,
                        int(content_id_suffix)
                    )

                # Move 'html' field to 'translation' field and set 'data_format'
                # to 'html' for all WrittenTranslations.
                for lang_code in translations_mapping[content_id]:
                    translations_mapping[
                        content_id][lang_code]['data_format'] = 'html'
                    translations_mapping[
                        content_id][lang_code]['translation'] = (
                            translations_mapping[content_id][lang_code]['html'])
                    del translations_mapping[content_id][lang_code]['html']

            interaction_id = state_dict['interaction']['id']
            if interaction_id is None:
                state_dict['next_content_id_index'] = (
                    max_existing_content_id_index + 1)
                continue

            class ContentIdCounter(python_utils.OBJECT):
                """This helper class is used to keep track of
                next_content_id_index and new_content_ids, and provides a
                function to generate new content_ids.
                """

                new_content_ids = []

                def __init__(self, next_content_id_index):
                    """Initializes a ContentIdCounter object.

                    Args:
                        next_content_id_index: int. The next content id index.
                    """
                    self.next_content_id_index = next_content_id_index

                def generate_content_id(self, content_id_prefix):
                    """Generate a new content_id from the prefix provided and
                    the next content id index.

                    Args:
                        content_id_prefix: str. The prefix of the content_id.

                    Returns:
                        str. The generated content_id.
                    """
                    content_id = '%s%i' % (
                        content_id_prefix,
                        self.next_content_id_index)
                    self.next_content_id_index += 1
                    self.new_content_ids.append(content_id)
                    return content_id

            content_id_counter = (
                ContentIdCounter(max_existing_content_id_index + 1))

            ca_dict = state_dict['interaction']['customization_args']
            if (interaction_id == 'PencilCodeEditor' and
                    'initial_code' in ca_dict):
                ca_dict['initialCode'] = ca_dict['initial_code']
                del ca_dict['initial_code']

            # Retrieve a cached version (state schema v35) of
            # interaction_specs.json to ensure that this migration remains
            # stable even when interaction_specs.json is changed.
            ca_specs = [
                domain.CustomizationArgSpec(
                    ca_spec_dict['name'],
                    ca_spec_dict['description'],
                    ca_spec_dict['schema'],
                    ca_spec_dict['default_value']
                ) for ca_spec_dict in (
                    interaction_registry.Registry
                    .get_all_specs_for_state_schema_version(36)[
                        interaction_id]['customization_arg_specs']
                )
            ]

            all_valid_ca_keys = [ca_spec.name for ca_spec in ca_specs]
            keys_to_remove = [
                key for key in ca_dict if key not in all_valid_ca_keys]
            for key in keys_to_remove:
                del ca_dict[key]

            for ca_spec in ca_specs:
                schema = ca_spec.schema
                ca_name = ca_spec.name
                content_id_prefix = 'ca_%s_' % ca_name

                # We only have to migrate unicode to SubtitledUnicode or
                # list of html to list of SubtitledHtml. No interactions
                # were changed from html to SubtitledHtml.
                is_subtitled_unicode_spec = (
                    schema['type'] == schema_utils.SCHEMA_TYPE_CUSTOM and
                    schema['obj_type'] ==
                    schema_utils.SCHEMA_OBJ_TYPE_SUBTITLED_UNICODE)
                is_subtitled_html_list_spec = (
                    schema['type'] == schema_utils.SCHEMA_TYPE_LIST and
                    schema['items']['type'] ==
                    schema_utils.SCHEMA_TYPE_CUSTOM and
                    schema['items']['obj_type'] ==
                    schema_utils.SCHEMA_OBJ_TYPE_SUBTITLED_HTML)

                if is_subtitled_unicode_spec:
                    # Default is a SubtitledHtml dict or SubtitleUnicode dict.
                    new_value = copy.deepcopy(ca_spec.default_value)

                    # If available, assign value to html or unicode_str.
                    if ca_name in ca_dict:
                        new_value['unicode_str'] = ca_dict[ca_name]['value']

                    # Assign content_id.
                    new_value['content_id'] = (
                        content_id_counter
                        .generate_content_id(content_id_prefix)
                    )

                    ca_dict[ca_name] = {'value': new_value}
                elif is_subtitled_html_list_spec:
                    new_value = []

                    if ca_name in ca_dict:
                        # Assign values to html fields.
                        for html in ca_dict[ca_name]['value']:
                            new_value.append({
                                'html': html, 'content_id': None
                            })
                    else:
                        # Default is a list of SubtitledHtml dict.
                        new_value.extend(copy.deepcopy(ca_spec.default_value))

                    # Assign content_ids.
                    for subtitled_html_dict in new_value:
                        subtitled_html_dict['content_id'] = (
                            content_id_counter
                            .generate_content_id(content_id_prefix)
                        )

                    ca_dict[ca_name] = {'value': new_value}
                elif ca_name not in ca_dict:
                    ca_dict[ca_name] = {'value': ca_spec.default_value}

            (
                customization_args_util
                .validate_customization_args_and_values(
                    'interaction',
                    interaction_id,
                    ca_dict,
                    ca_specs)
            )

            state_dict['next_content_id_index'] = (
                content_id_counter.next_content_id_index)
            for new_content_id in content_id_counter.new_content_ids:
                state_dict[
                    'written_translations'][
                        'translations_mapping'][new_content_id] = {}
                state_dict[
                    'recorded_voiceovers'][
                        'voiceovers_mapping'][new_content_id] = {}

        return states_dict

    @classmethod
    def _convert_states_v36_dict_to_v37_dict(cls, states_dict):
        """Converts from version 36 to 37. Version 37 changes all rules with
        type CaseSensitiveEquals to Equals.

        Args:
            states_dict: dict. A dict where each key-value pair represents,
                respectively, a state name and a dict used to initialize a
                State domain object.

        Returns:
            dict. The converted states_dict.
        """
        for state_dict in states_dict.values():
            if state_dict['interaction']['id'] != 'TextInput':
                continue
            answer_group_dicts = state_dict['interaction']['answer_groups']
            for answer_group_dict in answer_group_dicts:
                for rule_spec_dict in answer_group_dict['rule_specs']:
                    if rule_spec_dict['rule_type'] == 'CaseSensitiveEquals':
                        rule_spec_dict['rule_type'] = 'Equals'

        return states_dict

    @classmethod
    def _convert_states_v37_dict_to_v38_dict(cls, states_dict):
        """Converts from version 37 to 38. Version 38 adds a customization arg
        for the Math interactions that allows creators to specify the letters
        that would be displayed to the learner.

        Args:
            states_dict: dict. A dict where each key-value pair represents,
                respectively, a state name and a dict used to initialize a
                State domain object.

        Returns:
            dict. The converted states_dict.
        """
        for state_dict in states_dict.values():
            if state_dict['interaction']['id'] in (
                    'AlgebraicExpressionInput', 'MathEquationInput'):
                variables = set()
                for group in state_dict['interaction']['answer_groups']:
                    for rule_spec in group['rule_specs']:
                        rule_input = rule_spec['inputs']['x']
                        for variable in expression_parser.get_variables(
                                rule_input):
                            # Replacing greek letter names with greek symbols.
                            if len(variable) > 1:
                                variable = (
                                    constants.GREEK_LETTER_NAMES_TO_SYMBOLS[
                                        variable])
                            variables.add(variable)

                customization_args = state_dict[
                    'interaction']['customization_args']
                customization_args.update({
                    'customOskLetters': {
                        'value': sorted(variables)
                    }
                })

        return states_dict

    @classmethod
    def _convert_states_v38_dict_to_v39_dict(cls, states_dict):
        """Converts from version 38 to 39. Version 39 adds a new
        customization arg to NumericExpressionInput interaction which allows
        creators to modify the placeholder text.

        Args:
            states_dict: dict. A dict where each key-value pair represents,
                respectively, a state name and a dict used to initialize a
                State domain object.

        Returns:
            dict. The converted states_dict.
        """
        for state_dict in states_dict.values():
            if state_dict['interaction']['id'] == 'NumericExpressionInput':
                customization_args = state_dict[
                    'interaction']['customization_args']
                customization_args.update({
                    'placeholder': {
                        'value': {
                            'content_id': 'ca_placeholder_0',
                            'unicode_str': (
                                'Type an expression here, using only numbers.')
                        }
                    }
                })
                state_dict['written_translations']['translations_mapping'][
                    'ca_placeholder_0'] = {}
                state_dict['recorded_voiceovers']['voiceovers_mapping'][
                    'ca_placeholder_0'] = {}

        return states_dict

    @classmethod
    def _convert_states_v39_dict_to_v40_dict(cls, states_dict):
        """Converts from version 39 to 40. Version 40 converts TextInput rule
        inputs from NormalizedString to SetOfNormalizedString.

        Args:
            states_dict: dict. A dict where each key-value pair represents,
                respectively, a state name and a dict used to initialize a
                State domain object.

        Returns:
            dict. The converted states_dict.
        """
        for state_dict in states_dict.values():
            if state_dict['interaction']['id'] != 'TextInput':
                continue
            answer_group_dicts = state_dict['interaction']['answer_groups']
            for answer_group_dict in answer_group_dicts:
                rule_type_to_inputs = collections.defaultdict(set)
                for rule_spec_dict in answer_group_dict['rule_specs']:
                    rule_type = rule_spec_dict['rule_type']
                    rule_inputs = rule_spec_dict['inputs']['x']
                    rule_type_to_inputs[rule_type].add(rule_inputs)
                answer_group_dict['rule_specs'] = [{
                    'rule_type': rule_type,
                    'inputs': {'x': list(rule_type_to_inputs[rule_type])}
                } for rule_type in rule_type_to_inputs]

        return states_dict

    @classmethod
    def _convert_states_v40_dict_to_v41_dict(cls, states_dict):
        """Converts from version 40 to 41. Version 41 adds
        TranslatableSetOfUnicodeString and TranslatableSetOfNormalizedString
        objects to RuleSpec domain objects to allow for translations.

        Args:
            states_dict: dict. A dict where each key-value pair represents,
                respectively, a state name and a dict used to initialize a
                State domain object.

        Returns:
            dict. The converted states_dict.
        """
        class ContentIdCounter(python_utils.OBJECT):
            """This helper class is used to keep track of
            next_content_id_index and new_content_ids, and provides a
            function to generate new content_ids.
            """

            def __init__(self, next_content_id_index):
                """Initializes a ContentIdCounter object.

                Args:
                    next_content_id_index: int. The next content id index.
                """
                self.new_content_ids = []
                self.next_content_id_index = next_content_id_index

            def generate_content_id(self, content_id_prefix):
                """Generate a new content_id from the prefix provided and
                the next content id index.

                Args:
                    content_id_prefix: str. The prefix of the content_id.

                Returns:
                    str. The generated content_id.
                """
                content_id = '%s%i' % (
                    content_id_prefix,
                    self.next_content_id_index)
                self.next_content_id_index += 1
                self.new_content_ids.append(content_id)
                return content_id

        for state_dict in states_dict.values():
            # As of Jan 2021, which is when this migration is to be run, only
            # TextInput and SetInput have translatable rule inputs, and every
            # rule for these interactions takes exactly one translatable input
            # named x.
            interaction_id = state_dict['interaction']['id']
            if interaction_id not in ['TextInput', 'SetInput']:
                continue

            content_id_counter = ContentIdCounter(
                state_dict['next_content_id_index'])
            answer_group_dicts = state_dict['interaction']['answer_groups']
            for answer_group_dict in answer_group_dicts:
                for rule_spec_dict in answer_group_dict['rule_specs']:
                    content_id = content_id_counter.generate_content_id(
                        'rule_input_')
                    if interaction_id == 'TextInput':
                        # Convert to TranslatableSetOfNormalizedString.
                        rule_spec_dict['inputs']['x'] = {
                            'contentId': content_id,
                            'normalizedStrSet': rule_spec_dict['inputs']['x']
                        }
                    elif interaction_id == 'SetInput':
                        # Convert to TranslatableSetOfUnicodeString.
                        rule_spec_dict['inputs']['x'] = {
                            'contentId': content_id,
                            'unicodeStrSet': rule_spec_dict['inputs']['x']
                        }
            state_dict['next_content_id_index'] = (
                content_id_counter.next_content_id_index)
            for new_content_id in content_id_counter.new_content_ids:
                state_dict[
                    'written_translations'][
                        'translations_mapping'][new_content_id] = {}
                state_dict[
                    'recorded_voiceovers'][
                        'voiceovers_mapping'][new_content_id] = {}

        return states_dict

    @classmethod
    def _convert_states_v41_dict_to_v42_dict(cls, states_dict):
        """Converts from version 41 to 42. Version 42 changes rule input types
        for DragAndDropSortInput and ItemSelectionInput interactions to better
        support translations. Specifically, the rule inputs will store content
        ids of the html rather than the raw html. Solution answers for
        DragAndDropSortInput and ItemSelectionInput interactions are also
        updated.

        Args:
            states_dict: dict. A dict where each key-value pair represents,
                respectively, a state name and a dict used to initialize a
                State domain object.

        Returns:
            dict. The converted states_dict.
        """

        def migrate_rule_inputs_and_answers(new_type, value, choices):
            """Migrates SetOfHtmlString to SetOfTranslatableHtmlContentIds,
            ListOfSetsOfHtmlStrings to ListOfSetsOfTranslatableHtmlContentIds,
            and DragAndDropHtmlString to TranslatableHtmlContentId. These
            migrations are necessary to have rules work easily for multiple
            languages; instead of comparing html for equality, we compare
            content_ids for equality.

            Args:
                new_type: str. The type to migrate to.
                value: *. The value to migrate.
                choices: list(dict). The list of subtitled html dicts to extract
                    content ids from.

            Returns:
                *. The migrated rule input.
            """

            def extract_content_id_from_choices(html):
                """Given a html, find its associated content id in choices,
                which is a list of subtitled html dicts.

                Args:
                    html: str. The html to find the content id of.

                Returns:
                    str. The content id of html.
                """
                for subtitled_html_dict in choices:
                    if subtitled_html_dict['html'] == html:
                        return subtitled_html_dict['content_id']
                # If there is no match, we discard the rule input. The frontend
                # will handle invalid content ids similar to how it handled
                # non-matching html.
                return feconf.INVALID_CONTENT_ID

            if new_type == 'TranslatableHtmlContentId':
                return extract_content_id_from_choices(value)
            elif new_type == 'SetOfTranslatableHtmlContentIds':
                return [
                    migrate_rule_inputs_and_answers(
                        'TranslatableHtmlContentId', html, choices
                    ) for html in value
                ]
            elif new_type == 'ListOfSetsOfTranslatableHtmlContentIds':
                return [
                    migrate_rule_inputs_and_answers(
                        'SetOfTranslatableHtmlContentIds', html_set, choices
                    ) for html_set in value
                ]

        for state_dict in states_dict.values():
            interaction_id = state_dict['interaction']['id']
            if interaction_id not in [
                    'DragAndDropSortInput', 'ItemSelectionInput']:
                continue

            solution = state_dict['interaction']['solution']
            choices = state_dict['interaction']['customization_args'][
                'choices']['value']
            if interaction_id == 'ItemSelectionInput':
                # The solution type will be migrated from SetOfHtmlString to
                # SetOfTranslatableHtmlContentIds.
                if solution is not None:
                    solution['correct_answer'] = (
                        migrate_rule_inputs_and_answers(
                            'SetOfTranslatableHtmlContentIds',
                            solution['correct_answer'],
                            choices)
                    )
            if interaction_id == 'DragAndDropSortInput':
                # The solution type will be migrated from ListOfSetsOfHtmlString
                # to ListOfSetsOfTranslatableHtmlContentIds.
                if solution is not None:
                    solution['correct_answer'] = (
                        migrate_rule_inputs_and_answers(
                            'ListOfSetsOfTranslatableHtmlContentIds',
                            solution['correct_answer'],
                            choices)
                    )

            for answer_group_dict in state_dict['interaction']['answer_groups']:
                for rule_spec_dict in answer_group_dict['rule_specs']:
                    rule_type = rule_spec_dict['rule_type']
                    rule_inputs = rule_spec_dict['inputs']

                    if interaction_id == 'ItemSelectionInput':
                        # All rule inputs for ItemSelectionInput will be
                        # migrated from SetOfHtmlString to
                        # SetOfTranslatableHtmlContentIds.
                        rule_inputs['x'] = migrate_rule_inputs_and_answers(
                            'SetOfTranslatableHtmlContentIds',
                            rule_inputs['x'],
                            choices)
                    if interaction_id == 'DragAndDropSortInput':
                        rule_types_with_list_of_sets = [
                            'IsEqualToOrdering',
                            'IsEqualToOrderingWithOneItemAtIncorrectPosition'
                        ]
                        if rule_type in rule_types_with_list_of_sets:
                            # For rule type IsEqualToOrdering and
                            # IsEqualToOrderingWithOneItemAtIncorrectPosition,
                            # the x input will be migrated from
                            # ListOfSetsOfHtmlStrings to
                            # ListOfSetsOfTranslatableHtmlContentIds.
                            rule_inputs['x'] = migrate_rule_inputs_and_answers(
                                'ListOfSetsOfTranslatableHtmlContentIds',
                                rule_inputs['x'],
                                choices)
                        elif rule_type == 'HasElementXAtPositionY':
                            # For rule type HasElementXAtPositionY,
                            # the x input will be migrated from
                            # DragAndDropHtmlString to
                            # TranslatableHtmlContentId, and the y input will
                            # remain as DragAndDropPositiveInt.
                            rule_inputs['x'] = migrate_rule_inputs_and_answers(
                                'TranslatableHtmlContentId',
                                rule_inputs['x'],
                                choices)
                        elif rule_type == 'HasElementXBeforeElementY':
                            # For rule type HasElementXBeforeElementY,
                            # the x and y inputs will be migrated from
                            # DragAndDropHtmlString to
                            # TranslatableHtmlContentId.
                            for rule_input_name in ['x', 'y']:
                                rule_inputs[rule_input_name] = (
                                    migrate_rule_inputs_and_answers(
                                        'TranslatableHtmlContentId',
                                        rule_inputs[rule_input_name],
                                        choices))

        return states_dict

    @classmethod
    def _convert_states_v42_dict_to_v43_dict(cls, states_dict):
        """Converts from version 42 to 43. Version 43 adds a new
        customization arg to NumericInput interaction which allows
        creators to set input range greater than or equal to zero.
        Args:
            states_dict: dict. A dict where each key-value pair represents,
                respectively, a state name and a dict used to initialize a
                State domain object.
        Returns:
            dict. The converted states_dict.
        """
        for state_dict in states_dict.values():
            if state_dict['interaction']['id'] == 'NumericInput':
                customization_args = state_dict[
                    'interaction']['customization_args']
                customization_args.update({
                    'input': {
                        'value': False
                    }
                })
                """state_dict['written_translations']['translations_mapping'][
                    'ca_placeholder_0'] = {}
                state_dict['recorded_voiceovers']['voiceovers_mapping'][
                    'ca_placeholder_0'] = {}"""

        return states_dict

    @classmethod
    def update_states_from_model(
            cls, versioned_exploration_states, current_states_schema_version,
            exploration_id):
        """Converts the states blob contained in the given
        versioned_exploration_states dict from current_states_schema_version to
        current_states_schema_version + 1.
        Note that the versioned_exploration_states being passed in is modified
        in-place.

        Args:
            versioned_exploration_states: dict. A dict with two keys:
                - states_schema_version: int. The states schema version for
                    the exploration.
                - states: dict. The dict of states which is contained in the
                    exploration. The keys are state names and the values are
                    dicts used to initialize a State domain object.
            current_states_schema_version: int. The current states
                schema version.
            exploration_id: str. ID of the exploration.
        """
        versioned_exploration_states['states_schema_version'] = (
            current_states_schema_version + 1)

        conversion_fn = getattr(cls, '_convert_states_v%s_dict_to_v%s_dict' % (
            current_states_schema_version, current_states_schema_version + 1))
        if current_states_schema_version == 24:
            conversion_fn = functools.partial(conversion_fn, exploration_id)
        versioned_exploration_states['states'] = conversion_fn(
            versioned_exploration_states['states'])

    # The current version of the exploration YAML schema. If any backward-
    # incompatible changes are made to the exploration schema in the YAML
    # definitions, this version number must be changed and a migration process
    # put in place.
    CURRENT_EXP_SCHEMA_VERSION = 48
    LAST_UNTITLED_SCHEMA_VERSION = 9

    @classmethod
    def _convert_v1_dict_to_v2_dict(cls, exploration_dict):
        """Converts a v1 exploration dict into a v2 exploration dict.

        Args:
            exploration_dict: dict. The dict representation of an exploration
                with schema version v1.

        Returns:
            dict. The dict representation of the Exploration domain object,
            following schema version v2.
        """
        exploration_dict['schema_version'] = 2
        exploration_dict['init_state_name'] = (
            exploration_dict['states'][0]['name'])

        states_dict = {}
        for state in exploration_dict['states']:
            states_dict[state['name']] = state
            del states_dict[state['name']]['name']
        exploration_dict['states'] = states_dict

        return exploration_dict

    @classmethod
    def _convert_v2_dict_to_v3_dict(cls, exploration_dict):
        """Converts a v2 exploration dict into a v3 exploration dict.

        Args:
            exploration_dict: dict. The dict representation of an exploration
                with schema version v2.

        Returns:
            dict. The dict representation of the Exploration domain object,
            following schema version v3.
        """
        exploration_dict['schema_version'] = 3

        exploration_dict['objective'] = ''
        exploration_dict['language_code'] = constants.DEFAULT_LANGUAGE_CODE
        exploration_dict['skill_tags'] = []
        exploration_dict['blurb'] = ''
        exploration_dict['author_notes'] = ''

        return exploration_dict

    @classmethod
    def _convert_v3_dict_to_v4_dict(cls, exploration_dict):
        """Converts a v3 exploration dict into a v4 exploration dict.

        Args:
            exploration_dict: dict. The dict representation of an exploration
                with schema version v3.

        Returns:
            dict. The dict representation of the Exploration domain object,
            following schema version v4.
        """
        exploration_dict['schema_version'] = 4

        for _, state_defn in exploration_dict['states'].items():
            state_defn['interaction'] = copy.deepcopy(state_defn['widget'])
            state_defn['interaction']['id'] = copy.deepcopy(
                state_defn['interaction']['widget_id'])
            del state_defn['interaction']['widget_id']
            del state_defn['interaction']['sticky']
            del state_defn['widget']

        return exploration_dict

    @classmethod
    def _convert_v4_dict_to_v5_dict(cls, exploration_dict):
        """Converts a v4 exploration dict into a v5 exploration dict.

        Args:
            exploration_dict: dict. The dict representation of an exploration
                with schema version v4.

        Returns:
            dict. The dict representation of the Exploration domain object,
            following schema version v5.
        """
        exploration_dict['schema_version'] = 5

        # Rename the 'skill_tags' field to 'tags'.
        exploration_dict['tags'] = exploration_dict['skill_tags']
        del exploration_dict['skill_tags']

        exploration_dict['skin_customizations'] = {
            'panels_contents': {
                'bottom': [],
                'left': [],
                'right': []
            }
        }

        return exploration_dict

    @classmethod
    def _convert_v5_dict_to_v6_dict(cls, exploration_dict):
        """Converts a v5 exploration dict into a v6 exploration dict.

        Args:
            exploration_dict: dict. The dict representation of an exploration
                with schema version v5.

        Returns:
            dict. The dict representation of the Exploration domain object,
            following schema version v6.
        """
        exploration_dict['schema_version'] = 6

        # Ensure this exploration is up-to-date with states schema v3.
        exploration_dict['states'] = cls._convert_states_v0_dict_to_v1_dict(
            exploration_dict['states'])
        exploration_dict['states'] = cls._convert_states_v1_dict_to_v2_dict(
            exploration_dict['states'])
        exploration_dict['states'] = cls._convert_states_v2_dict_to_v3_dict(
            exploration_dict['states'])

        # Update the states schema version to reflect the above conversions to
        # the states dict.
        exploration_dict['states_schema_version'] = 3

        return exploration_dict

    @classmethod
    def _convert_v6_dict_to_v7_dict(cls, exploration_dict):
        """Converts a v6 exploration dict into a v7 exploration dict.

        Args:
            exploration_dict: dict. The dict representation of an exploration
                with schema version v6.

        Returns:
            dict. The dict representation of the Exploration domain object,
            following schema version v7.
        """
        exploration_dict['schema_version'] = 7

        # Ensure this exploration is up-to-date with states schema v4.
        exploration_dict['states'] = cls._convert_states_v3_dict_to_v4_dict(
            exploration_dict['states'])

        # Update the states schema version to reflect the above conversions to
        # the states dict.
        exploration_dict['states_schema_version'] = 4

        return exploration_dict

    @classmethod
    def _convert_v7_dict_to_v8_dict(cls, exploration_dict):
        """Converts a v7 exploration dict into a v8 exploration dict.

        Args:
            exploration_dict: dict. The dict representation of an exploration
                with schema version v7.

        Returns:
            dict. The dict representation of the Exploration domain object,
            following schema version v8.
        """
        exploration_dict['schema_version'] = 8

        # Ensure this exploration is up-to-date with states schema v5.
        exploration_dict['states'] = cls._convert_states_v4_dict_to_v5_dict(
            exploration_dict['states'])

        # Update the states schema version to reflect the above conversions to
        # the states dict.
        exploration_dict['states_schema_version'] = 5

        return exploration_dict

    @classmethod
    def _convert_v8_dict_to_v9_dict(cls, exploration_dict):
        """Converts a v8 exploration dict into a v9 exploration dict.

        Args:
            exploration_dict: dict. The dict representation of an exploration
                with schema version v8.

        Returns:
            dict. The dict representation of the Exploration domain object,
            following schema version v9.
        """
        exploration_dict['schema_version'] = 9

        # Ensure this exploration is up-to-date with states schema v6.
        exploration_dict['states'] = cls._convert_states_v5_dict_to_v6_dict(
            exploration_dict['states'])

        # Update the states schema version to reflect the above conversions to
        # the states dict.
        exploration_dict['states_schema_version'] = 6

        return exploration_dict

    @classmethod
    def _convert_v9_dict_to_v10_dict(cls, exploration_dict, title, category):
        """Converts a v9 exploration dict into a v10 exploration dict.

        Args:
            exploration_dict: dict. The dict representation of an exploration
                with schema version v9.
            title: str. The exploration title.
            category: str. The exploration category.

        Returns:
            dict. The dict representation of the Exploration domain object,
            following schema version v10.
        """

        exploration_dict['schema_version'] = 10

        # From v10 onwards, the title and schema version are stored in the YAML
        # file.
        exploration_dict['title'] = title
        exploration_dict['category'] = category

        # Remove the 'default_skin' property.
        del exploration_dict['default_skin']

        # Upgrade all gadget panel customizations to have exactly one empty
        # bottom panel. This is fine because, for previous schema versions,
        # gadgets functionality had not been released yet.
        exploration_dict['skin_customizations'] = {
            'panels_contents': {
                'bottom': [],
            }
        }

        # Ensure this exploration is up-to-date with states schema v7.
        exploration_dict['states'] = cls._convert_states_v6_dict_to_v7_dict(
            exploration_dict['states'])

        # Update the states schema version to reflect the above conversions to
        # the states dict.
        exploration_dict['states_schema_version'] = 7

        return exploration_dict

    @classmethod
    def _convert_v10_dict_to_v11_dict(cls, exploration_dict):
        """Converts a v10 exploration dict into a v11 exploration dict.

        Args:
            exploration_dict: dict. The dict representation of an exploration
                with schema version v10.

        Returns:
            dict. The dict representation of the Exploration domain object,
            following schema version v11.
        """

        exploration_dict['schema_version'] = 11

        exploration_dict['states'] = cls._convert_states_v7_dict_to_v8_dict(
            exploration_dict['states'])

        exploration_dict['states_schema_version'] = 8

        return exploration_dict

    @classmethod
    def _convert_v11_dict_to_v12_dict(cls, exploration_dict):
        """Converts a v11 exploration dict into a v12 exploration dict.

        Args:
            exploration_dict: dict. The dict representation of an exploration
                with schema version v11.

        Returns:
            dict. The dict representation of the Exploration domain object,
            following schema version v12.
        """

        exploration_dict['schema_version'] = 12

        exploration_dict['states'] = cls._convert_states_v8_dict_to_v9_dict(
            exploration_dict['states'])

        exploration_dict['states_schema_version'] = 9

        return exploration_dict

    @classmethod
    def _convert_v12_dict_to_v13_dict(cls, exploration_dict):
        """Converts a v12 exploration dict into a v13 exploration dict.

        Args:
            exploration_dict: dict. The dict representation of an exploration
                with schema version v12.

        Returns:
            dict. The dict representation of the Exploration domain object,
            following schema version v13.
        """

        exploration_dict['schema_version'] = 13

        exploration_dict['states'] = cls._convert_states_v9_dict_to_v10_dict(
            exploration_dict['states'])

        exploration_dict['states_schema_version'] = 10

        return exploration_dict

    @classmethod
    def _convert_v13_dict_to_v14_dict(cls, exploration_dict):
        """Converts a v13 exploration dict into a v14 exploration dict.

        Args:
            exploration_dict: dict. The dict representation of an exploration
                with schema version v13.

        Returns:
            dict. The dict representation of the Exploration domain object,
            following schema version v14.
        """

        exploration_dict['schema_version'] = 14

        exploration_dict['states'] = cls._convert_states_v10_dict_to_v11_dict(
            exploration_dict['states'])

        exploration_dict['states_schema_version'] = 11

        return exploration_dict

    @classmethod
    def _convert_v14_dict_to_v15_dict(cls, exploration_dict):
        """Converts a v14 exploration dict into a v15 exploration dict.

        Args:
            exploration_dict: dict. The dict representation of an exploration
                with schema version v14.

        Returns:
            dict. The dict representation of the Exploration domain object,
            following schema version v15.
        """

        exploration_dict['schema_version'] = 15

        exploration_dict['states'] = cls._convert_states_v11_dict_to_v12_dict(
            exploration_dict['states'])

        exploration_dict['states_schema_version'] = 12

        return exploration_dict

    @classmethod
    def _convert_v15_dict_to_v16_dict(cls, exploration_dict):
        """Converts a v15 exploration dict into a v16 exploration dict.

        Args:
            exploration_dict: dict. The dict representation of an exploration
                with schema version v15.

        Returns:
            dict. The dict representation of the Exploration domain object,
            following schema version v16.
        """

        exploration_dict['schema_version'] = 16

        exploration_dict['states'] = cls._convert_states_v12_dict_to_v13_dict(
            exploration_dict['states'])

        exploration_dict['states_schema_version'] = 13

        return exploration_dict

    @classmethod
    def _convert_v16_dict_to_v17_dict(cls, exploration_dict):
        """Converts a v16 exploration dict into a v17 exploration dict.

        Removes gadgets and skins.

        Args:
            exploration_dict: dict. The dict representation of an exploration
                with schema version v16.

        Returns:
            dict. The dict representation of the Exploration domain object,
            following schema version v17.
        """

        exploration_dict['schema_version'] = 17

        if 'skin_customizations' in exploration_dict:
            del exploration_dict['skin_customizations']

        return exploration_dict

    @classmethod
    def _convert_v17_dict_to_v18_dict(cls, exploration_dict):
        """Converts a v17 exploration dict into a v18 exploration dict.

        Adds auto_tts_enabled property.

        Args:
            exploration_dict: dict. The dict representation of an exploration
                with schema version v17.

        Returns:
            dict. The dict representation of the Exploration domain object,
            following schema version v18.
        """

        exploration_dict['schema_version'] = 18

        if exploration_dict['category'] == 'Languages':
            exploration_dict['auto_tts_enabled'] = False
        else:
            exploration_dict['auto_tts_enabled'] = True

        return exploration_dict

    @classmethod
    def _convert_v18_dict_to_v19_dict(cls, exploration_dict):
        """Converts a v18 exploration dict into a v19 exploration dict.

        Adds audio translations to feedback, hints, and solutions.

        Args:
            exploration_dict: dict. The dict representation of an exploration
                with schema version v18.

        Returns:
            dict. The dict representation of the Exploration domain object,
            following schema version v19.
        """

        exploration_dict['schema_version'] = 19

        exploration_dict['states'] = cls._convert_states_v13_dict_to_v14_dict(
            exploration_dict['states'])
        exploration_dict['states_schema_version'] = 14

        return exploration_dict

    @classmethod
    def _convert_v19_dict_to_v20_dict(cls, exploration_dict):
        """Converts a v19 exploration dict into a v20 exploration dict.

        Introduces a correctness property at the top level, and changes each
        answer group's "correct" field to "labelled_as_correct" instead.

        Args:
            exploration_dict: dict. The dict representation of an exploration
                with schema version v19.

        Returns:
            dict. The dict representation of the Exploration domain object,
            following schema version v20.
        """

        exploration_dict['schema_version'] = 20

        exploration_dict['states'] = cls._convert_states_v14_dict_to_v15_dict(
            exploration_dict['states'])
        exploration_dict['states_schema_version'] = 15

        exploration_dict['correctness_feedback_enabled'] = False

        return exploration_dict

    @classmethod
    def _convert_v20_dict_to_v21_dict(cls, exploration_dict):
        """Converts a v20 exploration dict into a v21 exploration dict.

        Adds a refresher_exploration_id field to each answer group outcome, and
        to the default outcome (if it exists).

        Args:
            exploration_dict: dict. The dict representation of an exploration
                with schema version v20.

        Returns:
            dict. The dict representation of the Exploration domain object,
            following schema version v21.
        """

        exploration_dict['schema_version'] = 21

        exploration_dict['states'] = cls._convert_states_v15_dict_to_v16_dict(
            exploration_dict['states'])
        exploration_dict['states_schema_version'] = 16

        return exploration_dict

    @classmethod
    def _convert_v21_dict_to_v22_dict(cls, exploration_dict):
        """Converts a v21 exploration dict into a v22 exploration dict.

        Moves the labelled_as_correct field from the answer group level to the
        outcome level, and adds two extra customization args to the
        FractionInput interaction.

        Args:
            exploration_dict: dict. The dict representation of an exploration
                with schema version v21.

        Returns:
            dict. The dict representation of the Exploration domain object,
            following schema version v22.
        """

        exploration_dict['schema_version'] = 22

        exploration_dict['states'] = cls._convert_states_v16_dict_to_v17_dict(
            exploration_dict['states'])
        exploration_dict['states_schema_version'] = 17

        return exploration_dict

    @classmethod
    def _convert_v22_dict_to_v23_dict(cls, exploration_dict):
        """Converts a v22 exploration dict into a v23 exploration dict.

        Adds a new customization arg to FractionInput interactions
        which allows you to add custom placeholders.

        Args:
            exploration_dict: dict. The dict representation of an exploration
                with schema version v22.

        Returns:
            dict. The dict representation of the Exploration domain object,
            following schema version v23.
        """

        exploration_dict['schema_version'] = 23

        exploration_dict['states'] = cls._convert_states_v17_dict_to_v18_dict(
            exploration_dict['states'])
        exploration_dict['states_schema_version'] = 18

        return exploration_dict

    @classmethod
    def _convert_v23_dict_to_v24_dict(cls, exploration_dict):
        """Converts a v23 exploration dict into a v24 exploration dict.

        Adds training_data parameter to each answer group to store training
        data of corresponding answer group.

        Args:
            exploration_dict: dict. The dict representation of an exploration
                with schema version v23.

        Returns:
            dict. The dict representation of the Exploration domain object,
            following schema version v24.
        """

        exploration_dict['schema_version'] = 24

        exploration_dict['states'] = cls._convert_states_v18_dict_to_v19_dict(
            exploration_dict['states'])
        exploration_dict['states_schema_version'] = 19

        return exploration_dict

    @classmethod
    def _convert_v24_dict_to_v25_dict(cls, exploration_dict):
        """Converts a v24 exploration dict into a v25 exploration dict.

        Adds additional tagged_misconception_id and
        missing_prerequisite_skill_id fields to answer groups and outcomes
        respectively.

        Args:
            exploration_dict: dict. The dict representation of an exploration
                with schema version v24.

        Returns:
            dict. The dict representation of the Exploration domain object,
            following schema version v25.
        """

        exploration_dict['schema_version'] = 25

        exploration_dict['states'] = cls._convert_states_v19_dict_to_v20_dict(
            exploration_dict['states'])
        exploration_dict['states_schema_version'] = 20

        return exploration_dict

    @classmethod
    def _convert_v25_dict_to_v26_dict(cls, exploration_dict):
        """Converts a v25 exploration dict into a v26 exploration dict.

        Move audio_translations into a seperate dict.

        Args:
            exploration_dict: dict. The dict representation of an exploration
                with schema version v25.

        Returns:
            dict. The dict representation of the Exploration domain object,
            following schema version v26.
        """

        exploration_dict['schema_version'] = 26

        exploration_dict['states'] = cls._convert_states_v20_dict_to_v21_dict(
            exploration_dict['states'])
        exploration_dict['states_schema_version'] = 21

        return exploration_dict

    @classmethod
    def _convert_v26_dict_to_v27_dict(cls, exploration_dict):
        """Converts a v26 exploration dict into a v27 exploration dict.

        Converts all Rich Text Editor content to be compatible with the
        textAngular format.

        Args:
            exploration_dict: dict. The dict representation of an exploration
                with schema version v26.

        Returns:
            dict. The dict representation of the Exploration domain object,
            following schema version v27.
        """

        exploration_dict['schema_version'] = 27

        exploration_dict['states'] = cls._convert_states_v21_dict_to_v22_dict(
            exploration_dict['states'])
        exploration_dict['states_schema_version'] = 22

        return exploration_dict

    @classmethod
    def _convert_v27_dict_to_v28_dict(cls, exploration_dict):
        """Converts a v27 exploration dict into a v28 exploration dict.

        Adds caption attribute to all oppia-noninteractive-image tags.

        Args:
            exploration_dict: dict. The dict representation of an exploration
                with schema version v27.

        Returns:
            dict. The dict representation of the Exploration domain object,
            following schema version v28.
        """

        exploration_dict['schema_version'] = 28

        exploration_dict['states'] = cls._convert_states_v22_dict_to_v23_dict(
            exploration_dict['states'])
        exploration_dict['states_schema_version'] = 23

        return exploration_dict

    @classmethod
    def _convert_v28_dict_to_v29_dict(cls, exploration_dict):
        """Converts a v28 exploration dict into a v29 exploration dict.

        Converts all Rich Text Editor content to be compatible with the
        CKEditor format.

        Args:
            exploration_dict: dict. The dict representation of an exploration
                with schema version v28.

        Returns:
            dict. The dict representation of the Exploration domain object,
            following schema version v29.
        """

        exploration_dict['schema_version'] = 29

        exploration_dict['states'] = cls._convert_states_v23_dict_to_v24_dict(
            exploration_dict['states'])
        exploration_dict['states_schema_version'] = 24

        return exploration_dict

    @classmethod
    def _convert_v29_dict_to_v30_dict(cls, exp_id, exploration_dict):
        """Converts a v29 exploration dict into a v30 exploration dict.

        Adds dimensions to all oppia-noninteractive-image tags.

        Args:
            exp_id: str. ID of the exploration.
            exploration_dict: dict. The dict representation of an exploration
                with schema version v29.

        Returns:
            dict. The dict representation of the Exploration domain object,
            following schema version v30.
        """

        exploration_dict['schema_version'] = 30

        exploration_dict['states'] = cls._convert_states_v24_dict_to_v25_dict(
            exp_id, exploration_dict['states'])
        exploration_dict['states_schema_version'] = 25

        return exploration_dict

    @classmethod
    def _convert_v30_dict_to_v31_dict(cls, exploration_dict):
        """Converts a v30 exploration dict into a v31 exploration dict.

        Adds a new customization arg to DragAndDropSortInput interactions
        which allows multiple sort items in the same position.

        Args:
            exploration_dict: dict. The dict representation of an exploration
                with schema version v30.

        Returns:
            dict. The dict representation of the Exploration domain object,
            following schema version v31.
        """

        exploration_dict['schema_version'] = 31

        exploration_dict['states'] = cls._convert_states_v25_dict_to_v26_dict(
            exploration_dict['states'])
        exploration_dict['states_schema_version'] = 26

        return exploration_dict

    @classmethod
    def _convert_v31_dict_to_v32_dict(cls, exploration_dict):
        """Converts a v31 exploration dict into a v32 exploration dict.

        Adds content_tranlations in state for adding text translation.

        Args:
            exploration_dict: dict. The dict representation of an exploration
                with schema version v31.

        Returns:
            dict. The dict representation of the Exploration domain object,
            following schema version v32.
        """

        exploration_dict['schema_version'] = 32

        exploration_dict['states'] = cls._convert_states_v26_dict_to_v27_dict(
            exploration_dict['states'])
        exploration_dict['states_schema_version'] = 27

        return exploration_dict

    @classmethod
    def _convert_v32_dict_to_v33_dict(cls, exploration_dict):
        """Converts a v32 exploration dict into a v33 exploration dict.

        Replaces content_ids_to_audio_translations with recorded_voiceovers in
        each state of the exploration.

        Args:
            exploration_dict: dict. The dict representation of an exploration
                with schema version v32.

        Returns:
            dict. The dict representation of the Exploration domain object,
            following schema version v33.
        """

        exploration_dict['schema_version'] = 33

        exploration_dict['states'] = cls._convert_states_v27_dict_to_v28_dict(
            exploration_dict['states'])
        exploration_dict['states_schema_version'] = 28

        return exploration_dict

    @classmethod
    def _convert_v33_dict_to_v34_dict(cls, exploration_dict):
        """Converts a v33 exploration dict into a v34 exploration dict.

        Adds solicit_answer_details in state to ask learners for the
        answer details.

        Args:
            exploration_dict: dict. The dict representation of an exploration
                with schema version v33.

        Returns:
            dict. The dict representation of the Exploration domain object,
            following schema version v34.
        """
        exploration_dict['schema_version'] = 34

        exploration_dict['states'] = cls._convert_states_v28_dict_to_v29_dict(
            exploration_dict['states'])
        exploration_dict['states_schema_version'] = 29

        return exploration_dict

    @classmethod
    def _convert_v34_dict_to_v35_dict(cls, exploration_dict):
        """Converts a v34 exploration dict into a v35 exploration dict.
        Replaces tagged_misconception_id with tagged_skill_misconception_id,
        which contains the skill id and misconception id of the tagged
        misconception, connected by '-'.

        Args:
            exploration_dict: dict. The dict representation of an exploration
                with schema version v34.

        Returns:
            dict. The dict representation of the Exploration domain object,
            following schema version v35.
        """
        exploration_dict['schema_version'] = 35

        exploration_dict['states'] = cls._convert_states_v29_dict_to_v30_dict(
            exploration_dict['states'])
        exploration_dict['states_schema_version'] = 30

        return exploration_dict

    @classmethod
    def _convert_v35_dict_to_v36_dict(cls, exploration_dict):
        """Converts a v35 exploration dict into a v36 exploration dict.
        Updates existing explorations to match the Voiceover class to have
        the duration attribute initalised to 0.

        Args:
            exploration_dict: dict. The dict representation of an exploration
                with schema version v35.

        Returns:
            dict. The dict representation of the Exploration domain object,
            following schema version v36.
        """
        exploration_dict['schema_version'] = 36

        exploration_dict['states'] = cls._convert_states_v30_dict_to_v31_dict(
            exploration_dict['states'])
        exploration_dict['states_schema_version'] = 31

        return exploration_dict

    @classmethod
    def _convert_v36_dict_to_v37_dict(cls, exploration_dict):
        """Converts a v36 exploration dict into a v37 exploration dict.
        Adds a new customization arg to SetInput interactions
        which allows creators to customize the "Add item" button.

        Args:
            exploration_dict: dict. The dict representation of an exploration
                with schema version v36.

        Returns:
            dict. The dict representation of the Exploration domain object,
            following schema version v37.
        """
        exploration_dict['schema_version'] = 37

        exploration_dict['states'] = cls._convert_states_v31_dict_to_v32_dict(
            exploration_dict['states'])
        exploration_dict['states_schema_version'] = 32

        return exploration_dict

    @classmethod
    def _convert_v37_dict_to_v38_dict(cls, exploration_dict):
        """Converts a v37 exploration dict into a v38 exploration dict.
        Adds a new customization arg to MultipleChoiceInput which allows
        answer choices to be shuffled.

        Args:
            exploration_dict: dict. The dict representation of an exploration
                with schema version v37.

        Returns:
            dict. The dict representation of the Exploration domain object,
            following schema version v38.
        """
        exploration_dict['schema_version'] = 38

        exploration_dict['states'] = cls._convert_states_v32_dict_to_v33_dict(
            exploration_dict['states'])
        exploration_dict['states_schema_version'] = 33

        return exploration_dict

    @classmethod
    def _convert_v38_dict_to_v39_dict(cls, exploration_dict):
        """Converts a v38 exploration dict into a v39 exploration dict.
        Adds a new attribute math components. The new attribute has an
        additional field to for storing SVG filenames.

        Args:
            exploration_dict: dict. The dict representation of an exploration
                with schema version v38.

        Returns:
            dict. The dict representation of the Exploration domain object,
            following schema version v39.
        """
        exploration_dict['schema_version'] = 39

        exploration_dict['states'] = cls._convert_states_v33_dict_to_v34_dict(
            exploration_dict['states'])
        exploration_dict['states_schema_version'] = 34

        return exploration_dict

    @classmethod
    def _convert_v39_dict_to_v40_dict(cls, exploration_dict):
        """Converts a v39 exploration dict into a v40 exploration dict.
        Upgrades all explorations that use the MathExpressionInput interaction
        to use one of AlgebraicExpressionInput, NumericExpressionInput, or
        MathEquationInput interactions.

        Args:
            exploration_dict: dict. The dict representation of an exploration
                with schema version v39.

        Returns:
            dict. The dict representation of the Exploration domain object,
            following schema version v40.
        """
        exploration_dict['schema_version'] = 40

        exploration_dict['states'] = cls._convert_states_v34_dict_to_v35_dict(
            exploration_dict['states'])
        exploration_dict['states_schema_version'] = 35

        return exploration_dict

    @classmethod
    def _convert_v40_dict_to_v41_dict(cls, exploration_dict):
        """Converts a v40 exploration dict into a v41 exploration dict.
        Adds translation support to customization args.

        Args:
            exploration_dict: dict. The dict representation of an exploration
                with schema version v40.

        Returns:
            dict. The dict representation of the Exploration domain object,
            following schema version v41.
        """
        exploration_dict['schema_version'] = 41

        exploration_dict['states'] = cls._convert_states_v35_dict_to_v36_dict(
            exploration_dict['states'])
        exploration_dict['states_schema_version'] = 36

        return exploration_dict

    @classmethod
    def _convert_v41_dict_to_v42_dict(cls, exploration_dict):
        """Converts a v41 exploration dict into a v42 exploration dict.
        Adds translation support to customization args.

        Args:
            exploration_dict: dict. The dict representation of an exploration
                with schema version v41.

        Returns:
            dict. The dict representation of the Exploration domain object,
            following schema version v42.
        """
        exploration_dict['schema_version'] = 42

        exploration_dict['states'] = cls._convert_states_v36_dict_to_v37_dict(
            exploration_dict['states'])
        exploration_dict['states_schema_version'] = 37

        return exploration_dict

    @classmethod
    def _convert_v42_dict_to_v43_dict(cls, exploration_dict):
        """Converts a v42 exploration dict into a v43 exploration dict.
        Adds a customization arg for the Math interactions that allows creators
        to specify the letters that would be displayed to the learner.

        Args:
            exploration_dict: dict. The dict representation of an exploration
                with schema version v42.

        Returns:
            dict. The dict representation of the Exploration domain object,
            following schema version v43.
        """
        exploration_dict['schema_version'] = 43

        exploration_dict['states'] = cls._convert_states_v37_dict_to_v38_dict(
            exploration_dict['states'])
        exploration_dict['states_schema_version'] = 38

        return exploration_dict

    @classmethod
    def _convert_v43_dict_to_v44_dict(cls, exploration_dict):
        """Converts a v43 exploration dict into a v44 exploration dict.
        Adds a new customization arg to NumericExpressionInput interaction
        which allows creators to modify the placeholder text.

        Args:
            exploration_dict: dict. The dict representation of an exploration
                with schema version v43.

        Returns:
            dict. The dict representation of the Exploration domain object,
            following schema version v44.
        """
        exploration_dict['schema_version'] = 44

        exploration_dict['states'] = cls._convert_states_v38_dict_to_v39_dict(
            exploration_dict['states'])
        exploration_dict['states_schema_version'] = 39

        return exploration_dict

    @classmethod
    def _convert_v44_dict_to_v45_dict(cls, exploration_dict):
        """Converts a v44 exploration dict into a v45 exploration dict.
        Converts TextInput rule inputs from NormalizedString to
        SetOfNormalizedString.

        Args:
            exploration_dict: dict. The dict representation of an exploration
                with schema version v44.

        Returns:
            dict. The dict representation of the Exploration domain object,
            following schema version v45.
        """
        exploration_dict['schema_version'] = 45

        exploration_dict['states'] = cls._convert_states_v39_dict_to_v40_dict(
            exploration_dict['states'])
        exploration_dict['states_schema_version'] = 40

        return exploration_dict

    @classmethod
    def _convert_v45_dict_to_v46_dict(cls, exploration_dict):
        """Converts a v45 exploration dict into a v46 exploration dict.
        Adds TranslatableSetOfUnicodeString and
        TranslatableSetOfNormalizedString objects to RuleSpec domain objects to
        allow for translations.

        Args:
            exploration_dict: dict. The dict representation of an exploration
                with schema version v45.

        Returns:
            dict. The dict representation of the Exploration domain object,
            following schema version v46.
        """
        exploration_dict['schema_version'] = 46

        exploration_dict['states'] = cls._convert_states_v40_dict_to_v41_dict(
            exploration_dict['states'])
        exploration_dict['states_schema_version'] = 41

        return exploration_dict

    @classmethod
    def _convert_v46_dict_to_v47_dict(cls, exploration_dict):
        """Converts a v46 exploration dict into a v47 exploration dict.
        Changes rule input types for DragAndDropSortInput and ItemSelectionInput
        interactions to better support translations. Specifically, the rule
        inputs will store content ids of html rather than the raw html.

        Args:
            exploration_dict: dict. The dict representation of an exploration
                with schema version v46.

        Returns:
            dict. The dict representation of the Exploration domain object,
            following schema version v47.
        """
        exploration_dict['schema_version'] = 47

        exploration_dict['states'] = cls._convert_states_v41_dict_to_v42_dict(
            exploration_dict['states'])
        exploration_dict['states_schema_version'] = 42

        return exploration_dict

    @classmethod
    def _convert_v47_dict_to_v48_dict(cls, exploration_dict):
        """Converts a v47 exploration dict into a v48 exploration dict.
        Adds a new customization arg to NumericInput interaction
        which allows creators to set input grater than or equa to zero.
        Args:
            exploration_dict: dict. The dict representation of an exploration
                with schema version v47.
        Returns:
            dict. The dict representation of the Exploration domain object,
            following schema version v48.
        """
        exploration_dict['schema_version'] = 48

        exploration_dict['states'] = cls._convert_states_v42_dict_to_v43_dict(
            exploration_dict['states'])
        exploration_dict['states_schema_version'] = 43

        return exploration_dict

    @classmethod
    def _migrate_to_latest_yaml_version(
            cls, yaml_content, exp_id, title=None, category=None):
        """Return the YAML content of the exploration in the latest schema
        format.

        Args:
            yaml_content: str. The YAML representation of the exploration.
            exp_id: str. ID of the exploration.
            title: str. The exploration title.
            category: str. The exploration category.

        Returns:
            tuple(dict, int). The dict 'exploration_dict' is the representation
            of the Exploration and the 'initial_schema_version' is the initial
            schema version provided in 'yaml_content'.

        Raises:
            InvalidInputException. The 'yaml_content' or the schema version
                is not specified.
            Exception. The exploration schema version is not valid.
        """
        try:
            exploration_dict = utils.dict_from_yaml(yaml_content)
        except utils.InvalidInputException as e:
            raise utils.InvalidInputException(
                'Please ensure that you are uploading a YAML text file, not '
                'a zip file. The YAML parser returned the following error: %s'
                % e)

        exploration_schema_version = exploration_dict.get('schema_version')
        initial_schema_version = exploration_schema_version
        if exploration_schema_version is None:
            raise utils.InvalidInputException(
                'Invalid YAML file: no schema version specified.')
        if not (1 <= exploration_schema_version
                <= cls.CURRENT_EXP_SCHEMA_VERSION):
            raise Exception(
                'Sorry, we can only process v1 to v%s exploration YAML files '
                'at present.' % cls.CURRENT_EXP_SCHEMA_VERSION)
        if exploration_schema_version == 1:
            exploration_dict = cls._convert_v1_dict_to_v2_dict(
                exploration_dict)
            exploration_schema_version = 2

        if exploration_schema_version == 2:
            exploration_dict = cls._convert_v2_dict_to_v3_dict(
                exploration_dict)
            exploration_schema_version = 3

        if exploration_schema_version == 3:
            exploration_dict = cls._convert_v3_dict_to_v4_dict(
                exploration_dict)
            exploration_schema_version = 4

        if exploration_schema_version == 4:
            exploration_dict = cls._convert_v4_dict_to_v5_dict(
                exploration_dict)
            exploration_schema_version = 5

        if exploration_schema_version == 5:
            exploration_dict = cls._convert_v5_dict_to_v6_dict(
                exploration_dict)
            exploration_schema_version = 6

        if exploration_schema_version == 6:
            exploration_dict = cls._convert_v6_dict_to_v7_dict(
                exploration_dict)
            exploration_schema_version = 7

        if exploration_schema_version == 7:
            exploration_dict = cls._convert_v7_dict_to_v8_dict(
                exploration_dict)
            exploration_schema_version = 8

        if exploration_schema_version == 8:
            exploration_dict = cls._convert_v8_dict_to_v9_dict(
                exploration_dict)
            exploration_schema_version = 9

        if exploration_schema_version == 9:
            exploration_dict = cls._convert_v9_dict_to_v10_dict(
                exploration_dict, title, category)
            exploration_schema_version = 10

        if exploration_schema_version == 10:
            exploration_dict = cls._convert_v10_dict_to_v11_dict(
                exploration_dict)
            exploration_schema_version = 11

        if exploration_schema_version == 11:
            exploration_dict = cls._convert_v11_dict_to_v12_dict(
                exploration_dict)
            exploration_schema_version = 12

        if exploration_schema_version == 12:
            exploration_dict = cls._convert_v12_dict_to_v13_dict(
                exploration_dict)
            exploration_schema_version = 13

        if exploration_schema_version == 13:
            exploration_dict = cls._convert_v13_dict_to_v14_dict(
                exploration_dict)
            exploration_schema_version = 14

        if exploration_schema_version == 14:
            exploration_dict = cls._convert_v14_dict_to_v15_dict(
                exploration_dict)
            exploration_schema_version = 15

        if exploration_schema_version == 15:
            exploration_dict = cls._convert_v15_dict_to_v16_dict(
                exploration_dict)
            exploration_schema_version = 16

        if exploration_schema_version == 16:
            exploration_dict = cls._convert_v16_dict_to_v17_dict(
                exploration_dict)
            exploration_schema_version = 17

        if exploration_schema_version == 17:
            exploration_dict = cls._convert_v17_dict_to_v18_dict(
                exploration_dict)
            exploration_schema_version = 18

        if exploration_schema_version == 18:
            exploration_dict = cls._convert_v18_dict_to_v19_dict(
                exploration_dict)
            exploration_schema_version = 19

        if exploration_schema_version == 19:
            exploration_dict = cls._convert_v19_dict_to_v20_dict(
                exploration_dict)
            exploration_schema_version = 20

        if exploration_schema_version == 20:
            exploration_dict = cls._convert_v20_dict_to_v21_dict(
                exploration_dict)
            exploration_schema_version = 21

        if exploration_schema_version == 21:
            exploration_dict = cls._convert_v21_dict_to_v22_dict(
                exploration_dict)
            exploration_schema_version = 22

        if exploration_schema_version == 22:
            exploration_dict = cls._convert_v22_dict_to_v23_dict(
                exploration_dict)
            exploration_schema_version = 23

        if exploration_schema_version == 23:
            exploration_dict = cls._convert_v23_dict_to_v24_dict(
                exploration_dict)
            exploration_schema_version = 24

        if exploration_schema_version == 24:
            exploration_dict = cls._convert_v24_dict_to_v25_dict(
                exploration_dict)
            exploration_schema_version = 25

        if exploration_schema_version == 25:
            exploration_dict = cls._convert_v25_dict_to_v26_dict(
                exploration_dict)
            exploration_schema_version = 26

        if exploration_schema_version == 26:
            exploration_dict = cls._convert_v26_dict_to_v27_dict(
                exploration_dict)
            exploration_schema_version = 27

        if exploration_schema_version == 27:
            exploration_dict = cls._convert_v27_dict_to_v28_dict(
                exploration_dict)
            exploration_schema_version = 28

        if exploration_schema_version == 28:
            exploration_dict = cls._convert_v28_dict_to_v29_dict(
                exploration_dict)
            exploration_schema_version = 29

        if exploration_schema_version == 29:
            exploration_dict = cls._convert_v29_dict_to_v30_dict(
                exp_id, exploration_dict)
            exploration_schema_version = 30

        if exploration_schema_version == 30:
            exploration_dict = cls._convert_v30_dict_to_v31_dict(
                exploration_dict)
            exploration_schema_version = 31

        if exploration_schema_version == 31:
            exploration_dict = cls._convert_v31_dict_to_v32_dict(
                exploration_dict)
            exploration_schema_version = 32

        if exploration_schema_version == 32:
            exploration_dict = cls._convert_v32_dict_to_v33_dict(
                exploration_dict)
            exploration_schema_version = 33

        if exploration_schema_version == 33:
            exploration_dict = cls._convert_v33_dict_to_v34_dict(
                exploration_dict)
            exploration_schema_version = 34

        if exploration_schema_version == 34:
            exploration_dict = cls._convert_v34_dict_to_v35_dict(
                exploration_dict)
            exploration_schema_version = 35

        if exploration_schema_version == 35:
            exploration_dict = cls._convert_v35_dict_to_v36_dict(
                exploration_dict)
            exploration_schema_version = 36

        if exploration_schema_version == 36:
            exploration_dict = cls._convert_v36_dict_to_v37_dict(
                exploration_dict)
            exploration_schema_version = 37

        if exploration_schema_version == 37:
            exploration_dict = cls._convert_v37_dict_to_v38_dict(
                exploration_dict)
            exploration_schema_version = 38

        if exploration_schema_version == 38:
            exploration_dict = cls._convert_v38_dict_to_v39_dict(
                exploration_dict)
            exploration_schema_version = 39

        if exploration_schema_version == 39:
            exploration_dict = cls._convert_v39_dict_to_v40_dict(
                exploration_dict)
            exploration_schema_version = 40

        if exploration_schema_version == 40:
            exploration_dict = cls._convert_v40_dict_to_v41_dict(
                exploration_dict)
            exploration_schema_version = 41

        if exploration_schema_version == 41:
            exploration_dict = cls._convert_v41_dict_to_v42_dict(
                exploration_dict)
            exploration_schema_version = 42

        if exploration_schema_version == 42:
            exploration_dict = cls._convert_v42_dict_to_v43_dict(
                exploration_dict)
            exploration_schema_version = 43

        if exploration_schema_version == 43:
            exploration_dict = cls._convert_v43_dict_to_v44_dict(
                exploration_dict)
            exploration_schema_version = 44

        if exploration_schema_version == 44:
            exploration_dict = cls._convert_v44_dict_to_v45_dict(
                exploration_dict)
            exploration_schema_version = 45

        if exploration_schema_version == 45:
            exploration_dict = cls._convert_v45_dict_to_v46_dict(
                exploration_dict)
            exploration_schema_version = 46
=======
        exploration_schema_version = exploration_dict['schema_version']
        if not (cls.EARLIEST_SUPPORTED_EXP_SCHEMA_VERSION <=
                exploration_schema_version
                <= cls.CURRENT_EXP_SCHEMA_VERSION):
            raise Exception(
                'Sorry, we can only process v%s to v%s exploration YAML files '
                'at present.' % (
                    cls.EARLIEST_SUPPORTED_EXP_SCHEMA_VERSION,
                    cls.CURRENT_EXP_SCHEMA_VERSION))
>>>>>>> 08d62f89

        if exploration_schema_version == 46:
            exploration_dict = cls._convert_v46_dict_to_v47_dict(
                exploration_dict)
            exploration_schema_version = 47

<<<<<<< HEAD
        if exploration_schema_version == 47:
            exploration_dict = cls._convert_v47_dict_to_v48_dict(
                exploration_dict)
            exploration_schema_version = 48

        return (exploration_dict, initial_schema_version)
=======
        return exploration_dict
>>>>>>> 08d62f89

    @classmethod
    def from_yaml(cls, exploration_id, yaml_content):
        """Creates and returns exploration from a YAML text string for YAML
        schema versions 10 and later.

        Args:
            exploration_id: str. The id of the exploration.
            yaml_content: str. The YAML representation of the exploration.

        Returns:
            Exploration. The corresponding exploration domain object.

        Raises:
            InvalidInputException. The initial schema version of exploration is
                outside the range [EARLIEST_SUPPORTED_EXP_SCHEMA_VERSION,
                CURRENT_EXP_SCHEMA_VERSION].
        """
        exploration_dict = cls._migrate_to_latest_yaml_version(yaml_content)
        exploration_dict['id'] = exploration_id
        return Exploration.from_dict(exploration_dict)

    def to_yaml(self):
        """Convert the exploration domain object into YAML string.

        Returns:
            str. The YAML representation of this exploration.
        """
        exp_dict = self.to_dict()
        exp_dict['schema_version'] = self.CURRENT_EXP_SCHEMA_VERSION

        # The ID is the only property which should not be stored within the
        # YAML representation.
        del exp_dict['id']

        return python_utils.yaml_from_dict(exp_dict)

    def to_dict(self):
        """Returns a copy of the exploration as a dictionary. It includes all
        necessary information to represent the exploration.

        Returns:
            dict. A dict mapping all fields of Exploration instance.
        """
        return copy.deepcopy({
            'id': self.id,
            'title': self.title,
            'category': self.category,
            'author_notes': self.author_notes,
            'blurb': self.blurb,
            'states_schema_version': self.states_schema_version,
            'init_state_name': self.init_state_name,
            'language_code': self.language_code,
            'objective': self.objective,
            'param_changes': self.param_change_dicts,
            'param_specs': self.param_specs_dict,
            'tags': self.tags,
            'auto_tts_enabled': self.auto_tts_enabled,
            'correctness_feedback_enabled': self.correctness_feedback_enabled,
            'states': {state_name: state.to_dict()
                       for (state_name, state) in self.states.items()}
        })

    def serialize(self):
        """Returns the object serialized as a JSON string.

        Returns:
            str. JSON-encoded utf-8 string encoding all of the information
            composing the object.
        """
        exploration_dict = self.to_dict()
        # The only reason we add the version parameter separately is that our
        # yaml encoding/decoding of this object does not handle the version
        # parameter.
        # NOTE: If this changes in the future (i.e the version parameter is
        # added as part of the yaml representation of this object), all YAML
        # files must add a version parameter to their files with the correct
        # version of this object. The line below must then be moved to
        # to_dict().
        exploration_dict['version'] = self.version

        if self.created_on:
            exploration_dict['created_on'] = (
                utils.convert_naive_datetime_to_string(self.created_on))

        if self.last_updated:
            exploration_dict['last_updated'] = (
                utils.convert_naive_datetime_to_string(self.last_updated))

        return json.dumps(exploration_dict).encode('utf-8')

    @classmethod
    def deserialize(cls, json_string):
        """Returns an Exploration domain object decoded from a JSON string.

        Args:
            json_string: str. A JSON-encoded utf-8 string that can be
                decoded into a dictionary representing an Exploration. Only call
                on strings that were created using serialize().

        Returns:
            Exploration. The corresponding Exploration domain object.
        """
        exploration_dict = json.loads(json_string.decode('utf-8'))
        created_on = (
            utils.convert_string_to_naive_datetime_object(
                exploration_dict['created_on'])
            if 'created_on' in exploration_dict else None)
        last_updated = (
            utils.convert_string_to_naive_datetime_object(
                exploration_dict['last_updated'])
            if 'last_updated' in exploration_dict else None)
        exploration = cls.from_dict(
            exploration_dict,
            exploration_version=exploration_dict['version'],
            exploration_created_on=created_on,
            exploration_last_updated=last_updated)

        return exploration

    def to_player_dict(self):
        """Returns a copy of the exploration suitable for inclusion in the
        learner view.

        Returns:
            dict. A dict mapping some fields of Exploration instance. The
            fields inserted in the dict (as key) are:
                - init_state_name: str. The name for the initial state of the
                    exploration.
                - param_change. list(dict). List of param_change dicts that
                    represent ParamChange domain object.
                - param_specs: dict. A dict where each key-value pair
                    represents respectively, a param spec name and a dict used
                    to initialize a ParamSpec domain object.
                - states: dict. Keys are states names and values are dict
                    representation of State domain object.
                - title: str. The exploration title.
                - objective: str. The exploration objective.
                - language_code: str. The language code of the exploration.
                - correctness_feedback_enabled: str. Whether to show correctness
                    feedback.
        """
        return {
            'init_state_name': self.init_state_name,
            'param_changes': self.param_change_dicts,
            'param_specs': self.param_specs_dict,
            'states': {
                state_name: state.to_dict()
                for (state_name, state) in self.states.items()
            },
            'title': self.title,
            'objective': self.objective,
            'language_code': self.language_code,
            'correctness_feedback_enabled': self.correctness_feedback_enabled,
        }

    def get_all_html_content_strings(self):
        """Gets all html content strings used in this exploration.

        Returns:
            list(str). The list of html content strings.
        """
        html_list = []
        for state in self.states.values():
            content_html = state.content.html
            interaction_html_list = (
                state.interaction.get_all_html_content_strings())
            html_list += [content_html] + interaction_html_list

        return html_list


class ExplorationSummary(python_utils.OBJECT):
    """Domain object for an Oppia exploration summary."""

    def __init__(
            self, exploration_id, title, category, objective,
            language_code, tags, ratings, scaled_average_rating, status,
            community_owned, owner_ids, editor_ids, voice_artist_ids,
            viewer_ids, contributor_ids, contributors_summary, version,
            exploration_model_created_on,
            exploration_model_last_updated,
            first_published_msec):
        """Initializes a ExplorationSummary domain object.

        Args:
            exploration_id: str. The exploration id.
            title: str. The exploration title.
            category: str. The exploration category.
            objective: str. The exploration objective.
            language_code: str. The code that represents the exploration
                language.
            tags: list(str). List of tags.
            ratings: dict. Dict whose keys are '1', '2', '3', '4', '5' and
                whose values are nonnegative integers representing frequency
                counts. Note that the keys need to be strings in order for this
                dict to be JSON-serializable.
            scaled_average_rating: float. The average rating.
            status: str. The status of the exploration.
            community_owned: bool. Whether the exploration is community-owned.
            owner_ids: list(str). List of the users ids who are the owners of
                this exploration.
            editor_ids: list(str). List of the users ids who have access to
                edit this exploration.
            voice_artist_ids: list(str). List of the users ids who have access
                to voiceover this exploration.
            viewer_ids: list(str). List of the users ids who have access to
                view this exploration.
            contributor_ids: list(str). List of the users ids of the user who
                have contributed to this exploration.
            contributors_summary: dict. A summary about contributors of current
                exploration. The keys are user ids and the values are the
                number of commits made by that user.
            version: int. The version of the exploration.
            exploration_model_created_on: datetime.datetime. Date and time when
                the exploration model is created.
            exploration_model_last_updated: datetime.datetime. Date and time
                when the exploration model was last updated.
            first_published_msec: int. Time in milliseconds since the Epoch,
                when the exploration was first published.
        """
        self.id = exploration_id
        self.title = title
        self.category = category
        self.objective = objective
        self.language_code = language_code
        self.tags = tags
        self.ratings = ratings
        self.scaled_average_rating = scaled_average_rating
        self.status = status
        self.community_owned = community_owned
        self.owner_ids = owner_ids
        self.editor_ids = editor_ids
        self.voice_artist_ids = voice_artist_ids
        self.viewer_ids = viewer_ids
        self.contributor_ids = contributor_ids
        self.contributors_summary = contributors_summary
        self.version = version
        self.exploration_model_created_on = exploration_model_created_on
        self.exploration_model_last_updated = exploration_model_last_updated
        self.first_published_msec = first_published_msec

    def validate(self):
        """Validates various properties of the ExplorationSummary.

        Raises:
            ValidationError. One or more attributes of the ExplorationSummary
                are invalid.
        """
        if not isinstance(self.title, python_utils.BASESTRING):
            raise utils.ValidationError(
                'Expected title to be a string, received %s' % self.title)
        utils.require_valid_name(
            self.title, 'the exploration title', allow_empty=True)

        if not isinstance(self.category, python_utils.BASESTRING):
            raise utils.ValidationError(
                'Expected category to be a string, received %s'
                % self.category)
        utils.require_valid_name(
            self.category, 'the exploration category', allow_empty=True)

        if not isinstance(self.objective, python_utils.BASESTRING):
            raise utils.ValidationError(
                'Expected objective to be a string, received %s' %
                self.objective)

        if not isinstance(self.language_code, python_utils.BASESTRING):
            raise utils.ValidationError(
                'Expected language_code to be a string, received %s' %
                self.language_code)
        if not utils.is_valid_language_code(self.language_code):
            raise utils.ValidationError(
                'Invalid language_code: %s' % self.language_code)

        if not isinstance(self.tags, list):
            raise utils.ValidationError(
                'Expected \'tags\' to be a list, received %s' % self.tags)
        for tag in self.tags:
            if not isinstance(tag, python_utils.BASESTRING):
                raise utils.ValidationError(
                    'Expected each tag in \'tags\' to be a string, received '
                    '\'%s\'' % tag)

            if not tag:
                raise utils.ValidationError('Tags should be non-empty.')

            if not re.match(constants.TAG_REGEX, tag):
                raise utils.ValidationError(
                    'Tags should only contain lowercase letters and spaces, '
                    'received \'%s\'' % tag)

            if (tag[0] not in string.ascii_lowercase or
                    tag[-1] not in string.ascii_lowercase):
                raise utils.ValidationError(
                    'Tags should not start or end with whitespace, received '
                    '\'%s\'' % tag)

            if re.search(r'\s\s+', tag):
                raise utils.ValidationError(
                    'Adjacent whitespace in tags should be collapsed, '
                    'received \'%s\'' % tag)
        if len(set(self.tags)) != len(self.tags):
            raise utils.ValidationError('Some tags duplicate each other')

        if not isinstance(self.ratings, dict):
            raise utils.ValidationError(
                'Expected ratings to be a dict, received %s' % self.ratings)

        valid_rating_keys = ['1', '2', '3', '4', '5']
        actual_rating_keys = sorted(self.ratings.keys())
        if valid_rating_keys != actual_rating_keys:
            raise utils.ValidationError(
                'Expected ratings to have keys: %s, received %s' % (
                    (', ').join(valid_rating_keys),
                    (', ').join(actual_rating_keys)))
        for value in self.ratings.values():
            if not isinstance(value, int):
                raise utils.ValidationError(
                    'Expected value to be int, received %s' % value)
            if value < 0:
                raise utils.ValidationError(
                    'Expected value to be non-negative, received %s' % (
                        value))

        if not isinstance(self.scaled_average_rating, float):
            raise utils.ValidationError(
                'Expected scaled_average_rating to be float, received %s' % (
                    self.scaled_average_rating))

        if not isinstance(self.status, python_utils.BASESTRING):
            raise utils.ValidationError(
                'Expected status to be string, received %s' % self.status)

        if not isinstance(self.community_owned, bool):
            raise utils.ValidationError(
                'Expected community_owned to be bool, received %s' % (
                    self.community_owned))

        if not isinstance(self.owner_ids, list):
            raise utils.ValidationError(
                'Expected owner_ids to be list, received %s' % self.owner_ids)
        for owner_id in self.owner_ids:
            if not isinstance(owner_id, python_utils.BASESTRING):
                raise utils.ValidationError(
                    'Expected each id in owner_ids to '
                    'be string, received %s' % owner_id)

        if not isinstance(self.editor_ids, list):
            raise utils.ValidationError(
                'Expected editor_ids to be list, received %s' % self.editor_ids)
        for editor_id in self.editor_ids:
            if not isinstance(editor_id, python_utils.BASESTRING):
                raise utils.ValidationError(
                    'Expected each id in editor_ids to '
                    'be string, received %s' % editor_id)

        if not isinstance(self.voice_artist_ids, list):
            raise utils.ValidationError(
                'Expected voice_artist_ids to be list, received %s' % (
                    self.voice_artist_ids))
        for voice_artist_id in self.voice_artist_ids:
            if not isinstance(voice_artist_id, python_utils.BASESTRING):
                raise utils.ValidationError(
                    'Expected each id in voice_artist_ids to '
                    'be string, received %s' % voice_artist_id)

        if not isinstance(self.viewer_ids, list):
            raise utils.ValidationError(
                'Expected viewer_ids to be list, received %s' % self.viewer_ids)
        for viewer_id in self.viewer_ids:
            if not isinstance(viewer_id, python_utils.BASESTRING):
                raise utils.ValidationError(
                    'Expected each id in viewer_ids to '
                    'be string, received %s' % viewer_id)

        if not isinstance(self.contributor_ids, list):
            raise utils.ValidationError(
                'Expected contributor_ids to be list, received %s' % (
                    self.contributor_ids))
        for contributor_id in self.contributor_ids:
            if not isinstance(contributor_id, python_utils.BASESTRING):
                raise utils.ValidationError(
                    'Expected each id in contributor_ids to '
                    'be string, received %s' % contributor_id)

        if not isinstance(self.contributors_summary, dict):
            raise utils.ValidationError(
                'Expected contributors_summary to be dict, received %s' % (
                    self.contributors_summary))

    def to_metadata_dict(self):
        """Given an exploration summary, this method returns a dict containing
        id, title and objective of the exploration.

        Returns:
            dict. A metadata dict for the given exploration summary.
            The metadata dict has three keys:
                - 'id': str. The exploration ID.
                - 'title': str. The exploration title.
                - 'objective': str. The exploration objective.
        """
        return {
            'id': self.id,
            'title': self.title,
            'objective': self.objective,
        }

    def is_private(self):
        """Checks whether the exploration is private.

        Returns:
            bool. Whether the exploration is private.
        """
        return self.status == constants.ACTIVITY_STATUS_PRIVATE

    def is_solely_owned_by_user(self, user_id):
        """Checks whether the exploration is solely owned by the user.

        Args:
            user_id: str. The id of the user.

        Returns:
            bool. Whether the exploration is solely owned by the user.
        """
        return user_id in self.owner_ids and len(self.owner_ids) == 1

    def does_user_have_any_role(self, user_id):
        """Checks if a given user has any role within the exploration.

        Args:
            user_id: str. User id of the user.

        Returns:
            bool. Whether the given user has any role in the exploration.
        """
        return (
            user_id in self.owner_ids or
            user_id in self.editor_ids or
            user_id in self.voice_artist_ids or
            user_id in self.viewer_ids
        )

    def add_contribution_by_user(self, contributor_id):
        """Add a new contributor to the contributors summary.

        Args:
            contributor_id: str. ID of the contributor to be added.
        """
        # We don't want to record the contributions of system users.
        if contributor_id not in constants.SYSTEM_USER_IDS:
            self.contributors_summary[contributor_id] = (
                self.contributors_summary.get(contributor_id, 0) + 1)

        self.contributor_ids = list(self.contributors_summary.keys())<|MERGE_RESOLUTION|>--- conflicted
+++ resolved
@@ -1741,7 +1741,6 @@
                 'a zip file. The YAML parser returned the following error: %s'
                 % e)
 
-<<<<<<< HEAD
     # TODO(bhenning): Remove pre_v4_states_conversion_func when the answer
     # migration is completed.
     @classmethod
@@ -4638,33 +4637,18 @@
             exploration_dict = cls._convert_v45_dict_to_v46_dict(
                 exploration_dict)
             exploration_schema_version = 46
-=======
-        exploration_schema_version = exploration_dict['schema_version']
-        if not (cls.EARLIEST_SUPPORTED_EXP_SCHEMA_VERSION <=
-                exploration_schema_version
-                <= cls.CURRENT_EXP_SCHEMA_VERSION):
-            raise Exception(
-                'Sorry, we can only process v%s to v%s exploration YAML files '
-                'at present.' % (
-                    cls.EARLIEST_SUPPORTED_EXP_SCHEMA_VERSION,
-                    cls.CURRENT_EXP_SCHEMA_VERSION))
->>>>>>> 08d62f89
 
         if exploration_schema_version == 46:
             exploration_dict = cls._convert_v46_dict_to_v47_dict(
                 exploration_dict)
             exploration_schema_version = 47
 
-<<<<<<< HEAD
         if exploration_schema_version == 47:
             exploration_dict = cls._convert_v47_dict_to_v48_dict(
                 exploration_dict)
             exploration_schema_version = 48
 
         return (exploration_dict, initial_schema_version)
-=======
-        return exploration_dict
->>>>>>> 08d62f89
 
     @classmethod
     def from_yaml(cls, exploration_id, yaml_content):
