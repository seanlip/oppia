# Copyright 2018 The Oppia Authors. All Rights Reserved.
#
# Licensed under the Apache License, Version 2.0 (the "License");
# you may not use this file except in compliance with the License.
# You may obtain a copy of the License at
#
#      http://www.apache.org/licenses/LICENSE-2.0
#
# Unless required by applicable law or agreed to in writing, software
# distributed under the License is distributed on an "AS-IS" BASIS,
# WITHOUT WARRANTIES OR CONDITIONS OF ANY KIND, either express or implied.
# See the License for the specific language governing permissions and
# limitations under the License.

"""Tests for suggestion registry classes."""

from __future__ import annotations

import datetime
import os

from core import feconf
from core import utils
from core.domain import config_services
from core.domain import exp_domain
from core.domain import exp_fetchers
from core.domain import exp_services
from core.domain import fs_services
from core.domain import html_validation_service
from core.domain import question_domain
from core.domain import question_services
from core.domain import skill_services
from core.domain import state_domain
from core.domain import suggestion_registry
from core.domain import suggestion_services
from core.domain import translation_domain
from core.platform import models
from core.tests import test_utils

from typing import Any, Dict, Optional, Union
from typing_extensions import Final

MYPY = False
if MYPY:  # pragma: no cover
    from mypy_imports import suggestion_models

(suggestion_models,) = models.Registry.import_models([models.NAMES.suggestion])

ChangeType = Dict[
    str, Union[str, float, Dict[str, Union[str, int, state_domain.StateDict]]]
]


class MockInvalidSuggestion(suggestion_registry.BaseSuggestion):

    def __init__(self) -> None:  # pylint: disable=super-init-not-called
        pass


class BaseSuggestionUnitTests(test_utils.GenericTestBase):
    """Tests for the BaseSuggestion class."""

    def setUp(self) -> None:
        super().setUp()
        self.base_suggestion = MockInvalidSuggestion()

    def test_base_class_accept_raises_error(self) -> None:
        with self.assertRaisesRegex(  # type: ignore[no-untyped-call]
            NotImplementedError,
            'Subclasses of BaseSuggestion should implement accept.'):
            self.base_suggestion.accept('test_message')

    def test_base_class_get_change_list_for_accepting_suggestion_raises_error(
        self
    ) -> None:
        with self.assertRaisesRegex(  # type: ignore[no-untyped-call]
            NotImplementedError,
            'Subclasses of BaseSuggestion should implement '
            'get_change_list_for_accepting_suggestion.'):
            self.base_suggestion.get_change_list_for_accepting_suggestion()

    def test_base_class_pre_accept_validate_raises_error(self) -> None:
        with self.assertRaisesRegex(  # type: ignore[no-untyped-call]
            NotImplementedError,
            'Subclasses of BaseSuggestion should implement'
            ' pre_accept_validate.'):
            self.base_suggestion.pre_accept_validate()

    def test_base_class_populate_old_value_of_change_raises_error(self) -> None:
        with self.assertRaisesRegex(  # type: ignore[no-untyped-call]
            NotImplementedError,
            'Subclasses of BaseSuggestion should implement'
            ' populate_old_value_of_change.'):
            self.base_suggestion.populate_old_value_of_change()

    def test_base_class_pre_update_validate_raises_error(self) -> None:
        with self.assertRaisesRegex(  # type: ignore[no-untyped-call]
            NotImplementedError,
            'Subclasses of BaseSuggestion should implement'
            ' pre_update_validate.'):
            self.base_suggestion.pre_update_validate({})

    def test_base_class_get_all_html_content_strings(self) -> None:
        with self.assertRaisesRegex(  # type: ignore[no-untyped-call]
            NotImplementedError,
            'Subclasses of BaseSuggestion should implement'
            ' get_all_html_content_strings.'):
            self.base_suggestion.get_all_html_content_strings()

    def test_base_class_get_target_entity_html_strings(self) -> None:
        with self.assertRaisesRegex(  # type: ignore[no-untyped-call]
            NotImplementedError,
            'Subclasses of BaseSuggestion should implement'
            ' get_target_entity_html_strings.'):
            self.base_suggestion.get_target_entity_html_strings()

    def test_base_class_convert_html_in_suggestion_change(self) -> None:
        def conversion_fn(_: str) -> str:
            """Temporary function."""
            return 'abcd'
        with self.assertRaisesRegex(  # type: ignore[no-untyped-call]
            NotImplementedError,
            'Subclasses of BaseSuggestion should implement'
            ' convert_html_in_suggestion_change.'):
            self.base_suggestion.convert_html_in_suggestion_change(
                conversion_fn)


class SuggestionEditStateContentUnitTests(test_utils.GenericTestBase):
    """Tests for the SuggestionEditStateContent class."""

    AUTHOR_EMAIL: Final = 'author@example.com'
    REVIEWER_EMAIL: Final = 'reviewer@example.com'
    ASSIGNED_REVIEWER_EMAIL: Final = 'assigned_reviewer@example.com'
    fake_date: datetime.datetime = datetime.datetime(2016, 4, 10, 0, 0, 0, 0)

    def setUp(self) -> None:
        super().setUp()

        self.signup(self.AUTHOR_EMAIL, 'author')
        self.author_id = self.get_user_id_from_email(self.AUTHOR_EMAIL)  # type: ignore[no-untyped-call]
        self.signup(self.REVIEWER_EMAIL, 'reviewer')
        self.reviewer_id = self.get_user_id_from_email(self.REVIEWER_EMAIL)  # type: ignore[no-untyped-call]
        self.suggestion_dict = {
            'suggestion_id': 'exploration.exp1.thread1',
            'suggestion_type': (
                feconf.SUGGESTION_TYPE_EDIT_STATE_CONTENT),
            'target_type': feconf.ENTITY_TYPE_EXPLORATION,
            'target_id': 'exp1',
            'target_version_at_submission': 1,
            'status': suggestion_models.STATUS_ACCEPTED,
            'author_name': 'author',
            'final_reviewer_id': self.reviewer_id,
            'change': {
                'cmd': exp_domain.CMD_EDIT_STATE_PROPERTY,
                'property_name': exp_domain.STATE_PROPERTY_CONTENT,
                'state_name': 'state_1',
                'new_value': 'new suggestion content',
                'old_value': None
            },
            'score_category': 'content.Algebra',
            'language_code': None,
            'last_updated': utils.get_time_in_millisecs(self.fake_date),
            'edited_by_reviewer': False
        }

    def test_create_suggestion_edit_state_content(self) -> None:
        expected_suggestion_dict = self.suggestion_dict

        observed_suggestion = suggestion_registry.SuggestionEditStateContent(
            expected_suggestion_dict['suggestion_id'],
            expected_suggestion_dict['target_id'],
            expected_suggestion_dict['target_version_at_submission'],
            expected_suggestion_dict['status'], self.author_id,
            self.reviewer_id, expected_suggestion_dict['change'],
            expected_suggestion_dict['score_category'],
            expected_suggestion_dict['language_code'], False, self.fake_date)

        self.assertDictEqual(
            observed_suggestion.to_dict(), expected_suggestion_dict)

    def test_validate_suggestion_edit_state_content(self) -> None:
        expected_suggestion_dict = self.suggestion_dict

        suggestion = suggestion_registry.SuggestionEditStateContent(
            expected_suggestion_dict['suggestion_id'],
            expected_suggestion_dict['target_id'],
            expected_suggestion_dict['target_version_at_submission'],
            expected_suggestion_dict['status'], self.author_id,
            self.reviewer_id, expected_suggestion_dict['change'],
            expected_suggestion_dict['score_category'],
            expected_suggestion_dict['language_code'], False, self.fake_date)

        suggestion.validate()

    def test_get_score_part_helper_methods(self) -> None:
        expected_suggestion_dict = self.suggestion_dict

        suggestion = suggestion_registry.SuggestionEditStateContent(
            expected_suggestion_dict['suggestion_id'],
            expected_suggestion_dict['target_id'],
            expected_suggestion_dict['target_version_at_submission'],
            expected_suggestion_dict['status'], self.author_id,
            self.reviewer_id, expected_suggestion_dict['change'],
            expected_suggestion_dict['score_category'],
            expected_suggestion_dict['language_code'], False, self.fake_date)

        self.assertEqual(suggestion.get_score_type(), 'content')
        self.assertEqual(suggestion.get_score_sub_type(), 'Algebra')

    def test_validate_suggestion_type(self) -> None:
        expected_suggestion_dict = self.suggestion_dict
        suggestion = suggestion_registry.SuggestionEditStateContent(
            expected_suggestion_dict['suggestion_id'],
            expected_suggestion_dict['target_id'],
            expected_suggestion_dict['target_version_at_submission'],
            expected_suggestion_dict['status'], self.author_id,
            self.reviewer_id, expected_suggestion_dict['change'],
            expected_suggestion_dict['score_category'],
            expected_suggestion_dict['language_code'], False, self.fake_date)

        suggestion.validate()

        suggestion.suggestion_type = 'invalid_suggestion_type'
        with self.assertRaisesRegex(  # type: ignore[no-untyped-call]
            utils.ValidationError,
            'Expected suggestion_type to be among allowed choices'
        ):
            suggestion.validate()

    def test_validate_target_type(self) -> None:
        expected_suggestion_dict = self.suggestion_dict
        suggestion = suggestion_registry.SuggestionEditStateContent(
            expected_suggestion_dict['suggestion_id'],
            expected_suggestion_dict['target_id'],
            expected_suggestion_dict['target_version_at_submission'],
            expected_suggestion_dict['status'], self.author_id,
            self.reviewer_id, expected_suggestion_dict['change'],
            expected_suggestion_dict['score_category'],
            expected_suggestion_dict['language_code'], False, self.fake_date)

        suggestion.validate()

        suggestion.target_type = 'invalid_target_type'
        with self.assertRaisesRegex(  # type: ignore[no-untyped-call]
            utils.ValidationError,
            'Expected target_type to be among allowed choices'
        ):
            suggestion.validate()

    # TODO(#13059): After we fully type the codebase we plan to get
    # rid of the tests that intentionally test wrong inputs that we
    # can normally catch by typing.
    def test_validate_target_id(self) -> None:
        expected_suggestion_dict = self.suggestion_dict
        suggestion = suggestion_registry.SuggestionEditStateContent(
            expected_suggestion_dict['suggestion_id'],
            expected_suggestion_dict['target_id'],
            expected_suggestion_dict['target_version_at_submission'],
            expected_suggestion_dict['status'], self.author_id,
            self.reviewer_id, expected_suggestion_dict['change'],
            expected_suggestion_dict['score_category'],
            expected_suggestion_dict['language_code'], False, self.fake_date)

        suggestion.validate()

        suggestion.target_id = 0  # type: ignore[assignment]
        with self.assertRaisesRegex(  # type: ignore[no-untyped-call]
            utils.ValidationError, 'Expected target_id to be a string'
        ):
            suggestion.validate()

    # TODO(#13059): After we fully type the codebase we plan to get
    # rid of the tests that intentionally test wrong inputs that we
    # can normally catch by typing.
    def test_validate_target_version_at_submission(self) -> None:
        expected_suggestion_dict = self.suggestion_dict
        suggestion = suggestion_registry.SuggestionEditStateContent(
            expected_suggestion_dict['suggestion_id'],
            expected_suggestion_dict['target_id'],
            expected_suggestion_dict['target_version_at_submission'],
            expected_suggestion_dict['status'], self.author_id,
            self.reviewer_id, expected_suggestion_dict['change'],
            expected_suggestion_dict['score_category'],
            expected_suggestion_dict['language_code'], False, self.fake_date)

        suggestion.validate()

        suggestion.target_version_at_submission = 'invalid_version'  # type: ignore[assignment]
        with self.assertRaisesRegex(  # type: ignore[no-untyped-call]
            utils.ValidationError,
            'Expected target_version_at_submission to be an int'
        ):
            suggestion.validate()

    def test_validate_status(self) -> None:
        expected_suggestion_dict = self.suggestion_dict
        suggestion = suggestion_registry.SuggestionEditStateContent(
            expected_suggestion_dict['suggestion_id'],
            expected_suggestion_dict['target_id'],
            expected_suggestion_dict['target_version_at_submission'],
            expected_suggestion_dict['status'], self.author_id,
            self.reviewer_id, expected_suggestion_dict['change'],
            expected_suggestion_dict['score_category'],
            expected_suggestion_dict['language_code'], False, self.fake_date)

        suggestion.validate()

        suggestion.status = 'invalid_status'
        with self.assertRaisesRegex(  # type: ignore[no-untyped-call]
            utils.ValidationError, 'Expected status to be among allowed choices'
        ):
            suggestion.validate()

    # TODO(#13059): After we fully type the codebase we plan to get
    # rid of the tests that intentionally test wrong inputs that we
    # can normally catch by typing.
    def test_validate_author_id(self) -> None:
        expected_suggestion_dict = self.suggestion_dict
        suggestion = suggestion_registry.SuggestionEditStateContent(
            expected_suggestion_dict['suggestion_id'],
            expected_suggestion_dict['target_id'],
            expected_suggestion_dict['target_version_at_submission'],
            expected_suggestion_dict['status'], self.author_id,
            self.reviewer_id, expected_suggestion_dict['change'],
            expected_suggestion_dict['score_category'],
            expected_suggestion_dict['language_code'], False, self.fake_date)

        suggestion.validate()

        suggestion.author_id = 0  # type: ignore[assignment]
        with self.assertRaisesRegex(  # type: ignore[no-untyped-call]
            utils.ValidationError, 'Expected author_id to be a string'
        ):
            suggestion.validate()

    def test_validate_author_id_format(self) -> None:
        expected_suggestion_dict = self.suggestion_dict
        suggestion = suggestion_registry.SuggestionEditStateContent(
            expected_suggestion_dict['suggestion_id'],
            expected_suggestion_dict['target_id'],
            expected_suggestion_dict['target_version_at_submission'],
            expected_suggestion_dict['status'], self.author_id,
            self.reviewer_id, expected_suggestion_dict['change'],
            expected_suggestion_dict['score_category'],
            expected_suggestion_dict['language_code'], False, self.fake_date)

        suggestion.validate()

        suggestion.author_id = self.PSEUDONYMOUS_ID
        suggestion.validate()

        suggestion.author_id = ''
        with self.assertRaisesRegex(  # type: ignore[no-untyped-call]
            utils.ValidationError,
            'Expected author_id to be in a valid user ID format'
        ):
            suggestion.validate()

    # TODO(#13059): After we fully type the codebase we plan to get
    # rid of the tests that intentionally test wrong inputs that we
    # can normally catch by typing.
    def test_validate_final_reviewer_id(self) -> None:
        expected_suggestion_dict = self.suggestion_dict
        suggestion = suggestion_registry.SuggestionEditStateContent(
            expected_suggestion_dict['suggestion_id'],
            expected_suggestion_dict['target_id'],
            expected_suggestion_dict['target_version_at_submission'],
            expected_suggestion_dict['status'], self.author_id,
            self.reviewer_id, expected_suggestion_dict['change'],
            expected_suggestion_dict['score_category'],
            expected_suggestion_dict['language_code'], False, self.fake_date)

        suggestion.validate()

        suggestion.final_reviewer_id = 1  # type: ignore[assignment]
        with self.assertRaisesRegex(  # type: ignore[no-untyped-call]
            utils.ValidationError, 'Expected final_reviewer_id to be a string'
        ):
            suggestion.validate()

    def test_validate_final_reviewer_id_format(self) -> None:
        expected_suggestion_dict = self.suggestion_dict
        suggestion = suggestion_registry.SuggestionEditStateContent(
            expected_suggestion_dict['suggestion_id'],
            expected_suggestion_dict['target_id'],
            expected_suggestion_dict['target_version_at_submission'],
            expected_suggestion_dict['status'], self.author_id,
            self.reviewer_id, expected_suggestion_dict['change'],
            expected_suggestion_dict['score_category'],
            expected_suggestion_dict['language_code'], False, self.fake_date)

        suggestion.validate()

        suggestion.final_reviewer_id = self.PSEUDONYMOUS_ID
        suggestion.validate()

        suggestion.final_reviewer_id = ''
        with self.assertRaisesRegex(  # type: ignore[no-untyped-call]
            utils.ValidationError,
            'Expected final_reviewer_id to be in a valid user ID format'
        ):
            suggestion.validate()

    # TODO(#13059): After we fully type the codebase we plan to get
    # rid of the tests that intentionally test wrong inputs that we
    # can normally catch by typing.
    def test_validate_score_category(self) -> None:
        expected_suggestion_dict = self.suggestion_dict
        suggestion = suggestion_registry.SuggestionEditStateContent(
            expected_suggestion_dict['suggestion_id'],
            expected_suggestion_dict['target_id'],
            expected_suggestion_dict['target_version_at_submission'],
            expected_suggestion_dict['status'], self.author_id,
            self.reviewer_id, expected_suggestion_dict['change'],
            expected_suggestion_dict['score_category'],
            expected_suggestion_dict['language_code'], False, self.fake_date)

        suggestion.validate()

        suggestion.score_category = 0  # type: ignore[assignment]
        with self.assertRaisesRegex(  # type: ignore[no-untyped-call]
            utils.ValidationError, 'Expected score_category to be a string'
        ):
            suggestion.validate()

    def test_validate_score_category_format(self) -> None:
        expected_suggestion_dict = self.suggestion_dict
        suggestion = suggestion_registry.SuggestionEditStateContent(
            expected_suggestion_dict['suggestion_id'],
            expected_suggestion_dict['target_id'],
            expected_suggestion_dict['target_version_at_submission'],
            expected_suggestion_dict['status'], self.author_id,
            self.reviewer_id, expected_suggestion_dict['change'],
            expected_suggestion_dict['score_category'],
            expected_suggestion_dict['language_code'], False, self.fake_date)

        suggestion.validate()

        suggestion.score_category = 'score.score_type.score_sub_type'
        with self.assertRaisesRegex(  # type: ignore[no-untyped-call]
            utils.ValidationError,
            'Expected score_category to be of the form'
            ' score_type.score_sub_type'
        ):
            suggestion.validate()

        suggestion.score_category = 'invalid_score_category'
        with self.assertRaisesRegex(  # type: ignore[no-untyped-call]
            utils.ValidationError,
            'Expected score_category to be of the form'
            ' score_type.score_sub_type'
        ):
            suggestion.validate()

    def test_validate_score_type(self) -> None:
        expected_suggestion_dict = self.suggestion_dict
        suggestion = suggestion_registry.SuggestionEditStateContent(
            expected_suggestion_dict['suggestion_id'],
            expected_suggestion_dict['target_id'],
            expected_suggestion_dict['target_version_at_submission'],
            expected_suggestion_dict['status'], self.author_id,
            self.reviewer_id, expected_suggestion_dict['change'],
            expected_suggestion_dict['score_category'],
            expected_suggestion_dict['language_code'], False, self.fake_date)

        suggestion.validate()

        suggestion.score_category = 'invalid_score_type.score_sub_type'
        with self.assertRaisesRegex(  # type: ignore[no-untyped-call]
            utils.ValidationError,
            'Expected the first part of score_category to be among allowed'
            ' choices'
        ):
            suggestion.validate()

    # TODO(#13059): After we fully type the codebase we plan to get
    # rid of the tests that intentionally test wrong inputs that we
    # can normally catch by typing.
    def test_validate_change(self) -> None:
        expected_suggestion_dict = self.suggestion_dict
        suggestion = suggestion_registry.SuggestionEditStateContent(
            expected_suggestion_dict['suggestion_id'],
            expected_suggestion_dict['target_id'],
            expected_suggestion_dict['target_version_at_submission'],
            expected_suggestion_dict['status'], self.author_id,
            self.reviewer_id, expected_suggestion_dict['change'],
            expected_suggestion_dict['score_category'],
            expected_suggestion_dict['language_code'], False, self.fake_date)

        suggestion.validate()

        suggestion.change = {}  # type: ignore[assignment]
        with self.assertRaisesRegex(  # type: ignore[no-untyped-call]
            utils.ValidationError, 'Expected change to be an ExplorationChange'
        ):
            suggestion.validate()

    def test_validate_score_type_content(self) -> None:
        expected_suggestion_dict = self.suggestion_dict
        suggestion = suggestion_registry.SuggestionEditStateContent(
            expected_suggestion_dict['suggestion_id'],
            expected_suggestion_dict['target_id'],
            expected_suggestion_dict['target_version_at_submission'],
            expected_suggestion_dict['status'], self.author_id,
            self.reviewer_id, expected_suggestion_dict['change'],
            expected_suggestion_dict['score_category'],
            expected_suggestion_dict['language_code'], False, self.fake_date)

        suggestion.validate()

        suggestion.score_category = 'question.score_sub_type'
        with self.assertRaisesRegex(  # type: ignore[no-untyped-call]
            utils.ValidationError,
            'Expected the first part of score_category to be content'
        ):
            suggestion.validate()

    def test_validate_change_cmd(self) -> None:
        expected_suggestion_dict = self.suggestion_dict
        suggestion = suggestion_registry.SuggestionEditStateContent(
            expected_suggestion_dict['suggestion_id'],
            expected_suggestion_dict['target_id'],
            expected_suggestion_dict['target_version_at_submission'],
            expected_suggestion_dict['status'], self.author_id,
            self.reviewer_id, expected_suggestion_dict['change'],
            expected_suggestion_dict['score_category'],
            expected_suggestion_dict['language_code'], False, self.fake_date)
        suggestion.validate()

        suggestion.change.cmd = 'invalid_cmd'
        with self.assertRaisesRegex(  # type: ignore[no-untyped-call]
            utils.ValidationError, 'Expected cmd to be edit_state_property'
        ):
            suggestion.validate()

    def test_validate_change_property_name(self) -> None:
        expected_suggestion_dict = self.suggestion_dict
        suggestion = suggestion_registry.SuggestionEditStateContent(
            expected_suggestion_dict['suggestion_id'],
            expected_suggestion_dict['target_id'],
            expected_suggestion_dict['target_version_at_submission'],
            expected_suggestion_dict['status'], self.author_id,
            self.reviewer_id, expected_suggestion_dict['change'],
            expected_suggestion_dict['score_category'],
            expected_suggestion_dict['language_code'], False, self.fake_date)

        suggestion.validate()

        # Here, change is of type ExplorationChange and all attributes
        # on ExplorationChange are created dynamically except cmd, so due
        # this MyPy is unable to recognize `property_name` as an attribute of
        # change and throwing `"ExplorationChange" has no attribute
        # "property_name"` error. Thus to avoid the error, we used ignore here.
        suggestion.change.property_name = 'invalid_property'  # type: ignore[attr-defined]
        with self.assertRaisesRegex(  # type: ignore[no-untyped-call]
            utils.ValidationError, 'Expected property_name to be content'
        ):
            suggestion.validate()

    def test_validate_language_code_fails_when_language_codes_do_not_match(
        self
    ) -> None:
        expected_suggestion_dict = self.suggestion_dict
        suggestion = suggestion_registry.SuggestionEditStateContent(
            expected_suggestion_dict['suggestion_id'],
            expected_suggestion_dict['target_id'],
            expected_suggestion_dict['target_version_at_submission'],
            expected_suggestion_dict['status'], self.author_id,
            self.reviewer_id, expected_suggestion_dict['change'],
            expected_suggestion_dict['score_category'],
            expected_suggestion_dict['language_code'], False, self.fake_date)
        suggestion.validate()

        suggestion.language_code = 'wrong_language_code'

        with self.assertRaisesRegex(  # type: ignore[no-untyped-call]
            utils.ValidationError,
            'Expected language_code to be None, received wrong_language_code'
        ):
            suggestion.validate()

    def test_pre_accept_validate_state_name(self) -> None:
        self.save_new_default_exploration('exp1', self.author_id)
        expected_suggestion_dict = self.suggestion_dict
        suggestion = suggestion_registry.SuggestionEditStateContent(
            expected_suggestion_dict['suggestion_id'],
            expected_suggestion_dict['target_id'],
            expected_suggestion_dict['target_version_at_submission'],
            expected_suggestion_dict['status'], self.author_id,
            self.reviewer_id, expected_suggestion_dict['change'],
            expected_suggestion_dict['score_category'],
            expected_suggestion_dict['language_code'], False, self.fake_date)

<<<<<<< HEAD
        suggestion.change.state_name = 'Introduction'
=======
        exp_services.update_exploration(  # type: ignore[no-untyped-call]
            self.author_id, 'exp1', [
                exp_domain.ExplorationChange({
                    'cmd': exp_domain.CMD_ADD_STATE,
                    'state_name': 'State A',
                })
            ], 'Added state')
        # Here, change is of type ExplorationChange and all attributes
        # on ExplorationChange are created dynamically except cmd, so due
        # this MyPy is unable to recognize `state_name` as an attribute of
        # change and throwing `"ExplorationChange" has no attribute
        # "state_name"` error. Thus to avoid the error, we used ignore here.
        suggestion.change.state_name = 'State A'  # type: ignore[attr-defined]
>>>>>>> 940969c1

        suggestion.pre_accept_validate()

        suggestion.change.state_name = 'invalid_state_name'  # type: ignore[attr-defined]
        with self.assertRaisesRegex(  # type: ignore[no-untyped-call]
            utils.ValidationError,
            'Expected invalid_state_name to be a valid state name'
        ):
            suggestion.pre_accept_validate()

    def test_populate_old_value_of_change_with_invalid_state(self) -> None:
        self.save_new_default_exploration('exp1', self.author_id)
        expected_suggestion_dict = self.suggestion_dict
        suggestion = suggestion_registry.SuggestionEditStateContent(
            expected_suggestion_dict['suggestion_id'],
            expected_suggestion_dict['target_id'],
            expected_suggestion_dict['target_version_at_submission'],
            expected_suggestion_dict['status'], self.author_id,
            self.reviewer_id, expected_suggestion_dict['change'],
            expected_suggestion_dict['score_category'],
            expected_suggestion_dict['language_code'], False, self.fake_date)

        # Here, change is of type ExplorationChange and all attributes
        # on ExplorationChange are created dynamically except cmd, so due
        # this MyPy is unable to recognize `state_name` as an attribute of
        # change and throwing `"ExplorationChange" has no attribute
        # "state_name"` error. Thus to avoid the error, we used ignore here.
        suggestion.change.state_name = 'invalid_state_name'  # type: ignore[attr-defined]

        self.assertIsNone(suggestion.change.old_value)

        suggestion.populate_old_value_of_change()

        self.assertIsNone(suggestion.change.old_value)

    def test_pre_update_validate_change_cmd(self) -> None:
        expected_suggestion_dict = self.suggestion_dict
        suggestion = suggestion_registry.SuggestionEditStateContent(
            expected_suggestion_dict['suggestion_id'],
            expected_suggestion_dict['target_id'],
            expected_suggestion_dict['target_version_at_submission'],
            expected_suggestion_dict['status'], self.author_id,
            self.reviewer_id, expected_suggestion_dict['change'],
            expected_suggestion_dict['score_category'],
            expected_suggestion_dict['language_code'], False, self.fake_date)

        change = {
            'cmd': exp_domain.CMD_EDIT_STATE_PROPERTY,
            'property_name': exp_domain.STATE_PROPERTY_CONTENT,
            'state_name': suggestion.change.state_name,
            'new_value': 'new suggestion content',
            'old_value': None
        }
        with self.assertRaisesRegex(  # type: ignore[no-untyped-call]
            utils.ValidationError,
            'The following extra attributes are present: new_value, '
            'old_value, property_name'
        ):
            suggestion.pre_update_validate(exp_domain.ExplorationChange(change))

    def test_pre_update_validate_change_property_name(self) -> None:
        expected_suggestion_dict = self.suggestion_dict
        suggestion = suggestion_registry.SuggestionEditStateContent(
            expected_suggestion_dict['suggestion_id'],
            expected_suggestion_dict['target_id'],
            expected_suggestion_dict['target_version_at_submission'],
            expected_suggestion_dict['status'], self.author_id,
            self.reviewer_id, expected_suggestion_dict['change'],
            expected_suggestion_dict['score_category'],
            expected_suggestion_dict['language_code'], False, self.fake_date)

        change = {
            'cmd': exp_domain.CMD_EDIT_STATE_PROPERTY,
            'property_name': exp_domain.STATE_PROPERTY_PARAM_CHANGES,
            'state_name': suggestion.change.state_name,
            'new_value': 'new suggestion content',
            'old_value': None
        }
        with self.assertRaisesRegex(  # type: ignore[no-untyped-call]
            utils.ValidationError,
            'The new change property_name must be equal to content'
        ):
            suggestion.pre_update_validate(exp_domain.ExplorationChange(change))

    def test_pre_update_validate_change_state_name(self) -> None:
        expected_suggestion_dict = self.suggestion_dict
        suggestion = suggestion_registry.SuggestionEditStateContent(
            expected_suggestion_dict['suggestion_id'],
            expected_suggestion_dict['target_id'],
            expected_suggestion_dict['target_version_at_submission'],
            expected_suggestion_dict['status'], self.author_id,
            self.reviewer_id, expected_suggestion_dict['change'],
            expected_suggestion_dict['score_category'],
            expected_suggestion_dict['language_code'], False, self.fake_date)

        change = {
            'cmd': exp_domain.CMD_EDIT_STATE_PROPERTY,
            'property_name': exp_domain.STATE_PROPERTY_CONTENT,
            'state_name': 'invalid_state',
            'new_value': 'new suggestion content',
            'old_value': None
        }
        with self.assertRaisesRegex(  # type: ignore[no-untyped-call]
            utils.ValidationError,
            'The new change state_name must be equal to state_1'
        ):
            suggestion.pre_update_validate(exp_domain.ExplorationChange(change))

    def test_pre_update_validate_change_new_value(self) -> None:
        expected_suggestion_dict = self.suggestion_dict
        suggestion = suggestion_registry.SuggestionEditStateContent(
            expected_suggestion_dict['suggestion_id'],
            expected_suggestion_dict['target_id'],
            expected_suggestion_dict['target_version_at_submission'],
            expected_suggestion_dict['status'], self.author_id,
            self.reviewer_id, expected_suggestion_dict['change'],
            expected_suggestion_dict['score_category'],
            expected_suggestion_dict['language_code'], False, self.fake_date)
        new_content = state_domain.SubtitledHtml(
            'content', '<p>new suggestion html</p>').to_dict()

        # Here, change is of type ExplorationChange and all attributes
        # on ExplorationChange are created dynamically except cmd, so due
        # this MyPy is unable to recognize `new_value` as an attribute of
        # change and throwing `"ExplorationChange" has no attribute
        # "new_value"` error. Thus to avoid the error, we used ignore here.
        suggestion.change.new_value = new_content  # type: ignore[attr-defined]

        change: Dict[
            str, Union[Optional[str], state_domain.SubtitledHtmlDict]
        ] = {
            'cmd': exp_domain.CMD_EDIT_STATE_PROPERTY,
            'property_name': exp_domain.STATE_PROPERTY_CONTENT,
            'state_name': suggestion.change.state_name,
            'new_value': new_content,
            'old_value': None
        }
        with self.assertRaisesRegex(  # type: ignore[no-untyped-call]
            utils.ValidationError, 'The new html must not match the old html'
        ):
            suggestion.pre_update_validate(exp_domain.ExplorationChange(change))

    def test_pre_update_validate_non_equal_change_cmd(self) -> None:
        expected_suggestion_dict = self.suggestion_dict
        suggestion = suggestion_registry.SuggestionEditStateContent(
            expected_suggestion_dict['suggestion_id'],
            expected_suggestion_dict['target_id'],
            expected_suggestion_dict['target_version_at_submission'],
            expected_suggestion_dict['status'], self.author_id,
            self.reviewer_id, expected_suggestion_dict['change'],
            expected_suggestion_dict['score_category'],
            expected_suggestion_dict['language_code'], False, self.fake_date)

        with self.assertRaisesRegex(  # type: ignore[no-untyped-call]
            utils.ValidationError,
            'The new change cmd must be equal to edit_state_property'
        ):
            suggestion.pre_update_validate(exp_domain.ExplorationChange({
                'cmd': exp_domain.CMD_EDIT_EXPLORATION_PROPERTY,
                'property_name': 'title',
                'new_value': 'Exploration 1 Albert title'
            }))

    def test_get_all_html_content_strings(self) -> None:
        change_dict: Dict[str, Union[Optional[str], Dict[str, str]]] = {
            'cmd': exp_domain.CMD_EDIT_STATE_PROPERTY,
            'property_name': exp_domain.STATE_PROPERTY_CONTENT,
            'state_name': 'state_1',
            'new_value': {
                'content_id': 'content',
                'html': 'new suggestion content'
            },
            'old_value': None
        }
        suggestion = suggestion_registry.SuggestionEditStateContent(
            self.suggestion_dict['suggestion_id'],
            self.suggestion_dict['target_id'],
            self.suggestion_dict['target_version_at_submission'],
            self.suggestion_dict['status'], self.author_id,
            self.reviewer_id, change_dict,
            self.suggestion_dict['score_category'],
            self.suggestion_dict['language_code'], False, self.fake_date)

        actual_outcome_list = suggestion.get_all_html_content_strings()
        expected_outcome_list = [u'new suggestion content']
        self.assertEqual(expected_outcome_list, actual_outcome_list)

    def test_convert_html_in_suggestion_change(self) -> None:
        html_content = (
            '<p>Value</p><oppia-noninteractive-math raw_latex-with-value="&a'
            'mp;quot;+,-,-,+&amp;quot;"></oppia-noninteractive-math>')
        expected_html_content = (
            '<p>Value</p><oppia-noninteractive-math math_content-with-value='
            '"{&amp;quot;raw_latex&amp;quot;: &amp;quot;+,-,-,+&amp;quot;, &'
            'amp;quot;svg_filename&amp;quot;: &amp;quot;&amp;quot;}"></oppia'
            '-noninteractive-math>')

        change: Dict[str, Union[str, Dict[str, str]]] = {
            'cmd': exp_domain.CMD_EDIT_STATE_PROPERTY,
            'property_name': exp_domain.STATE_PROPERTY_CONTENT,
            'state_name': 'Introduction',
            'new_value': {
                'content_id': 'content',
                'html': '<p>suggestion</p>'
            },
            'old_value': {
                'content_id': 'content',
                'html': html_content
            }
        }
        suggestion = suggestion_registry.SuggestionEditStateContent(
            self.suggestion_dict['suggestion_id'],
            self.suggestion_dict['target_id'],
            self.suggestion_dict['target_version_at_submission'],
            self.suggestion_dict['status'], self.author_id,
            self.reviewer_id, change,
            self.suggestion_dict['score_category'],
            self.suggestion_dict['language_code'], False, self.fake_date)

        suggestion.convert_html_in_suggestion_change(
            html_validation_service.
            add_math_content_to_math_rte_components)
        # Ruling out the possibility of any other type for mypy type checking.
        assert isinstance(suggestion.change.old_value, dict)
        self.assertEqual(
            suggestion.change.old_value['html'], expected_html_content)

    def test_get_target_entity_html_strings_returns_expected_strings(
        self
    ) -> None:
        change_dict: Dict[str, Union[str, Dict[str, str]]] = {
            'cmd': exp_domain.CMD_EDIT_STATE_PROPERTY,
            'property_name': exp_domain.STATE_PROPERTY_CONTENT,
            'state_name': 'state_1',
            'new_value': {
                'content_id': 'content',
                'html': 'new suggestion content'
            },
            'old_value': {
                'content_id': 'content',
                'html': 'Old content.'
            }
        }
        suggestion = suggestion_registry.SuggestionEditStateContent(
            self.suggestion_dict['suggestion_id'],
            self.suggestion_dict['target_id'],
            self.suggestion_dict['target_version_at_submission'],
            self.suggestion_dict['status'], self.author_id,
            self.reviewer_id, change_dict,
            self.suggestion_dict['score_category'],
            self.suggestion_dict['language_code'], False, self.fake_date)

        actual_outcome_list = suggestion.get_target_entity_html_strings()
        expected_outcome_list = [u'Old content.']
        self.assertEqual(expected_outcome_list, actual_outcome_list)

    def test_get_target_entity_html_with_none_old_value(self) -> None:
        change_dict: Dict[str, Union[Optional[str], Dict[str, str]]] = {
            'cmd': exp_domain.CMD_EDIT_STATE_PROPERTY,
            'property_name': exp_domain.STATE_PROPERTY_CONTENT,
            'state_name': 'state_1',
            'new_value': {
                'content_id': 'content',
                'html': 'new suggestion content'
            },
            'old_value': None
        }
        suggestion = suggestion_registry.SuggestionEditStateContent(
            self.suggestion_dict['suggestion_id'],
            self.suggestion_dict['target_id'],
            self.suggestion_dict['target_version_at_submission'],
            self.suggestion_dict['status'], self.author_id,
            self.reviewer_id, change_dict,
            self.suggestion_dict['score_category'],
            self.suggestion_dict['language_code'], False, self.fake_date)

        actual_outcome_list = suggestion.get_target_entity_html_strings()
        self.assertEqual(actual_outcome_list, [])


class SuggestionTranslateContentUnitTests(test_utils.GenericTestBase):
    """Tests for the SuggestionEditStateContent class."""

    AUTHOR_EMAIL: Final = 'author@example.com'
    REVIEWER_EMAIL: Final = 'reviewer@example.com'
    ASSIGNED_REVIEWER_EMAIL: Final = 'assigned_reviewer@example.com'
    fake_date: datetime.datetime = datetime.datetime(2016, 4, 10, 0, 0, 0, 0)

    def setUp(self) -> None:
        super().setUp()

        self.signup(self.AUTHOR_EMAIL, 'author')
        self.author_id = self.get_user_id_from_email(self.AUTHOR_EMAIL)  # type: ignore[no-untyped-call]
        self.signup(self.REVIEWER_EMAIL, 'reviewer')
        self.reviewer_id = self.get_user_id_from_email(self.REVIEWER_EMAIL)  # type: ignore[no-untyped-call]
        self.suggestion_dict = {
            'suggestion_id': 'exploration.exp1.thread1',
            'suggestion_type': (
                feconf.SUGGESTION_TYPE_TRANSLATE_CONTENT),
            'target_type': feconf.ENTITY_TYPE_EXPLORATION,
            'target_id': 'exp1',
            'target_version_at_submission': 1,
            'status': suggestion_models.STATUS_ACCEPTED,
            'author_name': 'author',
            'final_reviewer_id': self.reviewer_id,
            'change': {
                'cmd': exp_domain.CMD_ADD_WRITTEN_TRANSLATION,
                'state_name': 'Introduction',
                'content_id': 'content',
                'language_code': 'hi',
                'content_html': '<p>This is a content.</p>',
                'translation_html': '<p>This is translated html.</p>',
                'data_format': 'html'
            },
            'score_category': 'translation.Algebra',
            'language_code': 'hi',
            'last_updated': utils.get_time_in_millisecs(self.fake_date),
            'edited_by_reviewer': False
        }

    def test_pre_update_validate_fails_for_invalid_change_cmd(self) -> None:
        expected_suggestion_dict = self.suggestion_dict
        suggestion = suggestion_registry.SuggestionTranslateContent(
            expected_suggestion_dict['suggestion_id'],
            expected_suggestion_dict['target_id'],
            expected_suggestion_dict['target_version_at_submission'],
            expected_suggestion_dict['status'], self.author_id,
            self.reviewer_id, expected_suggestion_dict['change'],
            expected_suggestion_dict['score_category'],
            expected_suggestion_dict['language_code'], False,
            self.fake_date)

        change = {
            'cmd': exp_domain.CMD_DELETE_STATE,
            'state_name': 'Introduction'
        }
        with self.assertRaisesRegex(  # type: ignore[no-untyped-call]
            utils.ValidationError,
            'The new change cmd must be equal to %s' % (
                exp_domain.CMD_ADD_WRITTEN_TRANSLATION)
        ):
            suggestion.pre_update_validate(exp_domain.ExplorationChange(change))

    def test_pre_update_validate_change_state_name(self) -> None:
        expected_suggestion_dict = self.suggestion_dict
        suggestion = suggestion_registry.SuggestionTranslateContent(
            expected_suggestion_dict['suggestion_id'],
            expected_suggestion_dict['target_id'],
            expected_suggestion_dict['target_version_at_submission'],
            expected_suggestion_dict['status'], self.author_id,
            self.reviewer_id, expected_suggestion_dict['change'],
            expected_suggestion_dict['score_category'],
            expected_suggestion_dict['language_code'], False,
            self.fake_date)
        change = {
            'cmd': exp_domain.CMD_ADD_WRITTEN_TRANSLATION,
            'state_name': 'State 1',
            'content_id': 'content',
            'language_code': 'hi',
            'content_html': '<p>This is a content.</p>',
            'translation_html': '<p>This is the updated translated html.</p>',
            'data_format': 'html'
        }
        with self.assertRaisesRegex(  # type: ignore[no-untyped-call]
            utils.ValidationError,
            'The new change state_name must be equal to Introduction'
        ):
            suggestion.pre_update_validate(exp_domain.ExplorationChange(change))

    def test_pre_update_validate_change_language_code(self) -> None:
        expected_suggestion_dict = self.suggestion_dict
        suggestion = suggestion_registry.SuggestionTranslateContent(
            expected_suggestion_dict['suggestion_id'],
            expected_suggestion_dict['target_id'],
            expected_suggestion_dict['target_version_at_submission'],
            expected_suggestion_dict['status'], self.author_id,
            self.reviewer_id, expected_suggestion_dict['change'],
            expected_suggestion_dict['score_category'],
            expected_suggestion_dict['language_code'], False,
            self.fake_date)
        change = {
            'cmd': exp_domain.CMD_ADD_WRITTEN_TRANSLATION,
            'state_name': 'Introduction',
            'content_id': 'content',
            'language_code': 'en',
            'content_html': '<p>This is a content.</p>',
            'translation_html': '<p>This is the updated translated html.</p>',
            'data_format': 'html'
        }
        with self.assertRaisesRegex(  # type: ignore[no-untyped-call]
            utils.ValidationError,
            'The language code must be equal to hi'
        ):
            suggestion.pre_update_validate(exp_domain.ExplorationChange(change))

    def test_pre_update_validate_change_content_html(self) -> None:
        expected_suggestion_dict = self.suggestion_dict
        suggestion = suggestion_registry.SuggestionTranslateContent(
            expected_suggestion_dict['suggestion_id'],
            expected_suggestion_dict['target_id'],
            expected_suggestion_dict['target_version_at_submission'],
            expected_suggestion_dict['status'], self.author_id,
            self.reviewer_id, expected_suggestion_dict['change'],
            expected_suggestion_dict['score_category'],
            expected_suggestion_dict['language_code'], False,
            self.fake_date)
        change = {
            'cmd': exp_domain.CMD_ADD_WRITTEN_TRANSLATION,
            'state_name': 'Introduction',
            'content_id': 'content',
            'language_code': 'en',
            'content_html': '<p>This is the changed content.</p>',
            'translation_html': '<p>This is the updated translated html.</p>',
            'data_format': 'html'
        }
        with self.assertRaisesRegex(  # type: ignore[no-untyped-call]
            utils.ValidationError,
            'The new change content_html must be equal to <p>This is a ' +
            'content.</p>'
        ):
            suggestion.pre_update_validate(
                exp_domain.ExplorationChange(change))

    def test_create_suggestion_add_translation(self) -> None:
        expected_suggestion_dict = self.suggestion_dict

        observed_suggestion = suggestion_registry.SuggestionTranslateContent(
            expected_suggestion_dict['suggestion_id'],
            expected_suggestion_dict['target_id'],
            expected_suggestion_dict['target_version_at_submission'],
            expected_suggestion_dict['status'], self.author_id,
            self.reviewer_id, expected_suggestion_dict['change'],
            expected_suggestion_dict['score_category'],
            expected_suggestion_dict['language_code'], False, self.fake_date)

        self.assertDictEqual(
            observed_suggestion.to_dict(), expected_suggestion_dict)

    def test_validate_suggestion_add_translation(self) -> None:
        expected_suggestion_dict = self.suggestion_dict

        suggestion = suggestion_registry.SuggestionTranslateContent(
            expected_suggestion_dict['suggestion_id'],
            expected_suggestion_dict['target_id'],
            expected_suggestion_dict['target_version_at_submission'],
            expected_suggestion_dict['status'], self.author_id,
            self.reviewer_id, expected_suggestion_dict['change'],
            expected_suggestion_dict['score_category'],
            expected_suggestion_dict['language_code'], False, self.fake_date)

        suggestion.validate()

    def test_get_score_part_helper_methods(self) -> None:
        expected_suggestion_dict = self.suggestion_dict

        suggestion = suggestion_registry.SuggestionTranslateContent(
            expected_suggestion_dict['suggestion_id'],
            expected_suggestion_dict['target_id'],
            expected_suggestion_dict['target_version_at_submission'],
            expected_suggestion_dict['status'], self.author_id,
            self.reviewer_id, expected_suggestion_dict['change'],
            expected_suggestion_dict['score_category'],
            expected_suggestion_dict['language_code'], False, self.fake_date)

        self.assertEqual(suggestion.get_score_type(), 'translation')
        self.assertEqual(suggestion.get_score_sub_type(), 'Algebra')

    def test_validate_suggestion_type(self) -> None:
        expected_suggestion_dict = self.suggestion_dict
        suggestion = suggestion_registry.SuggestionTranslateContent(
            expected_suggestion_dict['suggestion_id'],
            expected_suggestion_dict['target_id'],
            expected_suggestion_dict['target_version_at_submission'],
            expected_suggestion_dict['status'], self.author_id,
            self.reviewer_id, expected_suggestion_dict['change'],
            expected_suggestion_dict['score_category'],
            expected_suggestion_dict['language_code'], False, self.fake_date)

        suggestion.validate()

        suggestion.suggestion_type = 'invalid_suggestion_type'
        with self.assertRaisesRegex(  # type: ignore[no-untyped-call]
            utils.ValidationError,
            'Expected suggestion_type to be among allowed choices'
        ):
            suggestion.validate()

    def test_validate_target_type(self) -> None:
        expected_suggestion_dict = self.suggestion_dict
        suggestion = suggestion_registry.SuggestionTranslateContent(
            expected_suggestion_dict['suggestion_id'],
            expected_suggestion_dict['target_id'],
            expected_suggestion_dict['target_version_at_submission'],
            expected_suggestion_dict['status'], self.author_id,
            self.reviewer_id, expected_suggestion_dict['change'],
            expected_suggestion_dict['score_category'],
            expected_suggestion_dict['language_code'], False, self.fake_date)

        suggestion.validate()

        suggestion.target_type = 'invalid_target_type'
        with self.assertRaisesRegex(  # type: ignore[no-untyped-call]
            utils.ValidationError,
            'Expected target_type to be among allowed choices'
        ):
            suggestion.validate()

    # TODO(#13059): After we fully type the codebase we plan to get
    # rid of the tests that intentionally test wrong inputs that we
    # can normally catch by typing.
    def test_validate_target_id(self) -> None:
        expected_suggestion_dict = self.suggestion_dict
        suggestion = suggestion_registry.SuggestionTranslateContent(
            expected_suggestion_dict['suggestion_id'],
            expected_suggestion_dict['target_id'],
            expected_suggestion_dict['target_version_at_submission'],
            expected_suggestion_dict['status'], self.author_id,
            self.reviewer_id, expected_suggestion_dict['change'],
            expected_suggestion_dict['score_category'],
            expected_suggestion_dict['language_code'], False, self.fake_date)

        suggestion.validate()

        suggestion.target_id = 0  # type: ignore[assignment]
        with self.assertRaisesRegex(  # type: ignore[no-untyped-call]
            utils.ValidationError, 'Expected target_id to be a string'
        ):
            suggestion.validate()

    # TODO(#13059): After we fully type the codebase we plan to get
    # rid of the tests that intentionally test wrong inputs that we
    # can normally catch by typing.
    def test_validate_target_version_at_submission(self) -> None:
        expected_suggestion_dict = self.suggestion_dict
        suggestion = suggestion_registry.SuggestionTranslateContent(
            expected_suggestion_dict['suggestion_id'],
            expected_suggestion_dict['target_id'],
            expected_suggestion_dict['target_version_at_submission'],
            expected_suggestion_dict['status'], self.author_id,
            self.reviewer_id, expected_suggestion_dict['change'],
            expected_suggestion_dict['score_category'],
            expected_suggestion_dict['language_code'], False, self.fake_date)

        suggestion.validate()

        suggestion.target_version_at_submission = 'invalid_version'  # type: ignore[assignment]
        with self.assertRaisesRegex(  # type: ignore[no-untyped-call]
            utils.ValidationError,
            'Expected target_version_at_submission to be an int'
        ):
            suggestion.validate()

    def test_validate_status(self) -> None:
        expected_suggestion_dict = self.suggestion_dict
        suggestion = suggestion_registry.SuggestionTranslateContent(
            expected_suggestion_dict['suggestion_id'],
            expected_suggestion_dict['target_id'],
            expected_suggestion_dict['target_version_at_submission'],
            expected_suggestion_dict['status'], self.author_id,
            self.reviewer_id, expected_suggestion_dict['change'],
            expected_suggestion_dict['score_category'],
            expected_suggestion_dict['language_code'], False, self.fake_date)

        suggestion.validate()

        suggestion.status = 'invalid_status'
        with self.assertRaisesRegex(  # type: ignore[no-untyped-call]
            utils.ValidationError, 'Expected status to be among allowed choices'
        ):
            suggestion.validate()

    # TODO(#13059): After we fully type the codebase we plan to get
    # rid of the tests that intentionally test wrong inputs that we
    # can normally catch by typing.
    def test_validate_author_id(self) -> None:
        expected_suggestion_dict = self.suggestion_dict
        suggestion = suggestion_registry.SuggestionTranslateContent(
            expected_suggestion_dict['suggestion_id'],
            expected_suggestion_dict['target_id'],
            expected_suggestion_dict['target_version_at_submission'],
            expected_suggestion_dict['status'], self.author_id,
            self.reviewer_id, expected_suggestion_dict['change'],
            expected_suggestion_dict['score_category'],
            expected_suggestion_dict['language_code'], False, self.fake_date)

        suggestion.validate()

        suggestion.author_id = 0  # type: ignore[assignment]
        with self.assertRaisesRegex(  # type: ignore[no-untyped-call]
            utils.ValidationError, 'Expected author_id to be a string'
        ):
            suggestion.validate()

    def test_validate_author_id_format(self) -> None:
        expected_suggestion_dict = self.suggestion_dict
        suggestion = suggestion_registry.SuggestionTranslateContent(
            expected_suggestion_dict['suggestion_id'],
            expected_suggestion_dict['target_id'],
            expected_suggestion_dict['target_version_at_submission'],
            expected_suggestion_dict['status'], self.author_id,
            self.reviewer_id, expected_suggestion_dict['change'],
            expected_suggestion_dict['score_category'],
            expected_suggestion_dict['language_code'], False, self.fake_date)

        suggestion.validate()

        suggestion.author_id = ''
        with self.assertRaisesRegex(  # type: ignore[no-untyped-call]
            utils.ValidationError,
            'Expected author_id to be in a valid user ID format.'
        ):
            suggestion.validate()

    # TODO(#13059): After we fully type the codebase we plan to get
    # rid of the tests that intentionally test wrong inputs that we
    # can normally catch by typing.
    def test_validate_final_reviewer_id(self) -> None:
        expected_suggestion_dict = self.suggestion_dict
        suggestion = suggestion_registry.SuggestionTranslateContent(
            expected_suggestion_dict['suggestion_id'],
            expected_suggestion_dict['target_id'],
            expected_suggestion_dict['target_version_at_submission'],
            expected_suggestion_dict['status'], self.author_id,
            self.reviewer_id, expected_suggestion_dict['change'],
            expected_suggestion_dict['score_category'],
            expected_suggestion_dict['language_code'], False, self.fake_date)

        suggestion.validate()

        suggestion.final_reviewer_id = 1  # type: ignore[assignment]
        with self.assertRaisesRegex(  # type: ignore[no-untyped-call]
            utils.ValidationError, 'Expected final_reviewer_id to be a string'
        ):
            suggestion.validate()

    def test_validate_final_reviewer_id_format(self) -> None:
        expected_suggestion_dict = self.suggestion_dict
        suggestion = suggestion_registry.SuggestionTranslateContent(
            expected_suggestion_dict['suggestion_id'],
            expected_suggestion_dict['target_id'],
            expected_suggestion_dict['target_version_at_submission'],
            expected_suggestion_dict['status'], self.author_id,
            self.reviewer_id, expected_suggestion_dict['change'],
            expected_suggestion_dict['score_category'],
            expected_suggestion_dict['language_code'], False, self.fake_date)

        suggestion.validate()

        suggestion.final_reviewer_id = ''
        with self.assertRaisesRegex(  # type: ignore[no-untyped-call]
            utils.ValidationError,
            'Expected final_reviewer_id to be in a valid user ID format'
        ):
            suggestion.validate()

    # TODO(#13059): After we fully type the codebase we plan to get
    # rid of the tests that intentionally test wrong inputs that we
    # can normally catch by typing.
    def test_validate_score_category(self) -> None:
        expected_suggestion_dict = self.suggestion_dict
        suggestion = suggestion_registry.SuggestionTranslateContent(
            expected_suggestion_dict['suggestion_id'],
            expected_suggestion_dict['target_id'],
            expected_suggestion_dict['target_version_at_submission'],
            expected_suggestion_dict['status'], self.author_id,
            self.reviewer_id, expected_suggestion_dict['change'],
            expected_suggestion_dict['score_category'],
            expected_suggestion_dict['language_code'], False, self.fake_date)

        suggestion.validate()

        suggestion.score_category = 0  # type: ignore[assignment]
        with self.assertRaisesRegex(  # type: ignore[no-untyped-call]
            utils.ValidationError, 'Expected score_category to be a string'
        ):
            suggestion.validate()

    def test_validate_score_category_format(self) -> None:
        expected_suggestion_dict = self.suggestion_dict
        suggestion = suggestion_registry.SuggestionTranslateContent(
            expected_suggestion_dict['suggestion_id'],
            expected_suggestion_dict['target_id'],
            expected_suggestion_dict['target_version_at_submission'],
            expected_suggestion_dict['status'], self.author_id,
            self.reviewer_id, expected_suggestion_dict['change'],
            expected_suggestion_dict['score_category'],
            expected_suggestion_dict['language_code'], False, self.fake_date)

        suggestion.validate()

        suggestion.score_category = 'score.score_type.score_sub_type'
        with self.assertRaisesRegex(  # type: ignore[no-untyped-call]
            utils.ValidationError,
            'Expected score_category to be of the form'
            ' score_type.score_sub_type'
        ):
            suggestion.validate()

        suggestion.score_category = 'invalid_score_category'
        with self.assertRaisesRegex(  # type: ignore[no-untyped-call]
            utils.ValidationError,
            'Expected score_category to be of the form'
            ' score_type.score_sub_type'
        ):
            suggestion.validate()

    def test_validate_score_type(self) -> None:
        expected_suggestion_dict = self.suggestion_dict
        suggestion = suggestion_registry.SuggestionTranslateContent(
            expected_suggestion_dict['suggestion_id'],
            expected_suggestion_dict['target_id'],
            expected_suggestion_dict['target_version_at_submission'],
            expected_suggestion_dict['status'], self.author_id,
            self.reviewer_id, expected_suggestion_dict['change'],
            expected_suggestion_dict['score_category'],
            expected_suggestion_dict['language_code'], False, self.fake_date)

        suggestion.validate()

        suggestion.score_category = 'invalid_score_type.score_sub_type'
        with self.assertRaisesRegex(  # type: ignore[no-untyped-call]
            utils.ValidationError,
            'Expected the first part of score_category to be among allowed'
            ' choices'
        ):
            suggestion.validate()

    # TODO(#13059): After we fully type the codebase we plan to get
    # rid of the tests that intentionally test wrong inputs that we
    # can normally catch by typing.
    def test_validate_change(self) -> None:
        expected_suggestion_dict = self.suggestion_dict
        suggestion = suggestion_registry.SuggestionTranslateContent(
            expected_suggestion_dict['suggestion_id'],
            expected_suggestion_dict['target_id'],
            expected_suggestion_dict['target_version_at_submission'],
            expected_suggestion_dict['status'], self.author_id,
            self.reviewer_id, expected_suggestion_dict['change'],
            expected_suggestion_dict['score_category'],
            expected_suggestion_dict['language_code'], False, self.fake_date)

        suggestion.validate()

        suggestion.change = {}  # type: ignore[assignment]
        with self.assertRaisesRegex(  # type: ignore[no-untyped-call]
            utils.ValidationError, 'Expected change to be an ExplorationChange'
        ):
            suggestion.validate()

    def test_validate_score_type_translation(self) -> None:
        expected_suggestion_dict = self.suggestion_dict
        suggestion = suggestion_registry.SuggestionTranslateContent(
            expected_suggestion_dict['suggestion_id'],
            expected_suggestion_dict['target_id'],
            expected_suggestion_dict['target_version_at_submission'],
            expected_suggestion_dict['status'], self.author_id,
            self.reviewer_id, expected_suggestion_dict['change'],
            expected_suggestion_dict['score_category'],
            expected_suggestion_dict['language_code'], False, self.fake_date)

        suggestion.validate()

        suggestion.score_category = 'question.score_sub_type'
        with self.assertRaisesRegex(  # type: ignore[no-untyped-call]
            utils.ValidationError,
            'Expected the first part of score_category to be translation'
        ):
            suggestion.validate()

    def test_validate_change_cmd(self) -> None:
        expected_suggestion_dict = self.suggestion_dict
        suggestion = suggestion_registry.SuggestionTranslateContent(
            expected_suggestion_dict['suggestion_id'],
            expected_suggestion_dict['target_id'],
            expected_suggestion_dict['target_version_at_submission'],
            expected_suggestion_dict['status'], self.author_id,
            self.reviewer_id, expected_suggestion_dict['change'],
            expected_suggestion_dict['score_category'],
            expected_suggestion_dict['language_code'], False, self.fake_date)

        suggestion.validate()

        suggestion.change.cmd = 'invalid_cmd'
        with self.assertRaisesRegex(  # type: ignore[no-untyped-call]
            utils.ValidationError, 'Expected cmd to be add_written_translation'
        ):
            suggestion.validate()

    def test_validate_language_code_fails_when_language_codes_do_not_match(
        self
    ) -> None:
        expected_suggestion_dict = self.suggestion_dict
        suggestion = suggestion_registry.SuggestionTranslateContent(
            expected_suggestion_dict['suggestion_id'],
            expected_suggestion_dict['target_id'],
            expected_suggestion_dict['target_version_at_submission'],
            expected_suggestion_dict['status'], self.author_id,
            self.reviewer_id, expected_suggestion_dict['change'],
            expected_suggestion_dict['score_category'],
            expected_suggestion_dict['language_code'], False, self.fake_date)
        expected_language_code = (
            expected_suggestion_dict['change']['language_code']
        )
        suggestion.validate()

        suggestion.language_code = 'wrong_language_code'

        with self.assertRaisesRegex(  # type: ignore[no-untyped-call]
            utils.ValidationError,
            'Expected language_code to be %s, '
            'received wrong_language_code' % expected_language_code
        ):
            suggestion.validate()

    # TODO(#13059): After we fully type the codebase we plan to get
    # rid of the tests that intentionally test wrong inputs that we
    # can normally catch by typing.
    def test_validate_language_code_fails_when_language_code_is_set_to_none(
        self
    ) -> None:
        expected_suggestion_dict = self.suggestion_dict
        suggestion = suggestion_registry.SuggestionTranslateContent(
            expected_suggestion_dict['suggestion_id'],
            expected_suggestion_dict['target_id'],
            expected_suggestion_dict['target_version_at_submission'],
            expected_suggestion_dict['status'], self.author_id,
            self.reviewer_id, expected_suggestion_dict['change'],
            expected_suggestion_dict['score_category'],
            expected_suggestion_dict['language_code'], False, self.fake_date)
        suggestion.validate()

        suggestion.language_code = None  # type: ignore[assignment]

        with self.assertRaisesRegex(  # type: ignore[no-untyped-call]
            utils.ValidationError, 'language_code cannot be None'
        ):
            suggestion.validate()

    def test_validate_change_with_invalid_language_code_fails_validation(
        self
    ) -> None:
        expected_suggestion_dict = self.suggestion_dict
        suggestion = suggestion_registry.SuggestionTranslateContent(
            expected_suggestion_dict['suggestion_id'],
            expected_suggestion_dict['target_id'],
            expected_suggestion_dict['target_version_at_submission'],
            expected_suggestion_dict['status'], self.author_id,
            self.reviewer_id, expected_suggestion_dict['change'],
            expected_suggestion_dict['score_category'],
            expected_suggestion_dict['language_code'], False, self.fake_date)

        suggestion.validate()

        # Here, change is of type ExplorationChange and all attributes
        # on ExplorationChange are created dynamically except cmd, so due
        # this MyPy is unable to recognize `language_code` as an attribute
        # of change and throwing `"ExplorationChange" has no attribute
        # "language_code"` error. Thus to avoid the error, we used ignore here.
        suggestion.change.language_code = 'invalid_code'  # type: ignore[attr-defined]
        with self.assertRaisesRegex(  # type: ignore[no-untyped-call]
            utils.ValidationError, 'Invalid language_code: invalid_code'
        ):
            suggestion.validate()

    def test_pre_accept_validate_state_name(self) -> None:
        self.save_new_default_exploration('exp1', self.author_id)
        expected_suggestion_dict = self.suggestion_dict
        suggestion = suggestion_registry.SuggestionTranslateContent(
            expected_suggestion_dict['suggestion_id'],
            expected_suggestion_dict['target_id'],
            expected_suggestion_dict['target_version_at_submission'],
            expected_suggestion_dict['status'], self.author_id,
            self.reviewer_id, expected_suggestion_dict['change'],
            expected_suggestion_dict['score_category'],
            expected_suggestion_dict['language_code'], False, self.fake_date)

        exp_services.update_exploration(  # type: ignore[no-untyped-call]
            self.author_id, 'exp1', [
                exp_domain.ExplorationChange({
                    'cmd': exp_domain.CMD_EDIT_STATE_PROPERTY,
                    'property_name': exp_domain.STATE_PROPERTY_CONTENT,
                    'new_value': {
                        'content_id': 'content',
                        'html': '<p>This is a content.</p>'
                    },
                    'state_name': 'Introduction',
                })
            ], 'Added state')
<<<<<<< HEAD
        suggestion.change.state_name = 'Introduction'
=======
        # Here, change is of type ExplorationChange and all attributes
        # on ExplorationChange are created dynamically except cmd, so due
        # this MyPy is unable to recognize `state_name` as an attribute of
        # change and throwing `"ExplorationChange" has no attribute
        # "state_name"` error. Thus to avoid the error, we used ignore here.
        suggestion.change.state_name = 'State A'  # type: ignore[attr-defined]
>>>>>>> 940969c1

        suggestion.pre_accept_validate()

        suggestion.change.state_name = 'invalid_state_name'  # type: ignore[attr-defined]
        with self.assertRaisesRegex(  # type: ignore[no-untyped-call]
            utils.ValidationError,
            'Expected invalid_state_name to be a valid state name'
        ):
            suggestion.pre_accept_validate()

    def test_accept_suggestion_adds_translation_in_exploration(self) -> None:
        self.save_new_default_exploration('exp1', self.author_id)
        exploration = exp_fetchers.get_exploration_by_id('exp1')
        self.assertEqual(exploration.get_translation_counts(), {})
        suggestion = suggestion_registry.SuggestionTranslateContent(
            self.suggestion_dict['suggestion_id'],
            self.suggestion_dict['target_id'],
            self.suggestion_dict['target_version_at_submission'],
            self.suggestion_dict['status'], self.author_id,
            self.reviewer_id, self.suggestion_dict['change'],
            self.suggestion_dict['score_category'],
            self.suggestion_dict['language_code'], False, self.fake_date)

        suggestion.accept(
            'Accepted suggestion by translator: Add translation change.')

        exploration = exp_fetchers.get_exploration_by_id('exp1')
        self.assertEqual(exploration.get_translation_counts(), {
            'hi': 1
        })

    def test_accept_suggestion_with_set_of_string_adds_translation(
        self
    ) -> None:
        self.save_new_default_exploration('exp1', self.author_id)
        exploration = exp_fetchers.get_exploration_by_id('exp1')
        self.assertEqual(exploration.get_translation_counts(), {})
        suggestion = suggestion_registry.SuggestionTranslateContent(
            self.suggestion_dict['suggestion_id'],
            self.suggestion_dict['target_id'],
            self.suggestion_dict['target_version_at_submission'],
            self.suggestion_dict['status'], self.author_id,
            self.reviewer_id,
            {
                'cmd': exp_domain.CMD_ADD_WRITTEN_TRANSLATION,
                'state_name': 'Introduction',
                'content_id': 'content',
                'language_code': 'hi',
                'content_html': ['text1', 'text2'],
                'translation_html': ['translated text1', 'translated text2'],
                'data_format': 'set_of_normalized_string'
            },
            self.suggestion_dict['score_category'],
            self.suggestion_dict['language_code'], False, self.fake_date)

        suggestion.accept(
            'Accepted suggestion by translator: Add translation change.')

        exploration = exp_fetchers.get_exploration_by_id('exp1')
        self.assertEqual(exploration.get_translation_counts(), {
            'hi': 1
        })

    def test_accept_suggestion_with_psedonymous_author_adds_translation(
        self
    ) -> None:
        self.save_new_default_exploration('exp1', self.author_id)

        exploration = exp_fetchers.get_exploration_by_id('exp1')
        self.assertEqual(exploration.get_translation_counts(), {})

        expected_suggestion_dict = self.suggestion_dict
        suggestion = suggestion_registry.SuggestionTranslateContent(
            expected_suggestion_dict['suggestion_id'],
            expected_suggestion_dict['target_id'],
            expected_suggestion_dict['target_version_at_submission'],
            expected_suggestion_dict['status'], self.PSEUDONYMOUS_ID,
            self.reviewer_id, expected_suggestion_dict['change'],
            expected_suggestion_dict['score_category'],
            expected_suggestion_dict['language_code'], False, self.fake_date)

        suggestion.accept(
            'Accepted suggestion by translator: Add translation change.')

        exploration = exp_fetchers.get_exploration_by_id('exp1')

        self.assertEqual(exploration.get_translation_counts(), {
            'hi': 1
        })

    def test_get_all_html_content_strings(self) -> None:
        suggestion = suggestion_registry.SuggestionTranslateContent(
            self.suggestion_dict['suggestion_id'],
            self.suggestion_dict['target_id'],
            self.suggestion_dict['target_version_at_submission'],
            self.suggestion_dict['status'], self.author_id,
            self.reviewer_id, self.suggestion_dict['change'],
            self.suggestion_dict['score_category'],
            self.suggestion_dict['language_code'], False, self.fake_date)

        actual_outcome_list = suggestion.get_all_html_content_strings()

        expected_outcome_list = [
            u'<p>This is translated html.</p>', u'<p>This is a content.</p>']
        self.assertEqual(expected_outcome_list, actual_outcome_list)

    def test_get_all_html_content_strings_for_content_lists(self) -> None:
        suggestion = suggestion_registry.SuggestionTranslateContent(
            self.suggestion_dict['suggestion_id'],
            self.suggestion_dict['target_id'],
            self.suggestion_dict['target_version_at_submission'],
            self.suggestion_dict['status'], self.author_id,
            self.reviewer_id,
            {
                'cmd': exp_domain.CMD_ADD_WRITTEN_TRANSLATION,
                'state_name': 'Introduction',
                'content_id': 'content',
                'language_code': 'hi',
                'content_html': ['text1', 'text2'],
                'translation_html': ['translated text1', 'translated text2'],
                'data_format': 'set_of_normalized_string'
            },
            self.suggestion_dict['score_category'],
            self.suggestion_dict['language_code'], False, self.fake_date)

        actual_outcome_list = suggestion.get_all_html_content_strings()

        expected_outcome_list = [
            'translated text1', 'translated text2', 'text1', 'text2']
        self.assertEqual(expected_outcome_list, actual_outcome_list)

    def test_get_target_entity_html_strings_returns_expected_strings(
        self
    ) -> None:
        suggestion = suggestion_registry.SuggestionTranslateContent(
            self.suggestion_dict['suggestion_id'],
            self.suggestion_dict['target_id'],
            self.suggestion_dict['target_version_at_submission'],
            self.suggestion_dict['status'], self.author_id,
            self.reviewer_id, self.suggestion_dict['change'],
            self.suggestion_dict['score_category'],
            self.suggestion_dict['language_code'], False, self.fake_date)

        actual_outcome_list = suggestion.get_target_entity_html_strings()
        expected_outcome_list = [self.suggestion_dict['change']['content_html']]
        self.assertEqual(expected_outcome_list, actual_outcome_list)

    def test_convert_html_in_suggestion_change(self) -> None:
        html_content = (
            '<p>Value</p><oppia-noninteractive-math raw_latex-with-value="&a'
            'mp;quot;+,-,-,+&amp;quot;"></oppia-noninteractive-math>')
        expected_html_content = (
            '<p>Value</p><oppia-noninteractive-math math_content-with-value='
            '"{&amp;quot;raw_latex&amp;quot;: &amp;quot;+,-,-,+&amp;quot;, &'
            'amp;quot;svg_filename&amp;quot;: &amp;quot;&amp;quot;}"></oppia'
            '-noninteractive-math>')
        change_dict = {
            'cmd': exp_domain.CMD_ADD_WRITTEN_TRANSLATION,
            'state_name': 'Introduction',
            'content_id': 'content',
            'language_code': 'hi',
            'content_html': html_content,
            'translation_html': '<p>This is translated html.</p>',
            'data_format': 'html'
        }
        suggestion = suggestion_registry.SuggestionTranslateContent(
            self.suggestion_dict['suggestion_id'],
            self.suggestion_dict['target_id'],
            self.suggestion_dict['target_version_at_submission'],
            self.suggestion_dict['status'], self.author_id,
            self.reviewer_id, change_dict,
            self.suggestion_dict['score_category'],
            self.suggestion_dict['language_code'], False, self.fake_date)
        suggestion.convert_html_in_suggestion_change(
            html_validation_service.add_math_content_to_math_rte_components)
        self.assertEqual(
            suggestion.change.content_html, expected_html_content)


class SuggestionAddQuestionTest(test_utils.GenericTestBase):
    """Tests for the SuggestionAddQuestion class."""

    AUTHOR_EMAIL: Final = 'author@example.com'
    REVIEWER_EMAIL: Final = 'reviewer@example.com'
    ASSIGNED_REVIEWER_EMAIL: Final = 'assigned_reviewer@example.com'
    fake_date: datetime.datetime = datetime.datetime(2016, 4, 10, 0, 0, 0, 0)

    def setUp(self) -> None:
        super().setUp()

        content_id_generator = translation_domain.ContentIdGenerator()
        self.signup(self.AUTHOR_EMAIL, 'author')
        self.author_id = self.get_user_id_from_email(self.AUTHOR_EMAIL)  # type: ignore[no-untyped-call]
        self.signup(self.REVIEWER_EMAIL, 'reviewer')
        self.reviewer_id = self.get_user_id_from_email(self.REVIEWER_EMAIL)  # type: ignore[no-untyped-call]
        self.suggestion_dict = {
            'suggestion_id': 'skill1.thread1',
            'suggestion_type': feconf.SUGGESTION_TYPE_ADD_QUESTION,
            'target_type': feconf.ENTITY_TYPE_SKILL,
            'target_id': 'skill1',
            'target_version_at_submission': 1,
            'status': suggestion_models.STATUS_ACCEPTED,
            'author_name': 'author',
            'final_reviewer_id': self.reviewer_id,
            'change': {
                'cmd': question_domain.CMD_CREATE_NEW_FULLY_SPECIFIED_QUESTION,
                'question_dict': {
                    'question_state_data': self._create_valid_question_data(
                        'default_state', content_id_generator).to_dict(),
                    'language_code': 'en',
                    'question_state_data_schema_version': (
                        feconf.CURRENT_STATE_SCHEMA_VERSION),
                    'linked_skill_ids': ['skill_1'],
                    'inapplicable_skill_misconception_ids': ['skillid12345-1'],
                    'next_content_id_index': (
                        content_id_generator.next_content_id_index)
                },
                'skill_id': 'skill_1',
                'skill_difficulty': 0.3,
            },
            'score_category': 'question.topic_1',
            'language_code': 'en',
            'last_updated': utils.get_time_in_millisecs(self.fake_date),
            'edited_by_reviewer': False
        }

    def test_create_suggestion_add_question(self) -> None:
        expected_suggestion_dict = self.suggestion_dict

        observed_suggestion = suggestion_registry.SuggestionAddQuestion(
            expected_suggestion_dict['suggestion_id'],
            expected_suggestion_dict['target_id'],
            expected_suggestion_dict['target_version_at_submission'],
            expected_suggestion_dict['status'], self.author_id,
            self.reviewer_id, expected_suggestion_dict['change'],
            expected_suggestion_dict['score_category'],
            expected_suggestion_dict['language_code'], False, self.fake_date)

        self.assertDictEqual(
            observed_suggestion.to_dict(), expected_suggestion_dict)

    def test_validate_suggestion_edit_state_content(self) -> None:
        expected_suggestion_dict = self.suggestion_dict

        suggestion = suggestion_registry.SuggestionAddQuestion(
            expected_suggestion_dict['suggestion_id'],
            expected_suggestion_dict['target_id'],
            expected_suggestion_dict['target_version_at_submission'],
            expected_suggestion_dict['status'], self.author_id,
            self.reviewer_id, expected_suggestion_dict['change'],
            expected_suggestion_dict['score_category'],
            expected_suggestion_dict['language_code'], False, self.fake_date)

        suggestion.validate()

    def test_get_score_part_helper_methods(self) -> None:
        expected_suggestion_dict = self.suggestion_dict

        suggestion = suggestion_registry.SuggestionAddQuestion(
            expected_suggestion_dict['suggestion_id'],
            expected_suggestion_dict['target_id'],
            expected_suggestion_dict['target_version_at_submission'],
            expected_suggestion_dict['status'], self.author_id,
            self.reviewer_id, expected_suggestion_dict['change'],
            expected_suggestion_dict['score_category'],
            expected_suggestion_dict['language_code'], False, self.fake_date)

        self.assertEqual(suggestion.get_score_type(), 'question')
        self.assertEqual(suggestion.get_score_sub_type(), 'topic_1')

    def test_validate_score_type(self) -> None:
        expected_suggestion_dict = self.suggestion_dict

        suggestion = suggestion_registry.SuggestionAddQuestion(
            expected_suggestion_dict['suggestion_id'],
            expected_suggestion_dict['target_id'],
            expected_suggestion_dict['target_version_at_submission'],
            expected_suggestion_dict['status'], self.author_id,
            self.reviewer_id, expected_suggestion_dict['change'],
            expected_suggestion_dict['score_category'],
            expected_suggestion_dict['language_code'], False, self.fake_date)

        suggestion.validate()

        suggestion.score_category = 'content.score_sub_type'

        with self.assertRaisesRegex(  # type: ignore[no-untyped-call]
            utils.ValidationError,
            'Expected the first part of score_category to be "question"'
        ):
            suggestion.validate()

    # TODO(#13059): After we fully type the codebase we plan to get
    # rid of the tests that intentionally test wrong inputs that we
    # can normally catch by typing.
    def test_validate_change_type(self) -> None:
        expected_suggestion_dict = self.suggestion_dict

        suggestion = suggestion_registry.SuggestionAddQuestion(
            expected_suggestion_dict['suggestion_id'],
            expected_suggestion_dict['target_id'],
            expected_suggestion_dict['target_version_at_submission'],
            expected_suggestion_dict['status'], self.author_id,
            self.reviewer_id, expected_suggestion_dict['change'],
            expected_suggestion_dict['score_category'],
            expected_suggestion_dict['language_code'], False, self.fake_date)

        suggestion.validate()

        suggestion.change = 'invalid_change'  # type: ignore[assignment]

        with self.assertRaisesRegex(  # type: ignore[no-untyped-call]
            utils.ValidationError,
            'Expected change to be an instance of QuestionSuggestionChange'
        ):
            suggestion.validate()

    def test_validate_change_cmd(self) -> None:
        expected_suggestion_dict = self.suggestion_dict

        suggestion = suggestion_registry.SuggestionAddQuestion(
            expected_suggestion_dict['suggestion_id'],
            expected_suggestion_dict['target_id'],
            expected_suggestion_dict['target_version_at_submission'],
            expected_suggestion_dict['status'], self.author_id,
            self.reviewer_id, expected_suggestion_dict['change'],
            expected_suggestion_dict['score_category'],
            expected_suggestion_dict['language_code'], False, self.fake_date)

        suggestion.validate()

        suggestion.change.cmd = None

        with self.assertRaisesRegex(  # type: ignore[no-untyped-call]
            utils.ValidationError, 'Expected change to contain cmd'
        ):
            suggestion.validate()

    def test_validate_change_cmd_type(self) -> None:
        expected_suggestion_dict = self.suggestion_dict

        suggestion = suggestion_registry.SuggestionAddQuestion(
            expected_suggestion_dict['suggestion_id'],
            expected_suggestion_dict['target_id'],
            expected_suggestion_dict['target_version_at_submission'],
            expected_suggestion_dict['status'], self.author_id,
            self.reviewer_id, expected_suggestion_dict['change'],
            expected_suggestion_dict['score_category'],
            expected_suggestion_dict['language_code'], False, self.fake_date)

        suggestion.validate()

        suggestion.change.cmd = 'invalid_cmd'

        with self.assertRaisesRegex(  # type: ignore[no-untyped-call]
            utils.ValidationError,
            'Expected cmd to be create_new_fully_specified_question'
        ):
            suggestion.validate()

    def test_validate_change_question_dict(self) -> None:
        expected_suggestion_dict = self.suggestion_dict

        suggestion = suggestion_registry.SuggestionAddQuestion(
            expected_suggestion_dict['suggestion_id'],
            expected_suggestion_dict['target_id'],
            expected_suggestion_dict['target_version_at_submission'],
            expected_suggestion_dict['status'], self.author_id,
            self.reviewer_id, expected_suggestion_dict['change'],
            expected_suggestion_dict['score_category'],
            expected_suggestion_dict['language_code'], False, self.fake_date)

        suggestion.validate()

        # Here, change is of type QuestionSuggestionChange and all attributes
        # on QuestionSuggestionChange are created dynamically except cmd, so due
        # this MyPy is unable to recognize `question_dict` as an attribute of
        # change and throwing `"ExplorationChange" has no attribute "skill_id"`
        # error. Thus to avoid the error, we used ignore here.
        suggestion.change.question_dict = None  # type: ignore[attr-defined]

        with self.assertRaisesRegex(  # type: ignore[no-untyped-call]
            utils.ValidationError, 'Expected change to contain question_dict'
        ):
            suggestion.validate()

    def test_validate_change_question_state_data_schema_version(self) -> None:
        expected_suggestion_dict = self.suggestion_dict

        suggestion = suggestion_registry.SuggestionAddQuestion(
            expected_suggestion_dict['suggestion_id'],
            expected_suggestion_dict['target_id'],
            expected_suggestion_dict['target_version_at_submission'],
            expected_suggestion_dict['status'], self.author_id,
            self.reviewer_id, expected_suggestion_dict['change'],
            expected_suggestion_dict['score_category'],
            expected_suggestion_dict['language_code'], False, self.fake_date)

        suggestion.validate()

        # We are not setting value in suggestion.change.question_dict
        # directly since pylint produces unsupported-assignment-operation
        # error. The detailed analysis for the same can be checked
        # in this issue: https://github.com/oppia/oppia/issues/7008.
        assert isinstance(suggestion.change.question_dict, dict)
        question_dict: question_domain.QuestionDict = (
            suggestion.change.question_dict
        )
        question_dict['question_state_data_schema_version'] = 0
        suggestion.change.question_dict = question_dict

        with self.assertRaisesRegex(
            utils.ValidationError,
            'Expected question state schema version to be %s, '
            'received 0' % feconf.CURRENT_STATE_SCHEMA_VERSION
        ):
            suggestion.validate()

    def test_validate_change_skill_difficulty_none(self) -> None:
        expected_suggestion_dict = self.suggestion_dict
        suggestion = suggestion_registry.SuggestionAddQuestion(
            expected_suggestion_dict['suggestion_id'],
            expected_suggestion_dict['target_id'],
            expected_suggestion_dict['target_version_at_submission'],
            expected_suggestion_dict['status'], self.author_id,
            self.reviewer_id, expected_suggestion_dict['change'],
            expected_suggestion_dict['score_category'],
            expected_suggestion_dict['language_code'], False, self.fake_date)
        suggestion.validate()

        # Here, change is of type QuestionSuggestionChange and all attributes
        # on QuestionSuggestionChange are created dynamically except cmd, so due
        # this MyPy is unable to recognize `skill_difficulty` as an attribute of
        # change and throwing `"ExplorationChange" has no attribute "skill_id"`
        # error. Thus to avoid the error, we used ignore here.
        suggestion.change.skill_difficulty = None  # type: ignore[attr-defined]

        with self.assertRaisesRegex(  # type: ignore[no-untyped-call]
            utils.ValidationError, 'Expected change to contain skill_difficulty'
        ):
            suggestion.validate()

    def test_validate_change_skill_difficulty_invalid_value(self) -> None:
        expected_suggestion_dict = self.suggestion_dict
        suggestion = suggestion_registry.SuggestionAddQuestion(
            expected_suggestion_dict['suggestion_id'],
            expected_suggestion_dict['target_id'],
            expected_suggestion_dict['target_version_at_submission'],
            expected_suggestion_dict['status'], self.author_id,
            self.reviewer_id, expected_suggestion_dict['change'],
            expected_suggestion_dict['score_category'],
            expected_suggestion_dict['language_code'], False, self.fake_date)
        suggestion.validate()

        # Here, change is of type QuestionSuggestionChange and all attributes
        # on QuestionSuggestionChange are created dynamically except cmd, so due
        # this MyPy is unable to recognize `skill_difficulty` as an attribute of
        # change and throwing `"QuestionSuggestionChange" has no attribute
        # "skill_id"` error. Thus to avoid the error, we used ignore here.
        suggestion.change.skill_difficulty = 0.4  # type: ignore[attr-defined]

        with self.assertRaisesRegex(  # type: ignore[no-untyped-call]
            utils.ValidationError,
            'Expected change skill_difficulty to be one of '
        ):
            suggestion.validate()

    def test_pre_accept_validate_change_skill_id(self) -> None:
        expected_suggestion_dict = self.suggestion_dict

        suggestion = suggestion_registry.SuggestionAddQuestion(
            expected_suggestion_dict['suggestion_id'],
            expected_suggestion_dict['target_id'],
            expected_suggestion_dict['target_version_at_submission'],
            expected_suggestion_dict['status'], self.author_id,
            self.reviewer_id, expected_suggestion_dict['change'],
            expected_suggestion_dict['score_category'],
            expected_suggestion_dict['language_code'], False, self.fake_date)

        skill_id = skill_services.get_new_skill_id()
        self.save_new_skill(skill_id, self.author_id, description='description')  # type: ignore[no-untyped-call]
        # Here, change is of type QuestionSuggestionChange and all attributes
        # on QuestionSuggestionChange are created dynamically except cmd, so due
        # this MyPy is unable to recognize `skill_id` as an attribute of change
        # and throwing `"QuestionSuggestionChange" has no attribute "skill_id"`
        # error. Thus to avoid the error, we used ignore here.
        suggestion.change.skill_id = skill_id  # type: ignore[attr-defined]

        suggestion.pre_accept_validate()

        suggestion.change.skill_id = None  # type: ignore[attr-defined]

        with self.assertRaisesRegex(  # type: ignore[no-untyped-call]
            utils.ValidationError, 'Expected change to contain skill_id'
        ):
            suggestion.pre_accept_validate()

    def test_pre_accept_validate_change_invalid_skill_id(self) -> None:
        expected_suggestion_dict = self.suggestion_dict

        suggestion = suggestion_registry.SuggestionAddQuestion(
            expected_suggestion_dict['suggestion_id'],
            expected_suggestion_dict['target_id'],
            expected_suggestion_dict['target_version_at_submission'],
            expected_suggestion_dict['status'], self.author_id,
            self.reviewer_id, expected_suggestion_dict['change'],
            expected_suggestion_dict['score_category'],
            expected_suggestion_dict['language_code'], False, self.fake_date)

        skill_id = skill_services.get_new_skill_id()
        self.save_new_skill(skill_id, self.author_id, description='description')  # type: ignore[no-untyped-call]
        # Here, change is of type QuestionSuggestionChange and all attributes
        # on QuestionSuggestionChange are created dynamically except cmd, so due
        # this MyPy is unable to recognize `skill_id` as an attribute of change
        # and throwing `"QuestionSuggestionChange" has no attribute "skill_id"`
        # error. Thus to avoid the error, we used ignore here.
        suggestion.change.skill_id = skill_id  # type: ignore[attr-defined]

        suggestion.pre_accept_validate()

        suggestion.change.skill_id = skill_services.get_new_skill_id()  # type: ignore[attr-defined]

        with self.assertRaisesRegex(  # type: ignore[no-untyped-call]
            utils.ValidationError, 'The skill with the given id doesn\'t exist.'
        ):
            suggestion.pre_accept_validate()

    def test_get_change_list_for_accepting_suggestion(self) -> None:
        expected_suggestion_dict = self.suggestion_dict

        suggestion = suggestion_registry.SuggestionAddQuestion(
            expected_suggestion_dict['suggestion_id'],
            expected_suggestion_dict['target_id'],
            expected_suggestion_dict['target_version_at_submission'],
            expected_suggestion_dict['status'], self.author_id,
            self.reviewer_id, expected_suggestion_dict['change'],
            expected_suggestion_dict['score_category'],
            expected_suggestion_dict['language_code'], False, self.fake_date)

        # Method `get_change_list_for_accepting_suggestion` does not return any
        # value but for testing purposes we are still comparing it's return
        # value with None which causes MyPy to throw error. Thus to avoid the
        # error, we used ignore here.
        self.assertIsNone(suggestion.get_change_list_for_accepting_suggestion())  # type: ignore[func-returns-value]

    def test_populate_old_value_of_change(self) -> None:
        expected_suggestion_dict = self.suggestion_dict

        suggestion = suggestion_registry.SuggestionAddQuestion(
            expected_suggestion_dict['suggestion_id'],
            expected_suggestion_dict['target_id'],
            expected_suggestion_dict['target_version_at_submission'],
            expected_suggestion_dict['status'], self.author_id,
            self.reviewer_id, expected_suggestion_dict['change'],
            expected_suggestion_dict['score_category'],
            expected_suggestion_dict['language_code'], False, self.fake_date)

        # Method `populate_old_value_of_change` does not return any value but
        # for testing purpose we are still comparing it's return value with None
        # which causes MyPy to throw error. Thus to avoid the error, we used
        # ignore here.
        self.assertIsNone(suggestion.populate_old_value_of_change())  # type: ignore[func-returns-value]

    def test_cannot_accept_suggestion_with_invalid_skill_id(self) -> None:
        expected_suggestion_dict = self.suggestion_dict

        suggestion = suggestion_registry.SuggestionAddQuestion(
            expected_suggestion_dict['suggestion_id'],
            expected_suggestion_dict['target_id'],
            expected_suggestion_dict['target_version_at_submission'],
            expected_suggestion_dict['status'], self.author_id,
            self.reviewer_id, expected_suggestion_dict['change'],
            expected_suggestion_dict['score_category'],
            expected_suggestion_dict['language_code'], False, self.fake_date)

        # Here, change is of type QuestionSuggestionChange and all attributes
        # on QuestionSuggestionChange are created dynamically except cmd, so due
        # this MyPy is unable to recognize `skill_id` as an attribute of change
        # and throwing `"QuestionSuggestionChange" has no attribute "skill_id"`
        # error. Thus to avoid the error, we used ignore here.
        suggestion.change.skill_id = skill_services.get_new_skill_id()  # type: ignore[attr-defined]

        with self.assertRaisesRegex(  # type: ignore[no-untyped-call]
            utils.ValidationError,
            'The skill with the given id doesn\'t exist.'
        ):
            suggestion.accept('commit message')

    def test_pre_update_validate_change_cmd(self) -> None:
        expected_suggestion_dict = self.suggestion_dict

        suggestion = suggestion_registry.SuggestionAddQuestion(
            expected_suggestion_dict['suggestion_id'],
            expected_suggestion_dict['target_id'],
            expected_suggestion_dict['target_version_at_submission'],
            expected_suggestion_dict['status'], self.author_id,
            self.reviewer_id, expected_suggestion_dict['change'],
            expected_suggestion_dict['score_category'],
            expected_suggestion_dict['language_code'], False, self.fake_date)

        change = {
            'cmd': question_domain.CMD_UPDATE_QUESTION_PROPERTY,
            'property_name': question_domain.QUESTION_PROPERTY_LANGUAGE_CODE,
            'new_value': 'bn',
            'old_value': 'en'
        }
        with self.assertRaisesRegex(  # type: ignore[no-untyped-call]
            utils.ValidationError,
            'The new change cmd must be equal to '
            'create_new_fully_specified_question'
        ):
            suggestion.pre_update_validate(
                question_domain.QuestionChange(change))

    def test_pre_update_validate_change_skill_id(self) -> None:
        expected_suggestion_dict = self.suggestion_dict

        suggestion = suggestion_registry.SuggestionAddQuestion(
            expected_suggestion_dict['suggestion_id'],
            expected_suggestion_dict['target_id'],
            expected_suggestion_dict['target_version_at_submission'],
            expected_suggestion_dict['status'], self.author_id,
            self.reviewer_id, expected_suggestion_dict['change'],
            expected_suggestion_dict['score_category'],
            expected_suggestion_dict['language_code'], False, self.fake_date)

<<<<<<< HEAD
        content_id_generator = translation_domain.ContentIdGenerator()
        change = {
=======
        change: ChangeType = {
>>>>>>> 940969c1
            'cmd': question_domain.CMD_CREATE_NEW_FULLY_SPECIFIED_QUESTION,
            'question_dict': {
                'question_state_data': self._create_valid_question_data(
                    'default_state', content_id_generator).to_dict(),
                'language_code': 'en',
                'question_state_data_schema_version': (
                    feconf.CURRENT_STATE_SCHEMA_VERSION),
                'next_content_id_index': (
                    content_id_generator.next_content_id_index)
            },
            'skill_id': 'skill_2'
        }

        with self.assertRaisesRegex(  # type: ignore[no-untyped-call]
            utils.ValidationError,
            'The new change skill_id must be equal to skill_1'
        ):
            suggestion.pre_update_validate(
                question_domain.QuestionChange(change))

<<<<<<< HEAD
    def test_pre_update_validate_complains_if_nothing_changed(self):
        content_id_generator = translation_domain.ContentIdGenerator()
        change = {
=======
    def test_pre_update_validate_complains_if_nothing_changed(self) -> None:
        change: ChangeType = {
>>>>>>> 940969c1
            'cmd': question_domain.CMD_CREATE_NEW_FULLY_SPECIFIED_QUESTION,
            'question_dict': {
                'question_state_data': self._create_valid_question_data(
                    'default_state', content_id_generator).to_dict(),
                'language_code': 'en',
                'question_state_data_schema_version': (
                    feconf.CURRENT_STATE_SCHEMA_VERSION),
                'next_content_id_index': (
                    content_id_generator.next_content_id_index)
            },
            'skill_id': 'skill_1',
            'skill_difficulty': 0.3
        }

        suggestion = suggestion_registry.SuggestionAddQuestion(
            'exploration.exp1.thread1', 'exp1', 1,
            suggestion_models.STATUS_ACCEPTED, self.author_id,
            self.reviewer_id, change,
            'question.topic_1', 'en', False, self.fake_date)

<<<<<<< HEAD
        content_id_generator = translation_domain.ContentIdGenerator()
        new_change = {
=======
        new_change: ChangeType = {
>>>>>>> 940969c1
            'cmd': question_domain.CMD_CREATE_NEW_FULLY_SPECIFIED_QUESTION,
            'question_dict': {
                'question_state_data': self._create_valid_question_data(
                    'default_state', content_id_generator).to_dict(),
                'language_code': 'en',
                'question_state_data_schema_version': (
                    feconf.CURRENT_STATE_SCHEMA_VERSION),
                'next_content_id_index': (
                    content_id_generator.next_content_id_index)
            },
            'skill_id': 'skill_1',
            'skill_difficulty': 0.3
        }

        with self.assertRaisesRegex(  # type: ignore[no-untyped-call]
            utils.ValidationError,
            'At least one of the new skill_difficulty or question_dict '
            'should be changed.'):
            suggestion.pre_update_validate(
                question_domain.QuestionSuggestionChange(new_change))

    def test_pre_update_validate_accepts_a_change_in_skill_difficulty_only(
<<<<<<< HEAD
            self):
        content_id_generator = translation_domain.ContentIdGenerator()
        change = {
=======
        self
    ) -> None:
        change: ChangeType = {
>>>>>>> 940969c1
            'cmd': question_domain.CMD_CREATE_NEW_FULLY_SPECIFIED_QUESTION,
            'question_dict': {
                'question_state_data': self._create_valid_question_data(
                    'default_state', content_id_generator).to_dict(),
                'language_code': 'en',
                'question_state_data_schema_version': (
                    feconf.CURRENT_STATE_SCHEMA_VERSION),
                'next_content_id_index': (
                    content_id_generator.next_content_id_index)
            },
            'skill_id': 'skill_1',
            'skill_difficulty': 0.3
        }

        suggestion = suggestion_registry.SuggestionAddQuestion(
            'exploration.exp1.thread1', 'exp1', 1,
            suggestion_models.STATUS_ACCEPTED, self.author_id,
            self.reviewer_id, change,
            'question.topic_1', 'en', False, self.fake_date)

<<<<<<< HEAD
        content_id_generator = translation_domain.ContentIdGenerator()
        new_change = {
=======
        new_change: ChangeType = {
>>>>>>> 940969c1
            'cmd': question_domain.CMD_CREATE_NEW_FULLY_SPECIFIED_QUESTION,
            'question_dict': {
                'question_state_data': self._create_valid_question_data(
                    'default_state', content_id_generator).to_dict(),
                'language_code': 'en',
                'question_state_data_schema_version': (
                    feconf.CURRENT_STATE_SCHEMA_VERSION),
                'next_content_id_index': (
                    content_id_generator.next_content_id_index)
            },
            'skill_id': 'skill_1',
            'skill_difficulty': 0.6
        }

        # Method `pre_update_validate` does not return any value but for testing
        # purpose we are still comparing it's return value with None which
        # causes MyPy to throw error. Thus to avoid the error, we used
        # ignore here.
        self.assertEqual(
            suggestion.pre_update_validate(  # type: ignore[func-returns-value]
                question_domain.QuestionSuggestionChange(new_change)), None)

<<<<<<< HEAD
    def test_pre_update_validate_accepts_a_change_in_state_data_only(self):
        content_id_generator = translation_domain.ContentIdGenerator()
        change = {
=======
    def test_pre_update_validate_accepts_a_change_in_state_data_only(
        self
    ) -> None:
        change: ChangeType = {
>>>>>>> 940969c1
            'cmd': question_domain.CMD_CREATE_NEW_FULLY_SPECIFIED_QUESTION,
            'question_dict': {
                'question_state_data': self._create_valid_question_data(
                    'default_state', content_id_generator).to_dict(),
                'language_code': 'en',
                'question_state_data_schema_version': (
                    feconf.CURRENT_STATE_SCHEMA_VERSION),
                'next_content_id_index': (
                    content_id_generator.next_content_id_index)
            },
            'skill_id': 'skill_1',
            'skill_difficulty': 0.3
        }

        suggestion = suggestion_registry.SuggestionAddQuestion(
            'exploration.exp1.thread1', 'exp1', 1,
            suggestion_models.STATUS_ACCEPTED, self.author_id,
            self.reviewer_id, change,
            'question.topic_1', 'en', False, self.fake_date)

<<<<<<< HEAD
        content_id_generator = translation_domain.ContentIdGenerator()
        new_change = {
=======
        new_change: ChangeType = {
>>>>>>> 940969c1
            'cmd': question_domain.CMD_CREATE_NEW_FULLY_SPECIFIED_QUESTION,
            'question_dict': {
                'question_state_data': self._create_valid_question_data(
                    'default_state', content_id_generator).to_dict(),
                'language_code': 'hi',
                'question_state_data_schema_version': (
                    feconf.CURRENT_STATE_SCHEMA_VERSION),
                    'next_content_id_index': (
                        content_id_generator.next_content_id_index)
            },
            'skill_id': 'skill_1',
            'skill_difficulty': 0.3
        }

        # Method `pre_update_validate` does not return any value but for testing
        # purpose we are still comparing it's return value with None which
        # causes MyPy to throw error. Thus to avoid the error, we used
        # ignore here.
        self.assertEqual(
            suggestion.pre_update_validate(  # type: ignore[func-returns-value]
                question_domain.QuestionSuggestionChange(new_change)), None)

    # TODO(#13059): After we fully type the codebase we plan to get
    # rid of the tests that intentionally test wrong inputs that we
    # can normally catch by typing.
    def test_validate_author_id(self) -> None:
        expected_suggestion_dict = self.suggestion_dict
        suggestion = suggestion_registry.SuggestionAddQuestion(
            expected_suggestion_dict['suggestion_id'],
            expected_suggestion_dict['target_id'],
            expected_suggestion_dict['target_version_at_submission'],
            expected_suggestion_dict['status'], self.author_id,
            self.reviewer_id, expected_suggestion_dict['change'],
            expected_suggestion_dict['score_category'],
            expected_suggestion_dict['language_code'], False, self.fake_date)

        suggestion.validate()

        suggestion.author_id = 0  # type: ignore[assignment]
        with self.assertRaisesRegex(  # type: ignore[no-untyped-call]
            utils.ValidationError, 'Expected author_id to be a string'):
            suggestion.validate()

    def test_validate_author_id_format(self) -> None:
        expected_suggestion_dict = self.suggestion_dict
        suggestion = suggestion_registry.SuggestionAddQuestion(
            expected_suggestion_dict['suggestion_id'],
            expected_suggestion_dict['target_id'],
            expected_suggestion_dict['target_version_at_submission'],
            expected_suggestion_dict['status'], self.author_id,
            self.reviewer_id, expected_suggestion_dict['change'],
            expected_suggestion_dict['score_category'],
            expected_suggestion_dict['language_code'], False, self.fake_date)

        suggestion.validate()

        suggestion.author_id = ''
        with self.assertRaisesRegex(  # type: ignore[no-untyped-call]
            utils.ValidationError,
            'Expected author_id to be in a valid user ID format.'):
            suggestion.validate()

    # TODO(#13059): After we fully type the codebase we plan to get
    # rid of the tests that intentionally test wrong inputs that we
    # can normally catch by typing.
    def test_validate_final_reviewer_id(self) -> None:
        expected_suggestion_dict = self.suggestion_dict
        suggestion = suggestion_registry.SuggestionAddQuestion(
            expected_suggestion_dict['suggestion_id'],
            expected_suggestion_dict['target_id'],
            expected_suggestion_dict['target_version_at_submission'],
            expected_suggestion_dict['status'], self.author_id,
            self.reviewer_id, expected_suggestion_dict['change'],
            expected_suggestion_dict['score_category'],
            expected_suggestion_dict['language_code'], False, self.fake_date)

        suggestion.validate()

        suggestion.final_reviewer_id = 1  # type: ignore[assignment]
        with self.assertRaisesRegex(  # type: ignore[no-untyped-call]
            utils.ValidationError, 'Expected final_reviewer_id to be a string'):
            suggestion.validate()

    def test_validate_final_reviewer_id_format(self) -> None:
        expected_suggestion_dict = self.suggestion_dict
        suggestion = suggestion_registry.SuggestionAddQuestion(
            expected_suggestion_dict['suggestion_id'],
            expected_suggestion_dict['target_id'],
            expected_suggestion_dict['target_version_at_submission'],
            expected_suggestion_dict['status'], self.author_id,
            self.reviewer_id, expected_suggestion_dict['change'],
            expected_suggestion_dict['score_category'],
            expected_suggestion_dict['language_code'], False, self.fake_date)

        suggestion.validate()

        suggestion.final_reviewer_id = ''
        with self.assertRaisesRegex(  # type: ignore[no-untyped-call]
            utils.ValidationError,
            'Expected final_reviewer_id to be in a valid user ID format'):
            suggestion.validate()

    def test_validate_language_code_fails_when_language_codes_do_not_match(
        self
    ) -> None:
        expected_suggestion_dict = self.suggestion_dict
        suggestion = suggestion_registry.SuggestionAddQuestion(
            expected_suggestion_dict['suggestion_id'],
            expected_suggestion_dict['target_id'],
            expected_suggestion_dict['target_version_at_submission'],
            expected_suggestion_dict['status'], self.author_id,
            self.reviewer_id, expected_suggestion_dict['change'],
            expected_suggestion_dict['score_category'],
            expected_suggestion_dict['language_code'], False, self.fake_date)
        expected_question_dict = (
            expected_suggestion_dict['change']['question_dict']
        )
        suggestion.validate()

        expected_question_dict['language_code'] = 'wrong_language_code'
        with self.assertRaisesRegex(  # type: ignore[no-untyped-call]
            utils.ValidationError,
            'Expected question language_code.wrong_language_code. to be same '
            'as suggestion language_code.en.'
        ):
            suggestion.validate()

    # TODO(#13059): After we fully type the codebase we plan to get
    # rid of the tests that intentionally test wrong inputs that we
    # can normally catch by typing.
    def test_validate_language_code_fails_when_language_code_is_set_to_none(
        self
    ) -> None:
        expected_suggestion_dict = self.suggestion_dict
        suggestion = suggestion_registry.SuggestionAddQuestion(
            expected_suggestion_dict['suggestion_id'],
            expected_suggestion_dict['target_id'],
            expected_suggestion_dict['target_version_at_submission'],
            expected_suggestion_dict['status'], self.author_id,
            self.reviewer_id, expected_suggestion_dict['change'],
            expected_suggestion_dict['score_category'],
            expected_suggestion_dict['language_code'], False, self.fake_date)
        suggestion.validate()

        suggestion.language_code = None  # type: ignore[assignment]

        with self.assertRaisesRegex(  # type: ignore[no-untyped-call]
            utils.ValidationError,
            'Expected language_code to be en, received None'):
            suggestion.validate()

    def test_get_all_html_conztent_strings(self) -> None:
        suggestion = suggestion_registry.SuggestionAddQuestion(
            self.suggestion_dict['suggestion_id'],
            self.suggestion_dict['target_id'],
            self.suggestion_dict['target_version_at_submission'],
            self.suggestion_dict['status'], self.author_id,
            self.reviewer_id, self.suggestion_dict['change'],
            self.suggestion_dict['score_category'],
            self.suggestion_dict['language_code'], False, self.fake_date)

        actual_outcome_list = suggestion.get_all_html_content_strings()
        expected_outcome_list = [
            u'', u'<p>This is a hint.</p>', u'<p>This is a solution.</p>', u'']
        self.assertEqual(expected_outcome_list, actual_outcome_list)

    def test_convert_html_in_suggestion_change(self) -> None:
        html_content = (
            '<p>Value</p><oppia-noninteractive-math raw_latex-with-value="&a'
            'mp;quot;+,-,-,+&amp;quot;"></oppia-noninteractive-math>')
        expected_html_content = (
            '<p>Value</p><oppia-noninteractive-math math_content-with-value='
            '"{&amp;quot;raw_latex&amp;quot;: &amp;quot;+,-,-,+&amp;quot;, &'
            'amp;quot;svg_filename&amp;quot;: &amp;quot;&amp;quot;}"></oppia'
            '-noninteractive-math>')
        answer_group = {
            'outcome': {
                'dest': None,
                'dest_if_really_stuck': None,
                'feedback': {
                    'content_id': 'feedback_1',
                    'html': ''
                },
                'labelled_as_correct': True,
                'param_changes': [],
                'refresher_exploration_id': None,
                'missing_prerequisite_skill_id': None
            },
            'rule_specs': [{
                'inputs': {
                    'x': 0
                },
                'rule_type': 'Equals'
            }],
            'training_data': [],
            'tagged_skill_misconception_id': None
        }

        question_state_dict = {
            'content': {
                'content_id': 'content_1',
                'html': html_content
            },
            'recorded_voiceovers': {
                'voiceovers_mapping': {
                    'content_1': {},
                    'feedback_1': {},
                    'feedback_2': {},
                    'hint_1': {},
                    'solution': {}
                }
            },
            'written_translations': {
                'translations_mapping': {
                    'content_1': {},
                    'feedback_1': {},
                    'feedback_2': {},
                    'hint_1': {},
                    'solution': {}
                }
            },
            'interaction': {
                'answer_groups': [answer_group],
                'confirmed_unclassified_answers': [],
                'customization_args': {
                    'choices': {
                        'value': [{
                            'html': 'option 1',
                            'content_id': 'ca_choices_0'
                        }]
                    },
                    'showChoicesInShuffledOrder': {
                        'value': True
                    }
                },
                'default_outcome': {
                    'dest': None,
                    'dest_if_really_stuck': None,
                    'feedback': {
                        'content_id': 'feedback_2',
                        'html': 'Correct Answer'
                    },
                    'param_changes': [],
                    'refresher_exploration_id': None,
                    'labelled_as_correct': True,
                    'missing_prerequisite_skill_id': None
                },
                'hints': [{
                    'hint_content': {
                        'content_id': 'hint_1',
                        'html': 'Hint 1'
                    }
                }],
                'solution': {
                    'answer_is_exclusive': False,
                    'correct_answer': 0,
                    'explanation': {
                        'content_id': 'solution',
                        'html': '<p>This is a solution.</p>'
                    }
                },
                'id': 'MultipleChoiceInput'
            },
            'param_changes': [],
            'solicit_answer_details': False,
            'classifier_model_id': None
        }

        suggestion_dict = {
            'suggestion_id': 'skill1.thread1',
            'suggestion_type': feconf.SUGGESTION_TYPE_ADD_QUESTION,
            'target_type': feconf.ENTITY_TYPE_SKILL,
            'target_id': 'skill1',
            'target_version_at_submission': 1,
            'status': suggestion_models.STATUS_ACCEPTED,
            'author_name': 'author',
            'final_reviewer_id': self.reviewer_id,
            'change': {
                'cmd': question_domain.CMD_CREATE_NEW_FULLY_SPECIFIED_QUESTION,
                'question_dict': {
                    'question_state_data': question_state_dict,
                    'language_code': 'en',
                    'question_state_data_schema_version': (
                        feconf.CURRENT_STATE_SCHEMA_VERSION),
                    'linked_skill_ids': ['skill_1'],
                    'inapplicable_skill_misconception_ids': ['skillid12345-1']
                },
                'skill_id': 'skill_1',
                'skill_difficulty': 0.3,
            },
            'score_category': 'question.skill1',
            'language_code': 'en',
            'last_updated': utils.get_time_in_millisecs(self.fake_date)
        }
        suggestion = suggestion_registry.SuggestionAddQuestion(
            suggestion_dict['suggestion_id'], suggestion_dict['target_id'],
            suggestion_dict['target_version_at_submission'],
            suggestion_dict['status'], self.author_id, self.reviewer_id,
            suggestion_dict['change'], suggestion_dict['score_category'],
            suggestion_dict['language_code'], False, self.fake_date)
        suggestion.convert_html_in_suggestion_change(
            html_validation_service.add_math_content_to_math_rte_components)
        # Ruling out the possibility of any other type for mypy type checking.
        assert isinstance(suggestion.change.question_dict, dict)
        question_dict: question_domain.QuestionDict = (
            suggestion.change.question_dict
        )
        self.assertEqual(
            question_dict['question_state_data']['content'][
                'html'], expected_html_content)

    def test_accept_suggestion_with_images(self) -> None:
        html_content = (
            '<p>Value</p><oppia-noninteractive-math math_content-with-value='
            '"{&amp;quot;raw_latex&amp;quot;: &amp;quot;+,-,-,+&amp;quot;, &'
            'amp;quot;svg_filename&amp;quot;: &amp;quot;img.svg&amp;quot;}">'
            '</oppia-noninteractive-math>')
        content_id_generator = translation_domain.ContentIdGenerator()
        question_state_dict = self._create_valid_question_data(
            'default_state', content_id_generator).to_dict()
        question_state_dict['content']['html'] = html_content
        with utils.open_file(
            os.path.join(feconf.TESTS_DATA_DIR, 'test_svg.svg'),
            'rb', encoding=None) as f:
            raw_image = f.read()
        image_context = feconf.IMAGE_CONTEXT_QUESTION_SUGGESTIONS
        fs_services.save_original_and_compressed_versions_of_image(
            'img.svg', image_context, 'skill1',
            raw_image, 'image', False)
        self.save_new_skill('skill1', self.author_id, description='description')  # type: ignore[no-untyped-call]

        suggestion_dict = {
            'suggestion_id': 'skill1.thread1',
            'suggestion_type': feconf.SUGGESTION_TYPE_ADD_QUESTION,
            'target_type': feconf.ENTITY_TYPE_SKILL,
            'target_id': 'skill1',
            'target_version_at_submission': 1,
            'status': suggestion_models.STATUS_ACCEPTED,
            'author_name': 'author',
            'final_reviewer_id': self.reviewer_id,
            'change': {
                'cmd': question_domain.CMD_CREATE_NEW_FULLY_SPECIFIED_QUESTION,
                'question_dict': {
                    'question_state_data': question_state_dict,
                    'language_code': 'en',
                    'question_state_data_schema_version': (
                        feconf.CURRENT_STATE_SCHEMA_VERSION),
                    'linked_skill_ids': ['skill_1'],
                    'inapplicable_skill_misconception_ids': [],
                    'next_content_id_index': (
                        content_id_generator.next_content_id_index)
                },
                'skill_id': 'skill1',
                'skill_difficulty': 0.3,
            },
            'score_category': 'question.skill1',
            'language_code': 'en',
            'last_updated': utils.get_time_in_millisecs(self.fake_date)
        }
        suggestion = suggestion_registry.SuggestionAddQuestion(
            suggestion_dict['suggestion_id'], suggestion_dict['target_id'],
            suggestion_dict['target_version_at_submission'],
            suggestion_dict['status'], self.author_id, self.reviewer_id,
            suggestion_dict['change'], suggestion_dict['score_category'],
            suggestion_dict['language_code'], False, self.fake_date)
        suggestion.accept('commit_message')

    def test_accept_suggestion_with_image_region_interactions(self) -> None:
        with utils.open_file(
            os.path.join(feconf.TESTS_DATA_DIR, 'img.png'), 'rb',
            encoding=None) as f:
            original_image_content = f.read()
        fs_services.save_original_and_compressed_versions_of_image(
            'image.png', 'question_suggestions', 'skill1',
            original_image_content, 'image', True)

        # Here, the expected type for `solution` key is SolutionDict but
        # for testing purposes here we are providing None which causes
        # MyPy to throw `Incompatible types` error. Thus to avoid the
        # error, we used ignore here.
        question_state_dict: state_domain.StateDict = {
            'content': {
                'html': '<p>Text</p>',
                'content_id': 'content'
            },
            'classifier_model_id': None,
            'linked_skill_id': None,
            'interaction': {
                'answer_groups': [
                    {
                        'rule_specs': [
                            {
                                'rule_type': 'IsInRegion',
                                'inputs': {'x': 'Region1'}
                            }
                        ],
                        'outcome': {
                            'dest': None,
                            'dest_if_really_stuck': None,
                            'feedback': {
                                'html': '<p>assas</p>',
                                'content_id': 'feedback_0'
                            },
                            'labelled_as_correct': True,
                            'param_changes': [],
                            'refresher_exploration_id': None,
                            'missing_prerequisite_skill_id': None
                        },
                        'training_data': [],
                        'tagged_skill_misconception_id': None
                    }
                ],
                'confirmed_unclassified_answers': [],
                'customization_args': {
                    'imageAndRegions': {
                        'value': {
                            'imagePath': 'image.png',
                            'labeledRegions': [
                                {
                                    'label': 'Region1',
                                    'region': {
                                        'regionType': 'Rectangle',
                                        'area': [
                                            [
                                                0.2644628099173554,
                                                0.21807065217391305
                                            ],
                                            [
                                                0.9201101928374655,
                                                0.8847373188405797
                                            ]
                                        ]
                                    }
                                }
                            ]
                        }
                    },
                    'highlightRegionsOnHover': {
                        'value': False
                    }
                },
                'default_outcome': {
                    'dest': None,
                    'dest_if_really_stuck': None,
                    'feedback': {
                        'html': '<p>wer</p>',
                        'content_id': 'default_outcome'
                    },
                    'labelled_as_correct': False,
                    'param_changes': [],
                    'refresher_exploration_id': None,
                    'missing_prerequisite_skill_id': None
                },
                'hints': [
                    {
                        'hint_content': {
                            'html': '<p>assaas</p>',
                            'content_id': 'hint_1'
                        }
                    }
                ],
                'id': 'ImageClickInput', 'solution': None
            },
            'param_changes': [],
            'recorded_voiceovers': {
                'voiceovers_mapping': {
                    'content': {},
                    'default_outcome': {},
                    'feedback_0': {},
                    'hint_1': {}
                }
            },
            'solicit_answer_details': False,
            'card_is_checkpoint': False,
            'written_translations': {
                'translations_mapping': {
                    'content': {},
                    'default_outcome': {},
                    'feedback_0': {},
                    'hint_1': {}
                }
            },
            'next_content_id_index': 2
        }
        suggestion_dict = {
            'suggestion_id': 'skill1.thread1',
            'suggestion_type': feconf.SUGGESTION_TYPE_ADD_QUESTION,
            'target_type': feconf.ENTITY_TYPE_SKILL,
            'target_id': 'skill1',
            'target_version_at_submission': 1,
            'status': suggestion_models.STATUS_ACCEPTED,
            'author_name': 'author',
            'final_reviewer_id': self.reviewer_id,
            'change': {
                'cmd': question_domain.CMD_CREATE_NEW_FULLY_SPECIFIED_QUESTION,
                'question_dict': {
                    'question_state_data': question_state_dict,
                    'language_code': 'en',
                    'question_state_data_schema_version': (
                        feconf.CURRENT_STATE_SCHEMA_VERSION),
                    'linked_skill_ids': ['skill1'],
                    'inapplicable_skill_misconception_ids': []
                },
                'skill_id': 'skill1',
                'skill_difficulty': 0.3,
            },
            'score_category': 'question.skill1',
            'language_code': 'en',
            'last_updated': utils.get_time_in_millisecs(self.fake_date)
        }
        self.save_new_skill(  # type: ignore[no-untyped-call]
            'skill1', self.author_id, description='description')
        suggestion = suggestion_registry.SuggestionAddQuestion(
            suggestion_dict['suggestion_id'], suggestion_dict['target_id'],
            suggestion_dict['target_version_at_submission'],
            suggestion_dict['status'], self.author_id, self.reviewer_id,
            suggestion_dict['change'], suggestion_dict['score_category'],
            suggestion_dict['language_code'], False, self.fake_date)

        suggestion.accept('commit_message')

        question = question_services.get_questions_by_skill_ids(
            1, ['skill1'], False)[0]
        destination_fs = fs_services.GcsFileSystem(
            feconf.ENTITY_TYPE_QUESTION, question.id)
        self.assertTrue(destination_fs.isfile('image/%s' % 'image.png'))
        self.assertEqual(
            suggestion.status,
            suggestion_models.STATUS_ACCEPTED)

    def test_contructor_updates_state_shema_in_change_cmd(self) -> None:
        score_category = (
            suggestion_models.SCORE_TYPE_QUESTION +
            suggestion_models.SCORE_CATEGORY_DELIMITER + 'skill_id')
        change: Dict[str, Union[str, float, Dict[str, Any]]] = {
            'cmd': (
                question_domain
                .CMD_CREATE_NEW_FULLY_SPECIFIED_QUESTION),
            'question_dict': {
                'question_state_data': self.VERSION_27_STATE_DICT,
                'question_state_data_schema_version': 27,
                'language_code': 'en',
                'linked_skill_ids': ['skill_id'],
                'inapplicable_skill_misconception_ids': []
            },
            'skill_id': 'skill_id',
            'skill_difficulty': 0.3
        }
        # Ruling out the possibility of any other type for mypy type checking.
        assert isinstance(change['question_dict'], dict)
        self.assertEqual(
            change['question_dict']['question_state_data_schema_version'], 27)

        suggestion = suggestion_registry.SuggestionAddQuestion(
            'suggestionId', 'target_id', 1, suggestion_models.STATUS_IN_REVIEW,
            self.author_id, 'test_reviewer', change, score_category, 'en',
            False, self.fake_date)
        # Ruling out the possibility of any other type for mypy type checking.
        assert isinstance(suggestion.change.question_dict, dict)
        self.assertEqual(
            suggestion.change.question_dict[
                'question_state_data_schema_version'],
            feconf.CURRENT_STATE_SCHEMA_VERSION)

    def test_contructor_raise_exception_for_invalid_state_shema_version(
        self
    ) -> None:
        score_category = (
            suggestion_models.SCORE_TYPE_QUESTION +
            suggestion_models.SCORE_CATEGORY_DELIMITER + 'skill_id')
        change: Dict[str, Union[str, float, Dict[str, Any]]] = {
            'cmd': (
                question_domain
                .CMD_CREATE_NEW_FULLY_SPECIFIED_QUESTION),
            'question_dict': {
                'question_state_data': self.VERSION_27_STATE_DICT,
                'question_state_data_schema_version': 23,
                'language_code': 'en',
                'linked_skill_ids': ['skill_id'],
                'inapplicable_skill_misconception_ids': []
            },
            'skill_id': 'skill_id',
            'skill_difficulty': 0.3
        }
        # Ruling out the possibility of any other type for mypy type checking.
        assert isinstance(change['question_dict'], dict)
        self.assertEqual(
            change['question_dict']['question_state_data_schema_version'], 23)

        with self.assertRaisesRegex(  # type: ignore[no-untyped-call]
            utils.ValidationError,
            'Expected state schema version to be in between 25'
        ):
            suggestion_registry.SuggestionAddQuestion(
                'suggestionId', 'target_id', 1,
                suggestion_models.STATUS_IN_REVIEW, self.author_id,
                'test_reviewer', change, score_category, 'en', False,
                self.fake_date)


class MockInvalidVoiceoverApplication(
        suggestion_registry.BaseVoiceoverApplication):

    def __init__(self) -> None:  # pylint: disable=super-init-not-called
        pass


class BaseVoiceoverApplicationUnitTests(test_utils.GenericTestBase):
    """Tests for the BaseVoiceoverApplication class."""

    def setUp(self) -> None:
        super().setUp()
        self.base_voiceover_application = MockInvalidVoiceoverApplication()

    def test_base_class_init_raises_error(self) -> None:
        with self.assertRaisesRegex(  # type: ignore[no-untyped-call]
            NotImplementedError,
            'Subclasses of BaseVoiceoverApplication should implement '
            '__init__.'):
            suggestion_registry.BaseVoiceoverApplication()

    def test_base_class_accept_raises_error(self) -> None:
        with self.assertRaisesRegex(  # type: ignore[no-untyped-call]
            NotImplementedError,
            'Subclasses of BaseVoiceoverApplication should implement accept.'):
            self.base_voiceover_application.accept('abcd')

    def test_base_class_reject_raises_error(self) -> None:
        with self.assertRaisesRegex(  # type: ignore[no-untyped-call]
            NotImplementedError,
            'Subclasses of BaseVoiceoverApplication should implement reject.'):
            self.base_voiceover_application.reject('abcd', 'abcd')


class ExplorationVoiceoverApplicationUnitTest(test_utils.GenericTestBase):
    """Tests for the ExplorationVoiceoverApplication class."""

    def setUp(self) -> None:
        super().setUp()
        self.signup('author@example.com', 'author')
        self.author_id = self.get_user_id_from_email('author@example.com')  # type: ignore[no-untyped-call]

        self.signup('reviewer@example.com', 'reviewer')
        self.reviewer_id = self.get_user_id_from_email('reviewer@example.com')  # type: ignore[no-untyped-call]

        self.voiceover_application = (
            suggestion_registry.ExplorationVoiceoverApplication(
                'application_id', 'exp_id', suggestion_models.STATUS_IN_REVIEW,
                self.author_id, None, 'en', 'audio_file.mp3', '<p>Content</p>',
                None))

    def test_validation_with_invalid_target_type_raise_exception(self) -> None:
        self.voiceover_application.validate()

        self.voiceover_application.target_type = 'invalid_target'
        with self.assertRaisesRegex(  # type: ignore[no-untyped-call]
            utils.ValidationError,
            'Expected target_type to be among allowed choices, '
            'received invalid_target'
        ):
            self.voiceover_application.validate()

    # TODO(#13059): After we fully type the codebase we plan to get
    # rid of the tests that intentionally test wrong inputs that we
    # can normally catch by typing.
    def test_validation_with_invalid_target_id_raise_exception(self) -> None:
        self.voiceover_application.validate()

        self.voiceover_application.target_id = 123  # type: ignore[assignment]
        with self.assertRaisesRegex(  # type: ignore[no-untyped-call]
            utils.ValidationError, 'Expected target_id to be a string'
        ):
            self.voiceover_application.validate()

    def test_validation_with_invalid_status_raise_exception(self) -> None:
        self.voiceover_application.validate()

        self.voiceover_application.status = 'invalid_status'
        with self.assertRaisesRegex(  # type: ignore[no-untyped-call]
            utils.ValidationError,
            'Expected status to be among allowed choices, '
            'received invalid_status'
        ):
            self.voiceover_application.validate()

    # TODO(#13059): After we fully type the codebase we plan to get
    # rid of the tests that intentionally test wrong inputs that we
    # can normally catch by typing.
    def test_validation_with_invalid_author_id_raise_exception(self) -> None:
        self.voiceover_application.validate()

        self.voiceover_application.author_id = 123  # type: ignore[assignment]
        with self.assertRaisesRegex(  # type: ignore[no-untyped-call]
            utils.ValidationError, 'Expected author_id to be a string'
        ):
            self.voiceover_application.validate()

    # TODO(#13059): After we fully type the codebase we plan to get
    # rid of the tests that intentionally test wrong inputs that we
    # can normally catch by typing.
    def test_validation_with_invalid_final_reviewer_id_raise_exception(
        self
    ) -> None:
        self.assertEqual(
            self.voiceover_application.status,
            suggestion_models.STATUS_IN_REVIEW)
        self.assertEqual(self.voiceover_application.final_reviewer_id, None)
        self.voiceover_application.validate()

        self.voiceover_application.final_reviewer_id = 123  # type: ignore[assignment]
        with self.assertRaisesRegex(  # type: ignore[no-untyped-call]
            utils.ValidationError,
            'Expected final_reviewer_id to be None as the '
            'voiceover application is not yet handled.'
        ):
            self.voiceover_application.validate()

    def test_validation_for_handled_application_with_invalid_final_review(
        self
    ) -> None:
        self.assertEqual(
            self.voiceover_application.status,
            suggestion_models.STATUS_IN_REVIEW)
        self.assertEqual(self.voiceover_application.final_reviewer_id, None)
        self.voiceover_application.validate()

        self.voiceover_application.status = suggestion_models.STATUS_ACCEPTED
        with self.assertRaisesRegex(  # type: ignore[no-untyped-call]
            utils.ValidationError, 'Expected final_reviewer_id to be a string'
        ):
            self.voiceover_application.validate()

    def test_validation_for_rejected_application_with_no_message(self) -> None:
        self.assertEqual(
            self.voiceover_application.status,
            suggestion_models.STATUS_IN_REVIEW)
        self.assertEqual(self.voiceover_application.rejection_message, None)
        self.voiceover_application.validate()

        self.voiceover_application.final_reviewer_id = 'reviewer_id'
        self.voiceover_application.status = suggestion_models.STATUS_REJECTED
        with self.assertRaisesRegex(  # type: ignore[no-untyped-call]
            utils.ValidationError,
            'Expected rejection_message to be a string for a '
            'rejected application'
        ):
            self.voiceover_application.validate()

    def test_validation_for_accepted_application_with_message(self) -> None:
        self.assertEqual(
            self.voiceover_application.status,
            suggestion_models.STATUS_IN_REVIEW)
        self.assertEqual(self.voiceover_application.rejection_message, None)
        self.voiceover_application.validate()

        self.voiceover_application.final_reviewer_id = 'reviewer_id'
        self.voiceover_application.status = suggestion_models.STATUS_ACCEPTED
        self.voiceover_application.rejection_message = 'Invalid message'
        with self.assertRaisesRegex(  # type: ignore[no-untyped-call]
            utils.ValidationError,
            'Expected rejection_message to be None for the accepted '
            'voiceover application, received Invalid message'
        ):
            self.voiceover_application.validate()

    # TODO(#13059): After we fully type the codebase we plan to get
    # rid of the tests that intentionally test wrong inputs that we
    # can normally catch by typing.
    def test_validation_with_invalid_language_code_type_raise_exception(
        self
    ) -> None:
        self.assertEqual(self.voiceover_application.language_code, 'en')
        self.voiceover_application.validate()

        self.voiceover_application.language_code = 1  # type: ignore[assignment]
        with self.assertRaisesRegex(  # type: ignore[no-untyped-call]
            utils.ValidationError, 'Expected language_code to be a string'
        ):
            self.voiceover_application.validate()

    def test_validation_with_invalid_language_code_raise_exception(
        self
    ) -> None:
        self.assertEqual(self.voiceover_application.language_code, 'en')
        self.voiceover_application.validate()

        self.voiceover_application.language_code = 'invalid language'
        with self.assertRaisesRegex(  # type: ignore[no-untyped-call]
            utils.ValidationError, 'Invalid language_code: invalid language'
        ):
            self.voiceover_application.validate()

    # TODO(#13059): After we fully type the codebase we plan to get
    # rid of the tests that intentionally test wrong inputs that we
    # can normally catch by typing.
    def test_validation_with_invalid_filename_type_raise_exception(
        self
    ) -> None:
        self.assertEqual(self.voiceover_application.filename, 'audio_file.mp3')
        self.voiceover_application.validate()

        self.voiceover_application.filename = 1  # type: ignore[assignment]
        with self.assertRaisesRegex(  # type: ignore[no-untyped-call]
            utils.ValidationError, 'Expected filename to be a string'
        ):
            self.voiceover_application.validate()

    # TODO(#13059): After we fully type the codebase we plan to get
    # rid of the tests that intentionally test wrong inputs that we
    # can normally catch by typing.
    def test_validation_with_invalid_content_type_raise_exception(self) -> None:
        self.assertEqual(self.voiceover_application.content, '<p>Content</p>')
        self.voiceover_application.validate()

        self.voiceover_application.content = 1  # type: ignore[assignment]
        with self.assertRaisesRegex(  # type: ignore[no-untyped-call]
            utils.ValidationError, 'Expected content to be a string'
        ):
            self.voiceover_application.validate()

    def test_to_dict_returns_correct_dict(self) -> None:
        self.voiceover_application.accept(self.reviewer_id)
        expected_dict = {
            'voiceover_application_id': 'application_id',
            'target_type': 'exploration',
            'target_id': 'exp_id',
            'status': 'accepted',
            'author_name': 'author',
            'final_reviewer_name': 'reviewer',
            'language_code': 'en',
            'content': '<p>Content</p>',
            'filename': 'audio_file.mp3',
            'rejection_message': None
        }
        self.assertEqual(
            self.voiceover_application.to_dict(), expected_dict)

    def test_is_handled_property_returns_correct_value(self) -> None:
        self.assertFalse(self.voiceover_application.is_handled)

        self.voiceover_application.accept(self.reviewer_id)

        self.assertTrue(self.voiceover_application.is_handled)

    def test_accept_voiceover_application(self) -> None:
        self.assertEqual(self.voiceover_application.final_reviewer_id, None)
        self.assertEqual(self.voiceover_application.status, 'review')

        self.voiceover_application.accept(self.reviewer_id)

        self.assertEqual(
            self.voiceover_application.final_reviewer_id, self.reviewer_id)
        self.assertEqual(self.voiceover_application.status, 'accepted')

    def test_reject_voiceover_application(self) -> None:
        self.assertEqual(self.voiceover_application.final_reviewer_id, None)
        self.assertEqual(self.voiceover_application.status, 'review')

        self.voiceover_application.reject(self.reviewer_id, 'rejection message')

        self.assertEqual(
            self.voiceover_application.final_reviewer_id, self.reviewer_id)
        self.assertEqual(self.voiceover_application.status, 'rejected')
        self.assertEqual(
            self.voiceover_application.rejection_message, 'rejection message')


class CommunityContributionStatsUnitTests(test_utils.GenericTestBase):
    """Tests for the CommunityContributionStats class."""

    translation_reviewer_counts_by_lang_code: Dict[str, int] = {
        'hi': 0,
        'en': 1
    }

    translation_suggestion_counts_by_lang_code: Dict[str, int] = {
        'fr': 6,
        'en': 5
    }

    question_reviewer_count: int = 1
    question_suggestion_count: int = 4

    negative_count: int = -1
    non_integer_count: str = 'non_integer_count'
    sample_language_code: str = 'en'
    invalid_language_code: str = 'invalid'

    def _assert_community_contribution_stats_is_in_default_state(self) -> None:
        """Checks if the community contribution stats is in its default
        state.
        """
        community_contribution_stats = (
            suggestion_services.get_community_contribution_stats()
        )

        self.assertEqual(
            (
                community_contribution_stats
                .translation_reviewer_counts_by_lang_code
            ), {})
        self.assertEqual(
            (
                community_contribution_stats
                .translation_suggestion_counts_by_lang_code
            ), {})
        self.assertEqual(
            community_contribution_stats.question_reviewer_count, 0)
        self.assertEqual(
            community_contribution_stats.question_suggestion_count, 0)

    def test_initial_object_with_valid_arguments_has_correct_properties(
        self
    ) -> None:
        community_contribution_stats = (
            suggestion_registry.CommunityContributionStats(
                self.translation_reviewer_counts_by_lang_code,
                self.translation_suggestion_counts_by_lang_code,
                self.question_reviewer_count,
                self.question_suggestion_count
            )
        )
        community_contribution_stats.validate()

        self.assertEqual(
            (
                community_contribution_stats
                .translation_reviewer_counts_by_lang_code
            ),
            self.translation_reviewer_counts_by_lang_code)
        self.assertEqual(
            (
                community_contribution_stats
                .translation_suggestion_counts_by_lang_code
            ),
            self.translation_suggestion_counts_by_lang_code
        )
        self.assertEqual(
            community_contribution_stats.question_reviewer_count,
            self.question_reviewer_count
        )
        self.assertEqual(
            community_contribution_stats.question_suggestion_count,
            self.question_suggestion_count
        )

    def test_set_translation_reviewer_count_for_lang_code_updates_empty_dict(
        self
    ) -> None:
        community_contribution_stats = (
            suggestion_services.get_community_contribution_stats()
        )
        self._assert_community_contribution_stats_is_in_default_state()

        (
            community_contribution_stats
            .set_translation_reviewer_count_for_language_code(
                self.sample_language_code, 2)
        )

        self.assertDictEqual(
            (
                community_contribution_stats
                .translation_reviewer_counts_by_lang_code
            ),
            {self.sample_language_code: 2}
        )

    def test_set_translation_reviewer_count_for_lang_code_updates_count_value(
        self
    ) -> None:
        community_contribution_stats = (
            suggestion_services.get_community_contribution_stats()
        )
        self._assert_community_contribution_stats_is_in_default_state()
        (
            community_contribution_stats
            .translation_reviewer_counts_by_lang_code
        ) = {self.sample_language_code: 1}

        (
            community_contribution_stats
            .set_translation_reviewer_count_for_language_code(
                self.sample_language_code, 2)
        )

        self.assertDictEqual(
            (
                community_contribution_stats
                .translation_reviewer_counts_by_lang_code
            ),
            {self.sample_language_code: 2}
        )

    def test_set_translation_reviewer_count_for_lang_code_adds_new_lang_key(
        self
    ) -> None:
        community_contribution_stats = (
            suggestion_services.get_community_contribution_stats()
        )
        self._assert_community_contribution_stats_is_in_default_state()
        (
            community_contribution_stats
            .translation_reviewer_counts_by_lang_code
        ) = {'en': 1}

        (
            community_contribution_stats
            .set_translation_reviewer_count_for_language_code('hi', 2)
        )

        self.assertDictEqual(
            (
                community_contribution_stats
                .translation_reviewer_counts_by_lang_code
            ),
            {'en': 1, 'hi': 2}
        )

    def test_set_translation_suggestion_count_for_lang_code_updates_empty_dict(
        self
    ) -> None:
        community_contribution_stats = (
            suggestion_services.get_community_contribution_stats()
        )
        self._assert_community_contribution_stats_is_in_default_state()

        (
            community_contribution_stats
            .set_translation_suggestion_count_for_language_code(
                self.sample_language_code, 2)
        )

        self.assertDictEqual(
            (
                community_contribution_stats
                .translation_suggestion_counts_by_lang_code
            ), {self.sample_language_code: 2}
        )

    def test_set_translation_suggestion_count_for_lang_code_updates_count_value(
        self
    ) -> None:
        community_contribution_stats = (
            suggestion_services.get_community_contribution_stats()
        )
        self._assert_community_contribution_stats_is_in_default_state()
        (
            community_contribution_stats
            .translation_suggestion_counts_by_lang_code
        ) = {self.sample_language_code: 1}

        (
            community_contribution_stats
            .set_translation_suggestion_count_for_language_code(
                self.sample_language_code, 2)
        )

        self.assertDictEqual(
            (
                community_contribution_stats
                .translation_suggestion_counts_by_lang_code
            ),
            {self.sample_language_code: 2}
        )

    def test_set_translation_suggestion_count_for_lang_code_adds_new_lang_key(
        self
    ) -> None:
        community_contribution_stats = (
            suggestion_services.get_community_contribution_stats()
        )
        self._assert_community_contribution_stats_is_in_default_state()
        (
            community_contribution_stats
            .translation_suggestion_counts_by_lang_code
        ) = {'en': 1}

        (
            community_contribution_stats
            .set_translation_suggestion_count_for_language_code('hi', 2)
        )

        self.assertDictEqual(
            (
                community_contribution_stats
                .translation_suggestion_counts_by_lang_code
            ),
            {'en': 1, 'hi': 2}
        )

    def test_get_translation_language_codes_that_need_reviewers_for_one_lang(
        self
    ) -> None:
        stats = suggestion_services.get_community_contribution_stats()
        stats.set_translation_suggestion_count_for_language_code(
            self.sample_language_code, 1)

        language_codes_that_need_reviewers = (
            stats.get_translation_language_codes_that_need_reviewers()
        )

        self.assertEqual(
            language_codes_that_need_reviewers, {self.sample_language_code})

    def test_get_translation_language_codes_that_need_reviewers_for_multi_lang(
        self
    ) -> None:
        stats = suggestion_services.get_community_contribution_stats()
        stats.set_translation_suggestion_count_for_language_code('hi', 1)
        stats.set_translation_suggestion_count_for_language_code('fr', 1)

        language_codes_that_need_reviewers = (
            stats.get_translation_language_codes_that_need_reviewers()
        )

        self.assertEqual(
            language_codes_that_need_reviewers, {'hi', 'fr'})

    def test_get_translation_language_codes_that_need_reviewers_for_no_lang(
        self
    ) -> None:
        stats = suggestion_services.get_community_contribution_stats()

        language_codes_that_need_reviewers = (
            stats.get_translation_language_codes_that_need_reviewers()
        )

        self.assertEqual(
            language_codes_that_need_reviewers, set())

    def test_translation_reviewers_are_needed_if_suggestions_but_no_reviewers(
        self
    ) -> None:
        stats = suggestion_services.get_community_contribution_stats()
        stats.set_translation_suggestion_count_for_language_code(
            self.sample_language_code, 1)

        self.assertTrue(
            stats.are_translation_reviewers_needed_for_lang_code(
                self.sample_language_code))

    def test_translation_reviewers_are_needed_if_num_suggestions_past_max(
        self
    ) -> None:
        stats = suggestion_services.get_community_contribution_stats()
        stats.set_translation_suggestion_count_for_language_code(
            self.sample_language_code, 2)
        stats.set_translation_reviewer_count_for_language_code(
            self.sample_language_code, 1)
        config_services.set_property(
            'committer_id', 'max_number_of_suggestions_per_reviewer', 1)

        reviewers_are_needed = (
            stats.are_translation_reviewers_needed_for_lang_code(
                self.sample_language_code))

        self.assertTrue(reviewers_are_needed)

    def test_translation_reviewers_not_needed_if_num_suggestions_eqs_max(
        self
    ) -> None:
        stats = suggestion_services.get_community_contribution_stats()
        stats.set_translation_suggestion_count_for_language_code(
            self.sample_language_code, 2)
        stats.set_translation_reviewer_count_for_language_code(
            self.sample_language_code, 2)
        config_services.set_property(
            'committer_id', 'max_number_of_suggestions_per_reviewer', 1)

        reviewers_are_needed = (
            stats.are_translation_reviewers_needed_for_lang_code(
                self.sample_language_code))

        self.assertFalse(reviewers_are_needed)

    def test_translation_reviewers_not_needed_if_num_suggestions_less_max(
        self
    ) -> None:
        stats = suggestion_services.get_community_contribution_stats()
        stats.set_translation_suggestion_count_for_language_code(
            self.sample_language_code, 1)
        stats.set_translation_reviewer_count_for_language_code(
            self.sample_language_code, 2)
        config_services.set_property(
            'committer_id', 'max_number_of_suggestions_per_reviewer', 1)

        reviewers_are_needed = (
            stats.are_translation_reviewers_needed_for_lang_code(
                self.sample_language_code))

        self.assertFalse(reviewers_are_needed)

    def test_translation_reviewers_not_needed_if_reviewers_and_no_sugestions(
        self
    ) -> None:
        stats = suggestion_services.get_community_contribution_stats()
        stats.set_translation_reviewer_count_for_language_code(
            self.sample_language_code, 1)

        self.assertFalse(
            stats.are_translation_reviewers_needed_for_lang_code(
                self.sample_language_code))

    def test_translation_reviewers_not_needed_if_no_reviewers_no_sugestions(
        self
    ) -> None:
        stats = suggestion_services.get_community_contribution_stats()
        self._assert_community_contribution_stats_is_in_default_state()

        self.assertFalse(
            stats.are_translation_reviewers_needed_for_lang_code(
                self.sample_language_code))

    def test_question_reviewers_are_needed_if_suggestions_zero_reviewers(
        self
    ) -> None:
        stats = suggestion_services.get_community_contribution_stats()
        stats.question_suggestion_count = 1

        self.assertTrue(stats.are_question_reviewers_needed())

    def test_question_reviewers_are_needed_if_num_suggestions_past_max(
        self
    ) -> None:
        stats = suggestion_services.get_community_contribution_stats()
        stats.question_suggestion_count = 2
        stats.question_reviewer_count = 1
        config_services.set_property(
            'committer_id', 'max_number_of_suggestions_per_reviewer', 1)

        reviewers_are_needed = stats.are_question_reviewers_needed()

        self.assertTrue(reviewers_are_needed)

    def test_question_reviewers_not_needed_if_num_suggestions_eqs_max(
        self
    ) -> None:
        stats = suggestion_services.get_community_contribution_stats()
        stats.question_suggestion_count = 2
        stats.question_reviewer_count = 2
        config_services.set_property(
            'committer_id', 'max_number_of_suggestions_per_reviewer', 1)

        reviewers_are_needed = stats.are_question_reviewers_needed()

        self.assertFalse(reviewers_are_needed)

    def test_question_reviewers_not_needed_if_num_suggestions_less_max(
        self
    ) -> None:
        stats = suggestion_services.get_community_contribution_stats()
        stats.question_suggestion_count = 1
        stats.question_reviewer_count = 2
        config_services.set_property(
            'committer_id', 'max_number_of_suggestions_per_reviewer', 1)

        reviewers_are_needed = stats.are_question_reviewers_needed()

        self.assertFalse(reviewers_are_needed)

    def test_question_reviewers_not_needed_if_no_reviewers_no_sugestions(
        self
    ) -> None:
        stats = suggestion_services.get_community_contribution_stats()
        self._assert_community_contribution_stats_is_in_default_state()

        self.assertFalse(stats.are_question_reviewers_needed())

    def test_validate_translation_reviewer_counts_fails_for_negative_counts(
        self
    ) -> None:
        community_contribution_stats = (
            suggestion_services.get_community_contribution_stats()
        )
        (
            community_contribution_stats
            .set_translation_reviewer_count_for_language_code(
                self.sample_language_code, self.negative_count)
        )

        with self.assertRaisesRegex(  # type: ignore[no-untyped-call]
            utils.ValidationError,
            'Expected the translation reviewer count to be non-negative for '
            '%s language code, received: %s.' % (
                self.sample_language_code, self.negative_count)
        ):
            community_contribution_stats.validate()

    def test_validate_translation_suggestion_counts_fails_for_negative_counts(
        self
    ) -> None:
        community_contribution_stats = (
            suggestion_services.get_community_contribution_stats()
        )
        (
            community_contribution_stats
            .set_translation_suggestion_count_for_language_code(
                self.sample_language_code, self.negative_count)
        )

        with self.assertRaisesRegex(  # type: ignore[no-untyped-call]
            utils.ValidationError,
            'Expected the translation suggestion count to be non-negative for '
            '%s language code, received: %s.' % (
                self.sample_language_code, self.negative_count)
        ):
            community_contribution_stats.validate()

    def test_validate_question_reviewer_count_fails_for_negative_count(
        self
    ) -> None:
        community_contribution_stats = (
            suggestion_services.get_community_contribution_stats()
        )
        community_contribution_stats.question_reviewer_count = (
            self.negative_count
        )

        with self.assertRaisesRegex(  # type: ignore[no-untyped-call]
            utils.ValidationError,
            'Expected the question reviewer count to be non-negative, '
            'received: %s.' % (
                community_contribution_stats.question_reviewer_count)
        ):
            community_contribution_stats.validate()

    def test_validate_question_suggestion_count_fails_for_negative_count(
        self
    ) -> None:
        community_contribution_stats = (
            suggestion_services.get_community_contribution_stats()
        )
        community_contribution_stats.question_suggestion_count = (
            self.negative_count
        )

        with self.assertRaisesRegex(  # type: ignore[no-untyped-call]
            utils.ValidationError,
            'Expected the question suggestion count to be non-negative, '
            'received: %s.' % (
                community_contribution_stats.question_suggestion_count)
        ):
            community_contribution_stats.validate()

    # TODO(#13059): After we fully type the codebase we plan to get
    # rid of the tests that intentionally test wrong inputs that we
    # can normally catch by typing.
    def test_validate_translation_reviewer_counts_fails_for_non_integer_counts(
        self
    ) -> None:
        community_contribution_stats = (
            suggestion_services.get_community_contribution_stats()
        )
        (
            community_contribution_stats
            .set_translation_reviewer_count_for_language_code(
                self.sample_language_code, self.non_integer_count)  # type: ignore[arg-type]
        )

        with self.assertRaisesRegex(  # type: ignore[no-untyped-call]
            utils.ValidationError,
            'Expected the translation reviewer count to be an integer for '
            '%s language code, received: %s.' % (
                self.sample_language_code, self.non_integer_count)
        ):
            community_contribution_stats.validate()

    # TODO(#13059): After we fully type the codebase we plan to get
    # rid of the tests that intentionally test wrong inputs that we
    # can normally catch by typing.
    def test_validate_translation_suggestion_counts_fails_for_non_integer_count(
        self
    ) -> None:
        community_contribution_stats = (
            suggestion_services.get_community_contribution_stats()
        )
        (
            community_contribution_stats
            .set_translation_suggestion_count_for_language_code(
                self.sample_language_code, self.non_integer_count)  # type: ignore[arg-type]
        )

        with self.assertRaisesRegex(  # type: ignore[no-untyped-call]
            utils.ValidationError,
            'Expected the translation suggestion count to be an integer for '
            '%s language code, received: %s.' % (
                self.sample_language_code, self.non_integer_count)
        ):
            community_contribution_stats.validate()

    # TODO(#13059): After we fully type the codebase we plan to get
    # rid of the tests that intentionally test wrong inputs that we
    # can normally catch by typing.
    def test_validate_question_reviewer_count_fails_for_non_integer_count(
        self
    ) -> None:
        community_contribution_stats = (
            suggestion_services.get_community_contribution_stats()
        )
        community_contribution_stats.question_reviewer_count = (
            self.non_integer_count  # type: ignore[assignment]
        )

        with self.assertRaisesRegex(  # type: ignore[no-untyped-call]
            utils.ValidationError,
            'Expected the question reviewer count to be an integer, '
            'received: %s.' % (
                community_contribution_stats.question_reviewer_count)
        ):
            community_contribution_stats.validate()

    # TODO(#13059): After we fully type the codebase we plan to get
    # rid of the tests that intentionally test wrong inputs that we
    # can normally catch by typing.
    def test_validate_question_suggestion_count_fails_for_non_integer_count(
        self
    ) -> None:
        community_contribution_stats = (
            suggestion_services.get_community_contribution_stats()
        )
        community_contribution_stats.question_suggestion_count = (
            self.non_integer_count  # type: ignore[assignment]
        )

        with self.assertRaisesRegex(  # type: ignore[no-untyped-call]
            utils.ValidationError,
            'Expected the question suggestion count to be an integer, '
            'received: %s.' % (
                community_contribution_stats.question_suggestion_count)
        ):
            community_contribution_stats.validate()

    def test_validate_translation_reviewer_counts_fails_for_invalid_lang_code(
        self
    ) -> None:
        community_contribution_stats = (
            suggestion_services.get_community_contribution_stats()
        )
        (
            community_contribution_stats
            .set_translation_reviewer_count_for_language_code(
                self.invalid_language_code, 1)
        )

        with self.assertRaisesRegex(  # type: ignore[no-untyped-call]
            utils.ValidationError,
            'Invalid language code for the translation reviewer counts: '
            '%s.' % self.invalid_language_code
        ):
            community_contribution_stats.validate()

    def test_validate_translation_suggestion_counts_fails_for_invalid_lang_code(
        self
    ) -> None:
        community_contribution_stats = (
            suggestion_services.get_community_contribution_stats()
        )
        (
            community_contribution_stats
            .set_translation_suggestion_count_for_language_code(
                self.invalid_language_code, 1)
        )

        with self.assertRaisesRegex(  # type: ignore[no-untyped-call]
            utils.ValidationError,
            'Invalid language code for the translation suggestion counts: '
            '%s.' % self.invalid_language_code
        ):
            community_contribution_stats.validate()


class ReviewableSuggestionEmailInfoUnitTests(test_utils.GenericTestBase):
    """Tests for the ReviewableSuggestionEmailInfo class."""

    suggestion_type: str = feconf.SUGGESTION_TYPE_ADD_QUESTION
    language_code: str = 'en'
    suggestion_content: str = 'sample question'
    submission_datetime: datetime.datetime = datetime.datetime.utcnow()

    def test_initial_object_with_valid_arguments_has_correct_properties(
        self
    ) -> None:
        reviewable_suggestion_email_info = (
            suggestion_registry.ReviewableSuggestionEmailInfo(
                self.suggestion_type, self.language_code,
                self.suggestion_content, self.submission_datetime
            )
        )

        self.assertEqual(
            reviewable_suggestion_email_info.suggestion_type,
            self.suggestion_type)
        self.assertEqual(
            reviewable_suggestion_email_info.language_code,
            self.language_code)
        self.assertEqual(
            reviewable_suggestion_email_info.suggestion_content,
            self.suggestion_content)
        self.assertEqual(
            reviewable_suggestion_email_info.submission_datetime,
            self.submission_datetime)


class TranslationReviewStatsUnitTests(test_utils.GenericTestBase):
    """Tests for the TranslationReviewStats class."""

    LANGUAGE_CODE: Final = 'es'
    CONTRIBUTOR_USER_ID: Final = 'uid_01234567890123456789012345678912'
    TOPIC_ID: Final = 'topic_id'
    REVIEWED_TRANSLATIONS_COUNT: Final = 2
    REVIEWED_TRANSLATION_WORD_COUNT: Final = 100
    ACCEPTED_TRANSLATIONS_COUNT: Final = 1
    ACCEPTED_TRANSLATIONS_WITH_REVIEWER_EDITS_COUNT: Final = 0
    ACCEPTED_TRANSLATION_WORD_COUNT: Final = 50
    FIRST_CONTRIBUTION_DATE: Final = datetime.date.fromtimestamp(1616173836)
    LAST_CONTRIBUTION_DATE: Final = datetime.date.fromtimestamp(1616173836)

    def test_create_translation_review_stats(self) -> None:
        expected_stats_dict = {
            'language_code': self.LANGUAGE_CODE,
            'contributor_user_id': self.CONTRIBUTOR_USER_ID,
            'topic_id': self.TOPIC_ID,
            'reviewed_translations_count': self.REVIEWED_TRANSLATIONS_COUNT,
            'reviewed_translation_word_count': (
                self.REVIEWED_TRANSLATION_WORD_COUNT),
            'accepted_translations_count': self.ACCEPTED_TRANSLATIONS_COUNT,
            'accepted_translations_with_reviewer_edits_count': (
                self.ACCEPTED_TRANSLATIONS_WITH_REVIEWER_EDITS_COUNT),
            'first_contribution_date': self.FIRST_CONTRIBUTION_DATE,
            'last_contribution_date': self.LAST_CONTRIBUTION_DATE,
        }

        actual_stats = suggestion_registry.TranslationReviewStats(
            self.LANGUAGE_CODE, self.CONTRIBUTOR_USER_ID,
            self.TOPIC_ID, self.REVIEWED_TRANSLATIONS_COUNT,
            self.REVIEWED_TRANSLATION_WORD_COUNT,
            self.ACCEPTED_TRANSLATIONS_COUNT,
            self.ACCEPTED_TRANSLATIONS_WITH_REVIEWER_EDITS_COUNT,
            self.FIRST_CONTRIBUTION_DATE, self.LAST_CONTRIBUTION_DATE
        )

        self.assertDictEqual(
            actual_stats.to_dict(), expected_stats_dict)


class QuestionContributionStatsUnitTests(test_utils.GenericTestBase):
    """Tests for the QuestionContributionStats class."""

    CONTRIBUTOR_USER_ID: Final = 'uid_01234567890123456789012345678912'
    TOPIC_ID: Final = 'topic_id'
    SUBMITTED_QUESTION_COUNT: Final = 2
    ACCEPTED_QUESTIONS_COUNT: Final = 1
    ACCEPTED_QUESTIONS_WITHOUT_REVIEWER_EDITS_COUNT: Final = 0
    FIRST_CONTRIBUTION_DATE: Final = datetime.date.fromtimestamp(1616173836)
    LAST_CONTRIBUTION_DATE: Final = datetime.date.fromtimestamp(1616173836)

    def test_create_question_contribution_stats(self) -> None:
        expected_stats_dict = {
            'contributor_user_id': self.CONTRIBUTOR_USER_ID,
            'topic_id': self.TOPIC_ID,
            'submitted_questions_count': (
                self.SUBMITTED_QUESTION_COUNT),
            'accepted_questions_count': (
                self.ACCEPTED_QUESTIONS_COUNT),
            'accepted_questions_without_reviewer_edits_count': (
                self
                .ACCEPTED_QUESTIONS_WITHOUT_REVIEWER_EDITS_COUNT),
            'first_contribution_date': (
                self.FIRST_CONTRIBUTION_DATE),
            'last_contribution_date': (
                self.LAST_CONTRIBUTION_DATE)
        }

        actual_stats = suggestion_registry.QuestionContributionStats(
            self.CONTRIBUTOR_USER_ID, self.TOPIC_ID,
            self.SUBMITTED_QUESTION_COUNT, self.ACCEPTED_QUESTIONS_COUNT,
            self.ACCEPTED_QUESTIONS_WITHOUT_REVIEWER_EDITS_COUNT,
            self.FIRST_CONTRIBUTION_DATE, self.LAST_CONTRIBUTION_DATE
        )

        self.assertDictEqual(
            actual_stats.to_dict(), expected_stats_dict)


class QuestionReviewStatsUnitTests(test_utils.GenericTestBase):
    """Tests for the QuestionReviewStats class."""

    CONTRIBUTOR_USER_ID: Final = 'uid_01234567890123456789012345678912'
    TOPIC_ID: Final = 'topic_id'
    REVIEWED_QUESTIONS_COUNT: Final = 2
    ACCEPTED_QUESTIONS_COUNT: Final = 1
    ACCEPTED_QUESTIONS_WITH_REVIEWER_EDITS_COUNT: Final = 0
    FIRST_CONTRIBUTION_DATE: Final = datetime.date.fromtimestamp(1616173836)
    LAST_CONTRIBUTION_DATE: Final = datetime.date.fromtimestamp(1616173836)

    def test_create_question_review_stats(self) -> None:
        expected_stats_dict = {
            'contributor_user_id': self.CONTRIBUTOR_USER_ID,
            'topic_id': self.TOPIC_ID,
            'reviewed_questions_count': self.REVIEWED_QUESTIONS_COUNT,
            'accepted_questions_count': (
                self.ACCEPTED_QUESTIONS_COUNT),
            'accepted_questions_with_reviewer_edits_count': (
                self.ACCEPTED_QUESTIONS_WITH_REVIEWER_EDITS_COUNT),
            'first_contribution_date': (
                self.FIRST_CONTRIBUTION_DATE),
            'last_contribution_date': self.LAST_CONTRIBUTION_DATE
        }

        actual_stats = suggestion_registry.QuestionReviewStats(
            self.CONTRIBUTOR_USER_ID, self.TOPIC_ID,
            self.REVIEWED_QUESTIONS_COUNT,
            self.ACCEPTED_QUESTIONS_COUNT,
            self.ACCEPTED_QUESTIONS_WITH_REVIEWER_EDITS_COUNT,
            self.FIRST_CONTRIBUTION_DATE, self.LAST_CONTRIBUTION_DATE
        )

        self.assertDictEqual(
            actual_stats.to_dict(), expected_stats_dict)


class ContributorMilestoneEmailInfoUnitTests(test_utils.GenericTestBase):
    """Tests for the ContributorMilestoneEmailInfo class."""

    CONTRIBUTOR_USER_ID: Final = 'uid_01234567890123456789012345678912'
    CONTRIBUTION_TYPE: Final = 'translation'
    CONTRIBUTION_SUB_TYPE: Final = 'submission'
    LANGUAGE_CODE: Final = 'es'
    CONTRIBUTIONS_COUNT: Final = 1

    def test_create_contribution_milestone_email_info(self) -> None:
        actual_info = suggestion_registry.ContributorMilestoneEmailInfo(
            self.CONTRIBUTOR_USER_ID, self.CONTRIBUTION_TYPE,
            self.CONTRIBUTION_SUB_TYPE, self.LANGUAGE_CODE,
            self.CONTRIBUTIONS_COUNT
        )

        self.assertEqual(
            actual_info.contributor_user_id, self.CONTRIBUTOR_USER_ID
        )
        self.assertEqual(
            actual_info.contribution_type, self.CONTRIBUTION_TYPE
        )
        self.assertEqual(
            actual_info.contribution_sub_type, self.CONTRIBUTION_SUB_TYPE
        )
        self.assertEqual(
            actual_info.language_code, self.LANGUAGE_CODE
        )
        self.assertEqual(
            actual_info.contributions_count, self.CONTRIBUTIONS_COUNT
        )


class ContributorStatsSummaryUnitTests(test_utils.GenericTestBase):
    """Tests for the ContributorStatsSummary class."""

    LANGUAGE_CODE: Final = 'es'
    CONTRIBUTOR_USER_ID: Final = 'user_01'
    TOPIC_ID: Final = 'topic_id'
    SUBMITTED_TRANSLATIONS_COUNT: Final = 2
    SUBMITTED_TRANSLATION_WORD_COUNT: Final = 100
    REJECTED_TRANSLATIONS_COUNT: Final = 0
    REJECTED_TRANSLATION_WORD_COUNT: Final = 0
    # Timestamp dates in sec since epoch for Mar 19 2021 UTC.
    CONTRIBUTION_DATES: Final = {
        datetime.date.fromtimestamp(1616173836),
        datetime.date.fromtimestamp(1616173837)
    }
    REVIEWED_TRANSLATIONS_COUNT: Final = 2
    REVIEWED_TRANSLATION_WORD_COUNT: Final = 100
    ACCEPTED_TRANSLATIONS_COUNT: Final = 1
    ACCEPTED_TRANSLATIONS_WITH_REVIEWER_EDITS_COUNT: Final = 0
    ACCEPTED_TRANSLATIONS_WITHOUT_REVIEWER_EDITS_COUNT: Final = 0
    ACCEPTED_TRANSLATION_WORD_COUNT: Final = 50
    SUBMITTED_QUESTION_COUNT: Final = 2
    ACCEPTED_QUESTIONS_COUNT: Final = 1
    ACCEPTED_QUESTIONS_WITHOUT_REVIEWER_EDITS_COUNT: Final = 0
    REVIEWED_QUESTIONS_COUNT: Final = 2
    ACCEPTED_QUESTIONS_WITH_REVIEWER_EDITS_COUNT: Final = 0
    FIRST_CONTRIBUTION_DATE: Final = datetime.date.fromtimestamp(1616173836)
    LAST_CONTRIBUTION_DATE: Final = datetime.date.fromtimestamp(1616173836)

    def test_create_contribution_stats_summary(self) -> None:
        expected_translation_contribution_stats = {
            'language_code': self.LANGUAGE_CODE,
            'contributor_user_id': self.CONTRIBUTOR_USER_ID,
            'topic_id': self.TOPIC_ID,
            'submitted_translations_count': self.SUBMITTED_TRANSLATIONS_COUNT,
            'submitted_translation_word_count': (
                self.SUBMITTED_TRANSLATION_WORD_COUNT),
            'accepted_translations_count': self.ACCEPTED_TRANSLATIONS_COUNT,
            'accepted_translations_without_reviewer_edits_count': (
                self.ACCEPTED_TRANSLATIONS_WITHOUT_REVIEWER_EDITS_COUNT),
            'accepted_translation_word_count': (
                self.ACCEPTED_TRANSLATION_WORD_COUNT),
            'rejected_translations_count': self.REJECTED_TRANSLATIONS_COUNT,
            'rejected_translation_word_count': (
                self.REJECTED_TRANSLATION_WORD_COUNT),
            'contribution_dates': self.CONTRIBUTION_DATES
        }
        expected_translation_review_stats = {
            'language_code': self.LANGUAGE_CODE,
            'contributor_user_id': self.CONTRIBUTOR_USER_ID,
            'topic_id': self.TOPIC_ID,
            'reviewed_translations_count': self.REVIEWED_TRANSLATIONS_COUNT,
            'reviewed_translation_word_count': (
                self.REVIEWED_TRANSLATION_WORD_COUNT),
            'accepted_translations_count': self.ACCEPTED_TRANSLATIONS_COUNT,
            'accepted_translations_with_reviewer_edits_count': (
                self.ACCEPTED_TRANSLATIONS_WITH_REVIEWER_EDITS_COUNT),
            'first_contribution_date': self.FIRST_CONTRIBUTION_DATE,
            'last_contribution_date': self.LAST_CONTRIBUTION_DATE,
        }
        expected_question_contribution_stats = {
            'contributor_user_id': self.CONTRIBUTOR_USER_ID,
            'topic_id': self.TOPIC_ID,
            'submitted_questions_count': (
                self.SUBMITTED_QUESTION_COUNT),
            'accepted_questions_count': (
                self.ACCEPTED_QUESTIONS_COUNT),
            'accepted_questions_without_reviewer_edits_count': (
                self
                .ACCEPTED_QUESTIONS_WITHOUT_REVIEWER_EDITS_COUNT),
            'first_contribution_date': (
                self.FIRST_CONTRIBUTION_DATE),
            'last_contribution_date': (
                self.LAST_CONTRIBUTION_DATE)
        }
        expected_question_review_stats = {
            'contributor_user_id': self.CONTRIBUTOR_USER_ID,
            'topic_id': self.TOPIC_ID,
            'reviewed_questions_count': self.REVIEWED_QUESTIONS_COUNT,
            'accepted_questions_count': (
                self.ACCEPTED_QUESTIONS_COUNT),
            'accepted_questions_with_reviewer_edits_count': (
                self.ACCEPTED_QUESTIONS_WITH_REVIEWER_EDITS_COUNT),
            'first_contribution_date': (
                self.FIRST_CONTRIBUTION_DATE),
            'last_contribution_date': self.LAST_CONTRIBUTION_DATE
        }
        expected_contribution_summary = {
            'contributor_user_id': self.CONTRIBUTOR_USER_ID,
            'translation_contribution_stats': [
                expected_translation_contribution_stats],
            'question_contribution_stats': [
                expected_question_contribution_stats],
            'translation_review_stats': [expected_translation_review_stats],
            'question_review_stats': [expected_question_review_stats]
        }
        translation_contribution_stats = (
            suggestion_registry).TranslationContributionStats(
                self.LANGUAGE_CODE,
                self.CONTRIBUTOR_USER_ID,
                self.TOPIC_ID,
                self.SUBMITTED_TRANSLATIONS_COUNT,
                self.SUBMITTED_TRANSLATION_WORD_COUNT,
                self.ACCEPTED_TRANSLATIONS_COUNT,
                (
                    self
                    .ACCEPTED_TRANSLATIONS_WITHOUT_REVIEWER_EDITS_COUNT
                ),
                self.ACCEPTED_TRANSLATION_WORD_COUNT,
                self.REJECTED_TRANSLATIONS_COUNT,
                self.REJECTED_TRANSLATION_WORD_COUNT,
                self.CONTRIBUTION_DATES
            )
        translation_review_stats = suggestion_registry.TranslationReviewStats(
            self.LANGUAGE_CODE, self.CONTRIBUTOR_USER_ID,
            self.TOPIC_ID, self.REVIEWED_TRANSLATIONS_COUNT,
            self.REVIEWED_TRANSLATION_WORD_COUNT,
            self.ACCEPTED_TRANSLATIONS_COUNT,
            self.ACCEPTED_TRANSLATIONS_WITH_REVIEWER_EDITS_COUNT,
            self.FIRST_CONTRIBUTION_DATE, self.LAST_CONTRIBUTION_DATE
        )
        question_contribution_stats = (
            suggestion_registry).QuestionContributionStats(
                self.CONTRIBUTOR_USER_ID, self.TOPIC_ID,
                self.SUBMITTED_QUESTION_COUNT, self.ACCEPTED_QUESTIONS_COUNT,
                self.ACCEPTED_QUESTIONS_WITHOUT_REVIEWER_EDITS_COUNT,
                self.FIRST_CONTRIBUTION_DATE, self.LAST_CONTRIBUTION_DATE
            )
        question_review_stats = suggestion_registry.QuestionReviewStats(
            self.CONTRIBUTOR_USER_ID, self.TOPIC_ID,
            self.REVIEWED_QUESTIONS_COUNT,
            self.ACCEPTED_QUESTIONS_COUNT,
            self.ACCEPTED_QUESTIONS_WITH_REVIEWER_EDITS_COUNT,
            self.FIRST_CONTRIBUTION_DATE, self.LAST_CONTRIBUTION_DATE
        )

        contribution_summary = suggestion_registry.ContributorStatsSummary(
            self.CONTRIBUTOR_USER_ID,
            [translation_contribution_stats], [question_contribution_stats],
            [translation_review_stats], [question_review_stats]
        )

        self.assertDictEqual(
            contribution_summary.to_dict(), expected_contribution_summary
        )<|MERGE_RESOLUTION|>--- conflicted
+++ resolved
@@ -592,23 +592,12 @@
             expected_suggestion_dict['score_category'],
             expected_suggestion_dict['language_code'], False, self.fake_date)
 
-<<<<<<< HEAD
-        suggestion.change.state_name = 'Introduction'
-=======
-        exp_services.update_exploration(  # type: ignore[no-untyped-call]
-            self.author_id, 'exp1', [
-                exp_domain.ExplorationChange({
-                    'cmd': exp_domain.CMD_ADD_STATE,
-                    'state_name': 'State A',
-                })
-            ], 'Added state')
         # Here, change is of type ExplorationChange and all attributes
         # on ExplorationChange are created dynamically except cmd, so due
         # this MyPy is unable to recognize `state_name` as an attribute of
         # change and throwing `"ExplorationChange" has no attribute
         # "state_name"` error. Thus to avoid the error, we used ignore here.
-        suggestion.change.state_name = 'State A'  # type: ignore[attr-defined]
->>>>>>> 940969c1
+        suggestion.change.state_name = 'Introduction'  # type: ignore[attr-defined]
 
         suggestion.pre_accept_validate()
 
@@ -1497,16 +1486,12 @@
                     'state_name': 'Introduction',
                 })
             ], 'Added state')
-<<<<<<< HEAD
-        suggestion.change.state_name = 'Introduction'
-=======
         # Here, change is of type ExplorationChange and all attributes
         # on ExplorationChange are created dynamically except cmd, so due
         # this MyPy is unable to recognize `state_name` as an attribute of
         # change and throwing `"ExplorationChange" has no attribute
         # "state_name"` error. Thus to avoid the error, we used ignore here.
-        suggestion.change.state_name = 'State A'  # type: ignore[attr-defined]
->>>>>>> 940969c1
+        suggestion.change.state_name = 'Introduction'  # type: ignore[attr-defined]
 
         suggestion.pre_accept_validate()
 
@@ -2133,12 +2118,8 @@
             expected_suggestion_dict['score_category'],
             expected_suggestion_dict['language_code'], False, self.fake_date)
 
-<<<<<<< HEAD
         content_id_generator = translation_domain.ContentIdGenerator()
-        change = {
-=======
         change: ChangeType = {
->>>>>>> 940969c1
             'cmd': question_domain.CMD_CREATE_NEW_FULLY_SPECIFIED_QUESTION,
             'question_dict': {
                 'question_state_data': self._create_valid_question_data(
@@ -2159,14 +2140,9 @@
             suggestion.pre_update_validate(
                 question_domain.QuestionChange(change))
 
-<<<<<<< HEAD
-    def test_pre_update_validate_complains_if_nothing_changed(self):
+    def test_pre_update_validate_complains_if_nothing_changed(self) -> None:
         content_id_generator = translation_domain.ContentIdGenerator()
-        change = {
-=======
-    def test_pre_update_validate_complains_if_nothing_changed(self) -> None:
         change: ChangeType = {
->>>>>>> 940969c1
             'cmd': question_domain.CMD_CREATE_NEW_FULLY_SPECIFIED_QUESTION,
             'question_dict': {
                 'question_state_data': self._create_valid_question_data(
@@ -2187,12 +2163,8 @@
             self.reviewer_id, change,
             'question.topic_1', 'en', False, self.fake_date)
 
-<<<<<<< HEAD
         content_id_generator = translation_domain.ContentIdGenerator()
-        new_change = {
-=======
         new_change: ChangeType = {
->>>>>>> 940969c1
             'cmd': question_domain.CMD_CREATE_NEW_FULLY_SPECIFIED_QUESTION,
             'question_dict': {
                 'question_state_data': self._create_valid_question_data(
@@ -2215,15 +2187,10 @@
                 question_domain.QuestionSuggestionChange(new_change))
 
     def test_pre_update_validate_accepts_a_change_in_skill_difficulty_only(
-<<<<<<< HEAD
-            self):
+        self
+    ) -> None:
         content_id_generator = translation_domain.ContentIdGenerator()
-        change = {
-=======
-        self
-    ) -> None:
         change: ChangeType = {
->>>>>>> 940969c1
             'cmd': question_domain.CMD_CREATE_NEW_FULLY_SPECIFIED_QUESTION,
             'question_dict': {
                 'question_state_data': self._create_valid_question_data(
@@ -2244,12 +2211,8 @@
             self.reviewer_id, change,
             'question.topic_1', 'en', False, self.fake_date)
 
-<<<<<<< HEAD
         content_id_generator = translation_domain.ContentIdGenerator()
-        new_change = {
-=======
         new_change: ChangeType = {
->>>>>>> 940969c1
             'cmd': question_domain.CMD_CREATE_NEW_FULLY_SPECIFIED_QUESTION,
             'question_dict': {
                 'question_state_data': self._create_valid_question_data(
@@ -2272,16 +2235,11 @@
             suggestion.pre_update_validate(  # type: ignore[func-returns-value]
                 question_domain.QuestionSuggestionChange(new_change)), None)
 
-<<<<<<< HEAD
-    def test_pre_update_validate_accepts_a_change_in_state_data_only(self):
+    def test_pre_update_validate_accepts_a_change_in_state_data_only(
+        self
+    ) -> None:
         content_id_generator = translation_domain.ContentIdGenerator()
-        change = {
-=======
-    def test_pre_update_validate_accepts_a_change_in_state_data_only(
-        self
-    ) -> None:
         change: ChangeType = {
->>>>>>> 940969c1
             'cmd': question_domain.CMD_CREATE_NEW_FULLY_SPECIFIED_QUESTION,
             'question_dict': {
                 'question_state_data': self._create_valid_question_data(
@@ -2302,12 +2260,8 @@
             self.reviewer_id, change,
             'question.topic_1', 'en', False, self.fake_date)
 
-<<<<<<< HEAD
         content_id_generator = translation_domain.ContentIdGenerator()
-        new_change = {
-=======
         new_change: ChangeType = {
->>>>>>> 940969c1
             'cmd': question_domain.CMD_CREATE_NEW_FULLY_SPECIFIED_QUESTION,
             'question_dict': {
                 'question_state_data': self._create_valid_question_data(
