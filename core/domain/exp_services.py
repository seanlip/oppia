--- conflicted
+++ resolved
@@ -710,7 +710,9 @@
         raise e
 
 
-def populate_exp_model_fields(exp_model, exploration):
+def populate_exp_model_fields(
+    exp_model: exp_models.ExplorationModel, exploration: exp_domain.Exploration
+) -> exp_models.ExplorationModel:
     """Populate exploration model with the data from Exploration object.
 
     Args:
@@ -743,7 +745,10 @@
     return exp_model
 
 
-def populate_exp_summary_model_fields(exp_summary_model, exp_summary):
+def populate_exp_summary_model_fields(
+    exp_summary_model: Optional[exp_models.ExpSummaryModel],
+    exp_summary: exp_domain.ExplorationSummary
+) -> exp_models.ExpSummaryModel:
     """Populate exploration summary model with the data from
     ExplorationSummary object.
 
@@ -1799,7 +1804,7 @@
     exploration = exp_fetchers.get_exploration_by_id(
         exploration_id, strict=False)
     exp_rights = rights_manager.get_exploration_rights(
-        exploration_id, strict=False)
+        exploration_id, strict=True)
     exp_summary = exp_fetchers.get_exploration_summary_by_id(
         exploration_id, strict=False)
     if exploration is not None:
@@ -1826,19 +1831,6 @@
         exploration_id: str. ID of the exploration.
     """
     exploration = exp_fetchers.get_exploration_by_id(exploration_id)
-<<<<<<< HEAD
-    exp_summary = _compute_summary_of_exploration(exploration)
-    exp_summary.contributors_summary = (
-        compute_exploration_contributors_summary(exp_summary.id))
-    save_exploration_summary(exp_summary)
-
-
-def _compute_summary_of_exploration(
-    exploration: exp_domain.Exploration
-) -> exp_domain.ExplorationSummary:
-    """Create an ExplorationSummary domain object for a given Exploration
-    domain object and return it.
-=======
     exp_rights = rights_manager.get_exploration_rights(
         exploration_id, strict=True)
     exp_summary = exp_fetchers.get_exploration_summary_by_id(
@@ -1851,14 +1843,13 @@
 
 
 def update_exploration_summary(
-    exploration,
-    exp_rights,
-    exp_summary,
-    skip_exploration_model_last_updated=False
-):
+    exploration: exp_domain.Exploration,
+    exp_rights: rights_domain.ActivityRights,
+    exp_summary: exp_domain.ExplorationSummary,
+    skip_exploration_model_last_updated: bool = False
+) -> exp_domain.ExplorationSummary:
     """Updates an exploration summary domain object from a given exploration
     and its rights.
->>>>>>> 2eb86053
 
     Args:
         exploration: Exploration. The exploration whose summary is to be
@@ -1891,6 +1882,16 @@
 
     contributor_ids = list(exp_summary.contributors_summary.keys())
 
+    if exploration.created_on is None:
+        raise Exception(
+            'No data available for when the exploration was created_on.'
+        )
+
+    if exp_rights.first_published_msec is None:
+        raise Exception(
+            'No data available for when the exploration was first published.'
+        )
+
     return exp_domain.ExplorationSummary(
         exploration.id, exploration.title, exploration.category,
         exploration.objective, exploration.language_code, exploration.tags,
@@ -1903,7 +1904,10 @@
     )
 
 
-def generate_new_exploration_summary(exploration, exp_rights):
+def generate_new_exploration_summary(
+    exploration: exp_domain.Exploration,
+    exp_rights: rights_domain.ActivityRights
+) -> exp_domain.ExplorationSummary:
     """Generates a new exploration summary domain object from a given
     exploration and its rights.
 
@@ -1920,22 +1924,16 @@
     scaled_average_rating = get_scaled_average_rating(ratings)
     exploration_model_last_updated = datetime.datetime.fromtimestamp(
         get_last_updated_by_human_ms(exploration.id) / 1000.0)
-<<<<<<< HEAD
-    exploration_model_created_on = exploration.created_on
-    # Ruling out the possibility of None for mypy type checking.
-    assert exploration_model_created_on is not None
-    first_published_msec = exp_rights.first_published_msec
-    exp_summary = exp_domain.ExplorationSummary(
-        exploration.id, exploration.title, exploration.category,
-        exploration.objective, exploration.language_code,
-        exploration.tags, ratings, scaled_average_rating, exp_rights.status,
-        exp_rights.community_owned, exp_rights.owner_ids,
-        exp_rights.editor_ids, exp_rights.voice_artist_ids,
-        exp_rights.viewer_ids, contributor_ids, contributors_summary,
-        exploration.version, exploration_model_created_on,
-        exploration_model_last_updated, first_published_msec)
-=======
->>>>>>> 2eb86053
+
+    if exp_rights.first_published_msec is None:
+        raise Exception(
+            'No data available for when the exploration was first published.'
+        )
+
+    if exploration.created_on is None:
+        raise Exception(
+            'No data available for when the exploration was created_on.'
+        )
 
     return exp_domain.ExplorationSummary(
         exploration.id, exploration.title, exploration.category,
