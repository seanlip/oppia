--- conflicted
+++ resolved
@@ -2053,7 +2053,23 @@
         'There exist no state in the exploration with the given state name.')
 
 
-<<<<<<< HEAD
+def set_exploration_edits_allowed(exp_id, edits_are_allowed):
+    """Toggled edits allowed field in the exploration.
+
+    Args:
+        exp_id: str. The ID of the exp.
+        edits_are_allowed: boolean. Whether exploration edits are allowed.
+    """
+    exploration_model = exp_models.ExplorationModel.get(exp_id)
+    exploration_model.edits_allowed = edits_are_allowed
+    # Updating the edits_allowed field in an exploration should not result in a
+    # version update. So put_multi is used instead of a commit.
+    base_models.BaseModel.update_timestamps_multi([exploration_model])
+    base_models.BaseModel.put_multi([exploration_model])
+    caching_services.delete_multi(
+        caching_services.CACHE_NAMESPACE_EXPLORATION, None, [exp_id])
+
+
 def rollback_exploration_to_safe_state(exp_id):
     """Rolls back exploration to the latest state where related metadata
     models are valid.
@@ -2106,21 +2122,4 @@
         base_models.BaseModel.delete_multi(models_to_delete)
         caching_services.delete_multi(
             caching_services.CACHE_NAMESPACE_EXPLORATION, None, [exp_id])
-    return last_known_safe_version
-=======
-def set_exploration_edits_allowed(exp_id, edits_are_allowed):
-    """Toggled edits allowed field in the exploration.
-
-    Args:
-        exp_id: str. The ID of the exp.
-        edits_are_allowed: boolean. Whether exploration edits are allowed.
-    """
-    exploration_model = exp_models.ExplorationModel.get(exp_id)
-    exploration_model.edits_allowed = edits_are_allowed
-    # Updating the edits_allowed field in an exploration should not result in a
-    # version update. So put_multi is used instead of a commit.
-    base_models.BaseModel.update_timestamps_multi([exploration_model])
-    base_models.BaseModel.put_multi([exploration_model])
-    caching_services.delete_multi(
-        caching_services.CACHE_NAMESPACE_EXPLORATION, None, [exp_id])
->>>>>>> ff0f6f91
+    return last_known_safe_version