--- conflicted
+++ resolved
@@ -1751,16 +1751,7 @@
             new_value: list(str). List of the state content of the suggestion
                 object.
     """
-<<<<<<< HEAD
-    change_list = [{
-=======
-    audio_translations = old_content.audio_translations
-    if audio_update_required:
-        for _, translation in audio_translations.iteritems():
-            translation.needs_update = True
-
-    return [exp_domain.ExplorationChange({
->>>>>>> f8ec55bd
+    change_list = [exp_domain.ExplorationChange({
         'cmd': exp_domain.CMD_EDIT_STATE_PROPERTY,
         'state_name': suggestion.state_name,
         'property_name': exp_domain.STATE_PROPERTY_CONTENT,
@@ -1768,23 +1759,20 @@
             'html': suggestion.suggestion_html,
             'content_id': old_content.content_id
         }
-<<<<<<< HEAD
-    }]
+    })]
+
     if audio_update_required:
         for _, translation in content_ids_to_audio_translations[
             old_content.content_id].iteritems():
             translation.needs_update = True
-        change_list.append({
+        change_list.append(exp_domain.ExplorationChange({
             'cmd': exp_domain.CMD_EDIT_STATE_PROPERTY,
             'state_name': suggestion.state_name,
             'property_name': exp_domain.STATE_PROPERTY_CONTENT_IDS_TO_AUDIO_TRANSLATIONS, # pylint: disable=line-too-long
             'new_value': content_ids_to_audio_translations
-        })
+        }))
 
     return change_list
-=======
-    })]
->>>>>>> f8ec55bd
 
 
 def _get_commit_message_for_suggestion(
