# coding: utf-8
#
# Copyright 2014 The Oppia Authors. All Rights Reserved.
#
# Licensed under the Apache License, Version 2.0 (the "License");
# you may not use this file except in compliance with the License.
# You may obtain a copy of the License at
#
#      http://www.apache.org/licenses/LICENSE-2.0
#
# Unless required by applicable law or agreed to in writing, software
# distributed under the License is distributed on an "AS-IS" BASIS,
# WITHOUT WARRANTIES OR CONDITIONS OF ANY KIND, either express or implied.
# See the License for the specific language governing permissions and
# limitations under the License.

"""Commands that can be used to operate on explorations.

All functions here should be agnostic of how ExplorationModel objects are
stored in the database. In particular, the various query methods should
delegate to the Exploration model class. This will enable the exploration
storage model to be changed without affecting this module and others above it.
"""

from __future__ import absolute_import  # pylint: disable=import-only-modules
from __future__ import unicode_literals  # pylint: disable=import-only-modules

import collections
import datetime
import logging
import math
import os
import pprint
import traceback
import zipfile

from constants import constants
from core.domain import activity_services
from core.domain import classifier_services
from core.domain import draft_upgrade_services
from core.domain import email_subscription_services
from core.domain import exp_domain
from core.domain import exp_fetchers
from core.domain import fs_domain
from core.domain import html_cleaner
from core.domain import opportunity_services
from core.domain import param_domain
from core.domain import rights_manager
from core.domain import search_services
from core.domain import state_domain
from core.domain import stats_services
from core.domain import user_services
from core.platform import models
import feconf
import python_utils
import utils

datastore_services = models.Registry.import_datastore_services()
memcache_services = models.Registry.import_memcache_services()
taskqueue_services = models.Registry.import_taskqueue_services()
(exp_models, feedback_models, user_models) = models.Registry.import_models([
    models.NAMES.exploration, models.NAMES.feedback, models.NAMES.user
])

# Name for the exploration search index.
SEARCH_INDEX_EXPLORATIONS = 'explorations'

# The maximum number of iterations allowed for populating the results of a
# search query.
MAX_ITERATIONS = 10


def is_exp_summary_editable(exp_summary, user_id=None):
    """Checks if a given user has permissions to edit the exploration.

    Args:
        exp_summary: ExplorationSummary. An ExplorationSummary domain object.
        user_id: str. The id of the user whose permissions are being checked.

    Returns:
        bool. Whether the user has permissions to edit the exploration.
    """
    return user_id is not None and (
        user_id in exp_summary.editor_ids
        or user_id in exp_summary.owner_ids
        or exp_summary.community_owned)


# Query methods.
def get_exploration_titles_and_categories(exp_ids):
    """Returns exploration titles and categories for the given ids.

    The result is a dict with exploration ids as keys. The corresponding values
    are dicts with the keys 'title' and 'category'.

    Any invalid exp_ids will not be included in the return dict. No error will
    be raised.

    Args:
        exp_ids: list(str). A list of exploration ids of exploration domain
            objects.

    Returns:
        dict. The keys are exploration ids and the corresponding values are
        dicts with the keys 'title' and 'category'. Any invalid exploration
        ids are excluded.
    """
    explorations = [
        (exp_fetchers.get_exploration_from_model(e) if e else None)
        for e in exp_models.ExplorationModel.get_multi(exp_ids)]

    result = {}
    for exploration in explorations:
        if exploration is None:
            logging.error(
                'Could not find exploration corresponding to id')
        else:
            result[exploration.id] = {
                'title': exploration.title,
                'category': exploration.category,
            }
    return result


def get_exploration_ids_matching_query(query_string, cursor=None):
    """Returns a list with all exploration ids matching the given search query
    string, as well as a search cursor for future fetches.

    This method returns exactly feconf.SEARCH_RESULTS_PAGE_SIZE results if
    there are at least that many, otherwise it returns all remaining results.
    (If this behaviour does not occur, an error will be logged.) The method
    also returns a search cursor.

    Args:
        query_string: str. A search query string.
        cursor: str or None. Optional cursor from which to start the search
            query. If no cursor is supplied, the first N results matching
            the query are returned.

    Returns:
        list(str). A list of exploration ids matching the given search query.
    """
    returned_exploration_ids = []
    search_cursor = cursor

    for _ in python_utils.RANGE(MAX_ITERATIONS):
        remaining_to_fetch = feconf.SEARCH_RESULTS_PAGE_SIZE - len(
            returned_exploration_ids)

        exp_ids, search_cursor = search_services.search_explorations(
            query_string, remaining_to_fetch, cursor=search_cursor)

        invalid_exp_ids = []
        for ind, model in enumerate(
                exp_models.ExpSummaryModel.get_multi(exp_ids)):
            if model is not None:
                returned_exploration_ids.append(exp_ids[ind])
            else:
                invalid_exp_ids.append(exp_ids[ind])

        if (len(returned_exploration_ids) == feconf.SEARCH_RESULTS_PAGE_SIZE
                or search_cursor is None):
            break
        else:
            logging.error(
                'Search index contains stale exploration ids: %s' %
                ', '.join(invalid_exp_ids))

    if (len(returned_exploration_ids) < feconf.SEARCH_RESULTS_PAGE_SIZE
            and search_cursor is not None):
        logging.error(
            'Could not fulfill search request for query string %s; at least '
            '%s retries were needed.' % (query_string, MAX_ITERATIONS))

    return (returned_exploration_ids, search_cursor)


def get_non_private_exploration_summaries():
    """Returns a dict with all non-private exploration summary domain objects,
    keyed by their id.

    Returns:
        dict. The keys are exploration ids and the values are corresponding
        non-private ExplorationSummary domain objects.
    """
    return exp_fetchers.get_exploration_summaries_from_models(
        exp_models.ExpSummaryModel.get_non_private())


def get_top_rated_exploration_summaries(limit):
    """Returns a dict with top rated exploration summary model instances,
    keyed by their id. At most 'limit' entries are returned.

    Args:
        limit: int. The maximum number of exploration summary model instances to
            be returned.

    Returns:
        dict. The keys are exploration ids and the values are the corresponding
        top rated ExplorationSummary domain model instances.  At most limit
        entries are returned.
    """
    return exp_fetchers.get_exploration_summaries_from_models(
        exp_models.ExpSummaryModel.get_top_rated(limit))


def get_recently_published_exp_summaries(limit):
    """Returns a dict with recently published ExplorationSummary model
    instances, keyed by their exploration id. At most 'limit' entries are
    returned.

    Args:
        limit: int. The maximum number of exploration summary model instances to
            be returned.

    Returns:
        dict. The dict contains recently published ExplorationSummary model
            instances as a value keyed by their exploration id. At most 'limit'
            entries are returned.
    """
    return exp_fetchers.get_exploration_summaries_from_models(
        exp_models.ExpSummaryModel.get_recently_published(limit))


def get_story_id_linked_to_exploration(exp_id):
<<<<<<< HEAD
    """Returns the ID of the story that the exploration is a part of or None if
    not.
=======
    """Returns the ID of the story that the exploration is a part of, or None if
    the exploration is not part of a story.
>>>>>>> b825d5af

    Args:
        exp_id: str. The ID of the exploration.

    Returns:
<<<<<<< HEAD
        str|None. The ID of the story if the exploration is linked to some story
            or None.
=======
        str|None. The ID of the story if the exploration is linked to some
            story, otherwise None.
>>>>>>> b825d5af
    """
    exploration_context_model = exp_models.ExplorationContextModel.get_by_id(
        exp_id)
    if exploration_context_model is not None:
        return exploration_context_model.story_id
    return None


<<<<<<< HEAD
def update_exploration_story_link(old_exp_id, new_exp_id, story_id):
    """Links a new exploration with a story and removes old linkage.

    Args:
        old_exp_id: str|None. The ID of the old exploration linked to story
            (if any).
        new_exp_id: str|None. The ID of the new exploration linked to story.
        story_id: str. The ID of the story.
    """
    if old_exp_id and old_exp_id != '':
        old_exploration_context_model = (
            exp_models.ExplorationContextModel.get_by_id(
                old_exp_id))
        if old_exploration_context_model is not None:
            old_exploration_context_model.delete()

    if (
            new_exp_id and new_exp_id != '' and
            exp_fetchers.get_exploration_summary_by_id(new_exp_id) is not None):
        new_exploration_context_model = exp_models.ExplorationContextModel(
            id=new_exp_id,
            story_id=story_id
        )
        new_exploration_context_model.put()


=======
>>>>>>> b825d5af
def get_all_exploration_summaries():
    """Returns a dict with all exploration summary domain objects,
    keyed by their id.

    Returns:
        dict. A dict with all ExplorationSummary domain objects keyed by their
        exploration id.
    """
    return exp_fetchers.get_exploration_summaries_from_models(
        exp_models.ExpSummaryModel.get_all())


# Methods for exporting states and explorations to other formats.
def export_to_zip_file(exploration_id, version=None):
    """Returns a ZIP archive of the exploration.

    Args:
        exploration_id: str. The id of the exploration to export.
        version: int or None. If provided, this indicates which version of
            the exploration to export. Otherwise, the latest version of the
            exploration is exported.

    Returns:
        str. The contents of the ZIP archive of the exploration (which can be
        subsequently converted into a zip file via zipfile.ZipFile()).
    """
    exploration = exp_fetchers.get_exploration_by_id(
        exploration_id, version=version)
    yaml_repr = exploration.to_yaml()

    memfile = python_utils.string_io()
    with zipfile.ZipFile(
        memfile, mode='w', compression=zipfile.ZIP_DEFLATED) as zfile:

        zfile.writestr('%s.yaml' % exploration.title, yaml_repr)

        fs = fs_domain.AbstractFileSystem(
            fs_domain.GcsFileSystem(
                feconf.ENTITY_TYPE_EXPLORATION, exploration_id))
        dir_list = fs.listdir('')
        for filepath in dir_list:
            file_contents = fs.get(filepath)

            str_filepath = 'assets/%s' % filepath
            assert isinstance(str_filepath, python_utils.UNICODE)
            unicode_filepath = str_filepath.decode('utf-8')
            zfile.writestr(unicode_filepath, file_contents)

    return memfile.getvalue()


def export_states_to_yaml(exploration_id, version=None, width=80):
    """Returns a dictionary of the exploration, whose keys are state
    names and values are yaml strings representing the state contents with
    lines wrapped at 'width' characters.

    Args:
        exploration_id: str. The id of the exploration whose states should
            be exported.
        version: int or None. The version of the exploration to be returned.
            If None, the latest version of the exploration is returned.
        width: int. Width for the yaml representation, default value
            is set to be of 80.

    Returns:
        dict. The keys are state names, and the values are YAML strings
        representing the corresponding state's contents.
    """
    exploration = exp_fetchers.get_exploration_by_id(
        exploration_id, version=version)
    exploration_dict = {}
    for state in exploration.states:
        exploration_dict[state] = python_utils.yaml_from_dict(
            exploration.states[state].to_dict(), width=width)
    return exploration_dict


# Repository SAVE and DELETE methods.
def apply_change_list(exploration_id, change_list):
    """Applies a changelist to a pristine exploration and returns the result.

    Each entry in change_list is a dict that represents an ExplorationChange
    object.

    Args:
        exploration_id: str. The id of the exploration to which the change list
            is to be applied.
        change_list: list(ExplorationChange). The list of changes to apply.

    Returns:
        Exploration. The exploration domain object that results from applying
        the given changelist to the existing version of the exploration.

    Raises:
        Exception: Any entries in the changelist are invalid.
    """
    exploration = exp_fetchers.get_exploration_by_id(exploration_id)
    try:
        to_param_domain = param_domain.ParamChange.from_dict
        for change in change_list:
            if change.cmd == exp_domain.CMD_ADD_STATE:
                exploration.add_states([change.state_name])
            elif change.cmd == exp_domain.CMD_RENAME_STATE:
                exploration.rename_state(
                    change.old_state_name, change.new_state_name)
            elif change.cmd == exp_domain.CMD_DELETE_STATE:
                exploration.delete_state(change.state_name)
            elif change.cmd == exp_domain.CMD_EDIT_STATE_PROPERTY:
                state = exploration.states[change.state_name]
                if (change.property_name ==
                        exp_domain.STATE_PROPERTY_PARAM_CHANGES):
                    state.update_param_changes(
                        list(python_utils.MAP(
                            to_param_domain, change.new_value)))
                elif change.property_name == exp_domain.STATE_PROPERTY_CONTENT:
                    state.update_content(
                        state_domain.SubtitledHtml.from_dict(change.new_value))
                elif (
                        change.property_name ==
                        exp_domain.STATE_PROPERTY_INTERACTION_ID):
                    state.update_interaction_id(change.new_value)
                elif (
                        change.property_name ==
                        exp_domain.STATE_PROPERTY_INTERACTION_CUST_ARGS):
                    state.update_interaction_customization_args(
                        change.new_value)
                elif (
                        change.property_name ==
                        exp_domain.STATE_PROPERTY_INTERACTION_HANDLERS):
                    raise utils.InvalidInputException(
                        'Editing interaction handlers is no longer supported')
                elif (
                        change.property_name ==
                        exp_domain.STATE_PROPERTY_INTERACTION_ANSWER_GROUPS):
                    state.update_interaction_answer_groups(change.new_value)
                elif (
                        change.property_name ==
                        exp_domain.STATE_PROPERTY_INTERACTION_DEFAULT_OUTCOME):
                    new_outcome = None
                    if change.new_value:
                        new_outcome = state_domain.Outcome.from_dict(
                            change.new_value
                        )
                    state.update_interaction_default_outcome(new_outcome)
                elif (
                        change.property_name ==
                        exp_domain.STATE_PROPERTY_UNCLASSIFIED_ANSWERS):
                    state.update_interaction_confirmed_unclassified_answers(
                        change.new_value)
                elif (
                        change.property_name ==
                        exp_domain.STATE_PROPERTY_INTERACTION_HINTS):
                    state.update_interaction_hints(change.new_value)
                elif (
                        change.property_name ==
                        exp_domain.STATE_PROPERTY_INTERACTION_SOLUTION):
                    state.update_interaction_solution(change.new_value)
                elif (
                        change.property_name ==
                        exp_domain.STATE_PROPERTY_SOLICIT_ANSWER_DETAILS):
                    if not isinstance(change.new_value, bool):
                        raise Exception(
                            'Expected solicit_answer_details to be a ' +
                            'bool, received %s' % change.new_value)
                    state.update_solicit_answer_details(change.new_value)
                elif (
                        change.property_name ==
                        exp_domain.STATE_PROPERTY_RECORDED_VOICEOVERS):
                    if not isinstance(change.new_value, dict):
                        raise Exception(
                            'Expected recorded_voiceovers to be a dict, '
                            'received %s' % change.new_value)
                    # Explicitly convert the duration_secs value from
                    # int to float. Reason for this is the data from
                    # the frontend will be able to match the backend
                    # state model for Voiceover properly. Also js
                    # treats any number that can be float and int as
                    # int (no explicit types). For example,
                    # 10.000 is not 10.000 it is 10.
                    new_voiceovers_mapping = (
                        change.new_value['voiceovers_mapping'])
                    language_codes_to_audio_metadata = (
                        new_voiceovers_mapping.values())
                    for language_codes in language_codes_to_audio_metadata:
                        for audio_metadata in language_codes.values():
                            audio_metadata['duration_secs'] = (
                                float(audio_metadata['duration_secs'])
                            )
                    recorded_voiceovers = (
                        state_domain.RecordedVoiceovers.from_dict(
                            change.new_value))
                    state.update_recorded_voiceovers(recorded_voiceovers)
                elif (
                        change.property_name ==
                        exp_domain.STATE_PROPERTY_WRITTEN_TRANSLATIONS):
                    if not isinstance(change.new_value, dict):
                        raise Exception(
                            'Expected written_translations to be a dict, '
                            'received %s' % change.new_value)
                    written_translations = (
                        state_domain.WrittenTranslations.from_dict(
                            change.new_value))
                    state.update_written_translations(written_translations)
            elif change.cmd == exp_domain.CMD_ADD_TRANSLATION:
                exploration.states[change.state_name].add_translation(
                    change.content_id, change.language_code,
                    change.translation_html)
            elif change.cmd == exp_domain.CMD_EDIT_EXPLORATION_PROPERTY:
                if change.property_name == 'title':
                    exploration.update_title(change.new_value)
                elif change.property_name == 'category':
                    exploration.update_category(change.new_value)
                elif change.property_name == 'objective':
                    exploration.update_objective(change.new_value)
                elif change.property_name == 'language_code':
                    exploration.update_language_code(change.new_value)
                elif change.property_name == 'tags':
                    exploration.update_tags(change.new_value)
                elif change.property_name == 'blurb':
                    exploration.update_blurb(change.new_value)
                elif change.property_name == 'author_notes':
                    exploration.update_author_notes(change.new_value)
                elif change.property_name == 'param_specs':
                    exploration.update_param_specs(change.new_value)
                elif change.property_name == 'param_changes':
                    exploration.update_param_changes(
                        list(python_utils.MAP(
                            to_param_domain, change.new_value)))
                elif change.property_name == 'init_state_name':
                    exploration.update_init_state_name(change.new_value)
                elif change.property_name == 'auto_tts_enabled':
                    exploration.update_auto_tts_enabled(change.new_value)
                elif change.property_name == 'correctness_feedback_enabled':
                    exploration.update_correctness_feedback_enabled(
                        change.new_value)
            elif (
                    change.cmd ==
                    exp_domain.CMD_MIGRATE_STATES_SCHEMA_TO_LATEST_VERSION):
                # Loading the exploration model from the datastore into an
                # Exploration domain object automatically converts it to use
                # the latest states schema version. As a result, simply
                # resaving the exploration is sufficient to apply the states
                # schema update.
                continue
        return exploration

    except Exception as e:
        logging.error(
            '%s %s %s %s' % (
                e.__class__.__name__, e, exploration_id,
                pprint.pprint(change_list))
        )
        logging.error(traceback.format_exc())
        raise


def _save_exploration(committer_id, exploration, commit_message, change_list):
    """Validates an exploration and commits it to persistent storage.

    If successful, increments the version number of the incoming exploration
    domain object by 1.

    Args:
        committer_id: str. The id of the user who made the commit.
        exploration: Exploration. The exploration to be saved.
        commit_message: str. The commit message.
        change_list: list(ExplorationChange). A list of changes introduced in
            this commit.

    Raises:
        Exception: The versions of the given exploration and the currently
            stored exploration model do not match.
    """
    exploration_rights = rights_manager.get_exploration_rights(exploration.id)
    if exploration_rights.status != rights_manager.ACTIVITY_STATUS_PRIVATE:
        exploration.validate(strict=True)
    else:
        exploration.validate()

    exploration_model = exp_models.ExplorationModel.get(exploration.id)

    if exploration.version > exploration_model.version:
        raise Exception(
            'Unexpected error: trying to update version %s of exploration '
            'from version %s. Please reload the page and try again.'
            % (exploration_model.version, exploration.version))
    elif exploration.version < exploration_model.version:
        raise Exception(
            'Trying to update version %s of exploration from version %s, '
            'which is too old. Please reload the page and try again.'
            % (exploration_model.version, exploration.version))

    old_states = exp_fetchers.get_exploration_from_model(
        exploration_model).states
    exploration_model.category = exploration.category
    exploration_model.title = exploration.title
    exploration_model.objective = exploration.objective
    exploration_model.language_code = exploration.language_code
    exploration_model.tags = exploration.tags
    exploration_model.blurb = exploration.blurb
    exploration_model.author_notes = exploration.author_notes

    exploration_model.states_schema_version = exploration.states_schema_version
    exploration_model.init_state_name = exploration.init_state_name
    exploration_model.states = {
        state_name: state.to_dict()
        for (state_name, state) in exploration.states.items()}
    exploration_model.param_specs = exploration.param_specs_dict
    exploration_model.param_changes = exploration.param_change_dicts
    exploration_model.auto_tts_enabled = exploration.auto_tts_enabled
    exploration_model.correctness_feedback_enabled = (
        exploration.correctness_feedback_enabled)

    change_list_dict = [change.to_dict() for change in change_list]
    exploration_model.commit(committer_id, commit_message, change_list_dict)
    exp_memcache_key = exp_fetchers.get_exploration_memcache_key(exploration.id)
    memcache_services.delete(exp_memcache_key)

    exploration.version += 1

    exp_versions_diff = exp_domain.ExplorationVersionsDiff(change_list)

    # Trigger statistics model update.
    new_exp_stats = stats_services.get_stats_for_new_exp_version(
        exploration.id, exploration.version, exploration.states,
        exp_versions_diff=exp_versions_diff, revert_to_version=None)

    stats_services.create_stats_model(new_exp_stats)

    if feconf.ENABLE_ML_CLASSIFIERS:
        trainable_states_dict = exploration.get_trainable_states_dict(
            old_states, exp_versions_diff)
        state_names_with_changed_answer_groups = trainable_states_dict[
            'state_names_with_changed_answer_groups']
        state_names_with_unchanged_answer_groups = trainable_states_dict[
            'state_names_with_unchanged_answer_groups']
        state_names_to_train_classifier = state_names_with_changed_answer_groups
        if state_names_with_unchanged_answer_groups:
            state_names_without_classifier = (
                classifier_services.handle_non_retrainable_states(
                    exploration, state_names_with_unchanged_answer_groups,
                    exp_versions_diff))
            state_names_to_train_classifier.extend(
                state_names_without_classifier)
        if state_names_to_train_classifier:
            classifier_services.handle_trainable_states(
                exploration, state_names_to_train_classifier)

    # Trigger exploration issues model updation.
    stats_services.update_exp_issues_for_new_exp_version(
        exploration, exp_versions_diff=exp_versions_diff,
        revert_to_version=None)


def _create_exploration(
        committer_id, exploration, commit_message, commit_cmds):
    """Ensures that rights for a new exploration are saved first.

    This is because _save_exploration() depends on the rights object being
    present to tell it whether to do strict validation or not.

    Args:
        committer_id: str. The id of the user who made the commit.
        exploration: Exploration. The exploration domain object.
        commit_message: str. The commit description message.
        commit_cmds: list(ExplorationChange). A list of commands, describing
            changes made in this model, which should give sufficient information
            to reconstruct the commit.
    """
    # This line is needed because otherwise a rights object will be created,
    # but the creation of an exploration object will fail.
    exploration.validate()
    rights_manager.create_new_exploration_rights(exploration.id, committer_id)

    model = exp_models.ExplorationModel(
        id=exploration.id,
        category=exploration.category,
        title=exploration.title,
        objective=exploration.objective,
        language_code=exploration.language_code,
        tags=exploration.tags,
        blurb=exploration.blurb,
        author_notes=exploration.author_notes,
        states_schema_version=exploration.states_schema_version,
        init_state_name=exploration.init_state_name,
        states={
            state_name: state.to_dict()
            for (state_name, state) in exploration.states.items()},
        param_specs=exploration.param_specs_dict,
        param_changes=exploration.param_change_dicts,
        auto_tts_enabled=exploration.auto_tts_enabled,
        correctness_feedback_enabled=exploration.correctness_feedback_enabled
    )
    commit_cmds_dict = [commit_cmd.to_dict() for commit_cmd in commit_cmds]
    model.commit(committer_id, commit_message, commit_cmds_dict)
    exploration.version += 1

    # Trigger statistics model creation.
    exploration_stats = stats_services.get_stats_for_new_exploration(
        exploration.id, exploration.version, exploration.states)
    stats_services.create_stats_model(exploration_stats)

    if feconf.ENABLE_ML_CLASSIFIERS:
        # Find out all states that need a classifier to be trained.
        state_names_to_train = []
        for state_name in exploration.states:
            state = exploration.states[state_name]
            if state.can_undergo_classification():
                state_names_to_train.append(state_name)

        if state_names_to_train:
            classifier_services.handle_trainable_states(
                exploration, state_names_to_train)

    # Trigger exploration issues model creation.
    stats_services.create_exp_issues_for_new_exploration(
        exploration.id, exploration.version)

    create_exploration_summary(exploration.id, committer_id)


def save_new_exploration(committer_id, exploration):
    """Saves a newly created exploration.

    Args:
        committer_id: str. The id of the user who made the commit.
        exploration: Exploration. The exploration domain object to be saved.
    """
    commit_message = (
        ('New exploration created with title \'%s\'.' % exploration.title)
        if exploration.title else 'New exploration created.')
    _create_exploration(
        committer_id, exploration, commit_message, [
            exp_domain.ExplorationChange({
                'cmd': exp_domain.CMD_CREATE_NEW,
                'title': exploration.title,
                'category': exploration.category,
            })])
    user_services.add_created_exploration_id(committer_id, exploration.id)
    user_services.add_edited_exploration_id(committer_id, exploration.id)
    user_services.record_user_created_an_exploration(committer_id)


def delete_exploration(committer_id, exploration_id, force_deletion=False):
    """Deletes the exploration with the given exploration_id.

    IMPORTANT: Callers of this function should ensure that committer_id has
    permissions to delete this exploration, prior to calling this function.

    If force_deletion is True the exploration and its history are fully deleted
    and are unrecoverable. Otherwise, the exploration and all its history are
    marked as deleted, but the corresponding models are still retained in the
    datastore. This last option is the preferred one.

    Args:
        committer_id: str. The id of the user who made the commit.
        exploration_id: str. The id of the exploration to be deleted.
        force_deletion: bool. If True, completely deletes the storage models
            corresponding to the exploration. Otherwise, marks them as deleted
            but keeps the corresponding models in the datastore.
    """
    delete_explorations(
        committer_id, [exploration_id], force_deletion=force_deletion)


def delete_explorations(committer_id, exploration_ids, force_deletion=False):
    """Delete the explorations with the given exploration_ids.

    IMPORTANT: Callers of this function should ensure that committer_id has
    permissions to delete these explorations, prior to calling this function.

    If force_deletion is True the explorations and its histories are fully
    deleted and are unrecoverable. Otherwise, the explorations and all its
    histories are marked as deleted, but the corresponding models are still
    retained in the datastore. This last option is the preferred one.

    Args:
        committer_id: str. The id of the user who made the commit.
        exploration_ids: list(str). The ids of the explorations to be deleted.
        force_deletion: bool. If True, completely deletes the storage models
            corresponding to the explorations. Otherwise, marks them as deleted
            but keeps the corresponding models in the datastore.
    """
    # TODO(sll): Delete the files too?
    exp_models.ExplorationRightsModel.delete_multi(
        exploration_ids, committer_id, '', force_deletion=force_deletion)
    exp_models.ExplorationModel.delete_multi(
        exploration_ids, committer_id,
        feconf.COMMIT_MESSAGE_EXPLORATION_DELETED,
        force_deletion=force_deletion)

    # This must come after the explorations are retrieved. Otherwise the
    # memcache keys will be reinstated.
    exploration_memcache_keys = [
        exp_fetchers.get_exploration_memcache_key(exploration_id)
        for exploration_id in exploration_ids]
    memcache_services.delete_multi(exploration_memcache_keys)

    # Delete the explorations from search.
    search_services.delete_explorations_from_search_index(exploration_ids)

    # Delete the exploration summaries, regardless of whether or not
    # force_deletion is True.
    delete_exploration_summaries(exploration_ids)

    # Remove the explorations from the featured activity references, if
    # necessary.
    activity_services.remove_featured_activities(
        constants.ACTIVITY_TYPE_EXPLORATION, exploration_ids)

    # Remove from subscribers.
    taskqueue_services.defer(
        delete_explorations_from_subscribed_users,
        taskqueue_services.QUEUE_NAME_ONE_OFF_JOBS,
        exploration_ids)


def delete_explorations_from_subscribed_users(exploration_ids):
    """Remove explorations from all subscribers' activity_ids.

    Args:
        exploration_ids: list(str). The ids of the explorations to delete.
    """
    if not exploration_ids:
        return

    subscription_models = user_models.UserSubscriptionsModel.query(
        user_models.UserSubscriptionsModel.activity_ids.IN(exploration_ids)
    ).fetch()
    for model in subscription_models:
        model.activity_ids = [
            id_ for id_ in model.activity_ids if id_ not in exploration_ids]
    user_models.UserSubscriptionsModel.put_multi(subscription_models)


# Operations on exploration snapshots.
def get_exploration_snapshots_metadata(exploration_id, allow_deleted=False):
    """Returns the snapshots for this exploration, as dicts, up to and including
    the latest version of the exploration.

    Args:
        exploration_id: str. The id of the exploration whose snapshots_metadata
            is required.
        allow_deleted: bool. Whether to allow retrieval of deleted snapshots.

    Returns:
        list(dict). List of dicts, each representing a recent snapshot. Each
        dict has the following keys: committer_id, commit_message, commit_cmds,
        commit_type, created_on_ms, version_number. The version numbers are
        consecutive and in ascending order. There are exploration.version_number
        items in the returned list.
    """
    exploration = exp_fetchers.get_exploration_by_id(exploration_id)
    current_version = exploration.version
    version_nums = list(python_utils.RANGE(1, current_version + 1))

    return exp_models.ExplorationModel.get_snapshots_metadata(
        exploration_id, version_nums, allow_deleted=allow_deleted)


def get_last_updated_by_human_ms(exp_id):
    """Return the last time, in milliseconds, when the given exploration was
    updated by a human.

    Args:
        exp_id: str. The id of the exploration.

    Returns:
        float. The last time in milliseconds when a given exploration was
        updated by a human.
    """
    # Iterate backwards through the exploration history metadata until we find
    # the most recent snapshot that was committed by a human.
    last_human_update_ms = 0
    snapshots_metadata = get_exploration_snapshots_metadata(exp_id)
    for snapshot_metadata in reversed(snapshots_metadata):
        if snapshot_metadata['committer_id'] != feconf.MIGRATION_BOT_USER_ID:
            last_human_update_ms = snapshot_metadata['created_on_ms']
            break

    return last_human_update_ms


def publish_exploration_and_update_user_profiles(committer, exp_id):
    """Publishes the exploration with publish_exploration() function in
    rights_manager.py, as well as updates first_contribution_msec. Sends an
    email to the subscribers of the committer informing them that an exploration
    has been published.

    It is the responsibility of the caller to check that the exploration is
    valid prior to publication.

    Args:
        committer: UserActionsInfo. UserActionsInfo object for the user who
            made the commit.
        exp_id: str. The id of the exploration to be published.
    """
    rights_manager.publish_exploration(committer, exp_id)
    exp_title = exp_fetchers.get_exploration_by_id(exp_id).title
    email_subscription_services.inform_subscribers(
        committer.user_id, exp_id, exp_title)
    contribution_time_msec = utils.get_current_time_in_millisecs()
    contributor_ids = exp_fetchers.get_exploration_summary_by_id(
        exp_id).contributor_ids
    for contributor in contributor_ids:
        user_services.update_first_contribution_msec_if_not_set(
            contributor, contribution_time_msec)


def update_exploration(
        committer_id, exploration_id, change_list, commit_message,
        is_suggestion=False, is_by_voice_artist=False):
    """Update an exploration. Commits changes.

    Args:
        committer_id: str. The id of the user who is performing the update
            action.
        exploration_id: str. The id of the exploration to be updated.
        change_list: list(ExplorationChange) or None. A change list to be
            applied to the given exploration. If None, it corresponds to an
            empty list.
        commit_message: str or None. A description of changes made to the state.
            For published explorations, this must be present; for unpublished
            explorations, it should be equal to None. For suggestions that are
            being accepted, and only for such commits, it should start with
            feconf.COMMIT_MESSAGE_ACCEPTED_SUGGESTION_PREFIX.
        is_suggestion: bool. Whether the update is due to a suggestion being
            accepted.
        is_by_voice_artist: bool. Whether the changes are made by a
            voice artist.

    Raises:
        ValueError: No commit message is supplied and the exploration is public.
        ValueError: The update is due to a suggestion and the commit message is
            invalid.
        ValueError: The update is not due to a suggestion, and the commit
            message starts with the same prefix as the commit message for
            accepted suggestions.
    """
    if change_list is None:
        change_list = []

    if is_by_voice_artist and not is_voiceover_change_list(change_list):
        raise utils.ValidationError(
            'Voice artist does not have permission to make some '
            'changes in the change list.')

    is_public = rights_manager.is_exploration_public(exploration_id)
    if is_public and not commit_message:
        raise ValueError(
            'Exploration is public so expected a commit message but '
            'received none.')

    if (is_suggestion and (
            not commit_message or
            not commit_message.startswith(
                feconf.COMMIT_MESSAGE_ACCEPTED_SUGGESTION_PREFIX))):
        raise ValueError('Invalid commit message for suggestion.')
    if (not is_suggestion and commit_message and commit_message.startswith(
            feconf.COMMIT_MESSAGE_ACCEPTED_SUGGESTION_PREFIX)):
        raise ValueError(
            'Commit messages for non-suggestions may not start with \'%s\'' %
            feconf.COMMIT_MESSAGE_ACCEPTED_SUGGESTION_PREFIX)

    updated_exploration = apply_change_list(exploration_id, change_list)
    _save_exploration(
        committer_id, updated_exploration, commit_message, change_list)

    discard_draft(exploration_id, committer_id)
    # Update summary of changed exploration.
    update_exploration_summary(exploration_id, committer_id)

    if committer_id != feconf.MIGRATION_BOT_USER_ID:
        user_services.add_edited_exploration_id(committer_id, exploration_id)
        user_services.record_user_edited_an_exploration(committer_id)
        if not rights_manager.is_exploration_private(exploration_id):
            user_services.update_first_contribution_msec_if_not_set(
                committer_id, utils.get_current_time_in_millisecs())

    if opportunity_services.is_exploration_available_for_contribution(
            exploration_id):
        opportunity_services.update_opportunity_with_updated_exploration(
            exploration_id)


def create_exploration_summary(exploration_id, contributor_id_to_add):
    """Create the summary model for an exploration, and store it in the
    datastore.

    Args:
        exploration_id: str. The id of the exploration.
        contributor_id_to_add: str or None. The user_id of user who have
            created the exploration will be added to the list of contributours
            for the exploration if the argument is not None and it is not a
            system id.
    """
    exploration = exp_fetchers.get_exploration_by_id(exploration_id)
    exp_summary = compute_summary_of_exploration(
        exploration, contributor_id_to_add)
    save_exploration_summary(exp_summary)


def update_exploration_summary(exploration_id, contributor_id_to_add):
    """Update the summary of an exploration.

    Args:
        exploration_id: str. The id of the exploration whose summary is
            to be updated.
        contributor_id_to_add: str or None. The user_id of user who have
            contributed (humans who have made a positive (not just a revert)
            update to the exploration's content) will be added to the list of
            contributours for the exploration if the argument is not None and it
            is not a system id.
    """
    exploration = exp_fetchers.get_exploration_by_id(exploration_id)
    exp_summary = compute_summary_of_exploration(
        exploration, contributor_id_to_add)
    save_exploration_summary(exp_summary)


def compute_summary_of_exploration(exploration, contributor_id_to_add):
    """Create an ExplorationSummary domain object for a given Exploration
    domain object and return it. contributor_id_to_add will be added to
    the list of contributors for the exploration if the argument is not
    None and if the id is not a system id.

    Args:
        exploration: Exploration. The exploration whose summary is to be
            computed.
        contributor_id_to_add: str or None. The user_id of user who have
            contributed (humans who have made a positive (not just a revert)
            change to the exploration's content) will be added to the list of
            contributours for the exploration if the argument is not None and it
            is not a system id.

    Returns:
        ExplorationSummary. The resulting exploration summary domain object.
    """
    exp_rights = exp_models.ExplorationRightsModel.get_by_id(exploration.id)
    exp_summary_model = exp_models.ExpSummaryModel.get_by_id(exploration.id)
    if exp_summary_model:
        old_exp_summary = exp_fetchers.get_exploration_summary_from_model(
            exp_summary_model)
        ratings = old_exp_summary.ratings or feconf.get_empty_ratings()
        scaled_average_rating = get_scaled_average_rating(
            old_exp_summary.ratings)
        contributor_ids = old_exp_summary.contributor_ids or []
        contributors_summary = old_exp_summary.contributors_summary or {}
    else:
        ratings = feconf.get_empty_ratings()
        scaled_average_rating = feconf.EMPTY_SCALED_AVERAGE_RATING
        contributor_ids = []
        contributors_summary = {}

    # Update the contributor id list if necessary (contributors
    # defined as humans who have made a positive (i.e. not just
    # a revert) change to an exploration's content).
    if (contributor_id_to_add is not None and
            contributor_id_to_add not in constants.SYSTEM_USER_IDS):
        if contributor_id_to_add not in contributor_ids:
            contributor_ids.append(contributor_id_to_add)

    if contributor_id_to_add not in constants.SYSTEM_USER_IDS:
        if contributor_id_to_add is None:
            # Revert commit or other non-positive commit.
            contributors_summary = compute_exploration_contributors_summary(
                exploration.id)
        else:
            if contributor_id_to_add in contributors_summary:
                contributors_summary[contributor_id_to_add] += 1
            else:
                contributors_summary[contributor_id_to_add] = 1

    exploration_model_last_updated = datetime.datetime.fromtimestamp(
        python_utils.divide(
            get_last_updated_by_human_ms(exploration.id), 1000.0))
    exploration_model_created_on = exploration.created_on
    first_published_msec = exp_rights.first_published_msec
    exp_summary = exp_domain.ExplorationSummary(
        exploration.id, exploration.title, exploration.category,
        exploration.objective, exploration.language_code,
        exploration.tags, ratings, scaled_average_rating, exp_rights.status,
        exp_rights.community_owned, exp_rights.owner_ids,
        exp_rights.editor_ids, exp_rights.voice_artist_ids,
        exp_rights.viewer_ids, contributor_ids, contributors_summary,
        exploration.version, exploration_model_created_on,
        exploration_model_last_updated, first_published_msec)

    return exp_summary


def compute_exploration_contributors_summary(exploration_id):
    """Returns a dict whose keys are user_ids and whose values are
    the number of (non-revert) commits made to the given exploration
    by that user_id. This does not count commits which have since been reverted.

    Args:
        exploration_id: str. The id of the exploration.

    Returns:
        dict. The keys are all user_ids who have made commits to the given
        exploration. The corresponding values are the number of commits made by
        each user. Commits that revert to an earlier version, or forward
        commits which have since been reverted, are excluded.
    """
    snapshots_metadata = get_exploration_snapshots_metadata(exploration_id)
    current_version = len(snapshots_metadata)
    contributors_summary = collections.defaultdict(int)
    while True:
        snapshot_metadata = snapshots_metadata[current_version - 1]
        committer_id = snapshot_metadata['committer_id']
        is_revert = (snapshot_metadata['commit_type'] == 'revert')
        if not is_revert and committer_id not in constants.SYSTEM_USER_IDS:
            contributors_summary[committer_id] += 1
        if current_version == 1:
            break

        if is_revert:
            current_version = snapshot_metadata['commit_cmds'][0][
                'version_number']
        else:
            current_version -= 1
    return contributors_summary


def save_exploration_summary(exp_summary):
    """Save an exploration summary domain object as an ExpSummaryModel entity
    in the datastore.

    Args:
        exp_summary: ExplorationSummary. The exploration summary to save.
    """
    exp_summary_model = exp_models.ExpSummaryModel(
        id=exp_summary.id,
        title=exp_summary.title,
        category=exp_summary.category,
        objective=exp_summary.objective,
        language_code=exp_summary.language_code,
        tags=exp_summary.tags,
        ratings=exp_summary.ratings,
        scaled_average_rating=exp_summary.scaled_average_rating,
        status=exp_summary.status,
        community_owned=exp_summary.community_owned,
        owner_ids=exp_summary.owner_ids,
        editor_ids=exp_summary.editor_ids,
        voice_artist_ids=exp_summary.voice_artist_ids,
        viewer_ids=exp_summary.viewer_ids,
        contributor_ids=exp_summary.contributor_ids,
        contributors_summary=exp_summary.contributors_summary,
        version=exp_summary.version,
        exploration_model_last_updated=(
            exp_summary.exploration_model_last_updated),
        exploration_model_created_on=(
            exp_summary.exploration_model_created_on),
        first_published_msec=(
            exp_summary.first_published_msec)
    )

    exp_summary_model.put()

    # The index should be updated after saving the exploration
    # summary instead of after saving the exploration since the
    # index contains documents computed on basis of exploration
    # summary.
    index_explorations_given_ids([exp_summary.id])


def delete_exploration_summaries(exploration_ids):
    """Delete multiple exploration summary models.

    Args:
        exploration_ids: list(str). The id of the exploration summaries to be
            deleted.
    """
    summary_models = exp_models.ExpSummaryModel.get_multi(exploration_ids)
    exp_models.ExpSummaryModel.delete_multi(summary_models)


def revert_exploration(
        committer_id, exploration_id, current_version, revert_to_version):
    """Reverts an exploration to the given version number. Commits changes.

    Args:
        committer_id: str. The id of the user who made the commit.
        exploration_id: str. The id of the exploration to be reverted to the
            current version.
        current_version: int. The current version of the exploration.
        revert_to_version: int. The version to which the given exploration
            is to be reverted.

    Raises:
        Exception:  does not match the version of the currently-stored
            exploration model.
    """
    exploration_model = exp_models.ExplorationModel.get(
        exploration_id, strict=False)

    if current_version > exploration_model.version:
        raise Exception(
            'Unexpected error: trying to update version %s of exploration '
            'from version %s. Please reload the page and try again.'
            % (exploration_model.version, current_version))
    elif current_version < exploration_model.version:
        raise Exception(
            'Trying to update version %s of exploration from version %s, '
            'which is too old. Please reload the page and try again.'
            % (exploration_model.version, current_version))

    # Validate the previous version of the exploration before committing the
    # change.
    exploration = exp_fetchers.get_exploration_by_id(
        exploration_id, version=revert_to_version)
    exploration_rights = rights_manager.get_exploration_rights(exploration.id)
    if exploration_rights.status != rights_manager.ACTIVITY_STATUS_PRIVATE:
        exploration.validate(strict=True)
    else:
        exploration.validate()

    exp_models.ExplorationModel.revert(
        exploration_model, committer_id,
        'Reverted exploration to version %s' % revert_to_version,
        revert_to_version)
    exp_memcache_key = exp_fetchers.get_exploration_memcache_key(exploration.id)
    memcache_services.delete(exp_memcache_key)

    # Update the exploration summary, but since this is just a revert do
    # not add the committer of the revert to the list of contributors.
    update_exploration_summary(exploration_id, None)

    exploration_stats = stats_services.get_stats_for_new_exp_version(
        exploration.id, current_version + 1, exploration.states,
        exp_versions_diff=None, revert_to_version=revert_to_version)
    stats_services.create_stats_model(exploration_stats)

    current_exploration = exp_fetchers.get_exploration_by_id(
        exploration_id, version=current_version)
    stats_services.update_exp_issues_for_new_exp_version(
        current_exploration, exp_versions_diff=None,
        revert_to_version=revert_to_version)

    if feconf.ENABLE_ML_CLASSIFIERS:
        exploration_to_revert_to = exp_fetchers.get_exploration_by_id(
            exploration_id, version=revert_to_version)
        classifier_services.create_classifier_training_job_for_reverted_exploration( # pylint: disable=line-too-long
            current_exploration, exploration_to_revert_to)


# Creation and deletion methods.
def get_demo_exploration_components(demo_path):
    """Gets the content of `demo_path` in the sample explorations folder.

    Args:
        demo_path: str. The file or folder path for the content of an
            exploration in SAMPLE_EXPLORATIONS_DIR. E.g.: 'adventure.yaml' or
            'tar/'.

    Returns:
        tuple. A 2-tuple, the first element of which is a yaml string, and the
        second element of which is a list of (filepath, content) 2-tuples. The
        filepath does not include the assets/ prefix.

    Raises:
        Exception: The path of the file is unrecognized or does not exist.
    """
    demo_filepath = os.path.join(feconf.SAMPLE_EXPLORATIONS_DIR, demo_path)

    if demo_filepath.endswith('yaml'):
        file_contents = utils.get_file_contents(demo_filepath)
        return file_contents, []
    elif os.path.isdir(demo_filepath):
        return utils.get_exploration_components_from_dir(demo_filepath)
    else:
        raise Exception('Unrecognized file path: %s' % demo_path)


def save_new_exploration_from_yaml_and_assets(
        committer_id, yaml_content, exploration_id, assets_list,
        strip_voiceovers=False):
    """Note that the default title and category will be used if the YAML
    schema version is less than
    exp_domain.Exploration.LAST_UNTITLED_SCHEMA_VERSION,
    since in that case the YAML schema will not have a title and category
    present.

    Args:
        committer_id: str. The id of the user who made the commit.
        yaml_content: str. The YAML representation of the exploration.
        exploration_id: str. The id of the exploration.
        assets_list: list(list(str)). A list of lists of assets, which contains
            asset's filename and content.
        strip_voiceovers: bool. Whether to strip away all audio voiceovers
            from the imported exploration.

    Raises:
        Exception: The yaml file is invalid due to a missing schema version.
    """
    if assets_list is None:
        assets_list = []

    yaml_dict = utils.dict_from_yaml(yaml_content)
    if 'schema_version' not in yaml_dict:
        raise Exception('Invalid YAML file: missing schema version')
    exp_schema_version = yaml_dict['schema_version']

    # The assets are committed before the exploration is created because the
    # migrating to state schema version 25 involves adding dimensions to
    # images. So we need to have images in the datastore before we could
    # perform the migration.
    for (asset_filename, asset_content) in assets_list:
        fs = fs_domain.AbstractFileSystem(
            fs_domain.GcsFileSystem(
                feconf.ENTITY_TYPE_EXPLORATION, exploration_id))
        fs.commit(asset_filename, asset_content)

    if (exp_schema_version <=
            exp_domain.Exploration.LAST_UNTITLED_SCHEMA_VERSION):
        # The schema of the YAML file for older explorations did not include
        # a title and a category; these need to be manually specified.
        exploration = exp_domain.Exploration.from_untitled_yaml(
            exploration_id, feconf.DEFAULT_EXPLORATION_TITLE,
            feconf.DEFAULT_EXPLORATION_CATEGORY, yaml_content)
    else:
        exploration = exp_domain.Exploration.from_yaml(
            exploration_id, yaml_content)

    # Check whether audio translations should be stripped.
    if strip_voiceovers:
        for state in exploration.states.values():
            state.recorded_voiceovers.strip_all_existing_voiceovers()

    create_commit_message = (
        'New exploration created from YAML file with title \'%s\'.'
        % exploration.title)

    _create_exploration(
        committer_id, exploration, create_commit_message, [
            exp_domain.ExplorationChange({
                'cmd': exp_domain.CMD_CREATE_NEW,
                'title': exploration.title,
                'category': exploration.category,
            })])


def delete_demo(exploration_id):
    """Deletes a single demo exploration.

    Args:
        exploration_id: str. The id of the exploration to be deleted.

    Raises:
        Exception: The exploration id is invalid.
    """
    if not exp_domain.Exploration.is_demo_exploration_id(exploration_id):
        raise Exception('Invalid demo exploration id %s' % exploration_id)

    exploration = exp_fetchers.get_exploration_by_id(
        exploration_id, strict=False)
    if not exploration:
        logging.info('Exploration with id %s was not deleted, because it '
                     'does not exist.' % exploration_id)
    else:
        delete_exploration(
            feconf.SYSTEM_COMMITTER_ID, exploration_id, force_deletion=True)


def load_demo(exploration_id):
    """Loads a demo exploration.

    The resulting exploration will have two commits in its history (one for
    its initial creation and one for its subsequent modification.)

    Args:
        exploration_id: str. The id of the demo exploration.

    Raises:
        Exception: The exploration id provided is invalid.
    """
    if not exp_domain.Exploration.is_demo_exploration_id(exploration_id):
        raise Exception('Invalid demo exploration id %s' % exploration_id)

    delete_demo(exploration_id)

    exp_filename = feconf.DEMO_EXPLORATIONS[exploration_id]

    yaml_content, assets_list = get_demo_exploration_components(exp_filename)
    save_new_exploration_from_yaml_and_assets(
        feconf.SYSTEM_COMMITTER_ID, yaml_content, exploration_id,
        assets_list)

    publish_exploration_and_update_user_profiles(
        user_services.get_system_user(), exploration_id)

    index_explorations_given_ids([exploration_id])

    logging.info('Exploration with id %s was loaded.' % exploration_id)


def get_next_page_of_all_non_private_commits(
        page_size=feconf.COMMIT_LIST_PAGE_SIZE, urlsafe_start_cursor=None,
        max_age=None):
    """Returns a page of non-private commits in reverse time order. If max_age
    is given, it should be a datetime.timedelta instance.

    The return value is a tuple (results, cursor, more) as described in
    fetch_page() at:

        https://developers.google.com/appengine/docs/python/ndb/queryclass

    Args:
        page_size: int. Number of commits that are in the commit list page.
        urlsafe_start_cursor: str. If this is not None, then the returned
            commits start from cursor location. Otherwise they start from the
            beginning of the list of commits.
        max_age: datetime.timedelta. The maximum age to which all non private
            commits are fetch from the ExplorationCommitLogEntry.

    Returns:
        tuple. A 3-tuple consisting of:
            - list(ExplorationCommitLogEntry). A list containing
              ExplorationCommitlogEntry domain objects.
            - str. The postion of the cursor.
            - bool. indicating whether there are (likely) more results after
              this batch. If False, there are no more results; if True, there
              are probably more results.
    Raises:
        ValueError: The argument max_age is not datetime.timedelta or None.
    """
    if max_age is not None and not isinstance(max_age, datetime.timedelta):
        raise ValueError(
            'max_age must be a datetime.timedelta instance. or None.')

    results, new_urlsafe_start_cursor, more = (
        exp_models.ExplorationCommitLogEntryModel.get_all_non_private_commits(
            page_size, urlsafe_start_cursor, max_age=max_age))

    return ([exp_domain.ExplorationCommitLogEntry(
        entry.created_on, entry.last_updated, entry.user_id, entry.username,
        entry.exploration_id, entry.commit_type, entry.commit_message,
        entry.commit_cmds, entry.version, entry.post_commit_status,
        entry.post_commit_community_owned, entry.post_commit_is_private
    ) for entry in results], new_urlsafe_start_cursor, more)


def get_image_filenames_from_exploration(exploration):
    """Get the image filenames from the exploration.

    Args:
        exploration: Exploration object. The exploration itself.

    Returns:
       list(str). List containing the name of the image files in exploration.
    """
    filenames = []
    for state in exploration.states.values():
        if state.interaction.id == 'ImageClickInput':
            filenames.append(state.interaction.customization_args[
                'imageAndRegions']['value']['imagePath'])

    html_list = exploration.get_all_html_content_strings()
    rte_components_in_exp = []
    for html_string in html_list:
        rte_components_in_exp = (
            rte_components_in_exp + html_cleaner.get_rte_components(
                html_string))

    for rte_comp in rte_components_in_exp:
        if 'id' in rte_comp and rte_comp['id'] == 'oppia-noninteractive-image':
            filenames.append(
                rte_comp['customization_args']['filepath-with-value'])
    # This is done because the ItemSelectInput may repeat the image names.
    return list(set(filenames))


def get_number_of_ratings(ratings):
    """Gets the total number of ratings represented by the given ratings
    object.

    Args:
        ratings: dict. A dict whose keys are '1', '2', '3', '4', '5' and whose
            values are nonnegative integers representing frequency counts.

    Returns:
        int. The total number of ratings given.
    """
    return sum(ratings.values())


def get_average_rating(ratings):
    """Returns the average rating of the ratings as a float.
    If there are no ratings, it will return 0.

    Args:
        ratings: dict. A dict whose keys are '1', '2', '3', '4', '5' and whose
            values are nonnegative integers representing frequency counts.

    Returns:
        float. The average of the all the ratings given, or 0
        if there are no rating.
    """
    rating_weightings = {'1': 1, '2': 2, '3': 3, '4': 4, '5': 5}
    if ratings:
        rating_sum = 0.0
        number_of_ratings = get_number_of_ratings(ratings)
        if number_of_ratings == 0:
            return 0

        for rating_value, rating_count in ratings.items():
            rating_sum += rating_weightings[rating_value] * rating_count
        return python_utils.divide(rating_sum, (number_of_ratings * 1.0))


def get_scaled_average_rating(ratings):
    """Returns the lower bound wilson score of the ratings. If there are
    no ratings, it will return 0. The confidence of this result is 95%.

    Args:
        ratings: dict. A dict whose keys are '1', '2', '3', '4', '5' and whose
            values are nonnegative integers representing frequency counts.

    Returns:
        float. The lower bound wilson score of the ratings.
    """
    # The following is the number of ratings.
    n = get_number_of_ratings(ratings)
    if n == 0:
        return 0
    average_rating = get_average_rating(ratings)
    z = 1.9599639715843482
    x = python_utils.divide((average_rating - 1), 4)
    # The following calculates the lower bound Wilson Score as documented
    # http://www.goproblems.com/test/wilson/wilson.php?v1=0&v2=0&v3=0&v4=&v5=1
    a = x + python_utils.divide((z**2), (2 * n))
    b = z * math.sqrt(
        python_utils.divide((x * (1 - x)), n) + python_utils.divide(
            (z**2), (4 * n**2)))
    wilson_score_lower_bound = python_utils.divide(
        (a - b), (1 + python_utils.divide(z**2, n)))
    return 1 + 4 * wilson_score_lower_bound


def index_explorations_given_ids(exp_ids):
    """Indexes the explorations corresponding to the given exploration ids.

    Args:
        exp_ids: list(str). List of ids of the explorations to be indexed.
    """
    exploration_summaries = exp_fetchers.get_exploration_summaries_matching_ids(
        exp_ids)
    search_services.index_exploration_summaries([
        exploration_summary for exploration_summary in exploration_summaries
        if exploration_summary is not None])


def is_voiceover_change_list(change_list):
    """Checks whether the change list contains only the changes which are
    allowed for voice artist to do.

    Args:
        change_list: list(ExplorationChange). A list that contains the changes
            to be made to the ExplorationUserDataModel object.

    Returns:
        bool. Whether the change_list contains only the changes which are
        allowed for voice artist to do.
    """
    for change in change_list:
        if (change.property_name !=
                exp_domain.STATE_PROPERTY_RECORDED_VOICEOVERS):
            return False
    return True


def is_version_of_draft_valid(exp_id, version):
    """Checks if the draft version is the same as the latest version of the
    exploration.

    Args:
        exp_id: str. The id of the exploration.
        version: int. The draft version which is to be validate.

    Returns:
        bool. Whether the given version number is the same as the current
        version number of the exploration in the datastore.
    """

    return exp_fetchers.get_exploration_by_id(exp_id).version == version


def get_user_exploration_data(
        user_id, exploration_id, apply_draft=False, version=None):
    """Returns a description of the given exploration."""
    exp_user_data = user_models.ExplorationUserDataModel.get(
        user_id, exploration_id)
    is_valid_draft_version = (
        is_version_of_draft_valid(
            exploration_id, exp_user_data.draft_change_list_exp_version)
        if exp_user_data and exp_user_data.draft_change_list_exp_version
        else None)
    if apply_draft:
        updated_exploration = (
            get_exp_with_draft_applied(exploration_id, user_id))
        if updated_exploration is None:
            exploration = exp_fetchers.get_exploration_by_id(
                exploration_id, version=version)
        else:
            exploration = updated_exploration
            is_valid_draft_version = True
    else:
        exploration = exp_fetchers.get_exploration_by_id(
            exploration_id, version=version)

    states = {}
    for state_name in exploration.states:
        state_dict = exploration.states[state_name].to_dict()
        states[state_name] = state_dict
    draft_changes = (exp_user_data.draft_change_list if exp_user_data
                     and exp_user_data.draft_change_list else None)
    draft_change_list_id = (exp_user_data.draft_change_list_id
                            if exp_user_data else 0)
    exploration_email_preferences = (
        user_services.get_email_preferences_for_exploration(
            user_id, exploration_id))

    # Retrieve all classifiers for the exploration.
    state_classifier_mapping = {}
    classifier_training_jobs = (
        classifier_services.get_classifier_training_jobs(
            exploration_id, exploration.version, exploration.states))
    for index, state_name in enumerate(exploration.states):
        if classifier_training_jobs[index] is not None:
            state_classifier_mapping[state_name] = (
                classifier_training_jobs[index].to_player_dict())

    editor_dict = {
        'auto_tts_enabled': exploration.auto_tts_enabled,
        'category': exploration.category,
        'correctness_feedback_enabled': (
            exploration.correctness_feedback_enabled),
        'draft_change_list_id': draft_change_list_id,
        'exploration_id': exploration_id,
        'init_state_name': exploration.init_state_name,
        'language_code': exploration.language_code,
        'objective': exploration.objective,
        'param_changes': exploration.param_change_dicts,
        'param_specs': exploration.param_specs_dict,
        'rights': rights_manager.get_exploration_rights(
            exploration_id).to_dict(),
        'show_state_editor_tutorial_on_load': None,
        'show_state_translation_tutorial_on_load': None,
        'states': states,
        'tags': exploration.tags,
        'title': exploration.title,
        'version': exploration.version,
        'is_version_of_draft_valid': is_valid_draft_version,
        'draft_changes': draft_changes,
        'email_preferences': exploration_email_preferences.to_dict(),
        'state_classifier_mapping': state_classifier_mapping
    }

    return editor_dict


def create_or_update_draft(
        exp_id, user_id, change_list, exp_version, current_datetime,
        is_by_voice_artist=False):
    """Create a draft with the given change list, or update the change list
    of the draft if it already exists. A draft is updated only if the change
    list timestamp of the new change list is greater than the change list
    timestamp of the draft.
    The method assumes that a ExplorationUserDataModel object exists for the
    given user and exploration.

    Args:
        exp_id: str. The id of the exploration.
        user_id: str. The id of the user.
        change_list: list(ExplorationChange). A list that contains the changes
            to be made to the ExplorationUserDataModel object.
        exp_version: int. The current version of the exploration.
        current_datetime: datetime.datetime. The current date and time.
        is_by_voice_artist: bool. Whether the changes are made by a
            voice artist.
    """
    if is_by_voice_artist and not is_voiceover_change_list(change_list):
        raise utils.ValidationError(
            'Voice artist does not have permission to make some '
            'changes in the change list.')

    exp_user_data = user_models.ExplorationUserDataModel.get(user_id, exp_id)
    if (exp_user_data and exp_user_data.draft_change_list and
            exp_user_data.draft_change_list_last_updated > current_datetime):
        return

    updated_exploration = apply_change_list(exp_id, change_list)
    updated_exploration.validate(strict=False)

    if exp_user_data is None:
        exp_user_data = user_models.ExplorationUserDataModel.create(
            user_id, exp_id)

    draft_change_list_id = exp_user_data.draft_change_list_id
    draft_change_list_id += 1
    change_list_dict = [change.to_dict() for change in change_list]
    exp_user_data.draft_change_list = change_list_dict
    exp_user_data.draft_change_list_last_updated = current_datetime
    exp_user_data.draft_change_list_exp_version = exp_version
    exp_user_data.draft_change_list_id = draft_change_list_id
    exp_user_data.put()


def get_exp_with_draft_applied(exp_id, user_id):
    """If a draft exists for the given user and exploration,
    apply it to the exploration.

    Args:
        exp_id: str. The id of the exploration.
        user_id: str. The id of the user whose draft is to be applied.

    Returns:
        Exploration or None. Returns the exploration domain object with draft
        applied, or None if draft can not be applied.
    """
    exp_user_data = user_models.ExplorationUserDataModel.get(user_id, exp_id)
    exploration = exp_fetchers.get_exploration_by_id(exp_id)
    if exp_user_data:
        if exp_user_data.draft_change_list:
            draft_change_list_exp_version = (
                exp_user_data.draft_change_list_exp_version)
            draft_change_list = [
                exp_domain.ExplorationChange(change)
                for change in exp_user_data.draft_change_list]
            if (
                    exploration.version >
                    exp_user_data.draft_change_list_exp_version):
                logging.info(
                    'Exploration and draft versions out of sync, trying '
                    'to upgrade draft version to match exploration\'s.')
                new_draft_change_list = (
                    draft_upgrade_services.try_upgrading_draft_to_exp_version(
                        draft_change_list,
                        exp_user_data.draft_change_list_exp_version,
                        exploration.version, exp_id))
                if new_draft_change_list is not None:
                    draft_change_list = new_draft_change_list
                    draft_change_list_exp_version = exploration.version

    return (
        apply_change_list(exp_id, draft_change_list)
        if exp_user_data and exp_user_data.draft_change_list and
        is_version_of_draft_valid(exp_id, draft_change_list_exp_version)
        else None)


def discard_draft(exp_id, user_id):
    """Discard the draft for the given user and exploration.

    Args:
        exp_id: str. The id of the exploration.
        user_id: str. The id of the user whose draft is to be discarded.
    """

    exp_user_data = user_models.ExplorationUserDataModel.get(
        user_id, exp_id)
    if exp_user_data:
        exp_user_data.draft_change_list = None
        exp_user_data.draft_change_list_last_updated = None
        exp_user_data.draft_change_list_exp_version = None
        exp_user_data.put()


def get_interaction_id_for_state(exp_id, state_name):
    """Returns the interaction id for the given state name.

    Args:
        exp_id: str. The ID of the exp.
        state_name: str. The name of the state.

    Returns:
        str. The ID of the interaction.

    Raises:
        Exception: If the state with the given state name does not exist in
            the exploration.
    """
    exploration = exp_fetchers.get_exploration_by_id(exp_id)
    if exploration.has_state_name(state_name):
        return exploration.get_interaction_id_by_state_name(state_name)
    raise Exception(
        'There exist no state in the exploration with the given state name.')<|MERGE_RESOLUTION|>--- conflicted
+++ resolved
@@ -223,25 +223,15 @@
 
 
 def get_story_id_linked_to_exploration(exp_id):
-<<<<<<< HEAD
-    """Returns the ID of the story that the exploration is a part of or None if
-    not.
-=======
     """Returns the ID of the story that the exploration is a part of, or None if
     the exploration is not part of a story.
->>>>>>> b825d5af
 
     Args:
         exp_id: str. The ID of the exploration.
 
     Returns:
-<<<<<<< HEAD
-        str|None. The ID of the story if the exploration is linked to some story
-            or None.
-=======
         str|None. The ID of the story if the exploration is linked to some
             story, otherwise None.
->>>>>>> b825d5af
     """
     exploration_context_model = exp_models.ExplorationContextModel.get_by_id(
         exp_id)
@@ -250,35 +240,6 @@
     return None
 
 
-<<<<<<< HEAD
-def update_exploration_story_link(old_exp_id, new_exp_id, story_id):
-    """Links a new exploration with a story and removes old linkage.
-
-    Args:
-        old_exp_id: str|None. The ID of the old exploration linked to story
-            (if any).
-        new_exp_id: str|None. The ID of the new exploration linked to story.
-        story_id: str. The ID of the story.
-    """
-    if old_exp_id and old_exp_id != '':
-        old_exploration_context_model = (
-            exp_models.ExplorationContextModel.get_by_id(
-                old_exp_id))
-        if old_exploration_context_model is not None:
-            old_exploration_context_model.delete()
-
-    if (
-            new_exp_id and new_exp_id != '' and
-            exp_fetchers.get_exploration_summary_by_id(new_exp_id) is not None):
-        new_exploration_context_model = exp_models.ExplorationContextModel(
-            id=new_exp_id,
-            story_id=story_id
-        )
-        new_exploration_context_model.put()
-
-
-=======
->>>>>>> b825d5af
 def get_all_exploration_summaries():
     """Returns a dict with all exploration summary domain objects,
     keyed by their id.
