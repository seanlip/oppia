--- conflicted
+++ resolved
@@ -1993,11 +1993,8 @@
     backend_version_exploration = exp_fetchers.get_exploration_by_id(exp_id)
     if backend_version_exploration.version == frontend_version:
         return True
-<<<<<<< HEAD
-=======
     if backend_version_exploration.version > frontend_version:
         return False
->>>>>>> d085b604
     else:
         # A complete list of changes from one version to another
         # is composite_change_list.
@@ -2028,8 +2025,6 @@
         # Changed_translations: dict. List of all the translations changed
         # according to the state and content_id name.
         changed_translations = {}
-<<<<<<< HEAD
-=======
 
         # properties_related_to_cust_args: List of the properties
         # related (affected by or affecting) customization args. This list
@@ -2067,7 +2062,6 @@
                                             'default_outcome',
                                             'widget_customization_args',
                                             'recorded_voiceovers']
->>>>>>> d085b604
         frontend_version_exploration = exp_fetchers.get_exploration_by_id(
             exp_id, version=frontend_version)
         for change in composite_change_list:
@@ -2156,27 +2150,19 @@
             # Here we will send the changelist, version, latest_version,
             # and exploration to the admin, so that the conditions
             # can be reviewed.
-<<<<<<< HEAD
             if feconf.CAN_SEND_EMAILS:
                 email_manager.send_mail_to_admin(
                     'Adding/Deleting State Changes not mergeable',
                     'The deleted skills: %s are still present in topic with '
                     'id %s' % (exp_id, change_list))
-=======
->>>>>>> d085b604
             return False
 
         changes_are_mergeable = False
 
-<<<<<<< HEAD
-        # state_names_of_renamed_states: Stores the changes in states names
-        # in change_list.
-=======
         # state_names_of_renamed_states: dict. Stores the changes in
         # states names in change_list where the key is the state name in
         # frontend version and the value is the renamed name from the
         # change list if there is any rename state change.
->>>>>>> d085b604
         state_names_of_renamed_states = {}
         for change in change_list:
             change_is_mergeable = False
@@ -2204,13 +2190,6 @@
                     new_state_name = old_to_new_state_names[old_state_name]
                 if old_state_name not in changed_translations:
                     changed_translations[old_state_name] = []
-<<<<<<< HEAD
-                if (change.property_name ==
-                        exp_domain.STATE_PROPERTY_CONTENT):
-                    if old_state_name in changed_properties:
-                        if (frontend_version_exploration.states[old_state_name].content.html == # pylint: disable=line-too-long
-                                backend_version_exploration.states[new_state_name].content.html): # pylint: disable=line-too-long
-=======
                 frontend_exp_states = (
                     frontend_version_exploration.states[old_state_name])
                 backend_exp_states = (
@@ -2220,7 +2199,6 @@
                     if old_state_name in changed_properties:
                         if (frontend_exp_states.content.html ==
                                 backend_exp_states.content.html):
->>>>>>> d085b604
                             if ('content' not in
                                     changed_translations[old_state_name] and
                                     'recorded_voiceovers' not in
@@ -2231,13 +2209,8 @@
                 elif (change.property_name ==
                       exp_domain.STATE_PROPERTY_INTERACTION_ID):
                     if old_state_name in changed_properties:
-<<<<<<< HEAD
-                        if (frontend_version_exploration.states[old_state_name].interaction.id == # pylint: disable=line-too-long
-                                backend_version_exploration.states[new_state_name].interaction.id): # pylint: disable=line-too-long
-=======
                         if (frontend_exp_states.interaction.id ==
                                 backend_exp_states.interaction.id):
->>>>>>> d085b604
                             if ('widget_customization_args' not in
                                     changed_properties[old_state_name] and
                                     'answer_groups' not in
@@ -2263,24 +2236,12 @@
                 elif (change.property_name ==
                       exp_domain.STATE_PROPERTY_INTERACTION_CUST_ARGS):
                     if old_state_name in changed_properties:
-<<<<<<< HEAD
-                        if (frontend_version_exploration.states[old_state_name].interaction.id == # pylint: disable=line-too-long
-                                backend_version_exploration.states[new_state_name].interaction.id): # pylint: disable=line-too-long
-                            if (all(property not in
-                                    changed_properties[old_state_name]
-                                    for property in ['solution',
-                                                     'recorded_voiceovers',
-                                                     'answer_groups',
-                                                     'widget_customization_args'
-                                                    ]) and
-=======
                         if (frontend_exp_states.interaction.id ==
                                 backend_exp_states.interaction.id):
                             if (all(property not in
                                     changed_properties[old_state_name]
                                     for property in
                                     properties_related_to_cust_args) and
->>>>>>> d085b604
                                     change.property_name not in
                                     changed_translations[old_state_name]):
                                 change_is_mergeable = True
@@ -2289,24 +2250,12 @@
                 elif (change.property_name ==
                       exp_domain.STATE_PROPERTY_INTERACTION_ANSWER_GROUPS):
                     if old_state_name in changed_properties:
-<<<<<<< HEAD
-                        if (frontend_version_exploration.states[old_state_name].interaction.id ==  # pylint: disable=line-too-long
-                                backend_version_exploration.states[new_state_name].interaction.id): # pylint: disable=line-too-long
-                            if (all(property not in
-                                    changed_properties[old_state_name]
-                                    for property in ['solution',
-                                                     'recorded_voiceovers',
-                                                     'answer_groups',
-                                                     'widget_customization_args'
-                                                    ]) and
-=======
                         if (frontend_exp_states.interaction.id ==
                                 backend_exp_states.interaction.id):
                             if (all(property not in
                                     changed_properties[old_state_name]
                                     for property in
                                     properties_related_to_answer_groups) and
->>>>>>> d085b604
                                     change.property_name not in
                                     changed_translations[old_state_name]):
                                 change_is_mergeable = True
@@ -2351,24 +2300,12 @@
                 elif (change.property_name ==
                       exp_domain.STATE_PROPERTY_INTERACTION_SOLUTION):
                     if old_state_name in changed_properties:
-<<<<<<< HEAD
-                        if (frontend_version_exploration.states[old_state_name].interaction.id == # pylint: disable=line-too-long
-                                backend_version_exploration.states[new_state_name].interaction.id): # pylint: disable=line-too-long
-                            if (all(property not in
-                                    changed_properties[old_state_name]
-                                    for property in ['solution',
-                                                     'answer_groups',
-                                                     'recorded_voiceovers',
-                                                     'widget_customization_args'
-                                                    ]) and
-=======
                         if (frontend_exp_states.interaction.id ==
                                 backend_exp_states.interaction.id):
                             if (all(property not in
                                     changed_properties[old_state_name]
                                     for property in
                                     properties_related_to_solution) and
->>>>>>> d085b604
                                     change.property_name not in
                                     changed_translations[old_state_name]):
                                 change_is_mergeable = True
@@ -2377,17 +2314,10 @@
                 elif (change.property_name ==
                       exp_domain.STATE_PROPERTY_SOLICIT_ANSWER_DETAILS):
                     if old_state_name in changed_properties:
-<<<<<<< HEAD
-                        if (frontend_version_exploration.states[old_state_name].interaction.id == # pylint: disable=line-too-long
-                                backend_version_exploration.states[new_state_name].interaction.id and # pylint: disable=line-too-long
-                                frontend_version_exploration.states[old_state_name].solicit_answer_details == # pylint: disable=line-too-long
-                                backend_version_exploration.states[new_state_name].solicit_answer_details): # pylint: disable=line-too-long
-=======
                         if (frontend_exp_states.interaction.id ==
                                 backend_exp_states.interaction.id and
                                 frontend_exp_states.solicit_answer_details ==
                                 backend_exp_states.solicit_answer_details):
->>>>>>> d085b604
                             change_is_mergeable = True
                     else:
                         change_is_mergeable = True
@@ -2399,18 +2329,8 @@
                     if old_state_name in changed_properties:
                         if all(property not in
                                changed_properties[old_state_name]
-<<<<<<< HEAD
-                               for property in ['content', 'solution',
-                                                'hints',
-                                                'written_translations',
-                                                'answer_group',
-                                                'default_outcome',
-                                                'widget_customization_args',
-                                                'recorded_voiceovers']):
-=======
                                for property in
                                properties_related_to_voiceovers):
->>>>>>> d085b604
                             change_is_mergeable = True
                     else:
                         change_is_mergeable = True
