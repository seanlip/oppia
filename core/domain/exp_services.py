--- conflicted
+++ resolved
@@ -956,13 +956,8 @@
 
 
 def regenerate_exploration_summary(exploration_id, contributor_id_to_add):
-<<<<<<< HEAD
-    """Create the summary model for an exploration, and store it in the
-    datastore.
-=======
     """Regenerate a summary of the given exploration. If the summary does not
     exist, this function generates a new one.
->>>>>>> 8b054373
 
     Args:
         exploration_id: str. The id of the exploration.
