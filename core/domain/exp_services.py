--- conflicted
+++ resolved
@@ -66,7 +66,6 @@
 
 import deepdiff
 
-<<<<<<< HEAD
 from typing import Dict, List, Optional, Sequence, Tuple, Type, Union
 from typing_extensions import Final, TypedDict
 
@@ -78,12 +77,6 @@
     from mypy_imports import user_models
 
 (base_models, exp_models, user_models) = (
-=======
-from typing import Optional
-
-datastore_services = models.Registry.import_datastore_services()
-(base_models, exp_models, feedback_models, user_models) = (
->>>>>>> 940969c1
     models.Registry.import_models([
         models.NAMES.base_model,
         models.NAMES.exploration,
@@ -386,7 +379,7 @@
     """
     exploration = exp_fetchers.get_exploration_by_id(
         exploration_id, version=version)
-    yaml_repr = exploration.to_yaml()  # type: ignore[no-untyped-call]
+    yaml_repr = exploration.to_yaml()
 
     temp_file = io.BytesIO()
     with zipfile.ZipFile(
@@ -398,7 +391,7 @@
 
         fs = fs_services.GcsFileSystem(
             feconf.ENTITY_TYPE_EXPLORATION, exploration_id)
-        html_string_list = exploration.get_all_html_content_strings()  # type: ignore[no-untyped-call]
+        html_string_list = exploration.get_all_html_content_strings()
         image_filenames = (
             html_cleaner.get_image_filenames_from_html_strings(
                 html_string_list))
@@ -469,12 +462,12 @@
         to_param_domain = param_domain.ParamChange.from_dict
         for change in change_list:
             if change.cmd == exp_domain.CMD_ADD_STATE:
-                exploration.add_states([change.state_name])  # type: ignore[no-untyped-call]
+                exploration.add_states([change.state_name])
             elif change.cmd == exp_domain.CMD_RENAME_STATE:
-                exploration.rename_state(  # type: ignore[no-untyped-call]
+                exploration.rename_state(
                     change.old_state_name, change.new_state_name)
             elif change.cmd == exp_domain.CMD_DELETE_STATE:
-                exploration.delete_state(change.state_name)  # type: ignore[no-untyped-call]
+                exploration.delete_state(change.state_name)
             elif change.cmd == exp_domain.CMD_EDIT_STATE_PROPERTY:
                 state: state_domain.State = exploration.states[
                     change.state_name]
@@ -649,21 +642,27 @@
                 ].mark_written_translations_as_needing_update(change.content_id)
             elif change.cmd == exp_domain.CMD_EDIT_EXPLORATION_PROPERTY:
                 if change.property_name == 'title':
-                    exploration.update_title(change.new_value)  # type: ignore[no-untyped-call]
+                    exploration.update_title(change.new_value)
                 elif change.property_name == 'category':
-                    exploration.update_category(change.new_value)  # type: ignore[no-untyped-call]
+                    exploration.update_category(change.new_value)
                 elif change.property_name == 'objective':
-                    exploration.update_objective(change.new_value)  # type: ignore[no-untyped-call]
+                    exploration.update_objective(change.new_value)
                 elif change.property_name == 'language_code':
-                    exploration.update_language_code(change.new_value)  # type: ignore[no-untyped-call]
+                    exploration.update_language_code(change.new_value)
                 elif change.property_name == 'tags':
-                    exploration.update_tags(change.new_value)  # type: ignore[no-untyped-call]
+                    # Ruling out the possibility of any other type for mypy
+                    # type checking.
+                    assert isinstance(change.new_value, list)
+                    exploration.update_tags(change.new_value)
                 elif change.property_name == 'blurb':
-                    exploration.update_blurb(change.new_value)  # type: ignore[no-untyped-call]
+                    exploration.update_blurb(change.new_value)
                 elif change.property_name == 'author_notes':
-                    exploration.update_author_notes(change.new_value)  # type: ignore[no-untyped-call]
+                    exploration.update_author_notes(change.new_value)
                 elif change.property_name == 'param_specs':
-                    exploration.update_param_specs(change.new_value)  # type: ignore[no-untyped-call]
+                    # Ruling out the possibility of any other type for mypy
+                    # type checking.
+                    assert isinstance(change.new_value, dict)
+                    exploration.update_param_specs(change.new_value)
                 elif change.property_name == 'param_changes':
                     # Ruling out the possibility of any other type for mypy
                     # type checking.
@@ -671,11 +670,17 @@
                     exploration.update_param_changes(list(
                         map(to_param_domain, change.new_value)))
                 elif change.property_name == 'init_state_name':
-                    exploration.update_init_state_name(change.new_value)  # type: ignore[no-untyped-call]
+                    exploration.update_init_state_name(change.new_value)
                 elif change.property_name == 'auto_tts_enabled':
-                    exploration.update_auto_tts_enabled(change.new_value)  # type: ignore[no-untyped-call]
+                    # Ruling out the possibility of any other type for mypy
+                    # type checking.
+                    assert isinstance(change.new_value, bool)
+                    exploration.update_auto_tts_enabled(change.new_value)
                 elif change.property_name == 'correctness_feedback_enabled':
-                    exploration.update_correctness_feedback_enabled(  # type: ignore[no-untyped-call]
+                    # Ruling out the possibility of any other type for mypy
+                    # type checking.
+                    assert isinstance(change.new_value, bool)
+                    exploration.update_correctness_feedback_enabled(
                         change.new_value)
             elif (change.cmd ==
                   exp_domain.CMD_MIGRATE_STATES_SCHEMA_TO_LATEST_VERSION):
@@ -734,7 +739,7 @@
         states_version_history: dict(str, StateVersionHistory). The updated
         version history data of each state.
     """
-    exp_versions_diff = exp_domain.ExplorationVersionsDiff(change_list)  # type: ignore[no-untyped-call]
+    exp_versions_diff = exp_domain.ExplorationVersionsDiff(change_list)
     prev_version = current_version - 1
     old_states_dict = copy.deepcopy({
         state_name: state.to_dict()
@@ -868,8 +873,8 @@
     Returns:
         MetadataVersionHistory. The updated metadata version history.
     """
-    old_metadata_dict = copy.deepcopy(old_metadata.to_dict())  # type: ignore[no-untyped-call]
-    new_metadata_dict = copy.deepcopy(new_metadata.to_dict())  # type: ignore[no-untyped-call]
+    old_metadata_dict = copy.deepcopy(old_metadata.to_dict())
+    new_metadata_dict = copy.deepcopy(new_metadata.to_dict())
     prev_version = current_version - 1
 
     metadata_was_changed = any(
@@ -945,7 +950,7 @@
 
     if version_history_model is not None:
         new_states = exploration.states
-        new_metadata = exploration.get_metadata()  # type: ignore[no-untyped-call]
+        new_metadata = exploration.get_metadata()
         states_version_history = {
             state_name: state_domain.StateVersionHistory.from_dict(
                 state_version_history_dict)
@@ -1016,11 +1021,11 @@
         Exception. The versions of the given exploration and the currently
             stored exploration model do not match.
     """
-    exploration_rights = rights_manager.get_exploration_rights(exploration.id)  # type: ignore[no-untyped-call]
+    exploration_rights = rights_manager.get_exploration_rights(exploration.id)
     if exploration_rights.status != rights_domain.ACTIVITY_STATUS_PRIVATE:
-        exploration.validate(strict=True)  # type: ignore[no-untyped-call]
+        exploration.validate(strict=True)
     else:
-        exploration.validate()  # type: ignore[no-untyped-call]
+        exploration.validate()
 
     exploration_model = exp_models.ExplorationModel.get(exploration.id)
 
@@ -1038,7 +1043,7 @@
 
     old_states = exp_fetchers.get_exploration_from_model(
         exploration_model).states
-    old_metadata = exp_fetchers.get_exploration_from_model(  # type: ignore[no-untyped-call]
+    old_metadata = exp_fetchers.get_exploration_from_model(
         exploration_model).get_metadata()
     exploration_model.category = exploration.category
     exploration_model.title = exploration.title
@@ -1068,7 +1073,7 @@
 
     exploration.version += 1
 
-    exp_versions_diff = exp_domain.ExplorationVersionsDiff(change_list)  # type: ignore[no-untyped-call]
+    exp_versions_diff = exp_domain.ExplorationVersionsDiff(change_list)
 
     # Update the version history data for each state and the exploration
     # metadata in the new version of the exploration.
@@ -1083,7 +1088,7 @@
     stats_services.create_stats_model(new_exp_stats)  # type: ignore[no-untyped-call]
 
     if feconf.ENABLE_ML_CLASSIFIERS:
-        trainable_states_dict = exploration.get_trainable_states_dict(  # type: ignore[no-untyped-call]
+        trainable_states_dict = exploration.get_trainable_states_dict(
             old_states, exp_versions_diff)
         state_names_with_changed_answer_groups = trainable_states_dict[
             'state_names_with_changed_answer_groups']
@@ -1127,8 +1132,8 @@
     """
     # This line is needed because otherwise a rights object will be created,
     # but the creation of an exploration object will fail.
-    exploration.validate()  # type: ignore[no-untyped-call]
-    rights_manager.create_new_exploration_rights(exploration.id, committer_id)  # type: ignore[no-untyped-call]
+    exploration.validate()
+    rights_manager.create_new_exploration_rights(exploration.id, committer_id)
 
     model = exp_models.ExplorationModel(
         id=exploration.id,
@@ -1288,15 +1293,15 @@
     delete_exploration_summaries(exploration_ids)
     recommendations_services.delete_explorations_from_recommendations(
         exploration_ids)
-    opportunity_services.delete_exploration_opportunities(exploration_ids)  # type: ignore[no-untyped-call]
-    feedback_services.delete_exploration_feedback_analytics(exploration_ids)  # type: ignore[no-untyped-call]
+    opportunity_services.delete_exploration_opportunities(exploration_ids)
+    feedback_services.delete_exploration_feedback_analytics(exploration_ids)
 
     # Remove the explorations from the featured activity references, if
     # necessary.
     activity_services.remove_featured_activities(
         constants.ACTIVITY_TYPE_EXPLORATION, exploration_ids)
 
-    feedback_services.delete_threads_for_multiple_entities(  # type: ignore[no-untyped-call]
+    feedback_services.delete_threads_for_multiple_entities(
         feconf.ENTITY_TYPE_EXPLORATION, exploration_ids)
 
     # Remove from subscribers.
@@ -1475,7 +1480,7 @@
             made the commit.
         exp_id: str. The id of the exploration to be published.
     """
-    rights_manager.publish_exploration(committer, exp_id)  # type: ignore[no-untyped-call]
+    rights_manager.publish_exploration(committer, exp_id)
     exp_title = exp_fetchers.get_exploration_by_id(exp_id).title
     email_subscription_services.inform_subscribers(
         committer.user_id, exp_id, exp_title)
@@ -1630,7 +1635,7 @@
             'Voice artist does not have permission to make some '
             'changes in the change list.')
 
-    is_public = rights_manager.is_exploration_public(exploration_id)  # type: ignore[no-untyped-call]
+    is_public = rights_manager.is_exploration_public(exploration_id)
     if is_public and not commit_message:
         raise ValueError(
             'Exploration is public so expected a commit message but '
@@ -1664,13 +1669,13 @@
     if committer_id != feconf.MIGRATION_BOT_USER_ID:
         user_services.add_edited_exploration_id(committer_id, exploration_id)
         user_services.record_user_edited_an_exploration(committer_id)
-        if not rights_manager.is_exploration_private(exploration_id):  # type: ignore[no-untyped-call]
+        if not rights_manager.is_exploration_private(exploration_id):
             user_services.update_first_contribution_msec_if_not_set(
                 committer_id, utils.get_current_time_in_millisecs())
 
-    if opportunity_services.is_exploration_available_for_contribution(  # type: ignore[no-untyped-call]
+    if opportunity_services.is_exploration_available_for_contribution(
             exploration_id):
-        opportunity_services.update_opportunity_with_updated_exploration(  # type: ignore[no-untyped-call]
+        opportunity_services.update_opportunity_with_updated_exploration(
             exploration_id)
 
 
@@ -1690,7 +1695,7 @@
         exploration_id, strict=False)
     if exploration is not None:
         exp_summary = _compute_summary_of_exploration(exploration)
-        exp_summary.add_contribution_by_user(contributor_id)  # type: ignore[no-untyped-call]
+        exp_summary.add_contribution_by_user(contributor_id)
         save_exploration_summary(exp_summary)
     else:
         logging.error('Could not find exploration with ID %s', exploration_id)
@@ -1950,11 +1955,11 @@
     # change.
     exploration = exp_fetchers.get_exploration_by_id(
         exploration_id, version=revert_to_version)
-    exploration_rights = rights_manager.get_exploration_rights(exploration.id)  # type: ignore[no-untyped-call]
+    exploration_rights = rights_manager.get_exploration_rights(exploration.id)
     if exploration_rights.status != rights_domain.ACTIVITY_STATUS_PRIVATE:
-        exploration.validate(strict=True)  # type: ignore[no-untyped-call]
+        exploration.validate(strict=True)
     else:
-        exploration.validate()  # type: ignore[no-untyped-call]
+        exploration.validate()
 
     exp_models.ExplorationModel.revert(
         exploration_model, committer_id,
@@ -2050,7 +2055,7 @@
             feconf.ENTITY_TYPE_EXPLORATION, exploration_id)
         fs.commit(asset_filename, asset_content)
 
-    exploration = exp_domain.Exploration.from_yaml(exploration_id, yaml_content)  # type: ignore[no-untyped-call]
+    exploration = exp_domain.Exploration.from_yaml(exploration_id, yaml_content)
 
     # Check whether audio translations should be stripped.
     if strip_voiceovers:
@@ -2079,7 +2084,7 @@
     Raises:
         Exception. The exploration id is invalid.
     """
-    if not exp_domain.Exploration.is_demo_exploration_id(exploration_id):  # type: ignore[no-untyped-call]
+    if not exp_domain.Exploration.is_demo_exploration_id(exploration_id):
         raise Exception('Invalid demo exploration id %s' % exploration_id)
 
     exploration = exp_fetchers.get_exploration_by_id(
@@ -2105,7 +2110,7 @@
     Raises:
         Exception. The exploration id provided is invalid.
     """
-    if not exp_domain.Exploration.is_demo_exploration_id(exploration_id):  # type: ignore[no-untyped-call]
+    if not exp_domain.Exploration.is_demo_exploration_id(exploration_id):
         raise Exception('Invalid demo exploration id %s' % exploration_id)
 
     delete_demo(exploration_id)
@@ -2165,7 +2170,7 @@
         exp_models.ExplorationCommitLogEntryModel.get_all_non_private_commits(
             page_size, urlsafe_start_cursor, max_age=max_age))
 
-    return ([exp_domain.ExplorationCommitLogEntry(  # type: ignore[no-untyped-call]
+    return ([exp_domain.ExplorationCommitLogEntry(
         entry.created_on, entry.last_updated, entry.user_id,
         entry.exploration_id, entry.commit_type, entry.commit_message,
         entry.commit_cmds, entry.version, entry.post_commit_status,
@@ -2194,7 +2199,7 @@
             assert isinstance(image_paths, dict)
             filenames.append(image_paths['imagePath'])
 
-    html_list = exploration.get_all_html_content_strings()  # type: ignore[no-untyped-call]
+    html_list = exploration.get_all_html_content_strings()
     filenames.extend(
         html_cleaner.get_image_filenames_from_html_strings(html_list))
     return filenames
@@ -2376,7 +2381,7 @@
         exp_id, version=change_list_version)
 
     changes_are_mergeable, send_email = (
-        exp_domain.ExplorationChangeMergeVerifier(  # type: ignore[no-untyped-call]
+        exp_domain.ExplorationChangeMergeVerifier(
             composite_change_list).is_change_list_mergeable(
                 change_list, exp_at_change_list_version,
                 current_exploration))
@@ -2457,7 +2462,7 @@
         'objective': exploration.objective,
         'param_changes': exploration.param_change_dicts,
         'param_specs': exploration.param_specs_dict,
-        'rights': rights_manager.get_exploration_rights(  # type: ignore[no-untyped-call]
+        'rights': rights_manager.get_exploration_rights(
             exploration_id).to_dict(),
         'show_state_editor_tutorial_on_load': False,
         'show_state_translation_tutorial_on_load': False,
@@ -2510,7 +2515,7 @@
         return
 
     updated_exploration = apply_change_list(exp_id, change_list)
-    updated_exploration.validate(strict=False)  # type: ignore[no-untyped-call]
+    updated_exploration.validate(strict=False)
 
     if exp_user_data is None:
         exp_user_data = user_models.ExplorationUserDataModel.create(
@@ -2559,7 +2564,7 @@
                     'Exploration and draft versions out of sync, trying '
                     'to upgrade draft version to match exploration\'s.')
                 new_draft_change_list = (
-                    draft_upgrade_services.try_upgrading_draft_to_exp_version(  # type: ignore[no-untyped-call]
+                    draft_upgrade_services.try_upgrading_draft_to_exp_version(
                         draft_change_list,
                         exp_user_data.draft_change_list_exp_version,
                         exploration.version, exploration.id))
@@ -2579,7 +2584,7 @@
         for state in updated_exploration.states.values():
             html_string = ''.join(state.get_all_html_content_strings())
             error_list = (
-                html_validation_service.  # type: ignore[no-untyped-call]
+                html_validation_service.
                 validate_math_tags_in_html_with_attribute_math_content(
                     html_string))
             if len(error_list) > 0:
@@ -2624,7 +2629,7 @@
             the exploration.
     """
     exploration = exp_fetchers.get_exploration_by_id(exp_id)
-    if exploration.has_state_name(state_name):  # type: ignore[no-untyped-call]
+    if exploration.has_state_name(state_name):
         return exploration.get_interaction_id_by_state_name(state_name)
     raise Exception(
         'There exist no state in the exploration with the given state name.')
