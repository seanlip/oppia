--- conflicted
+++ resolved
@@ -1936,11 +1936,8 @@
         'is_version_of_draft_valid': is_valid_draft_version,
         'draft_changes': draft_changes,
         'email_preferences': exploration_email_preferences.to_dict(),
-<<<<<<< HEAD
         'next_content_id_index': exploration.next_content_id_index
-=======
         'edits_allowed': exploration.edits_allowed
->>>>>>> bbf31c4d
     }
 
     return editor_dict
