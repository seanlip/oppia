--- conflicted
+++ resolved
@@ -60,12 +60,7 @@
 from core.domain import state_domain
 from core.domain import stats_services
 from core.domain import taskqueue_services
-<<<<<<< HEAD
-from core.domain import translation_domain
-from core.domain import translation_services
-=======
 from core.domain import user_domain
->>>>>>> 7ad815df
 from core.domain import user_services
 from core.platform import models
 
@@ -502,19 +497,6 @@
                       exp_domain.STATE_PROPERTY_INTERACTION_ID):
                     state.update_interaction_id(change.new_value)
                 elif (change.property_name ==
-<<<<<<< HEAD
-=======
-                      exp_domain.STATE_PROPERTY_NEXT_CONTENT_ID_INDEX):
-                    # Here change is an instance of ExplorationChange and every
-                    # attribute on ExplorationChange is defined dynamically, and
-                    # every dynamically defined attribute have str type. Thus to
-                    # convert the type to int, we have used assert here.
-                    assert isinstance(change.new_value, int)
-                    next_content_id_index = max(
-                        change.new_value, state.next_content_id_index)
-                    state.update_next_content_id_index(next_content_id_index)
-                elif (change.property_name ==
->>>>>>> 7ad815df
                       exp_domain.STATE_PROPERTY_LINKED_SKILL_ID):
                     state.update_linked_skill_id(change.new_value)
                 elif (change.property_name ==
@@ -1704,18 +1686,12 @@
 
 
 def update_exploration(
-<<<<<<< HEAD
-        committer_id, exploration_id, change_list, commit_message,
-        is_by_voice_artist=False):
-=======
     committer_id: str,
     exploration_id: str,
     change_list: Optional[List[exp_domain.ExplorationChange]],
     commit_message: Optional[str],
-    is_suggestion: bool = False,
     is_by_voice_artist: bool = False
 ) -> None:
->>>>>>> 7ad815df
     """Update an exploration. Commits changes.
 
     Args:
