--- conflicted
+++ resolved
@@ -1990,7 +1990,6 @@
         exploration_id=exploration_id,
         change_list=change_list,
         commit_message=commit_message,
-        is_suggestion=is_suggestion,
         is_by_voice_artist=is_by_voice_artist
     )
 
@@ -2010,7 +2009,6 @@
     exploration_id: str,
     change_list: Optional[Sequence[exp_domain.ExplorationChange]],
     commit_message: Optional[str],
-    is_suggestion: bool = False,
     is_by_voice_artist: bool = False,
 ) -> List[base_models.BaseModel]:
     """Computes the exploration and other related models for putting to
@@ -2029,8 +2027,6 @@
             explorations, it should be equal to None. For suggestions that are
             being accepted, and only for such commits, it should start with
             feconf.COMMIT_MESSAGE_ACCEPTED_SUGGESTION_PREFIX.
-        is_suggestion: bool. Whether the update is due to a suggestion being
-            accepted.
         is_by_voice_artist: bool. Whether the changes are made by a
             voice artist.
 
@@ -2061,58 +2057,6 @@
         raise ValueError(
             'Exploration is public so expected a commit message but '
             'received none.')
-
-<<<<<<< HEAD
-    updated_exploration = apply_change_list(exploration_id, change_list)
-    if get_story_id_linked_to_exploration(exploration_id) is not None:
-        validate_exploration_for_story(updated_exploration, True)
-
-    content_ids_corresponding_translations_to_remove = []
-    content_ids_corresponding_translations_to_mark_needs_update = []
-
-    for change in change_list:
-        if change.cmd == exp_domain.CMD_MARK_TRANSLATIONS_NEEDS_UPDATE:
-            content_ids_corresponding_translations_to_mark_needs_update.append(
-                change.content_id)
-            continue
-
-        if change.cmd == exp_domain.CMD_REMOVE_TRANSLATIONS:
-            content_ids_corresponding_translations_to_remove.append(
-                change.content_id)
-
-    discard_draft(exploration_id, committer_id)
-
-    # Update translations related changes in the datastore.
-    # Running this function in task queue is avoided as failure updating
-    # translation models can lead to missing translations to all the future
-    # versions of exploration.
-    translation_services.update_translation_related_change(
-        exploration_id,
-        updated_exploration.version,
-        content_ids_corresponding_translations_to_remove,
-        content_ids_corresponding_translations_to_mark_needs_update,
-        updated_exploration.get_content_count()
-    )
-
-    _save_exploration(
-        committer_id, updated_exploration, commit_message, change_list)
-
-    # Update summary of changed exploration in a deferred task.
-    taskqueue_services.defer(
-        taskqueue_services.FUNCTION_ID_REGENERATE_EXPLORATION_SUMMARY,
-        taskqueue_services.QUEUE_NAME_ONE_OFF_JOBS, exploration_id,
-        committer_id)
-=======
-    if (is_suggestion and (
-            not commit_message or
-            not commit_message.startswith(
-                feconf.COMMIT_MESSAGE_ACCEPTED_SUGGESTION_PREFIX))):
-        raise ValueError('Invalid commit message for suggestion.')
-    if (not is_suggestion and commit_message and commit_message.startswith(
-            feconf.COMMIT_MESSAGE_ACCEPTED_SUGGESTION_PREFIX)):
-        raise ValueError(
-            'Commit messages for non-suggestions may not start with \'%s\'' %
-            feconf.COMMIT_MESSAGE_ACCEPTED_SUGGESTION_PREFIX)
 
     caching_services.delete_multi(
         caching_services.CACHE_NAMESPACE_EXPLORATION,
@@ -2131,7 +2075,27 @@
             change_list
         )
     )
->>>>>>> 90c13355
+
+    content_ids_corresponding_translations_to_remove = []
+    content_ids_corresponding_translations_to_mark_needs_update = []
+    for change in change_list:
+        if change.cmd == exp_domain.CMD_MARK_TRANSLATIONS_NEEDS_UPDATE:
+            content_ids_corresponding_translations_to_mark_needs_update.append(
+                change.content_id)
+            continue
+
+        if change.cmd == exp_domain.CMD_REMOVE_TRANSLATIONS:
+            content_ids_corresponding_translations_to_remove.append(
+                change.content_id)
+    new_translation_models, translation_counts = (
+        translation_services.compute_translation_related_change(
+            exploration_id,
+            updated_exploration.version,
+            content_ids_corresponding_translations_to_remove,
+            content_ids_corresponding_translations_to_mark_needs_update,
+        )
+    )
+    models_to_put.extend(new_translation_models)
 
     exp_user_data_model_to_put = get_exp_user_data_model_with_draft_discarded(
         exploration_id, committer_id
@@ -2167,14 +2131,15 @@
                 )
             )
 
-<<<<<<< HEAD
-=======
     if opportunity_services.is_exploration_available_for_contribution(
-            exploration_id):
+        exploration_id
+    ):
         models_to_put.extend(
             opportunity_services
             .compute_opportunity_models_with_updated_exploration(
-                exploration_id
+                exploration_id,
+                updated_exploration.get_content_count(),
+                translation_counts
             )
         )
     exp_rights = rights_manager.get_exploration_rights(exploration_id)
@@ -2195,7 +2160,6 @@
     models_to_put.append(updated_exp_summary_model)
     return models_to_put
 
->>>>>>> 90c13355
 
 def regenerate_exploration_summary_with_new_contributor(
     exploration_id: str, contributor_id: str
