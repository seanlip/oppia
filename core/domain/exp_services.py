# coding: utf-8
#
# Copyright 2014 The Oppia Authors. All Rights Reserved.
#
# Licensed under the Apache License, Version 2.0 (the "License");
# you may not use this file except in compliance with the License.
# You may obtain a copy of the License at
#
#      http://www.apache.org/licenses/LICENSE-2.0
#
# Unless required by applicable law or agreed to in writing, software
# distributed under the License is distributed on an "AS-IS" BASIS,
# WITHOUT WARRANTIES OR CONDITIONS OF ANY KIND, either express or implied.
# See the License for the specific language governing permissions and
# limitations under the License.

"""Commands that can be used to operate on explorations.

All functions here should be agnostic of how ExplorationModel objects are
stored in the database. In particular, the various query methods should
delegate to the Exploration model class. This will enable the exploration
storage model to be changed without affecting this module and others above it.
"""

from __future__ import absolute_import
from __future__ import unicode_literals

import collections
import datetime
import io
import logging
import math
import os
import pprint
import zipfile

import android_validation_constants
from constants import constants
from core.domain import activity_services
from core.domain import caching_services
from core.domain import classifier_services
from core.domain import draft_upgrade_services
from core.domain import email_manager
from core.domain import email_subscription_services
from core.domain import exp_domain
from core.domain import exp_fetchers
from core.domain import feedback_services
from core.domain import fs_domain
from core.domain import html_cleaner
from core.domain import html_validation_service
from core.domain import opportunity_services
from core.domain import param_domain
from core.domain import recommendations_services
from core.domain import rights_domain
from core.domain import rights_manager
from core.domain import search_services
from core.domain import state_domain
from core.domain import stats_services
from core.domain import taskqueue_services
from core.domain import user_services
from core.platform import models
import feconf
import python_utils
import utils

datastore_services = models.Registry.import_datastore_services()
(exp_models, feedback_models, user_models) = models.Registry.import_models([
    models.NAMES.exploration, models.NAMES.feedback, models.NAMES.user
])

# Name for the exploration search index.
SEARCH_INDEX_EXPLORATIONS = 'explorations'

# The maximum number of iterations allowed for populating the results of a
# search query.
MAX_ITERATIONS = 10

# NOTE TO DEVELOPERS: The get_story_ids_linked_to_explorations function was
# removed in #13021 as part of the migration to Apache Beam. Please refer to
# that PR if you need to reinstate it.


def is_exp_summary_editable(exp_summary, user_id=None):
    """Checks if a given user has permissions to edit the exploration.

    Args:
        exp_summary: ExplorationSummary. An ExplorationSummary domain object.
        user_id: str. The id of the user whose permissions are being checked.

    Returns:
        bool. Whether the user has permissions to edit the exploration.
    """
    return user_id is not None and (
        user_id in exp_summary.editor_ids
        or user_id in exp_summary.owner_ids
        or exp_summary.community_owned)


# Query methods.
def get_exploration_titles_and_categories(exp_ids):
    """Returns exploration titles and categories for the given ids.

    The result is a dict with exploration ids as keys. The corresponding values
    are dicts with the keys 'title' and 'category'.

    Any invalid exp_ids will not be included in the return dict. No error will
    be raised.

    Args:
        exp_ids: list(str). A list of exploration ids of exploration domain
            objects.

    Returns:
        dict. The keys are exploration ids and the corresponding values are
        dicts with the keys 'title' and 'category'. Any invalid exploration
        ids are excluded.
    """
    explorations = [
        (exp_fetchers.get_exploration_from_model(e) if e else None)
        for e in exp_models.ExplorationModel.get_multi(exp_ids)]

    result = {}
    for exploration in explorations:
        if exploration is None:
            logging.error(
                'Could not find exploration corresponding to id')
        else:
            result[exploration.id] = {
                'title': exploration.title,
                'category': exploration.category,
            }
    return result


def get_exploration_ids_matching_query(
        query_string, categories, language_codes, offset=None):
    """Returns a list with all exploration ids matching the given search query
    string, as well as a search offset for future fetches.

    This method returns exactly feconf.SEARCH_RESULTS_PAGE_SIZE results if
    there are at least that many, otherwise it returns all remaining results.
    (If this behaviour does not occur, an error will be logged.) The method
    also returns a search offset.

    Args:
        query_string: str. A search query string.
        categories: list(str). The list of categories to query for. If it is
            empty, no category filter is applied to the results. If it is not
            empty, then a result is considered valid if it matches at least one
            of these categories.
        language_codes: list(str). The list of language codes to query for. If
            it is empty, no language code filter is applied to the results. If
            it is not empty, then a result is considered valid if it matches at
            least one of these language codes.
        offset: str or None. Optional offset from which to start the search
            query. If no offset is supplied, the first N results matching
            the query are returned.

    Returns:
        list(str). A list of exploration ids matching the given search query.
    """
    returned_exploration_ids = []
    search_offset = offset

    for _ in python_utils.RANGE(MAX_ITERATIONS):
        remaining_to_fetch = feconf.SEARCH_RESULTS_PAGE_SIZE - len(
            returned_exploration_ids)

        exp_ids, search_offset = search_services.search_explorations(
            query_string, categories, language_codes, remaining_to_fetch,
            offset=search_offset)

        invalid_exp_ids = []
        for ind, model in enumerate(
                exp_models.ExpSummaryModel.get_multi(exp_ids)):
            if model is not None:
                returned_exploration_ids.append(exp_ids[ind])
            else:
                invalid_exp_ids.append(exp_ids[ind])

        if (len(returned_exploration_ids) == feconf.SEARCH_RESULTS_PAGE_SIZE
                or search_offset is None):
            break

        logging.error(
                'Search index contains stale exploration ids: %s' %
                ', '.join(invalid_exp_ids))

    if (len(returned_exploration_ids) < feconf.SEARCH_RESULTS_PAGE_SIZE
            and search_offset is not None):
        logging.error(
            'Could not fulfill search request for query string %s; at least '
            '%s retries were needed.' % (query_string, MAX_ITERATIONS))

    return (returned_exploration_ids, search_offset)


def get_non_private_exploration_summaries():
    """Returns a dict with all non-private exploration summary domain objects,
    keyed by their id.

    Returns:
        dict. The keys are exploration ids and the values are corresponding
        non-private ExplorationSummary domain objects.
    """
    return exp_fetchers.get_exploration_summaries_from_models(
        exp_models.ExpSummaryModel.get_non_private())


def get_top_rated_exploration_summaries(limit):
    """Returns a dict with top rated exploration summary model instances,
    keyed by their id. At most 'limit' entries are returned.

    Args:
        limit: int. The maximum number of exploration summary model instances to
            be returned.

    Returns:
        dict. The keys are exploration ids and the values are the corresponding
        top rated ExplorationSummary domain model instances.  At most limit
        entries are returned.
    """
    return exp_fetchers.get_exploration_summaries_from_models(
        exp_models.ExpSummaryModel.get_top_rated(limit))


def get_recently_published_exp_summaries(limit):
    """Returns a dict with recently published ExplorationSummary model
    instances, keyed by their exploration id. At most 'limit' entries are
    returned.

    Args:
        limit: int. The maximum number of exploration summary model instances to
            be returned.

    Returns:
        dict. The dict contains recently published ExplorationSummary model
        instances as a value keyed by their exploration id. At most 'limit'
        entries are returned.
    """
    return exp_fetchers.get_exploration_summaries_from_models(
        exp_models.ExpSummaryModel.get_recently_published(limit))


def get_story_id_linked_to_exploration(exp_id):
    """Returns the ID of the story that the exploration is a part of, or None if
    the exploration is not part of a story.

    Args:
        exp_id: str. The ID of the exploration.

    Returns:
        str|None. The ID of the story if the exploration is linked to some
        story, otherwise None.
    """
    exploration_context_model = exp_models.ExplorationContextModel.get(
        exp_id, strict=False)
    if exploration_context_model is not None:
        return exploration_context_model.story_id
    return None


def get_all_exploration_summaries():
    """Returns a dict with all exploration summary domain objects,
    keyed by their id.

    Returns:
        dict. A dict with all ExplorationSummary domain objects keyed by their
        exploration id.
    """
    return exp_fetchers.get_exploration_summaries_from_models(
        exp_models.ExpSummaryModel.get_all())


# Methods for exporting states and explorations to other formats.
def export_to_zip_file(exploration_id, version=None):
    """Returns a ZIP archive of the exploration.

    Args:
        exploration_id: str. The id of the exploration to export.
        version: int or None. If provided, this indicates which version of
            the exploration to export. Otherwise, the latest version of the
            exploration is exported.

    Returns:
        BytesIO. The contents of the ZIP archive of the exploration
        (which can be subsequently converted into a zip file via
        zipfile.ZipFile()).
    """
    exploration = exp_fetchers.get_exploration_by_id(
        exploration_id, version=version)
    yaml_repr = exploration.to_yaml()

    temp_file = io.BytesIO()
    with zipfile.ZipFile(
            temp_file, mode='w', compression=zipfile.ZIP_DEFLATED) as zfile:
        if not exploration.title:
            zfile.writestr('Unpublished_exploration.yaml', yaml_repr)
        else:
            zfile.writestr('%s.yaml' % exploration.title, yaml_repr)

        fs = fs_domain.AbstractFileSystem(
            fs_domain.GcsFileSystem(
                feconf.ENTITY_TYPE_EXPLORATION, exploration_id))
        html_string_list = exploration.get_all_html_content_strings()
        image_filenames = (
            html_cleaner.get_image_filenames_from_html_strings(
                html_string_list))

        for filename in image_filenames:
            filepath = 'image/%s' % filename
            file_contents = fs.get(filepath)
            str_filepath = 'assets/%s' % filepath
<<<<<<< HEAD
            zfile.writestr(str_filepath, file_contents)
=======
            assert isinstance(str_filepath, python_utils.UNICODE)
            unicode_filepath = str_filepath.decode('utf-8')
            logging.error(unicode_filepath)
            zfile.writestr(unicode_filepath, file_contents)
>>>>>>> bf8b5226

    return temp_file


def export_states_to_yaml(exploration_id, version=None, width=80):
    """Returns a dictionary of the exploration, whose keys are state
    names and values are yaml strings representing the state contents with
    lines wrapped at 'width' characters.

    Args:
        exploration_id: str. The id of the exploration whose states should
            be exported.
        version: int or None. The version of the exploration to be returned.
            If None, the latest version of the exploration is returned.
        width: int. Width for the yaml representation, default value
            is set to be of 80.

    Returns:
        dict. The keys are state names, and the values are YAML strings
        representing the corresponding state's contents.
    """
    exploration = exp_fetchers.get_exploration_by_id(
        exploration_id, version=version)
    exploration_dict = {}
    for state in exploration.states:
        exploration_dict[state] = python_utils.yaml_from_dict(
            exploration.states[state].to_dict(), width=width)
    return exploration_dict


# Repository SAVE and DELETE methods.
def apply_change_list(exploration_id, change_list):
    """Applies a changelist to a pristine exploration and returns the result.

    Each entry in change_list is a dict that represents an ExplorationChange
    object.

    Args:
        exploration_id: str. The id of the exploration to which the change list
            is to be applied.
        change_list: list(ExplorationChange). The list of changes to apply.

    Returns:
        Exploration. The exploration domain object that results from applying
        the given changelist to the existing version of the exploration.

    Raises:
        Exception. Any entries in the changelist are invalid.
    """
    exploration = exp_fetchers.get_exploration_by_id(exploration_id)
    try:
        to_param_domain = param_domain.ParamChange.from_dict
        for change in change_list:
            if change.cmd == exp_domain.CMD_ADD_STATE:
                exploration.add_states([change.state_name])
            elif change.cmd == exp_domain.CMD_RENAME_STATE:
                exploration.rename_state(
                    change.old_state_name, change.new_state_name)
            elif change.cmd == exp_domain.CMD_DELETE_STATE:
                exploration.delete_state(change.state_name)
            elif change.cmd == exp_domain.CMD_EDIT_STATE_PROPERTY:
                state = exploration.states[change.state_name]
                if (change.property_name ==
                        exp_domain.STATE_PROPERTY_PARAM_CHANGES):
                    state.update_param_changes(
                        list(python_utils.MAP(
                            to_param_domain, change.new_value)))
                elif change.property_name == exp_domain.STATE_PROPERTY_CONTENT:
                    content = (
                        state_domain.SubtitledHtml.from_dict(change.new_value))
                    content.validate()
                    state.update_content(content)
                elif (change.property_name ==
                      exp_domain.STATE_PROPERTY_INTERACTION_ID):
                    state.update_interaction_id(change.new_value)
                elif (change.property_name ==
                      exp_domain.STATE_PROPERTY_NEXT_CONTENT_ID_INDEX):
                    next_content_id_index = max(
                        change.new_value, state.next_content_id_index)
                    state.update_next_content_id_index(next_content_id_index)
                elif (change.property_name ==
                      exp_domain.STATE_PROPERTY_LINKED_SKILL_ID):
                    state.update_linked_skill_id(change.new_value)
                elif (change.property_name ==
                      exp_domain.STATE_PROPERTY_INTERACTION_CUST_ARGS):
                    state.update_interaction_customization_args(
                        change.new_value)
                elif (change.property_name ==
                      exp_domain.STATE_PROPERTY_INTERACTION_HANDLERS):
                    raise utils.InvalidInputException(
                        'Editing interaction handlers is no longer supported')
                elif (change.property_name ==
                      exp_domain.STATE_PROPERTY_INTERACTION_ANSWER_GROUPS):
                    new_answer_groups = [
                        state_domain.AnswerGroup.from_dict(answer_groups)
                        for answer_groups in change.new_value
                    ]
                    state.update_interaction_answer_groups(new_answer_groups)
                elif (change.property_name ==
                      exp_domain.STATE_PROPERTY_INTERACTION_DEFAULT_OUTCOME):
                    new_outcome = None
                    if change.new_value:
                        new_outcome = state_domain.Outcome.from_dict(
                            change.new_value
                        )
                    state.update_interaction_default_outcome(new_outcome)
                elif (change.property_name ==
                      exp_domain.STATE_PROPERTY_UNCLASSIFIED_ANSWERS):
                    state.update_interaction_confirmed_unclassified_answers(
                        change.new_value)
                elif (change.property_name ==
                      exp_domain.STATE_PROPERTY_INTERACTION_HINTS):
                    if not isinstance(change.new_value, list):
                        raise Exception(
                            'Expected hints_list to be a list,'
                            ' received %s' % change.new_value)
                    new_hints_list = [
                        state_domain.Hint.from_dict(hint_dict)
                        for hint_dict in change.new_value
                    ]
                    state.update_interaction_hints(new_hints_list)
                elif (change.property_name ==
                      exp_domain.STATE_PROPERTY_INTERACTION_SOLUTION):
                    new_solution = None
                    if change.new_value is not None:
                        new_solution = state_domain.Solution.from_dict(
                            state.interaction.id, change.new_value)
                    state.update_interaction_solution(new_solution)
                elif (change.property_name ==
                      exp_domain.STATE_PROPERTY_SOLICIT_ANSWER_DETAILS):
                    if not isinstance(change.new_value, bool):
                        raise Exception(
                            'Expected solicit_answer_details to be a ' +
                            'bool, received %s' % change.new_value)
                    state.update_solicit_answer_details(change.new_value)
                elif (change.property_name ==
                      exp_domain.STATE_PROPERTY_CARD_IS_CHECKPOINT):
                    if not isinstance(change.new_value, bool):
                        raise Exception(
                            'Expected card_is_checkpoint to be a ' +
                            'bool, received %s' % change.new_value)
                    state.update_card_is_checkpoint(change.new_value)
                elif (change.property_name ==
                      exp_domain.STATE_PROPERTY_RECORDED_VOICEOVERS):
                    if not isinstance(change.new_value, dict):
                        raise Exception(
                            'Expected recorded_voiceovers to be a dict, '
                            'received %s' % change.new_value)
                    # Explicitly convert the duration_secs value from
                    # int to float. Reason for this is the data from
                    # the frontend will be able to match the backend
                    # state model for Voiceover properly. Also js
                    # treats any number that can be float and int as
                    # int (no explicit types). For example,
                    # 10.000 is not 10.000 it is 10.
                    new_voiceovers_mapping = (
                        change.new_value['voiceovers_mapping'])
                    language_codes_to_audio_metadata = (
                        new_voiceovers_mapping.values())
                    for language_codes in language_codes_to_audio_metadata:
                        for audio_metadata in language_codes.values():
                            audio_metadata['duration_secs'] = (
                                float(audio_metadata['duration_secs'])
                            )
                    recorded_voiceovers = (
                        state_domain.RecordedVoiceovers.from_dict(
                            change.new_value))
                    state.update_recorded_voiceovers(recorded_voiceovers)
                elif (change.property_name ==
                      exp_domain.STATE_PROPERTY_WRITTEN_TRANSLATIONS):
                    if not isinstance(change.new_value, dict):
                        raise Exception(
                            'Expected written_translations to be a dict, '
                            'received %s' % change.new_value)
                    cleaned_written_translations_dict = (
                        state_domain.WrittenTranslations
                        .convert_html_in_written_translations(
                            change.new_value, html_cleaner.clean))
                    written_translations = (
                        state_domain.WrittenTranslations.from_dict(
                            cleaned_written_translations_dict))
                    state.update_written_translations(written_translations)
            elif change.cmd == exp_domain.DEPRECATED_CMD_ADD_TRANSLATION:
                # DEPRECATED: This command is deprecated. Please do not use.
                # The command remains here to support old suggestions.
                exploration.states[change.state_name].add_translation(
                    change.content_id, change.language_code,
                    change.translation_html)
            elif change.cmd == exp_domain.CMD_ADD_WRITTEN_TRANSLATION:
                exploration.states[change.state_name].add_written_translation(
                    change.content_id, change.language_code,
                    change.translation_html, change.data_format)
            elif (change.cmd ==
                  exp_domain.CMD_MARK_WRITTEN_TRANSLATIONS_AS_NEEDING_UPDATE):
                exploration.states[
                    change.state_name
                ].mark_written_translations_as_needing_update(change.content_id)
            elif change.cmd == exp_domain.CMD_EDIT_EXPLORATION_PROPERTY:
                if change.property_name == 'title':
                    exploration.update_title(change.new_value)
                elif change.property_name == 'category':
                    exploration.update_category(change.new_value)
                elif change.property_name == 'objective':
                    exploration.update_objective(change.new_value)
                elif change.property_name == 'language_code':
                    exploration.update_language_code(change.new_value)
                elif change.property_name == 'tags':
                    exploration.update_tags(change.new_value)
                elif change.property_name == 'blurb':
                    exploration.update_blurb(change.new_value)
                elif change.property_name == 'author_notes':
                    exploration.update_author_notes(change.new_value)
                elif change.property_name == 'param_specs':
                    exploration.update_param_specs(change.new_value)
                elif change.property_name == 'param_changes':
                    exploration.update_param_changes(list(
                        python_utils.MAP(to_param_domain, change.new_value)))
                elif change.property_name == 'init_state_name':
                    exploration.update_init_state_name(change.new_value)
                elif change.property_name == 'auto_tts_enabled':
                    exploration.update_auto_tts_enabled(change.new_value)
                elif change.property_name == 'correctness_feedback_enabled':
                    exploration.update_correctness_feedback_enabled(
                        change.new_value)
            elif (change.cmd ==
                  exp_domain.CMD_MIGRATE_STATES_SCHEMA_TO_LATEST_VERSION):
                # Loading the exploration model from the datastore into an
                # Exploration domain object automatically converts it to use
                # the latest states schema version. As a result, simply
                # resaving the exploration is sufficient to apply the states
                # schema update. Thus, no action is needed here other than
                # to make sure that the version that the user is trying to
                # migrate to is the latest version.
                target_version_is_current_state_schema_version = (
                    change.to_version ==
                    python_utils.UNICODE(feconf.CURRENT_STATE_SCHEMA_VERSION))
                if not target_version_is_current_state_schema_version:
                    raise Exception(
                        'Expected to migrate to the latest state schema '
                        'version %s, received %s' % (
                            feconf.CURRENT_STATE_SCHEMA_VERSION,
                            change.to_version))
        return exploration

    except Exception as e:
        logging.error(
            '%s %s %s %s' % (
                e.__class__.__name__, e, exploration_id,
                pprint.pprint(change_list))
        )
        python_utils.reraise_exception()


def _save_exploration(committer_id, exploration, commit_message, change_list):
    """Validates an exploration and commits it to persistent storage.

    If successful, increments the version number of the incoming exploration
    domain object by 1.

    Args:
        committer_id: str. The id of the user who made the commit.
        exploration: Exploration. The exploration to be saved.
        commit_message: str. The commit message.
        change_list: list(ExplorationChange). A list of changes introduced in
            this commit.

    Raises:
        Exception. The versions of the given exploration and the currently
            stored exploration model do not match.
    """
    exploration_rights = rights_manager.get_exploration_rights(exploration.id)
    if exploration_rights.status != rights_domain.ACTIVITY_STATUS_PRIVATE:
        exploration.validate(strict=True)
    else:
        exploration.validate()

    exploration_model = exp_models.ExplorationModel.get(exploration.id)

    if exploration.version > exploration_model.version:
        raise Exception(
            'Unexpected error: trying to update version %s of exploration '
            'from version %s. Please reload the page and try again.'
            % (exploration_model.version, exploration.version))
    elif exploration.version < exploration_model.version:
        raise Exception(
            'Trying to update version %s of exploration from version %s, '
            'which is too old. Please reload the page and try again.'
            % (exploration_model.version, exploration.version))

    old_states = exp_fetchers.get_exploration_from_model(
        exploration_model).states
    exploration_model.category = exploration.category
    exploration_model.title = exploration.title
    exploration_model.objective = exploration.objective
    exploration_model.language_code = exploration.language_code
    exploration_model.tags = exploration.tags
    exploration_model.blurb = exploration.blurb
    exploration_model.author_notes = exploration.author_notes

    exploration_model.states_schema_version = exploration.states_schema_version
    exploration_model.init_state_name = exploration.init_state_name
    exploration_model.states = {
        state_name: state.to_dict()
        for (state_name, state) in exploration.states.items()}
    exploration_model.param_specs = exploration.param_specs_dict
    exploration_model.param_changes = exploration.param_change_dicts
    exploration_model.auto_tts_enabled = exploration.auto_tts_enabled
    exploration_model.correctness_feedback_enabled = (
        exploration.correctness_feedback_enabled)

    change_list_dict = [change.to_dict() for change in change_list]
    exploration_model.commit(committer_id, commit_message, change_list_dict)
    caching_services.delete_multi(
        caching_services.CACHE_NAMESPACE_EXPLORATION,
        None,
        [exploration.id])

    exploration.version += 1

    exp_versions_diff = exp_domain.ExplorationVersionsDiff(change_list)

    # Trigger statistics model update.
    new_exp_stats = stats_services.get_stats_for_new_exp_version(
        exploration.id, exploration.version, exploration.states,
        exp_versions_diff, None)

    stats_services.create_stats_model(new_exp_stats)

    if feconf.ENABLE_ML_CLASSIFIERS:
        trainable_states_dict = exploration.get_trainable_states_dict(
            old_states, exp_versions_diff)
        state_names_with_changed_answer_groups = trainable_states_dict[
            'state_names_with_changed_answer_groups']
        state_names_with_unchanged_answer_groups = trainable_states_dict[
            'state_names_with_unchanged_answer_groups']
        state_names_to_train_classifier = state_names_with_changed_answer_groups
        if state_names_with_unchanged_answer_groups:
            state_names_without_classifier = (
                classifier_services.handle_non_retrainable_states(
                    exploration, state_names_with_unchanged_answer_groups,
                    exp_versions_diff))
            state_names_to_train_classifier.extend(
                state_names_without_classifier)
        if state_names_to_train_classifier:
            classifier_services.handle_trainable_states(
                exploration, state_names_to_train_classifier)

    # Trigger exploration issues model updation.
    stats_services.update_exp_issues_for_new_exp_version(
        exploration, exp_versions_diff, None)


def _create_exploration(
        committer_id, exploration, commit_message, commit_cmds):
    """Ensures that rights for a new exploration are saved first.

    This is because _save_exploration() depends on the rights object being
    present to tell it whether to do strict validation or not.

    Args:
        committer_id: str. The id of the user who made the commit.
        exploration: Exploration. The exploration domain object.
        commit_message: str. The commit description message.
        commit_cmds: list(ExplorationChange). A list of commands, describing
            changes made in this model, which should give sufficient information
            to reconstruct the commit.
    """
    # This line is needed because otherwise a rights object will be created,
    # but the creation of an exploration object will fail.
    exploration.validate()
    rights_manager.create_new_exploration_rights(exploration.id, committer_id)

    model = exp_models.ExplorationModel(
        id=exploration.id,
        category=exploration.category,
        title=exploration.title,
        objective=exploration.objective,
        language_code=exploration.language_code,
        tags=exploration.tags,
        blurb=exploration.blurb,
        author_notes=exploration.author_notes,
        states_schema_version=exploration.states_schema_version,
        init_state_name=exploration.init_state_name,
        states={
            state_name: state.to_dict()
            for (state_name, state) in exploration.states.items()},
        param_specs=exploration.param_specs_dict,
        param_changes=exploration.param_change_dicts,
        auto_tts_enabled=exploration.auto_tts_enabled,
        correctness_feedback_enabled=exploration.correctness_feedback_enabled
    )
    commit_cmds_dict = [commit_cmd.to_dict() for commit_cmd in commit_cmds]
    model.commit(committer_id, commit_message, commit_cmds_dict)
    exploration.version += 1

    # Trigger statistics model creation.
    exploration_stats = stats_services.get_stats_for_new_exploration(
        exploration.id, exploration.version, exploration.states)
    stats_services.create_stats_model(exploration_stats)

    if feconf.ENABLE_ML_CLASSIFIERS:
        # Find out all states that need a classifier to be trained.
        state_names_to_train = []
        for state_name in exploration.states:
            state = exploration.states[state_name]
            if state.can_undergo_classification():
                state_names_to_train.append(state_name)

        if state_names_to_train:
            classifier_services.handle_trainable_states(
                exploration, state_names_to_train)

    # Trigger exploration issues model creation.
    stats_services.create_exp_issues_for_new_exploration(
        exploration.id, exploration.version)

    regenerate_exploration_summary_with_new_contributor(
        exploration.id, committer_id)


def save_new_exploration(committer_id, exploration):
    """Saves a newly created exploration.

    Args:
        committer_id: str. The id of the user who made the commit.
        exploration: Exploration. The exploration domain object to be saved.
    """
    commit_message = (
        ('New exploration created with title \'%s\'.' % exploration.title)
        if exploration.title else 'New exploration created.')
    _create_exploration(
        committer_id, exploration, commit_message, [
            exp_domain.ExplorationChange({
                'cmd': exp_domain.CMD_CREATE_NEW,
                'title': exploration.title,
                'category': exploration.category,
            })])
    user_services.add_created_exploration_id(committer_id, exploration.id)
    user_services.add_edited_exploration_id(committer_id, exploration.id)
    user_services.record_user_created_an_exploration(committer_id)


def delete_exploration(committer_id, exploration_id, force_deletion=False):
    """Deletes the exploration with the given exploration_id.

    IMPORTANT: Callers of this function should ensure that committer_id has
    permissions to delete this exploration, prior to calling this function.

    If force_deletion is True the exploration and its history are fully deleted
    and are unrecoverable. Otherwise, the exploration and all its history are
    marked as deleted, but the corresponding models are still retained in the
    datastore. This last option is the preferred one.

    Args:
        committer_id: str. The id of the user who made the commit.
        exploration_id: str. The id of the exploration to be deleted.
        force_deletion: bool. If True, completely deletes the storage models
            corresponding to the exploration. Otherwise, marks them as deleted
            but keeps the corresponding models in the datastore.
    """
    delete_explorations(
        committer_id, [exploration_id], force_deletion=force_deletion)


def delete_explorations(committer_id, exploration_ids, force_deletion=False):
    """Delete the explorations with the given exploration_ids.

    IMPORTANT: Callers of this function should ensure that committer_id has
    permissions to delete these explorations, prior to calling this function.

    If force_deletion is True the explorations and its histories are fully
    deleted and are unrecoverable. Otherwise, the explorations and all its
    histories are marked as deleted, but the corresponding models are still
    retained in the datastore. This last option is the preferred one.

    Args:
        committer_id: str. The id of the user who made the commit.
        exploration_ids: list(str). The ids of the explorations to be deleted.
        force_deletion: bool. If True, completely deletes the storage models
            corresponding to the explorations. Otherwise, marks them as deleted
            but keeps the corresponding models in the datastore.
    """
    # TODO(sll): Delete the files too?
    exp_models.ExplorationRightsModel.delete_multi(
        exploration_ids, committer_id, '', force_deletion=force_deletion)
    exp_models.ExplorationModel.delete_multi(
        exploration_ids, committer_id,
        feconf.COMMIT_MESSAGE_EXPLORATION_DELETED,
        force_deletion=force_deletion)

    caching_services.delete_multi(
        caching_services.CACHE_NAMESPACE_EXPLORATION, None,
        exploration_ids)

    # Delete the explorations from search.
    search_services.delete_explorations_from_search_index(exploration_ids)

    # Delete the exploration summaries, recommendations and opportunities
    # regardless of whether or not force_deletion is True.
    delete_exploration_summaries(exploration_ids)
    recommendations_services.delete_explorations_from_recommendations(
        exploration_ids)
    opportunity_services.delete_exploration_opportunities(exploration_ids)
    feedback_services.delete_exploration_feedback_analytics(exploration_ids)

    # Remove the explorations from the featured activity references, if
    # necessary.
    activity_services.remove_featured_activities(
        constants.ACTIVITY_TYPE_EXPLORATION, exploration_ids)

    feedback_services.delete_threads_for_multiple_entities(
        feconf.ENTITY_TYPE_EXPLORATION, exploration_ids)

    # Remove from subscribers.
    taskqueue_services.defer(
        taskqueue_services.FUNCTION_ID_DELETE_EXPS_FROM_USER_MODELS,
        taskqueue_services.QUEUE_NAME_ONE_OFF_JOBS, exploration_ids)
    # Remove from activities.
    taskqueue_services.defer(
        taskqueue_services.FUNCTION_ID_DELETE_EXPS_FROM_ACTIVITIES,
        taskqueue_services.QUEUE_NAME_ONE_OFF_JOBS, exploration_ids)


def delete_explorations_from_user_models(exploration_ids):
    """Remove explorations from all subscribers' exploration_ids.

    Args:
        exploration_ids: list(str). The ids of the explorations to delete.
    """
    if not exploration_ids:
        return

    subscription_models = user_models.UserSubscriptionsModel.query(
        user_models.UserSubscriptionsModel.exploration_ids.IN(exploration_ids)
    ).fetch()
    for model in subscription_models:
        model.exploration_ids = [
            id_ for id_ in model.exploration_ids if id_ not in exploration_ids]
    user_models.UserSubscriptionsModel.update_timestamps_multi(
        subscription_models)
    user_models.UserSubscriptionsModel.put_multi(subscription_models)

    exp_user_data_models = (
        user_models.ExplorationUserDataModel.get_all().filter(
            user_models.ExplorationUserDataModel.exploration_id.IN(
                exploration_ids
            )
        ).fetch()
    )
    user_models.ExplorationUserDataModel.delete_multi(exp_user_data_models)

    user_contributions_models = (
        user_models.UserContributionsModel.get_all().filter(
            datastore_services.any_of(
                user_models.UserContributionsModel.created_exploration_ids.IN(
                    exploration_ids
                ),
                user_models.UserContributionsModel.edited_exploration_ids.IN(
                    exploration_ids
                )
            )
        ).fetch()
    )
    for model in user_contributions_models:
        model.created_exploration_ids = [
            exp_id for exp_id in model.created_exploration_ids
            if exp_id not in exploration_ids
        ]
        model.edited_exploration_ids = [
            exp_id for exp_id in model.edited_exploration_ids
            if exp_id not in exploration_ids
        ]
    user_models.UserContributionsModel.update_timestamps_multi(
        user_contributions_models)
    user_models.UserContributionsModel.put_multi(user_contributions_models)


def delete_explorations_from_activities(exploration_ids):
    """Remove explorations from exploration_ids field in completed and
    incomplete activities models.

    Args:
        exploration_ids: list(str). The ids of the explorations to delete.
    """
    if not exploration_ids:
        return

    model_classes = (
        user_models.CompletedActivitiesModel,
        user_models.IncompleteActivitiesModel,
    )
    all_entities = []
    for model_class in model_classes:
        entities = model_class.query(
            model_class.exploration_ids.IN(exploration_ids)
        ).fetch()
        for model in entities:
            model.exploration_ids = [
                id_ for id_ in model.exploration_ids
                if id_ not in exploration_ids
            ]
        all_entities.extend(entities)
    datastore_services.update_timestamps_multi(all_entities)
    datastore_services.put_multi(all_entities)


# Operations on exploration snapshots.
def get_exploration_snapshots_metadata(exploration_id, allow_deleted=False):
    """Returns the snapshots for this exploration, as dicts, up to and including
    the latest version of the exploration.

    Args:
        exploration_id: str. The id of the exploration whose snapshots_metadata
            is required.
        allow_deleted: bool. Whether to allow retrieval of deleted snapshots.

    Returns:
        list(dict). List of dicts, each representing a recent snapshot. Each
        dict has the following keys: committer_id, commit_message, commit_cmds,
        commit_type, created_on_ms, version_number. The version numbers are
        consecutive and in ascending order. There are exploration.version_number
        items in the returned list.
    """
    exploration = exp_fetchers.get_exploration_by_id(exploration_id)
    current_version = exploration.version
    version_nums = list(python_utils.RANGE(1, current_version + 1))

    return exp_models.ExplorationModel.get_snapshots_metadata(
        exploration_id, version_nums, allow_deleted=allow_deleted)


def get_last_updated_by_human_ms(exp_id):
    """Return the last time, in milliseconds, when the given exploration was
    updated by a human.

    Args:
        exp_id: str. The id of the exploration.

    Returns:
        float. The last time in milliseconds when a given exploration was
        updated by a human.
    """
    # Iterate backwards through the exploration history metadata until we find
    # the most recent snapshot that was committed by a human.
    last_human_update_ms = 0
    snapshots_metadata = get_exploration_snapshots_metadata(exp_id)
    for snapshot_metadata in reversed(snapshots_metadata):
        if snapshot_metadata['committer_id'] != feconf.MIGRATION_BOT_USER_ID:
            last_human_update_ms = snapshot_metadata['created_on_ms']
            break

    return last_human_update_ms


def publish_exploration_and_update_user_profiles(committer, exp_id):
    """Publishes the exploration with publish_exploration() function in
    rights_manager.py, as well as updates first_contribution_msec. Sends an
    email to the subscribers of the committer informing them that an exploration
    has been published.

    It is the responsibility of the caller to check that the exploration is
    valid prior to publication.

    Args:
        committer: UserActionsInfo. UserActionsInfo object for the user who
            made the commit.
        exp_id: str. The id of the exploration to be published.
    """
    rights_manager.publish_exploration(committer, exp_id)
    exp_title = exp_fetchers.get_exploration_by_id(exp_id).title
    email_subscription_services.inform_subscribers(
        committer.user_id, exp_id, exp_title)
    contribution_time_msec = utils.get_current_time_in_millisecs()
    contributor_ids = exp_fetchers.get_exploration_summary_by_id(
        exp_id).contributor_ids
    for contributor in contributor_ids:
        user_services.update_first_contribution_msec_if_not_set(
            contributor, contribution_time_msec)


def validate_exploration_for_story(exp, strict):
    """Validates an exploration with story validations.

    Args:
        exp: Exploration. Exploration object to be validated.
        strict: bool. Whether to raise an Exception when a validation error
            is encountered. If not, a list of the error messages are
            returned. strict should be True when this is called before
            saving the story and False when this function is called from the
            frontend.

    Returns:
        list(str). The various validation error messages (if strict is
        False).

    Raises:
        ValidationError. Invalid language found for exploration.
        ValidationError. Expected no exploration to have parameter values in it.
        ValidationError. Invalid interaction in exploration.
        ValidationError. RTE content in state of exploration with ID is not
            supported on mobile.
    """
    validation_error_messages = []
    if (
            exp.language_code not in
            android_validation_constants.SUPPORTED_LANGUAGES):
        error_string = (
            'Invalid language %s found for exploration '
            'with ID %s.' % (exp.language_code, exp.id))
        if strict:
            raise utils.ValidationError(error_string)
        validation_error_messages.append(error_string)

    if exp.param_specs or exp.param_changes:
        error_string = (
            'Expected no exploration to have parameter '
            'values in it. Invalid exploration: %s' % exp.id)
        if strict:
            raise utils.ValidationError(error_string)
        validation_error_messages.append(error_string)

    if not exp.correctness_feedback_enabled:
        error_string = (
            'Expected all explorations to have correctness feedback '
            'enabled. Invalid exploration: %s' % exp.id)
        if strict:
            raise utils.ValidationError(error_string)
        validation_error_messages.append(error_string)

    for state_name in exp.states:
        state = exp.states[state_name]
        if not state.interaction.is_supported_on_android_app():
            error_string = (
                'Invalid interaction %s in exploration '
                'with ID: %s.' % (state.interaction.id, exp.id))
            if strict:
                raise utils.ValidationError(error_string)
            validation_error_messages.append(error_string)

        if not state.is_rte_content_supported_on_android():
            error_string = (
                'RTE content in state %s of exploration '
                'with ID %s is not supported on mobile.'
                % (state_name, exp.id))
            if strict:
                raise utils.ValidationError(error_string)
            validation_error_messages.append(error_string)

        if state.interaction.id == 'EndExploration':
            recommended_exploration_ids = (
                state.interaction.customization_args[
                    'recommendedExplorationIds'].value)
            if len(recommended_exploration_ids) != 0:
                error_string = (
                    'Exploration with ID: %s contains exploration '
                    'recommendations in its EndExploration interaction.'
                    % (exp.id))
                if strict:
                    raise utils.ValidationError(error_string)
                validation_error_messages.append(error_string)
    return validation_error_messages


def update_exploration(
        committer_id, exploration_id, change_list, commit_message,
        is_suggestion=False, is_by_voice_artist=False):
    """Update an exploration. Commits changes.

    Args:
        committer_id: str. The id of the user who is performing the update
            action.
        exploration_id: str. The id of the exploration to be updated.
        change_list: list(ExplorationChange) or None. A change list to be
            applied to the given exploration. If None, it corresponds to an
            empty list.
        commit_message: str or None. A description of changes made to the state.
            For published explorations, this must be present; for unpublished
            explorations, it should be equal to None. For suggestions that are
            being accepted, and only for such commits, it should start with
            feconf.COMMIT_MESSAGE_ACCEPTED_SUGGESTION_PREFIX.
        is_suggestion: bool. Whether the update is due to a suggestion being
            accepted.
        is_by_voice_artist: bool. Whether the changes are made by a
            voice artist.

    Raises:
        ValueError. No commit message is supplied and the exploration is public.
        ValueError. The update is due to a suggestion and the commit message is
            invalid.
        ValueError. The update is not due to a suggestion, and the commit
            message starts with the same prefix as the commit message for
            accepted suggestions.
    """
    if change_list is None:
        change_list = []

    if is_by_voice_artist and not is_voiceover_change_list(change_list):
        raise utils.ValidationError(
            'Voice artist does not have permission to make some '
            'changes in the change list.')

    is_public = rights_manager.is_exploration_public(exploration_id)
    if is_public and not commit_message:
        raise ValueError(
            'Exploration is public so expected a commit message but '
            'received none.')

    if (is_suggestion and (
            not commit_message or
            not commit_message.startswith(
                feconf.COMMIT_MESSAGE_ACCEPTED_SUGGESTION_PREFIX))):
        raise ValueError('Invalid commit message for suggestion.')
    if (not is_suggestion and commit_message and commit_message.startswith(
            feconf.COMMIT_MESSAGE_ACCEPTED_SUGGESTION_PREFIX)):
        raise ValueError(
            'Commit messages for non-suggestions may not start with \'%s\'' %
            feconf.COMMIT_MESSAGE_ACCEPTED_SUGGESTION_PREFIX)

    updated_exploration = apply_change_list(exploration_id, change_list)
    if get_story_id_linked_to_exploration(exploration_id) is not None:
        validate_exploration_for_story(updated_exploration, True)
    _save_exploration(
        committer_id, updated_exploration, commit_message, change_list)

    discard_draft(exploration_id, committer_id)

    # Update summary of changed exploration in a deferred task.
    taskqueue_services.defer(
        taskqueue_services.FUNCTION_ID_REGENERATE_EXPLORATION_SUMMARY,
        taskqueue_services.QUEUE_NAME_ONE_OFF_JOBS, exploration_id,
        committer_id)

    if committer_id != feconf.MIGRATION_BOT_USER_ID:
        user_services.add_edited_exploration_id(committer_id, exploration_id)
        user_services.record_user_edited_an_exploration(committer_id)
        if not rights_manager.is_exploration_private(exploration_id):
            user_services.update_first_contribution_msec_if_not_set(
                committer_id, utils.get_current_time_in_millisecs())

    if opportunity_services.is_exploration_available_for_contribution(
            exploration_id):
        opportunity_services.update_opportunity_with_updated_exploration(
            exploration_id)


def regenerate_exploration_summary_with_new_contributor(
        exploration_id, contributor_id):
    """Regenerate a summary of the given exploration and add a new contributor
    to the contributors summary. If the summary does not exist, this function
    generates a new one.

    Args:
        exploration_id: str. The id of the exploration.
        contributor_id: str. ID of the contributor to be added to
            the exploration summary.
    """
    exploration = exp_fetchers.get_exploration_by_id(exploration_id)
    exp_summary = _compute_summary_of_exploration(exploration)
    exp_summary.add_contribution_by_user(contributor_id)
    save_exploration_summary(exp_summary)


def regenerate_exploration_and_contributors_summaries(exploration_id):
    """Regenerate a summary of the given exploration and also regenerate
    the contributors summary from the snapshots. If the summary does not exist,
    this function generates a new one.

    Args:
        exploration_id: str. ID of the exploration.
    """
    exploration = exp_fetchers.get_exploration_by_id(exploration_id)
    exp_summary = _compute_summary_of_exploration(exploration)
    exp_summary.contributors_summary = (
        compute_exploration_contributors_summary(exp_summary.id))
    save_exploration_summary(exp_summary)


def _compute_summary_of_exploration(exploration):
    """Create an ExplorationSummary domain object for a given Exploration
    domain object and return it.

    Args:
        exploration: Exploration. The exploration whose summary is to be
            computed.

    Returns:
        ExplorationSummary. The resulting exploration summary domain object.
    """
    exp_rights = exp_models.ExplorationRightsModel.get_by_id(exploration.id)
    exp_summary_model = exp_models.ExpSummaryModel.get_by_id(exploration.id)
    if exp_summary_model:
        old_exp_summary = exp_fetchers.get_exploration_summary_from_model(
            exp_summary_model)
        ratings = old_exp_summary.ratings or feconf.get_empty_ratings()
        scaled_average_rating = get_scaled_average_rating(ratings)
    else:
        ratings = feconf.get_empty_ratings()
        scaled_average_rating = feconf.EMPTY_SCALED_AVERAGE_RATING

    contributors_summary = (
        exp_summary_model.contributors_summary if exp_summary_model else {})
    contributor_ids = list(contributors_summary.keys())

    exploration_model_last_updated = datetime.datetime.fromtimestamp(
        python_utils.divide(
            get_last_updated_by_human_ms(exploration.id), 1000.0))
    exploration_model_created_on = exploration.created_on
    first_published_msec = exp_rights.first_published_msec
    exp_summary = exp_domain.ExplorationSummary(
        exploration.id, exploration.title, exploration.category,
        exploration.objective, exploration.language_code,
        exploration.tags, ratings, scaled_average_rating, exp_rights.status,
        exp_rights.community_owned, exp_rights.owner_ids,
        exp_rights.editor_ids, exp_rights.voice_artist_ids,
        exp_rights.viewer_ids, contributor_ids, contributors_summary,
        exploration.version, exploration_model_created_on,
        exploration_model_last_updated, first_published_msec)

    return exp_summary


def compute_exploration_contributors_summary(exploration_id):
    """Returns a dict whose keys are user_ids and whose values are
    the number of (non-revert) commits made to the given exploration
    by that user_id. This does not count commits which have since been reverted.

    Args:
        exploration_id: str. The id of the exploration.

    Returns:
        dict. The keys are all user_ids who have made commits to the given
        exploration. The corresponding values are the number of commits made by
        each user. Commits that revert to an earlier version, or forward
        commits which have since been reverted, are excluded.
    """
    snapshots_metadata = get_exploration_snapshots_metadata(exploration_id)
    current_version = len(snapshots_metadata)
    contributors_summary = collections.defaultdict(int)
    while True:
        snapshot_metadata = snapshots_metadata[current_version - 1]
        committer_id = snapshot_metadata['committer_id']
        is_revert = (snapshot_metadata['commit_type'] == 'revert')
        if not is_revert and committer_id not in constants.SYSTEM_USER_IDS:
            contributors_summary[committer_id] += 1
        if current_version == 1:
            break

        if is_revert:
            current_version = snapshot_metadata['commit_cmds'][0][
                'version_number']
        else:
            current_version -= 1

    contributor_ids = list(contributors_summary)
    # Remove IDs that are deleted or do not exist.
    users_settings = user_services.get_users_settings(contributor_ids)
    for contributor_id, user_settings in python_utils.ZIP(
            contributor_ids, users_settings):
        if user_settings is None:
            del contributors_summary[contributor_id]

    return contributors_summary


def save_exploration_summary(exp_summary):
    """Save an exploration summary domain object as an ExpSummaryModel entity
    in the datastore.

    Args:
        exp_summary: ExplorationSummary. The exploration summary to save.
    """
    exp_summary_dict = {
        'title': exp_summary.title,
        'category': exp_summary.category,
        'objective': exp_summary.objective,
        'language_code': exp_summary.language_code,
        'tags': exp_summary.tags,
        'ratings': exp_summary.ratings,
        'scaled_average_rating': exp_summary.scaled_average_rating,
        'status': exp_summary.status,
        'community_owned': exp_summary.community_owned,
        'owner_ids': exp_summary.owner_ids,
        'editor_ids': exp_summary.editor_ids,
        'voice_artist_ids': exp_summary.voice_artist_ids,
        'viewer_ids': exp_summary.viewer_ids,
        'contributor_ids': list(exp_summary.contributors_summary.keys()),
        'contributors_summary': exp_summary.contributors_summary,
        'version': exp_summary.version,
        'exploration_model_last_updated': (
            exp_summary.exploration_model_last_updated),
        'exploration_model_created_on': (
            exp_summary.exploration_model_created_on),
        'first_published_msec': (
            exp_summary.first_published_msec)
    }

    exp_summary_model = (exp_models.ExpSummaryModel.get_by_id(exp_summary.id))
    if exp_summary_model is not None:
        exp_summary_model.populate(**exp_summary_dict)
        exp_summary_model.update_timestamps()
        exp_summary_model.put()
    else:
        exp_summary_dict['id'] = exp_summary.id
        model = exp_models.ExpSummaryModel(**exp_summary_dict)
        model.update_timestamps()
        model.put()

    # The index should be updated after saving the exploration
    # summary instead of after saving the exploration since the
    # index contains documents computed on basis of exploration
    # summary.
    index_explorations_given_ids([exp_summary.id])


def delete_exploration_summaries(exploration_ids):
    """Delete multiple exploration summary models.

    Args:
        exploration_ids: list(str). The id of the exploration summaries to be
            deleted.
    """
    summary_models = exp_models.ExpSummaryModel.get_multi(exploration_ids)
    existing_summary_models = [
        summary_model for summary_model in summary_models
        if summary_model is not None
    ]
    exp_models.ExpSummaryModel.delete_multi(existing_summary_models)


def revert_exploration(
        committer_id, exploration_id, current_version, revert_to_version):
    """Reverts an exploration to the given version number. Commits changes.

    Args:
        committer_id: str. The id of the user who made the commit.
        exploration_id: str. The id of the exploration to be reverted to the
            current version.
        current_version: int. The current version of the exploration.
        revert_to_version: int. The version to which the given exploration
            is to be reverted.

    Raises:
        Exception. Version of exploration does not match the version of the
            currently-stored exploration model.
    """
    exploration_model = exp_models.ExplorationModel.get(
        exploration_id, strict=False)

    if current_version > exploration_model.version:
        raise Exception(
            'Unexpected error: trying to update version %s of exploration '
            'from version %s. Please reload the page and try again.'
            % (exploration_model.version, current_version))
    elif current_version < exploration_model.version:
        raise Exception(
            'Trying to update version %s of exploration from version %s, '
            'which is too old. Please reload the page and try again.'
            % (exploration_model.version, current_version))

    # Validate the previous version of the exploration before committing the
    # change.
    exploration = exp_fetchers.get_exploration_by_id(
        exploration_id, version=revert_to_version)
    exploration_rights = rights_manager.get_exploration_rights(exploration.id)
    if exploration_rights.status != rights_domain.ACTIVITY_STATUS_PRIVATE:
        exploration.validate(strict=True)
    else:
        exploration.validate()

    exp_models.ExplorationModel.revert(
        exploration_model, committer_id,
        'Reverted exploration to version %s' % revert_to_version,
        revert_to_version)
    caching_services.delete_multi(
        caching_services.CACHE_NAMESPACE_EXPLORATION, None,
        [exploration.id])

    regenerate_exploration_and_contributors_summaries(exploration_id)

    exploration_stats = stats_services.get_stats_for_new_exp_version(
        exploration.id, current_version + 1, exploration.states,
        None, revert_to_version)
    stats_services.create_stats_model(exploration_stats)

    current_exploration = exp_fetchers.get_exploration_by_id(
        exploration_id, version=current_version)
    stats_services.update_exp_issues_for_new_exp_version(
        current_exploration, None, revert_to_version)

    if feconf.ENABLE_ML_CLASSIFIERS:
        exploration_to_revert_to = exp_fetchers.get_exploration_by_id(
            exploration_id, version=revert_to_version)
        classifier_services.create_classifier_training_job_for_reverted_exploration( # pylint: disable=line-too-long
            current_exploration, exploration_to_revert_to)


# Creation and deletion methods.
def get_demo_exploration_components(demo_path):
    """Gets the content of `demo_path` in the sample explorations folder.

    Args:
        demo_path: str. The file or folder path for the content of an
            exploration in SAMPLE_EXPLORATIONS_DIR. E.g.: 'adventure.yaml' or
            'tar/'.

    Returns:
        tuple. A 2-tuple, the first element of which is a yaml string, and the
        second element of which is a list of (filepath, content) 2-tuples. The
        filepath does not include the assets/ prefix.

    Raises:
        Exception. The path of the file is unrecognized or does not exist.
    """
    demo_filepath = os.path.join(feconf.SAMPLE_EXPLORATIONS_DIR, demo_path)

    if demo_filepath.endswith('yaml'):
        file_contents = utils.get_file_contents(demo_filepath)
        return file_contents, []
    elif os.path.isdir(demo_filepath):
        return utils.get_exploration_components_from_dir(demo_filepath)
    else:
        raise Exception('Unrecognized file path: %s' % demo_path)


def save_new_exploration_from_yaml_and_assets(
        committer_id, yaml_content, exploration_id, assets_list,
        strip_voiceovers=False):
    """Saves a new exploration given its representation in YAML form and the
    list of assets associated with it.

    Args:
        committer_id: str. The id of the user who made the commit.
        yaml_content: str. The YAML representation of the exploration.
        exploration_id: str. The id of the exploration.
        assets_list: list(list(str)). A list of lists of assets, which contains
            asset's filename and content.
        strip_voiceovers: bool. Whether to strip away all audio voiceovers
            from the imported exploration.

    Raises:
        Exception. The yaml file is invalid due to a missing schema version.
    """
    if assets_list is None:
        assets_list = []

    yaml_dict = utils.dict_from_yaml(yaml_content)
    if 'schema_version' not in yaml_dict:
        raise Exception('Invalid YAML file: missing schema version')

    # The assets are committed before the exploration is created because the
    # migrating to state schema version 25 involves adding dimensions to
    # images. So we need to have images in the datastore before we could
    # perform the migration.
    for (asset_filename, asset_content) in assets_list:
        fs = fs_domain.AbstractFileSystem(
            fs_domain.GcsFileSystem(
                feconf.ENTITY_TYPE_EXPLORATION, exploration_id))
        fs.commit(asset_filename, asset_content)

    exploration = exp_domain.Exploration.from_yaml(exploration_id, yaml_content)

    # Check whether audio translations should be stripped.
    if strip_voiceovers:
        for state in exploration.states.values():
            state.recorded_voiceovers.strip_all_existing_voiceovers()

    create_commit_message = (
        'New exploration created from YAML file with title \'%s\'.'
        % exploration.title)

    _create_exploration(
        committer_id, exploration, create_commit_message, [
            exp_domain.ExplorationChange({
                'cmd': exp_domain.CMD_CREATE_NEW,
                'title': exploration.title,
                'category': exploration.category,
            })])


def delete_demo(exploration_id):
    """Deletes a single demo exploration.

    Args:
        exploration_id: str. The id of the exploration to be deleted.

    Raises:
        Exception. The exploration id is invalid.
    """
    if not exp_domain.Exploration.is_demo_exploration_id(exploration_id):
        raise Exception('Invalid demo exploration id %s' % exploration_id)

    exploration = exp_fetchers.get_exploration_by_id(
        exploration_id, strict=False)
    if not exploration:
        logging.info(
            'Exploration with id %s was not deleted, because it '
            'does not exist.' % exploration_id)
    else:
        delete_exploration(
            feconf.SYSTEM_COMMITTER_ID, exploration_id, force_deletion=True)


def load_demo(exploration_id):
    """Loads a demo exploration.

    The resulting exploration will have two commits in its history (one for
    its initial creation and one for its subsequent modification.)

    Args:
        exploration_id: str. The id of the demo exploration.

    Raises:
        Exception. The exploration id provided is invalid.
    """
    if not exp_domain.Exploration.is_demo_exploration_id(exploration_id):
        raise Exception('Invalid demo exploration id %s' % exploration_id)

    delete_demo(exploration_id)

    exp_filename = feconf.DEMO_EXPLORATIONS[exploration_id]

    yaml_content, assets_list = get_demo_exploration_components(exp_filename)
    save_new_exploration_from_yaml_and_assets(
        feconf.SYSTEM_COMMITTER_ID, yaml_content, exploration_id, assets_list)

    publish_exploration_and_update_user_profiles(
        user_services.get_system_user(), exploration_id)

    index_explorations_given_ids([exploration_id])

    logging.info('Exploration with id %s was loaded.' % exploration_id)


def get_next_page_of_all_non_private_commits(
        page_size=feconf.COMMIT_LIST_PAGE_SIZE, urlsafe_start_cursor=None,
        max_age=None):
    """Returns a page of non-private commits in reverse time order. If max_age
    is given, it should be a datetime.timedelta instance.

    The return value is a tuple (results, cursor, more) as described in
    fetch_page() at:

        https://developers.google.com/appengine/docs/python/ndb/queryclass

    Args:
        page_size: int. Number of commits that are in the commit list page.
        urlsafe_start_cursor: str. If this is not None, then the returned
            commits start from cursor location. Otherwise they start from the
            beginning of the list of commits.
        max_age: datetime.timedelta. The maximum age to which all non private
            commits are fetch from the ExplorationCommitLogEntry.

    Returns:
        tuple. A 3-tuple consisting of:
            - list(ExplorationCommitLogEntry). A list containing
              ExplorationCommitlogEntry domain objects.
            - str. The postion of the cursor.
            - bool. indicating whether there are (likely) more results after
              this batch. If False, there are no more results; if True, there
              are probably more results.

    Raises:
        ValueError. The argument max_age is not datetime.timedelta or None.
    """
    if max_age is not None and not isinstance(max_age, datetime.timedelta):
        raise ValueError(
            'max_age must be a datetime.timedelta instance. or None.')

    results, new_urlsafe_start_cursor, more = (
        exp_models.ExplorationCommitLogEntryModel.get_all_non_private_commits(
            page_size, urlsafe_start_cursor, max_age=max_age))

    return ([exp_domain.ExplorationCommitLogEntry(
        entry.created_on, entry.last_updated, entry.user_id,
        entry.exploration_id, entry.commit_type, entry.commit_message,
        entry.commit_cmds, entry.version, entry.post_commit_status,
        entry.post_commit_community_owned, entry.post_commit_is_private
    ) for entry in results], new_urlsafe_start_cursor, more)


def get_image_filenames_from_exploration(exploration):
    """Get the image filenames from the exploration.

    Args:
        exploration: Exploration. The exploration to get the image filenames.

    Returns:
        list(str). List containing the name of the image files in exploration.
    """
    filenames = []
    for state in exploration.states.values():
        if state.interaction.id == 'ImageClickInput':
            filenames.append(state.interaction.customization_args[
                'imageAndRegions'].value['imagePath'])

    html_list = exploration.get_all_html_content_strings()
    filenames.extend(
        html_cleaner.get_image_filenames_from_html_strings(html_list))
    return filenames


def get_number_of_ratings(ratings):
    """Gets the total number of ratings represented by the given ratings
    object.

    Args:
        ratings: dict. A dict whose keys are '1', '2', '3', '4', '5' and whose
            values are nonnegative integers representing frequency counts.

    Returns:
        int. The total number of ratings given.
    """
    return sum(ratings.values()) if ratings else 0


def get_average_rating(ratings):
    """Returns the average rating of the ratings as a float.
    If there are no ratings, it will return 0.

    Args:
        ratings: dict. A dict whose keys are '1', '2', '3', '4', '5' and whose
            values are nonnegative integers representing frequency counts.

    Returns:
        float. The average of the all the ratings given, or 0
        if there are no rating.
    """
    rating_weightings = {'1': 1, '2': 2, '3': 3, '4': 4, '5': 5}
    if ratings:
        rating_sum = 0.0
        number_of_ratings = get_number_of_ratings(ratings)
        if number_of_ratings == 0:
            return 0

        for rating_value, rating_count in ratings.items():
            rating_sum += rating_weightings[rating_value] * rating_count
        return python_utils.divide(rating_sum, (number_of_ratings * 1.0))


def get_scaled_average_rating(ratings):
    """Returns the lower bound wilson score of the ratings. If there are
    no ratings, it will return 0. The confidence of this result is 95%.

    Args:
        ratings: dict. A dict whose keys are '1', '2', '3', '4', '5' and whose
            values are nonnegative integers representing frequency counts.

    Returns:
        float. The lower bound wilson score of the ratings.
    """
    # The following is the number of ratings.
    n = get_number_of_ratings(ratings)
    if n == 0:
        return 0
    average_rating = get_average_rating(ratings)
    z = 1.9599639715843482
    x = python_utils.divide((average_rating - 1), 4)
    # The following calculates the lower bound Wilson Score as documented
    # http://www.goproblems.com/test/wilson/wilson.php?v1=0&v2=0&v3=0&v4=&v5=1
    a = x + python_utils.divide((z**2), (2 * n))
    b = z * math.sqrt(
        python_utils.divide((x * (1 - x)), n) + python_utils.divide(
            (z**2), (4 * n**2)))
    wilson_score_lower_bound = python_utils.divide(
        (a - b), (1 + python_utils.divide(z**2, n)))
    return 1 + 4 * wilson_score_lower_bound


def index_explorations_given_ids(exp_ids):
    """Indexes the explorations corresponding to the given exploration ids.

    Args:
        exp_ids: list(str). List of ids of the explorations to be indexed.
    """
    exploration_summaries = exp_fetchers.get_exploration_summaries_matching_ids(
        exp_ids)
    search_services.index_exploration_summaries([
        exploration_summary for exploration_summary in exploration_summaries
        if exploration_summary is not None])


def is_voiceover_change_list(change_list):
    """Checks whether the change list contains only the changes which are
    allowed for voice artist to do.

    Args:
        change_list: list(ExplorationChange). A list that contains the changes
            to be made to the ExplorationUserDataModel object.

    Returns:
        bool. Whether the change_list contains only the changes which are
        allowed for voice artist to do.
    """
    for change in change_list:
        if (change.property_name !=
                exp_domain.STATE_PROPERTY_RECORDED_VOICEOVERS):
            return False
    return True


def get_composite_change_list(exp_id, from_version, to_version):
    """Returns a list of ExplorationChange domain objects consisting of
    changes from from_version to to_version in an exploration.

    Args:
        exp_id: str. The id of the exploration.
        from_version: int. The version of the exploration from where we
            want to start the change list.
        to_version: int. The version of the exploration till which we
            want are change list.

    Returns:
        list(ExplorationChange). List of ExplorationChange domain objects
        consisting of changes from from_version to to_version.
    """
    if from_version > to_version:
        raise Exception(
            'Unexpected error: Trying to find change list from version %s '
            'of exploration to version %s.'
            % (from_version, to_version))

    version_nums = list(python_utils.RANGE(from_version + 1, to_version + 1))
    snapshots_metadata = exp_models.ExplorationModel.get_snapshots_metadata(
        exp_id, version_nums, allow_deleted=False)

    composite_change_list_dict = []
    for snapshot in snapshots_metadata:
        composite_change_list_dict += snapshot['commit_cmds']

    composite_change_list = [
        exp_domain.ExplorationChange(change)
        for change in composite_change_list_dict]

    return composite_change_list


def are_changes_mergeable(exp_id, change_list_version, change_list):
    """Checks whether the change list can be merged when the
    intended exploration version of changes_list is not same as
    the current exploration version.

    Args:
        exp_id: str. The id of the exploration where the change_list is to
            be applied.
        change_list_version: int. Version of an exploration on which the change
            list was applied.
        change_list: list(ExplorationChange). List of the changes made by the
            user on the frontend, which needs to be checked for mergeability.

    Returns:
        boolean. Whether the changes are mergeable.
    """
    current_exploration = exp_fetchers.get_exploration_by_id(exp_id)
    if current_exploration.version == change_list_version:
        return True
    if current_exploration.version < change_list_version:
        return False

    # A complete list of changes from one version to another
    # is composite_change_list.
    composite_change_list = get_composite_change_list(
        exp_id, change_list_version,
        current_exploration.version)

    exp_at_change_list_version = exp_fetchers.get_exploration_by_id(
        exp_id, version=change_list_version)

    changes_are_mergeable, send_email = (
        exp_domain.ExplorationChangeMergeVerifier(
            composite_change_list).is_change_list_mergeable(
                change_list, exp_at_change_list_version,
                current_exploration))

    if send_email:
        change_list_dict = [change.to_dict() for change in change_list]
        email_manager.send_not_mergeable_change_list_to_admin_for_review(
            exp_id, change_list_version, current_exploration.version,
            change_list_dict)
    return changes_are_mergeable


def is_version_of_draft_valid(exp_id, version):
    """Checks if the draft version is the same as the latest version of the
    exploration.

    Args:
        exp_id: str. The id of the exploration.
        version: int. The draft version which is to be validate.

    Returns:
        bool. Whether the given version number is the same as the current
        version number of the exploration in the datastore.
    """

    return exp_fetchers.get_exploration_by_id(exp_id).version == version


def get_user_exploration_data(
        user_id, exploration_id, apply_draft=False, version=None):
    """Returns a description of the given exploration."""
    exp_user_data = user_models.ExplorationUserDataModel.get(
        user_id, exploration_id)
    is_valid_draft_version = (
        is_version_of_draft_valid(
            exploration_id, exp_user_data.draft_change_list_exp_version)
        if exp_user_data and exp_user_data.draft_change_list_exp_version
        else None)
    if apply_draft:
        updated_exploration = (
            get_exp_with_draft_applied(exploration_id, user_id))
        if updated_exploration is None:
            exploration = exp_fetchers.get_exploration_by_id(
                exploration_id, version=version)
        else:
            exploration = updated_exploration
            is_valid_draft_version = True
    else:
        exploration = exp_fetchers.get_exploration_by_id(
            exploration_id, version=version)

    states = {}
    for state_name in exploration.states:
        state_dict = exploration.states[state_name].to_dict()
        states[state_name] = state_dict
    draft_changes = (
        exp_user_data.draft_change_list if exp_user_data
        and exp_user_data.draft_change_list else None)
    draft_change_list_id = (
        exp_user_data.draft_change_list_id if exp_user_data else 0)
    exploration_email_preferences = (
        user_services.get_email_preferences_for_exploration(
            user_id, exploration_id))

    editor_dict = {
        'auto_tts_enabled': exploration.auto_tts_enabled,
        'category': exploration.category,
        'correctness_feedback_enabled': (
            exploration.correctness_feedback_enabled),
        'draft_change_list_id': draft_change_list_id,
        'exploration_id': exploration_id,
        'init_state_name': exploration.init_state_name,
        'language_code': exploration.language_code,
        'objective': exploration.objective,
        'param_changes': exploration.param_change_dicts,
        'param_specs': exploration.param_specs_dict,
        'rights': rights_manager.get_exploration_rights(
            exploration_id).to_dict(),
        'show_state_editor_tutorial_on_load': None,
        'show_state_translation_tutorial_on_load': None,
        'states': states,
        'tags': exploration.tags,
        'title': exploration.title,
        'version': exploration.version,
        'is_version_of_draft_valid': is_valid_draft_version,
        'draft_changes': draft_changes,
        'email_preferences': exploration_email_preferences.to_dict(),
    }

    return editor_dict


def create_or_update_draft(
        exp_id, user_id, change_list, exp_version, current_datetime,
        is_by_voice_artist=False):
    """Create a draft with the given change list, or update the change list
    of the draft if it already exists. A draft is updated only if the change
    list timestamp of the new change list is greater than the change list
    timestamp of the draft.
    The method assumes that a ExplorationUserDataModel object exists for the
    given user and exploration.

    Args:
        exp_id: str. The id of the exploration.
        user_id: str. The id of the user.
        change_list: list(ExplorationChange). A list that contains the changes
            to be made to the ExplorationUserDataModel object.
        exp_version: int. The current version of the exploration.
        current_datetime: datetime.datetime. The current date and time.
        is_by_voice_artist: bool. Whether the changes are made by a
            voice artist.
    """
    if is_by_voice_artist and not is_voiceover_change_list(change_list):
        raise utils.ValidationError(
            'Voice artist does not have permission to make some '
            'changes in the change list.')

    exp_user_data = user_models.ExplorationUserDataModel.get(user_id, exp_id)
    if (exp_user_data and exp_user_data.draft_change_list and
            exp_user_data.draft_change_list_last_updated > current_datetime):
        return

    updated_exploration = apply_change_list(exp_id, change_list)
    updated_exploration.validate(strict=False)

    if exp_user_data is None:
        exp_user_data = user_models.ExplorationUserDataModel.create(
            user_id, exp_id)

    draft_change_list_id = exp_user_data.draft_change_list_id
    draft_change_list_id += 1
    change_list_dict = [change.to_dict() for change in change_list]
    exp_user_data.draft_change_list = change_list_dict
    exp_user_data.draft_change_list_last_updated = current_datetime
    exp_user_data.draft_change_list_exp_version = exp_version
    exp_user_data.draft_change_list_id = draft_change_list_id
    exp_user_data.update_timestamps()
    exp_user_data.put()


def get_exp_with_draft_applied(exp_id, user_id):
    """If a draft exists for the given user and exploration,
    apply it to the exploration.

    Args:
        exp_id: str. The id of the exploration.
        user_id: str. The id of the user whose draft is to be applied.

    Returns:
        Exploration or None. Returns the exploration domain object with draft
        applied, or None if draft can not be applied.
    """
    exp_user_data = user_models.ExplorationUserDataModel.get(user_id, exp_id)
    exploration = exp_fetchers.get_exploration_by_id(exp_id)
    if exp_user_data:
        if exp_user_data.draft_change_list:
            draft_change_list_exp_version = (
                exp_user_data.draft_change_list_exp_version)
            draft_change_list = [
                exp_domain.ExplorationChange(change)
                for change in exp_user_data.draft_change_list]
            if (exploration.version >
                    exp_user_data.draft_change_list_exp_version):
                logging.info(
                    'Exploration and draft versions out of sync, trying '
                    'to upgrade draft version to match exploration\'s.')
                new_draft_change_list = (
                    draft_upgrade_services.try_upgrading_draft_to_exp_version(
                        draft_change_list,
                        exp_user_data.draft_change_list_exp_version,
                        exploration.version, exploration.id))
                if new_draft_change_list is not None:
                    draft_change_list = new_draft_change_list
                    draft_change_list_exp_version = exploration.version
    updated_exploration = None

    if (exp_user_data and exp_user_data.draft_change_list and
            are_changes_mergeable(
                exp_id, draft_change_list_exp_version, draft_change_list)):
        updated_exploration = apply_change_list(
            exp_id, draft_change_list)
        updated_exploration_has_no_invalid_math_tags = True
        # verify that all the math-tags are valid before returning the
        # updated exploration.
        for state in updated_exploration.states.values():
            html_string = ''.join(state.get_all_html_content_strings())
            error_list = (
                html_validation_service.
                validate_math_tags_in_html_with_attribute_math_content(
                    html_string))
            if len(error_list) > 0:
                updated_exploration_has_no_invalid_math_tags = False
                break
        if not updated_exploration_has_no_invalid_math_tags:
            updated_exploration = None

    return updated_exploration


def discard_draft(exp_id, user_id):
    """Discard the draft for the given user and exploration.

    Args:
        exp_id: str. The id of the exploration.
        user_id: str. The id of the user whose draft is to be discarded.
    """

    exp_user_data = user_models.ExplorationUserDataModel.get(
        user_id, exp_id)
    if exp_user_data:
        exp_user_data.draft_change_list = None
        exp_user_data.draft_change_list_last_updated = None
        exp_user_data.draft_change_list_exp_version = None
        exp_user_data.update_timestamps()
        exp_user_data.put()


def get_interaction_id_for_state(exp_id, state_name):
    """Returns the interaction id for the given state name.

    Args:
        exp_id: str. The ID of the exp.
        state_name: str. The name of the state.

    Returns:
        str. The ID of the interaction.

    Raises:
        Exception. If the state with the given state name does not exist in
            the exploration.
    """
    exploration = exp_fetchers.get_exploration_by_id(exp_id)
    if exploration.has_state_name(state_name):
        return exploration.get_interaction_id_by_state_name(state_name)
    raise Exception(
        'There exist no state in the exploration with the given state name.')<|MERGE_RESOLUTION|>--- conflicted
+++ resolved
@@ -311,14 +311,8 @@
             filepath = 'image/%s' % filename
             file_contents = fs.get(filepath)
             str_filepath = 'assets/%s' % filepath
-<<<<<<< HEAD
+            logging.error(unicode_filepath)
             zfile.writestr(str_filepath, file_contents)
-=======
-            assert isinstance(str_filepath, python_utils.UNICODE)
-            unicode_filepath = str_filepath.decode('utf-8')
-            logging.error(unicode_filepath)
-            zfile.writestr(unicode_filepath, file_contents)
->>>>>>> bf8b5226
 
     return temp_file
 
