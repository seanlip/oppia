--- conflicted
+++ resolved
@@ -364,27 +364,16 @@
                 elif change.property_name == exp_domain.STATE_PROPERTY_CONTENT:
                     content = (
                         state_domain.SubtitledHtml.from_dict(change.new_value))
-<<<<<<< HEAD
                     content.validate()
                     state.update_content(content)
-                elif (
-                        change.property_name ==
-                        exp_domain.STATE_PROPERTY_INTERACTION_ID):
-                    state.update_interaction_id(change.new_value)
-                elif (
-                        change.property_name ==
-                        exp_domain.STATE_PROPERTY_NEXT_CONTENT_ID_INDEX):
-                    state.update_next_content_id_index(change.new_value)
-                elif (
-                        change.property_name ==
-                        exp_domain.STATE_PROPERTY_INTERACTION_CUST_ARGS):
-=======
                 elif (change.property_name ==
                       exp_domain.STATE_PROPERTY_INTERACTION_ID):
                     state.update_interaction_id(change.new_value)
                 elif (change.property_name ==
+                      exp_domain.STATE_PROPERTY_NEXT_CONTENT_ID_INDEX):
+                    state.update_next_content_id_index(change.new_value)
+                elif (change.property_name ==
                       exp_domain.STATE_PROPERTY_INTERACTION_CUST_ARGS):
->>>>>>> 40b800be
                     state.update_interaction_customization_args(
                         change.new_value)
                 elif (change.property_name ==
