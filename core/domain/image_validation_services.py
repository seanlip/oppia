--- conflicted
+++ resolved
@@ -23,32 +23,18 @@
 from core import utils
 from core.domain import html_validation_service
 
-<<<<<<< HEAD
-from typing import Optional, Union
-
-
-def validate_image_and_filename(
-    raw_image: Optional[Union[str, bytes]],
-    filename: Optional[str]
-=======
 from typing import Union
 
 
 def validate_image_and_filename(
     raw_image: Union[str, bytes],
     filename: str
->>>>>>> 2bfdd9db
 ) -> str:
     """Validates the image data and its filename.
 
     Args:
-<<<<<<< HEAD
-        raw_image: Optional[Union[str, bytes]]. The image content.
-        filename: Optional[str]. The filename for the image.
-=======
         raw_image: Union[str, bytes]. The image content.
         filename: str. The filename for the image.
->>>>>>> 2bfdd9db
 
     Returns:
         str. The file format of the image.
