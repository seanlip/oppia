--- conflicted
+++ resolved
@@ -20,11 +20,6 @@
 
 import json
 
-<<<<<<< HEAD
-from core import python_utils
-from core.domain import caching_domain
-=======
->>>>>>> 66ce06ab
 from core.domain import collection_domain
 from core.domain import exp_domain
 from core.domain import platform_parameter_domain
