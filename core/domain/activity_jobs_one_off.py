--- conflicted
+++ resolved
@@ -247,7 +247,6 @@
             yield (key, len(values))
 
 
-<<<<<<< HEAD
 class AddContentUserIdsContentJob(jobs.BaseMapReduceOneOffJobManager):
     """For every snapshot content of a rights model, merge the data from all
     the user id fields in content together and put them in the
@@ -308,19 +307,10 @@
             reconstituted_rights_model.manager_ids)))
         snapshot_metadata_model.put(update_last_updated_time=False)
 
-=======
-class AuditSnapshotMetadataModelsJob(jobs.BaseMapReduceOneOffJobManager):
-    """Job that audits commit_cmds field of the snapshot metadata models. We log
-    the length of the commit_cmd, the possible 'cmd' values, and all the other
-    keys.
-    """
-
->>>>>>> 7b67c110
     @classmethod
     def enqueue(cls, job_id, additional_job_params=None):
         # We can raise the number of shards for this job, since it goes only
         # over three types of entity class.
-<<<<<<< HEAD
         super(AddContentUserIdsContentJob, cls).enqueue(
             job_id, shard_count=64)
 
@@ -397,9 +387,6 @@
         # We can raise the number of shards for this job, since it goes only
         # over three types of entity class.
         super(AddCommitCmdsUserIdsMetadataJob, cls).enqueue(
-=======
-        super(AuditSnapshotMetadataModelsJob, cls).enqueue(
->>>>>>> 7b67c110
             job_id, shard_count=64)
 
     @classmethod
@@ -412,7 +399,6 @@
     @staticmethod
     def map(snapshot_model):
         """Implements the map function for this job."""
-<<<<<<< HEAD
         class_name = snapshot_model.__class__.__name__
         if isinstance(
                 snapshot_model,
@@ -434,7 +420,31 @@
     def reduce(key, ids):
         """Implements the reduce function for this job."""
         yield (key, len(ids))
-=======
+
+
+class AuditSnapshotMetadataModelsJob(jobs.BaseMapReduceOneOffJobManager):
+    """Job that audits commit_cmds field of the snapshot metadata models. We log
+    the length of the commit_cmd, the possible 'cmd' values, and all the other
+    keys.
+    """
+
+    @classmethod
+    def enqueue(cls, job_id, additional_job_params=None):
+        # We can raise the number of shards for this job, since it goes only
+        # over three types of entity class.
+        super(AuditSnapshotMetadataModelsJob, cls).enqueue(
+            job_id, shard_count=64)
+
+    @classmethod
+    def entity_classes_to_map_over(cls):
+        """Return a list of datastore class references to map over."""
+        return [collection_models.CollectionRightsSnapshotMetadataModel,
+                exp_models.ExplorationRightsSnapshotMetadataModel,
+                topic_models.TopicRightsSnapshotMetadataModel]
+
+    @staticmethod
+    def map(snapshot_model):
+        """Implements the map function for this job."""
         if isinstance(
                 snapshot_model,
                 collection_models.CollectionRightsSnapshotMetadataModel):
@@ -491,5 +501,4 @@
     @staticmethod
     def reduce(key, values):
         """Implements the reduce function for this job."""
-        yield (key, len(values))
->>>>>>> 7b67c110
+        yield (key, len(values))