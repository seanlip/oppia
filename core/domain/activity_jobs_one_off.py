--- conflicted
+++ resolved
@@ -52,20 +52,13 @@
         pass
 
 
-<<<<<<< HEAD
 class AddAllUserIdsOneOffJob(jobs.BaseMapReduceOneOffJobManager):
     """For every right model merge the data from all the user id fields
     together and put them in new all_user_ids field.
-=======
-class ReplaceAdminIdOneOffJob(jobs.BaseMapReduceOneOffJobManager):
-    """Job that replaces the usage of 'Admin' in ExplorationCommitLogEntryModel
-    and ExplorationRightsSnapshotMetadataModel.
->>>>>>> 17ecc299
     """
 
     @classmethod
     def entity_classes_to_map_over(cls):
-<<<<<<< HEAD
         """Return a list of datastore class references to map over."""
         return [collection_models.CollectionRightsModel,
                 exp_models.ExplorationRightsModel,
@@ -186,7 +179,15 @@
     def reduce(key, ids):
         """Implements the reduce function for this job."""
         yield (key, len(ids))
-=======
+
+
+class ReplaceAdminIdOneOffJob(jobs.BaseMapReduceOneOffJobManager):
+    """Job that replaces the usage of 'Admin' in ExplorationCommitLogEntryModel
+    and ExplorationRightsSnapshotMetadataModel.
+    """
+
+    @classmethod
+    def entity_classes_to_map_over(cls):
         return [exp_models.ExplorationRightsSnapshotMetadataModel,
                 exp_models.ExplorationCommitLogEntryModel]
 
@@ -213,5 +214,4 @@
         if key.startswith('SUCCESS-KEPT'):
             yield (key, len(values))
         else:
-            yield (key, values)
->>>>>>> 17ecc299
+            yield (key, values)