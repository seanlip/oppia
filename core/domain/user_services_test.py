--- conflicted
+++ resolved
@@ -2095,13 +2095,8 @@
             [user_id], strict=False)
 
         self.assertEqual(
-<<<<<<< HEAD
-            user_ids,
+            human_readable_user_ids,
             [user_services.LABEL_FOR_USER_BEING_DELETED])
-=======
-            human_readable_user_ids,
-            [user_services.USER_IDENTIFICATION_FOR_USER_BEING_DELETED])
->>>>>>> e733fb14
 
     def test_created_on_gets_updated_correctly(self):
         # created_on should not be updated upon updating other attributes of
