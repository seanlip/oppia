--- conflicted
+++ resolved
@@ -1614,7 +1614,6 @@
         self.assertTrue(
             user_settings.last_started_state_translation_tutorial is not None)
 
-<<<<<<< HEAD
     def test_get_human_readable_user_ids(self):
         auth_ids = ['user1', 'user2', 'user3']
         user_emails = [
@@ -1850,7 +1849,7 @@
         login_url = user_services.create_login_url(return_url)
 
         self.assertEqual(expected_url, login_url)
-=======
+
     def test_set_user_has_viewed_lesson_info_modal_once(self):
         auth_id = 'test_id'
         username = 'testname'
@@ -2211,7 +2210,6 @@
             exp_user_data.most_recently_reached_checkpoint_exp_version, 2)
         self.assertIsNone(
             exp_user_data.most_recently_reached_checkpoint_state_name)
->>>>>>> fab8e7c5
 
 
 class UpdateContributionMsecTests(test_utils.GenericTestBase):
