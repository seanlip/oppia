# coding: utf-8
#
# Copyright 2014 The Oppia Authors. All Rights Reserved.
#
# Licensed under the Apache License, Version 2.0 (the "License");
# you may not use this file except in compliance with the License.
# You may obtain a copy of the License at
#
#      http://www.apache.org/licenses/LICENSE-2.0
#
# Unless required by applicable law or agreed to in writing, software
# distributed under the License is distributed on an "AS-IS" BASIS,
# WITHOUT WARRANTIES OR CONDITIONS OF ANY KIND, either express or implied.
# See the License for the specific language governing permissions and
# limitations under the License.

"""Unit tests for core.domain.user_services."""

from __future__ import annotations

import datetime
import logging
import os
import re

from core import feconf
from core import utils
from core.constants import constants
from core.domain import auth_services
from core.domain import collection_services
from core.domain import event_services
from core.domain import exp_domain
from core.domain import exp_fetchers
from core.domain import exp_services
from core.domain import rights_manager
from core.domain import state_domain
from core.domain import suggestion_services
from core.domain import user_domain
from core.domain import user_services
from core.platform import models
from core.tests import test_utils

import requests_mock

<<<<<<< HEAD
from typing import Dict, List
from typing_extensions import Final
=======
from typing import Final, List
>>>>>>> 79f2e941

MYPY = False
if MYPY: # pragma: no cover
    from mypy_imports import audit_models
    from mypy_imports import auth_models
    from mypy_imports import user_models

(auth_models, user_models, audit_models) = (models.Registry.import_models([
    models.Names.AUTH,
    models.Names.USER,
    models.Names.AUDIT
]))
bulk_email_services = models.Registry.import_bulk_email_services()


def _get_change_list(
    state_name: str,
    property_name: str,
    new_value: bool
) -> List[exp_domain.ExplorationChange]:
    """Generates a change list for a single state change."""
    return [exp_domain.ExplorationChange({
        'cmd': exp_domain.CMD_EDIT_STATE_PROPERTY,
        'state_name': state_name,
        'property_name': property_name,
        'new_value': new_value
    })]


class UserServicesUnitTests(test_utils.GenericTestBase):
    """Test the user services methods."""

    def setUp(self) -> None:
        super().setUp()
        user_data_dict: user_domain.RawUserDataDict = {
            'schema_version': 1,
            'display_alias': 'display_alias',
            'pin': '12345',
            'preferred_language_codes': [constants.DEFAULT_LANGUAGE_CODE],
            'preferred_site_language_code': None,
            'preferred_audio_language_code': None,
            'preferred_translation_language_code': None,
            'user_id': 'user_id',
        }
        new_user_data_dict: user_domain.RawUserDataDict = {
            'schema_version': 1,
            'display_alias': 'display_alias3',
            'pin': '12345',
            'preferred_language_codes': [constants.DEFAULT_LANGUAGE_CODE],
            'preferred_site_language_code': None,
            'preferred_audio_language_code': None,
            'preferred_translation_language_code': None,
            'user_id': None,
        }
        self.modifiable_user_data = (
            user_domain.ModifiableUserData.from_raw_dict(user_data_dict))
        self.modifiable_new_user_data = (
            user_domain.ModifiableUserData.from_raw_dict(new_user_data_dict))

    def test_set_and_get_username(self) -> None:
        auth_id = 'someUser'
        username = 'username'
        with self.assertRaisesRegex(Exception, 'User not found.'):
            user_services.set_username(auth_id, username)

        user_settings = user_services.create_new_user(
            auth_id, 'user@example.com')

        user_services.set_username(user_settings.user_id, username)
        self.assertEqual(
            username, user_services.get_username(user_settings.user_id))

    def test_set_username_to_existing_username_raises_error(self) -> None:
        auth_ids = ['user1', 'user2']
        username = 'username1'
        user_emails = ['user1@example.com', 'user2@example.com']
        user_ids = []

        for i, auth_id in enumerate(auth_ids):
            user_ids.append(user_services.create_new_user(
                auth_id,
                user_emails[i]).user_id)

        user_services.set_username(user_ids[0], username)

        error_msg = (
            'Sorry, the username \"%s\" is already taken! Please pick '
            'a different one.' % username)

        with self.assertRaisesRegex(utils.ValidationError, error_msg):
            user_services.set_username(user_ids[1], username)

    def test_get_username_for_system_user(self) -> None:
        self.assertEqual(
            feconf.SYSTEM_COMMITTER_ID,
            user_services.get_username(feconf.SYSTEM_COMMITTER_ID))
        self.assertEqual(
            feconf.MIGRATION_BOT_USERNAME,
            user_services.get_username(feconf.MIGRATION_BOT_USER_ID))

    def test_get_username_for_pseudonymous_id(self) -> None:
        self.assertEqual(
            'User_Aaaaaaaa',
            user_services.get_username('pid_' + 'a' * 32))
        self.assertEqual(
            'User_Bbbbbbbb',
            user_services.get_username('pid_' + 'b' * 32))

    def test_get_usernames_for_pseudonymous_ids(self) -> None:

        # Handle usernames that exists.
        self.assertEqual(
            ['User_Aaaaaaaa', 'User_Bbbbbbbb'],
            user_services.get_usernames(['pid_' + 'a' * 32, 'pid_' + 'b' * 32]))

    def test_get_usernames_empty_list(self) -> None:
        # Return empty list when no user id passed.
        self.assertEqual([], user_services.get_usernames([]))

    def test_get_usernames_system_admin(self) -> None:
        # Check that system admin has correct username.
        self.assertEqual(
            [feconf.SYSTEM_COMMITTER_ID],
            user_services.get_usernames([feconf.SYSTEM_COMMITTER_ID]))

    def test_get_username_for_nonexistent_user(self) -> None:
        with self.assertRaisesRegex(
            Exception,
            'User with ID \'fakeUser\' not found.'
        ):
            user_services.get_username('fakeUser')

    def test_get_username_for_user_being_deleted(self) -> None:
        auth_id = 'someUser'
        username = 'newUsername'
        user_id = user_services.create_new_user(
            auth_id, 'user@example.com'
        ).user_id
        user_services.set_username(user_id, username)

        user_services.mark_user_for_deletion(user_id)

        self.assertEqual(
            user_services.get_username(user_id),
            user_services.USERNAME_FOR_USER_BEING_DELETED)

    def test_get_username_none(self) -> None:
        user_id = user_services.create_new_user(
            'fakeUser', 'user@example.com').user_id
        self.assertEqual(None, user_services.get_username(user_id))

    def test_is_username_taken_false(self) -> None:
        self.assertFalse(user_services.is_username_taken('fakeUsername'))

    def test_is_username_taken_true(self) -> None:
        auth_id = 'someUser'
        username = 'newUsername'
        user_id = user_services.create_new_user(
            auth_id, 'user@example.com').user_id
        user_services.set_username(user_id, username)
        self.assertTrue(user_services.is_username_taken(username))

    def test_is_username_taken_different_case(self) -> None:
        auth_id = 'someUser'
        username = 'camelCase'
        user_id = user_services.create_new_user(
            auth_id, 'user@example.com').user_id
        user_services.set_username(user_id, username)
        self.assertTrue(user_services.is_username_taken('CaMeLcAsE'))

    def test_is_username_taken_when_user_marked_as_deleted_has_same_username(
        self
    ) -> None:
        auth_id = 'someUser'
        username = 'camelCase'
        user_id = user_services.create_new_user(
            auth_id, 'user@example.com').user_id
        user_services.set_username(user_id, username)
        user_services.mark_user_for_deletion(user_id)
        self.assertTrue(user_services.is_username_taken(username))

    def test_is_username_taken_when_deleted_user_had_same_username(
        self
    ) -> None:
        username = 'userName123'
        user_services.save_deleted_username(
            user_domain.UserSettings.normalize_username(username)
        )
        self.assertTrue(user_services.is_username_taken(username))

    def test_set_invalid_usernames(self) -> None:
        auth_id = 'someUser'
        user_id = user_services.create_new_user(
            auth_id, 'user@example.com').user_id
        bad_usernames_with_expected_error_message = [
            (' bob ', 'Usernames can only have alphanumeric characters.'),
            ('@', 'Usernames can only have alphanumeric characters.'),
            ('', 'Empty username supplied.'),
            ('a' * 100, 'A username can have at most 30 characters.'),
            ('ADMIN', 'This username is not available.'),
            ('admin', 'This username is not available.'),
            ('AdMiN2020', 'This username is not available.'),
            ('AbcOppiaMigrationBotXyz', 'This username is not available.'),
            ('OppiaMigrATIONBOTXyz', 'This username is not available.'),
            ('AbcOppiaSuggestionBotXyz', 'This username is not available.'),
            ('AAAOPPIASuggestionBotBBB', 'This username is not available.'),
            ('xyzOppia', 'This username is not available.'),
            ('oppiaXyz', 'This username is not available.'),
            ('abcOppiaXyz', 'This username is not available.')]
        for username, error_msg in bad_usernames_with_expected_error_message:
            with self.assertRaisesRegex(utils.ValidationError, error_msg):
                user_services.set_username(user_id, username)

    def test_update_user_settings_for_invalid_display_alias_raises_error(
        self
    ) -> None:
        auth_id = 'someUser'
        user_id = user_services.create_new_user(
            auth_id, 'user@example.com').user_id
        bad_display_aliases_with_expected_error = [
            ('', 'Expected display_alias to be a string, received .'),
            (0, 'Expected display_alias to be a string, received 0.'),
            (None, 'Expected display_alias to be a string, received None.')
        ]
        self.modifiable_new_user_data.user_id = user_id
        self.modifiable_new_user_data.pin = None
        # TODO(#13059): Here we use MyPy ignore because after we fully type the
        # codebase we plan to get rid of the tests that intentionally test wrong
        # inputs that we can normally catch by typing.
        for display_alias, error_msg in bad_display_aliases_with_expected_error:
            with self.assertRaisesRegex(utils.ValidationError, error_msg):
                self.modifiable_new_user_data.display_alias = display_alias  # type: ignore[assignment]
                user_services.update_multiple_users_data(
                    [self.modifiable_new_user_data])

    def test_update_user_settings_valid_display_alias_set_successfully(
        self
    ) -> None:
        auth_id = 'someUser'
        user_id = user_services.create_new_user(
            auth_id, 'user@example.com').user_id
        display_alias = 'Name'
        user_settings = user_services.get_user_settings(user_id)
        self.assertIsNone(user_settings.display_alias)
        self.modifiable_user_data.user_id = user_id
        self.modifiable_user_data.pin = None
        self.modifiable_user_data.display_alias = display_alias
        user_services.update_multiple_users_data([self.modifiable_user_data])
        user_settings = user_services.get_user_settings(user_id)
        self.assertEqual(user_settings.display_alias, display_alias)

    def test_create_new_user_with_invalid_emails_raises_exception(self) -> None:
        bad_email_addresses_with_expected_error_message = [
            ('@', 'Invalid email address: @'),
            ('@@', 'Invalid email address: @@'),
            ('abc', 'Invalid email address: abc'),
            ('', 'No user email specified.'),
            (None, 'Expected email to be a string, received None'),
            (
                ['a', '@', 'b.com'],
                re.escape(
                    'Expected email to be a string, received '
                    '[\'a\', \'@\', \'b.com\']'
                )
            )
        ]
        # TODO(#13059): Here we use MyPy ignore because after we fully type the
        # codebase we plan to get rid of the tests that intentionally test wrong
        # inputs that we can normally catch by typing.
        for email, error_msg in bad_email_addresses_with_expected_error_message:
            with self.assertRaisesRegex(utils.ValidationError, error_msg):
                user_services.create_new_user('auth_id', email)  # type: ignore[arg-type]

    def test_create_new_user_with_invalid_email_creates_no_user_models(
        self
    ) -> None:
        bad_email = '@'
        error_msg = 'Invalid email address: @'
        with self.assertRaisesRegex(utils.ValidationError, error_msg):
            user_services.create_new_user('auth_id', bad_email)
        tmp_admin_user_id = self.get_user_id_from_email(self.SUPER_ADMIN_EMAIL)
        user_ids_in_user_settings = [
            model.id for model in user_models.UserSettingsModel.get_all()]
        user_ids_in_user_auth_details = [
            model.id for model in auth_models.UserAuthDetailsModel.get_all()]
        user_ids_in_user_contributions = [
            model.id for model in user_models.UserContributionsModel.get_all()]
        self.assertEqual(user_ids_in_user_settings, [tmp_admin_user_id])
        self.assertEqual(user_ids_in_user_auth_details, [tmp_admin_user_id])
        self.assertEqual(user_ids_in_user_contributions, [tmp_admin_user_id])

    def test_create_new_user_with_already_existing_auth_id_raises_error(
        self
    ) -> None:
        auth_id = 'someUser'
        email = 'user@example.com'
        user_id = user_services.create_new_user(auth_id, email).user_id

        with self.assertRaisesRegex(
            Exception,
            'User %s already exists for auth_id %s.' % (user_id, auth_id)
        ):
            user_services.create_new_user(auth_id, email)

    def test_email_truncation(self) -> None:
        email_addresses = [
            ('a@b.c', '..@b.c'),
            ('ab@c.d', 'a..@c.d'),
            ('abc@def.gh', 'a..@def.gh'),
            ('abcd@efg.h', 'a..@efg.h'),
            ('abcdefgh@efg.h', 'abcde..@efg.h'),
        ]
        for ind, (actual_email, expected_email) in enumerate(email_addresses):
            user_settings = user_services.create_new_user(
                str(ind), actual_email)
            self.assertEqual(user_settings.truncated_email, expected_email)

    def test_get_user_id_from_username(self) -> None:
        auth_id = 'someUser'
        username = 'username'
        user_email = 'user@example.com'

        user_settings = user_services.create_new_user(auth_id, user_email)
        user_services.set_username(user_settings.user_id, username)
        self.assertEqual(
            user_services.get_username(user_settings.user_id), username)

        # Handle usernames that exist.
        self.assertEqual(
            user_services.get_user_id_from_username(username),
            user_settings.user_id)

        # Handle usernames in the same equivalence class correctly.
        self.assertEqual(
            user_services.get_user_id_from_username('USERNAME'),
            user_settings.user_id)

        # Return None for usernames which don't exist.
        self.assertIsNone(
            user_services.get_user_id_from_username('fakeUsername'))

    def test_get_multi_user_ids_from_usernames(self) -> None:
        auth_id1 = 'someUser1'
        username1 = 'username1'
        user_email1 = 'user1@example.com'
        auth_id2 = 'someUser2'
        username2 = 'username2'
        user_email2 = 'user2@example.com'

        # Create user 1.
        user_settings = user_services.create_new_user(auth_id1, user_email1)
        user_id1 = user_settings.user_id
        user_services.set_username(user_id1, username1)
        self.assertEqual(user_services.get_username(user_id1), username1)

        # Create user 2.
        user_settings = user_services.create_new_user(auth_id2, user_email2)
        user_id2 = user_settings.user_id
        user_services.set_username(user_id2, username2)
        self.assertEqual(user_services.get_username(user_id2), username2)

        # Handle usernames that exist.
        self.assertEqual(
            user_services.get_multi_user_ids_from_usernames(
                [username1, username2]), [user_id1, user_id2])

        # Handle usernames in the same equivalence class correctly.
        self.assertEqual(
            user_services.get_multi_user_ids_from_usernames(
                ['USERNAME1', 'USERNAME2']), [user_id1, user_id2])

        # Return None for usernames which don't exist.
        self.assertEqual(
            user_services.get_multi_user_ids_from_usernames(
                ['fakeUsername1', 'fakeUsername2', 'fakeUsername3',
                'fakeUsername4', 'fakeUsername5', 'fakeUsername6',
                'fakeUsername7', 'fakeUsername8', 'fakeUsername9']
            ), [None, None, None, None, None, None, None, None, None]
        )
        self.assertEqual(
            user_services.get_multi_user_ids_from_usernames(
                ['fakeUsername1', 'USERNAME1', 'fakeUsername3',
                'fakeUsername4', 'fakeUsername5', 'fakeUsername6',
                'fakeUsername7', username2, 'fakeUsername9']
            ), [None, user_id1, None, None, None, None, None, user_id2, None]
        )

        # Return empty list if empty list is passed in as arguments.
        self.assertEqual(
            user_services.get_multi_user_ids_from_usernames([]), []
        )

    def test_get_user_settings_from_username_returns_user_settings(
        self
    ) -> None:
        auth_id = 'someUser'
        username = 'username'
        user_email = 'user@example.com'

        user_id = user_services.create_new_user(auth_id, user_email).user_id
        user_services.set_username(user_id, username)
        user_settings_model = user_models.UserSettingsModel.get_by_id(user_id)
        user_settings = user_services.get_user_settings_from_username(username)

        # Ruling out the possibility of None for mypy type checking.
        assert user_settings is not None
        self.assertEqual(
            user_settings_model.id, user_settings.user_id)
        self.assertEqual(
            user_email, user_settings.email)

    def test_get_user_settings_from_username_for_no_username_is_none(
        self
    ) -> None:
        self.assertIsNone(
            user_services.get_user_settings_from_username('fakeUsername'))

    def test_get_user_settings_from_email_returns_user_settings(self) -> None:
        auth_id = 'someUser'
        user_email = 'user@example.com'

        user_id = user_services.create_new_user(auth_id, user_email).user_id
        user_settings_model = user_models.UserSettingsModel.get_by_id(user_id)
        user_settings = user_services.get_user_settings_from_email(user_email)

        # Ruling out the possibility of None for mypy type checking.
        assert user_settings is not None
        self.assertEqual(
            user_settings_model.id, user_settings.user_id)
        self.assertEqual(
            user_email, user_settings.email)

    def test_get_user_settings_from_email_for_nonexistent_email_is_none(
        self
    ) -> None:
        self.assertIsNone(
            user_services.get_user_settings_from_email('fakeEmail@example.com'))

    def test_get_user_settings_by_auth_id_returns_user_settings(self) -> None:
        auth_id = 'auth_id'
        email = 'user@example.com'
        user_id = 'user_id'
        user_id = user_services.create_new_user(auth_id, email).user_id
        user_settings_model = user_models.UserSettingsModel.get_by_id(user_id)
        user_settings = user_services.get_user_settings_by_auth_id(auth_id)
        # Ruling out the possibility of None for mypy type checking.
        assert user_settings is not None
        self.assertEqual(user_settings_model.id, user_settings.user_id)
        self.assertEqual(user_settings_model.email, user_settings.email)

    def test_get_user_settings_by_auth_id_for_nonexistent_auth_id_is_none(
        self
    ) -> None:
        self.assertIsNone(
            user_services.get_user_settings_by_auth_id('auth_id_x'))

    def test_get_user_settings_by_auth_id_strict_returns_user_settings(
        self
    ) -> None:
        auth_id = 'auth_id'
        email = 'user@example.com'
        user_id = user_services.create_new_user(auth_id, email).user_id
        user_settings_model = user_models.UserSettingsModel.get_by_id(
            user_id)
        user_settings = (
            user_services.get_user_settings_by_auth_id(auth_id, strict=True))
        self.assertEqual(user_settings_model.id, user_settings.user_id)
        self.assertEqual(user_settings_model.email, user_settings.email)

    def test_get_user_settings_by_auth_id_strict_for_missing_auth_id_is_none(
        self
    ) -> None:
        with self.assertRaisesRegex(Exception, 'User not found.'):
            user_services.get_user_settings_by_auth_id(
                'auth_id_x',
                strict=True
            )

    def test_get_users_setting_retrieves_settings_for_system_user(self) -> None:
        user_id = feconf.SYSTEM_COMMITTER_ID
        user_ids = [user_id]

        roles = [
            feconf.ROLE_ID_FULL_USER,
            feconf.ROLE_ID_CURRICULUM_ADMIN,
            feconf.ROLE_ID_MODERATOR,
            feconf.ROLE_ID_VOICEOVER_ADMIN
        ]

        less_than_time = datetime.datetime.utcnow()

        users_settings = user_services.get_users_settings(user_ids)
        self.assertEqual(len(users_settings), 1)
        admin_settings = users_settings[0]

        greater_than_time = datetime.datetime.utcnow()

        # Ruling out the possibility of None for mypy type checking.
        assert admin_settings is not None
        self.assertEqual(admin_settings.user_id, user_id)
        self.assertEqual(admin_settings.email, feconf.SYSTEM_EMAIL_ADDRESS)
        self.assertEqual(admin_settings.roles, roles)
        self.assertFalse(admin_settings.banned)
        self.assertEqual(admin_settings.username, 'admin')
        self.assertGreater(
            admin_settings.last_agreed_to_terms,
            less_than_time
        )
        self.assertLess(
            admin_settings.last_agreed_to_terms,
            greater_than_time
        )

    def test_get_users_setting_for_empty_user_ids_returns_empty_list(
        self
    ) -> None:
        user_ids: List[str] = []
        users_settings = user_services.get_users_settings(user_ids)

        self.assertEqual(len(users_settings), 0)

    def test_fetch_gravatar_success(self) -> None:
        user_email = 'user@example.com'
        gravatar_url = user_services.get_gravatar_url(user_email)

        expected_gravatar_filepath = os.path.join(
            self.get_static_asset_filepath(), 'assets', 'images', 'avatar',
            'gravatar_example.png')
        with utils.open_file(
            expected_gravatar_filepath, 'rb', encoding=None) as f:
            expected_gravatar = f.read()

        with requests_mock.Mocker() as requests_mocker:
            requests_mocker.get(gravatar_url, content=expected_gravatar)
            gravatar = user_services.fetch_gravatar(user_email)

        self.assertEqual(
            gravatar, utils.convert_png_to_data_url(expected_gravatar_filepath))

    def test_fetch_gravatar_failure_404(self) -> None:
        user_email = 'user@example.com'
        gravatar_url = user_services.get_gravatar_url(user_email)

        error_messages: List[str] = []
        logging_mocker = self.swap(logging, 'error', error_messages.append)

        with logging_mocker, requests_mock.Mocker() as requests_mocker:
            requests_mocker.get(gravatar_url, status_code=404)
            gravatar = user_services.fetch_gravatar(user_email)

        self.assertEqual(
            error_messages,
            ['[Status 404] Failed to fetch Gravatar from %s' % gravatar_url])
        self.assertEqual(gravatar, user_services.DEFAULT_IDENTICON_DATA_URL)

    def test_fetch_gravatar_failure_exception(self) -> None:
        user_email = 'user@example.com'
        gravatar_url = user_services.get_gravatar_url(user_email)

        error_messages: List[str] = []
        logging_mocker = self.swap(logging, 'exception', error_messages.append)

        with logging_mocker, requests_mock.Mocker() as requests_mocker:
            requests_mocker.get(gravatar_url, exc=Exception)
            gravatar = user_services.fetch_gravatar(user_email)

        self.assertEqual(
            error_messages, ['Failed to fetch Gravatar from %s' % gravatar_url])
        self.assertEqual(gravatar, user_services.DEFAULT_IDENTICON_DATA_URL)

    def test_default_identicon_data_url(self) -> None:
        identicon_filepath = os.path.join(
            self.get_static_asset_filepath(), 'assets', 'images', 'avatar',
            'user_blue_72px.png')
        identicon_data_url = utils.convert_png_to_data_url(identicon_filepath)
        self.assertEqual(
            identicon_data_url, user_services.DEFAULT_IDENTICON_DATA_URL)

    def test_get_users_email_preferences(self) -> None:
        auth_id = 'someUser'
        username = 'username'
        user_email = 'user@example.com'

        user_id = user_services.create_new_user(auth_id, user_email).user_id
        user_services.set_username(user_id, username)
        email_prefs = user_services.get_users_email_preferences([user_id])
        self.assertEqual(len(email_prefs), 1)
        user_email_prefs = email_prefs[0]

        self.assertEqual(
            user_email_prefs.can_receive_email_updates,
            feconf.DEFAULT_EMAIL_UPDATES_PREFERENCE)

        self.assertEqual(
            user_email_prefs.can_receive_editor_role_email,
            feconf.DEFAULT_EDITOR_ROLE_EMAIL_PREFERENCE)

        self.assertEqual(
            user_email_prefs.can_receive_feedback_message_email,
            feconf.DEFAULT_FEEDBACK_MESSAGE_EMAIL_PREFERENCE)

        self.assertEqual(
            user_email_prefs.can_receive_subscription_email,
            feconf.DEFAULT_SUBSCRIPTION_EMAIL_PREFERENCE)

    def test_set_and_get_user_email_preferences(self) -> None:
        auth_id = 'someUser'
        username = 'username'
        user_email = 'user@example.com'

        user_id = user_services.create_new_user(auth_id, user_email).user_id
        user_services.set_username(user_id, username)

        # When UserEmailPreferencesModel is yet to be created,
        # the value returned by get_email_preferences() should be True.
        email_preferences = user_services.get_email_preferences(user_id)
        self.assertEqual(
            email_preferences.can_receive_editor_role_email,
            feconf.DEFAULT_EDITOR_ROLE_EMAIL_PREFERENCE)

        email_preferences = user_services.get_email_preferences(user_id)
        self.assertEqual(
            email_preferences.can_receive_feedback_message_email,
            feconf.DEFAULT_FEEDBACK_MESSAGE_EMAIL_PREFERENCE)

        observed_log_messages = []
        def _mock_logging_function(msg: str, *args: str) -> None:
            """Mocks logging.info()."""
            observed_log_messages.append(msg % args)

        logging_swap = self.swap(logging, 'info', _mock_logging_function)
        send_mail_swap = self.swap(feconf, 'CAN_SEND_EMAILS', True)
        with logging_swap, send_mail_swap:
            user_services.update_email_preferences(
                user_id, feconf.DEFAULT_EMAIL_UPDATES_PREFERENCE,
                feconf.DEFAULT_EDITOR_ROLE_EMAIL_PREFERENCE,
                feconf.DEFAULT_FEEDBACK_MESSAGE_EMAIL_PREFERENCE,
                feconf.DEFAULT_SUBSCRIPTION_EMAIL_PREFERENCE)

        self.assertItemsEqual(
            observed_log_messages,
            ['Updated status of email ID %s\'s bulk email '
             'preference in the service provider\'s db to False. Cannot access '
             'API, since this is a dev environment.' % user_email])

        def _mock_add_or_update_user_status(
            unused_email: str,
            unused_merge_fields: Dict[str, str],
            unused_tag: str,
            *,
            unused_can_receive_updates: bool
        ) -> bool:
            """Mocks bulk_email_services.add_or_update_user_status()."""
            return False

        send_mail_swap = self.swap(feconf, 'CAN_SEND_EMAILS', True)
        bulk_email_swap = self.swap(
            bulk_email_services, 'add_or_update_user_status',
            _mock_add_or_update_user_status)
        with send_mail_swap, bulk_email_swap:
            bulk_email_signup_message_should_be_shown = (
                user_services.update_email_preferences(
                    user_id, True, feconf.DEFAULT_EDITOR_ROLE_EMAIL_PREFERENCE,
                    feconf.DEFAULT_FEEDBACK_MESSAGE_EMAIL_PREFERENCE,
                    feconf.DEFAULT_SUBSCRIPTION_EMAIL_PREFERENCE))
            self.assertTrue(bulk_email_signup_message_should_be_shown)

        bulk_email_signup_message_should_be_shown = (
            user_services.update_email_preferences(
                user_id, True, feconf.DEFAULT_EDITOR_ROLE_EMAIL_PREFERENCE,
                feconf.DEFAULT_FEEDBACK_MESSAGE_EMAIL_PREFERENCE,
                feconf.DEFAULT_SUBSCRIPTION_EMAIL_PREFERENCE))
        self.assertFalse(bulk_email_signup_message_should_be_shown)

        email_preferences = user_services.get_email_preferences(user_id)
        self.assertEqual(
            email_preferences.can_receive_editor_role_email,
            feconf.DEFAULT_EDITOR_ROLE_EMAIL_PREFERENCE)
        self.assertEqual(
            email_preferences.can_receive_feedback_message_email,
            feconf.DEFAULT_FEEDBACK_MESSAGE_EMAIL_PREFERENCE)

        user_services.update_email_preferences(
            user_id, feconf.DEFAULT_EMAIL_UPDATES_PREFERENCE, False, False,
            False)

        email_preferences = user_services.get_email_preferences(user_id)

        self.assertFalse(email_preferences.can_receive_editor_role_email)
        self.assertFalse(email_preferences.can_receive_feedback_message_email)
        self.assertFalse(email_preferences.can_receive_subscription_email)

    def test_get_and_set_user_email_preferences_with_error(self) -> None:
        auth_id = 'someUser'
        username = 'username'
        user_email = 'user@example.com'

        user_id = user_services.create_new_user(auth_id, user_email).user_id
        user_services.set_username(user_id, username)
        user_services.update_email_preferences(
            user_id, feconf.DEFAULT_EMAIL_UPDATES_PREFERENCE,
            feconf.DEFAULT_EDITOR_ROLE_EMAIL_PREFERENCE,
            feconf.DEFAULT_FEEDBACK_MESSAGE_EMAIL_PREFERENCE,
            feconf.DEFAULT_SUBSCRIPTION_EMAIL_PREFERENCE)
        email_preferences = user_services.get_email_preferences(user_id)
        self.assertFalse(email_preferences.can_receive_email_updates)

        def _mock_add_or_update_user_status(
            _email: str, _can_receive_updates: bool
        ) -> None:
            """Mocks bulk_email_services.add_or_update_user_status().

            Raises:
                Exception. Mock exception - server error.
            """
            raise Exception('Server error')

        with self.swap(
            bulk_email_services, 'add_or_update_user_status',
            _mock_add_or_update_user_status):
            try:
                user_services.update_email_preferences(
                    user_id, True,
                    feconf.DEFAULT_EDITOR_ROLE_EMAIL_PREFERENCE,
                    feconf.DEFAULT_FEEDBACK_MESSAGE_EMAIL_PREFERENCE,
                    feconf.DEFAULT_SUBSCRIPTION_EMAIL_PREFERENCE)
            except Exception:
                email_preferences = user_services.get_email_preferences(user_id)
                # 'can_receive_email_updates' should not be updated in this
                # case.
                self.assertFalse(email_preferences.can_receive_email_updates)

        user_services.update_email_preferences(
            user_id, True,
            feconf.DEFAULT_EDITOR_ROLE_EMAIL_PREFERENCE,
            feconf.DEFAULT_FEEDBACK_MESSAGE_EMAIL_PREFERENCE,
            feconf.DEFAULT_SUBSCRIPTION_EMAIL_PREFERENCE)
        email_preferences = user_services.get_email_preferences(user_id)
        self.assertTrue(email_preferences.can_receive_email_updates)

    def test_set_and_get_user_email_preferences_for_exploration(self) -> None:
        auth_id = 'someUser'
        exploration_id = 'someExploration'
        username = 'username'
        user_email = 'user@example.com'

        user_id = user_services.create_new_user(auth_id, user_email).user_id
        user_services.set_username(user_id, username)

        # When ExplorationUserDataModel is yet to be created, the value
        # of mute_feedback_notifications and mute_suggestion_notifications
        # should match the default values.
        exploration_user_model = (
            user_models.ExplorationUserDataModel.get(
                user_id, exploration_id))
        self.assertIsNone(exploration_user_model)
        email_preferences = user_services.get_email_preferences_for_exploration(
            user_id, exploration_id)
        self.assertEqual(
            email_preferences.mute_feedback_notifications,
            feconf.DEFAULT_FEEDBACK_NOTIFICATIONS_MUTED_PREFERENCE)
        self.assertEqual(
            email_preferences.mute_suggestion_notifications,
            feconf.DEFAULT_SUGGESTION_NOTIFICATIONS_MUTED_PREFERENCE)

        # This initializes a ExplorationUserDataModel instance with
        # the default mute values.
        user_services.set_email_preferences_for_exploration(
            user_id, exploration_id,
            mute_feedback_notifications=(
                feconf.DEFAULT_FEEDBACK_NOTIFICATIONS_MUTED_PREFERENCE),
            mute_suggestion_notifications=(
                feconf.DEFAULT_SUGGESTION_NOTIFICATIONS_MUTED_PREFERENCE))

        email_preferences = user_services.get_email_preferences_for_exploration(
            user_id, exploration_id)
        self.assertEqual(
            email_preferences.mute_feedback_notifications,
            feconf.DEFAULT_FEEDBACK_NOTIFICATIONS_MUTED_PREFERENCE)
        self.assertEqual(
            email_preferences.mute_suggestion_notifications,
            feconf.DEFAULT_SUGGESTION_NOTIFICATIONS_MUTED_PREFERENCE)

        # This sets only mute_suggestion_notifications property to True.
        # mute_feedback_notifications should remain same as before.
        user_services.set_email_preferences_for_exploration(
            user_id, exploration_id, mute_suggestion_notifications=True)

        email_preferences = user_services.get_email_preferences_for_exploration(
            user_id, exploration_id)
        self.assertEqual(
            email_preferences.mute_feedback_notifications,
            feconf.DEFAULT_FEEDBACK_NOTIFICATIONS_MUTED_PREFERENCE)
        self.assertTrue(email_preferences.mute_suggestion_notifications)

        # This sets only mute_feedback_notifications property to True.
        # mute_suggestion_notifications should remain same as before.
        user_services.set_email_preferences_for_exploration(
            user_id, exploration_id, mute_feedback_notifications=True)

        email_preferences = user_services.get_email_preferences_for_exploration(
            user_id, exploration_id)
        self.assertTrue(email_preferences.mute_feedback_notifications)
        self.assertTrue(email_preferences.mute_suggestion_notifications)

    def test_get_users_email_preferences_for_exploration(self) -> None:
        auth_ids = ['someUser1', 'someUser2']
        exploration_ids = ['someExploration1', 'someExploration2']
        usernames = ['username1', 'username2']
        emails = ['user1@example.com', 'user2@example.com']
        user_ids = []

        for i, auth_id in enumerate(auth_ids):
            user_id = user_services.create_new_user(auth_id, emails[i]).user_id
            user_ids.append(user_id)
            user_services.set_username(user_id, usernames[i])

        user_services.set_email_preferences_for_exploration(
            user_ids[1],
            exploration_ids[1],
            mute_feedback_notifications=True,
            mute_suggestion_notifications=True)

        exp_prefs = user_services.get_users_email_preferences_for_exploration(
            user_ids,
            exploration_ids[1]
        )

        self.assertEqual(
            exp_prefs[0].mute_feedback_notifications,
            feconf.DEFAULT_FEEDBACK_NOTIFICATIONS_MUTED_PREFERENCE)

        self.assertEqual(
            exp_prefs[0].mute_suggestion_notifications,
            feconf.DEFAULT_SUGGESTION_NOTIFICATIONS_MUTED_PREFERENCE)

        self.assertTrue(exp_prefs[1].mute_feedback_notifications)
        self.assertTrue(exp_prefs[1].mute_suggestion_notifications)

    def test_get_usernames_by_role(self) -> None:
        auth_ids = ['test1', 'test2', 'test3', 'test4']
        usernames = ['name1', 'name2', 'name3', 'name4']
        user_emails = [
            'test1@email.com', 'test2@email.com',
            'test3@email.com', 'test4@email.com']

        user_ids = []
        for auth_id, email, name in zip(auth_ids, user_emails, usernames):
            user_id = user_services.create_new_user(auth_id, email).user_id
            user_ids.append(user_id)
            user_services.set_username(user_id, name)

        user_services.add_user_role(user_ids[0], feconf.ROLE_ID_MODERATOR)
        user_services.add_user_role(user_ids[1], feconf.ROLE_ID_MODERATOR)
        user_services.add_user_role(user_ids[2], feconf.ROLE_ID_TOPIC_MANAGER)
        user_services.add_user_role(user_ids[3], feconf.ROLE_ID_TOPIC_MANAGER)

        self.assertEqual(
            set(user_services.get_usernames_by_role(feconf.ROLE_ID_MODERATOR)),
            set(['name1', 'name2']))

        self.assertEqual(
            set(user_services.get_usernames_by_role(
                feconf.ROLE_ID_TOPIC_MANAGER)),
            set(['name3', 'name4']))

    def test_get_user_ids_by_role(self) -> None:
        auth_ids = ['test1', 'test2', 'test3', 'test4']
        usernames = ['name1', 'name2', 'name3', 'name4']
        user_emails = [
            'test1@email.com', 'test2@email.com',
            'test3@email.com', 'test4@email.com']

        user_ids = []
        for uid, email, name in zip(auth_ids, user_emails, usernames):
            user_id = user_services.create_new_user(uid, email).user_id
            user_ids.append(user_id)
            user_services.set_username(user_id, name)

        user_services.add_user_role(user_ids[0], feconf.ROLE_ID_MODERATOR)
        user_services.add_user_role(user_ids[1], feconf.ROLE_ID_MODERATOR)
        user_services.add_user_role(
            user_ids[2], feconf.ROLE_ID_CURRICULUM_ADMIN)
        user_services.add_user_role(
            user_ids[3], feconf.ROLE_ID_CURRICULUM_ADMIN)

        self.assertEqual(
            set(user_services.get_user_ids_by_role(feconf.ROLE_ID_MODERATOR)),
            set([user_ids[0], user_ids[1]]))

        self.assertEqual(
            set(user_services.get_user_ids_by_role(
                feconf.ROLE_ID_CURRICULUM_ADMIN)),
            set([user_ids[2], user_ids[3]]))

    def test_get_system_user_returns_system_user_action_info(self) -> None:
        system_user_action = user_services.get_system_user()
        expected_actions = set([
            'MANAGE_TOPIC_RIGHTS', 'EDIT_ANY_PUBLIC_ACTIVITY',
            'DELETE_ANY_SKILL', 'PUBLISH_OWNED_SKILL', 'DELETE_TOPIC',
            'EDIT_OWNED_TOPIC', 'CREATE_NEW_TOPIC', 'ACCESS_MODERATOR_PAGE',
            'RATE_ANY_PUBLIC_EXPLORATION', 'DELETE_ANY_PUBLIC_ACTIVITY',
            'MANAGE_ACCOUNT', 'MODIFY_CORE_ROLES_FOR_OWNED_ACTIVITY',
            'CREATE_EXPLORATION', 'UNPUBLISH_ANY_PUBLIC_ACTIVITY',
            'CHANGE_TOPIC_STATUS', 'SEND_MODERATOR_EMAILS', 'FLAG_EXPLORATION',
            'ACCESS_CREATOR_DASHBOARD', 'EDIT_ANY_TOPIC',
            'ACCEPT_ANY_SUGGESTION', 'PUBLISH_OWNED_ACTIVITY',
            'PLAY_ANY_PUBLIC_ACTIVITY',
            'ACTION_ACCEPT_ANY_VOICEOVER_APPLICATION',
            'EDIT_ANY_SUBTOPIC_PAGE', 'VISIT_ANY_QUESTION_EDITOR_PAGE',
            'ACCESS_LEARNER_DASHBOARD', 'ACTION_SUBMIT_VOICEOVER_APPLICATION',
            'EDIT_ANY_ACTIVITY', 'VISIT_ANY_TOPIC_EDITOR_PAGE',
            'SUGGEST_CHANGES', 'DELETE_OWNED_PRIVATE_ACTIVITY',
            'EDIT_OWNED_ACTIVITY', 'EDIT_SKILL_DESCRIPTION',
            'DELETE_ANY_ACTIVITY', 'SUBSCRIBE_TO_USERS',
            'PLAY_ANY_PRIVATE_ACTIVITY', 'MANAGE_QUESTION_SKILL_STATUS',
            'MODIFY_CORE_ROLES_FOR_ANY_ACTIVITY',
            'ACCESS_TOPICS_AND_SKILLS_DASHBOARD', 'EDIT_SKILL',
            'DELETE_ANY_QUESTION', 'EDIT_ANY_STORY', 'PUBLISH_ANY_ACTIVITY',
            'EDIT_ANY_QUESTION', 'CREATE_NEW_SKILL', 'CHANGE_STORY_STATUS',
            'CAN_MANAGE_VOICE_ARTIST', 'ACCESS_LEARNER_GROUPS'])
        expected_roles = set(
            ['EXPLORATION_EDITOR', 'ADMIN', 'MODERATOR',
            'VOICEOVER_ADMIN'])

        self.assertEqual(set(system_user_action.actions), expected_actions)
        self.assertEqual(set(system_user_action.roles), expected_roles)
        self.assertEqual(system_user_action.user_id, 'admin')

    def test_update_user_bio(self) -> None:
        auth_id = 'someUser'
        user_email = 'user@example.com'
        user_bio = 'new bio'

        user_id = user_services.create_new_user(auth_id, user_email).user_id
        pre_update_user_settings = user_services.get_user_settings(user_id)
        self.assertNotEqual(pre_update_user_settings.user_bio, user_bio)

        user_services.update_user_bio(user_id, user_bio)
        user_settings = user_services.get_user_settings(user_id)

        self.assertEqual(user_bio, user_settings.user_bio)

    def test_update_preferred_language_codes(self) -> None:
        language_codes = ['es']

        user_id = user_services.create_new_user(
            'someUser',
            'user@example.com').user_id
        user_settings = user_services.get_user_settings(user_id)

        self.assertNotEqual(
            language_codes,
            user_settings.preferred_language_codes
        )

        user_services.update_preferred_language_codes(
            user_id, language_codes)
        user_settings = user_services.get_user_settings(user_id)

        self.assertEqual(
            language_codes,
            user_settings.preferred_language_codes
        )

    def test_update_preferred_site_language_code(self) -> None:
        preferred_site_language_code = 'es'

        user_id = user_services.create_new_user(
            'someUser',
            'user@example.com').user_id
        user_settings = user_services.get_user_settings(user_id)

        self.assertNotEqual(
            'es',
            user_settings.preferred_site_language_code
        )

        user_services.update_preferred_site_language_code(
            user_id, preferred_site_language_code)
        user_settings = user_services.get_user_settings(user_id)

        self.assertEqual(
            preferred_site_language_code,
            user_settings.preferred_site_language_code
        )

    def test_update_preferred_audio_language_code(self) -> None:
        audio_code = 'es'

        user_id = user_services.create_new_user(
            'someUser',
            'user@example.com').user_id
        user_settings = user_services.get_user_settings(user_id)

        self.assertNotEqual(
            'es',
            user_settings.preferred_audio_language_code
        )
        user_services.update_preferred_audio_language_code(
            user_id, audio_code)
        user_settings = user_services.get_user_settings(user_id)

        self.assertEqual(
            audio_code,
            user_settings.preferred_audio_language_code
        )

    def test_update_preferred_translation_language_code(self) -> None:
        language_code = 'es'

        user_id = user_services.create_new_user(
            'someUser', 'user@example.com').user_id
        user_settings = user_services.get_user_settings(user_id)

        self.assertNotEqual(
            user_settings.preferred_translation_language_code, 'es')

        user_services.update_preferred_translation_language_code(
            user_id, language_code)
        user_settings = user_services.get_user_settings(user_id)

        self.assertEqual(
            language_code, user_settings.preferred_translation_language_code)

    def test_remove_user_role(self) -> None:
        user_id = user_services.create_new_user(
            'someUser',
            'user@example.com').user_id
        user_settings_model = user_models.UserSettingsModel.get_by_id(user_id)
        user_services.add_user_role(user_id, feconf.ROLE_ID_BLOG_POST_EDITOR)
        user_settings = user_services.get_user_settings(user_id)

        user_services.remove_user_role(user_id, feconf.ROLE_ID_BLOG_POST_EDITOR)

        self.assertEqual(
            user_settings_model.roles,
            user_settings.roles
        )

    def test_remove_user_role_for_default_role_raises_error(self) -> None:
        user_id = user_services.create_new_user(
            'someUser',
            'user@example.com').user_id

        with self.assertRaisesRegex(
            Exception,
            'Removing a default role is not allowed.'
        ):
            user_services.remove_user_role(user_id, feconf.ROLE_ID_FULL_USER)

    def test_update_user_creator_dashboard_display(self) -> None:
        auth_id = 'test_id'
        username = 'testname'
        user_email = 'test@email.com'

        user_id = user_services.create_new_user(auth_id, user_email).user_id
        user_services.set_username(user_id, username)

        user_setting = user_services.get_user_settings(user_id)
        self.assertEqual(
            user_setting.creator_dashboard_display_pref,
            constants.ALLOWED_CREATOR_DASHBOARD_DISPLAY_PREFS['CARD'])

        user_services.update_user_creator_dashboard_display(
            user_id, constants.ALLOWED_CREATOR_DASHBOARD_DISPLAY_PREFS['LIST'])
        user_setting = user_services.get_user_settings(user_id)
        self.assertEqual(
            user_setting.creator_dashboard_display_pref,
            constants.ALLOWED_CREATOR_DASHBOARD_DISPLAY_PREFS['LIST'])

    def test_add_user_role(self) -> None:
        auth_id = 'test_id'
        username = 'testname'
        user_email = 'test@email.com'

        user_id = user_services.create_new_user(auth_id, user_email).user_id
        user_services.set_username(user_id, username)

        self.assertEqual(
            user_services.get_user_roles_from_id(user_id),
            [feconf.ROLE_ID_FULL_USER])

        user_services.add_user_role(
            user_id, feconf.ROLE_ID_COLLECTION_EDITOR)
        self.assertEqual(
            user_services.get_user_roles_from_id(user_id), [
                feconf.ROLE_ID_FULL_USER, feconf.ROLE_ID_COLLECTION_EDITOR])

    def test_adding_other_roles_to_full_user_updates_roles(self) -> None:
        auth_id = 'test_id'
        username = 'testname'
        user_email = 'test@email.com'

        user_id = user_services.create_new_user(auth_id, user_email).user_id
        user_services.set_username(user_id, username)
        user_settings_model = user_models.UserSettingsModel.get_by_id(user_id)

        self.assertEqual(
            user_settings_model.roles, [feconf.ROLE_ID_FULL_USER])
        self.assertFalse(user_settings_model.banned)

        user_services.add_user_role(
            user_id, feconf.ROLE_ID_COLLECTION_EDITOR)
        user_settings_model = user_models.UserSettingsModel.get_by_id(user_id)

        self.assertEqual(
            user_settings_model.roles, [
                feconf.ROLE_ID_FULL_USER, feconf.ROLE_ID_COLLECTION_EDITOR])
        self.assertFalse(user_settings_model.banned)

        user_services.add_user_role(
            user_id, feconf.ROLE_ID_TOPIC_MANAGER)
        user_settings_model = user_models.UserSettingsModel.get_by_id(user_id)

        self.assertEqual(
            user_settings_model.roles, [
                feconf.ROLE_ID_FULL_USER, feconf.ROLE_ID_COLLECTION_EDITOR,
                feconf.ROLE_ID_TOPIC_MANAGER])

        self.assertFalse(user_settings_model.banned)

        user_services.add_user_role(
            user_id, feconf.ROLE_ID_MODERATOR)
        user_settings_model = user_models.UserSettingsModel.get_by_id(user_id)

        self.assertEqual(
            user_settings_model.roles, [
                feconf.ROLE_ID_FULL_USER, feconf.ROLE_ID_COLLECTION_EDITOR,
                feconf.ROLE_ID_TOPIC_MANAGER, feconf.ROLE_ID_MODERATOR])
        self.assertFalse(user_settings_model.banned)

        user_services.add_user_role(
            user_id, feconf.ROLE_ID_CURRICULUM_ADMIN)
        user_settings_model = user_models.UserSettingsModel.get_by_id(user_id)

        self.assertEqual(
            user_settings_model.roles, [
                feconf.ROLE_ID_FULL_USER, feconf.ROLE_ID_COLLECTION_EDITOR,
                feconf.ROLE_ID_TOPIC_MANAGER, feconf.ROLE_ID_MODERATOR,
                feconf.ROLE_ID_CURRICULUM_ADMIN])
        self.assertFalse(user_settings_model.banned)

    def test_profile_user_settings_have_correct_roles(self) -> None:
        auth_id = 'test_id'
        username = 'testname'
        user_email = 'test@email.com'

        user_id = user_services.create_new_user(auth_id, user_email).user_id
        user_services.set_username(user_id, username)
        user_settings_model = user_models.UserSettingsModel.get_by_id(user_id)
        user_settings_model.pin = '12346'
        user_settings_model.update_timestamps()
        user_settings_model.put()

        profile_user_data_dict: user_domain.RawUserDataDict = {
            'schema_version': 1,
            'display_alias': 'display_alias3',
            'pin': '12345',
            'preferred_language_codes': [constants.DEFAULT_LANGUAGE_CODE],
            'preferred_site_language_code': None,
            'preferred_audio_language_code': None,
            'preferred_translation_language_code': None,
            'user_id': None,
        }
        modifiable_user_data = user_domain.ModifiableUserData.from_raw_dict(
            profile_user_data_dict)
        profile_user_id = user_services.create_new_profiles(
            auth_id, user_email, [modifiable_user_data])[0].user_id
        profile_user_settings_model = user_models.UserSettingsModel.get_by_id(
            profile_user_id)

        self.assertEqual(
            profile_user_settings_model.roles, [feconf.ROLE_ID_MOBILE_LEARNER])
        self.assertFalse(profile_user_settings_model.banned)

    def test_get_all_profiles_auth_details_non_existent_id_raises_error(
        self
    ) -> None:
        non_existent_user_id = 'id_x'
        error_msg = 'Parent user not found.'
        with self.assertRaisesRegex(Exception, error_msg):
            user_services.get_all_profiles_auth_details_by_parent_user_id(
                non_existent_user_id)

    def test_add_user_role_to_mobile_learner_raises_exception(self) -> None:
        auth_id = 'test_id'
        user_email = 'test@email.com'
        user_pin = '12345'
        profile_pin = '123'
        display_alias = 'display_alias'
        display_alias_2 = 'display_alias_2'
        user_id = user_services.create_new_user(auth_id, user_email).user_id

        self.modifiable_user_data.user_id = user_id
        self.modifiable_user_data.pin = user_pin
        self.modifiable_user_data.display_alias = display_alias
        user_services.update_multiple_users_data([self.modifiable_user_data])
        self.modifiable_new_user_data.display_alias = display_alias_2
        self.modifiable_new_user_data.pin = profile_pin

        user_services.create_new_profiles(
            auth_id, user_email, [self.modifiable_new_user_data])
        profile_user_id = (
            user_services.get_all_profiles_auth_details_by_parent_user_id(
                user_id)[0].user_id
        )
        self.assertEqual(
            user_services.get_user_roles_from_id(profile_user_id),
            [feconf.ROLE_ID_MOBILE_LEARNER])
        error_msg = 'The role of a Mobile Learner cannot be changed.'
        with self.assertRaisesRegex(Exception, error_msg):
            user_services.add_user_role(
                profile_user_id, feconf.ROLE_ID_FULL_USER)

    def test_add_full_user_role_to_learner_raises_exception(self) -> None:
        auth_id = 'test_id'
        user_email = 'test@email.com'

        user_id = user_services.create_new_user(auth_id, user_email).user_id
        self.assertEqual(
            user_services.get_user_roles_from_id(user_id),
            [feconf.ROLE_ID_FULL_USER])
        error_msg = 'Adding a %s role is not allowed.' % (
            feconf.ROLE_ID_MOBILE_LEARNER)
        with self.assertRaisesRegex(Exception, error_msg):
            user_services.add_user_role(
                user_id, feconf.ROLE_ID_MOBILE_LEARNER)

    def test_removing_role_from_mobile_learner_user_raises_exception(
        self
    ) -> None:
        auth_id = 'test_id'
        user_email = 'test@email.com'
        user_pin = '12345'
        profile_pin = '123'
        display_alias = 'display_alias'
        display_alias_2 = 'display_alias_2'
        user_id = user_services.create_new_user(auth_id, user_email).user_id

        self.modifiable_user_data.user_id = user_id
        self.modifiable_user_data.pin = user_pin
        self.modifiable_user_data.display_alias = display_alias
        user_services.update_multiple_users_data([self.modifiable_user_data])
        self.modifiable_new_user_data.display_alias = display_alias_2
        self.modifiable_new_user_data.pin = profile_pin

        user_services.create_new_profiles(
            auth_id, user_email, [self.modifiable_new_user_data])
        profile_user_id = (
            user_services.get_all_profiles_auth_details_by_parent_user_id(
                user_id)[0].user_id
        )
        self.assertEqual(
            user_services.get_user_roles_from_id(profile_user_id),
            [feconf.ROLE_ID_MOBILE_LEARNER])
        error_msg = 'The role of a Mobile Learner cannot be changed.'
        with self.assertRaisesRegex(Exception, error_msg):
            user_services.remove_user_role(
                profile_user_id, feconf.ROLE_ID_TOPIC_MANAGER)

    def test_removing_default_user_role_raises_exception(self) -> None:
        auth_id = 'test_id'
        username = 'testname'
        user_email = 'test@email.com'
        user_id = user_services.create_new_user(auth_id, user_email).user_id
        user_services.set_username(user_id, username)

        user_settings_model = user_models.UserSettingsModel.get_by_id(user_id)
        self.assertEqual(
            user_settings_model.roles, [feconf.ROLE_ID_FULL_USER])
        self.assertFalse(user_settings_model.banned)

        error_msg = 'Removing a default role is not allowed.'
        with self.assertRaisesRegex(Exception, error_msg):
            user_services.remove_user_role(user_id, feconf.ROLE_ID_FULL_USER)

    def test_is_user_registered_for_existing_user_id_returns_true(self) -> None:
        auth_id = 'test_id'
        user_email = 'test@email.com'
        user_id = user_services.create_new_user(auth_id, user_email).user_id

        self.assertTrue(user_services.is_user_registered(user_id))

    def test_is_user_registered_for_non_user_id_returns_false(self) -> None:
        user_id = 'just_random_id'
        self.assertFalse(user_services.is_user_registered(user_id))

    def test_has_fully_registered_account_for_properly_registered_user(
        self
    ) -> None:
        """checks whether the user with user_id has created their username and
        has agreed to terms.
        """

        auth_id = 'test_id'
        username = 'testname'
        user_email = 'test@email.com'

        user_id = user_services.create_new_user(auth_id, user_email).user_id
        user_services.set_username(user_id, username)
        user_services.record_agreement_to_terms(user_id)

        self.assertTrue(user_services.has_fully_registered_account(user_id))

    def test_has_fully_registered_account_for_none_user_id_returns_false(
        self
    ) -> None:
        user_id = 'non_existing_user'
        self.assertFalse(user_services.has_fully_registered_account(user_id))

    def test_mark_user_banned(self) -> None:
        auth_id = 'test_id'
        username = 'testname'
        user_email = 'test@email.com'
        user_id = user_services.create_new_user(auth_id, user_email).user_id
        user_services.set_username(user_id, username)

        user_settings_model = user_models.UserSettingsModel.get_by_id(user_id)
        self.assertFalse(user_settings_model.banned)

        user_services.mark_user_banned(user_id)

        user_settings_model = user_models.UserSettingsModel.get_by_id(user_id)
        self.assertTrue(user_settings_model.banned)

    def test_unmark_banned_user(self) -> None:
        auth_id = 'test_id'
        username = 'testname'
        user_email = 'test@email.com'
        user_id = user_services.create_new_user(auth_id, user_email).user_id
        user_services.set_username(user_id, username)

        user_services.mark_user_banned(user_id)
        user_settings_model = user_models.UserSettingsModel.get_by_id(user_id)
        self.assertTrue(user_settings_model.banned)

        user_services.unmark_user_banned(user_id)

        user_settings_model = user_models.UserSettingsModel.get_by_id(user_id)
        self.assertFalse(user_settings_model.banned)

    def test_create_new_user_creates_a_new_user_auth_details_entry(
        self
    ) -> None:
        new_auth_id = 'new_auth_id'
        new_email = 'new@example.com'

        self.assertIsNone(auth_services.get_user_id_from_auth_id(new_auth_id))

        user_id = user_services.create_new_user(new_auth_id, new_email).user_id

        self.assertIsNotNone(auth_models.UserAuthDetailsModel.get(user_id))
        self.assertEqual(
            auth_services.get_auth_id_from_user_id(user_id), new_auth_id)

    def test_get_auth_details_by_user_id_for_existing_user_works_fine(
        self
    ) -> None:
        auth_id = 'new_auth_id'
        email = 'new@example.com'
        user_id = user_services.create_new_user(auth_id, email).user_id
        user_auth_details_model = auth_models.UserAuthDetailsModel.get(user_id)
        user_auth_details = user_services.get_auth_details_by_user_id(user_id)
        # Ruling out the possibility of None for mypy type checking.
        assert user_auth_details is not None
        self.assertEqual(
            user_auth_details.user_id, user_auth_details_model.id)
        self.assertEqual(
            user_auth_details.gae_id, user_auth_details_model.gae_id)
        self.assertEqual(
            user_auth_details.parent_user_id,
            user_auth_details_model.parent_user_id)

    def test_get_auth_details_by_user_id_non_existing_user_returns_none(
        self
    ) -> None:
        non_existent_user_id = 'id_x'
        self.assertIsNone(
            user_services.get_auth_details_by_user_id(non_existent_user_id))

    def test_get_auth_details_by_user_id_strict_non_existing_user_error(
        self
    ) -> None:
        non_existent_user_id = 'id_x'
        error_msg = 'User not found'
        with self.assertRaisesRegex(Exception, error_msg):
            user_services.get_auth_details_by_user_id(
                non_existent_user_id, strict=True)

    def test_get_auth_details_by_auth_id_non_existing_user_returns_none(
        self
    ) -> None:
        non_existent_user_id = 'id_x'
        self.assertIsNone(
            user_services.get_auth_details_by_user_id(non_existent_user_id))

    def test_create_new_profile_with_parent_user_pin_set_is_success(
        self
    ) -> None:
        auth_id = 'auth_id'
        email = 'new@example.com'
        display_alias = 'display_alias'
        display_alias_2 = 'display_alias2'
        user_pin = '12345'
        profile_pin = '123'
        user_id = user_services.create_new_user(auth_id, email).user_id
        self.modifiable_user_data.user_id = user_id
        self.modifiable_user_data.pin = user_pin
        self.modifiable_user_data.display_alias = display_alias
        user_services.update_multiple_users_data([self.modifiable_user_data])
        self.modifiable_new_user_data.display_alias = display_alias_2
        self.modifiable_new_user_data.pin = profile_pin
        user_services.create_new_profiles(
            auth_id, email, [self.modifiable_new_user_data]
        )

        user_auth_details_models = (
            user_services.get_all_profiles_auth_details_by_parent_user_id(
                user_id)
        )
        self.assertEqual(len(user_auth_details_models), 1)
        self.assertEqual(user_auth_details_models[0].parent_user_id, user_id)
        self.assertIsNone(user_auth_details_models[0].gae_id)

    def test_create_new_profile_with_parent_user_pin_not_set_raises_error(
        self
    ) -> None:
        auth_id = 'auth_id'
        email = 'new@example.com'
        display_alias = 'display_alias'
        profile_pin = '123'
        user_services.create_new_user(auth_id, email)
        error_msg = 'Pin must be set for a full user before creating a profile.'
        with self.assertRaisesRegex(Exception, error_msg):
            self.modifiable_new_user_data.display_alias = display_alias
            self.modifiable_new_user_data.pin = profile_pin
            user_services.create_new_profiles(
                auth_id, email, [self.modifiable_new_user_data])

    def test_create_multiple_new_profiles_for_same_user_works_correctly(
        self
    ) -> None:
        auth_id = 'auth_id'
        email = 'new@example.com'
        display_alias = 'display_alias'
        display_alias_2 = 'display_alias2'
        display_alias_3 = 'display_alias3'
        user_pin = '12345'
        profile_pin = '123'
        user_id = user_services.create_new_user(auth_id, email).user_id
        self.modifiable_user_data.user_id = user_id
        self.modifiable_user_data.pin = user_pin
        self.modifiable_user_data.display_alias = display_alias
        user_services.update_multiple_users_data([self.modifiable_user_data])
        self.modifiable_new_user_data.display_alias = display_alias_2
        self.modifiable_new_user_data.pin = profile_pin
        new_user_data_dict_2: user_domain.RawUserDataDict = {
            'schema_version': 1,
            'display_alias': display_alias_3,
            'pin': None,
            'preferred_language_codes': [constants.DEFAULT_LANGUAGE_CODE],
            'preferred_site_language_code': None,
            'preferred_audio_language_code': None,
            'preferred_translation_language_code': None,
            'user_id': None,
        }
        modifiable_new_user_data_2 = (
            user_domain.ModifiableUserData.from_raw_dict(
                new_user_data_dict_2))
        user_settings_list = user_services.create_new_profiles(
            auth_id, email, [
                self.modifiable_new_user_data, modifiable_new_user_data_2
            ]
        )
        profile_1_id = user_settings_list[0].user_id
        profile_2_id = user_settings_list[1].user_id

        user_auth_details_models = [
            {
                'id': model.id,
                'auth_id': model.gae_id,
                'parent_user_id': model.parent_user_id
            } for model in
            auth_services.get_all_profiles_by_parent_user_id(user_id)
        ]

        expected_user_auth_output = [
            {
                'id': profile_1_id,
                'auth_id': None,
                'parent_user_id': user_id
            },
            {
                'id': profile_2_id,
                'auth_id': None,
                'parent_user_id': user_id
            }
        ]
        self.assertItemsEqual(
            user_auth_details_models, expected_user_auth_output)

        user_settings_models = []
        for model in user_models.UserSettingsModel.get_multi(
            [profile_1_id, profile_2_id]
        ):
            # Ruling out the possibility of None for mypy type checking.
            assert model is not None
            user_settings_models.append({
                'id': model.id,
                'display_alias': model.display_alias,
                'pin': model.pin,
                'roles': model.roles
            })

        expected_user_settings_output = [
            {
                'id': profile_1_id,
                'display_alias': display_alias_2,
                'pin': profile_pin,
                'roles': [feconf.ROLE_ID_MOBILE_LEARNER]
            },
            {
                'id': profile_2_id,
                'display_alias': display_alias_3,
                'pin': None,
                'roles': [feconf.ROLE_ID_MOBILE_LEARNER]
            }
        ]
        self.assertItemsEqual(
            user_settings_models, expected_user_settings_output)

    def test_create_new_profile_with_nonexistent_user_raises_error(
        self
    ) -> None:
        non_existent_auth_id = 'auth_id_x'
        non_existent_email = 'x@example.com'
        profile_pin = '123'
        display_alias = 'display_alias'
        error_msg = 'User not found.'
        with self.assertRaisesRegex(Exception, error_msg):
            self.modifiable_new_user_data.display_alias = display_alias
            self.modifiable_new_user_data.pin = profile_pin
            user_services.create_new_profiles(
                non_existent_auth_id, non_existent_email,
                [self.modifiable_new_user_data]
            )

    def test_create_new_profile_modifiable_user_with_user_id_raises_error(
        self
    ) -> None:
        auth_id = 'auth_id'
        email = 'new@example.com'
        display_alias = 'display_alias'
        display_alias_2 = 'display_alias2'
        user_pin = '12345'
        profile_pin = '123'
        user_id = user_services.create_new_user(auth_id, email).user_id
        self.modifiable_user_data.user_id = user_id
        self.modifiable_user_data.pin = user_pin
        self.modifiable_user_data.display_alias = display_alias
        user_services.update_multiple_users_data([self.modifiable_user_data])
        error_msg = 'User id cannot already exist for a new user.'
        with self.assertRaisesRegex(Exception, error_msg):
            self.modifiable_new_user_data.display_alias = display_alias_2
            self.modifiable_new_user_data.pin = profile_pin
            self.modifiable_new_user_data.user_id = 'user_id'
            user_services.create_new_profiles(
                auth_id, email, [self.modifiable_new_user_data]
            )

    def test_update_users_modifiable_object_user_id_not_set_raises_error(
        self
    ) -> None:
        auth_id = 'auth_id'
        email = 'new@example.com'
        display_alias = 'display_alias2'
        user_pin = '12345'
        user_services.create_new_user(auth_id, email)
        self.modifiable_user_data.user_id = None
        self.modifiable_user_data.pin = user_pin
        self.modifiable_user_data.display_alias = display_alias

        error_msg = 'Missing user ID.'
        with self.assertRaisesRegex(Exception, error_msg):
            user_services.update_multiple_users_data(
                [self.modifiable_user_data])

    def test_update_users_for_user_with_non_existent_id_raises_error(
        self
    ) -> None:
        auth_id = 'auth_id'
        non_existent_user_id = 'id_x'
        email = 'new@example.com'
        display_alias = 'display_alias2'
        user_pin = '12345'
        user_services.create_new_user(auth_id, email)
        self.modifiable_user_data.user_id = non_existent_user_id
        self.modifiable_user_data.pin = user_pin
        self.modifiable_user_data.display_alias = display_alias

        error_msg = 'User not found.'
        with self.assertRaisesRegex(Exception, error_msg):
            user_services.update_multiple_users_data(
                [self.modifiable_user_data])

    def test_update_users_data_for_multiple_users_works_correctly(self) -> None:
        # Preparing for the test.
        auth_id = 'auth_id'
        email = 'new@example.com'
        display_alias = 'display_alias'
        display_alias_2 = 'display_alias2'
        display_alias_3 = 'display_alias3'
        user_pin = '12345'
        profile_pin = '123'
        user_id = user_services.create_new_user(auth_id, email).user_id
        self.modifiable_user_data.user_id = user_id
        self.modifiable_user_data.pin = user_pin
        self.modifiable_user_data.display_alias = display_alias
        user_services.update_multiple_users_data([self.modifiable_user_data])
        self.modifiable_new_user_data.display_alias = display_alias_2
        self.modifiable_new_user_data.pin = profile_pin
        new_user_data_dict_2: user_domain.RawUserDataDict = {
            'schema_version': 1,
            'display_alias': display_alias_3,
            'pin': None,
            'preferred_language_codes': [constants.DEFAULT_LANGUAGE_CODE],
            'preferred_site_language_code': None,
            'preferred_audio_language_code': None,
            'preferred_translation_language_code': None,
            'user_id': None,
        }
        modifiable_new_user_data_2 = (
            user_domain.ModifiableUserData.from_raw_dict(
                new_user_data_dict_2))
        user_settings_list = user_services.create_new_profiles(
            auth_id, email, [
                self.modifiable_new_user_data, modifiable_new_user_data_2
            ]
        )
        profile_user_ids = [
            user_settings_list[0].user_id, user_settings_list[1].user_id]
        self.modifiable_new_user_data.user_id = profile_user_ids[0]
        modifiable_new_user_data_2.user_id = profile_user_ids[1]

        # Performing the actual action.
        modifiable_new_user_data_2.pin = '345'
        self.modifiable_new_user_data.display_alias = 'xyz'
        user_services.update_multiple_users_data(
            [self.modifiable_new_user_data, modifiable_new_user_data_2])

        # Post-checking.
        user_auth_details_models = []
        for model in auth_models.UserAuthDetailsModel.get_multi(
            profile_user_ids
        ):
            # Ruling out the possibility of None for mypy type checking.
            assert model is not None
            user_auth_details_models.append({
                'id': model.id,
                'auth_id': model.gae_id,
                'parent_user_id': model.parent_user_id
            })

        expected_auth_details_output = [
            {
                'id': profile_user_ids[0],
                'auth_id': None,
                'parent_user_id': user_id
            },
            {
                'id': profile_user_ids[1],
                'auth_id': None,
                'parent_user_id': user_id
            }
        ]
        self.assertItemsEqual(
            expected_auth_details_output, user_auth_details_models)

        user_settings_models = []
        for model_setting_model in user_models.UserSettingsModel.get_multi(
            profile_user_ids
        ):
            # Ruling out the possibility of None for mypy type checking.
            assert model_setting_model is not None
            user_settings_models.append({
                'id': model_setting_model.id,
                'display_alias': model_setting_model.display_alias,
                'pin': model_setting_model.pin
            })

        expected_user_settings_output = [
            {
                'id': profile_user_ids[0],
                'display_alias': 'xyz',
                'pin': profile_pin
            },
            {
                'id': profile_user_ids[1],
                'display_alias': display_alias_3,
                'pin': '345'
            }
        ]
        self.assertItemsEqual(
            expected_user_settings_output, user_settings_models)

    def test_mark_user_for_deletion_marks_user_settings_as_deleted(
        self
    ) -> None:
        auth_id = 'test_id'
        username = 'testname'
        user_email = 'test@email.com'

        user_id = user_services.create_new_user(auth_id, user_email).user_id
        user_services.set_username(user_id, username)

        user_settings = user_services.get_user_settings_by_auth_id(auth_id)
        # Ruling out the possibility of None for mypy type checking.
        assert user_settings is not None
        self.assertFalse(user_settings.deleted)

        user_services.mark_user_for_deletion(user_id)

        user_settings = user_services.get_user_settings_by_auth_id(auth_id)
        # Ruling out the possibility of None for mypy type checking.
        assert user_settings is not None
        self.assertTrue(user_settings.deleted)

    def test_mark_user_for_deletion_deletes_user_auth_details_entry(
        self
    ) -> None:
        auth_id = 'test_id'
        username = 'testname'
        user_email = 'test@email.com'

        user_id = user_services.create_new_user(auth_id, user_email).user_id
        user_services.set_username(user_id, username)

        user_auth_details = auth_models.UserAuthDetailsModel.get_by_id(user_id)
        self.assertFalse(user_auth_details.deleted)

        user_services.mark_user_for_deletion(user_id)

        user_auth_details = auth_models.UserAuthDetailsModel.get_by_id(user_id)
        self.assertTrue(user_auth_details.deleted)

    def test_mark_user_for_deletion_deletes_user_identifiers_entry(
        self
    ) -> None:
        auth_id = 'test_id'
        username = 'testname'
        user_email = 'test@email.com'

        user_id = user_services.create_new_user(auth_id, user_email).user_id
        user_services.set_username(user_id, username)

        self.assertIsNotNone(auth_services.get_auth_id_from_user_id(user_id))

        user_services.mark_user_for_deletion(user_id)

        self.assertIsNone(auth_services.get_auth_id_from_user_id(user_id))

    def test_get_current_date_as_string(self) -> None:
        custom_datetimes = [
            datetime.date(2011, 1, 1),
            datetime.date(2012, 2, 28)
        ]
        datetime_strings = [custom_datetime.strftime(
            feconf.DASHBOARD_STATS_DATETIME_STRING_FORMAT)
                            for custom_datetime in custom_datetimes]

        self.assertEqual(len(datetime_strings[0].split('-')[0]), 4)
        self.assertEqual(len(datetime_strings[0].split('-')[1]), 2)
        self.assertEqual(len(datetime_strings[0].split('-')[2]), 2)

        self.assertEqual(len(datetime_strings[1].split('-')[0]), 4)
        self.assertEqual(len(datetime_strings[1].split('-')[1]), 2)
        self.assertEqual(len(datetime_strings[1].split('-')[2]), 2)

        self.assertEqual(datetime_strings[0], '2011-01-01')
        self.assertEqual(datetime_strings[1], '2012-02-28')

    def test_parse_date_from_string(self) -> None:
        self.assertEqual(
            user_services.parse_date_from_string('2016-06-30'),
            {'year': 2016, 'month': 6, 'day': 30})
        self.assertEqual(
            user_services.parse_date_from_string('2016-07-05'),
            {'year': 2016, 'month': 7, 'day': 5})

        with self.assertRaisesRegex(
            ValueError,
            'time data \'2016-13-01\' does not match format \'%Y-%m-%d\''):
            user_services.parse_date_from_string('2016-13-01')
        with self.assertRaisesRegex(ValueError, 'unconverted data remains: 2'):
            user_services.parse_date_from_string('2016-03-32')

    def test_record_user_started_state_translation_tutorial(self) -> None:
        # Testing of the user translation tutorial firsttime state storage.
        auth_id = 'someUser'
        username = 'username'
        user_id = user_services.create_new_user(
            auth_id, 'user@example.com').user_id
        user_services.set_username(user_id, username)
        user_services.record_user_started_state_translation_tutorial(user_id)
        user_settings = user_services.get_user_settings(user_id)
        self.assertIsInstance(
            user_settings.last_started_state_translation_tutorial,
            datetime.datetime)
        self.assertTrue(
            user_settings.last_started_state_translation_tutorial is not None)

    def test_get_human_readable_user_ids(self) -> None:
        auth_ids = ['regular_user', 'user_being_deleted', 'no_username_user']
        user_emails = [
            'reuglar_user@example.com',
            'user_being_deleted@example.com',
            'no_username_user@example.com']
        user_ids = []

        for i, auth_id in enumerate(auth_ids):
            user_ids.append(user_services.create_new_user(
                auth_id, user_emails[i]).user_id)

        user_services.set_username(user_ids[0], 'regularUsername')
        user_services.mark_user_for_deletion(user_ids[1])

        user_settings_for_no_username = user_services.get_user_settings(
            user_ids[2])

        usernames = [
            'regularUsername',
            user_services.LABEL_FOR_USER_BEING_DELETED,
            (
                '[Awaiting user registration: %s]' %
                user_settings_for_no_username.truncated_email
            )
        ]

        self.assertEqual(
            usernames,
            user_services.get_human_readable_user_ids(user_ids)
        )

    def test_get_human_readable_user_ids_for_no_user_raises_error(
        self
    ) -> None:
        with self.assertRaisesRegex(Exception, 'User not found.'):
            user_services.get_human_readable_user_ids(['unregistered_id'])

    def test_record_user_started_state_editor_tutorial(self) -> None:
        user_id = user_services.create_new_user(
            'someUser',
            'user@example.com').user_id
        user_services.record_user_started_state_editor_tutorial(user_id)
        user_settings = user_services.get_user_settings(user_id)
        prev_started_state = user_settings.last_started_state_editor_tutorial

        self.assertEqual(
            user_settings.last_started_state_editor_tutorial,
            prev_started_state
        )

        user_services.record_user_started_state_editor_tutorial(user_id)
        user_settings = user_services.get_user_settings(user_id)

        self.assertGreaterEqual(
            user_settings.last_started_state_editor_tutorial,
            prev_started_state
        )

    def test_create_user_contributions_with_bot_user_id_returns_none(
        self
    ) -> None:
        user_id = feconf.MIGRATION_BOT_USER_ID
        created_exp_ids = ['exp1', 'exp2', 'exp3']
        edited_exp_ids = ['exp2', 'exp3', 'exp4']

        user_contrib = user_services.create_user_contributions(
            user_id,
            created_exp_ids,
            edited_exp_ids)

        self.assertIsNone(user_contrib)

    def test_create_user_contributions_already_existing_raises_error(
        self
    ) -> None:
        auth_id = 'someUser'
        user_email = 'user@example.com'
        user_id = user_services.create_new_user(auth_id, user_email).user_id
        contributions = user_services.get_user_contributions(
            user_id, strict=True
        )
        # Check that the user contributions for this user ID already exist.
        # (Note that user contributions are created automatically when a new
        # user is created.)
        self.assertIsNotNone(contributions)
        self.assertIsInstance(contributions, user_domain.UserContributions)

        with self.assertRaisesRegex(
            Exception,
            'User contributions model for user %s already exists.'
            % user_id
        ):
            user_services.create_user_contributions(
                user_id,
                ['expectedId1', 'expectedId2', 'expectedId3'],
                ['expectedId2', 'expectedId3', 'expectedId4'])

    def test_create_user_contributions(self) -> None:
        auth_id = 'someUser'
        user_email = 'user@example.com'
        created_exp_ids = ['exp1', 'exp2', 'exp3']
        edited_exp_ids = ['exp2', 'exp3', 'exp4']

        user_id = user_services.create_new_user(auth_id, user_email).user_id

        pre_add_contributions = user_services.get_user_contributions(
            user_id, strict=True
        )

        self.assertEqual(
            [],
            pre_add_contributions.created_exploration_ids)

        self.assertEqual(
            [],
            pre_add_contributions.edited_exploration_ids)

        for created_exp_id in created_exp_ids:
            user_services.add_created_exploration_id(user_id, created_exp_id)
        for edited_exp_id in edited_exp_ids:
            user_services.add_edited_exploration_id(user_id, edited_exp_id)

        contributions = user_services.get_user_contributions(
            user_id, strict=True
        )

        self.assertEqual(
            ['exp1', 'exp2', 'exp3'],
            contributions.created_exploration_ids)

        self.assertEqual(
            ['exp2', 'exp3', 'exp4'],
            contributions.edited_exploration_ids)

    def test_update_user_contributions(self) -> None:
        created_exp_ids = ['exp1', 'exp2', 'exp3']
        edited_exp_ids = ['exp2', 'exp3', 'exp4']

        user_id = user_services.create_new_user(
            'someUser',
            'user@example.com').user_id
        pre_add_contributions = user_services.get_user_contributions(
            user_id, strict=True
        )
        self.assertEqual(
            [],
            pre_add_contributions.created_exploration_ids)
        self.assertEqual(
            [],
            pre_add_contributions.edited_exploration_ids)

        user_services.update_user_contributions(
            user_id,
            created_exp_ids,
            edited_exp_ids)
        contributions = user_services.get_user_contributions(
            user_id, strict=True
        )
        self.assertEqual(
            ['exp1', 'exp2', 'exp3'],
            contributions.created_exploration_ids)
        self.assertEqual(
            ['exp2', 'exp3', 'exp4'],
            contributions.edited_exploration_ids)

    def test_update_user_contributions_for_invalid_user_raises_error(
        self
    ) -> None:
        with self.assertRaisesRegex(
            Exception,
            'User contributions model for user %s does not exist.'
            % 'non_existent_user_id'
        ):
            user_services.update_user_contributions(
            'non_existent_user_id',
            ['exp1', 'exp2', 'exp3'],
            ['exp2', 'exp3', 'exp4'])

    def test_add_created_exploration_id(self) -> None:
        auth_id = 'someUser'
        user_email = 'user@example.com'

        user_id = user_services.create_new_user(auth_id, user_email).user_id
        contributions = user_services.get_user_contributions(
            user_id, strict=True
        )
        self.assertNotIn('exp1', contributions.created_exploration_ids)

        user_services.add_created_exploration_id(user_id, 'exp1')
        contributions = user_services.get_user_contributions(
            user_id, strict=True
        )
        self.assertIn('exp1', contributions.created_exploration_ids)

    def test_add_created_exploration_id_creates_user_contribution(self) -> None:
        user_id = 'id_x'

        pre_add_contributions = user_services.get_user_contributions(
            user_id, strict=False
        )
        self.assertIsNone(pre_add_contributions)

        user_services.add_created_exploration_id(user_id, 'exp1')
        contributions = user_services.get_user_contributions(
            user_id, strict=True
        )

        self.assertIsInstance(contributions, user_domain.UserContributions)
        self.assertIn('exp1', contributions.created_exploration_ids)

    def test_add_edited_exploration_id(self) -> None:
        auth_id = 'someUser'
        user_email = 'user@example.com'

        user_id = user_services.create_new_user(auth_id, user_email).user_id
        contributions = user_services.get_user_contributions(
            user_id, strict=True
        )
        self.assertNotIn('exp1', contributions.edited_exploration_ids)

        user_services.add_edited_exploration_id(user_id, 'exp1')
        contributions = user_services.get_user_contributions(
            user_id, strict=True
        )
        self.assertIn('exp1', contributions.edited_exploration_ids)

    def test_add_edited_exploration_id_creates_user_contribution(self) -> None:
        user_id = 'id_x'

        pre_add_contributions = user_services.get_user_contributions(user_id)
        self.assertIsNone(pre_add_contributions)

        user_services.add_edited_exploration_id(user_id, 'exp1')
        contributions = user_services.get_user_contributions(
            user_id, strict=True
        )

        self.assertIsInstance(contributions, user_domain.UserContributions)
        self.assertEqual(
            ['exp1'],
            contributions.edited_exploration_ids)

    def test_is_moderator(self) -> None:
        auth_id = 'someUser'
        user_email = 'user@example.com'

        user_id = user_services.create_new_user(auth_id, user_email).user_id
        self.assertFalse(user_services.is_moderator(user_id))

        user_services.add_user_role(user_id, feconf.ROLE_ID_MODERATOR)
        self.assertTrue(user_services.is_moderator(user_id))

    def test_is_curriculum_admin(self) -> None:
        auth_id = 'someUser'
        user_email = 'user@example.com'

        user_id = user_services.create_new_user(auth_id, user_email).user_id
        self.assertFalse(user_services.is_curriculum_admin(user_id))

        user_services.add_user_role(user_id, feconf.ROLE_ID_CURRICULUM_ADMIN)
        self.assertTrue(user_services.is_curriculum_admin(user_id))

    def test_is_topic_manager(self) -> None:
        auth_id = 'someUser'
        user_email = 'user@example.com'

        user_id = user_services.create_new_user(auth_id, user_email).user_id
        self.assertFalse(user_services.is_topic_manager(user_id))

        user_services.add_user_role(user_id, feconf.ROLE_ID_TOPIC_MANAGER)
        self.assertTrue(user_services.is_topic_manager(user_id))

    def test_create_login_url(self) -> None:
        return_url = 'sample_url'
        expected_url = '/login?return_url=sample_url'
        login_url = user_services.create_login_url(return_url)

        self.assertEqual(expected_url, login_url)

    def test_set_user_has_viewed_lesson_info_modal_once(self) -> None:
        auth_id = 'test_id'
        username = 'testname'
        user_email = 'test@email.com'
        user_id = user_services.create_new_user(auth_id, user_email).user_id
        user_services.set_username(user_id, username)

        user_settings_model = user_models.UserSettingsModel.get_by_id(user_id)
        self.assertFalse(
            user_settings_model.has_viewed_lesson_info_modal_once)

        user_services.set_user_has_viewed_lesson_info_modal_once(user_id)

        user_settings_model = user_models.UserSettingsModel.get_by_id(user_id)
        self.assertTrue(
            user_settings_model.has_viewed_lesson_info_modal_once)

    def test_log_username_change(self) -> None:
        committer_id = 'someUser'

        all_models_before_update = (
            audit_models.UsernameChangeAuditModel.get_all())
        self.assertEqual(all_models_before_update.count(), 0)

        user_services.log_username_change(
            committer_id, 'oldUsername', 'newUsername')

        all_models_after_update = (
            audit_models.UsernameChangeAuditModel.get_all())
        self.assertEqual(all_models_after_update.count(), 1)

        user_audit_model = all_models_after_update.get()
        # Ruling out the possibility of None for mypy type checking.
        assert user_audit_model is not None
        self.assertEqual(user_audit_model.committer_id, committer_id)
        self.assertEqual(user_audit_model.old_username, 'oldUsername')
        self.assertEqual(user_audit_model.new_username, 'newUsername')

    def test_raises_error_if_none_destination_is_provided_for_checkpoint(
        self
    ) -> None:
        state = state_domain.State.create_default_state('state_1')
        state_answer_group: List[state_domain.AnswerGroup] = [
            state_domain.AnswerGroup(
                state_domain.Outcome(
                    None, None, state_domain.SubtitledHtml(
                        'feedback_1', '<p>state outcome html</p>'),
                    False, [], None, None),
                [
                    state_domain.RuleSpec(
                        'Equals', {
                            'x': {
                                'contentId': 'rule_input_1',
                                'normalizedStrSet': ['Test rule spec.']
                                }})
                ],
                [],
                None
            )
        ]
        state.update_interaction_id('TextInput')
        state.update_interaction_answer_groups(state_answer_group)
        states = {'Introduction': state}

        with self.assertRaisesRegex(
            Exception,
            'States with a null destination can never be a checkpoint.'
        ):
            user_services.get_checkpoints_in_order('Introduction', states)

        state_answer_group = [
            state_domain.AnswerGroup(
                state_domain.Outcome(
                    'destination', None, state_domain.SubtitledHtml(
                        'feedback_1', '<p>state outcome html</p>'),
                    False, [], None, None),
                [
                    state_domain.RuleSpec(
                        'Equals', {
                            'x': {
                                'contentId': 'rule_input_1',
                                'normalizedStrSet': ['Test rule spec.']
                                }})
                ],
                [],
                None
            )
        ]
        state.update_interaction_answer_groups(state_answer_group)
        # Ruling out the possibility of None for mypy type checking.
        assert state.interaction.default_outcome is not None
        state.interaction.default_outcome.dest = None

        with self.assertRaisesRegex(
            Exception,
            'States with a null destination can never be a checkpoint'
        ):
            user_services.get_checkpoints_in_order('Introduction', states)


class UserCheckpointProgressUpdateTests(test_utils.GenericTestBase):
    """Tests whether user checkpoint progress is updated correctly"""

    EXP_ID: Final = 'exp_id0'

    SAMPLE_EXPLORATION_YAML: Final = (
"""
author_notes: ''
auto_tts_enabled: true
blurb: ''
category: Category
correctness_feedback_enabled: false
edits_allowed: true
init_state_name: Introduction
language_code: en
objective: ''
param_changes: []
param_specs: {}
schema_version: 47
states:
  Introduction:
    classifier_model_id: null
    content:
      content_id: content
      html: ''
    interaction:
      answer_groups:
      - outcome:
          dest: New state
          feedback:
            content_id: feedback_1
            html: <p>Correct!</p>
          labelled_as_correct: false
          missing_prerequisite_skill_id: null
          param_changes: []
          refresher_exploration_id: null
        rule_specs:
        - inputs:
            x:
              contentId: rule_input_3
              normalizedStrSet:
              - InputString
          rule_type: Equals
        tagged_skill_misconception_id: null
        training_data: []
      confirmed_unclassified_answers: []
      customization_args:
        placeholder:
          value:
            content_id: ca_placeholder_2
            unicode_str: ''
        rows:
          value: 1
      default_outcome:
        dest: Introduction
        feedback:
          content_id: default_outcome
          html: ''
        labelled_as_correct: false
        missing_prerequisite_skill_id: null
        param_changes: []
        refresher_exploration_id: null
      hints:
      - hint_content:
          content_id: hint_1
          html: <p>hint one,</p>
      id: TextInput
      solution:
        answer_is_exclusive: false
        correct_answer: helloworld!
        explanation:
          content_id: solution
          html: <p>hello_world is a string</p>
    linked_skill_id: null
    next_content_id_index: 4
    param_changes: []
    recorded_voiceovers:
      voiceovers_mapping:
        ca_placeholder_2: {}
        content:
          en:
            duration_secs: 0.0
            file_size_bytes: 99999
            filename: introduction_state.mp3
            needs_update: false
        default_outcome:
          en:
            duration_secs: 0.0
            file_size_bytes: 99999
            filename: unknown_answer_feedback.mp3
            needs_update: false
        feedback_1:
          en:
            duration_secs: 0.0
            file_size_bytes: 99999
            filename: correct_answer_feedback.mp3
            needs_update: false
        hint_1:
          en:
            duration_secs: 0.0
            file_size_bytes: 99999
            filename: answer_hint.mp3
            needs_update: false
        rule_input_3: {}
        solution:
          en:
            duration_secs: 0.0
            file_size_bytes: 99999
            filename: answer_solution.mp3
            needs_update: false
    solicit_answer_details: false
    card_is_checkpoint: true
    written_translations:
      translations_mapping:
        ca_placeholder_2: {}
        content: {}
        default_outcome: {}
        feedback_1: {}
        hint_1: {}
        rule_input_3: {}
        solution: {}
  New state:
    classifier_model_id: null
    content:
      content_id: content
      html: ''
    interaction:
      answer_groups: []
      confirmed_unclassified_answers: []
      customization_args: {}
      default_outcome:
        dest: New state
        feedback:
          content_id: default_outcome
          html: ''
        labelled_as_correct: false
        missing_prerequisite_skill_id: null
        param_changes: []
        refresher_exploration_id: null
      hints: []
      id: null
      solution: null
    linked_skill_id: null
    next_content_id_index: 0
    param_changes: []
    recorded_voiceovers:
      voiceovers_mapping:
        content: {}
        default_outcome: {}
    solicit_answer_details: false
    card_is_checkpoint: false
    written_translations:
      translations_mapping:
        content: {}
        default_outcome: {}
states_schema_version: 42
tags: []
title: Title
""")

    def setUp(self) -> None:
        super().setUp()
        self.signup(self.OWNER_EMAIL, self.OWNER_USERNAME)
        self.signup(self.VIEWER_EMAIL, self.VIEWER_USERNAME)
        self.owner_id = self.get_user_id_from_email(self.OWNER_EMAIL)
        self.viewer_id = self.get_user_id_from_email(self.VIEWER_EMAIL)

        exp_services.save_new_exploration_from_yaml_and_assets(
            self.owner_id, self.SAMPLE_EXPLORATION_YAML, self.EXP_ID, [])
        self.exploration = exp_fetchers.get_exploration_by_id(self.EXP_ID)

    def test_user_checkpoint_progress_is_updated_correctly(self) -> None:
        self.login(self.VIEWER_EMAIL)
        exp_user_data = exp_fetchers.get_exploration_user_data(
            self.viewer_id, self.EXP_ID)
        self.assertIsNone(exp_user_data)

        # First checkpoint reached.
        user_services.update_learner_checkpoint_progress(
            self.viewer_id, self.EXP_ID, 'Introduction', 1)
        exp_user_data = exp_fetchers.get_exploration_user_data(
            self.viewer_id, self.EXP_ID)
        # Ruling out the possibility of None for mypy type checking.
        assert exp_user_data is not None
        self.assertEqual(
            exp_user_data.furthest_reached_checkpoint_exp_version, 1)
        self.assertEqual(
            exp_user_data.furthest_reached_checkpoint_state_name,
            'Introduction')
        self.assertEqual(
            exp_user_data.most_recently_reached_checkpoint_exp_version, 1)
        self.assertEqual(
            exp_user_data.most_recently_reached_checkpoint_state_name,
            'Introduction')

        # Make 'New state' a checkpoint.
        # Now version of the exploration becomes 2.
        change_list = _get_change_list(
            'New state',
            exp_domain.STATE_PROPERTY_CARD_IS_CHECKPOINT,
            True)
        exp_services.update_exploration(
            self.owner_id, self.EXP_ID, change_list, '')

        # Second checkpoint reached.
        user_services.update_learner_checkpoint_progress(
            self.viewer_id, self.EXP_ID, 'New state', 2)
        exp_user_data = exp_fetchers.get_exploration_user_data(
            self.viewer_id, self.EXP_ID)
        # Ruling out the possibility of None for mypy type checking.
        assert exp_user_data is not None
        self.assertEqual(
            exp_user_data.furthest_reached_checkpoint_exp_version, 2)
        self.assertEqual(
            exp_user_data.furthest_reached_checkpoint_state_name,
            'New state')
        self.assertEqual(
            exp_user_data.most_recently_reached_checkpoint_exp_version, 2)
        self.assertEqual(
            exp_user_data.most_recently_reached_checkpoint_state_name,
            'New state')

        # Restart the exploration.
        user_services.clear_learner_checkpoint_progress(
            self.viewer_id, self.EXP_ID)
        exp_user_data = exp_fetchers.get_exploration_user_data(
            self.viewer_id, self.EXP_ID)
        # Ruling out the possibility of None for mypy type checking.
        assert exp_user_data is not None
        self.assertEqual(
            exp_user_data.furthest_reached_checkpoint_exp_version, 2)
        self.assertEqual(
            exp_user_data.furthest_reached_checkpoint_state_name, 'New state')
        self.assertEqual(
            exp_user_data.most_recently_reached_checkpoint_exp_version, None)
        self.assertEqual(
            exp_user_data.most_recently_reached_checkpoint_state_name, None)

        # Unmark 'New state' as a checkpoint.
        # Now version of the exploration becomes 3.
        change_list = _get_change_list(
            'New state',
            exp_domain.STATE_PROPERTY_CARD_IS_CHECKPOINT,
            False)
        exp_services.update_exploration(
            self.owner_id, self.EXP_ID, change_list, '')

        # First checkpoint reached again.
        # Since the previously furthest reached checkpoint 'New state' doesn't
        # exist in the current exploration, the first checkpoint behind
        # 'New state' that exists in current exploration ('Introduction'
        # state in this case) becomes the new furthest reached checkpoint.
        user_services.update_learner_checkpoint_progress(
            self.viewer_id, self.EXP_ID, 'Introduction', 3)
        exp_user_data = exp_fetchers.get_exploration_user_data(
            self.viewer_id, self.EXP_ID)
        # Ruling out the possibility of None for mypy type checking.
        assert exp_user_data is not None
        self.assertEqual(
            exp_user_data.furthest_reached_checkpoint_exp_version, 3)
        self.assertEqual(
            exp_user_data.furthest_reached_checkpoint_state_name,
            'Introduction')
        self.assertEqual(
            exp_user_data.most_recently_reached_checkpoint_exp_version, 3)
        self.assertEqual(
            exp_user_data.most_recently_reached_checkpoint_state_name,
            'Introduction')

        # Change state name of 'Introduction' state.
        # Now version of exploration becomes 4.
        exp_services.update_exploration(
            self.owner_id, self.EXP_ID,
            [exp_domain.ExplorationChange({
                'cmd': exp_domain.CMD_RENAME_STATE,
                'old_state_name': 'Introduction',
                'new_state_name': 'Intro',
            })], 'Change state name'
        )

        # First checkpoint reached again.
        user_services.update_learner_checkpoint_progress(
            self.viewer_id, self.EXP_ID, 'Intro', 4)
        exp_user_data = exp_fetchers.get_exploration_user_data(
            self.viewer_id, self.EXP_ID)
        # Ruling out the possibility of None for mypy type checking.
        assert exp_user_data is not None
        self.assertEqual(
            exp_user_data.furthest_reached_checkpoint_exp_version, 4)
        self.assertEqual(
            exp_user_data.furthest_reached_checkpoint_state_name, 'Intro')
        self.assertEqual(
            exp_user_data.most_recently_reached_checkpoint_exp_version, 4)
        self.assertEqual(
            exp_user_data.most_recently_reached_checkpoint_state_name, 'Intro')

        self.logout()

    def test_sync_logged_in_learner_checkpoint_progress_with_current_exp_version(  # pylint: disable=line-too-long
        self
    ) -> None:
        self.login(self.VIEWER_EMAIL)
        exp_user_data = (
            user_services.sync_logged_in_learner_checkpoint_progress_with_current_exp_version( # pylint: disable=line-too-long
                self.viewer_id, self.EXP_ID))
        self.assertIsNone(exp_user_data)

        # First checkpoint reached.
        user_services.update_learner_checkpoint_progress(
            self.viewer_id, self.EXP_ID, 'Introduction', 1)
        exp_user_data = exp_fetchers.get_exploration_user_data(
            self.viewer_id, self.EXP_ID)
        # Ruling out the possibility of None for mypy type checking.
        assert exp_user_data is not None
        self.assertEqual(
            exp_user_data.furthest_reached_checkpoint_exp_version, 1)
        self.assertEqual(
            exp_user_data.furthest_reached_checkpoint_state_name,
            'Introduction')
        self.assertEqual(
            exp_user_data.most_recently_reached_checkpoint_exp_version, 1)
        self.assertEqual(
            exp_user_data.most_recently_reached_checkpoint_state_name,
            'Introduction')

        # Change state name of 'Introduction' state.
        # Now version of exploration becomes 2.
        exp_services.update_exploration(
            self.owner_id, self.EXP_ID,
            [exp_domain.ExplorationChange({
                'cmd': exp_domain.CMD_RENAME_STATE,
                'old_state_name': 'Introduction',
                'new_state_name': 'Intro',
            })], 'Change state name'
        )

        # This method is called when exploration data is fetched since now
        # latest exploration version > most recently interacted exploration
        # version.
        # Working - First the furthest reached checkpoint ('Introduction' in
        # this case) is searched in current exploration. It will not be found
        # since its state name is changed to 'Intro'. It will then search for
        # an checkpoint that had been reached in older exploration and also
        # exists in current exploration. If such checkpoint is not found,
        # furthest reached checkpoint is set to None. Similar workflow is
        # carried out for most recently reached checkpoint.
        exp_user_data = (
            user_services.sync_logged_in_learner_checkpoint_progress_with_current_exp_version( # pylint: disable=line-too-long
                self.viewer_id, self.EXP_ID
            )
        )
        # Ruling out the possibility of None for mypy type checking.
        assert exp_user_data is not None
        self.assertEqual(
            exp_user_data.furthest_reached_checkpoint_exp_version, 2)
        self.assertIsNone(
            exp_user_data.furthest_reached_checkpoint_state_name)
        self.assertEqual(
            exp_user_data.most_recently_reached_checkpoint_exp_version, 2)
        self.assertIsNone(
            exp_user_data.most_recently_reached_checkpoint_state_name)


class UpdateContributionMsecTests(test_utils.GenericTestBase):
    """Test whether contribution date changes with publication of
    exploration/collection and update of already published
    exploration/collection.
    """

    EXP_ID: Final = 'test_exp'
    COL_ID: Final = 'test_col'
    COLLECTION_TITLE: Final = 'title'
    COLLECTION_CATEGORY: Final = 'category'
    COLLECTION_OBJECTIVE: Final = 'objective'

    def setUp(self) -> None:
        super().setUp()

        self.signup(self.CURRICULUM_ADMIN_EMAIL, self.CURRICULUM_ADMIN_USERNAME)
        self.admin_id = self.get_user_id_from_email(self.CURRICULUM_ADMIN_EMAIL)
        self.set_curriculum_admins([self.CURRICULUM_ADMIN_USERNAME])

        self.signup(self.EDITOR_EMAIL, self.EDITOR_USERNAME)
        self.editor_id = self.get_user_id_from_email(self.EDITOR_EMAIL)
        self.signup(self.OWNER_EMAIL, self.OWNER_USERNAME)
        self.owner_id = self.get_user_id_from_email(self.OWNER_EMAIL)

        user_services.add_user_role(
            self.owner_id, feconf.ROLE_ID_COLLECTION_EDITOR)
        user_services.add_user_role(self.owner_id, feconf.ROLE_ID_MODERATOR)

        self.admin = user_services.get_user_actions_info(self.admin_id)
        self.owner = user_services.get_user_actions_info(self.owner_id)

    def test_contribution_msec_updates_on_published_explorations(self) -> None:
        exploration = self.save_new_valid_exploration(
            self.EXP_ID, self.admin_id, end_state_name='End')
        init_state_name = exploration.init_state_name
        exp_services.publish_exploration_and_update_user_profiles(
            self.admin, self.EXP_ID)

        # Test all owners and editors of exploration after publication have
        # updated first contribution times in msecs.
        self.assertIsNotNone(user_services.get_user_settings(
            self.admin_id).first_contribution_msec)

        # Test editor of published exploration has updated contribution time.
        rights_manager.release_ownership_of_exploration(
            self.admin, self.EXP_ID)

        exp_services.update_exploration(
            self.editor_id, self.EXP_ID, [exp_domain.ExplorationChange({
                'cmd': 'edit_state_property',
                'state_name': init_state_name,
                'property_name': 'widget_id',
                'new_value': 'MultipleChoiceInput'
            }), exp_domain.ExplorationChange({
                'cmd': 'edit_state_property',
                'state_name': init_state_name,
                'property_name': 'widget_customization_args',
                'new_value': {
                    'choices': {
                        'value': [{
                            'content_id': 'ca_choices_0',
                            'html': '<p>Choice 1</p>'
                        }]
                    },
                    'showChoicesInShuffledOrder': {'value': True}
                }
            })], 'commit')

        self.assertIsNotNone(user_services.get_user_settings(
            self.editor_id).first_contribution_msec)

    def test_contribution_msec_does_not_update_until_exp_is_published(
        self
    ) -> None:
        exploration = self.save_new_valid_exploration(
            self.EXP_ID, self.admin_id, end_state_name='End')
        init_state_name = exploration.init_state_name

        # Test that saving an exploration does not update first contribution
        # time.
        self.assertIsNone(user_services.get_user_settings(
            self.admin_id).first_contribution_msec)

        # Test that commit to unpublished exploration does not update
        # contribution time.
        exp_services.update_exploration(
            self.admin_id, self.EXP_ID, [exp_domain.ExplorationChange({
                'cmd': 'edit_state_property',
                'state_name': init_state_name,
                'property_name': 'widget_id',
                'new_value': 'MultipleChoiceInput'
            }), exp_domain.ExplorationChange({
                'cmd': 'edit_state_property',
                'state_name': init_state_name,
                'property_name': 'widget_customization_args',
                'new_value': {
                    'choices': {
                        'value': [{
                            'content_id': 'ca_choices_0',
                            'html': '<p>Choice 1</p>'
                        }]
                    },
                    'showChoicesInShuffledOrder': {'value': True}
                }
            })], '')
        self.assertIsNone(user_services.get_user_settings(
            self.admin_id).first_contribution_msec)

        # Test that another user who commits to unpublished exploration does not
        # have updated first contribution time.
        rights_manager.assign_role_for_exploration(
            self.admin, self.EXP_ID, self.editor_id, 'editor')
        exp_services.update_exploration(
            self.editor_id, self.EXP_ID, [exp_domain.ExplorationChange({
                'cmd': 'rename_state',
                'old_state_name': feconf.DEFAULT_INIT_STATE_NAME,
                'new_state_name': u'¡Hola! αβγ',
            })], '')
        self.assertIsNone(user_services.get_user_settings(
            self.editor_id).first_contribution_msec)

        # Test that after an exploration is published, all contributors have
        # updated first contribution time.
        exp_services.publish_exploration_and_update_user_profiles(
            self.admin, self.EXP_ID)
        self.assertIsNotNone(user_services.get_user_settings(
            self.admin_id).first_contribution_msec)
        self.assertIsNotNone(user_services.get_user_settings(
            self.editor_id).first_contribution_msec)

    def test_contribution_msec_does_not_change_if_no_contribution_to_exp(
        self
    ) -> None:
        self.save_new_valid_exploration(
            self.EXP_ID, self.admin_id, end_state_name='End')
        rights_manager.assign_role_for_exploration(
            self.admin, self.EXP_ID, self.editor_id, 'editor')
        exp_services.publish_exploration_and_update_user_profiles(
            self.admin, self.EXP_ID)

        # Test that contribution time is not given to an editor that has not
        # contributed.
        self.assertIsNotNone(user_services.get_user_settings(
            self.admin_id).first_contribution_msec)
        self.assertIsNone(user_services.get_user_settings(
            self.editor_id).first_contribution_msec)

    def test_contribution_msec_does_not_change_if_exp_unpublished(self) -> None:
        self.save_new_valid_exploration(
            self.EXP_ID, self.owner_id, end_state_name='End')

        exp_services.publish_exploration_and_update_user_profiles(
            self.owner, self.EXP_ID)
        rights_manager.unpublish_exploration(self.owner, self.EXP_ID)

        # Test that contribution time is not eliminated if exploration is
        # unpublished.
        self.assertIsNotNone(user_services.get_user_settings(
            self.owner_id).first_contribution_msec)

    def test_contribution_msec_updates_on_published_collections(self) -> None:
        self.save_new_valid_collection(
            self.COL_ID, self.admin_id, title=self.COLLECTION_TITLE,
            category=self.COLLECTION_CATEGORY,
            objective=self.COLLECTION_OBJECTIVE,
            exploration_id=self.EXP_ID)

        collection_services.publish_collection_and_update_user_profiles(
            self.admin, self.COL_ID)
        exp_services.publish_exploration_and_update_user_profiles(
            self.admin, self.EXP_ID)

        # Test all owners and editors of collection after publication have
        # updated first contribution times.
        self.assertIsNotNone(user_services.get_user_settings(
            self.admin_id).first_contribution_msec)

        # Test editor of published collection has updated
        # first contribution time.
        rights_manager.release_ownership_of_collection(
            self.admin, self.COL_ID)

        collection_services.update_collection(
            self.editor_id, self.COL_ID, [{
                'cmd': 'edit_collection_property',
                'property_name': 'title',
                'new_value': 'Some new title'
            }], 'Changed the title')

        self.assertIsNotNone(user_services.get_user_settings(
            self.editor_id).first_contribution_msec)

    def test_contribution_msec_does_not_update_until_collection_is_published(
        self
    ) -> None:
        self.save_new_valid_collection(
            self.COL_ID, self.admin_id, title=self.COLLECTION_TITLE,
            category=self.COLLECTION_CATEGORY,
            objective=self.COLLECTION_OBJECTIVE,
            exploration_id=self.EXP_ID)

        # Test that saving a collection does not update first contribution
        # time.
        self.assertIsNone(user_services.get_user_settings(
            self.admin_id).first_contribution_msec)

        # Test that commit to unpublished collection does not update
        # contribution time.
        collection_services.update_collection(
            self.admin_id, self.COL_ID, [{
                'cmd': 'edit_collection_property',
                'property_name': 'title',
                'new_value': 'Some new title'
            }], '')
        self.assertIsNone(user_services.get_user_settings(
            self.admin_id).first_contribution_msec)

        # Test that another user who commits to unpublished collection does not
        # have updated first contribution time.
        rights_manager.assign_role_for_collection(
            self.admin, self.COL_ID, self.editor_id, 'editor')
        collection_services.update_collection(
            self.editor_id, self.COL_ID, [{
                'cmd': 'edit_collection_property',
                'property_name': 'category',
                'new_value': 'Some new category'
            }], '')
        self.assertIsNone(user_services.get_user_settings(
            self.editor_id).first_contribution_msec)

        # Test that after an collection is published, all contributors have
        # updated first contribution times.
        collection_services.publish_collection_and_update_user_profiles(
            self.admin, self.COL_ID)
        self.assertIsNotNone(user_services.get_user_settings(
            self.admin_id).first_contribution_msec)
        self.assertIsNotNone(user_services.get_user_settings(
            self.editor_id).first_contribution_msec)

    def test_contribution_msec_does_not_change_if_no_contribution_to_collection(
        self
    ) -> None:
        self.save_new_valid_collection(
            self.COL_ID, self.admin_id, title=self.COLLECTION_TITLE,
            category=self.COLLECTION_CATEGORY,
            objective=self.COLLECTION_OBJECTIVE,
            exploration_id=self.EXP_ID)
        rights_manager.assign_role_for_collection(
            self.admin, self.COL_ID, self.editor_id, 'editor')
        collection_services.publish_collection_and_update_user_profiles(
            self.admin, self.COL_ID)

        # Test that contribution time is not given to an editor that has not
        # contributed.
        self.assertIsNotNone(user_services.get_user_settings(
            self.admin_id).first_contribution_msec)
        self.assertIsNone(user_services.get_user_settings(
            self.editor_id).first_contribution_msec)

    def test_contribution_msec_does_not_change_if_collection_unpublished(
        self
    ) -> None:
        self.save_new_valid_collection(
            self.COL_ID, self.owner_id, title=self.COLLECTION_TITLE,
            category=self.COLLECTION_CATEGORY,
            objective=self.COLLECTION_OBJECTIVE,
            exploration_id=self.EXP_ID)
        collection_services.publish_collection_and_update_user_profiles(
            self.owner, self.COL_ID)
        rights_manager.unpublish_collection(self.owner, self.COL_ID)

        # Test that first contribution msec is not eliminated if collection is
        # unpublished.
        self.assertIsNotNone(user_services.get_user_settings(
            self.owner_id).first_contribution_msec)


class UserDashboardStatsTests(test_utils.GenericTestBase):
    """Test whether exploration-related statistics of a user change as events
    are registered.
    """

    EXP_ID: Final = 'exp1'

    USER_SESSION_ID: Final = 'session1'

    CURRENT_DATE_AS_STRING: Final = user_services.get_current_date_as_string()

    def setUp(self) -> None:
        super().setUp()
        self.signup(self.OWNER_EMAIL, self.OWNER_USERNAME)
        self.owner_id = self.get_user_id_from_email(self.OWNER_EMAIL)

    def mock_get_current_date_as_string(self) -> str:
        return self.CURRENT_DATE_AS_STRING

    def test_get_user_dashboard_stats(self) -> None:
        exploration = self.save_new_valid_exploration(
            self.EXP_ID, self.owner_id, end_state_name='End')
        init_state_name = exploration.init_state_name
        event_services.StartExplorationEventHandler.record(
            self.EXP_ID, 1, init_state_name, self.USER_SESSION_ID, {},
            feconf.PLAY_TYPE_NORMAL)
        event_services.StatsEventsHandler.record(
            self.EXP_ID, 1, {
                'num_starts': 1,
                'num_actual_starts': 0,
                'num_completions': 0,
                'state_stats_mapping': {}
            })
        self.assertEqual(
            user_services.get_dashboard_stats(self.owner_id),
            {
                'total_plays': 1,
                'num_ratings': 0,
                'average_ratings': None
            })

    def test_get_weekly_dashboard_stats_when_stats_model_is_none(self) -> None:
        exploration = self.save_new_valid_exploration(
            self.EXP_ID, self.owner_id, end_state_name='End')
        init_state_name = exploration.init_state_name
        event_services.StartExplorationEventHandler.record(
            self.EXP_ID, 1, init_state_name, self.USER_SESSION_ID, {},
            feconf.PLAY_TYPE_NORMAL)
        self.assertEqual(
            user_services.get_weekly_dashboard_stats(self.owner_id), [])
        self.assertEqual(
            user_services.get_last_week_dashboard_stats(self.owner_id), None)

        with self.swap(
            user_services, 'get_current_date_as_string',
            self.mock_get_current_date_as_string):
            user_services.update_dashboard_stats_log(self.owner_id)

        self.assertEqual(
            user_services.get_weekly_dashboard_stats(self.owner_id), [{
                self.CURRENT_DATE_AS_STRING: {
                    'total_plays': 1,
                    'num_ratings': 0,
                    'average_ratings': None
                }
            }])

    def test_get_weekly_dashboard_stats(self) -> None:
        exploration = self.save_new_valid_exploration(
            self.EXP_ID, self.owner_id, end_state_name='End')
        init_state_name = exploration.init_state_name
        event_services.StartExplorationEventHandler.record(
            self.EXP_ID, 1, init_state_name, self.USER_SESSION_ID, {},
            feconf.PLAY_TYPE_NORMAL)
        event_services.StatsEventsHandler.record(
            self.EXP_ID, 1, {
                'num_starts': 1,
                'num_actual_starts': 0,
                'num_completions': 0,
                'state_stats_mapping': {}
            })

        self.assertEqual(
            user_services.get_weekly_dashboard_stats(self.owner_id), [])
        self.assertEqual(
            user_services.get_last_week_dashboard_stats(self.owner_id), None)

        self.process_and_flush_pending_tasks()

        self.assertEqual(
            user_services.get_weekly_dashboard_stats(self.owner_id), [])
        self.assertEqual(
            user_services.get_last_week_dashboard_stats(self.owner_id), None)

        with self.swap(
            user_services, 'get_current_date_as_string',
            self.mock_get_current_date_as_string
        ):
            user_services.update_dashboard_stats_log(self.owner_id)

        self.assertEqual(
            user_services.get_weekly_dashboard_stats(self.owner_id), [{
                self.CURRENT_DATE_AS_STRING: {
                    'total_plays': 1,
                    'num_ratings': 0,
                    'average_ratings': None
                }
            }])
        self.assertEqual(
            user_services.get_last_week_dashboard_stats(self.owner_id), {
                self.CURRENT_DATE_AS_STRING: {
                    'total_plays': 1,
                    'num_ratings': 0,
                    'average_ratings': None
                }
            })

    def test_migrate_dashboard_stats_to_latest_schema_raises_error(
        self
    ) -> None:
        user_id = 'id_x'
        user_stats_model = user_models.UserStatsModel.get_or_create(user_id)
        user_stats_model.schema_version = 2
        error_msg = (
            'Sorry, we can only process v1-v%d dashboard stats schemas at '
            'present.' % feconf.CURRENT_DASHBOARD_STATS_SCHEMA_VERSION)
        with self.assertRaisesRegex(Exception, error_msg):
            user_services.migrate_dashboard_stats_to_latest_schema(
                user_stats_model)

    def test_get_user_impact_score_with_no_user_stats_model_returns_zero(
        self
    ) -> None:
        auth_id = 'someUser'
        user_email = 'user@example.com'

        user_id = user_services.create_new_user(auth_id, user_email).user_id
        impact_score = user_services.get_user_impact_score(user_id)

        self.assertEqual(0, impact_score)

    def test_get_user_impact_score(self) -> None:
        expected_impact_score = 3
        with self.swap(
            user_models.UserStatsModel, 'impact_score',
            expected_impact_score
        ):
            impact_score_for_user_with_no_activity = (
                user_services.get_user_impact_score(self.owner_id))
            self.assertEqual(impact_score_for_user_with_no_activity, 0)

            exploration = self.save_new_valid_exploration(
                self.EXP_ID, self.owner_id, end_state_name='End')
            init_state_name = exploration.init_state_name
            event_services.StartExplorationEventHandler.record(
                self.EXP_ID, 1, init_state_name, self.USER_SESSION_ID, {},
                feconf.PLAY_TYPE_NORMAL)
            event_services.StatsEventsHandler.record(
                self.EXP_ID, 1, {
                    'num_starts': 1,
                    'num_actual_starts': 0,
                    'num_completions': 0,
                    'state_stats_mapping': {}
                })

            model = user_models.UserStatsModel.get_or_create(self.owner_id)
            self.assertEqual(model.impact_score, expected_impact_score)

            impact_score_for_user_with_some_learner_activity = (
                user_services.get_user_impact_score(self.owner_id))
            self.assertEqual(
                impact_score_for_user_with_some_learner_activity,
                expected_impact_score)

    def test_get_dashboard_stats_for_user_with_no_stats_model(self) -> None:
        fake_user_id = 'id_x'
        stats = user_services.get_dashboard_stats(fake_user_id)

        self.assertEqual(
            stats,
            {
                'total_plays': 0,
                'num_ratings': 0,
                'average_ratings': None
            })

    def test_update_dashboard_stats_log_with_invalid_schema_version(
        self
    ) -> None:
        with self.swap(user_models.UserStatsModel, 'schema_version', 5):
            with self.assertRaisesRegex(
                Exception,
                'Sorry, we can only process v1-v%d dashboard stats schemas at'
                ' present.' % (feconf.CURRENT_DASHBOARD_STATS_SCHEMA_VERSION)
            ):
                user_services.update_dashboard_stats_log(self.owner_id)


class SubjectInterestsUnitTests(test_utils.GenericTestBase):
    """Test the update_subject_interests method."""

    def setUp(self) -> None:
        super().setUp()
        self.auth_id = 'someUser'
        self.username = 'username'
        self.user_email = 'user@example.com'

        self.user_id = user_services.create_new_user(
            self.auth_id, self.user_email).user_id
        user_services.set_username(self.user_id, self.username)

    def test_invalid_subject_interests_are_not_accepted(self) -> None:
        # TODO(#13059): Here we use MyPy ignore because after we fully type the
        # codebase we plan to get rid of the tests that intentionally test wrong
        # inputs that we can normally catch by typing.
        with self.assertRaisesRegex(utils.ValidationError, 'to be a list'):
            user_services.update_subject_interests(self.user_id, 'not a list')  # type: ignore[arg-type]

        # TODO(#13059): Here we use MyPy ignore because after we fully type the
        # codebase we plan to get rid of the tests that intentionally test wrong
        # inputs that we can normally catch by typing.
        with self.assertRaisesRegex(utils.ValidationError, 'to be a string'):
            user_services.update_subject_interests(self.user_id, [1, 2, 3])  # type: ignore[list-item]

        with self.assertRaisesRegex(utils.ValidationError, 'to be non-empty'):
            user_services.update_subject_interests(self.user_id, ['', 'ab'])

        with self.assertRaisesRegex(
            utils.ValidationError,
            'to consist only of lowercase alphabetic characters and spaces'
            ):
            user_services.update_subject_interests(self.user_id, ['!'])

        with self.assertRaisesRegex(
            utils.ValidationError,
            'to consist only of lowercase alphabetic characters and spaces'
            ):
            user_services.update_subject_interests(
                self.user_id, ['has-hyphens'])

        with self.assertRaisesRegex(
            utils.ValidationError,
            'to consist only of lowercase alphabetic characters and spaces'
            ):
            user_services.update_subject_interests(
                self.user_id, ['HasCapitalLetters'])

        with self.assertRaisesRegex(utils.ValidationError, 'to be distinct'):
            user_services.update_subject_interests(self.user_id, ['a', 'a'])

        # The following cases are all valid.
        user_services.update_subject_interests(self.user_id, [])
        user_services.update_subject_interests(
            self.user_id, ['singleword', 'has spaces'])


class LastLoginIntegrationTests(test_utils.GenericTestBase):
    """Integration tests for testing that the last login time for a user updates
    correctly.
    """

    def setUp(self) -> None:
        """Create exploration with two versions."""
        super().setUp()

        self.signup(self.VIEWER_EMAIL, self.VIEWER_USERNAME)
        self.viewer_id = self.get_user_id_from_email(self.VIEWER_EMAIL)

    def test_legacy_user(self) -> None:
        """Test the case of a user who existed in the system before the
        last-login check was introduced.
        """
        previous_last_logged_in_datetime = (
            user_services.get_user_settings(self.viewer_id).last_logged_in)
        self.assertIsNotNone(previous_last_logged_in_datetime)

        current_datetime = datetime.datetime.utcnow()
        mocked_datetime_utcnow = current_datetime - datetime.timedelta(days=1)
        with self.mock_datetime_utcnow(mocked_datetime_utcnow):
            user_services.record_user_logged_in(self.viewer_id)

        user_settings = user_services.get_user_settings(self.viewer_id)
        last_logged_in = user_settings.last_logged_in

        # After logging in and requesting a URL, the last_logged_in property is
        # changed.
        self.login(self.VIEWER_EMAIL)
        self.get_html_response(feconf.LIBRARY_INDEX_URL)
        self.assertLess(
            last_logged_in,
            user_services.get_user_settings(self.viewer_id).last_logged_in)
        self.logout()

    def test_last_logged_in_only_updated_if_enough_time_has_elapsed(
        self
    ) -> None:
        # The last logged-in time has already been set when the user
        # registered.
        previous_last_logged_in_datetime = (
            user_services.get_user_settings(self.viewer_id).last_logged_in)
        self.assertIsNotNone(previous_last_logged_in_datetime)

        current_datetime = datetime.datetime.utcnow()

        mocked_datetime_utcnow = current_datetime + datetime.timedelta(hours=11)
        with self.mock_datetime_utcnow(mocked_datetime_utcnow):
            self.login(self.VIEWER_EMAIL)
            self.get_html_response(feconf.LIBRARY_INDEX_URL)
            self.assertEqual(
                user_services.get_user_settings(self.viewer_id).last_logged_in,
                previous_last_logged_in_datetime)
            self.logout()

        mocked_datetime_utcnow = current_datetime + datetime.timedelta(hours=13)
        with self.mock_datetime_utcnow(mocked_datetime_utcnow):
            self.login(self.VIEWER_EMAIL)
            self.get_html_response(feconf.LIBRARY_INDEX_URL)
            self.assertGreater(
                user_services.get_user_settings(self.viewer_id).last_logged_in,
                previous_last_logged_in_datetime)
            self.logout()


class LastExplorationEditedIntegrationTests(test_utils.GenericTestBase):
    """Integration tests for testing the time the user last edited an
    exploration updates correctly.
    """

    EXP_ID: Final = 'exp'

    def setUp(self) -> None:
        """Create users for creating and editing exploration."""
        super().setUp()
        self.signup(self.OWNER_EMAIL, self.OWNER_USERNAME)
        self.owner_id = self.get_user_id_from_email(self.OWNER_EMAIL)
        self.signup(self.EDITOR_EMAIL, self.EDITOR_USERNAME)
        self.editor_id = self.get_user_id_from_email(self.EDITOR_EMAIL)

        self.save_new_valid_exploration(
            self.EXP_ID, self.owner_id, end_state_name='End')

    def test_legacy_user(self) -> None:
        """Test the case of a user who are editing exploration for first time
        after the last edited time check was introduced.
        """
        editor_settings = user_services.get_user_settings(self.editor_id)
        self.assertIsNone(editor_settings.last_edited_an_exploration)

        exp_services.update_exploration(
            self.editor_id, self.EXP_ID, [exp_domain.ExplorationChange({
                'cmd': 'edit_exploration_property',
                'property_name': 'objective',
                'new_value': 'the objective'
            })], 'Test edit')

        editor_settings = user_services.get_user_settings(self.editor_id)
        self.assertIsNotNone(editor_settings.last_edited_an_exploration)

    def test_last_exp_edit_time_gets_updated(self) -> None:
        exp_services.update_exploration(
            self.editor_id, self.EXP_ID, [exp_domain.ExplorationChange({
                'cmd': 'edit_exploration_property',
                'property_name': 'objective',
                'new_value': 'the objective'
            })],
            'Test edit'
        )

        # Decrease last exploration edited time by 13 hours.
        user_settings = user_services.get_user_settings(self.editor_id)
        # Ruling out the possibility of None for mypy type checking.
        assert user_settings.last_edited_an_exploration is not None
        mocked_datetime_utcnow = (
            user_settings.last_edited_an_exploration -
            datetime.timedelta(hours=13))
        with self.mock_datetime_utcnow(mocked_datetime_utcnow):
            user_services.record_user_edited_an_exploration(self.editor_id)

        editor_settings = user_services.get_user_settings(self.editor_id)
        previous_last_edited_an_exploration = (
            editor_settings.last_edited_an_exploration)
        self.assertIsNotNone(previous_last_edited_an_exploration)

        # The editor edits the exploration 13 hours after it was created.
        exp_services.update_exploration(
            self.editor_id, self.EXP_ID, [exp_domain.ExplorationChange({
                'cmd': 'edit_exploration_property',
                'property_name': 'objective',
                'new_value': 'new objective'
            })], 'Test edit 2')

        # Make sure last exploration edited time gets updated.
        editor_settings = user_services.get_user_settings(self.editor_id)
        self.assertGreater(
            (editor_settings.last_edited_an_exploration),
            previous_last_edited_an_exploration)


class LastExplorationCreatedIntegrationTests(test_utils.GenericTestBase):
    """Integration tests for the time the user last created an exploration
    updates correctly.
    """

    EXP_ID_A: Final = 'exp_a'
    EXP_ID_B: Final = 'exp_b'

    def setUp(self) -> None:
        """Create user for creating exploration."""
        super().setUp()
        self.signup(self.OWNER_EMAIL, self.OWNER_USERNAME)
        self.owner_id = self.get_user_id_from_email(self.OWNER_EMAIL)

    def test_legacy_user(self) -> None:
        """Test the case of a user who are creating exploration for first time
        after the last edited time check was introduced.
        """
        owner_settings = user_services.get_user_settings(self.owner_id)
        self.assertIsNone(owner_settings.last_created_an_exploration)

        self.save_new_valid_exploration(
            self.EXP_ID_A, self.owner_id, end_state_name='End')

        owner_settings = user_services.get_user_settings(self.owner_id)
        self.assertIsNotNone(owner_settings.last_created_an_exploration)

    def test_last_exp_edit_time_gets_updated(self) -> None:
        self.save_new_valid_exploration(
            self.EXP_ID_A, self.owner_id, end_state_name='End')

        # Decrease last exploration created time by 13 hours.
        user_settings = user_services.get_user_settings(self.owner_id)
        # Ruling out the possibility of None for mypy type checking.
        assert user_settings.last_created_an_exploration is not None
        with self.mock_datetime_utcnow(
            user_settings.last_created_an_exploration -
            datetime.timedelta(hours=13)):
            user_services.record_user_created_an_exploration(self.owner_id)

        owner_settings = user_services.get_user_settings(self.owner_id)
        previous_last_created_an_exploration = (
            owner_settings.last_created_an_exploration)
        self.assertIsNotNone(previous_last_created_an_exploration)

        # The creator creates another exploration 13 hours later.
        self.save_new_valid_exploration(
            self.EXP_ID_B, self.owner_id, end_state_name='End')

        # Make sure that last exploration created time gets updated.
        owner_settings = user_services.get_user_settings(self.owner_id)
        self.assertGreater(
            (owner_settings.last_created_an_exploration),
            previous_last_created_an_exploration)


class CommunityContributionStatsUnitTests(test_utils.GenericTestBase):
    """Test the functionality related to updating the community contribution
    stats.
    """

    REVIEWER_1_EMAIL: Final = 'reviewer1@community.org'
    REVIEWER_2_EMAIL: Final = 'reviewer2@community.org'

    def _assert_community_contribution_stats_is_in_default_state(self) -> None:
        """Checks if the community contribution stats is in its default
        state.
        """
        community_contribution_stats = (
            suggestion_services.get_community_contribution_stats()
        )

        self.assertEqual(
            (
                community_contribution_stats
                .translation_reviewer_counts_by_lang_code
            ), {})
        self.assertEqual(
            (
                community_contribution_stats
                .translation_suggestion_counts_by_lang_code
            ), {})
        self.assertEqual(
            community_contribution_stats.question_reviewer_count, 0)
        self.assertEqual(
            community_contribution_stats.question_suggestion_count, 0)

    def setUp(self) -> None:
        super().setUp()

        self.signup(self.REVIEWER_1_EMAIL, 'reviewer1')
        self.reviewer_1_id = self.get_user_id_from_email(
            self.REVIEWER_1_EMAIL)

        self.signup(self.REVIEWER_2_EMAIL, 'reviewer2')
        self.reviewer_2_id = self.get_user_id_from_email(
            self.REVIEWER_2_EMAIL)

    def test_grant_reviewer_translation_reviewing_rights_increases_count(
        self
    ) -> None:
        user_services.allow_user_to_review_translation_in_language(
            self.reviewer_1_id, 'hi')

        stats = suggestion_services.get_community_contribution_stats()
        self.assertEqual(stats.question_reviewer_count, 0)
        self.assertEqual(stats.question_suggestion_count, 0)
        self.assertDictEqual(
            stats.translation_reviewer_counts_by_lang_code, {'hi': 1})
        self.assertDictEqual(
            stats.translation_suggestion_counts_by_lang_code, {})

    def test_grant_reviewer_translation_multi_reviewing_rights_increases_count(
        self
    ) -> None:
        user_services.allow_user_to_review_translation_in_language(
            self.reviewer_1_id, 'hi')
        user_services.allow_user_to_review_translation_in_language(
            self.reviewer_1_id, 'en')

        stats = suggestion_services.get_community_contribution_stats()
        self.assertEqual(stats.question_reviewer_count, 0)
        self.assertEqual(stats.question_suggestion_count, 0)
        self.assertDictEqual(
            stats.translation_reviewer_counts_by_lang_code,
            {'hi': 1, 'en': 1})
        self.assertDictEqual(
            stats.translation_suggestion_counts_by_lang_code, {})

    def test_grant_reviewer_existing_translation_reviewing_rights_no_count_diff(
        self
    ) -> None:
        user_services.allow_user_to_review_translation_in_language(
            self.reviewer_1_id, 'hi')
        # Assert that the translation reviewer count increased by one.
        stats = suggestion_services.get_community_contribution_stats()
        self.assertEqual(stats.question_reviewer_count, 0)
        self.assertEqual(stats.question_suggestion_count, 0)
        self.assertDictEqual(
            stats.translation_reviewer_counts_by_lang_code, {'hi': 1})
        self.assertDictEqual(
            stats.translation_suggestion_counts_by_lang_code, {})

        user_services.allow_user_to_review_translation_in_language(
            self.reviewer_1_id, 'hi')

        # Assert that the translation reviewer count did not change because the
        # reviewer already had the permissions.
        stats = suggestion_services.get_community_contribution_stats()
        self.assertEqual(stats.question_reviewer_count, 0)
        self.assertEqual(stats.question_suggestion_count, 0)
        self.assertDictEqual(
            stats.translation_reviewer_counts_by_lang_code, {'hi': 1})
        self.assertDictEqual(
            stats.translation_suggestion_counts_by_lang_code, {})

    def test_remove_all_reviewer_translation_reviewing_rights_decreases_count(
        self
    ) -> None:
        user_services.allow_user_to_review_translation_in_language(
            self.reviewer_1_id, 'hi')
        # Assert that the translation reviewer count increased by one.
        stats = suggestion_services.get_community_contribution_stats()
        self.assertEqual(stats.question_reviewer_count, 0)
        self.assertEqual(stats.question_suggestion_count, 0)
        self.assertDictEqual(
            stats.translation_reviewer_counts_by_lang_code, {'hi': 1})
        self.assertDictEqual(
            stats.translation_suggestion_counts_by_lang_code, {})

        user_services.remove_translation_review_rights_in_language(
            self.reviewer_1_id, 'hi')

        # Assert that the translation reviewer count decreased by one after the
        # rights were removed.
        self._assert_community_contribution_stats_is_in_default_state()

    def test_remove_some_reviewer_translation_reviewing_rights_decreases_count(
        self
    ) -> None:
        user_services.allow_user_to_review_translation_in_language(
            self.reviewer_1_id, 'hi')
        user_services.allow_user_to_review_translation_in_language(
            self.reviewer_1_id, 'en')
        # Assert that the translation reviewer count increased by one.
        stats = suggestion_services.get_community_contribution_stats()
        self.assertEqual(stats.question_reviewer_count, 0)
        self.assertEqual(stats.question_suggestion_count, 0)
        self.assertDictEqual(
            stats.translation_reviewer_counts_by_lang_code, {'hi': 1, 'en': 1})
        self.assertDictEqual(
            stats.translation_suggestion_counts_by_lang_code, {})

        user_services.remove_translation_review_rights_in_language(
            self.reviewer_1_id, 'hi')

        # Assert that the translation reviewer count decreased by one after the
        # rights were removed.
        stats = suggestion_services.get_community_contribution_stats()
        self.assertEqual(stats.question_reviewer_count, 0)
        self.assertEqual(stats.question_suggestion_count, 0)
        self.assertDictEqual(
            stats.translation_reviewer_counts_by_lang_code, {'en': 1})
        self.assertDictEqual(
            stats.translation_suggestion_counts_by_lang_code, {})

    def test_remove_translation_contribution_reviewer_decreases_count(
        self
    ) -> None:
        user_services.allow_user_to_review_translation_in_language(
            self.reviewer_1_id, 'hi')
        user_services.allow_user_to_review_translation_in_language(
            self.reviewer_1_id, 'en')
        # Assert that the translation reviewer count increased by one.
        stats = suggestion_services.get_community_contribution_stats()
        self.assertEqual(stats.question_reviewer_count, 0)
        self.assertEqual(stats.question_suggestion_count, 0)
        self.assertDictEqual(
            stats.translation_reviewer_counts_by_lang_code, {'hi': 1, 'en': 1})
        self.assertDictEqual(
            stats.translation_suggestion_counts_by_lang_code, {})

        user_services.remove_contribution_reviewer(self.reviewer_1_id)

        # Assert that the translation reviewer counts decreased by one after the
        # contribution reviewer was removed.
        self._assert_community_contribution_stats_is_in_default_state()

    def test_grant_reviewer_question_reviewing_rights_increases_count(
        self
    ) -> None:
        user_services.allow_user_to_review_question(self.reviewer_1_id)

        stats = suggestion_services.get_community_contribution_stats()
        self.assertEqual(stats.question_reviewer_count, 1)
        self.assertEqual(stats.question_suggestion_count, 0)
        self.assertDictEqual(stats.translation_reviewer_counts_by_lang_code, {})
        self.assertDictEqual(
            stats.translation_suggestion_counts_by_lang_code, {})

    def test_grant_reviewer_existing_question_reviewing_rights_no_count_diff(
        self
    ) -> None:
        user_services.allow_user_to_review_question(self.reviewer_1_id)
        # Assert that the question reviewer count increased by one.
        stats = suggestion_services.get_community_contribution_stats()
        self.assertEqual(stats.question_reviewer_count, 1)
        self.assertEqual(stats.question_suggestion_count, 0)
        self.assertDictEqual(stats.translation_reviewer_counts_by_lang_code, {})
        self.assertDictEqual(
            stats.translation_suggestion_counts_by_lang_code, {})

        user_services.allow_user_to_review_question(self.reviewer_1_id)

        # Assert that the question reviewer count did not change because the
        # reviewer already had the permissions.
        stats = suggestion_services.get_community_contribution_stats()
        self.assertEqual(stats.question_reviewer_count, 1)
        self.assertEqual(stats.question_suggestion_count, 0)
        self.assertDictEqual(stats.translation_reviewer_counts_by_lang_code, {})
        self.assertDictEqual(
            stats.translation_suggestion_counts_by_lang_code, {})

    def test_remove_reviewer_question_reviewing_rights_decreases_count(
        self
    ) -> None:
        user_services.allow_user_to_review_question(self.reviewer_1_id)
        # Assert that the question reviewer count increased by one.
        stats = suggestion_services.get_community_contribution_stats()
        self.assertEqual(stats.question_reviewer_count, 1)
        self.assertEqual(stats.question_suggestion_count, 0)
        self.assertDictEqual(stats.translation_reviewer_counts_by_lang_code, {})
        self.assertDictEqual(
            stats.translation_suggestion_counts_by_lang_code, {})

        user_services.remove_question_review_rights(self.reviewer_1_id)

        # Assert that the question reviewer count decreased by one after the
        # rights were removed.
        self._assert_community_contribution_stats_is_in_default_state()

    def test_remove_question_contribution_reviewer_decreases_count(
        self
    ) -> None:
        user_services.allow_user_to_review_question(self.reviewer_1_id)
        # Assert that the question reviewer count increased by one.
        stats = suggestion_services.get_community_contribution_stats()
        self.assertEqual(stats.question_reviewer_count, 1)
        self.assertEqual(stats.question_suggestion_count, 0)
        self.assertDictEqual(stats.translation_reviewer_counts_by_lang_code, {})
        self.assertDictEqual(
            stats.translation_suggestion_counts_by_lang_code, {})

        user_services.remove_contribution_reviewer(self.reviewer_1_id)

        # Assert that the question reviewer count decreased by one after the
        # contribution reviewer was removed.
        self._assert_community_contribution_stats_is_in_default_state()

    def test_grant_reviewer_multiple_reviewing_rights_increases_counts(
        self
    ) -> None:
        user_services.allow_user_to_review_translation_in_language(
            self.reviewer_1_id, 'hi')
        user_services.allow_user_to_review_translation_in_language(
            self.reviewer_1_id, 'en')
        user_services.allow_user_to_review_question(self.reviewer_1_id)

        stats = suggestion_services.get_community_contribution_stats()
        self.assertEqual(stats.question_reviewer_count, 1)
        self.assertEqual(stats.question_suggestion_count, 0)
        self.assertDictEqual(
            stats.translation_reviewer_counts_by_lang_code, {'hi': 1, 'en': 1})
        self.assertDictEqual(
            stats.translation_suggestion_counts_by_lang_code, {})

    def test_grant_multiple_reviewers_multi_reviewing_rights_increases_counts(
        self
    ) -> None:
        user_services.allow_user_to_review_translation_in_language(
            self.reviewer_1_id, 'hi')
        user_services.allow_user_to_review_translation_in_language(
            self.reviewer_1_id, 'en')
        user_services.allow_user_to_review_question(self.reviewer_1_id)
        user_services.allow_user_to_review_translation_in_language(
            self.reviewer_2_id, 'hi')
        user_services.allow_user_to_review_translation_in_language(
            self.reviewer_2_id, 'fr')
        user_services.allow_user_to_review_question(self.reviewer_2_id)

        stats = suggestion_services.get_community_contribution_stats()
        self.assertEqual(stats.question_reviewer_count, 2)
        self.assertEqual(stats.question_suggestion_count, 0)
        self.assertDictEqual(
            stats.translation_reviewer_counts_by_lang_code,
            {'hi': 2, 'en': 1, 'fr': 1})
        self.assertDictEqual(
            stats.translation_suggestion_counts_by_lang_code, {})

    def test_remove_question_rights_from_multi_rights_reviewer_updates_count(
        self
    ) -> None:
        user_services.allow_user_to_review_translation_in_language(
            self.reviewer_1_id, 'hi')
        user_services.allow_user_to_review_translation_in_language(
            self.reviewer_1_id, 'en')
        user_services.allow_user_to_review_question(self.reviewer_1_id)
        # Assert that the counts were updated before the question rights are
        # removed.
        stats = suggestion_services.get_community_contribution_stats()
        self.assertEqual(stats.question_reviewer_count, 1)
        self.assertEqual(stats.question_suggestion_count, 0)
        self.assertDictEqual(
            stats.translation_reviewer_counts_by_lang_code, {'hi': 1, 'en': 1})
        self.assertDictEqual(
            stats.translation_suggestion_counts_by_lang_code, {})

        user_services.remove_question_review_rights(self.reviewer_1_id)

        stats = suggestion_services.get_community_contribution_stats()
        self.assertEqual(stats.question_reviewer_count, 0)
        self.assertEqual(stats.question_suggestion_count, 0)
        self.assertDictEqual(
            stats.translation_reviewer_counts_by_lang_code, {'hi': 1, 'en': 1})
        self.assertDictEqual(
            stats.translation_suggestion_counts_by_lang_code, {})

    def test_remove_translation_rights_from_multi_rights_reviewer_updates_count(
        self
    ) -> None:
        user_services.allow_user_to_review_translation_in_language(
            self.reviewer_1_id, 'hi')
        user_services.allow_user_to_review_question(self.reviewer_1_id)
        # Assert that the counts were updated before the translation rights are
        # removed.
        stats = suggestion_services.get_community_contribution_stats()
        self.assertEqual(stats.question_reviewer_count, 1)
        self.assertEqual(stats.question_suggestion_count, 0)
        self.assertDictEqual(
            stats.translation_reviewer_counts_by_lang_code, {'hi': 1})
        self.assertDictEqual(
            stats.translation_suggestion_counts_by_lang_code, {})

        user_services.remove_translation_review_rights_in_language(
            self.reviewer_1_id, 'hi')
        self.process_and_flush_pending_tasks()

        stats = suggestion_services.get_community_contribution_stats()
        self.assertEqual(stats.question_reviewer_count, 1)
        self.assertEqual(stats.question_suggestion_count, 0)
        self.assertDictEqual(
            stats.translation_reviewer_counts_by_lang_code, {})
        self.assertDictEqual(
            stats.translation_suggestion_counts_by_lang_code, {})

    def test_remove_multi_rights_contribution_reviewer_decreases_counts(
        self
    ) -> None:
        user_services.allow_user_to_review_translation_in_language(
            self.reviewer_1_id, 'hi')
        user_services.allow_user_to_review_translation_in_language(
            self.reviewer_1_id, 'en')
        user_services.allow_user_to_review_question(self.reviewer_1_id)
        # Assert that the counts were updated before the contribution reviewer
        # is removed.
        stats = suggestion_services.get_community_contribution_stats()
        self.assertEqual(stats.question_reviewer_count, 1)
        self.assertEqual(stats.question_suggestion_count, 0)
        self.assertDictEqual(
            stats.translation_reviewer_counts_by_lang_code, {'hi': 1, 'en': 1})
        self.assertDictEqual(
            stats.translation_suggestion_counts_by_lang_code, {})

        user_services.remove_contribution_reviewer(self.reviewer_1_id)

        self._assert_community_contribution_stats_is_in_default_state()

    def test_grant_reviewer_voiceover_reviewing_permissions_does_nothing(
        self
    ) -> None:
        # Granting reviewers voiceover reviewing permissions does not change the
        # counts because voiceover suggestions are currently not offered on the
        # Contributor Dashboard.
        user_services.allow_user_to_review_voiceover_in_language(
            self.reviewer_1_id, 'hi')

        self._assert_community_contribution_stats_is_in_default_state()

    def test_remove_reviewer_voiceover_reviewing_permissions_does_nothing(
        self
    ) -> None:
        # Removing reviewers voiceover reviewing permissions does not change the
        # counts because voiceover suggestions are currently not offered on the
        # Contributor Dashboard.
        user_services.allow_user_to_review_voiceover_in_language(
            self.reviewer_1_id, 'hi')
        self._assert_community_contribution_stats_is_in_default_state()

        user_services.remove_voiceover_review_rights_in_language(
            self.reviewer_1_id, 'hi')

        self._assert_community_contribution_stats_is_in_default_state()


class UserContributionReviewRightsTests(test_utils.GenericTestBase):

    TRANSLATOR_EMAIL: Final = 'translator@community.org'
    TRANSLATOR_USERNAME: Final = 'translator'

    QUESTION_REVIEWER_EMAIL: Final = 'question@community.org'
    QUESTION_REVIEWER_USERNAME: Final = 'questionreviewer'

    QUESTION_SUBMITTER_EMAIL: Final = 'submitter@community.org'
    QUESTION_SUBMITTER_USERNAME: Final = 'questionsubmitter'

    def setUp(self) -> None:
        super().setUp()
        self.signup(self.TRANSLATOR_EMAIL, self.TRANSLATOR_USERNAME)
        self.translator_id = self.get_user_id_from_email(self.TRANSLATOR_EMAIL)

        self.signup(self.VOICE_ARTIST_EMAIL, self.VOICE_ARTIST_USERNAME)
        self.voice_artist_id = self.get_user_id_from_email(
            self.VOICE_ARTIST_EMAIL)

        self.signup(
            self.QUESTION_REVIEWER_EMAIL, self.QUESTION_REVIEWER_USERNAME)
        self.question_reviewer_id = (
            self.get_user_id_from_email(self.QUESTION_REVIEWER_EMAIL))

        self.signup(
            self.QUESTION_SUBMITTER_EMAIL, self.QUESTION_SUBMITTER_USERNAME)
        self.question_submitter_id = (
            self.get_user_id_from_email(self.QUESTION_SUBMITTER_EMAIL))

    def test_assign_user_review_translation_suggestion_in_language(
        self
    ) -> None:
        self.assertFalse(
            user_services.can_review_translation_suggestions(
                self.translator_id))

        user_services.allow_user_to_review_translation_in_language(
            self.translator_id, 'hi')

        self.assertTrue(
            user_services.can_review_translation_suggestions(
                self.translator_id, language_code='hi'))

    def test_translation_review_assignement_adds_language_in_sorted_order(
        self
    ) -> None:
        user_services.allow_user_to_review_translation_in_language(
            self.translator_id, 'hi')
        user_contribution_rights = user_services.get_user_contribution_rights(
            self.translator_id)
        self.assertEqual(
            user_contribution_rights.can_review_translation_for_language_codes,
            ['hi'])

        user_services.allow_user_to_review_translation_in_language(
            self.translator_id, 'en')
        user_contribution_rights = user_services.get_user_contribution_rights(
            self.translator_id)
        self.assertEqual(
            user_contribution_rights.can_review_translation_for_language_codes,
            ['en', 'hi'])

    def test_assign_user_review_voiceover_application_in_language(self) -> None:
        self.assertFalse(
            user_services.can_review_voiceover_applications(
                self.voice_artist_id))

        user_services.allow_user_to_review_voiceover_in_language(
            self.voice_artist_id, 'hi')

        self.assertTrue(
            user_services.can_review_voiceover_applications(
                self.voice_artist_id, language_code='hi'))

    def test_voiceover_review_assignement_adds_language_in_sorted_order(
        self
    ) -> None:
        user_services.allow_user_to_review_voiceover_in_language(
            self.voice_artist_id, 'hi')
        user_contribution_rights = user_services.get_user_contribution_rights(
            self.voice_artist_id)
        self.assertEqual(
            user_contribution_rights.can_review_voiceover_for_language_codes,
            ['hi'])

        user_services.allow_user_to_review_voiceover_in_language(
            self.voice_artist_id, 'en')
        user_contribution_rights = user_services.get_user_contribution_rights(
            self.voice_artist_id)
        self.assertEqual(
            user_contribution_rights.can_review_voiceover_for_language_codes,
            ['en', 'hi'])

    def test_assign_user_review_question_suggestion(self) -> None:
        self.assertFalse(
            user_services.can_review_question_suggestions(self.voice_artist_id))

        user_services.allow_user_to_review_question(self.voice_artist_id)

        self.assertTrue(
            user_services.can_review_question_suggestions(self.voice_artist_id))

    def test_assign_user_submit_question_suggestion(self) -> None:
        self.assertFalse(
            user_services.can_submit_question_suggestions(self.voice_artist_id))

        user_services.allow_user_to_submit_question(self.voice_artist_id)

        self.assertTrue(
            user_services.can_submit_question_suggestions(self.voice_artist_id))

    def test_get_users_contribution_rights_with_multiple_reviewer_user_ids(
        self
    ) -> None:
        user_services.allow_user_to_review_question(self.question_reviewer_id)
        user_services.allow_user_to_review_translation_in_language(
            self.translator_id, 'hi')
        user_services.allow_user_to_review_translation_in_language(
            self.translator_id, 'en')
        expected_reviewer_ids = [self.question_reviewer_id, self.translator_id]

        users_contribution_rights = (
            user_services.get_users_contribution_rights(expected_reviewer_ids)
        )

        reviewer_ids = [
            user_contribution_rights.id for user_contribution_rights in
            users_contribution_rights
        ]
        self.assertEqual(len(users_contribution_rights), 2)
        self.assertItemsEqual(reviewer_ids, expected_reviewer_ids)

    def test_get_users_contribution_rights_with_one_reviewer_user_id(
        self
    ) -> None:
        user_services.allow_user_to_review_translation_in_language(
            self.translator_id, 'hi')
        user_services.allow_user_to_review_translation_in_language(
            self.translator_id, 'en')

        users_contribution_rights = (
            user_services.get_users_contribution_rights([self.translator_id])
        )

        self.assertEqual(len(users_contribution_rights), 1)
        self.assertEqual(users_contribution_rights[0].id, self.translator_id)
        self.assertEqual(
            (
                users_contribution_rights[0]
                .can_review_translation_for_language_codes
            ), ['en', 'hi']
        )

    def test_get_users_contribution_rights_returns_empty_for_no_reviewers_ids(
        self
    ) -> None:
        users_contribution_rights = (
            user_services.get_users_contribution_rights([])
        )

        self.assertEqual(len(users_contribution_rights), 0)

    def test_get_all_reviewers_contribution_rights(self) -> None:
        self.assertEqual(
            user_services.get_all_reviewers_contribution_rights(), [])

        user_services.allow_user_to_review_voiceover_in_language(
            self.voice_artist_id, 'hi')

        user_services.allow_user_to_review_translation_in_language(
            self.translator_id, 'hi')

        all_reviewers = user_services.get_all_reviewers_contribution_rights()
        self.assertItemsEqual(
            [reviewer.id for reviewer in all_reviewers],
            [self.voice_artist_id, self.translator_id])

    def test_get_reviewer_user_ids_to_notify_when_reviewers_want_notifications(
        self
    ) -> None:
        # Assert that there are no reviewers at the start.
        self.assertEqual(
            user_services.get_all_reviewers_contribution_rights(), [])
        # Add a question reviewer and a translation reviewer.
        user_services.allow_user_to_review_question(self.question_reviewer_id)
        user_services.allow_user_to_review_translation_in_language(
            self.translator_id, 'hi')

        user_services.update_email_preferences(
            self.question_reviewer_id, True,
            feconf.DEFAULT_EDITOR_ROLE_EMAIL_PREFERENCE,
            feconf.DEFAULT_FEEDBACK_MESSAGE_EMAIL_PREFERENCE,
            feconf.DEFAULT_SUBSCRIPTION_EMAIL_PREFERENCE)
        user_services.update_email_preferences(
            self.translator_id, True,
            feconf.DEFAULT_EDITOR_ROLE_EMAIL_PREFERENCE,
            feconf.DEFAULT_FEEDBACK_MESSAGE_EMAIL_PREFERENCE,
            feconf.DEFAULT_SUBSCRIPTION_EMAIL_PREFERENCE)

        reviewer_ids_to_notify = (
            user_services.get_reviewer_user_ids_to_notify())

        self.assertEqual(len(reviewer_ids_to_notify), 2)
        self.assertIn(self.question_reviewer_id, reviewer_ids_to_notify)
        self.assertIn(self.translator_id, reviewer_ids_to_notify)

    def test_get_reviewer_user_ids_to_notify_when_reviewers_do_not_want_emails(
        self
    ) -> None:
        # Assert that there are no reviewers at the start.
        self.assertEqual(
            user_services.get_all_reviewers_contribution_rights(), [])
        # Add a question reviewer and a translation reviewer.
        user_services.allow_user_to_review_question(self.question_reviewer_id)
        user_services.allow_user_to_review_translation_in_language(
            self.translator_id, 'hi')

        user_services.update_email_preferences(
            self.question_reviewer_id, False,
            feconf.DEFAULT_EDITOR_ROLE_EMAIL_PREFERENCE,
            feconf.DEFAULT_FEEDBACK_MESSAGE_EMAIL_PREFERENCE,
            feconf.DEFAULT_SUBSCRIPTION_EMAIL_PREFERENCE)
        user_services.update_email_preferences(
            self.translator_id, False,
            feconf.DEFAULT_EDITOR_ROLE_EMAIL_PREFERENCE,
            feconf.DEFAULT_FEEDBACK_MESSAGE_EMAIL_PREFERENCE,
            feconf.DEFAULT_SUBSCRIPTION_EMAIL_PREFERENCE)

        reviewer_ids_to_notify = (
            user_services.get_reviewer_user_ids_to_notify())

        self.assertEqual(len(reviewer_ids_to_notify), 0)

    def test_get_reviewer_user_ids_to_notify_returns_empty_for_no_reviewers(
        self
    ) -> None:
        # Assert that there are no reviewers.
        self.assertEqual(
            user_services.get_all_reviewers_contribution_rights(), [])

        reviewer_ids_to_notify = (
            user_services.get_reviewer_user_ids_to_notify())

        self.assertEqual(len(reviewer_ids_to_notify), 0)

    def test_remove_translation_review_rights_in_language(self) -> None:
        user_services.allow_user_to_review_translation_in_language(
            self.translator_id, 'hi')
        self.assertTrue(
            user_services.can_review_translation_suggestions(
                self.translator_id, language_code='hi'))
        user_services.remove_translation_review_rights_in_language(
            self.translator_id, 'hi')

        self.assertFalse(
            user_services.can_review_translation_suggestions(
                self.translator_id, language_code='hi'))

    def test_remove_voiceover_review_rights_in_language(self) -> None:
        user_services.allow_user_to_review_voiceover_in_language(
            self.voice_artist_id, 'hi')
        self.assertTrue(
            user_services.can_review_voiceover_applications(
                self.voice_artist_id, language_code='hi'))
        user_services.remove_voiceover_review_rights_in_language(
            self.voice_artist_id, 'hi')

        self.assertFalse(
            user_services.can_review_voiceover_applications(
                self.voice_artist_id, language_code='hi'))

    def test_remove_question_review_rights(self) -> None:
        user_services.allow_user_to_review_question(self.question_reviewer_id)
        self.assertTrue(
            user_services.can_review_question_suggestions(
                self.question_reviewer_id))
        user_services.remove_question_review_rights(self.question_reviewer_id)

        self.assertFalse(
            user_services.can_review_question_suggestions(
                self.question_reviewer_id))

    def test_remove_contribution_reviewer(self) -> None:
        user_services.allow_user_to_review_translation_in_language(
            self.translator_id, 'hi')
        user_services.allow_user_to_review_voiceover_in_language(
            self.translator_id, 'hi')
        user_services.allow_user_to_review_question(self.translator_id)
        self.assertTrue(
            user_services.can_review_translation_suggestions(
                self.translator_id, language_code='hi'))
        self.assertTrue(
            user_services.can_review_voiceover_applications(
                self.translator_id, language_code='hi'))
        self.assertTrue(
            user_services.can_review_question_suggestions(
                self.translator_id))

        user_services.remove_contribution_reviewer(self.translator_id)

        self.assertFalse(
            user_services.can_review_translation_suggestions(
                self.translator_id, language_code='hi'))
        self.assertFalse(
            user_services.can_review_voiceover_applications(
                self.translator_id, language_code='hi'))
        self.assertFalse(
            user_services.can_review_question_suggestions(
                self.translator_id))

    def test_removal_of_all_review_rights_deletes_model(self) -> None:
        user_services.allow_user_to_review_translation_in_language(
            self.translator_id, 'hi')
        user_services.allow_user_to_review_question(self.translator_id)

        user_services.remove_question_review_rights(self.translator_id)

        right_model = user_models.UserContributionRightsModel.get_by_id(
            self.translator_id)
        self.assertFalse(right_model is None)

        user_services.remove_translation_review_rights_in_language(
            self.translator_id, 'hi')

        right_model = user_models.UserContributionRightsModel.get_by_id(
            self.translator_id)
        self.assertTrue(right_model is None)

    def test_get_question_reviewer_usernames_with_lanaguge_code_raise_error(
        self
    ) -> None:
        with self.assertRaisesRegex(
            Exception, 'Expected language_code to be None'):
            user_services.get_contributor_usernames(
                constants.CONTRIBUTION_RIGHT_CATEGORY_REVIEW_QUESTION,
                language_code='hi')

    def test_raise_error_if_no_language_code_provided_with_translation_category(
        self
    ) -> None:
        with self.assertRaisesRegex(
            Exception, 'The language_code cannot be None'):
            user_services.get_contributor_usernames(
                constants.CONTRIBUTION_RIGHT_CATEGORY_REVIEW_TRANSLATION
            )

    def test_get_contributor_usernames_in_voiceover_category_returns_correctly(
        self
    ) -> None:
        usernames = user_services.get_contributor_usernames(
            constants.CONTRIBUTION_RIGHT_CATEGORY_REVIEW_VOICEOVER,
            language_code='hi')
        self.assertEqual(usernames, [])

        user_services.allow_user_to_review_voiceover_in_language(
            self.voice_artist_id, 'hi')

        usernames = user_services.get_contributor_usernames(
            constants.CONTRIBUTION_RIGHT_CATEGORY_REVIEW_VOICEOVER,
            language_code='hi')

        self.assertEqual(usernames, [self.VOICE_ARTIST_USERNAME])

    def test_get_contributor_usernames_with_invalid_category_raises(
        self
    ) -> None:
        with self.assertRaisesRegex(
            Exception, 'Invalid category: invalid_category'):
            user_services.get_contributor_usernames(
                'invalid_category', language_code='hi')

    def test_get_contributor_usernames_for_translation_returns_correctly(
        self
    ) -> None:
        usernames = user_services.get_contributor_usernames(
            constants.CONTRIBUTION_RIGHT_CATEGORY_REVIEW_TRANSLATION,
            language_code='hi')
        self.assertEqual(usernames, [])

        user_services.allow_user_to_review_translation_in_language(
            self.translator_id, 'hi')
        usernames = user_services.get_contributor_usernames(
            constants.CONTRIBUTION_RIGHT_CATEGORY_REVIEW_TRANSLATION,
            language_code='hi')
        self.assertEqual(usernames, [self.TRANSLATOR_USERNAME])

    def test_get_contributor_usernames_for_question_returns_correctly(
        self
    ) -> None:
        usernames = user_services.get_contributor_usernames(
            constants.CONTRIBUTION_RIGHT_CATEGORY_REVIEW_QUESTION)
        self.assertEqual(usernames, [])

        user_services.allow_user_to_review_question(self.question_reviewer_id)
        usernames = user_services.get_contributor_usernames(
            constants.CONTRIBUTION_RIGHT_CATEGORY_REVIEW_QUESTION)
        self.assertEqual(usernames, [self.QUESTION_REVIEWER_USERNAME])

    def test_get_contributor_usernames_for_submit_returns_correctly(
        self
    ) -> None:
        usernames = user_services.get_contributor_usernames(
            constants.CONTRIBUTION_RIGHT_CATEGORY_SUBMIT_QUESTION)
        self.assertEqual(usernames, [])

        user_services.allow_user_to_submit_question(self.question_submitter_id)
        usernames = user_services.get_contributor_usernames(
            constants.CONTRIBUTION_RIGHT_CATEGORY_SUBMIT_QUESTION)
        self.assertEqual(usernames, [self.QUESTION_SUBMITTER_USERNAME])

    def test_remove_question_submit_rights(self) -> None:
        auth_id = 'someUser'
        user_email = 'user@example.com'

        user_id = user_services.create_new_user(auth_id, user_email).user_id
        user_services.allow_user_to_submit_question(user_id)

        pre_user_contribution_rights = (
            user_services.get_user_contribution_rights(user_id))
        self.assertTrue(pre_user_contribution_rights.can_submit_questions)

        user_services.remove_question_submit_rights(user_id)

        user_contribution_rights = (
            user_services.get_user_contribution_rights(user_id))
        self.assertFalse(user_contribution_rights.can_submit_questions)<|MERGE_RESOLUTION|>--- conflicted
+++ resolved
@@ -42,12 +42,7 @@
 
 import requests_mock
 
-<<<<<<< HEAD
-from typing import Dict, List
-from typing_extensions import Final
-=======
-from typing import Final, List
->>>>>>> 79f2e941
+from typing import Dict, Final, List
 
 MYPY = False
 if MYPY: # pragma: no cover
