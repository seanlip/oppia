# coding: utf-8
#
# Copyright 2014 The Oppia Authors. All Rights Reserved.
#
# Licensed under the Apache License, Version 2.0 (the "License");
# you may not use this file except in compliance with the License.
# You may obtain a copy of the License at
#
#      http://www.apache.org/licenses/LICENSE-2.0
#
# Unless required by applicable law or agreed to in writing, software
# distributed under the License is distributed on an "AS-IS" BASIS,
# WITHOUT WARRANTIES OR CONDITIONS OF ANY KIND, either express or implied.
# See the License for the specific language governing permissions and
# limitations under the License.

"""Unit tests for core.domain.user_services."""

from __future__ import absolute_import  # pylint: disable=import-only-modules
from __future__ import unicode_literals  # pylint: disable=import-only-modules

import datetime
import logging
import os

from constants import constants
from core.domain import collection_services
from core.domain import event_services
from core.domain import exp_domain
from core.domain import exp_services
from core.domain import rights_manager
from core.domain import user_domain
from core.domain import user_jobs_continuous
from core.domain import user_services
from core.platform import models
from core.tests import test_utils
import feconf
import python_utils
import utils

from google.appengine.api import urlfetch

(user_models,) = models.Registry.import_models([models.NAMES.user])


class MockUserStatsAggregator(
        user_jobs_continuous.UserStatsAggregator):
    """A modified UserStatsAggregator that does not start a new
     batch job when the previous one has finished.
    """

    @classmethod
    def _get_batch_job_manager_class(cls):
        return MockUserStatsMRJobManager

    @classmethod
    def _kickoff_batch_job_after_previous_one_ends(cls):
        pass


class MockUserStatsMRJobManager(
        user_jobs_continuous.UserStatsMRJobManager):

    @classmethod
    def _get_continuous_computation_class(cls):
        return MockUserStatsAggregator


class UserServicesUnitTests(test_utils.GenericTestBase):
    """Test the user services methods."""

    def setUp(self):
        super(UserServicesUnitTests, self).setUp()
        schema_version = 1
        self.modifiable_user_data = user_domain.ModifiableUserData(
            'display_alias', '12345', [constants.DEFAULT_LANGUAGE_CODE],
            None, None, schema_version, 'user_id'
        )
        self.modifiable_new_user_data = user_domain.ModifiableUserData(
            'display_alias3', '12345', [constants.DEFAULT_LANGUAGE_CODE],
            None, None, schema_version
        )

    def test_is_user_id_correct(self):
        self.assertTrue(
            user_services.is_user_id_correct(feconf.SYSTEM_COMMITTER_ID))
        self.assertTrue(
            user_services.is_user_id_correct(feconf.MIGRATION_BOT_USER_ID))
        self.assertTrue(
            user_services.is_user_id_correct(feconf.SUGGESTION_BOT_USER_ID))
        self.assertTrue(user_services.is_user_id_correct('uid_' + 'a' * 32))
        self.assertFalse(
            user_services.is_user_id_correct('uid_' + 'a' * 31 + 'A'))
        self.assertFalse(user_services.is_user_id_correct('uid_' + 'a' * 31))
        self.assertFalse(user_services.is_user_id_correct('a' * 36))

    def test_is_pseudonymous_id(self):
        self.assertTrue(user_services.is_pseudonymous_id('pid_' + 'a' * 32))
        self.assertFalse(user_services.is_pseudonymous_id('uid_' + 'a' * 32))
        self.assertFalse(
            user_services.is_pseudonymous_id('uid_' + 'a' * 31 + 'A'))
        self.assertFalse(user_services.is_pseudonymous_id('uid_' + 'a' * 31))
        self.assertFalse(user_services.is_pseudonymous_id('a' * 36))

    def test_set_and_get_username(self):
        gae_id = 'someUser'
        username = 'username'
        with self.assertRaisesRegexp(Exception, 'User not found.'):
            user_services.set_username(gae_id, username)

        user_settings = user_services.create_new_user(
            gae_id, 'user@example.com')

        user_services.set_username(user_settings.user_id, username)
        self.assertEqual(
            username, user_services.get_username(user_settings.user_id))

    def test_get_username_for_system_user(self):
        self.assertEqual(
            feconf.SYSTEM_COMMITTER_ID,
            user_services.get_username(feconf.SYSTEM_COMMITTER_ID))
        self.assertEqual(
            feconf.MIGRATION_BOT_USERNAME,
            user_services.get_username(feconf.MIGRATION_BOT_USER_ID))

    def test_get_username_for_pseudonymous_id(self):
        self.assertEqual(
            'UserAaaaaaaa',
            user_services.get_username('pid_' + 'a' * 32))
        self.assertEqual(
            'UserBbbbbbbb',
            user_services.get_username('pid_' + 'b' * 32))

    def test_get_usernames_for_pseudonymous_ids(self):

        # Handle usernames that exists.
        self.assertEqual(
            ['UserAaaaaaaa', 'UserBbbbbbbb'],
            user_services.get_usernames(['pid_' + 'a' * 32, 'pid_' + 'b' * 32]))

    def test_get_usernames_empty_list(self):
        # Return empty list when no user id passed.
        self.assertEqual([], user_services.get_usernames([]))

    def test_get_usernames_system_admin(self):
        # Check that system admin has correct username.
        self.assertEqual(
            [feconf.SYSTEM_COMMITTER_ID],
            user_services.get_usernames([feconf.SYSTEM_COMMITTER_ID]))

    def test_get_username_for_nonexistent_user(self):
        with self.assertRaisesRegexp(
            Exception,
            'User with ID \'fakeUser\' not found.'
        ):
            user_services.get_username('fakeUser')

    def test_get_username_none(self):
        user_id = user_services.create_new_user(
            'fakeUser', 'user@example.com').user_id
        self.assertEqual(None, user_services.get_username(user_id))

    def test_is_username_taken_false(self):
        self.assertFalse(user_services.is_username_taken('fakeUsername'))

    def test_is_username_taken_true(self):
        gae_id = 'someUser'
        username = 'newUsername'
        user_id = user_services.create_new_user(
            gae_id, 'user@example.com').user_id
        user_services.set_username(user_id, username)
        self.assertTrue(user_services.is_username_taken(username))

    def test_is_username_taken_different_case(self):
        gae_id = 'someUser'
        username = 'camelCase'
        user_id = user_services.create_new_user(
            gae_id, 'user@example.com').user_id
        user_services.set_username(user_id, username)
        self.assertTrue(user_services.is_username_taken('CaMeLcAsE'))

    def test_set_invalid_usernames(self):
        gae_id = 'someUser'
        user_id = user_services.create_new_user(
            gae_id, 'user@example.com').user_id
        bad_usernames_with_expected_error_message = [
            (' bob ', 'Usernames can only have alphanumeric characters.'),
            ('@', 'Usernames can only have alphanumeric characters.'),
            ('', 'Empty username supplied.'),
            ('a' * 100, 'A username can have at most 30 characters.'),
            ('ADMIN', 'This username is not available.'),
            ('admin', 'This username is not available.'),
            ('AdMiN2020', 'This username is not available.'),
            ('AbcOppiaMigrationBotXyz', 'This username is not available.'),
            ('OppiaMigrATIONBOTXyz', 'This username is not available.'),
            ('AbcOppiaSuggestionBotXyz', 'This username is not available.'),
            ('AAAOPPIASuggestionBotBBB', 'This username is not available.'),
            ('xyzOppia', 'This username is not available.'),
            ('oppiaXyz', 'This username is not available.'),
            ('abcOppiaXyz', 'This username is not available.')]
        for username, error_msg in bad_usernames_with_expected_error_message:
            with self.assertRaisesRegexp(utils.ValidationError, error_msg):
                user_services.set_username(user_id, username)

    def test_update_user_settings_for_invalid_display_alias_raises_error(self):
        gae_id = 'someUser'
        user_id = user_services.create_new_user(
            gae_id, 'user@example.com').user_id
        bad_display_aliases_with_expected_error = [
            ('', 'Expected display_alias to be a string, received .'),
            (0, 'Expected display_alias to be a string, received 0.'),
            (None, 'Expected display_alias to be a string, received None.')
        ]
        self.modifiable_new_user_data.user_id = user_id
        self.modifiable_new_user_data.pin = None
        for display_alias, error_msg in bad_display_aliases_with_expected_error:
            with self.assertRaisesRegexp(utils.ValidationError, error_msg):
                self.modifiable_new_user_data.display_alias = display_alias
                user_services.update_multiple_users_data(
                    [self.modifiable_new_user_data])

    def test_update_user_settings_valid_display_alias_set_successfully(self):
        gae_id = 'someUser'
        user_id = user_services.create_new_user(
            gae_id, 'user@example.com').user_id
        display_alias = 'Name'
        user_settings = user_services.get_user_settings(user_id)
        self.assertIsNone(user_settings.display_alias)
        self.modifiable_user_data.user_id = user_id
        self.modifiable_user_data.pin = None
        self.modifiable_user_data.display_alias = display_alias
        user_services.update_multiple_users_data([self.modifiable_user_data])
        user_settings = user_services.get_user_settings(user_id)
        self.assertEqual(user_settings.display_alias, display_alias)

    def test_create_new_user_with_invalid_emails_raises_exception(self):
        bad_email_addresses_with_expected_error_message = [
            ('@', 'Invalid email address: @'),
            ('@@', 'Invalid email address: @@'),
            ('abc', 'Invalid email address: abc'),
            ('', 'No user email specified.'),
            (None, 'Expected email to be a string, received None'),
            (
                ['a', '@', 'b.com'],
                r'Expected email to be a string, received '
                r'\[u\'a\', u\'@\', u\'b.com\'\]')]
        for email, error_msg in bad_email_addresses_with_expected_error_message:
            with self.assertRaisesRegexp(utils.ValidationError, error_msg):
                user_services.create_new_user('gae_id', email)

    def test_create_new_user_with_invalid_email_creates_no_user_models(self):
        bad_email = '@'
        error_msg = 'Invalid email address: @'
        with self.assertRaisesRegexp(utils.ValidationError, error_msg):
            user_services.create_new_user('gae_id', bad_email)
        tmp_admin_user_id = self.get_user_id_from_email(self.SUPER_ADMIN_EMAIL)
        user_ids_in_user_settings = [
            model.id for model in user_models.UserSettingsModel.get_all()]
        user_ids_in_user_auth_details = [
            model.id for model in user_models.UserAuthDetailsModel.get_all()]
        user_ids_in_user_contributions = [
            model.id for model in user_models.UserContributionsModel.get_all()]
        self.assertEqual(user_ids_in_user_settings, [tmp_admin_user_id])
        self.assertEqual(user_ids_in_user_auth_details, [tmp_admin_user_id])
        self.assertEqual(user_ids_in_user_contributions, [tmp_admin_user_id])

    def test_email_truncation(self):
        email_addresses = [
            ('a@b.c', '..@b.c'),
            ('ab@c.d', 'a..@c.d'),
            ('abc@def.gh', 'a..@def.gh'),
            ('abcd@efg.h', 'a..@efg.h'),
            ('abcdefgh@efg.h', 'abcde..@efg.h'),
        ]
        for ind, (actual_email, expected_email) in enumerate(email_addresses):
            user_settings = user_services.create_new_user(
                python_utils.convert_to_bytes(ind), actual_email)
            self.assertEqual(user_settings.truncated_email, expected_email)

    def test_get_email_from_username(self):
        gae_id = 'someUser'
        username = 'username'
        user_email = 'user@example.com'

        user_settings = user_services.create_new_user(gae_id, user_email)
        user_services.set_username(user_settings.user_id, username)
        self.assertEqual(
            user_services.get_username(user_settings.user_id), username)

        # Handle usernames that exist.
        self.assertEqual(
            user_services.get_email_from_username(username), user_email)

        # Handle usernames in the same equivalence class correctly.
        self.assertEqual(
            user_services.get_email_from_username('USERNAME'), user_email)

        # Return None for usernames which don't exist.
        self.assertIsNone(
            user_services.get_email_from_username('fakeUsername'))

    def test_get_user_id_from_username(self):
        gae_id = 'someUser'
        username = 'username'
        user_email = 'user@example.com'

        user_settings = user_services.create_new_user(gae_id, user_email)
        user_services.set_username(user_settings.user_id, username)
        self.assertEqual(
            user_services.get_username(user_settings.user_id), username)

        # Handle usernames that exist.
        self.assertEqual(
            user_services.get_user_id_from_username(username),
            user_settings.user_id)

        # Handle usernames in the same equivalence class correctly.
        self.assertEqual(
            user_services.get_user_id_from_username('USERNAME'),
            user_settings.user_id)

        # Return None for usernames which don't exist.
        self.assertIsNone(
            user_services.get_user_id_from_username('fakeUsername'))

    def test_get_user_settings_by_gae_id_for_existing_user_is_correct(self):
        gae_id = 'gae_id'
        email = 'user@example.com'
        user_id = 'user_id'
        username = 'username'
        user_models.UserSettingsModel(
            id=user_id,
            gae_id=gae_id,
            email=email,
            username=username,
        ).put()
        user_models.UserAuthDetailsModel(
            id=user_id,
            gae_id=gae_id
        ).put()
        user_settings_model = user_models.UserSettingsModel.get_by_id(user_id)
        user_settings = user_services.get_user_settings_by_gae_id(gae_id)
        self.assertEqual(user_settings_model.id, user_settings.user_id)
        self.assertEqual(user_settings_model.gae_id, user_settings.gae_id)
        self.assertEqual(user_settings_model.email, user_settings.email)
        self.assertEqual(user_settings_model.username, user_settings.username)

    def test_get_user_settings_by_gae_id_for_nonexistent_gae_id_is_none(self):
        self.assertIsNone(user_services.get_user_settings_by_gae_id('gae_id_x'))

    def test_get_auth_details_by_gae_id_for_nonexistent_gae_id_is_none(self):
        self.assertIsNone(user_services.get_user_settings_by_gae_id('gae_id_x'))

    def test_get_user_settings_by_gae_id_strict_existing_user_is_correct(self):
        non_existent_user_id = 'id_x'
        gae_id = 'gae_id'
        email = 'user@example.com'
        user_id = 'user_id'
        username = 'username'
        user_models.UserSettingsModel(
            id=user_id,
            gae_id=gae_id,
            email=email,
            username=username,
        ).put()
        user_models.UserAuthDetailsModel(
            id=user_id,
            gae_id=gae_id
        ).put()
        user_settings_model = user_models.UserSettingsModel.get_by_id(user_id)
        user_settings = user_services.get_user_settings_by_gae_id(gae_id)
        self.assertEqual(user_settings_model.id, user_settings.user_id)
        self.assertEqual(user_settings_model.gae_id, user_settings.gae_id)
        self.assertEqual(user_settings_model.email, user_settings.email)
        self.assertEqual(user_settings_model.username, user_settings.username)

        with self.assertRaisesRegexp(Exception, 'User not found.'):
            user_services.get_user_settings_by_gae_id(
                non_existent_user_id, strict=True)

    def test_fetch_gravatar_success(self):
        user_email = 'user@example.com'
        expected_gravatar_filepath = os.path.join(
            self.get_static_asset_filepath(), 'assets', 'images', 'avatar',
            'gravatar_example.png')
        with python_utils.open_file(
            expected_gravatar_filepath, 'rb', encoding=None) as f:
            gravatar = f.read()
        with self.urlfetch_mock(content=gravatar):
            profile_picture = user_services.fetch_gravatar(user_email)
            gravatar_data_url = utils.convert_png_to_data_url(
                expected_gravatar_filepath)
            self.assertEqual(profile_picture, gravatar_data_url)

    def test_fetch_gravatar_failure_404(self):
        user_email = 'user@example.com'

        error_messages = []
        def mock_log_function(message):
            error_messages.append(message)

        gravatar_url = user_services.get_gravatar_url(user_email)
        expected_error_message = (
            '[Status 404] Failed to fetch Gravatar from %s' % gravatar_url)
        logging_error_mock = test_utils.CallCounter(mock_log_function)
        urlfetch_counter = test_utils.CallCounter(urlfetch.fetch)
        urlfetch_mock_ctx = self.urlfetch_mock(status_code=404)
        log_swap_ctx = self.swap(logging, 'error', logging_error_mock)
        fetch_swap_ctx = self.swap(urlfetch, 'fetch', urlfetch_counter)
        with urlfetch_mock_ctx, log_swap_ctx, fetch_swap_ctx:
            profile_picture = user_services.fetch_gravatar(user_email)
            self.assertEqual(urlfetch_counter.times_called, 1)
            self.assertEqual(logging_error_mock.times_called, 1)
            self.assertEqual(expected_error_message, error_messages[0])
            self.assertEqual(
                profile_picture, user_services.DEFAULT_IDENTICON_DATA_URL)

    def test_fetch_gravatar_failure_exception(self):
        user_email = 'user@example.com'

        error_messages = []
        def mock_log_function(message):
            error_messages.append(message)

        gravatar_url = user_services.get_gravatar_url(user_email)
        expected_error_message = (
            'Failed to fetch Gravatar from %s' % gravatar_url)
        logging_error_mock = test_utils.CallCounter(mock_log_function)
        urlfetch_fail_mock = test_utils.FailingFunction(
            urlfetch.fetch, urlfetch.InvalidURLError,
            test_utils.FailingFunction.INFINITY)
        log_swap_ctx = self.swap(logging, 'error', logging_error_mock)
        fetch_swap_ctx = self.swap(urlfetch, 'fetch', urlfetch_fail_mock)
        with log_swap_ctx, fetch_swap_ctx:
            profile_picture = user_services.fetch_gravatar(user_email)
            self.assertEqual(logging_error_mock.times_called, 1)
            self.assertEqual(expected_error_message, error_messages[0])
            self.assertEqual(
                profile_picture, user_services.DEFAULT_IDENTICON_DATA_URL)

    def test_default_identicon_data_url(self):
        identicon_filepath = os.path.join(
            self.get_static_asset_filepath(), 'assets', 'images', 'avatar',
            'user_blue_72px.png')
        identicon_data_url = utils.convert_png_to_data_url(identicon_filepath)
        self.assertEqual(
            identicon_data_url, user_services.DEFAULT_IDENTICON_DATA_URL)

    def test_set_and_get_user_email_preferences(self):
        gae_id = 'someUser'
        username = 'username'
        user_email = 'user@example.com'

        user_id = user_services.create_new_user(gae_id, user_email).user_id
        user_services.set_username(user_id, username)

        # When UserEmailPreferencesModel is yet to be created,
        # the value returned by get_email_preferences() should be True.
        email_preferences = user_services.get_email_preferences(user_id)
        self.assertEqual(
            email_preferences.can_receive_editor_role_email,
            feconf.DEFAULT_EDITOR_ROLE_EMAIL_PREFERENCE)

        email_preferences = user_services.get_email_preferences(user_id)
        self.assertEqual(
            email_preferences.can_receive_feedback_message_email,
            feconf.DEFAULT_FEEDBACK_MESSAGE_EMAIL_PREFERENCE)

        # The user retrieves their email preferences. This initializes
        # a UserEmailPreferencesModel instance with the default values.
        user_services.update_email_preferences(
            user_id, feconf.DEFAULT_EMAIL_UPDATES_PREFERENCE,
            feconf.DEFAULT_EDITOR_ROLE_EMAIL_PREFERENCE,
            feconf.DEFAULT_FEEDBACK_MESSAGE_EMAIL_PREFERENCE,
            feconf.DEFAULT_SUBSCRIPTION_EMAIL_PREFERENCE)

        email_preferences = user_services.get_email_preferences(user_id)
        self.assertEqual(
            email_preferences.can_receive_editor_role_email,
            feconf.DEFAULT_EDITOR_ROLE_EMAIL_PREFERENCE)
        self.assertEqual(
            email_preferences.can_receive_feedback_message_email,
            feconf.DEFAULT_FEEDBACK_MESSAGE_EMAIL_PREFERENCE)

        # The user sets their membership email preference to False.
        user_services.update_email_preferences(
            user_id, feconf.DEFAULT_EMAIL_UPDATES_PREFERENCE, False, False,
            False)

        email_preferences = user_services.get_email_preferences(user_id)

        self.assertFalse(email_preferences.can_receive_editor_role_email)
        self.assertFalse(email_preferences.can_receive_feedback_message_email)
        self.assertFalse(email_preferences.can_receive_subscription_email)

    def test_set_and_get_user_email_preferences_for_exploration(self):
        gae_id = 'someUser'
        exploration_id = 'someExploration'
        username = 'username'
        user_email = 'user@example.com'

        user_id = user_services.create_new_user(gae_id, user_email).user_id
        user_services.set_username(user_id, username)

        # When ExplorationUserDataModel is yet to be created, the value
        # of mute_feedback_notifications and mute_suggestion_notifications
        # should match the default values.
        exploration_user_model = (
            user_services.user_models.ExplorationUserDataModel.get(
                user_id, exploration_id))
        self.assertIsNone(exploration_user_model)
        email_preferences = user_services.get_email_preferences_for_exploration(
            user_id, exploration_id)
        self.assertEqual(
            email_preferences.mute_feedback_notifications,
            feconf.DEFAULT_FEEDBACK_NOTIFICATIONS_MUTED_PREFERENCE)
        self.assertEqual(
            email_preferences.mute_suggestion_notifications,
            feconf.DEFAULT_SUGGESTION_NOTIFICATIONS_MUTED_PREFERENCE)

        # This initializes a ExplorationUserDataModel instance with
        # the default mute values.
        user_services.set_email_preferences_for_exploration(
            user_id, exploration_id,
            mute_feedback_notifications=(
                feconf.DEFAULT_FEEDBACK_NOTIFICATIONS_MUTED_PREFERENCE),
            mute_suggestion_notifications=(
                feconf.DEFAULT_SUGGESTION_NOTIFICATIONS_MUTED_PREFERENCE))

        email_preferences = user_services.get_email_preferences_for_exploration(
            user_id, exploration_id)
        self.assertEqual(
            email_preferences.mute_feedback_notifications,
            feconf.DEFAULT_FEEDBACK_NOTIFICATIONS_MUTED_PREFERENCE)
        self.assertEqual(
            email_preferences.mute_suggestion_notifications,
            feconf.DEFAULT_SUGGESTION_NOTIFICATIONS_MUTED_PREFERENCE)

        # This sets only mute_suggestion_notifications property to True.
        # mute_feedback_notifications should remain same as before.
        user_services.set_email_preferences_for_exploration(
            user_id, exploration_id, mute_suggestion_notifications=True)

        email_preferences = user_services.get_email_preferences_for_exploration(
            user_id, exploration_id)
        self.assertEqual(
            email_preferences.mute_feedback_notifications,
            feconf.DEFAULT_FEEDBACK_NOTIFICATIONS_MUTED_PREFERENCE)
        self.assertTrue(email_preferences.mute_suggestion_notifications)

        # This sets only mute_feedback_notifications property to True.
        # mute_suggestion_notifications should remain same as before.
        user_services.set_email_preferences_for_exploration(
            user_id, exploration_id, mute_feedback_notifications=True)

        email_preferences = user_services.get_email_preferences_for_exploration(
            user_id, exploration_id)
        self.assertTrue(email_preferences.mute_feedback_notifications)
        self.assertTrue(email_preferences.mute_suggestion_notifications)

    def test_get_usernames_by_role(self):
        gae_ids = ['test1', 'test2', 'test3', 'test4']
        usernames = ['name1', 'name2', 'name3', 'name4']
        user_emails = [
            'test1@email.com', 'test2@email.com',
            'test3@email.com', 'test4@email.com']

        user_ids = []
        for gae_id, email, name in python_utils.ZIP(
                gae_ids, user_emails, usernames):
            user_id = user_services.create_new_user(gae_id, email).user_id
            user_ids.append(user_id)
            user_services.set_username(user_id, name)

        user_services.update_user_role(user_ids[0], feconf.ROLE_ID_MODERATOR)
        user_services.update_user_role(user_ids[1], feconf.ROLE_ID_MODERATOR)
        user_services.update_user_role(user_ids[2], feconf.ROLE_ID_BANNED_USER)
        user_services.update_user_role(user_ids[3], feconf.ROLE_ID_BANNED_USER)

        self.assertEqual(
            set(user_services.get_usernames_by_role(feconf.ROLE_ID_MODERATOR)),
            set(['name1', 'name2']))

        self.assertEqual(
            set(user_services.get_usernames_by_role(
                feconf.ROLE_ID_BANNED_USER)),
            set(['name3', 'name4']))

    def test_get_user_ids_by_role(self):
        gae_ids = ['test1', 'test2', 'test3', 'test4']
        usernames = ['name1', 'name2', 'name3', 'name4']
        user_emails = [
            'test1@email.com', 'test2@email.com',
            'test3@email.com', 'test4@email.com']

        user_ids = []
        for uid, email, name in python_utils.ZIP(
                gae_ids, user_emails, usernames):
            user_id = user_services.create_new_user(uid, email).user_id
            user_ids.append(user_id)
            user_services.set_username(user_id, name)

        user_services.update_user_role(user_ids[0], feconf.ROLE_ID_MODERATOR)
        user_services.update_user_role(user_ids[1], feconf.ROLE_ID_MODERATOR)
        user_services.update_user_role(user_ids[2], feconf.ROLE_ID_BANNED_USER)
        user_services.update_user_role(user_ids[3], feconf.ROLE_ID_BANNED_USER)

        self.assertEqual(
            set(user_services.get_user_ids_by_role(feconf.ROLE_ID_MODERATOR)),
            set([user_ids[0], user_ids[1]]))

        self.assertEqual(
            set(user_services.get_user_ids_by_role(
                feconf.ROLE_ID_BANNED_USER)),
            set([user_ids[2], user_ids[3]]))

    def test_update_user_creator_dashboard_display(self):
        gae_id = 'test_id'
        username = 'testname'
        user_email = 'test@email.com'

        user_id = user_services.create_new_user(gae_id, user_email).user_id
        user_services.set_username(user_id, username)

        user_setting = user_services.get_user_settings(user_id)
        self.assertEqual(
            user_setting.creator_dashboard_display_pref,
            constants.ALLOWED_CREATOR_DASHBOARD_DISPLAY_PREFS['CARD'])

        user_services.update_user_creator_dashboard_display(
            user_id, constants.ALLOWED_CREATOR_DASHBOARD_DISPLAY_PREFS['LIST'])
        user_setting = user_services.get_user_settings(user_id)
        self.assertEqual(
            user_setting.creator_dashboard_display_pref,
            constants.ALLOWED_CREATOR_DASHBOARD_DISPLAY_PREFS['LIST'])

    def test_update_user_role(self):
        gae_id = 'test_id'
        username = 'testname'
        user_email = 'test@email.com'

        user_id = user_services.create_new_user(gae_id, user_email).user_id
        user_services.set_username(user_id, username)

        self.assertEqual(
            user_services.get_user_role_from_id(user_id),
            feconf.ROLE_ID_EXPLORATION_EDITOR)

        user_services.update_user_role(
            user_id, feconf.ROLE_ID_COLLECTION_EDITOR)
        self.assertEqual(
            user_services.get_user_role_from_id(user_id),
            feconf.ROLE_ID_COLLECTION_EDITOR)

    def test_get_all_profiles_auth_details_non_existent_id_raises_error(self):
        non_existent_user_id = 'id_x'
        error_msg = 'Parent user not found.'
        with self.assertRaisesRegexp(Exception, error_msg):
            user_services.get_all_profiles_auth_details_by_parent_user_id(
                non_existent_user_id)

    def test_update_user_role_from_learner_to_other_role_raises_exception(self):
        gae_id = 'test_id'
        user_email = 'test@email.com'
        user_pin = '12345'
        profile_pin = '123'
        display_alias = 'display_alias'
        display_alias_2 = 'display_alias_2'
        user_id = user_services.create_new_user(gae_id, user_email).user_id

        self.modifiable_user_data.user_id = user_id
        self.modifiable_user_data.pin = user_pin
        self.modifiable_user_data.display_alias = display_alias
        user_services.update_multiple_users_data([self.modifiable_user_data])
        self.modifiable_new_user_data.display_alias = display_alias_2
        self.modifiable_new_user_data.pin = profile_pin

        user_services.create_new_profiles(
            gae_id, user_email, [self.modifiable_new_user_data])
        profile_user_id = (
            user_services.get_all_profiles_auth_details_by_parent_user_id(
                user_id)[0].user_id
        )
        self.assertEqual(
            user_services.get_user_role_from_id(profile_user_id),
            feconf.ROLE_ID_LEARNER)
        error_msg = 'The role of a Learner cannot be changed.'
        with self.assertRaisesRegexp(Exception, error_msg):
            user_services.update_user_role(
                profile_user_id, feconf.ROLE_ID_EXPLORATION_EDITOR)

    def test_update_user_role_from_other_role_to_learner_raises_exception(self):
        gae_id = 'test_id'
        user_email = 'test@email.com'

        user_id = user_services.create_new_user(gae_id, user_email).user_id
        self.assertEqual(
            user_services.get_user_role_from_id(user_id),
            feconf.ROLE_ID_EXPLORATION_EDITOR)
        error_msg = 'Updating to a Learner role is not allowed.'
        with self.assertRaisesRegexp(Exception, error_msg):
            user_services.update_user_role(
                user_id, feconf.ROLE_ID_LEARNER)

    def test_create_new_user_also_creates_a_new_user_auth_details_entry(self):
        new_gae_id = 'new_gae_id'
        new_email = 'new@example.com'

        self.assertIsNone(
            user_models.UserAuthDetailsModel.get_by_auth_id(
                feconf.AUTH_METHOD_GAE, new_gae_id)
        )

        user_services.create_new_user(new_gae_id, new_email)
        user_settings = user_services.get_user_settings_by_gae_id(
            new_gae_id)
        user_auth_details = user_models.UserAuthDetailsModel.get_by_id(
            user_settings.user_id)
        self.assertEqual(user_auth_details.gae_id, user_settings.gae_id)

    def test_get_auth_details_by_user_id_for_existing_user_works_fine(self):
        gae_id = 'new_gae_id'
        email = 'new@example.com'
        user_services.create_new_user(gae_id, email)
        user_auth_details_model = (
            user_models.UserAuthDetailsModel.get_by_auth_id(
                feconf.AUTH_METHOD_GAE, gae_id)
        )
        user_auth_details = user_services.get_auth_details_by_user_id(
            user_auth_details_model.id)
        self.assertEqual(
            user_auth_details.user_id, user_auth_details_model.id)
        self.assertEqual(
            user_auth_details.gae_id, user_auth_details_model.gae_id)
        self.assertEqual(
            user_auth_details.pin, user_auth_details_model.pin)
        self.assertEqual(
            user_auth_details.parent_user_id,
            user_auth_details_model.parent_user_id
        )

    def test_get_auth_details_by_user_id_non_existing_user_returns_none(self):
        non_existent_user_id = 'id_x'
        self.assertIsNone(
            user_services.get_auth_details_by_user_id(non_existent_user_id))

    def test_get_auth_details_by_user_id_strict_non_existing_user_error(self):
        non_existent_user_id = 'id_x'
        error_msg = 'User not found'
        with self.assertRaisesRegexp(Exception, error_msg):
            user_services.get_auth_details_by_user_id(
                non_existent_user_id, strict=True)

    def test_get_auth_details_by_gae_id_non_existing_user_returns_none(self):
        non_existent_user_id = 'id_x'
        self.assertIsNone(
            user_services.get_auth_details_by_gae_id(non_existent_user_id))

    def test_create_new_profile_with_parent_user_pin_set_is_success(self):
        gae_id = 'gae_id'
        email = 'new@example.com'
        display_alias = 'display_alias'
        display_alias_2 = 'display_alias2'
        user_pin = '12345'
        profile_pin = '123'
        user_services.create_new_user(gae_id, email)
        user_auth_details_model = (
            user_models.UserAuthDetailsModel.get_by_auth_id(
                feconf.AUTH_METHOD_GAE, gae_id)
        )
        user_id = user_auth_details_model.id
        self.modifiable_user_data.user_id = user_id
        self.modifiable_user_data.pin = user_pin
        self.modifiable_user_data.display_alias = display_alias
        user_services.update_multiple_users_data([self.modifiable_user_data])
        self.modifiable_new_user_data.display_alias = display_alias_2
        self.modifiable_new_user_data.pin = profile_pin
        user_services.create_new_profiles(
            gae_id, email, [self.modifiable_new_user_data]
        )

        user_auth_details_models = (
            user_services.get_all_profiles_auth_details_by_parent_user_id(
                user_id)
        )
        self.assertEqual(len(user_auth_details_models), 1)
        self.assertEqual(user_auth_details_models[0].pin, profile_pin)
        self.assertEqual(user_auth_details_models[0].parent_user_id, user_id)
        self.assertIsNone(user_auth_details_models[0].gae_id)

    def test_create_new_profile_with_parent_user_pin_not_set_raises_error(self):
        gae_id = 'gae_id'
        email = 'new@example.com'
        display_alias = 'display_alias'
        profile_pin = '123'
        user_services.create_new_user(gae_id, email)
        error_msg = 'Pin must be set for a full user before creating a profile.'
        with self.assertRaisesRegexp(Exception, error_msg):
            self.modifiable_new_user_data.display_alias = display_alias
            self.modifiable_new_user_data.pin = profile_pin
            user_services.create_new_profiles(
                gae_id, email, [self.modifiable_new_user_data])

    def test_create_multiple_new_profiles_for_same_user_works_correctly(self):
        schema_version = 1
        gae_id = 'gae_id'
        email = 'new@example.com'
        display_alias = 'display_alias'
        display_alias_2 = 'display_alias2'
        display_alias_3 = 'display_alias3'
        user_pin = '12345'
        profile_pin = '123'
        user_services.create_new_user(gae_id, email)
        user_auth_details_model = (
            user_models.UserAuthDetailsModel.get_by_auth_id(
                feconf.AUTH_METHOD_GAE, gae_id)
        )
        user_id = user_auth_details_model.id
        self.modifiable_user_data.user_id = user_id
        self.modifiable_user_data.pin = user_pin
        self.modifiable_user_data.display_alias = display_alias
        user_services.update_multiple_users_data([self.modifiable_user_data])
        self.modifiable_new_user_data.display_alias = display_alias_2
        self.modifiable_new_user_data.pin = profile_pin
        modifiable_new_user_data_2 = user_domain.ModifiableUserData(
            display_alias_3, None, [constants.DEFAULT_LANGUAGE_CODE],
            None, None, schema_version
        )
        user_settings_list = user_services.create_new_profiles(
            gae_id, email, [
                self.modifiable_new_user_data, modifiable_new_user_data_2
            ]
        )
        profile_1_id = user_settings_list[0].user_id
        profile_2_id = user_settings_list[1].user_id

        user_auth_details_models = [
            {
                'id': model.id,
                'gae_id': model.gae_id,
                'pin': model.pin,
                'parent_user_id': model.parent_user_id
            } for model in
            user_models.UserAuthDetailsModel.get_all_profiles_by_parent_user_id(
                user_id)
        ]

        expected_output = [
            {
                'id': profile_1_id,
                'gae_id': None,
                'pin': profile_pin,
                'parent_user_id': user_id
            },
            {
                'id': profile_2_id,
                'gae_id': None,
                'pin': None,
                'parent_user_id': user_id
            }
        ]
        self.assertItemsEqual(user_auth_details_models, expected_output)

    def test_create_new_profile_with_nonexistent_user_raises_error(self):
        non_existent_gae_id = 'gae_id_x'
        non_existent_email = 'x@example.com'
        profile_pin = '123'
        display_alias = 'display_alias'
        error_msg = 'User not found.'
        with self.assertRaisesRegexp(Exception, error_msg):
            self.modifiable_new_user_data.display_alias = display_alias
            self.modifiable_new_user_data.pin = profile_pin
            user_services.create_new_profiles(
                non_existent_gae_id, non_existent_email,
                [self.modifiable_new_user_data]
            )

    def test_create_new_profile_modifiable_user_with_user_id_raises_error(self):
        gae_id = 'gae_id'
        email = 'new@example.com'
        display_alias = 'display_alias'
        display_alias_2 = 'display_alias2'
        user_pin = '12345'
        profile_pin = '123'
        user_services.create_new_user(gae_id, email)
        user_auth_details_model = (
            user_models.UserAuthDetailsModel.get_by_auth_id(
                feconf.AUTH_METHOD_GAE, gae_id)
        )
        user_id = user_auth_details_model.id
        self.modifiable_user_data.user_id = user_id
        self.modifiable_user_data.pin = user_pin
        self.modifiable_user_data.display_alias = display_alias
        user_services.update_multiple_users_data([self.modifiable_user_data])
        error_msg = 'User id cannot already exist for a new user.'
        with self.assertRaisesRegexp(Exception, error_msg):
            self.modifiable_new_user_data.display_alias = display_alias_2
            self.modifiable_new_user_data.pin = profile_pin
            self.modifiable_new_user_data.user_id = 'user_id'
            user_services.create_new_profiles(
                gae_id, email, [self.modifiable_new_user_data]
            )

    def test_update_users_modifiable_object_user_id_not_set_raises_error(self):
        gae_id = 'gae_id'
        email = 'new@example.com'
        display_alias = 'display_alias2'
        user_pin = '12345'
        user_services.create_new_user(gae_id, email)
        self.modifiable_user_data.user_id = None
        self.modifiable_user_data.pin = user_pin
        self.modifiable_user_data.display_alias = display_alias

        error_msg = 'Missing user ID.'
        with self.assertRaisesRegexp(Exception, error_msg):
            user_services.update_multiple_users_data(
                [self.modifiable_user_data])

    def test_update_users_for_user_with_non_existent_id_raises_error(self):
        gae_id = 'gae_id'
        non_existent_user_id = 'id_x'
        email = 'new@example.com'
        display_alias = 'display_alias2'
        user_pin = '12345'
        user_services.create_new_user(gae_id, email)
        self.modifiable_user_data.user_id = non_existent_user_id
        self.modifiable_user_data.pin = user_pin
        self.modifiable_user_data.display_alias = display_alias

        error_msg = 'User not found.'
        with self.assertRaisesRegexp(Exception, error_msg):
            user_services.update_multiple_users_data(
                [self.modifiable_user_data])

    def test_update_users_data_for_multiple_users_works_correctly(self):
        # Preparing for the test.
        schema_version = 1
        gae_id = 'gae_id'
        email = 'new@example.com'
        display_alias = 'display_alias'
        display_alias_2 = 'display_alias2'
        display_alias_3 = 'display_alias3'
        user_pin = '12345'
        profile_pin = '123'
        user_services.create_new_user(gae_id, email)
        user_auth_details_model = (
            user_models.UserAuthDetailsModel.get_by_auth_id(
                feconf.AUTH_METHOD_GAE, gae_id)
        )
        user_id = user_auth_details_model.id
        self.modifiable_user_data.user_id = user_id
        self.modifiable_user_data.pin = user_pin
        self.modifiable_user_data.display_alias = display_alias
        user_services.update_multiple_users_data([self.modifiable_user_data])
        self.modifiable_new_user_data.display_alias = display_alias_2
        self.modifiable_new_user_data.pin = profile_pin
        modifiable_new_user_data_2 = user_domain.ModifiableUserData(
            display_alias_3, None, [constants.DEFAULT_LANGUAGE_CODE],
            None, None, schema_version
        )
        user_settings_list = user_services.create_new_profiles(
            gae_id, email, [
                self.modifiable_new_user_data, modifiable_new_user_data_2
            ]
        )
        profile_user_ids = [
            user_settings_list[0].user_id, user_settings_list[1].user_id]
        self.modifiable_new_user_data.user_id = profile_user_ids[0]
        modifiable_new_user_data_2.user_id = profile_user_ids[1]

        # Performing the actual action.
        modifiable_new_user_data_2.pin = '345'
        self.modifiable_new_user_data.display_alias = 'xyz'
        user_services.update_multiple_users_data(
            [self.modifiable_new_user_data, modifiable_new_user_data_2])

        # Post-checking.
        user_auth_details_models = [
            {
                'id': model.id,
                'gae_id': model.gae_id,
                'pin': model.pin,
                'parent_user_id': model.parent_user_id
            } for model in
            user_models.UserAuthDetailsModel.get_multi(profile_user_ids)
        ]

        expected_auth_details_output = [
            {
                'id': profile_user_ids[0],
                'gae_id': None,
                'pin': profile_pin,
                'parent_user_id': user_id
            },
            {
                'id': profile_user_ids[1],
                'gae_id': None,
                'pin': '345',
                'parent_user_id': user_id
            }
        ]
        self.assertItemsEqual(
            expected_auth_details_output, user_auth_details_models)

        user_settings_models = [
            {
                'id': model.id,
                'display_alias': model.display_alias,
            } for model in
            user_models.UserSettingsModel.get_multi(profile_user_ids)
        ]

        expected_user_settings_output = [
            {
                'id': profile_user_ids[0],
                'display_alias': 'xyz'
            },
            {
                'id': profile_user_ids[1],
                'display_alias': display_alias_3
            }
        ]
        self.assertItemsEqual(
            expected_user_settings_output, user_settings_models)

    def test_mark_user_for_deletion_deletes_user_settings(self):
        gae_id = 'test_id'
        username = 'testname'
        user_email = 'test@email.com'

        user_id = user_services.create_new_user(gae_id, user_email).user_id
        user_services.set_username(user_id, username)

        user_settings = user_services.get_user_settings_by_gae_id(gae_id)
        self.assertFalse(user_settings.deleted)

        user_services.mark_user_for_deletion(user_id)

        user_settings = user_services.get_user_settings_by_gae_id(gae_id)
        self.assertTrue(user_settings.deleted)

    def test_mark_user_for_deletion_deletes_user_auth_details_entry(self):
        gae_id = 'test_id'
        username = 'testname'
        user_email = 'test@email.com'

        user_id = user_services.create_new_user(gae_id, user_email).user_id
        user_services.set_username(user_id, username)

        user_auth_details = user_models.UserAuthDetailsModel.get_by_id(user_id)
        self.assertFalse(user_auth_details.deleted)

        user_services.mark_user_for_deletion(user_id)

        user_auth_details = user_models.UserAuthDetailsModel.get_by_id(user_id)
        self.assertTrue(user_auth_details.deleted)

    def test_get_current_date_as_string(self):
        custom_datetimes = [
            datetime.date(2011, 1, 1),
            datetime.date(2012, 2, 28)
        ]
        datetime_strings = [custom_datetime.strftime(
            feconf.DASHBOARD_STATS_DATETIME_STRING_FORMAT)
                            for custom_datetime in custom_datetimes]

        self.assertEqual(len(datetime_strings[0].split('-')[0]), 4)
        self.assertEqual(len(datetime_strings[0].split('-')[1]), 2)
        self.assertEqual(len(datetime_strings[0].split('-')[2]), 2)

        self.assertEqual(len(datetime_strings[1].split('-')[0]), 4)
        self.assertEqual(len(datetime_strings[1].split('-')[1]), 2)
        self.assertEqual(len(datetime_strings[1].split('-')[2]), 2)

        self.assertEqual(datetime_strings[0], '2011-01-01')
        self.assertEqual(datetime_strings[1], '2012-02-28')

    def test_parse_date_from_string(self):
        test_datetime_strings = [
            '2016-06-30',
            '2016-07-05',
            '2016-13-01',
            '2016-03-32'
        ]

        self.assertEqual(
            user_services.parse_date_from_string(test_datetime_strings[0]),
            {
                'year': 2016,
                'month': 6,
                'day': 30
            })
        self.assertEqual(
            user_services.parse_date_from_string(test_datetime_strings[1]),
            {
                'year': 2016,
                'month': 7,
                'day': 5
            })

        with self.assertRaisesRegexp(
            ValueError,
            'time data \'2016-13-01\' does not match format \'%Y-%m-%d\''):
            user_services.parse_date_from_string(test_datetime_strings[2])
        with self.assertRaisesRegexp(ValueError, 'unconverted data remains: 2'):
            user_services.parse_date_from_string(test_datetime_strings[3])

    def test_record_user_started_state_translation_tutorial(self):
        # Testing of the user translation tutorial firsttime state storage.
        gae_id = 'someUser'
        username = 'username'
        user_id = user_services.create_new_user(
            gae_id, 'user@example.com').user_id
        user_services.set_username(user_id, username)
        user_services.record_user_started_state_translation_tutorial(user_id)
        user_settings = user_services.get_user_settings(user_id)
        self.assertIsInstance(
            user_settings.last_started_state_translation_tutorial,
            datetime.datetime)
        self.assertTrue(
            user_settings.last_started_state_translation_tutorial is not None)


class UpdateContributionMsecTests(test_utils.GenericTestBase):
    """Test whether contribution date changes with publication of
    exploration/collection and update of already published
    exploration/collection.
    """

    EXP_ID = 'test_exp'
    COL_ID = 'test_col'
    COLLECTION_TITLE = 'title'
    COLLECTION_CATEGORY = 'category'
    COLLECTION_OBJECTIVE = 'objective'

    def setUp(self):
        super(UpdateContributionMsecTests, self).setUp()

        self.signup(self.ADMIN_EMAIL, self.ADMIN_USERNAME)
        self.admin_id = self.get_user_id_from_email(self.ADMIN_EMAIL)
        self.set_admins([self.ADMIN_USERNAME])

        self.signup(self.EDITOR_EMAIL, self.EDITOR_USERNAME)
        self.editor_id = self.get_user_id_from_email(self.EDITOR_EMAIL)
        self.signup(self.OWNER_EMAIL, self.OWNER_USERNAME)
        self.owner_id = self.get_user_id_from_email(self.OWNER_EMAIL)

        self.admin = user_services.UserActionsInfo(self.admin_id)
        self.owner = user_services.UserActionsInfo(self.owner_id)

    def test_contribution_msec_updates_on_published_explorations(self):
        exploration = self.save_new_valid_exploration(
            self.EXP_ID, self.admin_id, end_state_name='End')
        init_state_name = exploration.init_state_name
        exp_services.publish_exploration_and_update_user_profiles(
            self.admin, self.EXP_ID)

        # Test all owners and editors of exploration after publication have
        # updated first contribution times in msecs.
        self.assertIsNotNone(user_services.get_user_settings(
            self.admin_id).first_contribution_msec)

        # Test editor of published exploration has updated contribution time.
        rights_manager.release_ownership_of_exploration(
            self.admin, self.EXP_ID)

        exp_services.update_exploration(
            self.editor_id, self.EXP_ID, [exp_domain.ExplorationChange({
                'cmd': 'edit_state_property',
                'state_name': init_state_name,
                'property_name': 'widget_id',
                'new_value': 'MultipleChoiceInput'
            }), exp_domain.ExplorationChange({
                'cmd': 'edit_state_property',
                'state_name': init_state_name,
                'property_name': 'widget_customization_args',
                'new_value': {
                    'choices': {
                        'value': [{
                            'content_id': 'ca_choices_0',
                            'html': '<p>Choice 1</p>'
                        }]
                    },
                    'showChoicesInShuffledOrder': {'value': True}
                }
            })], 'commit')

        self.assertIsNotNone(user_services.get_user_settings(
            self.editor_id).first_contribution_msec)

    def test_contribution_msec_does_not_update_until_exp_is_published(self):
        exploration = self.save_new_valid_exploration(
            self.EXP_ID, self.admin_id, end_state_name='End')
        init_state_name = exploration.init_state_name

        # Test that saving an exploration does not update first contribution
        # time.
        self.assertIsNone(user_services.get_user_settings(
            self.admin_id).first_contribution_msec)

        # Test that commit to unpublished exploration does not update
        # contribution time.
        exp_services.update_exploration(
            self.admin_id, self.EXP_ID, [exp_domain.ExplorationChange({
                'cmd': 'edit_state_property',
                'state_name': init_state_name,
                'property_name': 'widget_id',
                'new_value': 'MultipleChoiceInput'
            }), exp_domain.ExplorationChange({
                'cmd': 'edit_state_property',
                'state_name': init_state_name,
                'property_name': 'widget_customization_args',
                'new_value': {
                    'choices': {
                        'value': [{
                            'content_id': 'ca_choices_0',
                            'html': '<p>Choice 1</p>'
                        }]
                    },
                    'showChoicesInShuffledOrder': {'value': True}
                }
            })], '')
        self.assertIsNone(user_services.get_user_settings(
            self.admin_id).first_contribution_msec)

        # Test that another user who commits to unpublished exploration does not
        # have updated first contribution time.
        rights_manager.assign_role_for_exploration(
            self.admin, self.EXP_ID, self.editor_id, 'editor')
        exp_services.update_exploration(
            self.editor_id, self.EXP_ID, [exp_domain.ExplorationChange({
                'cmd': 'rename_state',
                'old_state_name': feconf.DEFAULT_INIT_STATE_NAME,
                'new_state_name': u'¡Hola! αβγ',
            })], '')
        self.assertIsNone(user_services.get_user_settings(
            self.editor_id).first_contribution_msec)

        # Test that after an exploration is published, all contributors have
        # updated first contribution time.
        exp_services.publish_exploration_and_update_user_profiles(
            self.admin, self.EXP_ID)
        self.assertIsNotNone(user_services.get_user_settings(
            self.admin_id).first_contribution_msec)
        self.assertIsNotNone(user_services.get_user_settings(
            self.editor_id).first_contribution_msec)

    def test_contribution_msec_does_not_change_if_no_contribution_to_exp(self):
        self.save_new_valid_exploration(
            self.EXP_ID, self.admin_id, end_state_name='End')
        rights_manager.assign_role_for_exploration(
            self.admin, self.EXP_ID, self.editor_id, 'editor')
        exp_services.publish_exploration_and_update_user_profiles(
            self.admin, self.EXP_ID)

        # Test that contribution time is not given to an editor that has not
        # contributed.
        self.assertIsNotNone(user_services.get_user_settings(
            self.admin_id).first_contribution_msec)
        self.assertIsNone(user_services.get_user_settings(
            self.editor_id).first_contribution_msec)

    def test_contribution_msec_does_not_change_if_exp_unpublished(self):
        self.save_new_valid_exploration(
            self.EXP_ID, self.owner_id, end_state_name='End')

        exp_services.publish_exploration_and_update_user_profiles(
            self.owner, self.EXP_ID)
        rights_manager.unpublish_exploration(self.admin, self.EXP_ID)

        # Test that contribution time is not eliminated if exploration is
        # unpublished.
        self.assertIsNotNone(user_services.get_user_settings(
            self.owner_id).first_contribution_msec)

    def test_contribution_msec_updates_on_published_collections(self):
        self.save_new_valid_collection(
            self.COL_ID, self.admin_id, title=self.COLLECTION_TITLE,
            category=self.COLLECTION_CATEGORY,
            objective=self.COLLECTION_OBJECTIVE,
            exploration_id=self.EXP_ID)

        collection_services.publish_collection_and_update_user_profiles(
            self.admin, self.COL_ID)
        exp_services.publish_exploration_and_update_user_profiles(
            self.admin, self.EXP_ID)

        # Test all owners and editors of collection after publication have
        # updated first contribution times.
        self.assertIsNotNone(user_services.get_user_settings(
            self.admin_id).first_contribution_msec)

        # Test editor of published collection has updated
        # first contribution time.
        rights_manager.release_ownership_of_collection(
            self.admin, self.COL_ID)

        collection_services.update_collection(
            self.editor_id, self.COL_ID, [{
                'cmd': 'edit_collection_property',
                'property_name': 'title',
                'new_value': 'Some new title'
            }], 'Changed the title')

        self.assertIsNotNone(user_services.get_user_settings(
            self.editor_id).first_contribution_msec)

    def test_contribution_msec_does_not_update_until_collection_is_published(
            self):
        self.save_new_valid_collection(
            self.COL_ID, self.admin_id, title=self.COLLECTION_TITLE,
            category=self.COLLECTION_CATEGORY,
            objective=self.COLLECTION_OBJECTIVE,
            exploration_id=self.EXP_ID)

        # Test that saving a collection does not update first contribution
        # time.
        self.assertIsNone(user_services.get_user_settings(
            self.admin_id).first_contribution_msec)

        # Test that commit to unpublished collection does not update
        # contribution time.
        collection_services.update_collection(
            self.admin_id, self.COL_ID, [{
                'cmd': 'edit_collection_property',
                'property_name': 'title',
                'new_value': 'Some new title'
            }], '')
        self.assertIsNone(user_services.get_user_settings(
            self.admin_id).first_contribution_msec)

        # Test that another user who commits to unpublished collection does not
        # have updated first contribution time.
        rights_manager.assign_role_for_collection(
            self.admin, self.COL_ID, self.editor_id, 'editor')
        collection_services.update_collection(
            self.editor_id, self.COL_ID, [{
                'cmd': 'edit_collection_property',
                'property_name': 'category',
                'new_value': 'Some new category'
            }], '')
        self.assertIsNone(user_services.get_user_settings(
            self.editor_id).first_contribution_msec)

        # Test that after an collection is published, all contributors have
        # updated first contribution times.
        collection_services.publish_collection_and_update_user_profiles(
            self.admin, self.COL_ID)
        self.assertIsNotNone(user_services.get_user_settings(
            self.admin_id).first_contribution_msec)
        self.assertIsNotNone(user_services.get_user_settings(
            self.editor_id).first_contribution_msec)

    def test_contribution_msec_does_not_change_if_no_contribution_to_collection(
            self):
        self.save_new_valid_collection(
            self.COL_ID, self.admin_id, title=self.COLLECTION_TITLE,
            category=self.COLLECTION_CATEGORY,
            objective=self.COLLECTION_OBJECTIVE,
            exploration_id=self.EXP_ID)
        rights_manager.assign_role_for_collection(
            self.admin, self.COL_ID, self.editor_id, 'editor')
        collection_services.publish_collection_and_update_user_profiles(
            self.admin, self.COL_ID)

        # Test that contribution time is not given to an editor that has not
        # contributed.
        self.assertIsNotNone(user_services.get_user_settings(
            self.admin_id).first_contribution_msec)
        self.assertIsNone(user_services.get_user_settings(
            self.editor_id).first_contribution_msec)

    def test_contribution_msec_does_not_change_if_collection_unpublished(self):
        self.save_new_valid_collection(
            self.COL_ID, self.owner_id, title=self.COLLECTION_TITLE,
            category=self.COLLECTION_CATEGORY,
            objective=self.COLLECTION_OBJECTIVE,
            exploration_id=self.EXP_ID)
        collection_services.publish_collection_and_update_user_profiles(
            self.owner, self.COL_ID)
        rights_manager.unpublish_collection(self.admin, self.COL_ID)

        # Test that first contribution msec is not eliminated if collection is
        # unpublished.
        self.assertIsNotNone(user_services.get_user_settings(
            self.owner_id).first_contribution_msec)


class UserDashboardStatsTests(test_utils.GenericTestBase):
    """Test whether exploration-related statistics of a user change as events
    are registered.
    """

    OWNER_EMAIL = 'owner@example.com'
    OWNER_USERNAME = 'owner'
    EXP_ID = 'exp1'

    USER_SESSION_ID = 'session1'

    CURRENT_DATE_AS_STRING = user_services.get_current_date_as_string()

    def setUp(self):
        super(UserDashboardStatsTests, self).setUp()
        self.signup(self.OWNER_EMAIL, self.OWNER_USERNAME)
        self.owner_id = self.get_user_id_from_email(self.OWNER_EMAIL)

    def mock_get_current_date_as_string(self):
        return self.CURRENT_DATE_AS_STRING

    def test_get_user_dashboard_stats(self):
        exploration = self.save_new_valid_exploration(
            self.EXP_ID, self.owner_id, end_state_name='End')
        init_state_name = exploration.init_state_name
        event_services.StartExplorationEventHandler.record(
            self.EXP_ID, 1, init_state_name, self.USER_SESSION_ID, {},
            feconf.PLAY_TYPE_NORMAL)
        event_services.StatsEventsHandler.record(
            self.EXP_ID, 1, {
                'num_starts': 1,
                'num_actual_starts': 0,
                'num_completions': 0,
                'state_stats_mapping': {}
            })
        self.assertEqual(
            user_jobs_continuous.UserStatsAggregator.get_dashboard_stats(
                self.owner_id),
            {
                'total_plays': 0,
                'num_ratings': 0,
                'average_ratings': None
            })
        MockUserStatsAggregator.start_computation()
        self.process_and_flush_pending_tasks()
        self.assertEqual(
            user_jobs_continuous.UserStatsAggregator.get_dashboard_stats(
                self.owner_id),
            {
                'total_plays': 1,
                'num_ratings': 0,
                'average_ratings': None
            })

    def test_get_weekly_dashboard_stats_when_stats_model_is_none(self):
        exploration = self.save_new_valid_exploration(
            self.EXP_ID, self.owner_id, end_state_name='End')
        init_state_name = exploration.init_state_name
        event_services.StartExplorationEventHandler.record(
            self.EXP_ID, 1, init_state_name, self.USER_SESSION_ID, {},
            feconf.PLAY_TYPE_NORMAL)
        self.assertEqual(
            user_services.get_weekly_dashboard_stats(self.owner_id), None)
        self.assertEqual(
            user_services.get_last_week_dashboard_stats(self.owner_id), None)

        with self.swap(
            user_services, 'get_current_date_as_string',
            self.mock_get_current_date_as_string):
            user_services.update_dashboard_stats_log(self.owner_id)

        self.assertEqual(
            user_services.get_weekly_dashboard_stats(self.owner_id), [{
                self.CURRENT_DATE_AS_STRING: {
                    'total_plays': 0,
                    'num_ratings': 0,
                    'average_ratings': None
                }
            }])

    def test_get_weekly_dashboard_stats(self):
        exploration = self.save_new_valid_exploration(
            self.EXP_ID, self.owner_id, end_state_name='End')
        init_state_name = exploration.init_state_name
        event_services.StartExplorationEventHandler.record(
            self.EXP_ID, 1, init_state_name, self.USER_SESSION_ID, {},
            feconf.PLAY_TYPE_NORMAL)
        event_services.StatsEventsHandler.record(
            self.EXP_ID, 1, {
                'num_starts': 1,
                'num_actual_starts': 0,
                'num_completions': 0,
                'state_stats_mapping': {}
            })

        self.assertEqual(
            user_services.get_weekly_dashboard_stats(self.owner_id), None)
        self.assertEqual(
            user_services.get_last_week_dashboard_stats(self.owner_id), None)

        MockUserStatsAggregator.start_computation()
        self.process_and_flush_pending_tasks()

        self.assertEqual(
            user_services.get_weekly_dashboard_stats(self.owner_id), None)
        self.assertEqual(
            user_services.get_last_week_dashboard_stats(self.owner_id), None)

        with self.swap(
            user_services, 'get_current_date_as_string',
            self.mock_get_current_date_as_string):
            user_services.update_dashboard_stats_log(self.owner_id)

        self.assertEqual(
            user_services.get_weekly_dashboard_stats(self.owner_id), [{
                self.CURRENT_DATE_AS_STRING: {
                    'total_plays': 1,
                    'num_ratings': 0,
                    'average_ratings': None
                }
            }])


class SubjectInterestsUnitTests(test_utils.GenericTestBase):
    """Test the update_subject_interests method."""

    def setUp(self):
        super(SubjectInterestsUnitTests, self).setUp()
        self.gae_id = 'someUser'
        self.username = 'username'
        self.user_email = 'user@example.com'

        self.user_id = user_services.create_new_user(
            self.gae_id, self.user_email).user_id
        user_services.set_username(self.user_id, self.username)

    def test_invalid_subject_interests_are_not_accepted(self):
        with self.assertRaisesRegexp(utils.ValidationError, 'to be a list'):
            user_services.update_subject_interests(self.user_id, 'not a list')

        with self.assertRaisesRegexp(utils.ValidationError, 'to be a string'):
            user_services.update_subject_interests(self.user_id, [1, 2, 3])

        with self.assertRaisesRegexp(utils.ValidationError, 'to be non-empty'):
            user_services.update_subject_interests(self.user_id, ['', 'ab'])

        with self.assertRaisesRegexp(
            utils.ValidationError,
            'to consist only of lowercase alphabetic characters and spaces'
            ):
            user_services.update_subject_interests(self.user_id, ['!'])

        with self.assertRaisesRegexp(
            utils.ValidationError,
            'to consist only of lowercase alphabetic characters and spaces'
            ):
            user_services.update_subject_interests(
                self.user_id, ['has-hyphens'])

        with self.assertRaisesRegexp(
            utils.ValidationError,
            'to consist only of lowercase alphabetic characters and spaces'
            ):
            user_services.update_subject_interests(
                self.user_id, ['HasCapitalLetters'])

        with self.assertRaisesRegexp(utils.ValidationError, 'to be distinct'):
            user_services.update_subject_interests(self.user_id, ['a', 'a'])

        # The following cases are all valid.
        user_services.update_subject_interests(self.user_id, [])
        user_services.update_subject_interests(
            self.user_id, ['singleword', 'has spaces'])


class LastLoginIntegrationTests(test_utils.GenericTestBase):
    """Integration tests for testing that the last login time for a user updates
    correctly.
    """

    def setUp(self):
        """Create exploration with two versions."""
        super(LastLoginIntegrationTests, self).setUp()

        self.signup(self.VIEWER_EMAIL, self.VIEWER_USERNAME)
        self.viewer_id = self.get_user_id_from_email(self.VIEWER_EMAIL)

    def test_legacy_user(self):
        """Test the case of a user who existed in the system before the
        last-login check was introduced.
        """
        previous_last_logged_in_datetime = (
            user_services.get_user_settings(self.viewer_id).last_logged_in)
        self.assertIsNotNone(previous_last_logged_in_datetime)

        current_datetime = datetime.datetime.utcnow()
        mocked_datetime_utcnow = current_datetime - datetime.timedelta(days=1)
        with self.mock_datetime_utcnow(mocked_datetime_utcnow):
            user_services.record_user_logged_in(self.viewer_id)

        user_settings = user_services.get_user_settings(self.viewer_id)
        last_logged_in = user_settings.last_logged_in

        # After logging in and requesting a URL, the last_logged_in property is
        # changed.
        self.login(self.VIEWER_EMAIL)
        self.get_html_response(feconf.LIBRARY_INDEX_URL)
        self.assertLess(
            last_logged_in,
            user_services.get_user_settings(self.viewer_id).last_logged_in)
        self.logout()

    def test_last_logged_in_only_updated_if_enough_time_has_elapsed(self):
        # The last logged-in time has already been set when the user
        # registered.
        previous_last_logged_in_datetime = (
            user_services.get_user_settings(self.viewer_id).last_logged_in)
        self.assertIsNotNone(previous_last_logged_in_datetime)

        current_datetime = datetime.datetime.utcnow()

        mocked_datetime_utcnow = current_datetime + datetime.timedelta(hours=11)
        with self.mock_datetime_utcnow(mocked_datetime_utcnow):
            self.login(self.VIEWER_EMAIL)
            self.get_html_response(feconf.LIBRARY_INDEX_URL)
            self.assertEqual(
                user_services.get_user_settings(self.viewer_id).last_logged_in,
                previous_last_logged_in_datetime)
            self.logout()

        mocked_datetime_utcnow = current_datetime + datetime.timedelta(hours=13)
        with self.mock_datetime_utcnow(mocked_datetime_utcnow):
            self.login(self.VIEWER_EMAIL)
            self.get_html_response(feconf.LIBRARY_INDEX_URL)
            self.assertGreater(
                user_services.get_user_settings(self.viewer_id).last_logged_in,
                previous_last_logged_in_datetime)
            self.logout()


class LastExplorationEditedIntegrationTests(test_utils.GenericTestBase):
    """Integration tests for testing the time the user last edited an
    exploration updates correctly.
    """

    EXP_ID = 'exp'

    def setUp(self):
        """Create users for creating and editing exploration."""
        super(LastExplorationEditedIntegrationTests, self).setUp()
        self.signup(self.OWNER_EMAIL, self.OWNER_USERNAME)
        self.owner_id = self.get_user_id_from_email(self.OWNER_EMAIL)
        self.signup(self.EDITOR_EMAIL, self.EDITOR_USERNAME)
        self.editor_id = self.get_user_id_from_email(self.EDITOR_EMAIL)

        self.save_new_valid_exploration(
            self.EXP_ID, self.owner_id, end_state_name='End')

    def test_legacy_user(self):
        """Test the case of a user who are editing exploration for first time
        after the last edited time check was introduced.
        """
        editor_settings = user_services.get_user_settings(self.editor_id)
        self.assertIsNone(editor_settings.last_edited_an_exploration)

        exp_services.update_exploration(
            self.editor_id, self.EXP_ID, [exp_domain.ExplorationChange({
                'cmd': 'edit_exploration_property',
                'property_name': 'objective',
                'new_value': 'the objective'
            })], 'Test edit')

        editor_settings = user_services.get_user_settings(self.editor_id)
        self.assertIsNotNone(editor_settings.last_edited_an_exploration)

    def test_last_exp_edit_time_gets_updated(self):
        exp_services.update_exploration(
            self.editor_id, self.EXP_ID, [exp_domain.ExplorationChange({
                'cmd': 'edit_exploration_property',
                'property_name': 'objective',
                'new_value': 'the objective'
            })], 'Test edit')

        # Decrease last exploration edited time by 13 hours.
        user_settings = user_services.get_user_settings(self.editor_id)
        mocked_datetime_utcnow = (
            user_settings.last_edited_an_exploration -
            datetime.timedelta(hours=13))
        with self.mock_datetime_utcnow(mocked_datetime_utcnow):
            user_services.record_user_edited_an_exploration(self.editor_id)

        editor_settings = user_services.get_user_settings(self.editor_id)
        previous_last_edited_an_exploration = (
            editor_settings.last_edited_an_exploration)
        self.assertIsNotNone(previous_last_edited_an_exploration)

        # The editor edits the exploration 13 hours after it was created.
        exp_services.update_exploration(
            self.editor_id, self.EXP_ID, [exp_domain.ExplorationChange({
                'cmd': 'edit_exploration_property',
                'property_name': 'objective',
                'new_value': 'new objective'
            })], 'Test edit 2')

        # Make sure last exploration edited time gets updated.
        editor_settings = user_services.get_user_settings(self.editor_id)
        self.assertGreater(
            (editor_settings.last_edited_an_exploration),
            previous_last_edited_an_exploration)


class LastExplorationCreatedIntegrationTests(test_utils.GenericTestBase):
    """Integration tests for the time the user last created an exploration
    updates correctly.
    """

    EXP_ID_A = 'exp_a'
    EXP_ID_B = 'exp_b'

    def setUp(self):
        """Create user for creating exploration."""
        super(LastExplorationCreatedIntegrationTests, self).setUp()
        self.signup(self.OWNER_EMAIL, self.OWNER_USERNAME)
        self.owner_id = self.get_user_id_from_email(self.OWNER_EMAIL)

    def test_legacy_user(self):
        """Test the case of a user who are creating exploration for first time
        after the last edited time check was introduced.
        """
        owner_settings = user_services.get_user_settings(self.owner_id)
        self.assertIsNone(owner_settings.last_created_an_exploration)

        self.save_new_valid_exploration(
            self.EXP_ID_A, self.owner_id, end_state_name='End')

        owner_settings = user_services.get_user_settings(self.owner_id)
        self.assertIsNotNone(owner_settings.last_created_an_exploration)

    def test_last_exp_edit_time_gets_updated(self):
        self.save_new_valid_exploration(
            self.EXP_ID_A, self.owner_id, end_state_name='End')

        # Decrease last exploration created time by 13 hours.
        user_settings = user_services.get_user_settings(self.owner_id)
        with self.mock_datetime_utcnow(
            user_settings.last_created_an_exploration -
            datetime.timedelta(hours=13)):
            user_services.record_user_created_an_exploration(self.owner_id)

        owner_settings = user_services.get_user_settings(self.owner_id)
        previous_last_created_an_exploration = (
            owner_settings.last_created_an_exploration)
        self.assertIsNotNone(previous_last_created_an_exploration)

        # The creator creates another exploration 13 hours later.
        self.save_new_valid_exploration(
            self.EXP_ID_B, self.owner_id, end_state_name='End')

        # Make sure that last exploration created time gets updated.
        owner_settings = user_services.get_user_settings(self.owner_id)
        self.assertGreater(
            (owner_settings.last_created_an_exploration),
            previous_last_created_an_exploration)


class UserSettingsTests(test_utils.GenericTestBase):

    def setUp(self):
        super(UserSettingsTests, self).setUp()
        self.signup(self.OWNER_EMAIL, self.OWNER_USERNAME)
        self.owner_id = self.get_user_id_from_email(self.OWNER_EMAIL)
        self.owner = user_services.UserActionsInfo(self.owner_id)

        self.user_settings = user_services.get_user_settings(self.owner_id)
        self.user_settings.validate()
        self.assertEqual(self.owner.role, feconf.ROLE_ID_EXPLORATION_EDITOR)
        schema_version = 1
        self.modifiable_user_data = user_domain.ModifiableUserData(
            'display_alias', '12345', [constants.DEFAULT_LANGUAGE_CODE],
            None, None, schema_version, 'user_id'
        )
        self.modifiable_new_user_data = user_domain.ModifiableUserData(
            'display_alias3', '12345', [constants.DEFAULT_LANGUAGE_CODE],
            None, None, schema_version
        )

    def test_validate_non_str_user_id_raises_exception(self):
        self.user_settings.user_id = 0
        with self.assertRaisesRegexp(
            utils.ValidationError, 'Expected user_id to be a string'
        ):
            self.user_settings.validate()

    def test_validate_wrong_format_user_id_raises_exception(self):
        self.user_settings.user_id = 'uid_%sA' % ('a' * 31)
        with self.assertRaisesRegexp(
            utils.ValidationError, 'The user ID is in a wrong format.'
        ):
            self.user_settings.validate()

        self.user_settings.user_id = 'uid_%s' % ('a' * 31)
        with self.assertRaisesRegexp(
            utils.ValidationError, 'The user ID is in a wrong format.'
        ):
            self.user_settings.validate()

        self.user_settings.user_id = 'a' * 36
        with self.assertRaisesRegexp(
            utils.ValidationError, 'The user ID is in a wrong format.'
        ):
            self.user_settings.validate()

    def test_validate_non_str_gae_id_raises_exception(self):
        self.user_settings.gae_id = 0
        with self.assertRaisesRegexp(
            utils.ValidationError, 'Expected gae_id to be a string'
        ):
            self.user_settings.validate()

<<<<<<< HEAD
    def test_validate_non_str_pin_id(self):
        self.user_settings.pin = 0
        with self.assertRaisesRegexp(
            utils.ValidationError, 'Expected PIN to be a string'
        ):
            self.user_settings.validate()

    def test_validate_invalid_length_pin_raises_error(self):
        invalid_pin_values_list = ['1', '12', '1234', '123@#6', 'ABCa', '1!#a']
        error_msg = (
            'User PIN can only be of length %s or %s' %
            (feconf.FULL_USER_PIN_LENGTH, feconf.PROFILE_USER_PIN_LENGTH)
        )
        for pin in invalid_pin_values_list:
            with self.assertRaisesRegexp(
                utils.ValidationError, error_msg
            ):
                self.user_settings.pin = pin
                self.user_settings.validate()

    def test_validate_valid_length_with_numeric_char_pin_works_fine(self):
        valid_pin_values_list = ['123', '12345', '764', '42343']
        for pin in valid_pin_values_list:
            self.user_settings.pin = pin
            self.user_settings.validate()

    def test_validate_valid_length_pin_with_non_numeric_char_raises_error(self):
        valid_pin_values_list = ['AbC', '123A}', '1!2', 'AB!', '[123]']
        error_msg = 'Only numeric characters are allowed in PIN'
        for pin in valid_pin_values_list:
            with self.assertRaisesRegexp(
                utils.ValidationError, error_msg
            ):
                self.user_settings.pin = pin
                self.user_settings.validate()

    def test_validate_empty_user_id(self):
=======
    def test_validate_empty_user_id_raises_exception(self):
>>>>>>> 61c90459
        self.user_settings.user_id = ''
        with self.assertRaisesRegexp(
            utils.ValidationError, 'No user id specified.'
        ):
            self.user_settings.validate()

    def test_validate_non_str_role_raises_exception(self):
        self.user_settings.role = 0
        with self.assertRaisesRegexp(
            utils.ValidationError, 'Expected role to be a string'
        ):
            self.user_settings.validate()

    def test_validate_invalid_role_name_raises_exception(self):
        self.user_settings.role = 'invalid_role'
        with self.assertRaisesRegexp(
            utils.ValidationError, 'Role invalid_role does not exist.'):
            self.user_settings.validate()

    def test_validate_non_str_display_alias_raises_error(self):
        self.user_settings.display_alias = 0
        with self.assertRaisesRegexp(
            utils.ValidationError, 'Expected display_alias to be a string,'
            ' received %s' % self.user_settings.display_alias):
            self.user_settings.validate()

    def test_validate_non_str_creator_dashboard_display_pref_raises_error(self):
        self.user_settings.creator_dashboard_display_pref = 0
        with self.assertRaisesRegexp(
            utils.ValidationError,
            'Expected dashboard display preference to be a string'
        ):
            self.user_settings.validate()

    def test_validate_invalid_creator_dashboard_display_pref_raises_error(self):
        self.user_settings.creator_dashboard_display_pref = (
            'invalid_creator_dashboard_display_pref')
        with self.assertRaisesRegexp(
            utils.ValidationError,
            'invalid_creator_dashboard_display_pref is not a valid '
            'value for the dashboard display preferences.'
        ):
            self.user_settings.validate()

    def test_validate_empty_display_alias_for_profiles_raises_error(self):
        self.modifiable_user_data.user_id = self.owner_id
        self.modifiable_user_data.pin = '12345'
        self.modifiable_user_data.display_alias = 'temp_name'
        user_services.update_multiple_users_data([self.modifiable_user_data])

        gae_id = self.get_gae_id_from_email(self.OWNER_EMAIL)
        profile_pin = '123'
        error_msg = 'Expected display_alias to be a string, received'
        with self.assertRaisesRegexp(utils.ValidationError, error_msg):
            self.modifiable_new_user_data.display_alias = ''
            self.modifiable_new_user_data.pin = profile_pin
            user_services.create_new_profiles(
                gae_id, self.OWNER_EMAIL, [self.modifiable_new_user_data]
            )

    def test_has_not_fully_registered_for_guest_user_is_false(self):
        self.assertFalse(user_services.has_fully_registered_account(None))

    def test_create_new_user_with_existing_gae_id_raises_error(self):
        user_id = self.user_settings.user_id
        user_gae_id = self.user_settings.gae_id
        with self.assertRaisesRegexp(
            Exception, 'User %s already exists for gae_id %s.'
            % (user_id, user_gae_id)
        ):
            user_services.create_new_user(
                user_gae_id, self.OWNER_EMAIL)

    def test_cannot_set_existing_username(self):
        with self.assertRaisesRegexp(
            utils.ValidationError,
            'Sorry, the username \"%s\" is already taken! Please pick '
            'a different one.' % self.OWNER_USERNAME
        ):
            user_services.set_username(self.owner_id, self.OWNER_USERNAME)

    def test_cannot_update_user_role_with_invalid_role(self):
        with self.assertRaisesRegexp(
            Exception, 'Role invalid_role does not exist.'
        ):
            user_services.update_user_role(self.owner_id, 'invalid_role')

    def test_cannot_get_human_readable_user_ids_with_invalid_user_ids(self):
        observed_log_messages = []

        def _mock_logging_function(msg, *args):
            """Mocks logging.error()."""
            observed_log_messages.append(msg % args)

        logging_swap = self.swap(logging, 'error', _mock_logging_function)
        assert_raises_user_not_found = self.assertRaisesRegexp(
            Exception, 'User not found.')

        with logging_swap, assert_raises_user_not_found:
            user_services.get_human_readable_user_ids(['invalid_user_id'])

        self.assertEqual(
            observed_log_messages,
            [
                'User id invalid_user_id not known in list of user_ids '
                '[u\'invalid_user_id\']'
            ])

    def test_get_human_readable_user_ids(self):
        # Create an unregistered user who has no username.
        user_models.UserSettingsModel(
            id='unregistered_user_id',
            gae_id='gae_unregistered_user_id',
            email='user@example.com',
            username='').put()

        user_ids = user_services.get_human_readable_user_ids(
            [self.owner_id, feconf.SYSTEM_COMMITTER_ID, 'unregistered_user_id'])
        expected_user_ids = [
            'owner', 'admin',
            '[Awaiting user registration: u..@example.com]']

        self.assertEqual(user_ids, expected_user_ids)

    def test_created_on_gets_updated_correctly(self):
        # created_on should not be updated upon updating other attributes of
        # the user settings model.
        user_settings = user_services.create_new_user(
            'gae_id', 'user@example.com')

        user_settings_model = user_models.UserSettingsModel.get_by_id(
            user_settings.user_id)
        time_of_creation = user_settings_model.created_on

        user_services.update_user_bio(user_settings.user_id, 'New bio.')

        user_settings_model = user_models.UserSettingsModel.get_by_id(
            user_settings.user_id)
        self.assertEqual(user_settings_model.created_on, time_of_creation)


class UserAuthDetailsTests(test_utils.GenericTestBase):

    def setUp(self):
        super(UserAuthDetailsTests, self).setUp()
        self.signup(self.OWNER_EMAIL, self.OWNER_USERNAME)
        self.owner_id = self.get_user_id_from_email(self.OWNER_EMAIL)
        self.user_auth_details_model = (
            user_models.UserAuthDetailsModel.get_by_id(self.owner_id))
        self.user_auth_details = user_services.UserAuthDetails(
            self.user_auth_details_model.id,
            self.user_auth_details_model.gae_id
        )
        self.user_auth_details.validate()

    def test_validate_non_str_user_id(self):
        self.user_auth_details.user_id = 0
        with self.assertRaisesRegexp(
            utils.ValidationError, 'Expected user_id to be a string'
        ):
            self.user_auth_details.validate()

    def test_validate_user_id(self):
        self.user_auth_details.user_id = 'uid_%sA' % ('a' * 31)
        with self.assertRaisesRegexp(
            utils.ValidationError, 'The user ID is in a wrong format.'
        ):
            self.user_auth_details.validate()

        self.user_auth_details.user_id = 'uid_%s' % ('a' * 31)
        with self.assertRaisesRegexp(
            utils.ValidationError, 'The user ID is in a wrong format.'
        ):
            self.user_auth_details.validate()

        self.user_auth_details.user_id = 'a' * 36
        with self.assertRaisesRegexp(
            utils.ValidationError, 'The user ID is in a wrong format.'
        ):
            self.user_auth_details.validate()

    def test_validate_empty_user_id(self):
        self.user_auth_details.user_id = ''
        with self.assertRaisesRegexp(
            utils.ValidationError, 'No user id specified.'
        ):
            self.user_auth_details.validate()

    def test_validate_parent_user_id(self):
        self.user_auth_details.parent_user_id = 'uid_%sA' % ('a' * 31)
        with self.assertRaisesRegexp(
            utils.ValidationError, 'The parent user ID is in a wrong format.'
        ):
            self.user_auth_details.validate()

        self.user_auth_details.parent_user_id = 'uid_%s' % ('a' * 31)
        with self.assertRaisesRegexp(
            utils.ValidationError, 'The parent user ID is in a wrong format.'
        ):
            self.user_auth_details.validate()

        self.user_auth_details.parent_user_id = 'a' * 36
        with self.assertRaisesRegexp(
            utils.ValidationError, 'The parent user ID is in a wrong format.'
        ):
            self.user_auth_details.validate()

    def test_validate_non_str_gae_id(self):
        self.user_auth_details.gae_id = 0
        with self.assertRaisesRegexp(
            utils.ValidationError, 'Expected gae_id to be a string'
        ):
            self.user_auth_details.validate()

    def test_parent_user_id_gae_id_together_raises_error(self):
        self.user_auth_details.parent_user_id = (
            user_models.UserSettingsModel.get_new_id(''))
        with self.assertRaisesRegexp(
            utils.ValidationError, 'The parent user ID and gae_id cannot be '
            'present together for a user.'
        ):
            self.user_auth_details.validate()

    def test_both_parent_user_id_and_gae_id_none_raises_error(self):
        self.user_auth_details.parent_user_id = None
        self.user_auth_details.gae_id = None
        with self.assertRaisesRegexp(
            utils.ValidationError, 'The parent user ID and gae_id cannot be '
            'None together for a user.'
        ):
            self.user_auth_details.validate()


class UserContributionsTests(test_utils.GenericTestBase):

    def setUp(self):
        super(UserContributionsTests, self).setUp()
        self.signup(self.OWNER_EMAIL, self.OWNER_USERNAME)
        self.owner_id = self.get_user_id_from_email(self.OWNER_EMAIL)
        self.user_contributions = user_services.get_user_contributions(
            self.owner_id)
        self.user_contributions.validate()

    def test_validate_non_str_user_id(self):
        self.user_contributions.user_id = 0
        with self.assertRaisesRegexp(
            Exception, 'Expected user_id to be a string'):
            self.user_contributions.validate()

    def test_validate_user_id(self):
        self.user_contributions.user_id = ''
        with self.assertRaisesRegexp(Exception, 'No user id specified.'):
            self.user_contributions.validate()

    def test_validate_non_list_created_exploration_ids(self):
        self.user_contributions.created_exploration_ids = 0
        with self.assertRaisesRegexp(
            Exception, 'Expected created_exploration_ids to be a list'):
            self.user_contributions.validate()

    def test_validate_created_exploration_ids(self):
        self.user_contributions.created_exploration_ids = [0]
        with self.assertRaisesRegexp(
            Exception, 'Expected exploration_id in created_exploration_ids '
            'to be a string'):
            self.user_contributions.validate()

    def test_validate_non_list_edited_exploration_ids(self):
        self.user_contributions.edited_exploration_ids = 0
        with self.assertRaisesRegexp(
            Exception, 'Expected edited_exploration_ids to be a list'):
            self.user_contributions.validate()

    def test_validate_edited_exploration_ids(self):
        self.user_contributions.edited_exploration_ids = [0]
        with self.assertRaisesRegexp(
            Exception, 'Expected exploration_id in edited_exploration_ids '
            'to be a string'):
            self.user_contributions.validate()

    def test_cannot_create_user_contributions_with_existing_user_id(self):
        with self.assertRaisesRegexp(
            Exception,
            'User contributions model for user %s already exists.'
            % self.owner_id):
            user_services.create_user_contributions(self.owner_id, [], [])

    def test_cannot_update_user_contributions_with_invalid_user_id(self):
        with self.assertRaisesRegexp(
            Exception,
            'User contributions model for user invalid_user_id does not exist'):
            user_services.update_user_contributions('invalid_user_id', [], [])

    def test_cannot_update_dashboard_stats_log_with_invalid_schema_version(
            self):
        model = user_models.UserStatsModel.get_or_create(self.owner_id)
        model.schema_version = 0
        model.put()

        self.assertIsNone(user_services.get_user_impact_score(self.owner_id))
        with self.assertRaisesRegexp(
            Exception,
            'Sorry, we can only process v1-v%d dashboard stats schemas at '
            'present.' % feconf.CURRENT_DASHBOARD_STATS_SCHEMA_VERSION):
            user_services.update_dashboard_stats_log(self.owner_id)

    def test_flush_migration_bot_contributions_model(self):
        created_exploration_ids = ['exp_1', 'exp_2']
        edited_exploration_ids = ['exp_3', 'exp_4']
        user_services.create_user_contributions(
            feconf.MIGRATION_BOT_USER_ID, created_exploration_ids,
            edited_exploration_ids)

        migration_bot_contributions_model = (
            user_services.get_user_contributions(feconf.MIGRATION_BOT_USER_ID))
        self.assertEqual(
            migration_bot_contributions_model.created_exploration_ids,
            created_exploration_ids)
        self.assertEqual(
            migration_bot_contributions_model.edited_exploration_ids,
            edited_exploration_ids)

        user_services.flush_migration_bot_contributions_model()
        migration_bot_contributions_model = (
            user_services.get_user_contributions(feconf.MIGRATION_BOT_USER_ID))
        self.assertEqual(
            migration_bot_contributions_model.created_exploration_ids, [])
        self.assertEqual(
            migration_bot_contributions_model.edited_exploration_ids, [])


class UserContributionReviewRightsTests(test_utils.GenericTestBase):

    TRANSLATOR_EMAIL = 'translator@community.org'
    TRANSLATOR_USERNAME = 'translator'

    VOICE_ARTIST_EMAIL = 'voiceartist@community.org'
    VOICE_ARTIST_USERNAME = 'voiceartist'

    QUESTION_REVIEWER_EMAIL = 'question@community.org'
    QUESTION_REVIEWER_USERNAME = 'questionreviewer'

    def setUp(self):
        super(UserContributionReviewRightsTests, self).setUp()
        self.signup(self.TRANSLATOR_EMAIL, self.TRANSLATOR_USERNAME)
        self.translator_id = self.get_user_id_from_email(self.TRANSLATOR_EMAIL)

        self.signup(self.VOICE_ARTIST_EMAIL, self.VOICE_ARTIST_USERNAME)
        self.voice_artist_id = self.get_user_id_from_email(
            self.VOICE_ARTIST_EMAIL)

        self.signup(
            self.QUESTION_REVIEWER_EMAIL, self.QUESTION_REVIEWER_USERNAME)
        self.question_reviewer_id = (
            self.get_user_id_from_email(self.TRANSLATOR_EMAIL))

    def test_assign_user_review_translation_suggestion_in_language(self):
        self.assertFalse(
            user_services.can_review_translation_suggestions(
                self.translator_id))

        user_services.allow_user_to_review_translation_in_language(
            self.translator_id, 'hi')

        self.assertTrue(
            user_services.can_review_translation_suggestions(
                self.translator_id, language_code='hi'))

    def test_translation_review_assignement_adds_language_in_sorted_order(self):
        user_services.allow_user_to_review_translation_in_language(
            self.translator_id, 'hi')
        user_contribution_rights = user_services.get_user_contribution_rights(
            self.translator_id)
        self.assertEqual(
            user_contribution_rights.can_review_translation_for_language_codes,
            ['hi'])

        user_services.allow_user_to_review_translation_in_language(
            self.translator_id, 'en')
        user_contribution_rights = user_services.get_user_contribution_rights(
            self.translator_id)
        self.assertEqual(
            user_contribution_rights.can_review_translation_for_language_codes,
            ['en', 'hi'])

    def test_assign_user_review_voiceover_application_in_language(self):
        self.assertFalse(
            user_services.can_review_voiceover_applications(
                self.voice_artist_id))

        user_services.allow_user_to_review_voiceover_in_language(
            self.voice_artist_id, 'hi')

        self.assertTrue(
            user_services.can_review_voiceover_applications(
                self.voice_artist_id, language_code='hi'))

    def test_voiceover_review_assignement_adds_language_in_sorted_order(self):
        user_services.allow_user_to_review_voiceover_in_language(
            self.voice_artist_id, 'hi')
        user_contribution_rights = user_services.get_user_contribution_rights(
            self.voice_artist_id)
        self.assertEqual(
            user_contribution_rights.can_review_voiceover_for_language_codes,
            ['hi'])

        user_services.allow_user_to_review_voiceover_in_language(
            self.voice_artist_id, 'en')
        user_contribution_rights = user_services.get_user_contribution_rights(
            self.voice_artist_id)
        self.assertEqual(
            user_contribution_rights.can_review_voiceover_for_language_codes,
            ['en', 'hi'])

    def test_assign_user_review_question_suggestion(self):
        self.assertFalse(
            user_services.can_review_question_suggestions(self.voice_artist_id))

        user_services.allow_user_to_review_question(self.voice_artist_id)

        self.assertTrue(
            user_services.can_review_question_suggestions(self.voice_artist_id))

    def test_get_all_contribution_reviewers(self):
        self.assertEqual(user_services.get_all_contribution_reviewers(), [])

        user_services.allow_user_to_review_voiceover_in_language(
            self.voice_artist_id, 'hi')

        user_services.allow_user_to_review_translation_in_language(
            self.translator_id, 'hi')

        all_reviewers = user_services.get_all_contribution_reviewers()
        self.assertItemsEqual(
            [reviewer.id for reviewer in all_reviewers],
            [self.voice_artist_id, self.translator_id])

    def test_remove_translation_review_rights_in_language(self):
        user_services.allow_user_to_review_translation_in_language(
            self.translator_id, 'hi')
        self.assertTrue(
            user_services.can_review_translation_suggestions(
                self.translator_id, language_code='hi'))
        user_services.remove_translation_review_rights_in_language(
            self.translator_id, 'hi')

        self.assertFalse(
            user_services.can_review_translation_suggestions(
                self.translator_id, language_code='hi'))

    def test_remove_voiceover_review_rights_in_language(self):
        user_services.allow_user_to_review_voiceover_in_language(
            self.voice_artist_id, 'hi')
        self.assertTrue(
            user_services.can_review_voiceover_applications(
                self.voice_artist_id, language_code='hi'))
        user_services.remove_voiceover_review_rights_in_language(
            self.voice_artist_id, 'hi')

        self.assertFalse(
            user_services.can_review_voiceover_applications(
                self.voice_artist_id, language_code='hi'))

    def test_remove_question_review_rights(self):
        user_services.allow_user_to_review_question(self.question_reviewer_id)
        self.assertTrue(
            user_services.can_review_question_suggestions(
                self.question_reviewer_id))
        user_services.remove_question_review_rights(self.question_reviewer_id)

        self.assertFalse(
            user_services.can_review_question_suggestions(
                self.question_reviewer_id))

    def test_remove_contribution_reviewer(self):
        user_services.allow_user_to_review_translation_in_language(
            self.translator_id, 'hi')
        user_services.allow_user_to_review_voiceover_in_language(
            self.translator_id, 'hi')
        user_services.allow_user_to_review_question(self.translator_id)
        self.assertTrue(
            user_services.can_review_translation_suggestions(
                self.translator_id, language_code='hi'))
        self.assertTrue(
            user_services.can_review_voiceover_applications(
                self.translator_id, language_code='hi'))
        self.assertTrue(
            user_services.can_review_question_suggestions(
                self.translator_id))

        user_services.remove_contribution_reviewer(self.translator_id)

        self.assertFalse(
            user_services.can_review_translation_suggestions(
                self.translator_id, language_code='hi'))
        self.assertFalse(
            user_services.can_review_voiceover_applications(
                self.translator_id, language_code='hi'))
        self.assertFalse(
            user_services.can_review_question_suggestions(
                self.translator_id))

    def test_removal_of_all_review_rights_delets_model(self):
        user_services.allow_user_to_review_translation_in_language(
            self.translator_id, 'hi')
        user_services.allow_user_to_review_question(self.translator_id)

        user_services.remove_question_review_rights(self.translator_id)

        right_model = user_models.UserContributionRightsModel.get_by_id(
            self.translator_id)
        self.assertFalse(right_model is None)

        user_services.remove_translation_review_rights_in_language(
            self.translator_id, 'hi')

        right_model = user_models.UserContributionRightsModel.get_by_id(
            self.translator_id)
        self.assertTrue(right_model is None)

    def test_get_question_reviewer_usernames_with_lanaguge_code_raise_error(
            self):
        with self.assertRaisesRegexp(
            Exception, 'Expected language_code to be None'):
            user_services.get_contribution_reviewer_usernames(
                constants.REVIEW_CATEGORY_QUESTION, language_code='hi')

    def test_get_contribution_reviewer_usernames_in_invalid_category_raise_error( # pylint: disable=line-too-long
            self):
        with self.assertRaisesRegexp(
            Exception, 'Invalid review category: invalid_category'):
            user_services.get_contribution_reviewer_usernames(
                'invalid_category', language_code='hi')<|MERGE_RESOLUTION|>--- conflicted
+++ resolved
@@ -1805,7 +1805,6 @@
         ):
             self.user_settings.validate()
 
-<<<<<<< HEAD
     def test_validate_non_str_pin_id(self):
         self.user_settings.pin = 0
         with self.assertRaisesRegexp(
@@ -1843,9 +1842,6 @@
                 self.user_settings.validate()
 
     def test_validate_empty_user_id(self):
-=======
-    def test_validate_empty_user_id_raises_exception(self):
->>>>>>> 61c90459
         self.user_settings.user_id = ''
         with self.assertRaisesRegexp(
             utils.ValidationError, 'No user id specified.'
