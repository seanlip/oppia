--- conflicted
+++ resolved
@@ -37,12 +37,10 @@
                             'diagnostic_test',
                             'serial_chapter_launch_curriculum_admin_view',
                             'show_translation_size',
-<<<<<<< HEAD
-                            'show_feedback_updates_in_profile_pic_dropdown']
-=======
+                            'show_feedback_updates_in_profile_pic_dropdown'
                             'promo_bar_enabled',
                             'promo_bar_message']
->>>>>>> c6712344
+
 
     def test_all_defined_parameters_are_valid(self) -> None:
         all_names = params.Registry.get_all_platform_parameter_names()
