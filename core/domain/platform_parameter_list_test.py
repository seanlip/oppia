--- conflicted
+++ resolved
@@ -31,6 +31,7 @@
     EXPECTED_PARAM_NAMES = ['always_ask_learners_for_answer_details',
                             'android_beta_landing_page',
                             'blog_pages',
+                            'cd_admin_dashboard_new_ui',
                             'checkpoint_celebration',
                             'contributor_dashboard_accomplishments',
                             'diagnostic_test',
@@ -56,13 +57,9 @@
                             'show_feedback_updates_in_profile_pic_dropdown',
                             'show_redesigned_learner_dashboard',
                             'show_translation_size',
-<<<<<<< HEAD
                             'signup_email_body_content',
                             'signup_email_subject_content',
                             'unpublish_exploration_email_html_body']
-=======
-                            'cd_admin_dashboard_new_ui',]
->>>>>>> 1670acb6
 
     def test_all_defined_parameters_are_valid(self) -> None:
         all_names = params.Registry.get_all_platform_parameter_names()
