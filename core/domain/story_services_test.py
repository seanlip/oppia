--- conflicted
+++ resolved
@@ -363,7 +363,6 @@
             story.story_contents.nodes[1].status,
             constants.STORY_NODE_STATUS_PUBLISHED)
         self.assertEqual(
-<<<<<<< HEAD
             story.story_contents.nodes[1].
             planned_publication_date_msecs, (
                 datetime.datetime(2023, 1, 2, 0, 0).timestamp() * 1000),
@@ -378,21 +377,6 @@
             last_modified_msecs, (
                 datetime.datetime(2023, 1, 1, 0, 0).timestamp() * 1000),
             msg='Incorrect last modified date in milliseconds received.')
-=======
-            story.story_contents.nodes[1].planned_publication_date,
-            datetime.datetime(2023, 1, 2, 0, 0, tzinfo=datetime.timezone.utc),
-            msg='Incorrect planned publication date received.')
-        self.assertEqual(
-            story.story_contents.nodes[1].first_publication_date,
-            datetime.datetime(2023, 1, 1, 0, 0, tzinfo=datetime.timezone.utc),
-            msg='Incorrect first publication date received.')
-        self.assertEqual(
-            story.story_contents.nodes[1].
-            last_modified, datetime.datetime(
-                2023, 1, 1, 0, 0, tzinfo=datetime.timezone.utc),
-            msg='Incorrect last modified date received.')
->>>>>>> 8493747f
-
         story_summary = story_fetchers.get_story_summary_by_id(self.STORY_ID)
         self.assertEqual(story_summary.node_titles, ['Title 1', 'Title 2'])
 
