--- conflicted
+++ resolved
@@ -1377,7 +1377,6 @@
             story_services.update_story(
                 self.USER_ID, self.STORY_ID, change_list, 'Update node title.')
 
-<<<<<<< HEAD
     def test_cannot_update_node_description_with_invalid_node_id(self):
         change_list = [story_domain.StoryChange({
             'cmd': story_domain.CMD_UPDATE_STORY_NODE_PROPERTY,
@@ -1385,7 +1384,15 @@
             'node_id': 'invalid_node',
             'old_value': '',
             'new_value': 'new_description'
-=======
+        })]
+
+        with self.assertRaisesRegexp(
+            Exception,
+            'The node with id invalid_node is not part of this story'):
+            story_services.update_story(
+                self.USER_ID, self.STORY_ID, change_list,
+                'Update node description.')
+
     def test_cannot_update_node_thumbnail_filename_with_invalid_node_id(self):
         change_list = [story_domain.StoryChange({
             'cmd': story_domain.CMD_UPDATE_STORY_NODE_PROPERTY,
@@ -1394,7 +1401,6 @@
             'node_id': 'invalid_node',
             'old_value': '',
             'new_value': 'new_image.svg'
->>>>>>> 31b10555
         })]
 
         with self.assertRaisesRegexp(
@@ -1402,9 +1408,6 @@
             'The node with id invalid_node is not part of this story'):
             story_services.update_story(
                 self.USER_ID, self.STORY_ID, change_list,
-<<<<<<< HEAD
-                'Update node description.')
-=======
                 'Update node thumbnail filename.')
 
     def test_cannot_update_node_thumbnail_bg_color_with_invalid_node_id(self):
@@ -1423,7 +1426,6 @@
             story_services.update_story(
                 self.USER_ID, self.STORY_ID, change_list,
                 'Update node thumbnail bg color.')
->>>>>>> 31b10555
 
     def test_cannot_delete_node_with_invalid_node_id(self):
         change_list = [story_domain.StoryChange({
@@ -1769,16 +1771,9 @@
         user_id = 'user_id'
         self.save_new_topic(
             topic_id, user_id, name='Topic',
-<<<<<<< HEAD
-            abbreviated_name='abbrev', thumbnail_filename=None,
-            description='A new topic', canonical_story_ids=[],
-            additional_story_ids=[], uncategorized_skill_ids=[],
-            subtopics=[], next_subtopic_id=0)
-=======
             description='A new topic',
             canonical_story_ids=[], additional_story_ids=[],
             uncategorized_skill_ids=[], subtopics=[], next_subtopic_id=0)
->>>>>>> 31b10555
         story_model = story_models.StoryModel(
             id=story_id,
             description='Description',
@@ -1791,11 +1786,11 @@
         )
 
         current_schema_version_swap = self.swap(
-            feconf, 'CURRENT_STORY_CONTENTS_SCHEMA_VERSION', 2)
+            feconf, 'CURRENT_STORY_CONTENTS_SCHEMA_VERSION', 3)
 
         with current_schema_version_swap:
             story = story_fetchers.get_story_from_model(story_model)
 
-        self.assertEqual(story.story_contents_schema_version, 2)
-        self.assertEqual(
-            story.story_contents.to_dict(), self.VERSION_2_STORY_CONTENTS_DICT)+        self.assertEqual(story.story_contents_schema_version, 3)
+        self.assertEqual(
+            story.story_contents.to_dict(), self.VERSION_3_STORY_CONTENTS_DICT)