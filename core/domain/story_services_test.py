# Copyright 2018 The Oppia Authors. All Rights Reserved.
#
# Licensed under the Apache License, Version 2.0 (the "License");
# you may not use this file except in compliance with the License.
# You may obtain a copy of the License at
#
#      http://www.apache.org/licenses/LICENSE-2.0
#
# Unless required by applicable law or agreed to in writing, software
# distributed under the License is distributed on an "AS-IS" BASIS,
# WITHOUT WARRANTIES OR CONDITIONS OF ANY KIND, either express or implied.
# See the License for the specific language governing permissions and
# limitations under the License.

"""Tests the methods defined in story services."""

from __future__ import annotations

import datetime
import logging
import os

from core import feconf
from core import utils
from core.constants import constants
from core.domain import exp_domain
from core.domain import exp_services
from core.domain import fs_services
from core.domain import param_domain
from core.domain import story_domain
from core.domain import story_fetchers
from core.domain import story_services
from core.domain import topic_domain
from core.domain import topic_fetchers
from core.domain import topic_services
from core.domain import user_services
from core.platform import models
from core.tests import test_utils

from typing import Final, List, Optional

MYPY = False
if MYPY:  # pragma: no cover
    from mypy_imports import story_models
    from mypy_imports import user_models

(story_models, user_models) = models.Registry.import_models(
    [models.Names.STORY, models.Names.USER])


class StoryServicesUnitTests(test_utils.GenericTestBase):
    """Test the story services module."""

    EXP_ID: Final = 'exp_id'
    NODE_ID_1: Final = story_domain.NODE_ID_PREFIX + '1'
    NODE_ID_2: Final = 'node_2'
    USER_ID: Final = 'user'

    def setUp(self) -> None:
        super().setUp()
        self.signup('a@example.com', 'A')
        self.signup('b@example.com', 'B')
        self.signup(self.CURRICULUM_ADMIN_EMAIL, self.CURRICULUM_ADMIN_USERNAME)

        self.user_id_a = self.get_user_id_from_email('a@example.com')
        self.user_id_b = self.get_user_id_from_email('b@example.com')
        self.user_id_admin = (
            self.get_user_id_from_email(self.CURRICULUM_ADMIN_EMAIL))
        self.STORY_ID = story_services.get_new_story_id()
        self.TOPIC_ID = topic_fetchers.get_new_topic_id()
        self.topic = self.save_new_topic(
            self.TOPIC_ID, self.USER_ID, name='Topic',
            abbreviated_name='topic-one', url_fragment='topic-one',
            description='A new topic',
            canonical_story_ids=[], additional_story_ids=[],
            uncategorized_skill_ids=['skill_4'], subtopics=[],
            next_subtopic_id=0)
        self.save_new_story(self.STORY_ID, self.USER_ID, self.TOPIC_ID)
        topic_services.add_canonical_story(
            self.USER_ID, self.TOPIC_ID, self.STORY_ID)
        self.save_new_valid_exploration(
            self.EXP_ID, self.user_id_admin, end_state_name='End',
            correctness_feedback_enabled=True)
        self.publish_exploration(self.user_id_admin, self.EXP_ID)
        changelist = [
            story_domain.StoryChange({
                'cmd': story_domain.CMD_ADD_STORY_NODE,
                'node_id': self.NODE_ID_1,
                'title': 'Title 1'
            }), story_domain.StoryChange({
                'cmd': story_domain.CMD_UPDATE_STORY_NODE_PROPERTY,
                'property_name': (
                    story_domain.STORY_NODE_PROPERTY_EXPLORATION_ID),
                'node_id': self.NODE_ID_1,
                'old_value': None,
                'new_value': self.EXP_ID
            })
        ]
        story_services.update_story(
            self.USER_ID, self.STORY_ID, changelist,
            'Added node.')
        self.story = story_fetchers.get_story_by_id(self.STORY_ID)

        self.set_curriculum_admins([self.CURRICULUM_ADMIN_USERNAME])
        self.set_topic_managers(
            [user_services.get_username(self.user_id_a)], self.TOPIC_ID)
        self.user_a = user_services.get_user_actions_info(self.user_id_a)
        self.user_b = user_services.get_user_actions_info(self.user_id_b)
        self.user_admin = user_services.get_user_actions_info(
            self.user_id_admin)
        self.OLD_VALUE: List[str] = []

    def test_compute_summary(self) -> None:
        story_summary = story_services.compute_summary_of_story(self.story)

        self.assertEqual(story_summary.id, self.STORY_ID)
        self.assertEqual(story_summary.title, 'Title')
        self.assertEqual(story_summary.description, 'Description')
        self.assertEqual(story_summary.node_titles, ['Title 1'])
        self.assertEqual(story_summary.thumbnail_bg_color, None)
        self.assertEqual(story_summary.thumbnail_filename, None)

    def test_raises_error_when_the_story_provided_with_no_created_on_data(
        self
    ) -> None:
        self.story.created_on = None

        with self.assertRaisesRegex(
            Exception,
            'No data available for when the story was last_updated'
        ):
            story_services.compute_summary_of_story(self.story)

    def test_get_new_story_id(self) -> None:
        new_story_id = story_services.get_new_story_id()

        self.assertEqual(len(new_story_id), 12)
        self.assertEqual(story_models.StoryModel.get_by_id(new_story_id), None)

    def test_commit_log_entry(self) -> None:
        story_commit_log_entry = (
            story_models.StoryCommitLogEntryModel.get_commit(self.STORY_ID, 1)
        )
        # Ruling out the possibility of None for mypy type checking.
        assert story_commit_log_entry is not None
        self.assertEqual(story_commit_log_entry.commit_type, 'create')
        self.assertEqual(story_commit_log_entry.story_id, self.STORY_ID)
        self.assertEqual(story_commit_log_entry.user_id, self.USER_ID)

    def test_update_story_properties(self) -> None:
        changelist = [
            story_domain.StoryChange({
                'cmd': story_domain.CMD_UPDATE_STORY_PROPERTY,
                'property_name': story_domain.STORY_PROPERTY_TITLE,
                'old_value': 'Title',
                'new_value': 'New Title'
            }),
            story_domain.StoryChange({
                'cmd': story_domain.CMD_UPDATE_STORY_PROPERTY,
                'property_name': story_domain.STORY_PROPERTY_DESCRIPTION,
                'old_value': 'Description',
                'new_value': 'New Description'
            }),
            story_domain.StoryChange({
                'cmd': story_domain.CMD_UPDATE_STORY_PROPERTY,
                'property_name': story_domain.STORY_PROPERTY_THUMBNAIL_FILENAME,
                'old_value': None,
                'new_value': 'image.svg'
            }),
            story_domain.StoryChange({
                'cmd': story_domain.CMD_UPDATE_STORY_PROPERTY,
                'property_name': (
                    story_domain.STORY_PROPERTY_THUMBNAIL_BG_COLOR),
                'old_value': None,
                'new_value': constants.ALLOWED_THUMBNAIL_BG_COLORS['story'][0]
            }),
            story_domain.StoryChange({
                'cmd': story_domain.CMD_UPDATE_STORY_PROPERTY,
                'property_name': (
                    story_domain.STORY_PROPERTY_META_TAG_CONTENT),
                'old_value': None,
                'new_value': 'new story meta tag content'
            })
        ]

        # Save a dummy image on filesystem, to be used as thumbnail.
        with utils.open_file(
            os.path.join(feconf.TESTS_DATA_DIR, 'test_svg.svg'),
            'rb', encoding=None) as f:
            raw_image = f.read()
        fs = fs_services.GcsFileSystem(feconf.ENTITY_TYPE_STORY, self.STORY_ID)
        fs.commit(
            '%s/image.svg' % (constants.ASSET_TYPE_THUMBNAIL), raw_image,
            mimetype='image/svg+xml')

        story_services.update_story(
            self.USER_ID, self.STORY_ID, changelist,
            'Updated Title and Description.')
        story = story_fetchers.get_story_by_id(self.STORY_ID)
        self.assertEqual(story.title, 'New Title')
        self.assertEqual(story.description, 'New Description')
        self.assertEqual(story.thumbnail_filename, 'image.svg')
        self.assertEqual(story.thumbnail_size_in_bytes, len(raw_image))
        self.assertEqual(
            story.thumbnail_bg_color,
            constants.ALLOWED_THUMBNAIL_BG_COLORS['story'][0])
        self.assertEqual(story.version, 3)
        self.assertEqual(story.meta_tag_content, 'new story meta tag content')

        story_summary = story_fetchers.get_story_summary_by_id(self.STORY_ID)
        self.assertEqual(story_summary.title, 'New Title')
        self.assertEqual(story_summary.node_titles, ['Title 1'])
        self.assertEqual(
            story_summary.thumbnail_bg_color,
            constants.ALLOWED_THUMBNAIL_BG_COLORS['story'][0])
        self.assertEqual(story_summary.thumbnail_filename, 'image.svg')

    def test_update_published_story(self) -> None:
        change_list = [
            story_domain.StoryChange({
                'cmd': story_domain.CMD_UPDATE_STORY_PROPERTY,
                'property_name': story_domain.STORY_PROPERTY_TITLE,
                'old_value': 'Title',
                'new_value': 'New Title'
            })
        ]
        topic_services.publish_story(
            self.TOPIC_ID, self.STORY_ID, self.user_id_admin
            )
        story_services.update_story(
            self.USER_ID, self.STORY_ID, change_list,
            'Changed title')
        updated_story = story_fetchers.get_story_by_id(self.STORY_ID)
        self.assertEqual(updated_story.title, 'New Title')

    def test_update_story_node_properties(self) -> None:
        changelist = [
            story_domain.StoryChange({
                'cmd': story_domain.CMD_ADD_STORY_NODE,
                'node_id': self.NODE_ID_2,
                'title': 'Title 2'
            }),
            story_domain.StoryChange({
                'cmd': story_domain.CMD_UPDATE_STORY_NODE_PROPERTY,
                'property_name': (
                    story_domain.STORY_NODE_PROPERTY_DESCRIPTION),
                'node_id': self.NODE_ID_2,
                'old_value': '',
                'new_value': 'Description 2'
            }),
            story_domain.StoryChange({
                'cmd': story_domain.CMD_UPDATE_STORY_NODE_PROPERTY,
                'property_name': (
                    story_domain.STORY_NODE_PROPERTY_DESTINATION_NODE_IDS),
                'node_id': self.NODE_ID_2,
                'old_value': self.OLD_VALUE,
                'new_value': [self.NODE_ID_1]
            }),
            story_domain.StoryChange({
                'cmd': story_domain.CMD_UPDATE_STORY_NODE_OUTLINE_STATUS,
                'node_id': self.NODE_ID_2,
                'old_value': False,
                'new_value': True
            }),
            story_domain.StoryChange({
                'cmd': story_domain.CMD_UPDATE_STORY_CONTENTS_PROPERTY,
                'property_name': (
                    story_domain.INITIAL_NODE_ID),
                'old_value': self.NODE_ID_1,
                'new_value': self.NODE_ID_2
            }),
            story_domain.StoryChange({
                'cmd': story_domain.CMD_UPDATE_STORY_NODE_PROPERTY,
                'node_id': self.NODE_ID_2,
                'property_name': (
                    story_domain.STORY_NODE_PROPERTY_THUMBNAIL_FILENAME),
                'old_value': None,
                'new_value': 'image.svg'
            }),
            story_domain.StoryChange({
                'cmd': story_domain.CMD_UPDATE_STORY_NODE_PROPERTY,
                'node_id': self.NODE_ID_2,
                'property_name': (
                    story_domain.STORY_NODE_PROPERTY_THUMBNAIL_BG_COLOR),
                'old_value': None,
                'new_value': constants.ALLOWED_THUMBNAIL_BG_COLORS[
                    'chapter'][0]
            }),
            story_domain.StoryChange({
                'cmd': story_domain.CMD_UPDATE_STORY_NODE_PROPERTY,
                'node_id': self.NODE_ID_2,
                'property_name': (
                    story_domain.STORY_NODE_PROPERTY_STATUS),
                'old_value': None,
                'new_value': constants.STORY_NODE_STATUS_PUBLISHED
            }),
            story_domain.StoryChange({
                'cmd': story_domain.CMD_UPDATE_STORY_NODE_PROPERTY,
                'node_id': self.NODE_ID_2,
                'property_name': (
                    story_domain.STORY_NODE_PROPERTY_PLANNED_PUBLICATION_DATE),
                'old_value': None,
                'new_value': 1672617600000
            }),
            story_domain.StoryChange({
                'cmd': story_domain.CMD_UPDATE_STORY_NODE_PROPERTY,
                'node_id': self.NODE_ID_2,
                'property_name': (
                    story_domain.STORY_NODE_PROPERTY_LAST_MODIFIED),
                'old_value': None,
                'new_value': 1672531200000
            }),
            story_domain.StoryChange({
                'cmd': story_domain.CMD_UPDATE_STORY_NODE_PROPERTY,
                'node_id': self.NODE_ID_2,
                'property_name': (
                    story_domain.STORY_NODE_PROPERTY_FIRST_PUBLICATION_DATE),
                'old_value': None,
                'new_value': 1672531200000
            })
        ]

        # Save a dummy image on filesystem, to be used as thumbnail.
        with utils.open_file(
            os.path.join(feconf.TESTS_DATA_DIR, 'test_svg.svg'),
            'rb', encoding=None) as f:
            raw_image = f.read()
        fs = fs_services.GcsFileSystem(feconf.ENTITY_TYPE_STORY, self.STORY_ID)
        fs.commit(
            '%s/image.svg' % (constants.ASSET_TYPE_THUMBNAIL), raw_image,
            mimetype='image/svg+xml')

        story_services.update_story(
            self.USER_ID, self.STORY_ID, changelist, 'Added story node.')
        story = story_fetchers.get_story_by_id(self.STORY_ID)
        self.assertEqual(
            story.story_contents.nodes[1].thumbnail_filename, 'image.svg')
        self.assertEqual(
            story.story_contents.nodes[1].thumbnail_size_in_bytes,
            len(raw_image))
        self.assertEqual(
            story.story_contents.nodes[1].thumbnail_bg_color,
            constants.ALLOWED_THUMBNAIL_BG_COLORS['chapter'][0])
        self.assertEqual(
            story.story_contents.nodes[1].destination_node_ids,
            [self.NODE_ID_1])
        self.assertEqual(
            story.story_contents.nodes[1].outline_is_finalized, True)
        self.assertEqual(story.story_contents.nodes[1].title, 'Title 2')
        self.assertEqual(
            story.story_contents.nodes[1].description, 'Description 2')
        self.assertEqual(story.story_contents.initial_node_id, self.NODE_ID_2)
        self.assertEqual(story.story_contents.next_node_id, 'node_3')
        self.assertEqual(story.version, 3)
        self.assertEqual(
            story.story_contents.nodes[1].status,
            constants.STORY_NODE_STATUS_PUBLISHED)
        self.assertEqual(
            story.story_contents.nodes[1].
            planned_publication_date, datetime.datetime(2023, 1, 1, 19, 0),
            'planned publication date')
        self.assertEqual(
            story.story_contents.nodes[1].
            first_publication_date, datetime.datetime(2022, 12, 31, 19, 0),
            'first publication date')
        self.assertEqual(
            story.story_contents.nodes[1].
            last_modified, datetime.datetime(2022, 12, 31, 19, 0),
            'last modified')

        story_summary = story_fetchers.get_story_summary_by_id(self.STORY_ID)
        self.assertEqual(story_summary.node_titles, ['Title 1', 'Title 2'])

        changelist = [
            story_domain.StoryChange({
                'cmd': story_domain.CMD_DELETE_STORY_NODE,
                'node_id': self.NODE_ID_1
            }),
            story_domain.StoryChange({
                'cmd': story_domain.CMD_UPDATE_STORY_NODE_OUTLINE_STATUS,
                'node_id': self.NODE_ID_2,
                'old_value': True,
                'new_value': False
            }),
            story_domain.StoryChange({
                'cmd': story_domain.CMD_UPDATE_STORY_NODE_PROPERTY,
                'property_name': (
                    story_domain.STORY_NODE_PROPERTY_TITLE),
                'node_id': self.NODE_ID_2,
                'old_value': 'Title 2',
                'new_value': 'Modified title 2'
            }),
            story_domain.StoryChange({
                'cmd': story_domain.CMD_UPDATE_STORY_NODE_PROPERTY,
                'property_name': (
                    story_domain.STORY_NODE_PROPERTY_DESCRIPTION),
                'node_id': self.NODE_ID_2,
                'old_value': 'Description 2',
                'new_value': 'Modified description 2'
            }),
            story_domain.StoryChange({
                'cmd': story_domain.CMD_UPDATE_STORY_NODE_PROPERTY,
                'node_id': self.NODE_ID_2,
                'property_name': (
                    story_domain.STORY_NODE_PROPERTY_UNPUBLISHING_REASON),
                'old_value': None,
                'new_value': (
                    constants.ALLOWED_STORY_NODE_UNPUBLISHING_REASONS[0])
            })
        ]
        story_services.update_story(
            self.USER_ID, self.STORY_ID, changelist,
            'Removed a story node.')
        story_summary = story_fetchers.get_story_summary_by_id(self.STORY_ID)
        story = story_fetchers.get_story_by_id(self.STORY_ID)
        self.assertEqual(story_summary.node_titles, ['Modified title 2'])
        self.assertEqual(
            story.story_contents.nodes[0].title, 'Modified title 2')
        self.assertEqual(
            story.story_contents.nodes[0].description, 'Modified description 2')
        self.assertEqual(story.story_contents.nodes[0].destination_node_ids, [])
        self.assertEqual(
            story.story_contents.nodes[0].outline_is_finalized, False)
        self.assertEqual(
            story.story_contents.nodes[0].unpublishing_reason,
            constants.ALLOWED_STORY_NODE_UNPUBLISHING_REASONS[0])

    def test_prerequisite_skills_validation(self) -> None:
        self.story.story_contents.next_node_id = 'node_4'
        node_1: story_domain.StoryNodeDict = {
            'id': 'node_1',
            'thumbnail_filename': 'image.svg',
            'thumbnail_bg_color': constants.ALLOWED_THUMBNAIL_BG_COLORS[
                'chapter'][0],
            'thumbnail_size_in_bytes': 21131,
            'title': 'Title 1',
            'description': 'Description 1',
            'destination_node_ids': ['node_2', 'node_3'],
            'acquired_skill_ids': ['skill_2'],
            'prerequisite_skill_ids': ['skill_1'],
            'outline': '',
            'outline_is_finalized': False,
            'exploration_id': None,
            'status': 'Draft',
            'planned_publication_date_msecs': 100,
            'last_modified_msecs': 100,
            'first_publication_date_msecs': None,
            'unpublishing_reason': None
        }
        node_2: story_domain.StoryNodeDict = {
            'id': 'node_2',
            'thumbnail_filename': 'image.svg',
            'thumbnail_bg_color': constants.ALLOWED_THUMBNAIL_BG_COLORS[
                'chapter'][0],
            'thumbnail_size_in_bytes': 21131,
            'title': 'Title 2',
            'description': 'Description 2',
            'destination_node_ids': [],
            'acquired_skill_ids': ['skill_3'],
            'prerequisite_skill_ids': ['skill_2'],
            'outline': '',
            'outline_is_finalized': False,
            'exploration_id': None,
            'status': 'Draft',
            'planned_publication_date_msecs': 100,
            'last_modified_msecs': 100,
            'first_publication_date_msecs': None,
            'unpublishing_reason': None
        }
        node_3: story_domain.StoryNodeDict = {
            'id': 'node_3',
            'thumbnail_filename': 'image.svg',
            'thumbnail_bg_color': constants.ALLOWED_THUMBNAIL_BG_COLORS[
                'chapter'][0],
            'thumbnail_size_in_bytes': 21131,
            'title': 'Title 3',
            'description': 'Description 3',
            'destination_node_ids': [],
            'acquired_skill_ids': [],
            'prerequisite_skill_ids': ['skill_4'],
            'outline': '',
            'outline_is_finalized': False,
            'exploration_id': None,
            'status': 'Draft',
            'planned_publication_date_msecs': 100,
            'last_modified_msecs': 100,
            'first_publication_date_msecs': None,
            'unpublishing_reason': None
        }
        self.story.story_contents.initial_node_id = 'node_1'
        self.story.story_contents.nodes = [
            story_domain.StoryNode.from_dict(node_1),
            story_domain.StoryNode.from_dict(node_2),
            story_domain.StoryNode.from_dict(node_3)
        ]

        expected_error_string = (
            'The skills with ids skill_4 were specified as prerequisites for '
            'Chapter Title 3, but were not taught in any chapter before it')
        with self.assertRaisesRegex(
            utils.ValidationError, expected_error_string):
            story_services.validate_prerequisite_skills_in_story_contents(
                self.topic.get_all_skill_ids(), self.story.story_contents)

    def test_story_with_loop(self) -> None:
        self.story.story_contents.next_node_id = 'node_4'
        node_1: story_domain.StoryNodeDict = {
            'id': 'node_1',
            'thumbnail_filename': 'image.svg',
            'thumbnail_bg_color': constants.ALLOWED_THUMBNAIL_BG_COLORS[
                'chapter'][0],
            'thumbnail_size_in_bytes': 21131,
            'title': 'Title 1',
            'description': 'Description 1',
            'destination_node_ids': ['node_2'],
            'acquired_skill_ids': ['skill_2'],
            'prerequisite_skill_ids': ['skill_1'],
            'outline': '',
            'outline_is_finalized': False,
            'exploration_id': None,
            'status': 'Draft',
            'planned_publication_date_msecs': 100,
            'last_modified_msecs': 100,
            'first_publication_date_msecs': None,
            'unpublishing_reason': None
        }
        node_2: story_domain.StoryNodeDict = {
            'id': 'node_2',
            'thumbnail_filename': 'image.svg',
            'thumbnail_bg_color': constants.ALLOWED_THUMBNAIL_BG_COLORS[
                'chapter'][0],
            'thumbnail_size_in_bytes': 21131,
            'title': 'Title 2',
            'description': 'Description 2',
            'destination_node_ids': ['node_3'],
            'acquired_skill_ids': ['skill_3'],
            'prerequisite_skill_ids': ['skill_2'],
            'outline': '',
            'outline_is_finalized': False,
            'exploration_id': None,
            'status': 'Draft',
            'planned_publication_date_msecs': 100,
            'last_modified_msecs': 100,
            'first_publication_date_msecs': None,
            'unpublishing_reason': None
        }
        node_3: story_domain.StoryNodeDict = {
            'id': 'node_3',
            'thumbnail_filename': 'image.svg',
            'thumbnail_bg_color': constants.ALLOWED_THUMBNAIL_BG_COLORS[
                'chapter'][0],
            'thumbnail_size_in_bytes': 21131,
            'title': 'Title 3',
            'description': 'Description 3',
            'destination_node_ids': ['node_2'],
            'acquired_skill_ids': ['skill_4'],
            'prerequisite_skill_ids': ['skill_3'],
            'outline': '',
            'outline_is_finalized': False,
            'exploration_id': None,
            'status': 'Draft',
            'planned_publication_date_msecs': 100,
            'last_modified_msecs': 100,
            'first_publication_date_msecs': None,
            'unpublishing_reason': None
        }
        self.story.story_contents.nodes = [
            story_domain.StoryNode.from_dict(node_1),
            story_domain.StoryNode.from_dict(node_2),
            story_domain.StoryNode.from_dict(node_3)
        ]
        expected_error_string = 'Loops are not allowed in stories.'
        with self.assertRaisesRegex(
            utils.ValidationError, expected_error_string):
            story_services.validate_prerequisite_skills_in_story_contents(
                self.topic.get_all_skill_ids(), self.story.story_contents)

    def test_does_story_exist_with_url_fragment(self) -> None:
        story_id_1 = story_services.get_new_story_id()
        story_id_2 = story_services.get_new_story_id()
        self.save_new_story(
            story_id_1, self.USER_ID, self.TOPIC_ID, url_fragment='story-one')
        self.save_new_story(
            story_id_2, self.USER_ID, self.TOPIC_ID, url_fragment='story-two')
        topic_services.add_canonical_story(
            self.USER_ID, self.TOPIC_ID, story_id_1)
        topic_services.add_canonical_story(
            self.USER_ID, self.TOPIC_ID, story_id_2)
        self.assertTrue(
            story_services.does_story_exist_with_url_fragment('story-one'))
        self.assertTrue(
            story_services.does_story_exist_with_url_fragment('story-two'))
        self.assertFalse(
            story_services.does_story_exist_with_url_fragment('story-three'))

    def test_update_story_with_invalid_corresponding_topic_id_value(
        self
    ) -> None:
        topic_id = topic_fetchers.get_new_topic_id()
        story_id = story_services.get_new_story_id()
        self.save_new_story(story_id, self.USER_ID, topic_id)
        changelist = [
            story_domain.StoryChange({
                'cmd': story_domain.CMD_ADD_STORY_NODE,
                'node_id': self.NODE_ID_1,
                'title': 'Title 1'
            })
        ]

        with self.assertRaisesRegex(
            Exception, (
                'Expected story to only belong to a valid topic, but '
                'found no topic with ID: %s' % topic_id)):
            story_services.update_story(
                self.USER_ID, story_id, changelist, 'Added node.')

    def test_update_story_which_not_corresponding_topic_id(self) -> None:
        topic_id = topic_fetchers.get_new_topic_id()
        story_id = story_services.get_new_story_id()
        self.save_new_topic(
            topic_id, self.USER_ID, name='A New Topic',
            abbreviated_name='new-topic', url_fragment='new-topic',
            description='A new topic description.',
            canonical_story_ids=[], additional_story_ids=[],
            uncategorized_skill_ids=[], subtopics=[], next_subtopic_id=0)
        self.save_new_story(story_id, self.USER_ID, topic_id)

        changelist = [
            story_domain.StoryChange({
                'cmd': story_domain.CMD_ADD_STORY_NODE,
                'node_id': self.NODE_ID_1,
                'title': 'Title 1'
            })
        ]

        with self.assertRaisesRegex(
            Exception, (
                'Expected story to belong to the topic %s, but it is '
                'neither a part of the canonical stories or the '
                'additional stories of the topic.' % topic_id)):
            story_services.update_story(
                self.USER_ID, story_id, changelist, 'Added node.')

    def test_update_story_schema(self) -> None:
        topic_id = topic_fetchers.get_new_topic_id()
        story_id = story_services.get_new_story_id()
        self.save_new_topic(
            topic_id, self.USER_ID, name='A New Topic',
            abbreviated_name='new-topic', url_fragment='new-topic',
            description='A new topic description.',
            canonical_story_ids=[story_id], additional_story_ids=[],
            uncategorized_skill_ids=[], subtopics=[], next_subtopic_id=0)
        self.save_new_story(story_id, self.USER_ID, topic_id)

        orig_story_dict = story_fetchers.get_story_by_id(story_id).to_dict()

        changelist = [
            story_domain.StoryChange({
                'cmd': story_domain.CMD_MIGRATE_SCHEMA_TO_LATEST_VERSION,
                'from_version': 1,
                'to_version': 2,
            })
        ]
        story_services.update_story(
            self.USER_ID, story_id, changelist, 'Update schema.')

        new_story_dict = story_fetchers.get_story_by_id(story_id).to_dict()

        # Check version is updated.
        self.assertEqual(new_story_dict['version'], 2)

        # Instead of deleting the version key, we are making them equal to
        # check if the other contents of the two dicts are the same or not.
        orig_story_dict['version'] = new_story_dict['version']
        self.assertEqual(orig_story_dict, new_story_dict)

    def test_delete_story(self) -> None:
        story_services.delete_story(self.USER_ID, self.STORY_ID)
        self.assertEqual(story_fetchers.get_story_by_id(
            self.STORY_ID, strict=False), None)
        self.assertEqual(
            story_fetchers.get_story_summary_by_id(
                self.STORY_ID, strict=False), None)

    def test_cannot_get_story_from_model_with_invalid_schema_version(
        self
    ) -> None:
        story_model = story_models.StoryModel.get(self.STORY_ID)
        story_model.story_contents_schema_version = 0
        story_model.commit(self.USER_ID, 'change schema version', [])

        with self.assertRaisesRegex(
            Exception,
            'Sorry, we can only process v1-v%d story schemas at '
            'present.' % feconf.CURRENT_STORY_CONTENTS_SCHEMA_VERSION):
            story_fetchers.get_story_from_model(story_model)

    def test_get_story_summaries_by_ids(self) -> None:
        story_summaries = story_fetchers.get_story_summaries_by_ids(
            [self.STORY_ID])

        self.assertEqual(len(story_summaries), 1)
        self.assertEqual(story_summaries[0].id, self.STORY_ID)
        self.assertEqual(story_summaries[0].title, 'Title')
        self.assertEqual(story_summaries[0].description, 'Description')
        self.assertEqual(story_summaries[0].language_code, 'en')
        self.assertEqual(story_summaries[0].node_titles, ['Title 1'])
        self.assertEqual(story_summaries[0].thumbnail_filename, None)
        self.assertEqual(story_summaries[0].thumbnail_bg_color, None)
        self.assertEqual(story_summaries[0].version, 2)

    def test_cannot_update_story_with_non_story_change_changelist(self) -> None:
        observed_log_messages = []

        def _mock_logging_function(msg: str, *args: str) -> None:
            """Mocks logging.error()."""
            observed_log_messages.append(msg % args)

        logging_swap = self.swap(logging, 'error', _mock_logging_function)
        assert_raises_regexp_context_manager = self.assertRaisesRegex(
            Exception, 'Expected change to be of type StoryChange')

        # TODO(#13059): Here we use MyPy ignore because after we fully type
        # the codebase we plan to get rid of the tests that intentionally
        # test wrong inputs that we can normally catch by typing.
        with logging_swap, assert_raises_regexp_context_manager:
            story_services.update_story(
                self.USER_ID, self.STORY_ID, [{}], 'Updated story node.')  # type: ignore[list-item]

        self.assertEqual(
            observed_log_messages,
            [
                'Exception Expected change to be of type StoryChange %s [{}]'
                % self.STORY_ID
            ]
        )

    def test_update_story_node_outline(self) -> None:
        story = story_fetchers.get_story_by_id(self.STORY_ID)
        self.assertEqual(story.story_contents.nodes[0].outline, '')

        change_list = [story_domain.StoryChange({
            'cmd': story_domain.CMD_UPDATE_STORY_NODE_PROPERTY,
            'property_name': (
                story_domain.STORY_NODE_PROPERTY_OUTLINE),
            'node_id': 'node_1',
            'old_value': '',
            'new_value': 'new_outline'
        })]

        story_services.update_story(
            self.USER_ID, self.STORY_ID, change_list, 'Updated story outline.')

        story = story_fetchers.get_story_by_id(self.STORY_ID)

        self.assertEqual(story.story_contents.nodes[0].outline, 'new_outline')

    def test_cannot_update_story_node_outline_with_invalid_node_id(
        self
    ) -> None:
        change_list = [story_domain.StoryChange({
            'cmd': story_domain.CMD_UPDATE_STORY_NODE_PROPERTY,
            'property_name': (
                story_domain.STORY_NODE_PROPERTY_OUTLINE),
            'node_id': 'invalid_node',
            'old_value': '',
            'new_value': 'new_outline'
        })]

        with self.assertRaisesRegex(
            Exception,
            'The node with id invalid_node is not part of this story'):
            story_services.update_story(
                self.USER_ID, self.STORY_ID, change_list,
                'Updated story outline.')

    def test_update_story_node_exploration_id_adds_exp_id_to_topic(
        self
    ) -> None:
        story = story_fetchers.get_story_by_id(self.STORY_ID)
        new_exp_id = 'exp_1'
        change_list = [
            story_domain.StoryChange({
                'cmd': story_domain.CMD_ADD_STORY_NODE,
                'node_id': story.story_contents.next_node_id,
                'title': '2'
            }),
            story_domain.StoryChange({
                'cmd': story_domain.CMD_UPDATE_STORY_NODE_PROPERTY,
                'property_name': (
                    story_domain.STORY_NODE_PROPERTY_EXPLORATION_ID),
                'node_id': story.story_contents.next_node_id,
                'old_value': None,
                'new_value': new_exp_id
            })
        ]

        story_services.update_story(
            self.USER_ID, self.STORY_ID, change_list,
            'Updated story exploration.')

        topic = topic_fetchers.get_topic_by_id(self.TOPIC_ID)
        self.assertDictEqual(
            topic.story_exploration_mapping,
            {self.STORY_ID: [self.EXP_ID, new_exp_id]}
        )

        story = story_fetchers.get_story_by_id(self.STORY_ID)
        self.assertEqual(
            story.story_contents.nodes[1].exploration_id,
            new_exp_id
        )

    def test_delete_story_node_with_exploration_removes_exp_id_from_topic(
        self
    ) -> None:
        change_list = [
            story_domain.StoryChange({
                'cmd': story_domain.CMD_DELETE_STORY_NODE,
                'node_id': self.NODE_ID_1
            })
        ]

        story_services.update_story(
            self.USER_ID, self.STORY_ID, change_list, 'Remove node')

        topic = topic_fetchers.get_topic_by_id(self.TOPIC_ID)
        self.assertDictEqual(
            topic.story_exploration_mapping,
            {self.STORY_ID: []}
        )

        story = story_fetchers.get_story_by_id(self.STORY_ID)
        self.assertEqual(len(story.story_contents.nodes), 0)

    def test_cannot_update_story_with_no_commit_message(self) -> None:
        change_list = [story_domain.StoryChange({
            'cmd': story_domain.CMD_UPDATE_STORY_NODE_PROPERTY,
            'property_name': (
                story_domain.STORY_NODE_PROPERTY_DESCRIPTION),
            'node_id': self.NODE_ID_1,
            'old_value': '',
            'new_value': 'New description.'
        })]

        # TODO(#13059): Here we use MyPy ignore because after we fully type
        # the codebase we plan to get rid of the tests that intentionally
        # test wrong inputs that we can normally catch by typing.
        with self.assertRaisesRegex(
            Exception,
            'Expected a commit message but received none.'):
            story_services.update_story(
                self.USER_ID, self.STORY_ID, change_list, None)  # type: ignore[arg-type]

    def test_update_story_acquired_skill_ids(self) -> None:
        story = story_fetchers.get_story_by_id(self.STORY_ID)
        self.assertEqual(story.story_contents.nodes[0].acquired_skill_ids, [])

        change_list = [story_domain.StoryChange({
            'cmd': story_domain.CMD_UPDATE_STORY_NODE_PROPERTY,
            'property_name': (
                story_domain.STORY_NODE_PROPERTY_ACQUIRED_SKILL_IDS),
            'node_id': 'node_1',
            'old_value': self.OLD_VALUE,
            'new_value': ['skill_id']
        })]

        story_services.update_story(
            self.USER_ID, self.STORY_ID, change_list,
            'Updated story acquired_skill_ids.')

        story = story_fetchers.get_story_by_id(self.STORY_ID)

        self.assertEqual(
            story.story_contents.nodes[0].acquired_skill_ids, ['skill_id'])

    def test_exploration_context_model_is_modified_correctly(self) -> None:
        changelist = [
            story_domain.StoryChange({
                'cmd': story_domain.CMD_ADD_STORY_NODE,
                'node_id': self.NODE_ID_2,
                'title': 'Title 2'
            }),
            story_domain.StoryChange({
                'cmd': story_domain.CMD_UPDATE_STORY_NODE_PROPERTY,
                'property_name': (
                    story_domain.STORY_NODE_PROPERTY_DESTINATION_NODE_IDS),
                'node_id': self.NODE_ID_1,
                'old_value': self.OLD_VALUE,
                'new_value': [self.NODE_ID_2]
            })
        ]
        story_services.update_story(
            self.USER_ID, self.STORY_ID, changelist,
            'Added node.')
        self.save_new_valid_exploration(
            '0', self.user_id_admin, title='Title 1',
            category='Mathematics', language_code='en',
            correctness_feedback_enabled=True)
        self.save_new_valid_exploration(
            '1', self.user_id_admin, title='Title 2',
            category='Mathematics', language_code='en',
            correctness_feedback_enabled=True)
        self.save_new_valid_exploration(
            '2', self.user_id_admin, title='Title 3',
            category='Mathematics', language_code='en',
            correctness_feedback_enabled=True)
        self.publish_exploration(self.user_id_admin, '0')
        self.publish_exploration(self.user_id_admin, '1')
        self.publish_exploration(self.user_id_admin, '2')

        self.assertIsNone(
            exp_services.get_story_id_linked_to_exploration('0'))
        self.assertIsNone(
            exp_services.get_story_id_linked_to_exploration('1'))

        change_list = [story_domain.StoryChange({
            'cmd': story_domain.CMD_UPDATE_STORY_NODE_PROPERTY,
            'property_name': (
                story_domain.STORY_NODE_PROPERTY_EXPLORATION_ID),
            'node_id': self.NODE_ID_1,
            'old_value': None,
            'new_value': '0'
        }), story_domain.StoryChange({
            'cmd': story_domain.CMD_UPDATE_STORY_NODE_PROPERTY,
            'property_name': (
                story_domain.STORY_NODE_PROPERTY_EXPLORATION_ID),
            'node_id': self.NODE_ID_2,
            'old_value': None,
            'new_value': '1'
        })]
        story_services.update_story(
            self.USER_ID, self.STORY_ID, change_list, 'Updated story node.')
        self.assertEqual(
            exp_services.get_story_id_linked_to_exploration('0'), self.STORY_ID)
        self.assertEqual(
            exp_services.get_story_id_linked_to_exploration('1'), self.STORY_ID)

        change_list = [story_domain.StoryChange({
            'cmd': story_domain.CMD_UPDATE_STORY_NODE_PROPERTY,
            'property_name': (
                story_domain.STORY_NODE_PROPERTY_EXPLORATION_ID),
            'node_id': self.NODE_ID_2,
            'old_value': '1',
            'new_value': '2'
        }), story_domain.StoryChange({
            'cmd': story_domain.CMD_UPDATE_STORY_NODE_PROPERTY,
            'property_name': (
                story_domain.STORY_NODE_PROPERTY_EXPLORATION_ID),
            'node_id': self.NODE_ID_2,
            'old_value': '2',
            'new_value': '1'
        }), story_domain.StoryChange({
            'cmd': story_domain.CMD_UPDATE_STORY_NODE_PROPERTY,
            'property_name': (
                story_domain.STORY_NODE_PROPERTY_EXPLORATION_ID),
            'node_id': self.NODE_ID_1,
            'old_value': '0',
            'new_value': '2'
        })]
        story_services.update_story(
            self.USER_ID, self.STORY_ID, change_list, 'Updated story node.')
        self.assertIsNone(
            exp_services.get_story_id_linked_to_exploration('0'))
        self.assertEqual(
            exp_services.get_story_id_linked_to_exploration('1'), self.STORY_ID)
        self.assertEqual(
            exp_services.get_story_id_linked_to_exploration('2'), self.STORY_ID)

        change_list = [story_domain.StoryChange({
            'cmd': story_domain.CMD_UPDATE_STORY_NODE_PROPERTY,
            'property_name': (
                story_domain.STORY_NODE_PROPERTY_EXPLORATION_ID),
            'node_id': self.NODE_ID_1,
            'old_value': '2',
            'new_value': '0'
        }), story_domain.StoryChange({
            'cmd': story_domain.CMD_UPDATE_STORY_NODE_PROPERTY,
            'property_name': (
                story_domain.STORY_NODE_PROPERTY_EXPLORATION_ID),
            'node_id': self.NODE_ID_2,
            'old_value': '1',
            'new_value': '2'
        }), story_domain.StoryChange({
            'cmd': story_domain.CMD_DELETE_STORY_NODE,
            'node_id': self.NODE_ID_2
        }), story_domain.StoryChange({
            'cmd': story_domain.CMD_ADD_STORY_NODE,
            'node_id': 'node_3',
            'title': 'Title 2'
        }), story_domain.StoryChange({
            'cmd': story_domain.CMD_UPDATE_STORY_NODE_PROPERTY,
            'property_name': (
                story_domain.STORY_NODE_PROPERTY_DESTINATION_NODE_IDS),
            'node_id': self.NODE_ID_1,
            'old_value': self.OLD_VALUE,
            'new_value': ['node_3']
        }), story_domain.StoryChange({
            'cmd': story_domain.CMD_UPDATE_STORY_NODE_PROPERTY,
            'property_name': (
                story_domain.STORY_NODE_PROPERTY_EXPLORATION_ID),
            'node_id': 'node_3',
            'old_value': None,
            'new_value': '1'
        })]
        story_services.update_story(
            self.USER_ID, self.STORY_ID, change_list, 'Updated story node.')
        self.assertEqual(
            exp_services.get_story_id_linked_to_exploration('0'), self.STORY_ID)
        self.assertEqual(
            exp_services.get_story_id_linked_to_exploration('1'), self.STORY_ID)
        self.assertIsNone(
            exp_services.get_story_id_linked_to_exploration('2'))

        story_services.delete_story(self.USER_ID, self.STORY_ID)
        self.assertIsNone(
            exp_services.get_story_id_linked_to_exploration('0'))
        self.assertIsNone(
            exp_services.get_story_id_linked_to_exploration('1'))
        self.assertIsNone(
            exp_services.get_story_id_linked_to_exploration('2'))

        self.save_new_story('story_id_2', self.USER_ID, self.TOPIC_ID)
        topic_services.add_canonical_story(
            self.USER_ID, self.TOPIC_ID, 'story_id_2')

        # Creates node 1 -> node 2 -> node 3, links exp IDs 0, 1 and 2 with them
        # respectively. Then, deletes 2, 3, adds node 4 (node 1 -> node 4),
        # deletes it and adds node 5 (node 1 -> node 5).
        change_list = [story_domain.StoryChange({
            'cmd': story_domain.CMD_ADD_STORY_NODE,
            'node_id': 'node_1',
            'title': 'Title 1'
        }), story_domain.StoryChange({
            'cmd': story_domain.CMD_ADD_STORY_NODE,
            'node_id': 'node_2',
            'title': 'Title 2'
        }), story_domain.StoryChange({
            'cmd': story_domain.CMD_ADD_STORY_NODE,
            'node_id': 'node_3',
            'title': 'Title 3'
        }), story_domain.StoryChange({
            'cmd': story_domain.CMD_UPDATE_STORY_NODE_PROPERTY,
            'property_name': (
                story_domain.STORY_NODE_PROPERTY_DESTINATION_NODE_IDS),
            'node_id': self.NODE_ID_1,
            'old_value': self.OLD_VALUE,
            'new_value': ['node_2']
        }), story_domain.StoryChange({
            'cmd': story_domain.CMD_UPDATE_STORY_NODE_PROPERTY,
            'property_name': (
                story_domain.STORY_NODE_PROPERTY_DESTINATION_NODE_IDS),
            'node_id': self.NODE_ID_2,
            'old_value': self.OLD_VALUE,
            'new_value': ['node_3']
        }), story_domain.StoryChange({
            'cmd': story_domain.CMD_UPDATE_STORY_NODE_PROPERTY,
            'property_name': (
                story_domain.STORY_NODE_PROPERTY_EXPLORATION_ID),
            'node_id': self.NODE_ID_1,
            'old_value': None,
            'new_value': '0'
        }), story_domain.StoryChange({
            'cmd': story_domain.CMD_UPDATE_STORY_NODE_PROPERTY,
            'property_name': (
                story_domain.STORY_NODE_PROPERTY_EXPLORATION_ID),
            'node_id': self.NODE_ID_2,
            'old_value': None,
            'new_value': '1'
        }), story_domain.StoryChange({
            'cmd': story_domain.CMD_UPDATE_STORY_NODE_PROPERTY,
            'property_name': (
                story_domain.STORY_NODE_PROPERTY_EXPLORATION_ID),
            'node_id': 'node_3',
            'old_value': None,
            'new_value': '2'
        }), story_domain.StoryChange({
            'cmd': story_domain.CMD_DELETE_STORY_NODE,
            'node_id': self.NODE_ID_2
        }), story_domain.StoryChange({
            'cmd': story_domain.CMD_DELETE_STORY_NODE,
            'node_id': 'node_3'
        }), story_domain.StoryChange({
            'cmd': story_domain.CMD_ADD_STORY_NODE,
            'node_id': 'node_4',
            'title': 'Title 4'
        }), story_domain.StoryChange({
            'cmd': story_domain.CMD_UPDATE_STORY_NODE_PROPERTY,
            'property_name': (
                story_domain.STORY_NODE_PROPERTY_EXPLORATION_ID),
            'node_id': 'node_4',
            'old_value': None,
            'new_value': '2'
        }), story_domain.StoryChange({
            'cmd': story_domain.CMD_DELETE_STORY_NODE,
            'node_id': 'node_4'
        }), story_domain.StoryChange({
            'cmd': story_domain.CMD_ADD_STORY_NODE,
            'node_id': 'node_5',
            'title': 'Title 5'
        }), story_domain.StoryChange({
            'cmd': story_domain.CMD_UPDATE_STORY_NODE_PROPERTY,
            'property_name': (
                story_domain.STORY_NODE_PROPERTY_DESTINATION_NODE_IDS),
            'node_id': 'node_1',
            'old_value': ['node_2'],
            'new_value': ['node_5']
        }), story_domain.StoryChange({
            'cmd': story_domain.CMD_UPDATE_STORY_NODE_PROPERTY,
            'property_name': (
                story_domain.STORY_NODE_PROPERTY_EXPLORATION_ID),
            'node_id': 'node_5',
            'old_value': None,
            'new_value': '1'
        })]
        story_services.update_story(
            self.USER_ID, 'story_id_2', change_list, 'Updated story node.')

        self.assertEqual(
            exp_services.get_story_id_linked_to_exploration('0'), 'story_id_2')
        self.assertEqual(
            exp_services.get_story_id_linked_to_exploration('1'), 'story_id_2')
        self.assertIsNone(
            exp_services.get_story_id_linked_to_exploration('2'))

    def test_exploration_story_link_collision(self) -> None:
        self.save_new_story('story_id_2', self.USER_ID, self.TOPIC_ID)
        topic_services.add_canonical_story(
            self.USER_ID, self.TOPIC_ID, 'story_id_2')
        self.save_new_valid_exploration(
            '0', self.user_id_admin, title='Title 1',
            category='Mathematics', language_code='en',
            correctness_feedback_enabled=True)
        self.publish_exploration(self.user_id_admin, '0')

        change_list = [story_domain.StoryChange({
            'cmd': story_domain.CMD_UPDATE_STORY_NODE_PROPERTY,
            'property_name': (
                story_domain.STORY_NODE_PROPERTY_EXPLORATION_ID),
            'node_id': self.NODE_ID_1,
            'old_value': None,
            'new_value': '0'
        })]
        story_services.update_story(
            self.USER_ID, self.STORY_ID, change_list, 'Updated story node.')

        change_list = [story_domain.StoryChange({
            'cmd': story_domain.CMD_ADD_STORY_NODE,
            'node_id': self.NODE_ID_1,
            'title': 'Title 1'
        }), story_domain.StoryChange({
            'cmd': story_domain.CMD_UPDATE_STORY_NODE_PROPERTY,
            'property_name': (
                story_domain.STORY_NODE_PROPERTY_EXPLORATION_ID),
            'node_id': self.NODE_ID_1,
            'old_value': None,
            'new_value': '0'
        })]

        with self.assertRaisesRegex(
            Exception,
            'The exploration with ID 0 is already linked to story '
            'with ID %s' % self.STORY_ID):
            story_services.update_story(
                self.USER_ID, 'story_id_2', change_list,
                'Added chapter.')

    def test_cannot_update_story_acquired_skill_ids_with_invalid_node_id(
        self
    ) -> None:
        change_list = [story_domain.StoryChange({
            'cmd': story_domain.CMD_UPDATE_STORY_NODE_PROPERTY,
            'property_name': (
                story_domain.STORY_NODE_PROPERTY_ACQUIRED_SKILL_IDS),
            'node_id': 'invalid_node',
            'old_value': self.OLD_VALUE,
            'new_value': ['skill_id']
        })]

        with self.assertRaisesRegex(
            Exception,
            'The node with id invalid_node is not part of this story'):
            story_services.update_story(
                self.USER_ID, self.STORY_ID, change_list,
                'Updated story acquired_skill_ids.')

    def test_update_story_notes(self) -> None:
        story = story_fetchers.get_story_by_id(self.STORY_ID)
        self.assertEqual(story.notes, 'Notes')

        change_list = [story_domain.StoryChange({
            'cmd': story_domain.CMD_UPDATE_STORY_PROPERTY,
            'property_name': story_domain.STORY_PROPERTY_NOTES,
            'old_value': 'Notes',
            'new_value': 'New notes'
        })]

        story_services.update_story(
            self.USER_ID, self.STORY_ID, change_list, 'Updated story notes.')

        story = story_fetchers.get_story_by_id(self.STORY_ID)

        self.assertEqual(story.notes, 'New notes')

    def test_update_story_language_code(self) -> None:
        story = story_fetchers.get_story_by_id(self.STORY_ID)
        self.assertEqual(story.language_code, 'en')

        change_list = [story_domain.StoryChange({
            'cmd': story_domain.CMD_UPDATE_STORY_PROPERTY,
            'property_name': story_domain.STORY_PROPERTY_LANGUAGE_CODE,
            'old_value': 'en',
            'new_value': 'bn'
        })]

        story_services.update_story(
            self.USER_ID, self.STORY_ID, change_list,
            'Updated story language_code.')

        story = story_fetchers.get_story_by_id(self.STORY_ID)

        self.assertEqual(story.language_code, 'bn')

    def test_update_story_url_fragment(self) -> None:
        story = story_fetchers.get_story_by_id(self.STORY_ID)
        self.assertEqual(story.url_fragment, 'title')

        change_list = [story_domain.StoryChange({
            'cmd': story_domain.CMD_UPDATE_STORY_PROPERTY,
            'property_name': story_domain.STORY_PROPERTY_URL_FRAGMENT,
            'old_value': 'title',
            'new_value': 'updated-title'
        })]

        story_services.update_story(
            self.USER_ID, self.STORY_ID, change_list,
            'Updated story url_fragment.')

        story = story_fetchers.get_story_by_id(self.STORY_ID)

        self.assertEqual(story.url_fragment, 'updated-title')

    def test_cannot_update_story_if_url_fragment_already_exists(self) -> None:
        topic_id = topic_fetchers.get_new_topic_id()
        story_id = story_services.get_new_story_id()
        self.save_new_story(
            story_id, self.USER_ID, topic_id,
            title='original', url_fragment='original')
        change_list = [story_domain.StoryChange({
            'cmd': story_domain.CMD_UPDATE_STORY_PROPERTY,
            'property_name': story_domain.STORY_PROPERTY_URL_FRAGMENT,
            'old_value': 'title',
            'new_value': 'original'
        })]
        exception_message = 'Story Url Fragment is not unique across the site.'
        with self.assertRaisesRegex(Exception, exception_message):
            story_services.update_story(
                self.USER_ID, self.STORY_ID, change_list,
                'Updated story url_fragment.')

    def test_cannot_update_story_with_no_change_list(self) -> None:
        with self.assertRaisesRegex(
            Exception,
            'Unexpected error: received an invalid change list when trying to '
            'save story'):
            story_services.update_story(
                self.USER_ID, self.STORY_ID, [], 'Commit message')

    def test_cannot_update_story_with_invalid_exploration_id(self) -> None:
        topic_services.publish_story(
            self.TOPIC_ID, self.STORY_ID, self.user_id_admin)
        change_list = [story_domain.StoryChange({
            'cmd': story_domain.CMD_UPDATE_STORY_NODE_PROPERTY,
            'property_name': (
                story_domain.STORY_NODE_PROPERTY_EXPLORATION_ID),
            'node_id': self.NODE_ID_1,
            'old_value': None,
            'new_value': 'invalid_exp_id'
        })]

        with self.assertRaisesRegex(
            Exception, 'Expected story to only reference valid explorations'):
            story_services.update_story(
                self.USER_ID, self.STORY_ID, change_list, 'Updated story node.')

    def test_validate_exploration_throws_an_exception(self) -> None:
        observed_log_messages = []

        def _mock_logging_function(msg: str) -> None:
            """Mocks logging.exception()."""
            observed_log_messages.append(msg)

        def _mock_validate_function(
            _exploration: exp_domain.Exploration, _strict: bool
        ) -> None:
            """Mocks logging.exception()."""
            raise Exception('Error in exploration')

        logging_swap = self.swap(logging, 'exception', _mock_logging_function)
        validate_fn_swap = self.swap(
            exp_services, 'validate_exploration_for_story',
            _mock_validate_function)
        with logging_swap, validate_fn_swap:
            self.save_new_valid_exploration(
                'exp_id_1', self.user_id_a, title='title',
                category='Algebra', correctness_feedback_enabled=True)
            self.publish_exploration(self.user_id_a, 'exp_id_1')

            with self.assertRaisesRegex(
                Exception, 'Error in exploration'):
                story_services.validate_explorations_for_story(
                    ['exp_id_1'], False)
                self.assertItemsEqual(
                    observed_log_messages, [
                        'Exploration validation failed for exploration with '
                        'ID: exp_id_1. Error: Error in exploration'])

    def test_validate_exploration_returning_error_messages(self) -> None:
        topic_services.publish_story(
            self.TOPIC_ID, self.STORY_ID, self.user_id_admin)
        self.save_new_valid_exploration(
            'exp_id_1', self.user_id_a, title='title', category='Algebra',
            correctness_feedback_enabled=True)
        validation_error_messages = (
            story_services.validate_explorations_for_story(
                ['invalid_exp', 'exp_id_1'], False))
        message_1 = (
            'Expected story to only reference valid explorations, but found '
            'a reference to an invalid exploration with ID: invalid_exp')
        message_2 = (
            'Exploration with ID exp_id_1 is not public. Please publish '
            'explorations before adding them to a story.'
        )
        self.assertEqual(validation_error_messages, [message_1, message_2])

    def test_cannot_update_story_with_private_exploration_id(self) -> None:
        topic_services.publish_story(
            self.TOPIC_ID, self.STORY_ID, self.user_id_admin)
        self.save_new_valid_exploration(
            'exp_id_1', self.user_id_a, title='title', category='Algebra',
            correctness_feedback_enabled=True)
        change_list = [story_domain.StoryChange({
            'cmd': story_domain.CMD_UPDATE_STORY_NODE_PROPERTY,
            'property_name': (
                story_domain.STORY_NODE_PROPERTY_EXPLORATION_ID),
            'node_id': self.NODE_ID_1,
            'old_value': None,
            'new_value': 'exp_id_1'
        })]

        with self.assertRaisesRegex(
            Exception, 'Exploration with ID exp_id_1 is not public'):
            story_services.update_story(
                self.USER_ID, self.STORY_ID, change_list, 'Updated story node.')

    def test_cannot_update_story_with_blank_exp_id(self) -> None:
        topic_services.publish_story(
            self.TOPIC_ID, self.STORY_ID, self.user_id_admin)

        change_list = [story_domain.StoryChange({
            'cmd': story_domain.CMD_UPDATE_STORY_NODE_PROPERTY,
            'property_name': (
                story_domain.STORY_NODE_PROPERTY_EXPLORATION_ID),
            'node_id': self.NODE_ID_1,
            'old_value': self.EXP_ID,
            'new_value': None
        })]

        with self.assertRaisesRegex(
            Exception, 'Story node with id node_1 does not contain an '
            'exploration id.'):
            story_services.update_story(
                self.USER_ID, self.STORY_ID, change_list, 'Updated story node.')

    def test_cannot_update_story_with_exps_with_different_categories(
        self
    ) -> None:
        topic_services.publish_story(
            self.TOPIC_ID, self.STORY_ID, self.user_id_admin)
        self.save_new_valid_exploration(
            'exp_id_1', self.user_id_a, title='title', category='Algebra',
            correctness_feedback_enabled=True)
        self.publish_exploration(self.user_id_a, 'exp_id_1')

        self.save_new_valid_exploration(
            'exp_id_2', self.user_id_a, title='title', category='Reading',
            correctness_feedback_enabled=True)
        self.publish_exploration(self.user_id_a, 'exp_id_2')

        change_list = [
            story_domain.StoryChange({
                'cmd': story_domain.CMD_ADD_STORY_NODE,
                'node_id': self.NODE_ID_2,
                'title': 'Title 2'
            }),
            story_domain.StoryChange({
                'cmd': story_domain.CMD_UPDATE_STORY_NODE_PROPERTY,
                'property_name': (
                    story_domain.STORY_NODE_PROPERTY_EXPLORATION_ID),
                'node_id': self.NODE_ID_1,
                'old_value': None,
                'new_value': 'exp_id_1'
            }),
            story_domain.StoryChange({
                'cmd': story_domain.CMD_UPDATE_STORY_NODE_PROPERTY,
                'property_name': (
                    story_domain.STORY_NODE_PROPERTY_DESTINATION_NODE_IDS),
                'node_id': 'node_1',
                'old_value': self.OLD_VALUE,
                'new_value': ['node_2']
            }),
            story_domain.StoryChange({
                'cmd': story_domain.CMD_UPDATE_STORY_NODE_PROPERTY,
                'property_name': (
                    story_domain.STORY_NODE_PROPERTY_EXPLORATION_ID),
                'node_id': self.NODE_ID_2,
                'old_value': None,
                'new_value': 'exp_id_2'
            })
        ]

        validation_error_messages = (
            story_services.validate_explorations_for_story(
                ['exp_id_2', 'exp_id_1'], False))

        self.assertEqual(
            validation_error_messages, [
                'All explorations in a story should be of the same category. '
                'The explorations with ID exp_id_2 and exp_id_1 have different '
                'categories.'])
        with self.assertRaisesRegex(
            Exception, 'All explorations in a story should be of the '
            'same category'):
            story_services.update_story(
                self.USER_ID, self.STORY_ID, change_list, 'Updated story node.')

    def test_cannot_update_story_with_exps_with_invalid_categories(
        self
    ) -> None:
        topic_services.publish_story(
            self.TOPIC_ID, self.STORY_ID, self.user_id_admin)
        self.save_new_valid_exploration(
            'exp_id_1', self.user_id_a, title='title', category='Category 1',
            correctness_feedback_enabled=True)
        self.publish_exploration(self.user_id_a, 'exp_id_1')

        change_list = [
            story_domain.StoryChange({
                'cmd': story_domain.CMD_UPDATE_STORY_NODE_PROPERTY,
                'property_name': (
                    story_domain.STORY_NODE_PROPERTY_EXPLORATION_ID),
                'node_id': self.NODE_ID_1,
                'old_value': None,
                'new_value': 'exp_id_1'
            })
        ]

        validation_error_messages = (
            story_services.validate_explorations_for_story(
                ['exp_id_1'], False))

        self.assertEqual(
            validation_error_messages, [
                'All explorations in a story should be of a default category. '
                'The exploration with ID exp_id_1 has an invalid '
                'category Category 1.', 'Expected all explorations in a story '
                'to be of a default category. Invalid exploration: exp_id_1'])
        with self.assertRaisesRegex(
            Exception, 'All explorations in a story should be of a '
                'default category. The exploration with ID exp_id_1 '
                'has an invalid category Category 1.'):
            story_services.update_story(
                self.USER_ID, self.STORY_ID, change_list, 'Updated story node.')

    def test_cannot_update_story_with_exps_with_other_languages(self) -> None:
        topic_services.publish_story(
            self.TOPIC_ID, self.STORY_ID, self.user_id_admin)
        self.save_new_valid_exploration(
            'exp_id_1', self.user_id_a, title='title', category='Algebra',
            language_code='es', correctness_feedback_enabled=True)
        self.publish_exploration(self.user_id_a, 'exp_id_1')

        change_list = [
            story_domain.StoryChange({
                'cmd': story_domain.CMD_UPDATE_STORY_NODE_PROPERTY,
                'property_name': (
                    story_domain.STORY_NODE_PROPERTY_EXPLORATION_ID),
                'node_id': self.NODE_ID_1,
                'old_value': None,
                'new_value': 'exp_id_1'
            })
        ]

        validation_error_messages = (
            story_services.validate_explorations_for_story(['exp_id_1'], False))
        self.assertEqual(
            validation_error_messages, [
                'Invalid language es found for exploration with ID exp_id_1.'
                ' This language is not supported for explorations in a story'
                ' on the mobile app.'])
        with self.assertRaisesRegex(
            Exception, 'Invalid language es found for exploration with '
            'ID exp_id_1. This language is not supported for explorations '
            'in a story on the mobile app.'):
            story_services.update_story(
                self.USER_ID, self.STORY_ID, change_list, 'Updated story node.')

    def test_cannot_update_story_with_exps_without_correctness_feedback(
        self
    ) -> None:
        topic_services.publish_story(
            self.TOPIC_ID, self.STORY_ID, self.user_id_admin)
        self.save_new_valid_exploration(
            'exp_id_1', self.user_id_a, title='title', category='Algebra',
            language_code='en')
        self.publish_exploration(self.user_id_a, 'exp_id_1')

        change_list = [
            story_domain.StoryChange({
                'cmd': story_domain.CMD_UPDATE_STORY_NODE_PROPERTY,
                'property_name': (
                    story_domain.STORY_NODE_PROPERTY_EXPLORATION_ID),
                'node_id': self.NODE_ID_1,
                'old_value': None,
                'new_value': 'exp_id_1'
            })
        ]

        validation_error_messages = (
            story_services.validate_explorations_for_story(['exp_id_1'], False))
        self.assertEqual(
            validation_error_messages, [
                'Expected all explorations in a story to '
                'have correctness feedback enabled. Invalid '
                'exploration: exp_id_1'])
        with self.assertRaisesRegex(
            Exception, 'Expected all explorations in a story to '
            'have correctness feedback enabled. Invalid exploration: exp_id_1'):
            story_services.update_story(
                self.USER_ID, self.STORY_ID, change_list, 'Updated story node.')

    def test_cannot_update_story_with_exps_with_invalid_interactions(
        self
    ) -> None:
        topic_services.publish_story(
            self.TOPIC_ID, self.STORY_ID, self.user_id_admin)
        self.save_new_valid_exploration(
            'exp_id_1', self.user_id_a, title='title', category='Algebra',
            interaction_id='GraphInput', correctness_feedback_enabled=True)
        self.publish_exploration(self.user_id_a, 'exp_id_1')

        change_list = [
            story_domain.StoryChange({
                'cmd': story_domain.CMD_UPDATE_STORY_NODE_PROPERTY,
                'property_name': (
                    story_domain.STORY_NODE_PROPERTY_EXPLORATION_ID),
                'node_id': self.NODE_ID_1,
                'old_value': None,
                'new_value': 'exp_id_1'
            })
        ]

        validation_error_messages = (
            story_services.validate_explorations_for_story(['exp_id_1'], False))
        self.assertEqual(
            validation_error_messages, [
                'Invalid interaction GraphInput in exploration with ID: '
                'exp_id_1. This interaction is not supported for explorations '
                'in a story on the mobile app.'])
        with self.assertRaisesRegex(
            Exception, 'Invalid interaction GraphInput in exploration with '
            'ID: exp_id_1. This interaction is not supported for explorations '
            'in a story on the mobile app.'):
            story_services.update_story(
                self.USER_ID, self.STORY_ID, change_list, 'Updated story node.')

    def test_cannot_update_story_with_exps_with_recommended_exps(self) -> None:
        topic_services.publish_story(
            self.TOPIC_ID, self.STORY_ID, self.user_id_admin)
        self.save_new_valid_exploration(
            'exp_id_1', self.user_id_a, title='title', category='Algebra',
            interaction_id='TextInput', end_state_name='End',
            correctness_feedback_enabled=True)
        self.publish_exploration(self.user_id_a, 'exp_id_1')

        exp_services.update_exploration(
            self.user_id_a, 'exp_id_1', [exp_domain.ExplorationChange({
                'cmd': exp_domain.CMD_EDIT_STATE_PROPERTY,
                'property_name': (
                    exp_domain.STATE_PROPERTY_INTERACTION_CUST_ARGS),
                'state_name': 'End',
                'new_value': {
                    'recommendedExplorationIds': {
                        'value': ['1', '2']
                    }
                }
            })], 'Updated State Content')

        change_list = [
            story_domain.StoryChange({
                'cmd': story_domain.CMD_UPDATE_STORY_NODE_PROPERTY,
                'property_name': (
                    story_domain.STORY_NODE_PROPERTY_EXPLORATION_ID),
                'node_id': self.NODE_ID_1,
                'old_value': None,
                'new_value': 'exp_id_1'
            })
        ]

        validation_error_messages = (
            story_services.validate_explorations_for_story(['exp_id_1'], False))
        self.assertEqual(
            validation_error_messages, [
                'Explorations in a story are not expected to contain '
                'exploration recommendations. Exploration with ID: exp_id_1 '
                'contains exploration recommendations in its EndExploration '
                'interaction.'])
        with self.assertRaisesRegex(
            Exception, 'Explorations in a story are not expected to contain '
            'exploration recommendations. Exploration with ID: exp_id_1 '
            'contains exploration recommendations in its EndExploration '
            'interaction.'):
            story_services.update_story(
                self.USER_ID, self.STORY_ID, change_list, 'Updated story node.')

    def test_cannot_update_story_with_exps_with_invalid_rte_content(
        self
    ) -> None:
        topic_services.publish_story(
            self.TOPIC_ID, self.STORY_ID, self.user_id_admin)
        self.save_new_valid_exploration(
            'exp_id_1', self.user_id_a, title='title', category='Algebra',
            end_state_name='End', correctness_feedback_enabled=True)
        self.publish_exploration(self.user_id_a, 'exp_id_1')
        exp_services.update_exploration(
            self.user_id_a, 'exp_id_1', [exp_domain.ExplorationChange({
                'cmd': exp_domain.CMD_EDIT_STATE_PROPERTY,
                'property_name': exp_domain.STATE_PROPERTY_CONTENT,
                'state_name': 'Introduction',
                'new_value': {
                    'content_id': 'content_0',
                    'html': (
                        '<oppia-noninteractive-collapsible content-with-value='
                        '"&amp;quot;&amp;lt;p&amp;gt;Hello&amp;lt;/p&amp;gt;'
                        '&amp;quot;" heading-with-value="&amp;quot;'
                        'SubCollapsible&amp;quot;">'
                        '</oppia-noninteractive-collapsible>')
                }
            })],
            'Updated State Content.')

        change_list = [
            story_domain.StoryChange({
                'cmd': story_domain.CMD_UPDATE_STORY_NODE_PROPERTY,
                'property_name': (
                    story_domain.STORY_NODE_PROPERTY_EXPLORATION_ID),
                'node_id': self.NODE_ID_1,
                'old_value': None,
                'new_value': 'exp_id_1'
            })
        ]

        validation_error_messages = (
            story_services.validate_explorations_for_story(['exp_id_1'], False))
        self.assertEqual(
            validation_error_messages, [
                'RTE content in state Introduction of exploration with '
                'ID exp_id_1 is not supported on mobile for explorations '
                'in a story.'])
        with self.assertRaisesRegex(
            Exception, 'RTE content in state Introduction of exploration with '
            'ID exp_id_1 is not supported on mobile for explorations '
            'in a story.'):
            story_services.update_story(
                self.USER_ID, self.STORY_ID, change_list, 'Updated story node.')

    def test_cannot_update_story_with_exps_with_parameter_values(self) -> None:
        topic_services.publish_story(
            self.TOPIC_ID, self.STORY_ID, self.user_id_admin)
        self.save_new_valid_exploration(
            'exp_id_1', self.user_id_a, title='title', category='Algebra',
            correctness_feedback_enabled=True)
        exp_services.update_exploration(
            self.user_id_a, 'exp_id_1', [exp_domain.ExplorationChange({
                'cmd': exp_domain.CMD_EDIT_EXPLORATION_PROPERTY,
                'property_name': 'param_specs',
                'new_value': {
                    'theParameter':
                        param_domain.ParamSpec('UnicodeString').to_dict()
                }
            })],
            '')
        self.publish_exploration(self.user_id_a, 'exp_id_1')

        change_list = [
            story_domain.StoryChange({
                'cmd': story_domain.CMD_UPDATE_STORY_NODE_PROPERTY,
                'property_name': (
                    story_domain.STORY_NODE_PROPERTY_EXPLORATION_ID),
                'node_id': self.NODE_ID_1,
                'old_value': None,
                'new_value': 'exp_id_1'
            })
        ]

        validation_error_messages = (
            story_services.validate_explorations_for_story(['exp_id_1'], False))
        self.assertEqual(
            validation_error_messages, [
                'Expected no exploration in a story to have parameter '
                'values in it. Invalid exploration: exp_id_1'])
        with self.assertRaisesRegex(
            Exception, 'Expected no exploration in a story to have parameter '
            'values in it. Invalid exploration: exp_id_1'):
            story_services.update_story(
                self.USER_ID, self.STORY_ID, change_list, 'Updated story node.')

        self.save_new_valid_exploration(
            'exp_id_2', self.user_id_a, title='title 2', category='Algebra',
            interaction_id='GraphInput', correctness_feedback_enabled=True)
        exp_services.update_exploration(
            self.user_id_a, 'exp_id_2', [exp_domain.ExplorationChange({
                'cmd': exp_domain.CMD_EDIT_EXPLORATION_PROPERTY,
                'property_name': 'param_specs',
                'new_value': {
                    'param1':
                        param_domain.ParamSpec('UnicodeString').to_dict()
                }
            }), exp_domain.ExplorationChange({
                'cmd': exp_domain.CMD_EDIT_STATE_PROPERTY,
                'property_name': exp_domain.STATE_PROPERTY_PARAM_CHANGES,
                'state_name': feconf.DEFAULT_INIT_STATE_NAME,
                'new_value': [
                    # Here we use MyPy ignore because the expected type for 3rd
                    # argument of paramChange is CustomizationArgsDict, but for
                    # testing purposes here we are providing an empty dict which
                    # causes MyPy to throw an incompatible argument type error.
                    # Thus to avoid error, we used ignore.
                    param_domain.ParamChange('param1', 'Copier', {}).to_dict()]  # type: ignore[arg-type]
            })],
            '')
        self.publish_exploration(self.user_id_a, 'exp_id_2')

        change_list = [
            story_domain.StoryChange({
                'cmd': story_domain.CMD_UPDATE_STORY_NODE_PROPERTY,
                'property_name': (
                    story_domain.STORY_NODE_PROPERTY_EXPLORATION_ID),
                'node_id': self.NODE_ID_1,
                'old_value': 'exp_id_1',
                'new_value': 'exp_id_2'
            })
        ]

        with self.assertRaisesRegex(
            Exception, 'Expected no exploration in a story to have parameter '
            'values in it. Invalid exploration: exp_id_2'):
            story_services.update_story(
                self.USER_ID, self.STORY_ID, change_list, 'Updated story node.')

    def test_cannot_update_story_with_mismatch_of_story_versions(self) -> None:
        self.save_new_default_exploration(
            'exp_id', self.user_id_a, title='title')
        self.publish_exploration(self.user_id_a, 'exp_id')

        change_list = [story_domain.StoryChange({
            'cmd': story_domain.CMD_UPDATE_STORY_NODE_PROPERTY,
            'property_name': (
                story_domain.STORY_NODE_PROPERTY_EXPLORATION_ID),
            'node_id': self.NODE_ID_1,
            'old_value': None,
            'new_value': 'exp_id'
        })]

        story_model = story_models.StoryModel.get(self.STORY_ID)
        story_model.version = 0
        story_model.commit(self.user_id_a, 'Changed version', [])

        with self.assertRaisesRegex(
            Exception,
            'Unexpected error: trying to update version 1 of story '
            'from version 2. Please reload the page and try again.'):
            story_services.update_story(
                self.USER_ID, self.STORY_ID, change_list, 'Updated story node.')

        story_model = story_models.StoryModel.get(self.STORY_ID)
        story_model.version = 10
        story_model.commit(self.user_id_a, 'Changed version', [])

        with self.assertRaisesRegex(
            Exception,
            'Trying to update version 11 of story from version 2, '
            'which is too old. Please reload the page and try again.'):
            story_services.update_story(
                self.USER_ID, self.STORY_ID, change_list, 'Updated story node.')

    def test_get_story_by_version(self) -> None:
        topic_id = topic_fetchers.get_new_topic_id()
        story_id = story_services.get_new_story_id()
        self.save_new_topic(
            topic_id, self.USER_ID, name='A different topic',
            abbreviated_name='different-topic', url_fragment='different-topic',
            description='A new topic',
            canonical_story_ids=[], additional_story_ids=[],
            uncategorized_skill_ids=[], subtopics=[],
            next_subtopic_id=0)
        self.save_new_story(
            story_id, self.USER_ID, topic_id, title='new title')
        topic_services.add_canonical_story(self.USER_ID, topic_id, story_id)

        change_list = [story_domain.StoryChange({
            'cmd': story_domain.CMD_UPDATE_STORY_PROPERTY,
            'property_name': story_domain.STORY_PROPERTY_LANGUAGE_CODE,
            'old_value': 'en',
            'new_value': 'bn'
        })]

        story_services.update_story(
            self.USER_ID, story_id, change_list,
            'Updated story language_code.')

        story_v1 = story_fetchers.get_story_by_id(story_id, version=1)
        story_v2 = story_fetchers.get_story_by_id(story_id, version=2)

        self.assertEqual(story_v1.language_code, 'en')
        self.assertEqual(story_v2.language_code, 'bn')

    def test_cannot_update_initial_node_with_invalid_node_id(self) -> None:
        change_list = [story_domain.StoryChange({
            'cmd': story_domain.CMD_UPDATE_STORY_CONTENTS_PROPERTY,
            'property_name': story_domain.INITIAL_NODE_ID,
            'old_value': '',
            'new_value': 'new_initial_node_id'
        })]

        with self.assertRaisesRegex(
            Exception,
            'The node with id new_initial_node_id is not part of this story'):
            story_services.update_story(
                self.USER_ID, self.STORY_ID, change_list,
                'Updated story initial_node_id.')

    def test_rearrange_node_in_story(self) -> None:
<<<<<<< HEAD
        exp_id_2 = 'exp_id_2'
        change_add_story_with_exploration = [
            story_domain.StoryChange({
                'cmd': story_domain.CMD_ADD_STORY_NODE,
                'node_id': self.NODE_ID_2,
                'title': 'Title 2'
            }),
            story_domain.StoryChange({
                'cmd': story_domain.CMD_UPDATE_STORY_NODE_PROPERTY,
                'property_name': (
                    story_domain.STORY_NODE_PROPERTY_EXPLORATION_ID),
                'node_id': self.NODE_ID_2,
                'old_value': None,
                'new_value': exp_id_2
            })
        ]
        first: Final = 0
        second: Final = 1

        story_services.update_story(
            self.USER_ID, self.STORY_ID, change_add_story_with_exploration,
=======
        change_add_story_node = [story_domain.StoryChange({
            'cmd': story_domain.CMD_ADD_STORY_NODE,
            'node_id': self.NODE_ID_2,
            'title': 'Title 2'
        })]

        story_services.update_story(
            self.USER_ID, self.STORY_ID, change_add_story_node,
>>>>>>> 3eef7421
            'Added story node.')

        story = story_fetchers.get_story_by_id(self.STORY_ID)
        topic = topic_fetchers.get_topic_by_id(self.TOPIC_ID)
        self.assertEqual(story.story_contents.nodes[first].id, self.NODE_ID_1)
        self.assertEqual(story.story_contents.nodes[second].id, self.NODE_ID_2)
        self.assertDictEqual(
            topic.story_exploration_mapping,
            {self.STORY_ID: [self.EXP_ID, exp_id_2]}
        )

        change_rearrange_story_node = [story_domain.StoryChange({
            'cmd': story_domain.CMD_UPDATE_STORY_CONTENTS_PROPERTY,
            'property_name': story_domain.NODE,
            'old_value': second,
            'new_value': first
        })]

<<<<<<< HEAD
        story_services.update_story(
            self.USER_ID, self.STORY_ID, change_rearrange_story_node,
            'Added story node.')
=======
        story_services.update_story(self.USER_ID, self.STORY_ID,
            change_rearrange_story_node, 'Rearranged story node.')
>>>>>>> 3eef7421

        story = story_fetchers.get_story_by_id(self.STORY_ID)
        topic = topic_fetchers.get_topic_by_id(self.TOPIC_ID)
        self.assertEqual(story.story_contents.nodes[first].id, self.NODE_ID_2)
        self.assertEqual(story.story_contents.nodes[second].id, self.NODE_ID_1)
        self.assertDictEqual(
            topic.story_exploration_mapping,
            {self.STORY_ID: [exp_id_2, self.EXP_ID]}
        )

    def test_cannot_update_node_exploration_id_with_invalid_node_id(
        self
    ) -> None:
        change_list = [story_domain.StoryChange({
            'cmd': story_domain.CMD_UPDATE_STORY_NODE_PROPERTY,
            'property_name': story_domain.STORY_NODE_PROPERTY_EXPLORATION_ID,
            'node_id': 'invalid_node',
            'old_value': '',
            'new_value': 'exp_id'
        })]

        with self.assertRaisesRegex(
            Exception,
            'The node with id invalid_node is not part of this story'):
            story_services.update_story(
                self.USER_ID, self.STORY_ID, change_list,
                'Updated story node_exploration_id.')

    def test_cannot_update_node_exploration_id_with_existing_exploration_id(
        self
    ) -> None:
        self.save_new_default_exploration(
            'exp_id', self.user_id_a, title='title')
        self.publish_exploration(self.user_id_a, 'exp_id')

        change_list = [story_domain.StoryChange({
            'cmd': story_domain.CMD_UPDATE_STORY_NODE_PROPERTY,
            'property_name': (
                story_domain.STORY_NODE_PROPERTY_EXPLORATION_ID),
            'node_id': self.NODE_ID_1,
            'old_value': None,
            'new_value': 'exp_id'
        })]
        story_services.update_story(
            self.USER_ID, self.STORY_ID, change_list, 'Updated story node.')

        change_list = [
            story_domain.StoryChange({
                'cmd': story_domain.CMD_ADD_STORY_NODE,
                'node_id': self.NODE_ID_2,
                'title': 'Title 2'
            }),
            story_domain.StoryChange({
                'cmd': story_domain.CMD_UPDATE_STORY_NODE_PROPERTY,
                'property_name': (
                    story_domain.STORY_NODE_PROPERTY_DESTINATION_NODE_IDS),
                'node_id': self.NODE_ID_1,
                'old_value': self.OLD_VALUE,
                'new_value': [self.NODE_ID_2]
            }),
            story_domain.StoryChange({
                'cmd': story_domain.CMD_UPDATE_STORY_NODE_PROPERTY,
                'property_name': (
                    story_domain.STORY_NODE_PROPERTY_EXPLORATION_ID),
                'node_id': self.NODE_ID_2,
                'old_value': None,
                'new_value': 'exp_id'
            })
        ]

        with self.assertRaisesRegex(
            Exception,
            'A node with exploration id exp_id already exists.'):
            story_services.update_story(
                self.USER_ID, self.STORY_ID, change_list,
                'Updated story node_exploration_id.')

    def test_cannot_update_destination_node_ids_with_invalid_node_id(
        self
    ) -> None:
        new_value: List[str] = []
        change_list = [story_domain.StoryChange({
            'cmd': story_domain.CMD_UPDATE_STORY_NODE_PROPERTY,
            'property_name': (
                story_domain.STORY_NODE_PROPERTY_DESTINATION_NODE_IDS),
            'node_id': 'invalid_node',
            'old_value': self.OLD_VALUE,
            'new_value': new_value
        })]

        with self.assertRaisesRegex(
            Exception,
            'The node with id invalid_node is not part of this story'):
            story_services.update_story(
                self.USER_ID, self.STORY_ID, change_list,
                'Updated story new_destination_node_ids.')

    def test_cannot_update_new_prerequisite_skill_ids_with_invalid_node_id(
        self
    ) -> None:
        new_value: List[str] = []
        change_list = [story_domain.StoryChange({
            'cmd': story_domain.CMD_UPDATE_STORY_NODE_PROPERTY,
            'property_name': (
                story_domain.STORY_NODE_PROPERTY_PREREQUISITE_SKILL_IDS),
            'node_id': 'invalid_node',
            'old_value': self.OLD_VALUE,
            'new_value': new_value
        })]

        with self.assertRaisesRegex(
            Exception,
            'The node with id invalid_node is not part of this story'):
            story_services.update_story(
                self.USER_ID, self.STORY_ID, change_list,
                'Updated story new_prerequisite_skill_ids.')

    def test_cannot_mark_node_outline_as_unfinalized_with_invalid_node_id(
        self
    ) -> None:
        change_list = [story_domain.StoryChange({
            'cmd': story_domain.CMD_UPDATE_STORY_NODE_OUTLINE_STATUS,
            'node_id': 'invalid_node',
            'old_value': '',
            'new_value': ''
        })]

        with self.assertRaisesRegex(
            Exception,
            'The node with id invalid_node is not part of this story'):
            story_services.update_story(
                self.USER_ID, self.STORY_ID, change_list,
                'Mark node outline as unfinalized.')

    def test_cannot_mark_node_outline_as_finalized_with_invalid_node_id(
        self
    ) -> None:
        change_list = [story_domain.StoryChange({
            'cmd': story_domain.CMD_UPDATE_STORY_NODE_OUTLINE_STATUS,
            'node_id': 'invalid_node',
            'old_value': '',
            'new_value': 'new_value'
        })]

        with self.assertRaisesRegex(
            Exception,
            'The node with id invalid_node is not part of this story'):
            story_services.update_story(
                self.USER_ID, self.STORY_ID, change_list,
                'Mark node outline as finalized.')

    def test_cannot_update_node_title_with_invalid_node_id(self) -> None:
        change_list = [story_domain.StoryChange({
            'cmd': story_domain.CMD_UPDATE_STORY_NODE_PROPERTY,
            'property_name': story_domain.STORY_NODE_PROPERTY_TITLE,
            'node_id': 'invalid_node',
            'old_value': '',
            'new_value': 'new_title'
        })]

        with self.assertRaisesRegex(
            Exception,
            'The node with id invalid_node is not part of this story'):
            story_services.update_story(
                self.USER_ID, self.STORY_ID, change_list, 'Update node title.')

    def test_cannot_update_node_description_with_invalid_node_id(self) -> None:
        change_list = [story_domain.StoryChange({
            'cmd': story_domain.CMD_UPDATE_STORY_NODE_PROPERTY,
            'property_name': story_domain.STORY_NODE_PROPERTY_DESCRIPTION,
            'node_id': 'invalid_node',
            'old_value': '',
            'new_value': 'new_description'
        })]

        with self.assertRaisesRegex(
            Exception,
            'The node with id invalid_node is not part of this story'):
            story_services.update_story(
                self.USER_ID, self.STORY_ID, change_list,
                'Update node description.')

    def test_cannot_update_node_thumbnail_filename_with_invalid_node_id(
        self
    ) -> None:
        change_list = [story_domain.StoryChange({
            'cmd': story_domain.CMD_UPDATE_STORY_NODE_PROPERTY,
            'property_name': (
                story_domain.STORY_NODE_PROPERTY_THUMBNAIL_FILENAME),
            'node_id': 'invalid_node',
            'old_value': '',
            'new_value': 'new_image.svg'
        })]

        with self.assertRaisesRegex(
            Exception,
            'The node with id invalid_node is not part of this story'):
            story_services.update_story(
                self.USER_ID, self.STORY_ID, change_list,
                'Update node thumbnail filename.')

    def test_cannot_update_node_thumbnail_bg_color_with_invalid_node_id(
        self
    ) -> None:
        change_list = [story_domain.StoryChange({
            'cmd': story_domain.CMD_UPDATE_STORY_NODE_PROPERTY,
            'property_name': (
                story_domain.STORY_NODE_PROPERTY_THUMBNAIL_BG_COLOR),
            'node_id': 'invalid_node',
            'old_value': '',
            'new_value': '#F8BF74'
        })]

        with self.assertRaisesRegex(
            Exception,
            'The node with id invalid_node is not part of this story'):
            story_services.update_story(
                self.USER_ID, self.STORY_ID, change_list,
                'Update node thumbnail bg color.')

    def test_cannot_delete_node_with_invalid_node_id(self) -> None:
        change_list = [story_domain.StoryChange({
            'cmd': story_domain.CMD_DELETE_STORY_NODE,
            'node_id': 'invalid_node'
        })]

        with self.assertRaisesRegex(
            Exception,
            'The node with id invalid_node is not part of this story'):
            story_services.update_story(
                self.USER_ID, self.STORY_ID, change_list, 'Delete node.')

    def test_cannot_delete_starting_node_of_story(self) -> None:
        changelist = [
            story_domain.StoryChange({
                'cmd': story_domain.CMD_ADD_STORY_NODE,
                'node_id': self.NODE_ID_2,
                'title': 'Title 2'
            }),
            story_domain.StoryChange({
                'cmd': story_domain.CMD_UPDATE_STORY_NODE_PROPERTY,
                'property_name': (
                    story_domain.STORY_NODE_PROPERTY_DESTINATION_NODE_IDS),
                'node_id': self.NODE_ID_2,
                'old_value': self.OLD_VALUE,
                'new_value': [self.NODE_ID_1]
            }),
            story_domain.StoryChange({
                'cmd': story_domain.CMD_UPDATE_STORY_NODE_OUTLINE_STATUS,
                'node_id': self.NODE_ID_2,
                'old_value': False,
                'new_value': True
            }),
            story_domain.StoryChange({
                'cmd': story_domain.CMD_UPDATE_STORY_CONTENTS_PROPERTY,
                'property_name': (
                    story_domain.INITIAL_NODE_ID),
                'old_value': self.NODE_ID_1,
                'new_value': self.NODE_ID_2
            })
        ]
        story_services.update_story(
            self.USER_ID, self.STORY_ID, changelist, 'Added node.')

        change_list = [story_domain.StoryChange({
            'cmd': story_domain.CMD_DELETE_STORY_NODE,
            'node_id': self.NODE_ID_2
        })]

        with self.assertRaisesRegex(
            Exception,
            'The node with id %s is the starting node for the story, '
            'change the starting node before deleting it.' % self.NODE_ID_2):
            story_services.update_story(
                self.USER_ID, self.STORY_ID, change_list, 'Delete node.')

    def test_delete_initial_node(self) -> None:
        story = story_fetchers.get_story_by_id(self.STORY_ID)

        self.assertEqual(
            story.story_contents.initial_node_id, self.NODE_ID_1)

        change_list = [story_domain.StoryChange({
            'cmd': story_domain.CMD_DELETE_STORY_NODE,
            'node_id': self.NODE_ID_1
        })]
        story_services.update_story(
            self.USER_ID, self.STORY_ID, change_list, 'Delete node.')

        story = story_fetchers.get_story_by_id(self.STORY_ID)
<<<<<<< HEAD
        topic = topic_fetchers.get_topic_by_id(self.TOPIC_ID)
=======
>>>>>>> 3eef7421
        self.assertIsNone(story.story_contents.initial_node_id)
        self.assertDictEqual(
            topic.story_exploration_mapping,
            {self.STORY_ID: []}
        )

    def test_get_chapter_notifications_list(self) -> None:
        canonical_story_id_1 = story_services.get_new_story_id()
        story = story_domain.Story.create_default_story(
            canonical_story_id_1, 'title', 'description', self.TOPIC_ID,
            'url-fragment')
        story.meta_tag_content = 'story meta content'
        node_1: story_domain.StoryNodeDict = {
            'outline': 'outline',
            'exploration_id': 'exp-1',
            'destination_node_ids': [],
            'outline_is_finalized': False,
            'acquired_skill_ids': [],
            'id': 'node_1',
            'title': 'Chapter 1',
            'description': '',
            'prerequisite_skill_ids': [],
            'thumbnail_filename': 'image.svg',
            'thumbnail_bg_color': constants.ALLOWED_THUMBNAIL_BG_COLORS[
                'chapter'][0],
            'thumbnail_size_in_bytes': 21131,
            'status': constants.STORY_NODE_STATUS_PUBLISHED,
            'planned_publication_date_msecs': 1672770600000,
            'first_publication_date_msecs': 1672684200000,
            'last_modified_msecs': 1672684200000,
            'unpublishing_reason': None
        }
        node_2: story_domain.StoryNodeDict = {
            'outline': 'outline',
            'exploration_id': 'exp-2',
            'destination_node_ids': [],
            'outline_is_finalized': False,
            'acquired_skill_ids': [],
            'id': 'node_2',
            'title': 'Chapter 2',
            'description': '',
            'prerequisite_skill_ids': [],
            'thumbnail_filename': 'image.svg',
            'thumbnail_bg_color': constants.ALLOWED_THUMBNAIL_BG_COLORS[
                'chapter'][0],
            'thumbnail_size_in_bytes': 21131,
            'status': constants.STORY_NODE_STATUS_DRAFT,
            'planned_publication_date_msecs': 1672770600000,
            'first_publication_date_msecs': None,
            'last_modified_msecs': 1672684200000,
            'unpublishing_reason': None
        }
        node_3: story_domain.StoryNodeDict = {
            'outline': 'outline',
            'exploration_id': 'exp-3',
            'destination_node_ids': [],
            'outline_is_finalized': False,
            'acquired_skill_ids': [],
            'id': 'node_3',
            'title': 'Chapter 3',
            'description': '',
            'prerequisite_skill_ids': [],
            'thumbnail_filename': 'image.svg',
            'thumbnail_bg_color': constants.ALLOWED_THUMBNAIL_BG_COLORS[
                'chapter'][0],
            'thumbnail_size_in_bytes': 21131,
            'status': constants.STORY_NODE_STATUS_READY_TO_PUBLISH,
            'planned_publication_date_msecs': 1690655400000,
            'first_publication_date_msecs': None,
            'last_modified_msecs': 1672684200000,
            'unpublishing_reason': None
        }
        story.story_contents.nodes = [
            story_domain.StoryNode.from_dict(node_1),
            story_domain.StoryNode.from_dict(node_2),
            story_domain.StoryNode.from_dict(node_3)
        ]
        story.story_contents.initial_node_id = 'node_1'
        story.story_contents.next_node_id = 'node_4'

        story_services.save_new_story(self.USER_ID, story)
        topic_services.add_canonical_story(
            self.USER_ID, self.TOPIC_ID, canonical_story_id_1)

        topic_id = topic_fetchers.get_new_topic_id()
        self.save_new_topic(
            topic_id, self.user_id_admin, name='New name',
            abbreviated_name='topic-two', url_fragment='topic-two',
            description='New description',
            canonical_story_ids=[],
            additional_story_ids=[],
            uncategorized_skill_ids=[],
            subtopics=[], next_subtopic_id=1)
        topic_services.create_new_topic_rights(topic_id, self.USER_ID)

        topic_services.create_new_topic_rights(self.TOPIC_ID, self.USER_ID)
        topic_rights = topic_fetchers.get_topic_rights(
            self.TOPIC_ID, strict=False)
        assert topic_rights is not None
        topic_rights.topic_is_published = True
        commit_cmds = [topic_domain.TopicRightsChange({
            'cmd': topic_domain.CMD_PUBLISH_TOPIC
        })]
        topic_services.save_topic_rights(
            topic_rights, self.USER_ID, 'Published the topic', commit_cmds)

        def mock_get_current_time_in_millisecs() -> int:
            return 1690555400000

        with self.swap(
            utils, 'get_current_time_in_millisecs',
            mock_get_current_time_in_millisecs):
            chapter_notifications = (
                story_services.get_chapter_notifications_stories_list())
            self.assertEqual(len(chapter_notifications), 1)

            story_publcation_timeliness = (
                story_domain.StoryPublicationTimeliness(
                    canonical_story_id_1, 'title', 'Topic', ['Chapter 2'],
                    ['Chapter 3']))
            self.assertEqual(
                chapter_notifications[0].id, story_publcation_timeliness.id)
            self.assertEqual(
                chapter_notifications[0].story_name,
                story_publcation_timeliness.story_name)
            self.assertEqual(
                chapter_notifications[0].topic_name,
                story_publcation_timeliness.topic_name)
            self.assertEqual(
                chapter_notifications[0].overdue_chapters,
                story_publcation_timeliness.overdue_chapters)
            self.assertEqual(
                chapter_notifications[0].upcoming_chapters,
                story_publcation_timeliness.upcoming_chapters)


class StoryProgressUnitTests(test_utils.GenericTestBase):
    """Tests functions which deal with any progress a user has made within a
    story, including query and recording methods related to nodes
    which are completed in the context of the story.
    """

    def _get_progress_model(
        self, user_id: str, STORY_ID: str
    ) -> Optional[user_models.StoryProgressModel]:
        """Returns the StoryProgressModel corresponding to the story id and user
        id.
        """
        return user_models.StoryProgressModel.get(
            user_id, STORY_ID, strict=False)

    def _record_completion(
        self, user_id: str, STORY_ID: str, node_id: str
    ) -> None:
        """Records the completion of a node in the context of a story."""
        story_services.record_completed_node_in_story_context(
            user_id, STORY_ID, node_id)

    def setUp(self) -> None:
        super().setUp()

        self.STORY_1_ID = 'story_id'
        self.STORY_ID_1 = 'story_id_1'
        self.NODE_ID_1 = 'node_1'
        self.NODE_ID_2 = 'node_2'
        self.NODE_ID_3 = 'node_3'
        self.NODE_ID_4 = 'node_4'
        self.USER_ID = 'user'

        self.owner_id = 'owner'
        self.TOPIC_ID = topic_fetchers.get_new_topic_id()
        self.save_new_topic(
            self.TOPIC_ID, self.USER_ID, name='New Topic',
            abbreviated_name='topic-two', url_fragment='topic-two',
            description='A new topic',
            canonical_story_ids=[], additional_story_ids=[],
            uncategorized_skill_ids=[], subtopics=[],
            next_subtopic_id=0)
        story = story_domain.Story.create_default_story(
            self.STORY_1_ID, 'Title', 'Description', self.TOPIC_ID, 'title')

        self.node_1: story_domain.StoryNodeDict = {
            'id': self.NODE_ID_1,
            'thumbnail_filename': 'image.svg',
            'thumbnail_bg_color': constants.ALLOWED_THUMBNAIL_BG_COLORS[
                'chapter'][0],
            'thumbnail_size_in_bytes': 21131,
            'title': 'Title 1',
            'description': 'Description 1',
            'destination_node_ids': ['node_2'],
            'acquired_skill_ids': [],
            'prerequisite_skill_ids': [],
            'outline': '',
            'outline_is_finalized': False,
            'exploration_id': None,
            'status': 'Draft',
            'planned_publication_date_msecs': 100,
            'last_modified_msecs': 100,
            'first_publication_date_msecs': None,
            'unpublishing_reason': None
        }
        self.node_2: story_domain.StoryNodeDict = {
            'id': self.NODE_ID_2,
            'thumbnail_filename': 'image.svg',
            'thumbnail_bg_color': constants.ALLOWED_THUMBNAIL_BG_COLORS[
                'chapter'][0],
            'thumbnail_size_in_bytes': 21131,
            'title': 'Title 2',
            'description': 'Description 2',
            'destination_node_ids': ['node_3'],
            'acquired_skill_ids': [],
            'prerequisite_skill_ids': [],
            'outline': '',
            'outline_is_finalized': False,
            'exploration_id': None,
            'status': 'Draft',
            'planned_publication_date_msecs': 100,
            'last_modified_msecs': 100,
            'first_publication_date_msecs': None,
            'unpublishing_reason': None
        }
        self.node_3: story_domain.StoryNodeDict = {
            'id': self.NODE_ID_3,
            'thumbnail_filename': 'image.svg',
            'thumbnail_bg_color': constants.ALLOWED_THUMBNAIL_BG_COLORS[
                'chapter'][0],
            'thumbnail_size_in_bytes': 21131,
            'title': 'Title 3',
            'description': 'Description 3',
            'destination_node_ids': ['node_4'],
            'acquired_skill_ids': [],
            'prerequisite_skill_ids': [],
            'outline': '',
            'outline_is_finalized': False,
            'exploration_id': None,
            'status': 'Draft',
            'planned_publication_date_msecs': 100,
            'last_modified_msecs': 100,
            'first_publication_date_msecs': None,
            'unpublishing_reason': None
        }
        self.node_4: story_domain.StoryNodeDict = {
            'id': self.NODE_ID_4,
            'thumbnail_filename': 'image.svg',
            'thumbnail_bg_color': constants.ALLOWED_THUMBNAIL_BG_COLORS[
                'chapter'][0],
            'thumbnail_size_in_bytes': 21131,
            'title': 'Title 4',
            'description': 'Description 4',
            'destination_node_ids': [],
            'acquired_skill_ids': [],
            'prerequisite_skill_ids': [],
            'outline': '',
            'outline_is_finalized': False,
            'exploration_id': None,
            'status': 'Draft',
            'planned_publication_date_msecs': 100,
            'last_modified_msecs': 100,
            'first_publication_date_msecs': None,
            'unpublishing_reason': None
        }
        story.story_contents.nodes = [
            story_domain.StoryNode.from_dict(self.node_1),
            story_domain.StoryNode.from_dict(self.node_2),
            story_domain.StoryNode.from_dict(self.node_3),
            story_domain.StoryNode.from_dict(self.node_4)
        ]
        self.nodes = story.story_contents.nodes
        story.story_contents.initial_node_id = 'node_1'
        story.story_contents.next_node_id = 'node_5'
        story_services.save_new_story(self.USER_ID, story)
        topic_services.add_canonical_story(
            self.USER_ID, self.TOPIC_ID, story.id)

    def test_get_completed_node_ids(self) -> None:
        # There should be no exception if the user or story do not exist;
        # it should also return an empty list in both of these situations.
        self.assertEqual(story_fetchers.get_completed_node_ids(
            'Fake', self.STORY_1_ID), [])
        self.assertEqual(story_fetchers.get_completed_node_ids(
            self.owner_id, 'Fake'), [])

        # If no model exists, there should be no completed node IDs.
        self.assertIsNone(
            self._get_progress_model(self.owner_id, self.STORY_1_ID))
        self.assertEqual(story_fetchers.get_completed_node_ids(
            self.owner_id, self.STORY_1_ID), [])

        # If the first node is completed, it should be reported.
        self._record_completion(self.owner_id, self.STORY_1_ID, self.NODE_ID_1)
        self.assertEqual(story_fetchers.get_completed_node_ids(
            self.owner_id, self.STORY_1_ID), [self.NODE_ID_1])

        # If all nodes are completed, all of them should be reported.
        self._record_completion(self.owner_id, self.STORY_1_ID, self.NODE_ID_2)
        self._record_completion(self.owner_id, self.STORY_1_ID, self.NODE_ID_3)
        self.assertEqual(
            story_fetchers.get_completed_node_ids(
                self.owner_id, self.STORY_1_ID),
            [self.NODE_ID_1, self.NODE_ID_2, self.NODE_ID_3])

    def test_get_latest_completed_node_ids(self) -> None:
        self.assertIsNone(
            self._get_progress_model(self.owner_id, self.STORY_1_ID))
        self.assertEqual(story_fetchers.get_latest_completed_node_ids(
            self.owner_id, self.STORY_1_ID), [])

        self._record_completion(self.owner_id, self.STORY_1_ID, self.NODE_ID_1)
        self.assertEqual(
            story_fetchers.get_latest_completed_node_ids(
                self.owner_id, self.STORY_1_ID),
            [self.NODE_ID_1])
        self._record_completion(self.owner_id, self.STORY_1_ID, self.NODE_ID_2)
        self._record_completion(self.owner_id, self.STORY_1_ID, self.NODE_ID_3)
        self._record_completion(self.owner_id, self.STORY_1_ID, self.NODE_ID_4)
        self.assertEqual(
            story_fetchers.get_latest_completed_node_ids(
                self.owner_id, self.STORY_1_ID),
            [self.NODE_ID_2, self.NODE_ID_3, self.NODE_ID_4])

    def test_get_latest_completed_node_ids_different_completion_order(
        self
    ) -> None:
        self._record_completion(self.owner_id, self.STORY_1_ID, self.NODE_ID_4)
        self._record_completion(self.owner_id, self.STORY_1_ID, self.NODE_ID_3)
        self._record_completion(self.owner_id, self.STORY_1_ID, self.NODE_ID_1)
        self._record_completion(self.owner_id, self.STORY_1_ID, self.NODE_ID_2)

        self.assertEqual(
            story_fetchers.get_latest_completed_node_ids(
                self.owner_id, self.STORY_1_ID),
            [self.NODE_ID_2, self.NODE_ID_3, self.NODE_ID_4])

    def test_get_latest_completed_node_ids_multiple_completions(self) -> None:
        self._record_completion(self.owner_id, self.STORY_1_ID, self.NODE_ID_1)
        self._record_completion(self.owner_id, self.STORY_1_ID, self.NODE_ID_2)
        self._record_completion(self.owner_id, self.STORY_1_ID, self.NODE_ID_2)
        self._record_completion(self.owner_id, self.STORY_1_ID, self.NODE_ID_3)
        self._record_completion(self.owner_id, self.STORY_1_ID, self.NODE_ID_4)

        self.assertEqual(
            story_fetchers.get_latest_completed_node_ids(
                self.owner_id, self.STORY_1_ID),
            [self.NODE_ID_2, self.NODE_ID_3, self.NODE_ID_4])

    def test_get_completed_nodes_in_story(self) -> None:
        self._record_completion(self.owner_id, self.STORY_1_ID, self.NODE_ID_1)
        self._record_completion(self.owner_id, self.STORY_1_ID, self.NODE_ID_2)

        for ind, completed_node in enumerate(
                story_fetchers.get_completed_nodes_in_story(
                    self.owner_id, self.STORY_1_ID)):
            self.assertEqual(
                completed_node.to_dict(), self.nodes[ind].to_dict())

    def test_get_pending_and_all_nodes_in_story(self) -> None:
        self._record_completion(self.owner_id, self.STORY_1_ID, self.NODE_ID_1)

        # The starting index is 1 because the first story node is completed,
        # and the pending nodes will start from the second node.
        for index, pending_node in enumerate(
                story_fetchers.get_pending_and_all_nodes_in_story(
                    self.owner_id, self.STORY_1_ID)['pending_nodes'], start=1):
            self.assertEqual(
                pending_node.to_dict(), self.nodes[index].to_dict())

    def test_record_completed_node_in_story_context(self) -> None:
        # Ensure that node completed within the context of a story are
        # recorded correctly. This test actually validates both
        # test_get_completed_node_ids and
        # test_get_next_node_id_to_be_completed_by_user.

        # By default, no completion model should exist for a given user and
        # story.
        completion_model = self._get_progress_model(
            self.owner_id, self.STORY_1_ID)
        self.assertIsNone(completion_model)

        # If the user 'completes an node', the model should record it.
        story_services.record_completed_node_in_story_context(
            self.owner_id, self.STORY_1_ID, self.NODE_ID_1)

        completion_model = self._get_progress_model(
            self.owner_id, self.STORY_1_ID)
        # Ruling out the possibility of None for mypy type checking.
        assert completion_model is not None
        self.assertEqual(
            completion_model.completed_node_ids, [
                self.NODE_ID_1])

        # If the same node is completed again within the context of this
        # story, it should not be duplicated.
        story_services.record_completed_node_in_story_context(
            self.owner_id, self.STORY_1_ID, self.NODE_ID_1)
        completion_model = self._get_progress_model(
            self.owner_id, self.STORY_1_ID)
        # Ruling out the possibility of None for mypy type checking.
        assert completion_model is not None
        self.assertEqual(
            completion_model.completed_node_ids, [
                self.NODE_ID_1])

        # If the same node and another are completed within the context
        # of a different story, it shouldn't affect this one.
        self.save_new_story(self.STORY_ID_1, self.USER_ID, self.TOPIC_ID)
        topic_services.add_canonical_story(
            self.USER_ID, self.TOPIC_ID, self.STORY_ID_1)
        story_services.record_completed_node_in_story_context(
            self.owner_id, self.STORY_ID_1, self.NODE_ID_1)
        story_services.record_completed_node_in_story_context(
            self.owner_id, self.STORY_ID_1, self.NODE_ID_2)
        completion_model = self._get_progress_model(
            self.owner_id, self.STORY_1_ID)
        # Ruling out the possibility of None for mypy type checking.
        assert completion_model is not None
        self.assertEqual(
            completion_model.completed_node_ids, [
                self.NODE_ID_1])

        # If two more nodes are completed, they are recorded.
        story_services.record_completed_node_in_story_context(
            self.owner_id, self.STORY_1_ID, self.NODE_ID_2)
        story_services.record_completed_node_in_story_context(
            self.owner_id, self.STORY_1_ID, self.NODE_ID_3)
        completion_model = self._get_progress_model(
            self.owner_id, self.STORY_1_ID)
        # Ruling out the possibility of None for mypy type checking.
        assert completion_model is not None
        self.assertEqual(
            completion_model.completed_node_ids, [
                self.NODE_ID_1, self.NODE_ID_2, self.NODE_ID_3])


class StoryContentsMigrationTests(test_utils.GenericTestBase):

    def test_migrate_story_contents_to_latest_schema(self) -> None:
        story_id = story_services.get_new_story_id()
        topic_id = topic_fetchers.get_new_topic_id()
        user_id = 'user_id'
        self.save_new_topic(
            topic_id, user_id, name='Topic',
            abbreviated_name='topic-three', url_fragment='topic-three',
            description='A new topic',
            canonical_story_ids=[], additional_story_ids=[],
            uncategorized_skill_ids=[], subtopics=[], next_subtopic_id=0)
        story_model = story_models.StoryModel(
            id=story_id,
            description='Description',
            title='Title',
            language_code='1',
            story_contents_schema_version=1,
            notes='Notes',
            corresponding_topic_id=topic_id,
            story_contents=self.VERSION_1_STORY_CONTENTS_DICT
        )

        current_schema_version_swap = self.swap(
            feconf, 'CURRENT_STORY_CONTENTS_SCHEMA_VERSION', 5)

        with current_schema_version_swap:
            story = story_fetchers.get_story_from_model(story_model)

        self.assertEqual(story.story_contents_schema_version, 5)
        self.assertEqual(
            story.story_contents.to_dict(), self.VERSION_5_STORY_CONTENTS_DICT)<|MERGE_RESOLUTION|>--- conflicted
+++ resolved
@@ -1841,48 +1841,26 @@
                 'Updated story initial_node_id.')
 
     def test_rearrange_node_in_story(self) -> None:
-<<<<<<< HEAD
-        exp_id_2 = 'exp_id_2'
-        change_add_story_with_exploration = [
-            story_domain.StoryChange({
-                'cmd': story_domain.CMD_ADD_STORY_NODE,
-                'node_id': self.NODE_ID_2,
-                'title': 'Title 2'
-            }),
-            story_domain.StoryChange({
-                'cmd': story_domain.CMD_UPDATE_STORY_NODE_PROPERTY,
-                'property_name': (
-                    story_domain.STORY_NODE_PROPERTY_EXPLORATION_ID),
-                'node_id': self.NODE_ID_2,
-                'old_value': None,
-                'new_value': exp_id_2
-            })
-        ]
+        change_add_story_with_exploration = [story_domain.StoryChange({
+            'cmd': story_domain.CMD_ADD_STORY_NODE,
+            'node_id': self.NODE_ID_2,
+            'title': 'Title 2'
+        })]
         first: Final = 0
         second: Final = 1
 
-        story_services.update_story(
-            self.USER_ID, self.STORY_ID, change_add_story_with_exploration,
-=======
         change_add_story_node = [story_domain.StoryChange({
             'cmd': story_domain.CMD_ADD_STORY_NODE,
             'node_id': self.NODE_ID_2,
             'title': 'Title 2'
         })]
-
         story_services.update_story(
             self.USER_ID, self.STORY_ID, change_add_story_node,
->>>>>>> 3eef7421
             'Added story node.')
 
         story = story_fetchers.get_story_by_id(self.STORY_ID)
-        topic = topic_fetchers.get_topic_by_id(self.TOPIC_ID)
         self.assertEqual(story.story_contents.nodes[first].id, self.NODE_ID_1)
         self.assertEqual(story.story_contents.nodes[second].id, self.NODE_ID_2)
-        self.assertDictEqual(
-            topic.story_exploration_mapping,
-            {self.STORY_ID: [self.EXP_ID, exp_id_2]}
-        )
 
         change_rearrange_story_node = [story_domain.StoryChange({
             'cmd': story_domain.CMD_UPDATE_STORY_CONTENTS_PROPERTY,
@@ -1891,23 +1869,12 @@
             'new_value': first
         })]
 
-<<<<<<< HEAD
-        story_services.update_story(
-            self.USER_ID, self.STORY_ID, change_rearrange_story_node,
-            'Added story node.')
-=======
         story_services.update_story(self.USER_ID, self.STORY_ID,
             change_rearrange_story_node, 'Rearranged story node.')
->>>>>>> 3eef7421
 
         story = story_fetchers.get_story_by_id(self.STORY_ID)
-        topic = topic_fetchers.get_topic_by_id(self.TOPIC_ID)
         self.assertEqual(story.story_contents.nodes[first].id, self.NODE_ID_2)
         self.assertEqual(story.story_contents.nodes[second].id, self.NODE_ID_1)
-        self.assertDictEqual(
-            topic.story_exploration_mapping,
-            {self.STORY_ID: [exp_id_2, self.EXP_ID]}
-        )
 
     def test_cannot_update_node_exploration_id_with_invalid_node_id(
         self
@@ -2189,10 +2156,6 @@
             self.USER_ID, self.STORY_ID, change_list, 'Delete node.')
 
         story = story_fetchers.get_story_by_id(self.STORY_ID)
-<<<<<<< HEAD
-        topic = topic_fetchers.get_topic_by_id(self.TOPIC_ID)
-=======
->>>>>>> 3eef7421
         self.assertIsNone(story.story_contents.initial_node_id)
         self.assertDictEqual(
             topic.story_exploration_mapping,
