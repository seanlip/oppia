--- conflicted
+++ resolved
@@ -18,7 +18,6 @@
 from core.domain import story_services
 from core.platform import models
 from core.tests import test_utils
-import feconf
 
 (story_models,) = models.Registry.import_models([models.NAMES.story])
 
@@ -27,11 +26,7 @@
     """Test the story services module."""
 
     STORY_ID = None
-<<<<<<< HEAD
-    NODE_ID_1 = feconf.DEFAULT_INITIAL_NODE_ID
-=======
     NODE_ID_1 = story_domain.NODE_ID_PREFIX + '1'
->>>>>>> c175cd95
     NODE_ID_2 = 'node_2'
     USER_ID = 'user'
     story = None
@@ -135,11 +130,7 @@
             story_domain.StoryChange({
                 'cmd': story_domain.CMD_UPDATE_STORY_CONTENTS_PROPERTY,
                 'property_name': (
-<<<<<<< HEAD
-                    story_domain.STORY_CONTENTS_PROPERTY_STARTING_NODE_ID),
-=======
                     story_domain.INITIAL_NODE_ID),
->>>>>>> c175cd95
                 'old_value': self.NODE_ID_1,
                 'new_value': self.NODE_ID_2
             })
@@ -150,12 +141,8 @@
         self.assertEqual(
             story.story_contents.nodes[1].destination_node_ids,
             [self.NODE_ID_1])
-<<<<<<< HEAD
-        self.assertEqual(story.story_contents.starting_node_id, self.NODE_ID_2)
-=======
         self.assertEqual(story.story_contents.initial_node_id, self.NODE_ID_2)
         self.assertEqual(story.story_contents.next_node_id, 'node_3')
->>>>>>> c175cd95
         self.assertEqual(story.version, 2)
 
         story_summary = story_services.get_story_summary_by_id(self.STORY_ID)
@@ -165,30 +152,15 @@
             story_domain.StoryChange({
                 'cmd': story_domain.CMD_DELETE_STORY_NODE,
                 'node_id': self.NODE_ID_1
-<<<<<<< HEAD
-            }),
-            story_domain.StoryChange({
-                'cmd': story_domain.CMD_UPDATE_STORY_NODE_PROPERTY,
-                'property_name': (
-                    story_domain.STORY_NODE_PROPERTY_DESTINATION_NODE_IDS),
-                'node_id': self.NODE_ID_2,
-                'old_value': [self.NODE_ID_1],
-                'new_value': []
-=======
->>>>>>> c175cd95
             })
         ]
         story_services.update_story(
             self.USER_ID, self.STORY_ID, changelist,
             'Removed a story node.')
         story_summary = story_services.get_story_summary_by_id(self.STORY_ID)
-<<<<<<< HEAD
-        self.assertEqual(story_summary.node_count, 1)
-=======
         story = story_services.get_story_by_id(self.STORY_ID)
         self.assertEqual(story_summary.node_count, 1)
         self.assertEqual(story.story_contents.nodes[0].destination_node_ids, [])
->>>>>>> c175cd95
 
     def test_delete_story(self):
         story_services.delete_story(self.USER_ID, self.STORY_ID)
