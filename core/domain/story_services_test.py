# Copyright 2018 The Oppia Authors. All Rights Reserved.
#
# Licensed under the Apache License, Version 2.0 (the "License");
# you may not use this file except in compliance with the License.
# You may obtain a copy of the License at
#
#      http://www.apache.org/licenses/LICENSE-2.0
#
# Unless required by applicable law or agreed to in writing, software
# distributed under the License is distributed on an "AS-IS" BASIS,
# WITHOUT WARRANTIES OR CONDITIONS OF ANY KIND, either express or implied.
# See the License for the specific language governing permissions and
# limitations under the License.

"""Tests the methods defined in story services."""

from __future__ import absolute_import  # pylint: disable=import-only-modules
from __future__ import unicode_literals  # pylint: disable=import-only-modules

import logging

from constants import constants
from core.domain import exp_domain
from core.domain import exp_services
from core.domain import param_domain
from core.domain import story_domain
from core.domain import story_fetchers
from core.domain import story_services
from core.domain import topic_services
from core.domain import user_services
from core.platform import models
from core.tests import test_utils

import feconf

(story_models, user_models) = models.Registry.import_models(
    [models.NAMES.story, models.NAMES.user])


class StoryServicesUnitTests(test_utils.GenericTestBase):
    """Test the story services module."""

    STORY_ID = None
    EXP_ID = 'exp_id'
    NODE_ID_1 = story_domain.NODE_ID_PREFIX + '1'
    NODE_ID_2 = 'node_2'
    USER_ID = 'user'
    story = None

    def setUp(self):
        super(StoryServicesUnitTests, self).setUp()
        self.signup('a@example.com', 'A')
        self.signup('b@example.com', 'B')
        self.signup(self.ADMIN_EMAIL, username=self.ADMIN_USERNAME)

        self.user_id_a = self.get_user_id_from_email('a@example.com')
        self.user_id_b = self.get_user_id_from_email('b@example.com')
        self.user_id_admin = self.get_user_id_from_email(self.ADMIN_EMAIL)
        self.STORY_ID = story_services.get_new_story_id()
        self.TOPIC_ID = topic_services.get_new_topic_id()
        self.save_new_topic(
            self.TOPIC_ID, self.USER_ID, name='Topic',
            description='A new topic',
            canonical_story_ids=[], additional_story_ids=[],
            uncategorized_skill_ids=[], subtopics=[], next_subtopic_id=0)
        self.save_new_story(
            self.STORY_ID, self.USER_ID, corresponding_topic_id=self.TOPIC_ID)
        topic_services.add_canonical_story(
            self.USER_ID, self.TOPIC_ID, self.STORY_ID)
        self.save_new_valid_exploration(
            self.EXP_ID, self.user_id_admin, end_state_name='End')
        self.publish_exploration(self.user_id_admin, self.EXP_ID)
        changelist = [
            story_domain.StoryChange({
                'cmd': story_domain.CMD_ADD_STORY_NODE,
                'node_id': self.NODE_ID_1,
                'title': 'Title 1'
            }), story_domain.StoryChange({
                'cmd': story_domain.CMD_UPDATE_STORY_NODE_PROPERTY,
                'property_name': (
                    story_domain.STORY_NODE_PROPERTY_EXPLORATION_ID),
                'node_id': self.NODE_ID_1,
                'old_value': None,
                'new_value': self.EXP_ID
            })
        ]
        story_services.update_story(
            self.USER_ID, self.STORY_ID, changelist,
            'Added node.')
        self.story = story_fetchers.get_story_by_id(self.STORY_ID)

        self.set_admins([self.ADMIN_USERNAME])
        self.set_topic_managers([user_services.get_username(self.user_id_a)])
        self.user_a = user_services.UserActionsInfo(self.user_id_a)
        self.user_b = user_services.UserActionsInfo(self.user_id_b)
        self.user_admin = user_services.UserActionsInfo(self.user_id_admin)

    def test_compute_summary(self):
        story_summary = story_services.compute_summary_of_story(self.story)

        self.assertEqual(story_summary.id, self.STORY_ID)
        self.assertEqual(story_summary.title, 'Title')
        self.assertEqual(story_summary.description, 'Description')
        self.assertEqual(story_summary.node_count, 1)

    def test_get_new_story_id(self):
        new_story_id = story_services.get_new_story_id()

        self.assertEqual(len(new_story_id), 12)
        self.assertEqual(story_models.StoryModel.get_by_id(new_story_id), None)

    def test_commit_log_entry(self):
        story_commit_log_entry = (
            story_models.StoryCommitLogEntryModel.get_commit(self.STORY_ID, 1)
        )
        self.assertEqual(story_commit_log_entry.commit_type, 'create')
        self.assertEqual(story_commit_log_entry.story_id, self.STORY_ID)
        self.assertEqual(story_commit_log_entry.user_id, self.USER_ID)

    def test_update_story_properties(self):
        changelist = [
            story_domain.StoryChange({
                'cmd': story_domain.CMD_UPDATE_STORY_PROPERTY,
                'property_name': story_domain.STORY_PROPERTY_TITLE,
                'old_value': 'Title',
                'new_value': 'New Title'
            }),
            story_domain.StoryChange({
                'cmd': story_domain.CMD_UPDATE_STORY_PROPERTY,
                'property_name': story_domain.STORY_PROPERTY_DESCRIPTION,
                'old_value': 'Description',
                'new_value': 'New Description'
            }),
            story_domain.StoryChange({
                'cmd': story_domain.CMD_UPDATE_STORY_PROPERTY,
                'property_name': story_domain.STORY_PROPERTY_THUMBNAIL_FILENAME,
                'old_value': None,
                'new_value': 'image.svg'
            }),
            story_domain.StoryChange({
                'cmd': story_domain.CMD_UPDATE_STORY_PROPERTY,
                'property_name': (
                    story_domain.STORY_PROPERTY_THUMBNAIL_BG_COLOR),
                'old_value': None,
                'new_value': constants.ALLOWED_THUMBNAIL_BG_COLORS['story'][0]
            })
        ]
        story_services.update_story(
            self.USER_ID, self.STORY_ID, changelist,
            'Updated Title and Description.')
        story = story_fetchers.get_story_by_id(self.STORY_ID)
        self.assertEqual(story.title, 'New Title')
        self.assertEqual(story.description, 'New Description')
        self.assertEqual(story.thumbnail_filename, 'image.svg')
        self.assertEqual(
            story.thumbnail_bg_color,
            constants.ALLOWED_THUMBNAIL_BG_COLORS['story'][0])
        self.assertEqual(story.version, 3)

        story_summary = story_fetchers.get_story_summary_by_id(self.STORY_ID)
        self.assertEqual(story_summary.title, 'New Title')
        self.assertEqual(story_summary.node_count, 1)

    def test_update_story_node_properties(self):
        changelist = [
            story_domain.StoryChange({
                'cmd': story_domain.CMD_ADD_STORY_NODE,
                'node_id': self.NODE_ID_2,
                'title': 'Title 2'
            }),
            story_domain.StoryChange({
                'cmd': story_domain.CMD_UPDATE_STORY_NODE_PROPERTY,
                'property_name': (
                    story_domain.STORY_NODE_PROPERTY_DESCRIPTION),
                'node_id': self.NODE_ID_2,
                'old_value': '',
                'new_value': 'Description 2'
            }),
            story_domain.StoryChange({
                'cmd': story_domain.CMD_UPDATE_STORY_NODE_PROPERTY,
                'property_name': (
                    story_domain.STORY_NODE_PROPERTY_DESTINATION_NODE_IDS),
                'node_id': self.NODE_ID_2,
                'old_value': [],
                'new_value': [self.NODE_ID_1]
            }),
            story_domain.StoryChange({
                'cmd': story_domain.CMD_UPDATE_STORY_NODE_OUTLINE_STATUS,
                'node_id': self.NODE_ID_2,
                'old_value': False,
                'new_value': True
            }),
            story_domain.StoryChange({
                'cmd': story_domain.CMD_UPDATE_STORY_CONTENTS_PROPERTY,
                'property_name': (
                    story_domain.INITIAL_NODE_ID),
                'old_value': self.NODE_ID_1,
                'new_value': self.NODE_ID_2
            }),
            story_domain.StoryChange({
                'cmd': story_domain.CMD_UPDATE_STORY_NODE_PROPERTY,
                'node_id': self.NODE_ID_2,
                'property_name': (
                    story_domain.STORY_NODE_PROPERTY_THUMBNAIL_FILENAME),
                'old_value': None,
                'new_value': 'image.svg'
            }),
            story_domain.StoryChange({
                'cmd': story_domain.CMD_UPDATE_STORY_NODE_PROPERTY,
                'node_id': self.NODE_ID_2,
                'property_name': (
                    story_domain.STORY_NODE_PROPERTY_THUMBNAIL_BG_COLOR),
                'old_value': None,
                'new_value': constants.ALLOWED_THUMBNAIL_BG_COLORS[
                    'chapter'][0]
            })
        ]
        story_services.update_story(
            self.USER_ID, self.STORY_ID, changelist, 'Added story node.')
        story = story_fetchers.get_story_by_id(self.STORY_ID)
        self.assertEqual(
            story.story_contents.nodes[1].thumbnail_filename, 'image.svg')
        self.assertEqual(
            story.story_contents.nodes[1].thumbnail_bg_color,
            constants.ALLOWED_THUMBNAIL_BG_COLORS['chapter'][0])
        self.assertEqual(
            story.story_contents.nodes[1].destination_node_ids,
            [self.NODE_ID_1])
        self.assertEqual(
            story.story_contents.nodes[1].outline_is_finalized, True)
        self.assertEqual(story.story_contents.nodes[1].title, 'Title 2')
        self.assertEqual(
            story.story_contents.nodes[1].description, 'Description 2')
        self.assertEqual(story.story_contents.initial_node_id, self.NODE_ID_2)
        self.assertEqual(story.story_contents.next_node_id, 'node_3')
        self.assertEqual(story.version, 3)

        story_summary = story_fetchers.get_story_summary_by_id(self.STORY_ID)
        self.assertEqual(story_summary.node_count, 2)

        changelist = [
            story_domain.StoryChange({
                'cmd': story_domain.CMD_DELETE_STORY_NODE,
                'node_id': self.NODE_ID_1
            }),
            story_domain.StoryChange({
                'cmd': story_domain.CMD_UPDATE_STORY_NODE_OUTLINE_STATUS,
                'node_id': self.NODE_ID_2,
                'old_value': True,
                'new_value': False
            }),
            story_domain.StoryChange({
                'cmd': story_domain.CMD_UPDATE_STORY_NODE_PROPERTY,
                'property_name': (
                    story_domain.STORY_NODE_PROPERTY_TITLE),
                'node_id': self.NODE_ID_2,
                'old_value': 'Title 2',
                'new_value': 'Modified title 2'
            }),
            story_domain.StoryChange({
                'cmd': story_domain.CMD_UPDATE_STORY_NODE_PROPERTY,
                'property_name': (
                    story_domain.STORY_NODE_PROPERTY_DESCRIPTION),
                'node_id': self.NODE_ID_2,
                'old_value': 'Description 2',
                'new_value': 'Modified description 2'
            }),
        ]
        story_services.update_story(
            self.USER_ID, self.STORY_ID, changelist,
            'Removed a story node.')
        story_summary = story_fetchers.get_story_summary_by_id(self.STORY_ID)
        story = story_fetchers.get_story_by_id(self.STORY_ID)
        self.assertEqual(story_summary.node_count, 1)
        self.assertEqual(
            story.story_contents.nodes[0].title, 'Modified title 2')
        self.assertEqual(
            story.story_contents.nodes[0].description, 'Modified description 2')
        self.assertEqual(story.story_contents.nodes[0].destination_node_ids, [])
        self.assertEqual(
            story.story_contents.nodes[0].outline_is_finalized, False)

    def test_update_story_with_invalid_corresponding_topic_id_value(self):
        topic_id = topic_services.get_new_topic_id()
        story_id = story_services.get_new_story_id()
        self.save_new_story(
            story_id, self.USER_ID, corresponding_topic_id=topic_id)
        changelist = [
            story_domain.StoryChange({
                'cmd': story_domain.CMD_ADD_STORY_NODE,
                'node_id': self.NODE_ID_1,
                'title': 'Title 1'
            })
        ]

        with self.assertRaisesRegexp(
            Exception, ('Expected story to only belong to a valid topic, but '
                        'found no topic with ID: %s' % topic_id)):
            story_services.update_story(
                self.USER_ID, story_id, changelist, 'Added node.')

    def test_update_story_which_not_corresponding_topic_id(self):
        topic_id = topic_services.get_new_topic_id()
        story_id = story_services.get_new_story_id()
        self.save_new_topic(
            topic_id, self.USER_ID, name='A New Topic',
            description='A new topic description.',
            canonical_story_ids=[], additional_story_ids=[],
            uncategorized_skill_ids=[], subtopics=[], next_subtopic_id=0)
        self.save_new_story(
            story_id, self.USER_ID, corresponding_topic_id=topic_id)

        changelist = [
            story_domain.StoryChange({
                'cmd': story_domain.CMD_ADD_STORY_NODE,
                'node_id': self.NODE_ID_1,
                'title': 'Title 1'
            })
        ]

        with self.assertRaisesRegexp(
            Exception, ('Expected story to belong to the topic %s, but it is '
                        'neither a part of the canonical stories or the '
                        'additional stories of the topic.' % topic_id)):
            story_services.update_story(
                self.USER_ID, story_id, changelist, 'Added node.')

    def test_delete_story(self):
        story_services.delete_story(self.USER_ID, self.STORY_ID)
        self.assertEqual(story_fetchers.get_story_by_id(
            self.STORY_ID, strict=False), None)
        self.assertEqual(
            story_fetchers.get_story_summary_by_id(
                self.STORY_ID, strict=False), None)

    def test_cannot_get_story_from_model_with_invalid_schema_version(self):
        story_model = story_models.StoryModel.get(self.STORY_ID)
        story_model.story_contents_schema_version = 0
        story_model.commit(self.USER_ID, 'change schema version', [])

        with self.assertRaisesRegexp(
            Exception,
            'Sorry, we can only process v1-v%d story schemas at '
            'present.' % feconf.CURRENT_STORY_CONTENTS_SCHEMA_VERSION):
            story_fetchers.get_story_from_model(story_model)

    def test_get_story_summaries_by_ids(self):
        story_summaries = story_fetchers.get_story_summaries_by_ids(
            [self.STORY_ID])

        self.assertEqual(len(story_summaries), 1)
        self.assertEqual(story_summaries[0].id, self.STORY_ID)
        self.assertEqual(story_summaries[0].title, 'Title')
        self.assertEqual(story_summaries[0].description, 'Description')
        self.assertEqual(story_summaries[0].language_code, 'en')
        self.assertEqual(story_summaries[0].node_count, 1)
        self.assertEqual(story_summaries[0].version, 2)

    def test_cannot_update_story_with_non_story_change_changelist(self):
        observed_log_messages = []

        def _mock_logging_function(msg, *args):
            """Mocks logging.error()."""
            observed_log_messages.append(msg % args)

        logging_swap = self.swap(logging, 'error', _mock_logging_function)
        assert_raises_regexp_context_manager = self.assertRaisesRegexp(
            Exception, 'Expected change to be of type StoryChange')

        with logging_swap, assert_raises_regexp_context_manager:
            story_services.update_story(
                self.USER_ID, self.STORY_ID, [{}], 'Updated story node.')

        self.assertEqual(
            observed_log_messages,
            [
                'Exception Expected change to be of type StoryChange %s [{}]'
                % self.STORY_ID
            ]
        )

    def test_update_story_node_outline(self):
        story = story_fetchers.get_story_by_id(self.STORY_ID)
        self.assertEqual(story.story_contents.nodes[0].outline, '')

        change_list = [story_domain.StoryChange({
            'cmd': story_domain.CMD_UPDATE_STORY_NODE_PROPERTY,
            'property_name': (
                story_domain.STORY_NODE_PROPERTY_OUTLINE),
            'node_id': 'node_1',
            'old_value': '',
            'new_value': 'new_outline'
        })]

        story_services.update_story(
            self.USER_ID, self.STORY_ID, change_list, 'Updated story outline.')

        story = story_fetchers.get_story_by_id(self.STORY_ID)

        self.assertEqual(story.story_contents.nodes[0].outline, 'new_outline')

    def test_cannot_update_story_node_outline_with_invalid_node_id(self):
        change_list = [story_domain.StoryChange({
            'cmd': story_domain.CMD_UPDATE_STORY_NODE_PROPERTY,
            'property_name': (
                story_domain.STORY_NODE_PROPERTY_OUTLINE),
            'node_id': 'invalid_node',
            'old_value': '',
            'new_value': 'new_outline'
        })]

        with self.assertRaisesRegexp(
            Exception,
            'The node with id invalid_node is not part of this story'):
            story_services.update_story(
                self.USER_ID, self.STORY_ID, change_list,
                'Updated story outline.')

    def test_update_story_acquired_skill_ids(self):
        story = story_fetchers.get_story_by_id(self.STORY_ID)
        self.assertEqual(story.story_contents.nodes[0].acquired_skill_ids, [])

        change_list = [story_domain.StoryChange({
            'cmd': story_domain.CMD_UPDATE_STORY_NODE_PROPERTY,
            'property_name': (
                story_domain.STORY_NODE_PROPERTY_ACQUIRED_SKILL_IDS),
            'node_id': 'node_1',
            'old_value': [],
            'new_value': ['skill_id']
        })]

        story_services.update_story(
            self.USER_ID, self.STORY_ID, change_list,
            'Updated story acquired_skill_ids.')

        story = story_fetchers.get_story_by_id(self.STORY_ID)

        self.assertEqual(
            story.story_contents.nodes[0].acquired_skill_ids, ['skill_id'])

    def test_exploration_context_model_is_modified_correctly(self):
        changelist = [
            story_domain.StoryChange({
                'cmd': story_domain.CMD_ADD_STORY_NODE,
                'node_id': self.NODE_ID_2,
                'title': 'Title 2'
            }),
            story_domain.StoryChange({
                'cmd': story_domain.CMD_UPDATE_STORY_NODE_PROPERTY,
                'property_name': (
                    story_domain.STORY_NODE_PROPERTY_DESTINATION_NODE_IDS),
                'node_id': self.NODE_ID_1,
                'old_value': [],
                'new_value': [self.NODE_ID_2]
            })
        ]
        story_services.update_story(
            self.USER_ID, self.STORY_ID, changelist,
            'Added node.')
        self.save_new_valid_exploration(
            '0', self.user_id_admin, title='Title 1',
            category='Mathematics', language_code='en')
        self.save_new_valid_exploration(
            '1', self.user_id_admin, title='Title 2',
            category='Mathematics', language_code='en')
        self.save_new_valid_exploration(
            '2', self.user_id_admin, title='Title 3',
            category='Mathematics', language_code='en')
        self.publish_exploration(self.user_id_admin, '0')
        self.publish_exploration(self.user_id_admin, '1')
        self.publish_exploration(self.user_id_admin, '2')

        self.assertIsNone(
            exp_services.get_story_id_linked_to_exploration('0'))
        self.assertIsNone(
            exp_services.get_story_id_linked_to_exploration('1'))

        change_list = [story_domain.StoryChange({
            'cmd': story_domain.CMD_UPDATE_STORY_NODE_PROPERTY,
            'property_name': (
                story_domain.STORY_NODE_PROPERTY_EXPLORATION_ID),
            'node_id': self.NODE_ID_1,
            'old_value': None,
            'new_value': '0'
        }), story_domain.StoryChange({
            'cmd': story_domain.CMD_UPDATE_STORY_NODE_PROPERTY,
            'property_name': (
                story_domain.STORY_NODE_PROPERTY_EXPLORATION_ID),
            'node_id': self.NODE_ID_2,
            'old_value': None,
            'new_value': '1'
        })]
        story_services.update_story(
            self.USER_ID, self.STORY_ID, change_list, 'Updated story node.')
        self.assertEqual(
            exp_services.get_story_id_linked_to_exploration('0'), self.STORY_ID)
        self.assertEqual(
            exp_services.get_story_id_linked_to_exploration('1'), self.STORY_ID)

        change_list = [story_domain.StoryChange({
            'cmd': story_domain.CMD_UPDATE_STORY_NODE_PROPERTY,
            'property_name': (
                story_domain.STORY_NODE_PROPERTY_EXPLORATION_ID),
            'node_id': self.NODE_ID_2,
            'old_value': '1',
            'new_value': '2'
        }), story_domain.StoryChange({
            'cmd': story_domain.CMD_UPDATE_STORY_NODE_PROPERTY,
            'property_name': (
                story_domain.STORY_NODE_PROPERTY_EXPLORATION_ID),
            'node_id': self.NODE_ID_2,
            'old_value': '2',
            'new_value': '1'
        }), story_domain.StoryChange({
            'cmd': story_domain.CMD_UPDATE_STORY_NODE_PROPERTY,
            'property_name': (
                story_domain.STORY_NODE_PROPERTY_EXPLORATION_ID),
            'node_id': self.NODE_ID_1,
            'old_value': '0',
            'new_value': '2'
        })]
        story_services.update_story(
            self.USER_ID, self.STORY_ID, change_list, 'Updated story node.')
        self.assertIsNone(
            exp_services.get_story_id_linked_to_exploration('0'))
        self.assertEqual(
            exp_services.get_story_id_linked_to_exploration('1'), self.STORY_ID)
        self.assertEqual(
            exp_services.get_story_id_linked_to_exploration('2'), self.STORY_ID)

        change_list = [story_domain.StoryChange({
            'cmd': story_domain.CMD_UPDATE_STORY_NODE_PROPERTY,
            'property_name': (
                story_domain.STORY_NODE_PROPERTY_EXPLORATION_ID),
            'node_id': self.NODE_ID_1,
            'old_value': '2',
            'new_value': '0'
        }), story_domain.StoryChange({
            'cmd': story_domain.CMD_UPDATE_STORY_NODE_PROPERTY,
            'property_name': (
                story_domain.STORY_NODE_PROPERTY_EXPLORATION_ID),
            'node_id': self.NODE_ID_2,
            'old_value': '1',
            'new_value': '2'
        }), story_domain.StoryChange({
            'cmd': story_domain.CMD_DELETE_STORY_NODE,
            'node_id': self.NODE_ID_2
        }), story_domain.StoryChange({
            'cmd': story_domain.CMD_ADD_STORY_NODE,
            'node_id': 'node_3',
            'title': 'Title 2'
        }), story_domain.StoryChange({
            'cmd': story_domain.CMD_UPDATE_STORY_NODE_PROPERTY,
            'property_name': (
                story_domain.STORY_NODE_PROPERTY_DESTINATION_NODE_IDS),
            'node_id': self.NODE_ID_1,
            'old_value': [],
            'new_value': ['node_3']
        }), story_domain.StoryChange({
            'cmd': story_domain.CMD_UPDATE_STORY_NODE_PROPERTY,
            'property_name': (
                story_domain.STORY_NODE_PROPERTY_EXPLORATION_ID),
            'node_id': 'node_3',
            'old_value': None,
            'new_value': '1'
        })]
        story_services.update_story(
            self.USER_ID, self.STORY_ID, change_list, 'Updated story node.')
        self.assertEqual(
            exp_services.get_story_id_linked_to_exploration('0'), self.STORY_ID)
        self.assertEqual(
            exp_services.get_story_id_linked_to_exploration('1'), self.STORY_ID)
        self.assertIsNone(
            exp_services.get_story_id_linked_to_exploration('2'))

        story_services.delete_story(self.USER_ID, self.STORY_ID)
        self.assertIsNone(
            exp_services.get_story_id_linked_to_exploration('0'))
        self.assertIsNone(
            exp_services.get_story_id_linked_to_exploration('1'))
        self.assertIsNone(
            exp_services.get_story_id_linked_to_exploration('2'))

        self.save_new_story(
            'story_id_2', self.USER_ID, corresponding_topic_id=self.TOPIC_ID)
        topic_services.add_canonical_story(
            self.USER_ID, self.TOPIC_ID, 'story_id_2')

        # Creates node 1 -> node 2 -> node 3, links exp IDs 0, 1 and 2 with them
        # respectively. Then, deletes 2, 3, adds node 4 (node 1 -> node 4),
        # deletes it and adds node 5 (node 1 -> node 5).
        change_list = [story_domain.StoryChange({
            'cmd': story_domain.CMD_ADD_STORY_NODE,
            'node_id': 'node_1',
            'title': 'Title 1'
        }), story_domain.StoryChange({
            'cmd': story_domain.CMD_ADD_STORY_NODE,
            'node_id': 'node_2',
            'title': 'Title 2'
        }), story_domain.StoryChange({
            'cmd': story_domain.CMD_ADD_STORY_NODE,
            'node_id': 'node_3',
            'title': 'Title 3'
        }), story_domain.StoryChange({
            'cmd': story_domain.CMD_UPDATE_STORY_NODE_PROPERTY,
            'property_name': (
                story_domain.STORY_NODE_PROPERTY_DESTINATION_NODE_IDS),
            'node_id': self.NODE_ID_1,
            'old_value': [],
            'new_value': ['node_2']
        }), story_domain.StoryChange({
            'cmd': story_domain.CMD_UPDATE_STORY_NODE_PROPERTY,
            'property_name': (
                story_domain.STORY_NODE_PROPERTY_DESTINATION_NODE_IDS),
            'node_id': self.NODE_ID_2,
            'old_value': [],
            'new_value': ['node_3']
        }), story_domain.StoryChange({
            'cmd': story_domain.CMD_UPDATE_STORY_NODE_PROPERTY,
            'property_name': (
                story_domain.STORY_NODE_PROPERTY_EXPLORATION_ID),
            'node_id': self.NODE_ID_1,
            'old_value': None,
            'new_value': '0'
        }), story_domain.StoryChange({
            'cmd': story_domain.CMD_UPDATE_STORY_NODE_PROPERTY,
            'property_name': (
                story_domain.STORY_NODE_PROPERTY_EXPLORATION_ID),
            'node_id': self.NODE_ID_2,
            'old_value': None,
            'new_value': '1'
        }), story_domain.StoryChange({
            'cmd': story_domain.CMD_UPDATE_STORY_NODE_PROPERTY,
            'property_name': (
                story_domain.STORY_NODE_PROPERTY_EXPLORATION_ID),
            'node_id': 'node_3',
            'old_value': None,
            'new_value': '2'
        }), story_domain.StoryChange({
            'cmd': story_domain.CMD_DELETE_STORY_NODE,
            'node_id': self.NODE_ID_2
        }), story_domain.StoryChange({
            'cmd': story_domain.CMD_DELETE_STORY_NODE,
            'node_id': 'node_3'
        }), story_domain.StoryChange({
            'cmd': story_domain.CMD_ADD_STORY_NODE,
            'node_id': 'node_4',
            'title': 'Title 4'
        }), story_domain.StoryChange({
            'cmd': story_domain.CMD_UPDATE_STORY_NODE_PROPERTY,
            'property_name': (
                story_domain.STORY_NODE_PROPERTY_EXPLORATION_ID),
            'node_id': 'node_4',
            'old_value': None,
            'new_value': '2'
        }), story_domain.StoryChange({
            'cmd': story_domain.CMD_DELETE_STORY_NODE,
            'node_id': 'node_4'
        }), story_domain.StoryChange({
            'cmd': story_domain.CMD_ADD_STORY_NODE,
            'node_id': 'node_5',
            'title': 'Title 5'
        }), story_domain.StoryChange({
            'cmd': story_domain.CMD_UPDATE_STORY_NODE_PROPERTY,
            'property_name': (
                story_domain.STORY_NODE_PROPERTY_DESTINATION_NODE_IDS),
            'node_id': 'node_1',
            'old_value': ['node_2'],
            'new_value': ['node_5']
        }), story_domain.StoryChange({
            'cmd': story_domain.CMD_UPDATE_STORY_NODE_PROPERTY,
            'property_name': (
                story_domain.STORY_NODE_PROPERTY_EXPLORATION_ID),
            'node_id': 'node_5',
            'old_value': None,
            'new_value': '1'
        })]
        story_services.update_story(
            self.USER_ID, 'story_id_2', change_list, 'Updated story node.')

        self.assertEqual(
            exp_services.get_story_id_linked_to_exploration('0'), 'story_id_2')
        self.assertEqual(
            exp_services.get_story_id_linked_to_exploration('1'), 'story_id_2')
        self.assertIsNone(
            exp_services.get_story_id_linked_to_exploration('2'))

    def test_exploration_story_link_collision(self):
        self.save_new_story(
            'story_id_2', self.USER_ID, corresponding_topic_id=self.TOPIC_ID)
        topic_services.add_canonical_story(
            self.USER_ID, self.TOPIC_ID, 'story_id_2')
        self.save_new_valid_exploration(
            '0', self.user_id_admin, title='Title 1',
            category='Mathematics', language_code='en')
        self.publish_exploration(self.user_id_admin, '0')

        change_list = [story_domain.StoryChange({
            'cmd': story_domain.CMD_UPDATE_STORY_NODE_PROPERTY,
            'property_name': (
                story_domain.STORY_NODE_PROPERTY_EXPLORATION_ID),
            'node_id': self.NODE_ID_1,
            'old_value': None,
            'new_value': '0'
        })]
        story_services.update_story(
            self.USER_ID, self.STORY_ID, change_list, 'Updated story node.')

        change_list = [story_domain.StoryChange({
            'cmd': story_domain.CMD_ADD_STORY_NODE,
            'node_id': self.NODE_ID_1,
            'title': 'Title 1'
        }), story_domain.StoryChange({
            'cmd': story_domain.CMD_UPDATE_STORY_NODE_PROPERTY,
            'property_name': (
                story_domain.STORY_NODE_PROPERTY_EXPLORATION_ID),
            'node_id': self.NODE_ID_1,
            'old_value': None,
            'new_value': '0'
        })]

        with self.assertRaisesRegexp(
            Exception,
            'The exploration with ID 0 is already linked to story '
            'with ID %s' % self.STORY_ID):
            story_services.update_story(
                self.USER_ID, 'story_id_2', change_list,
                'Added chapter.')


    def test_cannot_update_story_acquired_skill_ids_with_invalid_node_id(self):
        change_list = [story_domain.StoryChange({
            'cmd': story_domain.CMD_UPDATE_STORY_NODE_PROPERTY,
            'property_name': (
                story_domain.STORY_NODE_PROPERTY_ACQUIRED_SKILL_IDS),
            'node_id': 'invalid_node',
            'old_value': [],
            'new_value': ['skill_id']
        })]

        with self.assertRaisesRegexp(
            Exception,
            'The node with id invalid_node is not part of this story'):
            story_services.update_story(
                self.USER_ID, self.STORY_ID, change_list,
                'Updated story acquired_skill_ids.')

    def test_update_story_notes(self):
        story = story_fetchers.get_story_by_id(self.STORY_ID)
        self.assertEqual(story.notes, 'Notes')

        change_list = [story_domain.StoryChange({
            'cmd': story_domain.CMD_UPDATE_STORY_PROPERTY,
            'property_name': story_domain.STORY_PROPERTY_NOTES,
            'old_value': 'Notes',
            'new_value': 'New notes'
        })]

        story_services.update_story(
            self.USER_ID, self.STORY_ID, change_list, 'Updated story notes.')

        story = story_fetchers.get_story_by_id(self.STORY_ID)

        self.assertEqual(story.notes, 'New notes')

    def test_update_story_language_code(self):
        story = story_fetchers.get_story_by_id(self.STORY_ID)
        self.assertEqual(story.language_code, 'en')

        change_list = [story_domain.StoryChange({
            'cmd': story_domain.CMD_UPDATE_STORY_PROPERTY,
            'property_name': story_domain.STORY_PROPERTY_LANGUAGE_CODE,
            'old_value': 'en',
            'new_value': 'bn'
        })]

        story_services.update_story(
            self.USER_ID, self.STORY_ID, change_list,
            'Updated story language_code.')

        story = story_fetchers.get_story_by_id(self.STORY_ID)

        self.assertEqual(story.language_code, 'bn')

    def test_cannot_update_story_with_no_change_list(self):
        with self.assertRaisesRegexp(
            Exception,
            'Unexpected error: received an invalid change list when trying to '
            'save story'):
            story_services.update_story(
                self.USER_ID, self.STORY_ID, [], 'Commit message')

    def test_cannot_update_story_with_invalid_exploration_id(self):
        topic_services.publish_story(
            self.TOPIC_ID, self.STORY_ID, self.user_id_admin)
        change_list = [story_domain.StoryChange({
            'cmd': story_domain.CMD_UPDATE_STORY_NODE_PROPERTY,
            'property_name': (
                story_domain.STORY_NODE_PROPERTY_EXPLORATION_ID),
            'node_id': self.NODE_ID_1,
            'old_value': None,
            'new_value': 'invalid_exp_id'
        })]

        with self.assertRaisesRegexp(
            Exception, 'Expected story to only reference valid explorations'):
            story_services.update_story(
                self.USER_ID, self.STORY_ID, change_list, 'Updated story node.')

    def test_validate_exploration_returning_error_messages(self):
        topic_services.publish_story(
            self.TOPIC_ID, self.STORY_ID, self.user_id_admin)
        self.save_new_valid_exploration(
            'exp_id_1', self.user_id_a, title='title', category='Category 1')
        validation_error_messages = (
            story_services.validate_explorations_for_story(
                ['invalid_exp', 'exp_id_1'], False))
        message_1 = (
            'Expected story to only reference valid explorations, but found '
            'a reference to an invalid exploration with ID: invalid_exp')
        message_2 = (
            'Exploration with ID exp_id_1 is not public. Please publish '
            'explorations before adding them to a story.'
        )
        self.assertEqual(validation_error_messages, [message_1, message_2])

    def test_cannot_update_story_with_private_exploration_id(self):
        topic_services.publish_story(
            self.TOPIC_ID, self.STORY_ID, self.user_id_admin)
        self.save_new_valid_exploration(
            'exp_id_1', self.user_id_a, title='title', category='Category 1')
        change_list = [story_domain.StoryChange({
            'cmd': story_domain.CMD_UPDATE_STORY_NODE_PROPERTY,
            'property_name': (
                story_domain.STORY_NODE_PROPERTY_EXPLORATION_ID),
            'node_id': self.NODE_ID_1,
            'old_value': None,
            'new_value': 'exp_id_1'
        })]

        with self.assertRaisesRegexp(
            Exception, 'Exploration with ID exp_id_1 is not public'):
            story_services.update_story(
                self.USER_ID, self.STORY_ID, change_list, 'Updated story node.')

    def test_cannot_update_story_with_blank_exp_id(self):
        topic_services.publish_story(
            self.TOPIC_ID, self.STORY_ID, self.user_id_admin)

        change_list = [story_domain.StoryChange({
            'cmd': story_domain.CMD_UPDATE_STORY_NODE_PROPERTY,
            'property_name': (
                story_domain.STORY_NODE_PROPERTY_EXPLORATION_ID),
            'node_id': self.NODE_ID_1,
            'old_value': self.EXP_ID,
            'new_value': None
        })]

        with self.assertRaisesRegexp(
            Exception, 'Story node with id node_1 does not contain an '
            'exploration id.'):
            story_services.update_story(
                self.USER_ID, self.STORY_ID, change_list, 'Updated story node.')

    def test_cannot_update_story_with_exps_with_different_categories(self):
        topic_services.publish_story(
            self.TOPIC_ID, self.STORY_ID, self.user_id_admin)
        self.save_new_valid_exploration(
            'exp_id_1', self.user_id_a, title='title', category='Category 1')
        self.publish_exploration(self.user_id_a, 'exp_id_1')

        self.save_new_valid_exploration(
            'exp_id_2', self.user_id_a, title='title', category='Category 2')
        self.publish_exploration(self.user_id_a, 'exp_id_2')

        change_list = [
            story_domain.StoryChange({
                'cmd': story_domain.CMD_ADD_STORY_NODE,
                'node_id': self.NODE_ID_2,
                'title': 'Title 2'
            }),
            story_domain.StoryChange({
                'cmd': story_domain.CMD_UPDATE_STORY_NODE_PROPERTY,
                'property_name': (
                    story_domain.STORY_NODE_PROPERTY_EXPLORATION_ID),
                'node_id': self.NODE_ID_1,
                'old_value': None,
                'new_value': 'exp_id_1'
            }),
            story_domain.StoryChange({
                'cmd': story_domain.CMD_UPDATE_STORY_NODE_PROPERTY,
                'property_name': (
                    story_domain.STORY_NODE_PROPERTY_DESTINATION_NODE_IDS),
                'node_id': 'node_1',
                'old_value': [],
                'new_value': ['node_2']
            }),
            story_domain.StoryChange({
                'cmd': story_domain.CMD_UPDATE_STORY_NODE_PROPERTY,
                'property_name': (
                    story_domain.STORY_NODE_PROPERTY_EXPLORATION_ID),
                'node_id': self.NODE_ID_2,
                'old_value': None,
                'new_value': 'exp_id_2'
            })
        ]

        validation_error_messages = (
            story_services.validate_explorations_for_story(
                ['exp_id_2', 'exp_id_1'], False))

        self.assertEqual(
            validation_error_messages, [
                'All explorations in a story should be of the same category. '
                'The explorations with ID exp_id_2 and exp_id_1 have different '
                'categories.'])
        with self.assertRaisesRegexp(
            Exception, 'All explorations in a story should be of the '
            'same category'):
            story_services.update_story(
                self.USER_ID, self.STORY_ID, change_list, 'Updated story node.')

    def test_cannot_update_story_with_exps_with_other_languages(self):
        topic_services.publish_story(
            self.TOPIC_ID, self.STORY_ID, self.user_id_admin)
        self.save_new_valid_exploration(
            'exp_id_1', self.user_id_a, title='title', category='Category 1',
            language_code='es')
        self.publish_exploration(self.user_id_a, 'exp_id_1')

        change_list = [
            story_domain.StoryChange({
                'cmd': story_domain.CMD_UPDATE_STORY_NODE_PROPERTY,
                'property_name': (
                    story_domain.STORY_NODE_PROPERTY_EXPLORATION_ID),
                'node_id': self.NODE_ID_1,
                'old_value': None,
                'new_value': 'exp_id_1'
            })
        ]

        validation_error_messages = (
            story_services.validate_explorations_for_story(['exp_id_1'], False))
        self.assertEqual(
            validation_error_messages, [
                'Invalid language es found for exploration with ID exp_id_1.'])
        with self.assertRaisesRegexp(
            Exception, 'Invalid language es found for exploration with '
            'ID exp_id_1'):
            story_services.update_story(
                self.USER_ID, self.STORY_ID, change_list, 'Updated story node.')

    def test_cannot_update_story_with_exps_with_invalid_interactions(self):
        topic_services.publish_story(
            self.TOPIC_ID, self.STORY_ID, self.user_id_admin)
        self.save_new_valid_exploration(
            'exp_id_1', self.user_id_a, title='title', category='Category 1',
            interaction_id='LogicProof')
        self.publish_exploration(self.user_id_a, 'exp_id_1')

        change_list = [
            story_domain.StoryChange({
                'cmd': story_domain.CMD_UPDATE_STORY_NODE_PROPERTY,
                'property_name': (
                    story_domain.STORY_NODE_PROPERTY_EXPLORATION_ID),
                'node_id': self.NODE_ID_1,
                'old_value': None,
                'new_value': 'exp_id_1'
            })
        ]

        validation_error_messages = (
            story_services.validate_explorations_for_story(['exp_id_1'], False))
        self.assertEqual(
            validation_error_messages, [
                'Invalid interaction LogicProof in exploration with ID: '
                'exp_id_1.'])
        with self.assertRaisesRegexp(
            Exception, 'Invalid interaction LogicProof in exploration with '
            'ID: exp_id_1'):
            story_services.update_story(
                self.USER_ID, self.STORY_ID, change_list, 'Updated story node.')

    def test_cannot_update_story_with_exps_with_recommended_exps(self):
        topic_services.publish_story(
            self.TOPIC_ID, self.STORY_ID, self.user_id_admin)
        self.save_new_valid_exploration(
            'exp_id_1', self.user_id_a, title='title', category='Category 1',
            interaction_id='TextInput', end_state_name='End')
        self.publish_exploration(self.user_id_a, 'exp_id_1')

        exp_services.update_exploration(
            self.user_id_a, 'exp_id_1', [exp_domain.ExplorationChange({
                'cmd': exp_domain.CMD_EDIT_STATE_PROPERTY,
                'property_name': (
                    exp_domain.STATE_PROPERTY_INTERACTION_CUST_ARGS),
                'state_name': 'End',
                'new_value': {
                    'recommendedExplorationIds': {
                        'value': ['1', '2']
                    }
                }
            })], 'Updated State Content')

        change_list = [
            story_domain.StoryChange({
                'cmd': story_domain.CMD_UPDATE_STORY_NODE_PROPERTY,
                'property_name': (
                    story_domain.STORY_NODE_PROPERTY_EXPLORATION_ID),
                'node_id': self.NODE_ID_1,
                'old_value': None,
                'new_value': 'exp_id_1'
            })
        ]

        validation_error_messages = (
            story_services.validate_explorations_for_story(['exp_id_1'], False))
        self.assertEqual(
            validation_error_messages, [
                'Exploration with ID: exp_id_1 contains exploration '
                'recommendations in its EndExploration interaction.'])
        with self.assertRaisesRegexp(
            Exception, 'Exploration with ID: exp_id_1 contains exploration '
            'recommendations in its EndExploration interaction.'):
            story_services.update_story(
                self.USER_ID, self.STORY_ID, change_list, 'Updated story node.')

    def test_cannot_update_story_with_exps_with_invalid_rte_content(self):
        topic_services.publish_story(
            self.TOPIC_ID, self.STORY_ID, self.user_id_admin)
        self.save_new_valid_exploration(
            'exp_id_1', self.user_id_a, title='title', category='Category 1',
            end_state_name='End')
        self.publish_exploration(self.user_id_a, 'exp_id_1')
        exp_services.update_exploration(
            self.user_id_a, 'exp_id_1', [exp_domain.ExplorationChange({
                'cmd': exp_domain.CMD_EDIT_STATE_PROPERTY,
                'property_name': exp_domain.STATE_PROPERTY_CONTENT,
                'state_name': 'Introduction',
                'new_value': {
                    'content_id': 'content',
                    'html': (
                        '<p><oppia-noninteractive-collapsible>'
                        '</oppia-noninteractive-collapsible></p>')
                }
            })],
            'Updated State Content.')

        change_list = [
            story_domain.StoryChange({
                'cmd': story_domain.CMD_UPDATE_STORY_NODE_PROPERTY,
                'property_name': (
                    story_domain.STORY_NODE_PROPERTY_EXPLORATION_ID),
                'node_id': self.NODE_ID_1,
                'old_value': None,
                'new_value': 'exp_id_1'
            })
        ]

        validation_error_messages = (
            story_services.validate_explorations_for_story(['exp_id_1'], False))
        self.assertEqual(
            validation_error_messages, [
                'RTE content in state Introduction of exploration with '
                'ID exp_id_1 is not supported on mobile.'])
        with self.assertRaisesRegexp(
            Exception, 'RTE content in state Introduction of exploration with '
            'ID exp_id_1 is not supported on mobile.'):
            story_services.update_story(
                self.USER_ID, self.STORY_ID, change_list, 'Updated story node.')

    def test_cannot_update_story_with_exps_with_parameter_values(self):
        topic_services.publish_story(
            self.TOPIC_ID, self.STORY_ID, self.user_id_admin)
        self.save_new_valid_exploration(
            'exp_id_1', self.user_id_a, title='title', category='Category 1')
        exp_services.update_exploration(
            self.user_id_a, 'exp_id_1', [exp_domain.ExplorationChange({
                'cmd': exp_domain.CMD_EDIT_EXPLORATION_PROPERTY,
                'property_name': 'param_specs',
                'new_value': {
                    'theParameter':
                        param_domain.ParamSpec('UnicodeString').to_dict()
                }
            })],
            '')
        self.publish_exploration(self.user_id_a, 'exp_id_1')

        change_list = [
            story_domain.StoryChange({
                'cmd': story_domain.CMD_UPDATE_STORY_NODE_PROPERTY,
                'property_name': (
                    story_domain.STORY_NODE_PROPERTY_EXPLORATION_ID),
                'node_id': self.NODE_ID_1,
                'old_value': None,
                'new_value': 'exp_id_1'
            })
        ]

        validation_error_messages = (
            story_services.validate_explorations_for_story(['exp_id_1'], False))
        self.assertEqual(
            validation_error_messages, [
                'Expected no exploration to have parameter values in'
                ' it. Invalid exploration: exp_id_1'])
        with self.assertRaisesRegexp(
            Exception, 'Expected no exploration to have parameter values in'
            ' it. Invalid exploration: exp_id_1'):
            story_services.update_story(
                self.USER_ID, self.STORY_ID, change_list, 'Updated story node.')

        self.save_new_valid_exploration(
            'exp_id_2', self.user_id_a, title='title 2', category='Category 1',
            interaction_id='LogicProof')
        exp_services.update_exploration(
            self.user_id_a, 'exp_id_2', [exp_domain.ExplorationChange({
                'cmd': exp_domain.CMD_EDIT_EXPLORATION_PROPERTY,
                'property_name': 'param_specs',
                'new_value': {
                    'param1':
                        param_domain.ParamSpec('UnicodeString').to_dict()
                }
            }), exp_domain.ExplorationChange({
                'cmd': exp_domain.CMD_EDIT_STATE_PROPERTY,
                'property_name': exp_domain.STATE_PROPERTY_PARAM_CHANGES,
                'state_name': feconf.DEFAULT_INIT_STATE_NAME,
                'new_value': [
                    param_domain.ParamChange('param1', 'Copier', {}).to_dict()]
            })],
            '')
        self.publish_exploration(self.user_id_a, 'exp_id_2')

        change_list = [
            story_domain.StoryChange({
                'cmd': story_domain.CMD_UPDATE_STORY_NODE_PROPERTY,
                'property_name': (
                    story_domain.STORY_NODE_PROPERTY_EXPLORATION_ID),
                'node_id': self.NODE_ID_1,
                'old_value': 'exp_id_1',
                'new_value': 'exp_id_2'
            })
        ]

        with self.assertRaisesRegexp(
            Exception, 'Expected no exploration to have parameter values in'
            ' it. Invalid exploration: exp_id_2'):
            story_services.update_story(
                self.USER_ID, self.STORY_ID, change_list, 'Updated story node.')

    def test_cannot_update_story_with_mismatch_of_story_versions(self):
        self.save_new_default_exploration(
            'exp_id', self.user_id_a, title='title')
        self.publish_exploration(self.user_id_a, 'exp_id')

        change_list = [story_domain.StoryChange({
            'cmd': story_domain.CMD_UPDATE_STORY_NODE_PROPERTY,
            'property_name': (
                story_domain.STORY_NODE_PROPERTY_EXPLORATION_ID),
            'node_id': self.NODE_ID_1,
            'old_value': None,
            'new_value': 'exp_id'
        })]

        story_model = story_models.StoryModel.get(self.STORY_ID)
        story_model.version = 0
        story_model.commit(self.user_id_a, 'Changed version', [])

        with self.assertRaisesRegexp(
            Exception,
            'Unexpected error: trying to update version 1 of story '
            'from version 2. Please reload the page and try again.'):
            story_services.update_story(
                self.USER_ID, self.STORY_ID, change_list, 'Updated story node.')

        story_model = story_models.StoryModel.get(self.STORY_ID)
        story_model.version = 10
        story_model.commit(self.user_id_a, 'Changed version', [])

        with self.assertRaisesRegexp(
            Exception,
            'Trying to update version 11 of story from version 2, '
            'which is too old. Please reload the page and try again.'):
            story_services.update_story(
                self.USER_ID, self.STORY_ID, change_list, 'Updated story node.')

    def test_get_story_by_version(self):
        topic_id = topic_services.get_new_topic_id()
        story_id = story_services.get_new_story_id()
        self.save_new_topic(
            topic_id, self.USER_ID, name='A different topic',
            description='A new topic',
            canonical_story_ids=[], additional_story_ids=[],
            uncategorized_skill_ids=[], subtopics=[],
            next_subtopic_id=0)
        self.save_new_story(
            story_id,
            self.USER_ID,
            title='new title',
            corresponding_topic_id=topic_id
        )
        topic_services.add_canonical_story(self.USER_ID, topic_id, story_id)

        change_list = [story_domain.StoryChange({
            'cmd': story_domain.CMD_UPDATE_STORY_PROPERTY,
            'property_name': story_domain.STORY_PROPERTY_LANGUAGE_CODE,
            'old_value': 'en',
            'new_value': 'bn'
        })]

        story_services.update_story(
            self.USER_ID, story_id, change_list,
            'Updated story language_code.')

        story_v1 = story_fetchers.get_story_by_id(story_id, version=1)
        story_v2 = story_fetchers.get_story_by_id(story_id, version=2)

        self.assertEqual(story_v1.language_code, 'en')
        self.assertEqual(story_v2.language_code, 'bn')

    def test_cannot_update_initial_node_with_invalid_node_id(self):
        change_list = [story_domain.StoryChange({
            'cmd': story_domain.CMD_UPDATE_STORY_CONTENTS_PROPERTY,
            'property_name': story_domain.INITIAL_NODE_ID,
            'old_value': '',
            'new_value': 'new_initial_node_id'
        })]

        with self.assertRaisesRegexp(
            Exception,
            'The node with id new_initial_node_id is not part of this story'):
            story_services.update_story(
                self.USER_ID, self.STORY_ID, change_list,
                'Updated story initial_node_id.')

    def test_cannot_update_node_exploration_id_with_invalid_node_id(self):
        change_list = [story_domain.StoryChange({
            'cmd': story_domain.CMD_UPDATE_STORY_NODE_PROPERTY,
            'property_name': story_domain.STORY_NODE_PROPERTY_EXPLORATION_ID,
            'node_id': 'invalid_node',
            'old_value': '',
            'new_value': 'exp_id'
        })]

        with self.assertRaisesRegexp(
            Exception,
            'The node with id invalid_node is not part of this story'):
            story_services.update_story(
                self.USER_ID, self.STORY_ID, change_list,
                'Updated story node_exploration_id.')

    def test_cannot_update_node_exploration_id_with_existing_exploration_id(
            self):
        self.save_new_default_exploration(
            'exp_id', self.user_id_a, title='title')
        self.publish_exploration(self.user_id_a, 'exp_id')

        change_list = [story_domain.StoryChange({
            'cmd': story_domain.CMD_UPDATE_STORY_NODE_PROPERTY,
            'property_name': (
                story_domain.STORY_NODE_PROPERTY_EXPLORATION_ID),
            'node_id': self.NODE_ID_1,
            'old_value': None,
            'new_value': 'exp_id'
        })]
        story_services.update_story(
            self.USER_ID, self.STORY_ID, change_list, 'Updated story node.')

        change_list = [
            story_domain.StoryChange({
                'cmd': story_domain.CMD_ADD_STORY_NODE,
                'node_id': self.NODE_ID_2,
                'title': 'Title 2'
            }),
            story_domain.StoryChange({
                'cmd': story_domain.CMD_UPDATE_STORY_NODE_PROPERTY,
                'property_name': (
                    story_domain.STORY_NODE_PROPERTY_DESTINATION_NODE_IDS),
                'node_id': self.NODE_ID_1,
                'old_value': [],
                'new_value': [self.NODE_ID_2]
            }),
            story_domain.StoryChange({
                'cmd': story_domain.CMD_UPDATE_STORY_NODE_PROPERTY,
                'property_name': (
                    story_domain.STORY_NODE_PROPERTY_EXPLORATION_ID),
                'node_id': self.NODE_ID_2,
                'old_value': None,
                'new_value': 'exp_id'
            })
        ]

        with self.assertRaisesRegexp(
            Exception,
            'A node with exploration id exp_id already exists.'):
            story_services.update_story(
                self.USER_ID, self.STORY_ID, change_list,
                'Updated story node_exploration_id.')

    def test_cannot_update_destination_node_ids_with_invalid_node_id(self):
        change_list = [story_domain.StoryChange({
            'cmd': story_domain.CMD_UPDATE_STORY_NODE_PROPERTY,
            'property_name': (
                story_domain.STORY_NODE_PROPERTY_DESTINATION_NODE_IDS),
            'node_id': 'invalid_node',
            'old_value': [],
            'new_value': []
        })]

        with self.assertRaisesRegexp(
            Exception,
            'The node with id invalid_node is not part of this story'):
            story_services.update_story(
                self.USER_ID, self.STORY_ID, change_list,
                'Updated story new_destination_node_ids.')

    def test_cannot_update_new_prerequisite_skill_ids_with_invalid_node_id(
            self):
        change_list = [story_domain.StoryChange({
            'cmd': story_domain.CMD_UPDATE_STORY_NODE_PROPERTY,
            'property_name': (
                story_domain.STORY_NODE_PROPERTY_PREREQUISITE_SKILL_IDS),
            'node_id': 'invalid_node',
            'old_value': [],
            'new_value': []
        })]

        with self.assertRaisesRegexp(
            Exception,
            'The node with id invalid_node is not part of this story'):
            story_services.update_story(
                self.USER_ID, self.STORY_ID, change_list,
                'Updated story new_prerequisite_skill_ids.')

    def test_cannot_mark_node_outline_as_unfinalized_with_invalid_node_id(self):
        change_list = [story_domain.StoryChange({
            'cmd': story_domain.CMD_UPDATE_STORY_NODE_OUTLINE_STATUS,
            'node_id': 'invalid_node',
            'old_value': '',
            'new_value': ''
        })]

        with self.assertRaisesRegexp(
            Exception,
            'The node with id invalid_node is not part of this story'):
            story_services.update_story(
                self.USER_ID, self.STORY_ID, change_list,
                'Mark node outline as unfinalized.')

    def test_cannot_mark_node_outline_as_finalized_with_invalid_node_id(self):
        change_list = [story_domain.StoryChange({
            'cmd': story_domain.CMD_UPDATE_STORY_NODE_OUTLINE_STATUS,
            'node_id': 'invalid_node',
            'old_value': '',
            'new_value': 'new_value'
        })]

        with self.assertRaisesRegexp(
            Exception,
            'The node with id invalid_node is not part of this story'):
            story_services.update_story(
                self.USER_ID, self.STORY_ID, change_list,
                'Mark node outline as finalized.')

    def test_cannot_update_node_title_with_invalid_node_id(self):
        change_list = [story_domain.StoryChange({
            'cmd': story_domain.CMD_UPDATE_STORY_NODE_PROPERTY,
            'property_name': story_domain.STORY_NODE_PROPERTY_TITLE,
            'node_id': 'invalid_node',
            'old_value': '',
            'new_value': 'new_title'
        })]

        with self.assertRaisesRegexp(
            Exception,
            'The node with id invalid_node is not part of this story'):
            story_services.update_story(
                self.USER_ID, self.STORY_ID, change_list, 'Update node title.')

    def test_cannot_update_node_description_with_invalid_node_id(self):
        change_list = [story_domain.StoryChange({
            'cmd': story_domain.CMD_UPDATE_STORY_NODE_PROPERTY,
            'property_name': story_domain.STORY_NODE_PROPERTY_DESCRIPTION,
            'node_id': 'invalid_node',
            'old_value': '',
            'new_value': 'new_description'
        })]

        with self.assertRaisesRegexp(
            Exception,
            'The node with id invalid_node is not part of this story'):
            story_services.update_story(
                self.USER_ID, self.STORY_ID, change_list,
                'Update node description.')

    def test_cannot_update_node_thumbnail_filename_with_invalid_node_id(self):
        change_list = [story_domain.StoryChange({
            'cmd': story_domain.CMD_UPDATE_STORY_NODE_PROPERTY,
            'property_name': (
                story_domain.STORY_NODE_PROPERTY_THUMBNAIL_FILENAME),
            'node_id': 'invalid_node',
            'old_value': '',
            'new_value': 'new_image.svg'
        })]

        with self.assertRaisesRegexp(
            Exception,
            'The node with id invalid_node is not part of this story'):
            story_services.update_story(
                self.USER_ID, self.STORY_ID, change_list,
                'Update node thumbnail filename.')

    def test_cannot_update_node_thumbnail_bg_color_with_invalid_node_id(self):
        change_list = [story_domain.StoryChange({
            'cmd': story_domain.CMD_UPDATE_STORY_NODE_PROPERTY,
            'property_name': (
                story_domain.STORY_NODE_PROPERTY_THUMBNAIL_BG_COLOR),
            'node_id': 'invalid_node',
            'old_value': '',
            'new_value': '#F8BF74'
        })]

        with self.assertRaisesRegexp(
            Exception,
            'The node with id invalid_node is not part of this story'):
            story_services.update_story(
                self.USER_ID, self.STORY_ID, change_list,
                'Update node thumbnail bg color.')

    def test_cannot_delete_node_with_invalid_node_id(self):
        change_list = [story_domain.StoryChange({
            'cmd': story_domain.CMD_DELETE_STORY_NODE,
            'node_id': 'invalid_node'
        })]

        with self.assertRaisesRegexp(
            Exception,
            'The node with id invalid_node is not part of this story'):
            story_services.update_story(
                self.USER_ID, self.STORY_ID, change_list, 'Delete node.')

    def test_cannot_delete_starting_node_of_story(self):
        changelist = [
            story_domain.StoryChange({
                'cmd': story_domain.CMD_ADD_STORY_NODE,
                'node_id': self.NODE_ID_2,
                'title': 'Title 2'
            }),
            story_domain.StoryChange({
                'cmd': story_domain.CMD_UPDATE_STORY_NODE_PROPERTY,
                'property_name': (
                    story_domain.STORY_NODE_PROPERTY_DESTINATION_NODE_IDS),
                'node_id': self.NODE_ID_2,
                'old_value': [],
                'new_value': [self.NODE_ID_1]
            }),
            story_domain.StoryChange({
                'cmd': story_domain.CMD_UPDATE_STORY_NODE_OUTLINE_STATUS,
                'node_id': self.NODE_ID_2,
                'old_value': False,
                'new_value': True
            }),
            story_domain.StoryChange({
                'cmd': story_domain.CMD_UPDATE_STORY_CONTENTS_PROPERTY,
                'property_name': (
                    story_domain.INITIAL_NODE_ID),
                'old_value': self.NODE_ID_1,
                'new_value': self.NODE_ID_2
            })
        ]
        story_services.update_story(
            self.USER_ID, self.STORY_ID, changelist, 'Added node.')

        change_list = [story_domain.StoryChange({
            'cmd': story_domain.CMD_DELETE_STORY_NODE,
            'node_id': self.NODE_ID_2
        })]

        with self.assertRaisesRegexp(
            Exception,
            'The node with id %s is the starting node for the story, '
            'change the starting node before deleting it.' % self.NODE_ID_2):
            story_services.update_story(
                self.USER_ID, self.STORY_ID, change_list, 'Delete node.')

    def test_delete_initial_node(self):
        story = story_fetchers.get_story_by_id(self.STORY_ID)

        self.assertEqual(
            story.story_contents.initial_node_id, self.NODE_ID_1)

        change_list = [story_domain.StoryChange({
            'cmd': story_domain.CMD_DELETE_STORY_NODE,
            'node_id': self.NODE_ID_1
        })]
        story_services.update_story(
            self.USER_ID, self.STORY_ID, change_list, 'Delete node.')

        story = story_fetchers.get_story_by_id(self.STORY_ID)

        self.assertIsNone(story.story_contents.initial_node_id)


class StoryProgressUnitTests(test_utils.GenericTestBase):
    """Tests functions which deal with any progress a user has made within a
    story, including query and recording methods related to nodes
    which are completed in the context of the story.
    """

    def _get_progress_model(self, user_id, STORY_ID):
        """Returns the StoryProgressModel corresponding to the story id and user
        id.
        """
        return user_models.StoryProgressModel.get(
            user_id, STORY_ID, strict=False)

    def _record_completion(self, user_id, STORY_ID, node_id):
        """Records the completion of a node in the context of a story."""
        story_services.record_completed_node_in_story_context(
            user_id, STORY_ID, node_id)

    def setUp(self):
        super(StoryProgressUnitTests, self).setUp()

        self.STORY_1_ID = 'story_id'
        self.STORY_ID_1 = 'story_id_1'
        self.NODE_ID_1 = 'node_1'
        self.NODE_ID_2 = 'node_2'
        self.NODE_ID_3 = 'node_3'
        self.NODE_ID_4 = 'node_4'
        self.USER_ID = 'user'

        self.owner_id = 'owner'
        self.TOPIC_ID = topic_services.get_new_topic_id()
        self.save_new_topic(
            self.TOPIC_ID, self.USER_ID, name='New Topic',
            description='A new topic',
            canonical_story_ids=[], additional_story_ids=[],
            uncategorized_skill_ids=[], subtopics=[],
            next_subtopic_id=0)
        story = story_domain.Story.create_default_story(
            self.STORY_1_ID, 'Title', self.TOPIC_ID)
        story.description = ('Description')
        self.node_1 = {
            'id': self.NODE_ID_1,
            'thumbnail_filename': 'image.svg',
            'thumbnail_bg_color': constants.ALLOWED_THUMBNAIL_BG_COLORS[
                'chapter'][0],
            'title': 'Title 1',
            'description': 'Description 1',
            'destination_node_ids': ['node_2'],
            'acquired_skill_ids': [],
            'prerequisite_skill_ids': [],
            'outline': '',
            'outline_is_finalized': False,
            'exploration_id': None
        }
        self.node_2 = {
            'id': self.NODE_ID_2,
            'thumbnail_filename': 'image.svg',
            'thumbnail_bg_color': constants.ALLOWED_THUMBNAIL_BG_COLORS[
                'chapter'][0],
            'title': 'Title 2',
            'description': 'Description 2',
            'destination_node_ids': ['node_3'],
            'acquired_skill_ids': [],
            'prerequisite_skill_ids': [],
            'outline': '',
            'outline_is_finalized': False,
            'exploration_id': None
        }
        self.node_3 = {
            'id': self.NODE_ID_3,
            'thumbnail_filename': 'image.svg',
            'thumbnail_bg_color': constants.ALLOWED_THUMBNAIL_BG_COLORS[
                'chapter'][0],
            'title': 'Title 3',
            'description': 'Description 3',
            'destination_node_ids': ['node_4'],
            'acquired_skill_ids': [],
            'prerequisite_skill_ids': [],
            'outline': '',
            'outline_is_finalized': False,
            'exploration_id': None
        }
        self.node_4 = {
            'id': self.NODE_ID_4,
            'thumbnail_filename': 'image.svg',
            'thumbnail_bg_color': constants.ALLOWED_THUMBNAIL_BG_COLORS[
                'chapter'][0],
            'title': 'Title 4',
            'description': 'Description 4',
            'destination_node_ids': [],
            'acquired_skill_ids': [],
            'prerequisite_skill_ids': [],
            'outline': '',
            'outline_is_finalized': False,
            'exploration_id': None
        }
        story.story_contents.nodes = [
            story_domain.StoryNode.from_dict(self.node_1),
            story_domain.StoryNode.from_dict(self.node_2),
            story_domain.StoryNode.from_dict(self.node_3),
            story_domain.StoryNode.from_dict(self.node_4)
        ]
        self.nodes = story.story_contents.nodes
        story.story_contents.initial_node_id = 'node_1'
        story.story_contents.next_node_id = 'node_5'
        story_services.save_new_story(self.USER_ID, story)
        topic_services.add_canonical_story(
            self.USER_ID, self.TOPIC_ID, story.id)

    def test_get_completed_node_ids(self):
        # There should be no exception if the user or story do not exist;
        # it should also return an empty list in both of these situations.
        self.assertEqual(story_fetchers.get_completed_node_ids(
            'Fake', self.STORY_1_ID), [])
        self.assertEqual(story_fetchers.get_completed_node_ids(
            self.owner_id, 'Fake'), [])

        # If no model exists, there should be no completed node IDs.
        self.assertIsNone(
            self._get_progress_model(self.owner_id, self.STORY_1_ID))
        self.assertEqual(story_fetchers.get_completed_node_ids(
            self.owner_id, self.STORY_1_ID), [])

        # If the first node is completed, it should be reported.
        self._record_completion(self.owner_id, self.STORY_1_ID, self.NODE_ID_1)
        self.assertEqual(story_fetchers.get_completed_node_ids(
            self.owner_id, self.STORY_1_ID), [self.NODE_ID_1])

        # If all nodes are completed, all of them should be reported.
        self._record_completion(self.owner_id, self.STORY_1_ID, self.NODE_ID_2)
        self._record_completion(self.owner_id, self.STORY_1_ID, self.NODE_ID_3)
        self.assertEqual(
            story_fetchers.get_completed_node_ids(
                self.owner_id, self.STORY_1_ID),
            [self.NODE_ID_1, self.NODE_ID_2, self.NODE_ID_3])

    def test_get_latest_completed_node_ids(self):
        self.assertIsNone(
            self._get_progress_model(self.owner_id, self.STORY_1_ID))
        self.assertEqual(story_fetchers.get_latest_completed_node_ids(
            self.owner_id, self.STORY_1_ID), [])

        self._record_completion(self.owner_id, self.STORY_1_ID, self.NODE_ID_1)
        self.assertEqual(
            story_fetchers.get_latest_completed_node_ids(
                self.owner_id, self.STORY_1_ID),
            [self.NODE_ID_1])
        self._record_completion(self.owner_id, self.STORY_1_ID, self.NODE_ID_2)
        self._record_completion(self.owner_id, self.STORY_1_ID, self.NODE_ID_3)
        self._record_completion(self.owner_id, self.STORY_1_ID, self.NODE_ID_4)
        self.assertEqual(
            story_fetchers.get_latest_completed_node_ids(
                self.owner_id, self.STORY_1_ID),
            [self.NODE_ID_2, self.NODE_ID_3, self.NODE_ID_4])

    def test_get_latest_completed_node_ids_different_completion_order(self):
        self._record_completion(self.owner_id, self.STORY_1_ID, self.NODE_ID_4)
        self._record_completion(self.owner_id, self.STORY_1_ID, self.NODE_ID_3)
        self._record_completion(self.owner_id, self.STORY_1_ID, self.NODE_ID_1)
        self._record_completion(self.owner_id, self.STORY_1_ID, self.NODE_ID_2)

        self.assertEqual(
            story_fetchers.get_latest_completed_node_ids(
                self.owner_id, self.STORY_1_ID),
            [self.NODE_ID_2, self.NODE_ID_3, self.NODE_ID_4])

    def test_get_latest_completed_node_ids_multiple_completions(self):
        self._record_completion(self.owner_id, self.STORY_1_ID, self.NODE_ID_1)
        self._record_completion(self.owner_id, self.STORY_1_ID, self.NODE_ID_2)
        self._record_completion(self.owner_id, self.STORY_1_ID, self.NODE_ID_2)
        self._record_completion(self.owner_id, self.STORY_1_ID, self.NODE_ID_3)
        self._record_completion(self.owner_id, self.STORY_1_ID, self.NODE_ID_4)

        self.assertEqual(
            story_fetchers.get_latest_completed_node_ids(
                self.owner_id, self.STORY_1_ID),
            [self.NODE_ID_2, self.NODE_ID_3, self.NODE_ID_4])

    def test_get_completed_nodes_in_story(self):
        self._record_completion(self.owner_id, self.STORY_1_ID, self.NODE_ID_1)
        self._record_completion(self.owner_id, self.STORY_1_ID, self.NODE_ID_2)

        for ind, completed_node in enumerate(
                story_fetchers.get_completed_nodes_in_story(
                    self.owner_id, self.STORY_1_ID)):
            self.assertEqual(
                completed_node.to_dict(), self.nodes[ind].to_dict())

    def test_get_pending_nodes_in_story(self):
        self._record_completion(self.owner_id, self.STORY_1_ID, self.NODE_ID_1)

        # The starting index is 1 because the first story node is completed,
        # and the pending nodes will start from the second node.
        for index, pending_node in enumerate(
                story_fetchers.get_pending_nodes_in_story(
                    self.owner_id, self.STORY_1_ID), start=1):
            self.assertEqual(
                pending_node.to_dict(), self.nodes[index].to_dict())

    def test_record_completed_node_in_story_context(self):
        # Ensure that node completed within the context of a story are
        # recorded correctly. This test actually validates both
        # test_get_completed_node_ids and
        # test_get_next_node_id_to_be_completed_by_user.

        # By default, no completion model should exist for a given user and
        # story.
        completion_model = self._get_progress_model(
            self.owner_id, self.STORY_1_ID)
        self.assertIsNone(completion_model)

        # If the user 'completes an node', the model should record it.
        story_services.record_completed_node_in_story_context(
            self.owner_id, self.STORY_1_ID, self.NODE_ID_1)

        completion_model = self._get_progress_model(
            self.owner_id, self.STORY_1_ID)
        self.assertIsNotNone(completion_model)
        self.assertEqual(
            completion_model.completed_node_ids, [
                self.NODE_ID_1])

        # If the same node is completed again within the context of this
        # story, it should not be duplicated.
        story_services.record_completed_node_in_story_context(
            self.owner_id, self.STORY_1_ID, self.NODE_ID_1)
        completion_model = self._get_progress_model(
            self.owner_id, self.STORY_1_ID)
        self.assertEqual(
            completion_model.completed_node_ids, [
                self.NODE_ID_1])

        # If the same node and another are completed within the context
        # of a different story, it shouldn't affect this one.
        self.save_new_story(
            self.STORY_ID_1, self.USER_ID, corresponding_topic_id=self.TOPIC_ID)
        topic_services.add_canonical_story(
            self.USER_ID, self.TOPIC_ID, self.STORY_ID_1)
        story_services.record_completed_node_in_story_context(
            self.owner_id, self.STORY_ID_1, self.NODE_ID_1)
        story_services.record_completed_node_in_story_context(
            self.owner_id, self.STORY_ID_1, self.NODE_ID_2)
        completion_model = self._get_progress_model(
            self.owner_id, self.STORY_1_ID)
        self.assertEqual(
            completion_model.completed_node_ids, [
                self.NODE_ID_1])

        # If two more nodes are completed, they are recorded.
        story_services.record_completed_node_in_story_context(
            self.owner_id, self.STORY_1_ID, self.NODE_ID_2)
        story_services.record_completed_node_in_story_context(
            self.owner_id, self.STORY_1_ID, self.NODE_ID_3)
        completion_model = self._get_progress_model(
            self.owner_id, self.STORY_1_ID)
        self.assertEqual(
            completion_model.completed_node_ids, [
                self.NODE_ID_1, self.NODE_ID_2, self.NODE_ID_3])


class StoryContentsMigrationTests(test_utils.GenericTestBase):

    def test_migrate_story_contents_to_latest_schema(self):
        story_id = story_services.get_new_story_id()
        topic_id = topic_services.get_new_topic_id()
        user_id = 'user_id'
        self.save_new_topic(
            topic_id, user_id, name='Topic',
<<<<<<< HEAD
            abbreviated_name='abbrev', thumbnail_filename=None,
            description='A new topic', canonical_story_ids=[],
            additional_story_ids=[], uncategorized_skill_ids=[],
            subtopics=[], next_subtopic_id=0)
        self.save_new_story(
            story_id, user_id, corresponding_topic_id=topic_id)

        story_model = story_models.StoryModel.get(story_id)
        self.assertEqual(story_model.story_contents_schema_version, 1)
=======
            description='A new topic',
            canonical_story_ids=[], additional_story_ids=[],
            uncategorized_skill_ids=[], subtopics=[], next_subtopic_id=0)
        story_model = story_models.StoryModel(
            id=story_id,
            description='Description',
            title='Title',
            language_code='1',
            story_contents_schema_version=1,
            notes='Notes',
            corresponding_topic_id=topic_id,
            story_contents=self.VERSION_1_STORY_CONTENTS_DICT
        )
>>>>>>> 5e27ae12

        current_schema_version_swap = self.swap(
            feconf, 'CURRENT_STORY_CONTENTS_SCHEMA_VERSION', 3)

        with current_schema_version_swap:
            story = story_fetchers.get_story_from_model(story_model)

        self.assertEqual(story.story_contents_schema_version, 3)
        self.assertEqual(
            story.story_contents.to_dict(), self.VERSION_3_STORY_CONTENTS_DICT)<|MERGE_RESOLUTION|>--- conflicted
+++ resolved
@@ -1768,17 +1768,6 @@
         user_id = 'user_id'
         self.save_new_topic(
             topic_id, user_id, name='Topic',
-<<<<<<< HEAD
-            abbreviated_name='abbrev', thumbnail_filename=None,
-            description='A new topic', canonical_story_ids=[],
-            additional_story_ids=[], uncategorized_skill_ids=[],
-            subtopics=[], next_subtopic_id=0)
-        self.save_new_story(
-            story_id, user_id, corresponding_topic_id=topic_id)
-
-        story_model = story_models.StoryModel.get(story_id)
-        self.assertEqual(story_model.story_contents_schema_version, 1)
-=======
             description='A new topic',
             canonical_story_ids=[], additional_story_ids=[],
             uncategorized_skill_ids=[], subtopics=[], next_subtopic_id=0)
@@ -1792,7 +1781,6 @@
             corresponding_topic_id=topic_id,
             story_contents=self.VERSION_1_STORY_CONTENTS_DICT
         )
->>>>>>> 5e27ae12
 
         current_schema_version_swap = self.swap(
             feconf, 'CURRENT_STORY_CONTENTS_SCHEMA_VERSION', 3)
