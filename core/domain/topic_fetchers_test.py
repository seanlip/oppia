--- conflicted
+++ resolved
@@ -88,13 +88,8 @@
         self.user_id_a = self.get_user_id_from_email('a@example.com')
         self.user_id_b = self.get_user_id_from_email('b@example.com')
         self.user_id_admin = (
-<<<<<<< HEAD
             self.get_user_id_from_email(self.CURRICULUM_ADMIN_EMAIL))  # type: ignore[no-untyped-call]
         topic_services.update_topic_and_subtopic_pages(
-=======
-            self.get_user_id_from_email(self.CURRICULUM_ADMIN_EMAIL))
-        topic_services.update_topic_and_subtopic_pages(  # type: ignore[no-untyped-call]
->>>>>>> 9d2703ac
             self.user_id_admin, self.TOPIC_ID, changelist, 'Added a subtopic')
 
         self.topic: Optional[topic_domain.Topic] = (
