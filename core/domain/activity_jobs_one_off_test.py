--- conflicted
+++ resolved
@@ -32,11 +32,8 @@
 from core.domain import rights_domain
 from core.domain import rights_manager
 from core.domain import search_services
-<<<<<<< HEAD
 from core.domain import state_domain
-=======
 from core.domain import taskqueue_services
->>>>>>> 703144b5
 from core.domain import topic_domain
 from core.domain import user_services
 from core.platform import models
