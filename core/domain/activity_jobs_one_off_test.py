# coding: utf-8
#
# Copyright 2017 The Oppia Authors. All Rights Reserved.
#
# Licensed under the Apache License, Version 2.0 (the "License");
# you may not use this file except in compliance with the License.
# You may obtain a copy of the License at
#
#      http://www.apache.org/licenses/LICENSE-2.0
#
# Unless required by applicable law or agreed to in writing, software
# distributed under the License is distributed on an "AS-IS" BASIS,
# WITHOUT WARRANTIES OR CONDITIONS OF ANY KIND, either express or implied.
# See the License for the specific language governing permissions and
# limitations under the License.

"""Unit tests for core.domain.activity_jobs_one_off."""

from __future__ import absolute_import  # pylint: disable=import-only-modules
from __future__ import unicode_literals  # pylint: disable=import-only-modules

import ast
import datetime

from constants import constants
from core.domain import activity_jobs_one_off
from core.domain import collection_domain
from core.domain import collection_services
from core.domain import exp_domain
from core.domain import exp_fetchers
from core.domain import exp_services
from core.domain import rights_manager
from core.domain import search_services
from core.domain import topic_domain
from core.domain import user_services
from core.platform import models
from core.platform.taskqueue import gae_taskqueue_services as taskqueue_services
from core.tests import test_utils
import feconf
import python_utils

from google.appengine.ext import ndb

gae_search_services = models.Registry.import_search_services()

<<<<<<< HEAD
(
    base_models, collection_models,
    exp_models, topic_models
) = models.Registry.import_models([
    models.NAMES.base_model, models.NAMES.collection,
    models.NAMES.exploration, models.NAMES.topic
])
=======
(collection_models, exp_models, topic_models) = models.Registry.import_models(
    [models.NAMES.collection, models.NAMES.exploration, models.NAMES.topic])
>>>>>>> 7b67c110


class ActivityContributorsSummaryOneOffJobTests(test_utils.GenericTestBase):
    ONE_OFF_JOB_MANAGERS_FOR_TESTS = [
        activity_jobs_one_off.ActivityContributorsSummaryOneOffJob]

    EXP_ID = 'exp_id'
    COL_ID = 'col_id'

    USERNAME_A = 'usernamea'
    USERNAME_B = 'usernameb'
    EMAIL_A = 'emaila@example.com'
    EMAIL_B = 'emailb@example.com'

    def setUp(self):
        super(ActivityContributorsSummaryOneOffJobTests, self).setUp()
        self.signup(self.EMAIL_A, self.USERNAME_A)
        self.signup(self.EMAIL_B, self.USERNAME_B)

        self.user_a_id = self.get_user_id_from_email(self.EMAIL_A)
        self.user_b_id = self.get_user_id_from_email(self.EMAIL_B)

    def _run_one_off_job(self):
        """Runs the one-off MapReduce job."""
        job_id = (
            activity_jobs_one_off.ActivityContributorsSummaryOneOffJob
            .create_new())
        activity_jobs_one_off.ActivityContributorsSummaryOneOffJob.enqueue(
            job_id)
        self.assertEqual(
            self.count_jobs_in_taskqueue(
                taskqueue_services.QUEUE_NAME_ONE_OFF_JOBS), 1)
        self.process_and_flush_pending_tasks()
        stringified_output = (
            activity_jobs_one_off.ActivityContributorsSummaryOneOffJob
            .get_output(job_id))
        eval_output = [ast.literal_eval(stringified_item) for
                       stringified_item in stringified_output]
        return eval_output

    def test_contributors_for_valid_nonrevert_contribution(self):
        # Let USER A make three commits.
        exploration = self.save_new_valid_exploration(
            self.EXP_ID, self.user_a_id)
        collection = self.save_new_valid_collection(self.COL_ID, self.user_a_id)

        exp_services.update_exploration(
            self.user_a_id, self.EXP_ID, [exp_domain.ExplorationChange({
                'cmd': 'edit_exploration_property',
                'property_name': 'title',
                'new_value': 'New Exploration Title'
            })], 'Changed title.')
        exp_services.update_exploration(
            self.user_a_id, self.EXP_ID, [exp_domain.ExplorationChange({
                'cmd': 'edit_exploration_property',
                'property_name': 'objective',
                'new_value': 'New Objective'
            })], 'Changed Objective.')
        collection_services.update_collection(
            self.user_a_id, self.COL_ID, [{
                'cmd': 'edit_collection_property',
                'property_name': 'title',
                'new_value': 'New Exploration Title'
            }], 'Changed title.')
        collection_services.update_collection(
            self.user_a_id, self.COL_ID, [{
                'cmd': 'edit_collection_property',
                'property_name': 'objective',
                'new_value': 'New Objective'
            }], 'Changed Objective.')

        output = self._run_one_off_job()
        self.assertEqual([['SUCCESS', 3]], output)

        exploration_summary = exp_fetchers.get_exploration_summary_by_id(
            exploration.id)
        self.assertEqual([self.user_a_id], exploration_summary.contributor_ids)
        self.assertEqual(
            {self.user_a_id: 3}, exploration_summary.contributors_summary)

        collection_summary = collection_services.get_collection_summary_by_id(
            collection.id)
        self.assertEqual([self.user_a_id], collection_summary.contributor_ids)
        self.assertEqual(
            {self.user_a_id: 3}, collection_summary.contributors_summary)

    def test_contributors_with_only_reverts_not_included(self):
        # Let USER A make three commits.
        exploration = self.save_new_valid_exploration(
            self.EXP_ID, self.user_a_id, title='Exploration Title 1')

        exp_services.update_exploration(
            self.user_a_id, self.EXP_ID, [exp_domain.ExplorationChange({
                'cmd': 'edit_exploration_property',
                'property_name': 'title',
                'new_value': 'New Exploration Title'
            })], 'Changed title.')
        exp_services.update_exploration(
            self.user_a_id, self.EXP_ID, [exp_domain.ExplorationChange({
                'cmd': 'edit_exploration_property',
                'property_name': 'objective',
                'new_value': 'New Objective'
            })], 'Changed Objective.')

        # Let the second user revert version 3 to version 2.
        exp_services.revert_exploration(self.user_b_id, self.EXP_ID, 3, 2)

        output = self._run_one_off_job()
        self.assertEqual([['SUCCESS', 1]], output)

        exploration_summary = exp_fetchers.get_exploration_summary_by_id(
            exploration.id)
        self.assertEqual([self.user_a_id], exploration_summary.contributor_ids)
        self.assertEqual(
            {self.user_a_id: 2}, exploration_summary.contributors_summary)

    def test_reverts_not_counted(self):
        # Let USER A make 3 non-revert commits.
        exploration = self.save_new_valid_exploration(
            self.EXP_ID, self.user_a_id, title='Exploration Title')
        exp_services.update_exploration(
            self.user_a_id, self.EXP_ID, [exp_domain.ExplorationChange({
                'cmd': 'edit_exploration_property',
                'property_name': 'title',
                'new_value': 'New Exploration Title'
            })], 'Changed title.')
        exp_services.update_exploration(
            self.user_a_id, self.EXP_ID, [exp_domain.ExplorationChange({
                'cmd': 'edit_exploration_property',
                'property_name': 'objective',
                'new_value': 'New Objective'
            })], 'Changed Objective.')

        # Let USER A revert version 3 to version 2.
        exp_services.revert_exploration(self.user_a_id, self.EXP_ID, 3, 2)

        output = self._run_one_off_job()
        self.assertEqual([['SUCCESS', 1]], output)

        # Check that USER A's number of contributions is equal to 2.
        exploration_summary = exp_fetchers.get_exploration_summary_by_id(
            exploration.id)
        self.assertEqual([self.user_a_id], exploration_summary.contributor_ids)
        self.assertEqual(
            {self.user_a_id: 2}, exploration_summary.contributors_summary)

    def test_nonhuman_committers_not_counted(self):
        # Create a commit with the system user id.
        exploration = self.save_new_valid_exploration(
            self.EXP_ID, feconf.SYSTEM_COMMITTER_ID, title='Original Title')
        collection = self.save_new_valid_collection(self.COL_ID, self.user_a_id)

        # Create commits with all the system user ids.
        for system_id in constants.SYSTEM_USER_IDS:
            exp_services.update_exploration(
                system_id, self.EXP_ID, [exp_domain.ExplorationChange({
                    'cmd': 'edit_exploration_property',
                    'property_name': 'title',
                    'new_value': 'Title changed by %s' % system_id
                })], 'Changed title.')
            collection_services.update_collection(
                system_id, self.COL_ID, [{
                    'cmd': 'edit_collection_property',
                    'property_name': 'title',
                    'new_value': 'New Exploration Title'
                }], 'Changed title.')

        output = self._run_one_off_job()
        self.assertEqual([['SUCCESS', 3]], output)

        # Check that no system id was added to the exploration's
        # contributor's summary.
        exploration_summary = exp_fetchers.get_exploration_summary_by_id(
            exploration.id)
        collection_summary = collection_services.get_collection_summary_by_id(
            collection.id)
        for system_id in constants.SYSTEM_USER_IDS:
            self.assertNotIn(
                system_id,
                exploration_summary.contributors_summary)
            self.assertNotIn(
                system_id,
                exploration_summary.contributor_ids)
            self.assertNotIn(
                system_id,
                collection_summary.contributors_summary)
            self.assertNotIn(
                system_id,
                collection_summary.contributor_ids)

    def test_deleted_exploration(self):
        self.save_new_valid_exploration(
            self.EXP_ID, self.user_a_id)
        exp_services.delete_exploration(feconf.SYSTEM_COMMITTER_ID, self.EXP_ID)

        self.process_and_flush_pending_tasks()

        output = self._run_one_off_job()
        self.assertEqual([], output)


class AuditContributorsOneOffJobTests(test_utils.GenericTestBase):

    USER_1_ID = 'user_1_id'
    USER_2_ID = 'user_2_id'
    USER_3_ID = 'user_3_id'
    USER_4_ID = 'user_4_id'

    def _run_one_off_job(self):
        """Runs the one-off MapReduce job."""
        job_id = activity_jobs_one_off.AuditContributorsOneOffJob.create_new()
        activity_jobs_one_off.AuditContributorsOneOffJob.enqueue(job_id)
        self.assertEqual(
            self.count_jobs_in_taskqueue(
                taskqueue_services.QUEUE_NAME_ONE_OFF_JOBS), 1)
        self.process_and_flush_pending_tasks()
        stringified_output = (
            activity_jobs_one_off.AuditContributorsOneOffJob.get_output(job_id))
        eval_output = [ast.literal_eval(stringified_item) for
                       stringified_item in stringified_output]
        for item in eval_output:
            if isinstance(item[1], list):
                item[1] = [ast.literal_eval(triple) for triple in item[1]]
        return eval_output

    def test_correct_models(self):
        exp_models.ExpSummaryModel(
            id='id_1',
            title='title',
            category='category',
            objective='objective',
            language_code='language_code',
            community_owned=False,
            contributor_ids=[self.USER_1_ID],
            contributors_summary={self.USER_1_ID: 4},
        ).put()

        collection_models.CollectionSummaryModel(
            id='id_1',
            title='title',
            category='category',
            objective='objective',
            language_code='language_code',
            community_owned=False,
            contributor_ids=[self.USER_2_ID],
            contributors_summary={self.USER_2_ID: 4},
        ).put()

        output = self._run_one_off_job()

        self.assertEqual(len(output), 1)
        self.assertEqual([['SUCCESS', 2]], output)

    def test_duplicate_ids_models(self):
        exp_models.ExpSummaryModel(
            id='id_1',
            title='title',
            category='category',
            objective='objective',
            language_code='language_code',
            community_owned=False,
            contributor_ids=[self.USER_1_ID, self.USER_1_ID],
            contributors_summary={self.USER_1_ID: 4},
        ).put()

        collection_models.CollectionSummaryModel(
            id='id_2',
            title='title',
            category='category',
            objective='objective',
            language_code='language_code',
            community_owned=False,
            contributor_ids=[self.USER_2_ID, self.USER_2_ID],
            contributors_summary={self.USER_2_ID: 4},
        ).put()

        output = self._run_one_off_job()

        self.assertEqual(len(output), 2)
        self.assertIn(['SUCCESS', 2], output)
        self.assertIn([
            'DUPLICATE_IDS', [
                ('id_1', [self.USER_1_ID, self.USER_1_ID], {self.USER_1_ID: 4}),
                ('id_2', [self.USER_2_ID, self.USER_2_ID], {self.USER_2_ID: 4})
            ]], output)

    def test_missing_in_summary_models(self):
        exp_models.ExpSummaryModel(
            id='id_1',
            title='title',
            category='category',
            objective='objective',
            language_code='language_code',
            community_owned=False,
            contributor_ids=[self.USER_1_ID, self.USER_2_ID],
            contributors_summary={self.USER_1_ID: 4},
        ).put()

        collection_models.CollectionSummaryModel(
            id='id_2',
            title='title',
            category='category',
            objective='objective',
            language_code='language_code',
            community_owned=False,
            contributor_ids=[self.USER_1_ID, self.USER_2_ID],
            contributors_summary={self.USER_2_ID: 4},
        ).put()

        output = self._run_one_off_job()

        self.assertEqual(len(output), 2)
        self.assertIn(['SUCCESS', 2], output)
        self.assertIn([
            'MISSING_IN_SUMMARY', [
                ('id_1', [self.USER_1_ID, self.USER_2_ID], {self.USER_1_ID: 4}),
                ('id_2', [self.USER_1_ID, self.USER_2_ID], {self.USER_2_ID: 4})
            ]], output)

    def test_missing_in_ids_models(self):
        exp_models.ExpSummaryModel(
            id='id_1',
            title='title',
            category='category',
            objective='objective',
            language_code='language_code',
            community_owned=False,
            contributor_ids=[self.USER_1_ID],
            contributors_summary={self.USER_1_ID: 2, self.USER_2_ID: 4},
        ).put()

        collection_models.CollectionSummaryModel(
            id='id_2',
            title='title',
            category='category',
            objective='objective',
            language_code='language_code',
            community_owned=False,
            contributor_ids=[self.USER_2_ID],
            contributors_summary={self.USER_1_ID: 1, self.USER_2_ID: 3},
        ).put()

        output = self._run_one_off_job()

        self.assertEqual(len(output), 2)
        self.assertIn(['SUCCESS', 2], output)
        self.assertIn([
            'MISSING_IN_IDS', [
                (
                    'id_1',
                    [self.USER_1_ID],
                    {self.USER_1_ID: 2, self.USER_2_ID: 4}
                ),
                (
                    'id_2',
                    [self.USER_2_ID],
                    {self.USER_1_ID: 1, self.USER_2_ID: 3}
                )
            ]], output)

    def test_combined_models(self):
        exp_models.ExpSummaryModel(
            id='id_1',
            title='title',
            category='category',
            objective='objective',
            language_code='language_code',
            community_owned=False,
            contributor_ids=[self.USER_1_ID, self.USER_1_ID, self.USER_2_ID],
            contributors_summary={self.USER_2_ID: 4},
        ).put()

        collection_models.CollectionSummaryModel(
            id='id_2',
            title='title',
            category='category',
            objective='objective',
            language_code='language_code',
            community_owned=False,
            contributor_ids=[self.USER_2_ID, self.USER_3_ID],
            contributors_summary={self.USER_1_ID: 4, self.USER_2_ID: 4},
        ).put()

        output = self._run_one_off_job()

        self.assertEqual(len(output), 4)
        self.assertIn(['SUCCESS', 2], output)
        self.assertIn([
            'DUPLICATE_IDS', [(
                'id_1',
                [self.USER_1_ID, self.USER_1_ID, self.USER_2_ID],
                {self.USER_2_ID: 4}
            )]], output)
        self.assertIn([
            'MISSING_IN_SUMMARY', [
                (
                    'id_1',
                    [self.USER_1_ID, self.USER_1_ID, self.USER_2_ID],
                    {self.USER_2_ID: 4}
                ),
                (
                    'id_2',
                    [self.USER_2_ID, self.USER_3_ID],
                    {self.USER_1_ID: 4, self.USER_2_ID: 4}
                )
            ]], output)
        self.assertIn([
            'MISSING_IN_IDS', [(
                'id_2',
                [self.USER_2_ID, self.USER_3_ID],
                {self.USER_1_ID: 4, self.USER_2_ID: 4}
            )]], output)


class OneOffReindexActivitiesJobTests(test_utils.GenericTestBase):

    def setUp(self):
        super(OneOffReindexActivitiesJobTests, self).setUp()

        self.signup(self.OWNER_EMAIL, self.OWNER_USERNAME)
        self.owner_id = self.get_user_id_from_email(self.OWNER_EMAIL)
        self.owner = user_services.UserActionsInfo(self.owner_id)

        explorations = [exp_domain.Exploration.create_default_exploration(
            '%s' % i,
            title='title %d' % i,
            category='category%d' % i
        ) for i in python_utils.RANGE(3)]

        for exp in explorations:
            exp_services.save_new_exploration(self.owner_id, exp)
            rights_manager.publish_exploration(self.owner, exp.id)

        collections = [collection_domain.Collection.create_default_collection(
            '%s' % i,
            title='title %d' % i,
            category='category%d' % i
        ) for i in python_utils.RANGE(3, 6)]

        for collection in collections:
            collection_services.save_new_collection(self.owner_id, collection)
            rights_manager.publish_collection(self.owner, collection.id)

        self.process_and_flush_pending_tasks()

    def test_standard_operation(self):
        job_id = (
            activity_jobs_one_off.IndexAllActivitiesJobManager.create_new())
        activity_jobs_one_off.IndexAllActivitiesJobManager.enqueue(job_id)

        self.assertEqual(
            self.count_jobs_in_taskqueue(
                taskqueue_services.QUEUE_NAME_ONE_OFF_JOBS), 1)

        indexed_docs = []

        def mock_add_documents_to_index(docs, index):
            indexed_docs.extend(docs)
            self.assertIn(index, (
                search_services.SEARCH_INDEX_EXPLORATIONS,
                search_services.SEARCH_INDEX_COLLECTIONS))

        add_docs_swap = self.swap(
            gae_search_services, 'add_documents_to_index',
            mock_add_documents_to_index)

        with add_docs_swap:
            self.process_and_flush_pending_tasks()

        ids = [doc['id'] for doc in indexed_docs]
        titles = [doc['title'] for doc in indexed_docs]
        categories = [doc['category'] for doc in indexed_docs]

        for index in python_utils.RANGE(5):
            self.assertIn('%s' % index, ids)
            self.assertIn('title %d' % index, titles)
            self.assertIn('category%d' % index, categories)

        self.assertIsNone(
            activity_jobs_one_off.IndexAllActivitiesJobManager.reduce(
                'key', 'value'))


class MockCollectionCommitLogEntryModel(
        collection_models.CollectionCommitLogEntryModel):
    """Mock CollectionCommitLogEntryModel so that it allows to set username."""

    username = ndb.StringProperty(indexed=True, required=False)


class RemoveCommitUsernamesOneOffJobTests(test_utils.GenericTestBase):

    USER_1_ID = 'user_1_id'

    def _run_one_off_job(self):
        """Runs the one-off MapReduce job."""
        job_id = (
            activity_jobs_one_off.RemoveCommitUsernamesOneOffJob.create_new())
        activity_jobs_one_off.RemoveCommitUsernamesOneOffJob.enqueue(job_id)
        self.assertEqual(
            self.count_jobs_in_taskqueue(
                taskqueue_services.QUEUE_NAME_ONE_OFF_JOBS), 1)
        self.process_and_flush_pending_tasks()
        stringified_output = (
            activity_jobs_one_off.RemoveCommitUsernamesOneOffJob
            .get_output(job_id))
        eval_output = [ast.literal_eval(stringified_item) for
                       stringified_item in stringified_output]
        return eval_output

    def test_one_commit_model_with_username(self):
        with self.swap(
            collection_models, 'CollectionCommitLogEntryModel',
            MockCollectionCommitLogEntryModel
        ):
            original_commit_model = (
                collection_models.CollectionCommitLogEntryModel(
                    id='id',
                    user_id='committer_id',
                    username='username',
                    collection_id='col_id',
                    commit_type='create',
                    commit_message='Message',
                    commit_cmds=[],
                    version=1,
                    post_commit_status='public',
                    post_commit_community_owned=False,
                    post_commit_is_private=False
                )
            )
            original_commit_model.put()

            self.assertIsNotNone(original_commit_model.username)
            self.assertIn('username', original_commit_model._values)  # pylint: disable=protected-access
            self.assertIn('username', original_commit_model._properties)  # pylint: disable=protected-access

            output = self._run_one_off_job()
            self.assertItemsEqual(
                [['SUCCESS_REMOVED - MockCollectionCommitLogEntryModel', 1]],
                output)

            migrated_commit_model = (
                collection_models.CollectionCommitLogEntryModel.get_by_id('id'))
            self.assertIsNone(migrated_commit_model.username)
            self.assertNotIn('username', migrated_commit_model._values)  # pylint: disable=protected-access
            self.assertNotIn('username', migrated_commit_model._properties)  # pylint: disable=protected-access
            self.assertEqual(
                original_commit_model.last_updated,
                migrated_commit_model.last_updated)

    def test_one_commit_model_without_username(self):
        original_commit_model = (
            collection_models.CollectionCommitLogEntryModel(
                id='id',
                user_id='committer_id',
                collection_id='col_id',
                commit_type='create',
                commit_message='Message',
                commit_cmds=[],
                version=1,
                post_commit_status='public',
                post_commit_community_owned=False,
                post_commit_is_private=False
            )
        )
        original_commit_model.put()

        self.assertNotIn('username', original_commit_model._values)  # pylint: disable=protected-access
        self.assertNotIn('username', original_commit_model._properties)  # pylint: disable=protected-access

        output = self._run_one_off_job()
        self.assertItemsEqual(
            [['SUCCESS_ALREADY_REMOVED - CollectionCommitLogEntryModel', 1]],
            output)

        migrated_commit_model = (
            collection_models.CollectionCommitLogEntryModel.get_by_id('id'))
        self.assertNotIn('username', migrated_commit_model._values)  # pylint: disable=protected-access
        self.assertNotIn('username', migrated_commit_model._properties)  # pylint: disable=protected-access
        self.assertEqual(
            original_commit_model.last_updated,
            migrated_commit_model.last_updated)


class FixCommitLastUpdatedOneOffJobTests(test_utils.GenericTestBase):

    USER_1_ID = 'user_1_id'

    def _run_one_off_job(self):
        """Runs the one-off MapReduce job."""
        job_id = (
            activity_jobs_one_off.FixCommitLastUpdatedOneOffJob.create_new())
        activity_jobs_one_off.FixCommitLastUpdatedOneOffJob.enqueue(job_id)
        self.assertEqual(
            self.count_jobs_in_taskqueue(
                taskqueue_services.QUEUE_NAME_ONE_OFF_JOBS), 1)
        self.process_and_flush_pending_tasks()
        stringified_output = (
            activity_jobs_one_off.FixCommitLastUpdatedOneOffJob
            .get_output(job_id))
        eval_output = [ast.literal_eval(stringified_item) for
                       stringified_item in stringified_output]
        return eval_output

    def test_fix_one_commit_when_last_updated_is_before_migration_time(self):
        original_commit_model = (
            collection_models.CollectionCommitLogEntryModel(
                id='id',
                user_id='committer_id',
                collection_id='col_id',
                commit_type='create',
                commit_message='Message',
                commit_cmds=[],
                version=1,
                post_commit_status='public',
                post_commit_community_owned=False,
                post_commit_is_private=False,
                created_on=datetime.datetime.strptime(
                    '2020-06-18T22:00:00Z', '%Y-%m-%dT%H:%M:%SZ'),
                last_updated=datetime.datetime.strptime(
                    '2020-06-18T22:01:00Z', '%Y-%m-%dT%H:%M:%SZ')
            )
        )
        original_commit_model.put(update_last_updated_time=False)

        output = self._run_one_off_job()
        self.assertItemsEqual(
            [['SUCCESS_NEWLY_CREATED - CollectionCommitLogEntryModel', 1]],
            output)

        migrated_commit_model = (
            collection_models.CollectionCommitLogEntryModel.get_by_id('id'))
        self.assertEqual(
            original_commit_model.created_on,
            migrated_commit_model.created_on)
        self.assertEqual(
            original_commit_model.last_updated,
            migrated_commit_model.last_updated)

    def test_fix_one_commit_when_last_updated_is_during_migration_time(self):
        original_commit_model = (
            collection_models.CollectionCommitLogEntryModel(
                id='id',
                user_id='committer_id',
                collection_id='col_id',
                commit_type='create',
                commit_message='Message',
                commit_cmds=[],
                version=1,
                post_commit_status='public',
                post_commit_community_owned=False,
                post_commit_is_private=False,
                created_on=datetime.datetime.strptime(
                    '2019-06-29T01:00:00Z', '%Y-%m-%dT%H:%M:%SZ'),
                last_updated=datetime.datetime.strptime(
                    '2020-06-29T11:00:00Z', '%Y-%m-%dT%H:%M:%SZ')
            )
        )
        original_commit_model.put(update_last_updated_time=False)

        output = self._run_one_off_job()
        self.assertItemsEqual(
            [['SUCCESS_FIXED - CollectionCommitLogEntryModel', 1]], output)

        migrated_commit_model = (
            collection_models.CollectionCommitLogEntryModel.get_by_id('id'))
        self.assertEqual(
            original_commit_model.created_on,
            migrated_commit_model.created_on)
        self.assertNotEqual(
            original_commit_model.last_updated,
            migrated_commit_model.last_updated)
        self.assertEqual(
            original_commit_model.created_on,
            migrated_commit_model.last_updated)

    def test_fix_one_commit_when_last_updated_is_during_test_migration_time(
            self):
        original_commit_model = (
            collection_models.CollectionCommitLogEntryModel(
                id='id',
                user_id='committer_id',
                collection_id='col_id',
                commit_type='create',
                commit_message='Message',
                commit_cmds=[],
                version=1,
                post_commit_status='public',
                post_commit_community_owned=False,
                post_commit_is_private=False,
                created_on=datetime.datetime.strptime(
                    '2019-06-09T01:00:00Z', '%Y-%m-%dT%H:%M:%SZ'),
                last_updated=datetime.datetime.strptime(
                    '2020-06-13T11:00:00Z', '%Y-%m-%dT%H:%M:%SZ')
            )
        )
        original_commit_model.put(update_last_updated_time=False)

        output = self._run_one_off_job()
        self.assertItemsEqual(
            [['SUCCESS_TEST_SERVER_FIXED - CollectionCommitLogEntryModel', 1]],
            output)

        migrated_commit_model = (
            collection_models.CollectionCommitLogEntryModel.get_by_id('id'))
        self.assertEqual(
            original_commit_model.created_on,
            migrated_commit_model.created_on)
        self.assertNotEqual(
            original_commit_model.last_updated,
            migrated_commit_model.last_updated)
        self.assertEqual(
            original_commit_model.created_on,
            migrated_commit_model.last_updated)

    def test_fix_one_commit_when_last_updated_is_after_migration_time(self):
        original_commit_model = (
            collection_models.CollectionCommitLogEntryModel(
                id='id',
                user_id='committer_id',
                collection_id='col_id',
                commit_type='create',
                commit_message='Message',
                commit_cmds=[],
                version=1,
                post_commit_status='public',
                post_commit_community_owned=False,
                post_commit_is_private=False,
                created_on=datetime.datetime.strptime(
                    '2020-07-01T08:59:59Z', '%Y-%m-%dT%H:%M:%SZ'),
                last_updated=datetime.datetime.strptime(
                    '2020-07-01T09:00:00Z', '%Y-%m-%dT%H:%M:%SZ')
            )
        )
        original_commit_model.put(update_last_updated_time=False)

        output = self._run_one_off_job()
        self.assertItemsEqual(
            [['SUCCESS_NEWLY_CREATED - CollectionCommitLogEntryModel', 1]],
            output)

        migrated_commit_model = (
            collection_models.CollectionCommitLogEntryModel.get_by_id('id'))
        self.assertEqual(
            original_commit_model.created_on,
            migrated_commit_model.created_on)
        self.assertEqual(
            original_commit_model.last_updated,
            migrated_commit_model.last_updated)

    def test_fix_multiple_commits_when_commits_are_created_by_admins(self):
        original_commit_model_1 = (
            collection_models.CollectionCommitLogEntryModel(
                id='id1',
                user_id=feconf.SYSTEM_COMMITTER_ID,
                collection_id='col_id',
                commit_type='create',
                commit_message='Message',
                commit_cmds=[],
                version=1,
                post_commit_status='public',
                post_commit_community_owned=False,
                post_commit_is_private=False,
                created_on=datetime.datetime.strptime(
                    '2020-07-01T09:59:59Z', '%Y-%m-%dT%H:%M:%SZ'),
                last_updated=datetime.datetime.strptime(
                    '2020-07-01T11:00:00Z', '%Y-%m-%dT%H:%M:%SZ')
            )
        )
        original_commit_model_1.put(update_last_updated_time=False)
        original_commit_model_2 = (
            collection_models.CollectionCommitLogEntryModel(
                id='id2',
                user_id=feconf.MIGRATION_BOT_USER_ID,
                collection_id='col_id',
                commit_type='create',
                commit_message='Message',
                commit_cmds=[],
                version=1,
                post_commit_status='public',
                post_commit_community_owned=False,
                post_commit_is_private=False,
                created_on=datetime.datetime.strptime(
                    '2020-07-01T09:59:59Z', '%Y-%m-%dT%H:%M:%SZ'),
                last_updated=datetime.datetime.strptime(
                    '2020-07-01T11:00:00Z', '%Y-%m-%dT%H:%M:%SZ')
            )
        )
        original_commit_model_2.put(update_last_updated_time=False)

        output = self._run_one_off_job()
        self.assertItemsEqual(
            [['SUCCESS_ADMIN - CollectionCommitLogEntryModel', 2]], output)

        migrated_commit_model_1 = (
            collection_models.CollectionCommitLogEntryModel.get_by_id('id1'))
        self.assertEqual(
            original_commit_model_1.created_on,
            migrated_commit_model_1.created_on)
        self.assertEqual(
            original_commit_model_1.last_updated,
            migrated_commit_model_1.last_updated)

        migrated_commit_model_2 = (
            collection_models.CollectionCommitLogEntryModel.get_by_id('id2'))
        self.assertEqual(
            original_commit_model_2.created_on,
            migrated_commit_model_2.created_on)
        self.assertEqual(
            original_commit_model_2.last_updated,
            migrated_commit_model_2.last_updated)

    def test_fix_multiple_commits_when_last_updated_is_wrong(self):
        original_commit_model_1 = (
            collection_models.CollectionCommitLogEntryModel(
                id='id1',
                user_id='committer_id',
                collection_id='col_id',
                commit_type='create',
                commit_message='Message',
                commit_cmds=[],
                version=1,
                post_commit_status='public',
                post_commit_community_owned=False,
                post_commit_is_private=False,
                created_on=datetime.datetime.strptime(
                    '2020-07-01T09:59:59Z', '%Y-%m-%dT%H:%M:%SZ'),
                last_updated=datetime.datetime.strptime(
                    '2020-07-01T09:00:00Z', '%Y-%m-%dT%H:%M:%SZ')
            )
        )
        original_commit_model_1.put(update_last_updated_time=False)
        original_commit_model_2 = (
            collection_models.CollectionCommitLogEntryModel(
                id='id2',
                user_id='committer_id',
                collection_id='col_id',
                commit_type='create',
                commit_message='Message',
                commit_cmds=[],
                version=1,
                post_commit_status='public',
                post_commit_community_owned=False,
                post_commit_is_private=False,
                created_on=datetime.datetime.strptime(
                    '2020-07-01T09:59:59Z', '%Y-%m-%dT%H:%M:%SZ'),
                last_updated=datetime.datetime.strptime(
                    '2020-07-20T09:00:00Z', '%Y-%m-%dT%H:%M:%SZ')
            )
        )
        original_commit_model_2.put(update_last_updated_time=False)

        output = self._run_one_off_job()
        self.assertItemsEqual(
            [['FAILURE_INCORRECT - CollectionCommitLogEntryModel',
              ['id1', 'id2']]],
            output)

        migrated_commit_model_1 = (
            collection_models.CollectionCommitLogEntryModel.get_by_id('id1'))
        self.assertEqual(
            original_commit_model_1.created_on,
            migrated_commit_model_1.created_on)
        self.assertEqual(
            original_commit_model_1.last_updated,
            migrated_commit_model_1.last_updated)

        migrated_commit_model_2 = (
            collection_models.CollectionCommitLogEntryModel.get_by_id('id2'))
        self.assertEqual(
            original_commit_model_2.created_on,
            migrated_commit_model_2.created_on)
        self.assertEqual(
            original_commit_model_2.last_updated,
            migrated_commit_model_2.last_updated)


<<<<<<< HEAD
class MockCollectionRightsModel(
        collection_models.CollectionRightsModel):
    """Mock CollectionRightsModel so that it uses old version of
    _trusted_commit.
    """

    def _trusted_commit(
            self, committer_id, commit_type, commit_message, commit_cmds):
        """Record the event to the commit log after the model commit.

        Note that this overrides the superclass method.

        Args:
            committer_id: str. The user_id of the user who committed the
                change.
            commit_type: str. The type of commit. Possible values are in
                core.storage.base_models.COMMIT_TYPE_CHOICES.
            commit_message: str. The commit description message.
            commit_cmds: list(dict). A list of commands, describing changes
                made in this model, should give sufficient information to
                reconstruct the commit. Each dict always contains:
                    cmd: str. Unique command.
                and then additional arguments for that command.
        """
        base_models.VersionedModel._trusted_commit(  # pylint: disable=protected-access
            self, committer_id, commit_type, commit_message, commit_cmds)

        # Create and delete events will already be recorded in the
        # CollectionModel.
        if commit_type not in ['create', 'delete']:
            # TODO(msl): Test if put_async() leads to any problems (make
            # sure summary dicts get updated correctly when collections
            # are changed).
            collection_models.CollectionCommitLogEntryModel(
                id=('rights-%s-%s' % (self.id, self.version)),
                user_id=committer_id,
                collection_id=self.id,
                commit_type=commit_type,
                commit_message=commit_message,
                commit_cmds=commit_cmds,
                version=None,
                post_commit_status=self.status,
                post_commit_community_owned=self.community_owned,
                post_commit_is_private=(
                    self.status == constants.ACTIVITY_STATUS_PRIVATE)
            ).put_async()


class MockExplorationRightsModel(exp_models.ExplorationRightsModel):
    """Mock ExplorationRightsModel so that it uses old version of
    _trusted_commit.
    """

    def _trusted_commit(
            self, committer_id, commit_type, commit_message, commit_cmds):
        """Record the event to the commit log after the model commit.

        Note that this extends the superclass method.

        Args:
            committer_id: str. The user_id of the user who committed the
                change.
            commit_type: str. The type of commit. Possible values are in
                core.storage.base_models.COMMIT_TYPE_CHOICES.
            commit_message: str. The commit description message.
            commit_cmds: list(dict). A list of commands, describing changes
                made in this model, should give sufficient information to
                reconstruct the commit. Each dict always contains:
                    cmd: str. Unique command.
                and then additional arguments for that command.
        """
        base_models.VersionedModel._trusted_commit(  # pylint: disable=protected-access
            self, committer_id, commit_type, commit_message, commit_cmds)

        # Create and delete events will already be recorded in the
        # ExplorationModel.
        if commit_type not in ['create', 'delete']:
            # TODO(msl): Test if put_async() leads to any problems (make
            # sure summary dicts get updated correctly when explorations
            # are changed).
            exp_models.ExplorationCommitLogEntryModel(
                id=('rights-%s-%s' % (self.id, self.version)),
                user_id=committer_id,
                exploration_id=self.id,
                commit_type=commit_type,
                commit_message=commit_message,
                commit_cmds=commit_cmds,
                version=None,
                post_commit_status=self.status,
                post_commit_community_owned=self.community_owned,
                post_commit_is_private=(
                    self.status == constants.ACTIVITY_STATUS_PRIVATE)
            ).put_async()


class MockTopicRightsModel(topic_models.TopicRightsModel):
    """Mock TopicRightsModel so that it uses old version of _trusted_commit."""

    def _trusted_commit(
            self, committer_id, commit_type, commit_message, commit_cmds):
        """Record the event to the commit log after the model commit.

        Note that this extends the superclass method.

        Args:
            committer_id: str. The user_id of the user who committed the
                change.
            commit_type: str. The type of commit. Possible values are in
                core.storage.base_models.COMMIT_TYPE_CHOICES.
            commit_message: str. The commit description message.
            commit_cmds: list(dict). A list of commands, describing changes
                made in this model, which should give sufficient information to
                reconstruct the commit. Each dict always contains:
                    cmd: str. Unique command.
                and then additional arguments for that command.
        """
        base_models.VersionedModel._trusted_commit(  # pylint: disable=protected-access
            self, committer_id, commit_type, commit_message, commit_cmds)

        topic_rights = MockTopicRightsModel.get_by_id(self.id)
        if topic_rights.topic_is_published:
            status = constants.ACTIVITY_STATUS_PUBLIC
        else:
            status = constants.ACTIVITY_STATUS_PRIVATE

        topic_models.TopicCommitLogEntryModel(
            id=('rights-%s-%s' % (self.id, self.version)),
            user_id=committer_id,
            topic_id=self.id,
            commit_type=commit_type,
            commit_message=commit_message,
            commit_cmds=commit_cmds,
            version=None,
            post_commit_status=status,
            post_commit_community_owned=False,
            post_commit_is_private=not topic_rights.topic_is_published
        ).put()


class AddContentUserIdsContentJobTests(test_utils.GenericTestBase):
=======
class AuditSnapshotMetadataModelsJobTests(test_utils.GenericTestBase):
>>>>>>> 7b67c110

    COL_1_ID = 'col_1_id'
    EXP_1_ID = 'exp_1_id'
    TOP_1_ID = 'top_1_id'
<<<<<<< HEAD
    TOP_2_ID = 'top_2_id'
    USER_1_ID = 'user_1_id'
    USER_2_ID = 'user_2_id'
    USER_3_ID = 'user_3_id'
    USER_4_ID = 'user_4_id'
=======
    USER_1_ID = 'user_1_id'
>>>>>>> 7b67c110

    def _run_one_off_job(self):
        """Runs the one-off MapReduce job."""
        job_id = (
<<<<<<< HEAD
            activity_jobs_one_off.AddContentUserIdsContentJob.create_new())
        activity_jobs_one_off.AddContentUserIdsContentJob.enqueue(job_id)
=======
            activity_jobs_one_off.AuditSnapshotMetadataModelsJob.create_new())
        activity_jobs_one_off.AuditSnapshotMetadataModelsJob.enqueue(job_id)
>>>>>>> 7b67c110
        self.assertEqual(
            self.count_jobs_in_taskqueue(
                taskqueue_services.QUEUE_NAME_ONE_OFF_JOBS), 1)
        self.process_and_flush_pending_tasks()
        stringified_output = (
<<<<<<< HEAD
            activity_jobs_one_off.AddContentUserIdsContentJob.get_output(
=======
            activity_jobs_one_off.AuditSnapshotMetadataModelsJob.get_output(
>>>>>>> 7b67c110
                job_id))
        eval_output = [ast.literal_eval(stringified_item) for
                       stringified_item in stringified_output]
        return [
            [key, sorted(values) if isinstance(values, list) else values]
            for key, values in eval_output]

<<<<<<< HEAD
    def setUp(self):
        super(AddContentUserIdsContentJobTests, self).setUp()

        self.collection_rights_model_swap = self.swap(
            collection_models,
            'CollectionRightsModel',
            MockCollectionRightsModel)
        self.exploration_rights_model_swap = self.swap(
            exp_models, 'ExplorationRightsModel', MockExplorationRightsModel)
        self.topic_rights_model_swap = self.swap(
            topic_models, 'TopicRightsModel', MockTopicRightsModel)

    def test_add_content_user_ids_to_collection_rights_snapshot(self):
        with self.collection_rights_model_swap:
            collection_model = collection_models.CollectionRightsModel(
                id=self.COL_1_ID,
                owner_ids=[self.USER_1_ID],
                editor_ids=[self.USER_2_ID],
                voice_artist_ids=[],
                viewer_ids=[],
                community_owned=False,
                status=constants.ACTIVITY_STATUS_PUBLIC,
                viewable_if_private=False,
                first_published_msec=0.0
            )
            collection_model.save(
                'cid', 'Created new collection rights',
                [{'cmd': rights_manager.CMD_CREATE_NEW}])
            collection_model.owner_ids = [self.USER_1_ID, self.USER_3_ID]
            collection_model.save(
                'cid', 'Change owner',
                [{
                    'cmd': rights_manager.CMD_CHANGE_ROLE,
                    'assignee_id': self.USER_3_ID,
                    'old_role': rights_manager.ROLE_NONE,
                    'new_role': rights_manager.ROLE_OWNER
                }])

        output = self._run_one_off_job()
        self.assertEqual(
            output, [['SUCCESS-CollectionRightsSnapshotContentModel', 2]])
        self.assertItemsEqual(
            [self.USER_1_ID, self.USER_2_ID],
            collection_models.CollectionRightsSnapshotMetadataModel
            .get_by_id('%s-1' % self.COL_1_ID).content_user_ids)
        self.assertItemsEqual(
            [self.USER_1_ID, self.USER_2_ID, self.USER_3_ID],
            collection_models.CollectionRightsSnapshotMetadataModel
            .get_by_id('%s-2' % self.COL_1_ID).content_user_ids)

    def test_add_content_user_ids_to_exploration_rights_snapshot(self):
        with self.exploration_rights_model_swap:
            exp_model = exp_models.ExplorationRightsModel(
                id=self.EXP_1_ID,
                owner_ids=[self.USER_1_ID],
                editor_ids=[self.USER_2_ID],
                voice_artist_ids=[],
                viewer_ids=[self.USER_4_ID],
                community_owned=False,
                status=constants.ACTIVITY_STATUS_PUBLIC,
                viewable_if_private=False,
                first_published_msec=0.0)
            exp_model.save(
                'cid', 'Created new exploration rights',
                [{'cmd': rights_manager.CMD_CREATE_NEW}])
            exp_model.owner_ids = [self.USER_1_ID, self.USER_3_ID]
            exp_model.save(
                'cid', 'Change owner',
                [{
                    'cmd': rights_manager.CMD_CHANGE_ROLE,
                    'assignee_id': self.USER_3_ID,
                    'old_role': rights_manager.ROLE_NONE,
                    'new_role': rights_manager.ROLE_OWNER
                }])

        output = self._run_one_off_job()
        self.assertEqual(
            output, [['SUCCESS-ExplorationRightsSnapshotContentModel', 2]])
        self.assertItemsEqual(
            [self.USER_1_ID, self.USER_2_ID, self.USER_4_ID],
            exp_models.ExplorationRightsSnapshotMetadataModel
            .get_by_id('%s-1' % self.EXP_1_ID).content_user_ids)
        self.assertItemsEqual(
            [self.USER_1_ID, self.USER_2_ID, self.USER_3_ID, self.USER_4_ID],
            exp_models.ExplorationRightsSnapshotMetadataModel
            .get_by_id('%s-2' % self.EXP_1_ID).content_user_ids)

    def test_add_content_user_ids_to_topic_rights_snapshot(self):
        with self.topic_rights_model_swap:
            topic_model = topic_models.TopicRightsModel(
                id=self.TOP_1_ID,
                manager_ids=[self.USER_1_ID, self.USER_2_ID])
            topic_model.commit(
                'cid', 'Created new topic rights',
                [{'cmd': rights_manager.CMD_CREATE_NEW}])
            topic_model.manager_ids = [self.USER_2_ID, self.USER_3_ID]
            topic_model.commit(
                'cid', 'Change manager',
                [{
                    'cmd': rights_manager.CMD_CHANGE_ROLE,
                    'assignee_id': self.USER_3_ID,
                    'old_role': rights_manager.ROLE_NONE,
                    'new_role': rights_manager.ROLE_OWNER
                }])

        output = self._run_one_off_job()
        self.assertEqual(
            output, [['SUCCESS-TopicRightsSnapshotContentModel', 2]])
        self.assertItemsEqual(
            [self.USER_1_ID, self.USER_2_ID],
            topic_models.TopicRightsSnapshotMetadataModel
            .get_by_id('%s-1' % self.TOP_1_ID).content_user_ids)
        self.assertItemsEqual(
            [self.USER_2_ID, self.USER_3_ID],
            topic_models.TopicRightsSnapshotMetadataModel
            .get_by_id('%s-2' % self.TOP_1_ID).content_user_ids)

    def test_add_content_user_ids_to_multiple_rights_snapshots(self):
        with self.collection_rights_model_swap:
            collection_model = collection_models.CollectionRightsModel(
                id=self.COL_1_ID,
                owner_ids=[self.USER_1_ID],
                editor_ids=[],
                voice_artist_ids=[],
                viewer_ids=[],
                community_owned=False,
                status=constants.ACTIVITY_STATUS_PUBLIC,
                viewable_if_private=False,
                first_published_msec=0.0
            )
            collection_model.save(
                'cid', 'Created new collection rights',
                [{'cmd': rights_manager.CMD_CREATE_NEW}])
            collection_model.editor_ids = [self.USER_1_ID, self.USER_4_ID]
            collection_model.save(
                'cid', 'Add editors',
                [{
                    'cmd': rights_manager.CMD_CHANGE_ROLE,
                    'assignee_id': self.USER_4_ID,
                    'old_role': rights_manager.ROLE_NONE,
                    'new_role': rights_manager.ROLE_OWNER
                }])

        with self.exploration_rights_model_swap:
            exp_model = exp_models.ExplorationRightsModel(
                id=self.EXP_1_ID,
                owner_ids=[self.USER_1_ID, self.USER_2_ID],
                editor_ids=[self.USER_2_ID],
                voice_artist_ids=[],
                viewer_ids=[self.USER_4_ID],
                community_owned=False,
                status=constants.ACTIVITY_STATUS_PUBLIC,
                viewable_if_private=False,
                first_published_msec=0.0)
            exp_model.save(
                'cid', 'Created new exploration rights',
                [{'cmd': rights_manager.CMD_CREATE_NEW}])
            exp_model.owner_ids = [self.USER_1_ID, self.USER_3_ID]
            exp_model.save(
                'cid', 'Change owner',
                [{
                    'cmd': rights_manager.CMD_CHANGE_ROLE,
                    'assignee_id': self.USER_4_ID,
                    'old_role': rights_manager.ROLE_NONE,
                    'new_role': rights_manager.ROLE_OWNER
                }])

        with self.topic_rights_model_swap:
            topic_model_1 = topic_models.TopicRightsModel(
                id=self.TOP_1_ID,
                manager_ids=[self.USER_1_ID, self.USER_2_ID])
            topic_model_1.commit(
                'cid', 'Created new topic rights',
                [{'cmd': rights_manager.CMD_CREATE_NEW}])
            topic_model_1.manager_ids = [self.USER_2_ID, self.USER_3_ID]
            topic_model_1.commit(
                'cid', 'Change manager',
                [{
                    'cmd': rights_manager.CMD_CHANGE_ROLE,
                    'assignee_id': self.USER_3_ID,
                    'old_role': rights_manager.ROLE_NONE,
                    'new_role': rights_manager.ROLE_OWNER
                }])
            topic_model_2 = topic_models.TopicRightsModel(
                id=self.TOP_2_ID,
                manager_ids=[self.USER_1_ID])
            topic_model_2.commit(
                'cid', 'Created new topic rights',
                [{'cmd': rights_manager.CMD_CREATE_NEW}])
            topic_model_2.manager_ids = [self.USER_1_ID, self.USER_4_ID]
            topic_model_2.commit(
                'cid', 'Change manager',
                [{
                    'cmd': rights_manager.CMD_CHANGE_ROLE,
                    'assignee_id': self.USER_3_ID,
                    'old_role': rights_manager.ROLE_NONE,
                    'new_role': rights_manager.ROLE_OWNER
                }])

        output = self._run_one_off_job()
        self.assertIn(
            ['SUCCESS-CollectionRightsSnapshotContentModel', 2], output)
        self.assertIn(
            ['SUCCESS-ExplorationRightsSnapshotContentModel', 2], output)
        self.assertIn(['SUCCESS-TopicRightsSnapshotContentModel', 4], output)

        self.assertItemsEqual(
            [self.USER_1_ID],
            collection_models.CollectionRightsSnapshotMetadataModel
            .get_by_id('%s-1' % self.COL_1_ID).content_user_ids)
        self.assertItemsEqual(
            [self.USER_1_ID, self.USER_4_ID],
            collection_models.CollectionRightsSnapshotMetadataModel
            .get_by_id('%s-2' % self.COL_1_ID).content_user_ids)
        self.assertItemsEqual(
            [self.USER_1_ID, self.USER_2_ID, self.USER_4_ID],
            exp_models.ExplorationRightsSnapshotMetadataModel
            .get_by_id('%s-1' % self.EXP_1_ID).content_user_ids)
        self.assertItemsEqual(
            [self.USER_1_ID, self.USER_2_ID, self.USER_3_ID, self.USER_4_ID],
            exp_models.ExplorationRightsSnapshotMetadataModel
            .get_by_id('%s-2' % self.EXP_1_ID).content_user_ids)
        self.assertItemsEqual(
            [self.USER_1_ID, self.USER_2_ID],
            topic_models.TopicRightsSnapshotMetadataModel
            .get_by_id('%s-1' % self.TOP_1_ID).content_user_ids)
        self.assertItemsEqual(
            [self.USER_2_ID, self.USER_3_ID],
            topic_models.TopicRightsSnapshotMetadataModel
            .get_by_id('%s-2' % self.TOP_1_ID).content_user_ids)
        self.assertItemsEqual(
            [self.USER_1_ID],
            topic_models.TopicRightsSnapshotMetadataModel
            .get_by_id('%s-1' % self.TOP_2_ID).content_user_ids)
        self.assertItemsEqual(
            [self.USER_1_ID, self.USER_4_ID],
            topic_models.TopicRightsSnapshotMetadataModel
            .get_by_id('%s-2' % self.TOP_2_ID).content_user_ids)


class AddCommitCmdsUserIdsMetadataJobTests(test_utils.GenericTestBase):

    COL_1_ID = 'col_1_id'
    EXP_1_ID = 'exp_1_id'
    TOP_1_ID = 'top_1_id'
    TOP_2_ID = 'top_2_id'
    USER_1_ID = 'user_1_id'
    USER_2_ID = 'user_2_id'
    USER_3_ID = 'user_3_id'
    USER_4_ID = 'user_4_id'

    def _run_one_off_job(self):
        """Runs the one-off MapReduce job."""
        job_id = (
            activity_jobs_one_off.AddCommitCmdsUserIdsMetadataJob.create_new())
        activity_jobs_one_off.AddCommitCmdsUserIdsMetadataJob.enqueue(job_id)
        self.assertEqual(
            self.count_jobs_in_taskqueue(
                taskqueue_services.QUEUE_NAME_ONE_OFF_JOBS), 1)
        self.process_and_flush_pending_tasks()
        stringified_output = (
            activity_jobs_one_off.AddCommitCmdsUserIdsMetadataJob.get_output(
                job_id))
        eval_output = [ast.literal_eval(stringified_item) for
                       stringified_item in stringified_output]
        return [
            [key, sorted(values) if isinstance(values, list) else values]
            for key, values in eval_output]

    def setUp(self):
        super(AddCommitCmdsUserIdsMetadataJobTests, self).setUp()

        self.collection_rights_model_swap = self.swap(
            collection_models,
            'CollectionRightsModel',
            MockCollectionRightsModel)
        self.exploration_rights_model_swap = self.swap(
            exp_models, 'ExplorationRightsModel', MockExplorationRightsModel)
        self.topic_rights_model_swap = self.swap(
            topic_models, 'TopicRightsModel', MockTopicRightsModel)

    def test_add_commit_cmds_user_ids_to_collection_rights_snapshot(self):
        with self.collection_rights_model_swap:
            collection_model = collection_models.CollectionRightsModel(
                id=self.COL_1_ID,
                owner_ids=[self.USER_1_ID],
                editor_ids=[self.USER_2_ID],
                voice_artist_ids=[],
                viewer_ids=[],
                community_owned=False,
                status=constants.ACTIVITY_STATUS_PUBLIC,
                viewable_if_private=False,
                first_published_msec=0.0
            )
            collection_model.save(
                'cid',
                'Created new collection rights',
                [{'cmd': rights_manager.CMD_CREATE_NEW}])
            collection_model.owner_ids = [self.USER_3_ID]
            collection_model.save(
                'cid',
                'Change owner',
                [{
                    'cmd': rights_manager.CMD_CHANGE_ROLE,
                    'assignee_id': self.USER_3_ID,
                    'old_role': rights_manager.ROLE_NONE,
                    'new_role': rights_manager.ROLE_OWNER
                }])

        output = self._run_one_off_job()
        self.assertEqual(
            output, [['SUCCESS-CollectionRightsSnapshotMetadataModel', 2]])
        self.assertItemsEqual(
            [],
            collection_models.CollectionRightsSnapshotMetadataModel
            .get_by_id('%s-1' % self.COL_1_ID).commit_cmds_user_ids)
        self.assertItemsEqual(
            [self.USER_3_ID],
            collection_models.CollectionRightsSnapshotMetadataModel
            .get_by_id('%s-2' % self.COL_1_ID).commit_cmds_user_ids)

    def test_add_commit_cmds_user_ids_to_exploration_rights_snapshot(self):
        with self.exploration_rights_model_swap:
            exp_model = exp_models.ExplorationRightsModel(
                id=self.EXP_1_ID,
                owner_ids=[self.USER_1_ID, self.USER_2_ID],
                editor_ids=[self.USER_2_ID],
                voice_artist_ids=[],
                viewer_ids=[],
                community_owned=False,
                status=constants.ACTIVITY_STATUS_PUBLIC,
                viewable_if_private=False,
                first_published_msec=0.0)
            exp_model.save(
                'cid', 'Created new exploration rights',
                [{'cmd': rights_manager.CMD_CREATE_NEW}])
            exp_model.owner_ids = [self.USER_3_ID]
            exp_model.save(
                'cid',
                'Change owner',
                [{
                    'cmd': rights_manager.CMD_CHANGE_ROLE,
                    'assignee_id': self.USER_3_ID,
                    'old_role': rights_manager.ROLE_NONE,
                    'new_role': rights_manager.ROLE_OWNER
                }])

        output = self._run_one_off_job()
        self.assertEqual(
            output, [['SUCCESS-ExplorationRightsSnapshotMetadataModel', 2]])
        self.assertItemsEqual(
            [],
            exp_models.ExplorationRightsSnapshotMetadataModel
            .get_by_id('%s-1' % self.EXP_1_ID).commit_cmds_user_ids)
        self.assertItemsEqual(
            [self.USER_3_ID],
            exp_models.ExplorationRightsSnapshotMetadataModel
            .get_by_id('%s-2' % self.EXP_1_ID).commit_cmds_user_ids)

    def test_add_commit_cmds_user_ids_to_topic_rights_snapshot(self):
        with self.topic_rights_model_swap:
            topic_model = topic_models.TopicRightsModel(
                id=self.TOP_1_ID,
                manager_ids=[self.USER_1_ID])
            topic_model.commit(
                'cid',
                'Created new topic rights',
                [{'cmd': rights_manager.CMD_CREATE_NEW}])
            topic_model.manager_ids = [self.USER_1_ID, self.USER_3_ID]
            topic_model.commit(
                'cid',
                'Add manager',
                [{
                    'cmd': topic_domain.CMD_CHANGE_ROLE,
                    'assignee_id': self.USER_3_ID,
                    'old_role': topic_domain.ROLE_NONE,
                    'new_role': topic_domain.ROLE_MANAGER
                }])
            topic_model.manager_ids = [self.USER_3_ID]
            topic_model.commit(
                'cid',
                'Remove manager',
                [{
                    'cmd': topic_domain.CMD_REMOVE_MANAGER_ROLE,
                    'removed_user_id': self.USER_1_ID,
                }])

        output = self._run_one_off_job()
        self.assertEqual(
            output, [['SUCCESS-TopicRightsSnapshotMetadataModel', 3]])
        self.assertItemsEqual(
            [],
            topic_models.TopicRightsSnapshotMetadataModel
            .get_by_id('%s-1' % self.TOP_1_ID).commit_cmds_user_ids)
        self.assertItemsEqual(
            [self.USER_3_ID],
            topic_models.TopicRightsSnapshotMetadataModel
            .get_by_id('%s-2' % self.TOP_1_ID).commit_cmds_user_ids)
        self.assertItemsEqual(
            [self.USER_1_ID],
            topic_models.TopicRightsSnapshotMetadataModel
            .get_by_id('%s-3' % self.TOP_1_ID).commit_cmds_user_ids)

    def test_add_commit_cmds_user_ids_to_multiple_rights_snapshots(self):
        with self.collection_rights_model_swap:
            collection_model = collection_models.CollectionRightsModel(
                id=self.COL_1_ID,
                owner_ids=[],
                editor_ids=[self.USER_1_ID],
                voice_artist_ids=[],
                viewer_ids=[],
                community_owned=False,
                status=constants.ACTIVITY_STATUS_PUBLIC,
                viewable_if_private=False,
                first_published_msec=0.0
            )
            collection_model.save(
                'cid',
                'Created new collection rights',
                [{'cmd': rights_manager.CMD_CREATE_NEW}])
            collection_model.editor_ids = [self.USER_1_ID, self.USER_4_ID]
            collection_model.save(
                'cid',
                'Add editor',
                [{
                    'cmd': rights_manager.CMD_CHANGE_ROLE,
                    'assignee_id': self.USER_4_ID,
                    'old_role': rights_manager.ROLE_NONE,
                    'new_role': rights_manager.ROLE_EDITOR
                }])

        with self.exploration_rights_model_swap:
            exp_model = exp_models.ExplorationRightsModel(
                id=self.EXP_1_ID,
                owner_ids=[self.USER_1_ID, self.USER_2_ID],
                editor_ids=[],
                voice_artist_ids=[],
                viewer_ids=[self.USER_4_ID],
                community_owned=False,
                status=constants.ACTIVITY_STATUS_PUBLIC,
                viewable_if_private=False,
                first_published_msec=0.0)
            exp_model.save(
                'cid', 'Created new exploration rights',
                [{'cmd': rights_manager.CMD_CREATE_NEW}])
            exp_model.owner_ids = [
                self.USER_1_ID, self.USER_2_ID, self.USER_3_ID]
            exp_model.save(
                'cid',
                'Add owner',
                [{
                    'cmd': rights_manager.CMD_CHANGE_ROLE,
                    'assignee_id': self.USER_3_ID,
                    'old_role': rights_manager.ROLE_NONE,
                    'new_role': rights_manager.ROLE_OWNER
                }])

        with self.topic_rights_model_swap:
            topic_model_1 = topic_models.TopicRightsModel(
                id=self.TOP_1_ID,
                manager_ids=[self.USER_1_ID, self.USER_2_ID])
            topic_model_1.commit(
                'cid',
                'Created new topic rights',
                [{'cmd': rights_manager.CMD_CREATE_NEW}])
            topic_model_1.manager_ids = [
                self.USER_1_ID, self.USER_2_ID, self.USER_3_ID]
            topic_model_1.commit(
                'cid',
                'Add manager',
                [{
                    'cmd': topic_domain.CMD_CHANGE_ROLE,
                    'assignee_id': self.USER_3_ID,
                    'old_role': topic_domain.ROLE_NONE,
                    'new_role': topic_domain.ROLE_MANAGER
                }])
            topic_model_2 = topic_models.TopicRightsModel(
                id=self.TOP_2_ID,
                manager_ids=[self.USER_1_ID, self.USER_4_ID])
            topic_model_2.commit(
                'cid', 'Created new topic rights',
                [{'cmd': rights_manager.CMD_CREATE_NEW}])
            topic_model_2.manager_ids = [self.USER_4_ID]
            topic_model_2.commit(
                'cid', 'Remove manager',
                [{
                    'cmd': topic_domain.CMD_REMOVE_MANAGER_ROLE,
                    'removed_user_id': self.USER_1_ID,
                }])

        output = self._run_one_off_job()
        self.assertIn(
            ['SUCCESS-CollectionRightsSnapshotMetadataModel', 2], output)
        self.assertIn(
            ['SUCCESS-ExplorationRightsSnapshotMetadataModel', 2], output)
        self.assertIn(['SUCCESS-TopicRightsSnapshotMetadataModel', 4], output)

        self.assertItemsEqual(
            [],
            collection_models.CollectionRightsSnapshotMetadataModel
            .get_by_id('%s-1' % self.COL_1_ID).commit_cmds_user_ids)
        self.assertItemsEqual(
            [self.USER_4_ID],
            collection_models.CollectionRightsSnapshotMetadataModel
            .get_by_id('%s-2' % self.COL_1_ID).commit_cmds_user_ids)
        self.assertItemsEqual(
            [],
            exp_models.ExplorationRightsSnapshotMetadataModel
            .get_by_id('%s-1' % self.EXP_1_ID).commit_cmds_user_ids)
        self.assertItemsEqual(
            [self.USER_3_ID],
            exp_models.ExplorationRightsSnapshotMetadataModel
            .get_by_id('%s-2' % self.EXP_1_ID).commit_cmds_user_ids)
        self.assertItemsEqual(
            [],
            topic_models.TopicRightsSnapshotMetadataModel
            .get_by_id('%s-1' % self.TOP_1_ID).commit_cmds_user_ids)
        self.assertItemsEqual(
            [self.USER_3_ID],
            topic_models.TopicRightsSnapshotMetadataModel
            .get_by_id('%s-2' % self.TOP_1_ID).commit_cmds_user_ids)
        self.assertItemsEqual(
            [],
            topic_models.TopicRightsSnapshotMetadataModel
            .get_by_id('%s-1' % self.TOP_2_ID).commit_cmds_user_ids)
        self.assertItemsEqual(
            [self.USER_1_ID],
            topic_models.TopicRightsSnapshotMetadataModel
            .get_by_id('%s-2' % self.TOP_2_ID).commit_cmds_user_ids)
=======
    def test_audit_collection_rights_snapshot(self):
        collection_models.CollectionRightsSnapshotMetadataModel(
            id='%s-1' % self.COL_1_ID,
            committer_id=self.USER_1_ID,
            commit_type='edit',
            commit_cmds=[
                {
                    'cmd': 'some_command',
                    'other_field': 'test'
                }, {
                    'cmd': 'some_other_command',
                    'other_field': 'test',
                    'different_field': 'test'
                }
            ]
        ).put()

        output = self._run_one_off_job()
        self.assertItemsEqual(
            output,
            [
                ['collection-some_command-length-2', 1],
                ['collection-cmd-some_command', 1],
                ['collection-cmd-some_other_command', 1],
                ['collection-some_command-field-other_field', 1],
                ['collection-some_other_command-field-other_field', 1],
                ['collection-some_other_command-field-different_field', 1],
            ]
        )

    def test_audit_deleted_collection_rights_snapshot(self):
        collection_models.CollectionRightsSnapshotMetadataModel(
            id='%s-1' % self.COL_1_ID,
            committer_id=self.USER_1_ID,
            commit_type='edit',
            commit_cmds=[
                {
                    'cmd': 'some_command',
                    'other_field': 'test'
                }, {
                    'cmd': 'some_other_command',
                    'other_field': 'test',
                    'different_field': 'test'
                }
            ],
            deleted=True
        ).put()

        output = self._run_one_off_job()
        self.assertItemsEqual(output, [['collection-deleted', 1]])

    def test_audit_collection_rights_snapshot_with_missing_cmd(self):
        collection_models.CollectionRightsSnapshotMetadataModel(
            id='%s-1' % self.COL_1_ID,
            committer_id=self.USER_1_ID,
            commit_type='edit',
            commit_cmds=[
                {
                    'other_field': 'test',
                    'different_field': 'test'
                }
            ]
        ).put()

        output = self._run_one_off_job()
        self.assertItemsEqual(
            output,
            [
                ['collection-missing_cmd-length-1', 1],
                ['collection-missing-cmd', 1],
                ['collection-missing_cmd-field-other_field', 1],
                ['collection-missing_cmd-field-different_field', 1],
            ]
        )

    def test_audit_exploration_rights_snapshot_with_empty_commit_cmds(self):
        exp_models.ExplorationRightsSnapshotMetadataModel(
            id='%s-1' % self.EXP_1_ID,
            committer_id=self.USER_1_ID,
            commit_type='edit',
            commit_cmds=[]
        ).put()

        output = self._run_one_off_job()
        self.assertItemsEqual(output, [['exploration-length-0', 1]])

    def test_audit_topic_rights_snapshot(self):
        topic_models.TopicRightsSnapshotMetadataModel(
            id='%s-1' % self.TOP_1_ID,
            committer_id=self.USER_1_ID,
            commit_type='edit',
            commit_cmds=[
                {
                    'cmd': 'some_command',
                    'other_field': 'test'
                }, {
                    'cmd': 'some_other_command',
                    'other_field': 'test',
                    'different_field': 'test'
                }
            ]
        ).put()

        output = self._run_one_off_job()
        self.assertItemsEqual(
            output,
            [
                ['topic-some_command-length-2', 1],
                ['topic-cmd-some_command', 1],
                ['topic-cmd-some_other_command', 1],
                ['topic-some_command-field-other_field', 1],
                ['topic-some_other_command-field-other_field', 1],
                ['topic-some_other_command-field-different_field', 1],
            ]
        )

    def test_audit_multiple_rights_snapshots(self):
        collection_models.CollectionRightsSnapshotMetadataModel(
            id='%s-1' % self.COL_1_ID,
            committer_id=self.USER_1_ID,
            commit_type='edit',
            commit_cmds=[
                {
                    'cmd': 'some_command',
                    'other_field': 'test'
                }, {
                    'cmd': 'some_other_command',
                    'other_field': 'test',
                    'different_field': 'test'
                }
            ]
        ).put()
        exp_models.ExplorationRightsSnapshotMetadataModel(
            id='%s-1' % self.EXP_1_ID,
            committer_id=self.USER_1_ID,
            commit_type='edit',
            commit_cmds=[
                {
                    'cmd': 'some_command',
                    'other_field': 'test'
                }
            ]
        ).put()
        exp_models.ExplorationRightsSnapshotMetadataModel(
            id='%s-2' % self.EXP_1_ID,
            committer_id=self.USER_1_ID,
            commit_type='edit',
            commit_cmds=[
                {
                    'cmd': 'some_command',
                    'other_field': 'test'
                }
            ]
        ).put()
        topic_models.TopicRightsSnapshotMetadataModel(
            id='%s-1' % self.TOP_1_ID,
            committer_id=self.USER_1_ID,
            commit_type='edit',
            commit_cmds=[]
        ).put()
        output = self._run_one_off_job()
        self.assertItemsEqual(
            output,
            [
                ['collection-some_command-length-2', 1],
                ['collection-cmd-some_command', 1],
                ['collection-cmd-some_other_command', 1],
                ['collection-some_command-field-other_field', 1],
                ['collection-some_other_command-field-other_field', 1],
                ['collection-some_other_command-field-different_field', 1],
                ['exploration-some_command-length-1', 2],
                ['exploration-cmd-some_command', 2],
                ['exploration-some_command-field-other_field', 2],
                ['topic-length-0', 1]
            ]
        )
>>>>>>> 7b67c110
<|MERGE_RESOLUTION|>--- conflicted
+++ resolved
@@ -43,7 +43,6 @@
 
 gae_search_services = models.Registry.import_search_services()
 
-<<<<<<< HEAD
 (
     base_models, collection_models,
     exp_models, topic_models
@@ -51,10 +50,6 @@
     models.NAMES.base_model, models.NAMES.collection,
     models.NAMES.exploration, models.NAMES.topic
 ])
-=======
-(collection_models, exp_models, topic_models) = models.Registry.import_models(
-    [models.NAMES.collection, models.NAMES.exploration, models.NAMES.topic])
->>>>>>> 7b67c110
 
 
 class ActivityContributorsSummaryOneOffJobTests(test_utils.GenericTestBase):
@@ -932,7 +927,6 @@
             migrated_commit_model_2.last_updated)
 
 
-<<<<<<< HEAD
 class MockCollectionRightsModel(
         collection_models.CollectionRightsModel):
     """Mock CollectionRightsModel so that it uses old version of
@@ -1073,43 +1067,27 @@
 
 
 class AddContentUserIdsContentJobTests(test_utils.GenericTestBase):
-=======
-class AuditSnapshotMetadataModelsJobTests(test_utils.GenericTestBase):
->>>>>>> 7b67c110
 
     COL_1_ID = 'col_1_id'
     EXP_1_ID = 'exp_1_id'
     TOP_1_ID = 'top_1_id'
-<<<<<<< HEAD
     TOP_2_ID = 'top_2_id'
     USER_1_ID = 'user_1_id'
     USER_2_ID = 'user_2_id'
     USER_3_ID = 'user_3_id'
     USER_4_ID = 'user_4_id'
-=======
-    USER_1_ID = 'user_1_id'
->>>>>>> 7b67c110
 
     def _run_one_off_job(self):
         """Runs the one-off MapReduce job."""
         job_id = (
-<<<<<<< HEAD
             activity_jobs_one_off.AddContentUserIdsContentJob.create_new())
         activity_jobs_one_off.AddContentUserIdsContentJob.enqueue(job_id)
-=======
-            activity_jobs_one_off.AuditSnapshotMetadataModelsJob.create_new())
-        activity_jobs_one_off.AuditSnapshotMetadataModelsJob.enqueue(job_id)
->>>>>>> 7b67c110
         self.assertEqual(
             self.count_jobs_in_taskqueue(
                 taskqueue_services.QUEUE_NAME_ONE_OFF_JOBS), 1)
         self.process_and_flush_pending_tasks()
         stringified_output = (
-<<<<<<< HEAD
             activity_jobs_one_off.AddContentUserIdsContentJob.get_output(
-=======
-            activity_jobs_one_off.AuditSnapshotMetadataModelsJob.get_output(
->>>>>>> 7b67c110
                 job_id))
         eval_output = [ast.literal_eval(stringified_item) for
                        stringified_item in stringified_output]
@@ -1117,7 +1095,6 @@
             [key, sorted(values) if isinstance(values, list) else values]
             for key, values in eval_output]
 
-<<<<<<< HEAD
     def setUp(self):
         super(AddContentUserIdsContentJobTests, self).setUp()
 
@@ -1647,7 +1624,33 @@
             [self.USER_1_ID],
             topic_models.TopicRightsSnapshotMetadataModel
             .get_by_id('%s-2' % self.TOP_2_ID).commit_cmds_user_ids)
-=======
+
+
+class AuditSnapshotMetadataModelsJobTests(test_utils.GenericTestBase):
+
+    COL_1_ID = 'col_1_id'
+    EXP_1_ID = 'exp_1_id'
+    TOP_1_ID = 'top_1_id'
+    USER_1_ID = 'user_1_id'
+
+    def _run_one_off_job(self):
+        """Runs the one-off MapReduce job."""
+        job_id = (
+            activity_jobs_one_off.AuditSnapshotMetadataModelsJob.create_new())
+        activity_jobs_one_off.AuditSnapshotMetadataModelsJob.enqueue(job_id)
+        self.assertEqual(
+            self.count_jobs_in_taskqueue(
+                taskqueue_services.QUEUE_NAME_ONE_OFF_JOBS), 1)
+        self.process_and_flush_pending_tasks()
+        stringified_output = (
+            activity_jobs_one_off.AuditSnapshotMetadataModelsJob.get_output(
+                job_id))
+        eval_output = [ast.literal_eval(stringified_item) for
+                       stringified_item in stringified_output]
+        return [
+            [key, sorted(values) if isinstance(values, list) else values]
+            for key, values in eval_output]
+
     def test_audit_collection_rights_snapshot(self):
         collection_models.CollectionRightsSnapshotMetadataModel(
             id='%s-1' % self.COL_1_ID,
@@ -1823,5 +1826,4 @@
                 ['exploration-some_command-field-other_field', 2],
                 ['topic-length-0', 1]
             ]
-        )
->>>>>>> 7b67c110
+        )