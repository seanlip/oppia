# coding: utf-8
#
# Copyright 2021 The Oppia Authors. All Rights Reserved.
#
# Licensed under the Apache License, Version 2.0 (the "License");
# you may not use this file except in compliance with the License.
# You may obtain a copy of the License at
#
#      http://www.apache.org/licenses/LICENSE-2.0
#
# Unless required by applicable law or agreed to in writing, software
# distributed under the License is distributed on an "AS-IS" BASIS,
# WITHOUT WARRANTIES OR CONDITIONS OF ANY KIND, either express or implied.
# See the License for the specific language governing permissions and
# limitations under the License.

"""Tests for services that operate on app feedback reports."""

from __future__ import absolute_import  # pylint: disable=import-only-modules
from __future__ import unicode_literals  # pylint: disable=import-only-modules

import datetime

from core.domain import app_feedback_report_constants as constants
from core.domain import app_feedback_report_domain
from core.domain import app_feedback_report_services
from core.platform import models
from core.tests import test_utils

import feconf
import python_utils
import utils

from typing import Dict, Text, Optional, Type, List, Any # isort:skip # pylint: disable=unused-import

(app_feedback_report_models,) = models.Registry.import_models( # type: ignore[no-untyped-call]
    [models.NAMES.app_feedback_report])


class AppFeedbackReportServicesUnitTests(test_utils.GenericTestBase):
    """Tests for functions in app_feedback_report_services."""

    USER_EMAIL = 'user@example.com'
    USER_USERNAME = 'user'
    EXP_1_ID = 'exp_1_id'

    PLATFORM_ANDROID = 'android'
    PLATFORM_WEB = 'web'
    # Timestamp in sec since epoch for Mar 12 2021 3:22:17 UTC.
    REPORT_SUBMITTED_TIMESTAMP = datetime.datetime.fromtimestamp(1615519337)
    # Timestamp in sec since epoch for Mar 19 2021 17:10:36 UTC.
    TIMESTAMP_AT_MAX_DAYS = datetime.datetime.utcnow() - (
        feconf.APP_FEEDBACK_REPORT_MAXIMUM_NUMBER_OF_DAYS)
    TIMESTAMP_OVER_MAX_DAYS = datetime.datetime.utcnow() - (
        feconf.APP_FEEDBACK_REPORT_MAXIMUM_NUMBER_OF_DAYS +
        datetime.timedelta(days=2))
    TICKET_CREATION_TIMESTAMP = datetime.datetime.fromtimestamp(1616173836)
    TICKET_CREATION_TIMESTAMP_MSEC = utils.get_time_in_millisecs(
        TICKET_CREATION_TIMESTAMP)
    TICKET_NAME = 'a ticket name'
    TICKET_ID = '%s.%s.%s' % (
        'random_hash', int(TICKET_CREATION_TIMESTAMP_MSEC), '16CharString1234')
    USER_ID = 'user_1'
    REPORT_TYPE_SUGGESTION = constants.REPORT_TYPE.suggestion
    CATEGORY_OTHER = constants.CATEGORY.other_suggestion
    ANDROID_PLATFORM_VERSION = '0.1-alpha-abcdef1234'
    COUNTRY_LOCALE_CODE_INDIA = 'in'
    ANDROID_DEVICE_MODEL = 'Pixel 4a'
    ANDROID_SDK_VERSION = 23
    ENTRY_POINT_NAVIGATION_DRAWER = constants.ENTRY_POINT.navigation_drawer
    TEXT_LANGUAGE_CODE_ENGLISH = 'en'
    AUDIO_LANGUAGE_CODE_ENGLISH = 'en'
    ANDROID_REPORT_INFO = {
        'user_feedback_selected_items': None,
        'user_feedback_other_text_input': 'add an admin',
        'event_logs': ['event1', 'event2'],
        'logcat_logs': ['logcat1', 'logcat2'],
        'package_version_code': 1,
        'build_fingerprint': 'example_fingerprint_id',
        'network_type': 'wifi',
        'android_device_language_locale_code': 'en',
        'entry_point_info': {
            'entry_point_name': 'crash',
        },
        'text_size': 'medium_text_size',
        'only_allows_wifi_download_and_update': True,
        'automatically_update_topics': False,
        'account_is_profile_admin': False
    }
    WEB_PLATFORM_VERSION = '3.0.8'
    WEB_REPORT_INFO = {
        'user_feedback_other_text_input': 'add an admin'
    }
    ANDROID_REPORT_INFO_SCHEMA_VERSION = 1
    WEB_REPORT_INFO_SCHEMA_VERSION = 1

    REPORT_JSON = {
        'platform': 'android',
        'android_report_info_schema_version': 1,
        'app_context': {
            'entry_point': {
                'entry_point_name': 'navigation_drawer',
                'entry_point_exploration_id': None,
                'entry_point_story_id': None,
                'entry_point_topic_id': None,
                'entry_point_subtopic_id': None,
            },
            'text_size': 'large_text_size',
            'text_language_code': 'en',
            'audio_language_code': 'en',
            'only_allows_wifi_download_and_update': True,
            'automatically_update_topics': False,
            'account_is_profile_admin': False,
            'event_logs': ['example', 'event'],
            'logcat_logs': ['example', 'log']
        },
        'device_context': {
            'android_device_model': 'example_model',
            'android_sdk_version': 23,
            'build_fingerprint': 'example_fingerprint_id',
            'network_type': 'wifi'
        },
        'report_submission_timestamp_sec': 1615519337,
        'report_submission_utc_offset_hrs': 0,
        'system_context': {
            'platform_version': '0.1-alpha-abcdef1234',
            'package_version_code': 1,
            'android_device_country_locale_code': 'in',
            'android_device_language_locale_code': 'en'
        },
        'user_supplied_feedback': {
            'report_type': 'suggestion',
            'category': 'language_suggestion',
            'user_feedback_selected_items': None,
            'user_feedback_other_text_input': 'french'
        }
    }

    REPORT_STATS = {
        'platform': {PLATFORM_ANDROID: 1},
        'report_type': {REPORT_TYPE_SUGGESTION.name: 1},
        'country_locale_code': {COUNTRY_LOCALE_CODE_INDIA: 1},
        'entry_point_name': {ENTRY_POINT_NAVIGATION_DRAWER.name: 1},
        'text_language_code': {TEXT_LANGUAGE_CODE_ENGLISH: 1},
        'audio_language_code': {AUDIO_LANGUAGE_CODE_ENGLISH: 1},
        'android_sdk_version': {python_utils.UNICODE(ANDROID_SDK_VERSION): 1},
        'version_name': {ANDROID_PLATFORM_VERSION: 1}
    }

    def setUp(self):
        # type: () -> None
        super(AppFeedbackReportServicesUnitTests, self).setUp() # type: ignore[no-untyped-call]
        self.signup(self.USER_EMAIL, self.USER_USERNAME) # type: ignore[no-untyped-call]
        self.user_id = self.get_user_id_from_email(self.USER_EMAIL) # type: ignore[no-untyped-call]

        self.android_report_id = (
            app_feedback_report_models.AppFeedbackReportModel.generate_id(
                self.PLATFORM_ANDROID, self.REPORT_SUBMITTED_TIMESTAMP))
        app_feedback_report_models.AppFeedbackReportModel.create(
            self.android_report_id, self.PLATFORM_ANDROID,
            self.REPORT_SUBMITTED_TIMESTAMP, 0,
            self.REPORT_TYPE_SUGGESTION.name, self.CATEGORY_OTHER.name,
            self.ANDROID_PLATFORM_VERSION,
            self.COUNTRY_LOCALE_CODE_INDIA,
            self.ANDROID_SDK_VERSION, self.ANDROID_DEVICE_MODEL,
            self.ENTRY_POINT_NAVIGATION_DRAWER.name, None, None, None, None,
            self.TEXT_LANGUAGE_CODE_ENGLISH, self.AUDIO_LANGUAGE_CODE_ENGLISH,
            self.ANDROID_REPORT_INFO, None)
        self.android_report_model = (
            app_feedback_report_models.AppFeedbackReportModel.get_by_id(
                self.android_report_id))
        self.android_report_obj = (
            app_feedback_report_services.get_report_from_model(
                self.android_report_model))

        self.android_ticket_id = (
            app_feedback_report_models.AppFeedbackReportTicketModel.generate_id(
                self.TICKET_NAME))
        app_feedback_report_models.AppFeedbackReportTicketModel.create(
            self.android_ticket_id, self.TICKET_NAME, self.PLATFORM_ANDROID,
            None, None, self.REPORT_SUBMITTED_TIMESTAMP,
            [self.android_report_id])
        self.android_ticket_model = (
            app_feedback_report_models.AppFeedbackReportTicketModel.get_by_id(
                self.android_ticket_id))
        self.android_ticket_obj = (
            app_feedback_report_services.get_ticket_from_model(
                self.android_ticket_model))

    def test_get_reports_returns_same_report(self):
        # type: () -> None
        report_models = app_feedback_report_services.get_report_models(
            [self.android_report_id])
        self.assertEqual(report_models[0].id, self.android_report_id)

    def test_get_multiple_reports_returns_all_reports(self):
        # type: () -> None
        new_report_id_1 = (
            app_feedback_report_models.AppFeedbackReportModel.generate_id(
                self.PLATFORM_ANDROID, self.REPORT_SUBMITTED_TIMESTAMP))
        app_feedback_report_models.AppFeedbackReportModel.create(
            new_report_id_1, self.PLATFORM_ANDROID,
            self.REPORT_SUBMITTED_TIMESTAMP, 0,
            self.REPORT_TYPE_SUGGESTION.name, self.CATEGORY_OTHER.name,
            self.ANDROID_PLATFORM_VERSION,
            self.COUNTRY_LOCALE_CODE_INDIA,
            self.ANDROID_SDK_VERSION, self.ANDROID_DEVICE_MODEL,
            self.ENTRY_POINT_NAVIGATION_DRAWER.name, None, None, None, None,
            self.TEXT_LANGUAGE_CODE_ENGLISH, self.AUDIO_LANGUAGE_CODE_ENGLISH,
            self.ANDROID_REPORT_INFO, None)
        new_report_id_2 = (
            app_feedback_report_models.AppFeedbackReportModel.generate_id(
                self.PLATFORM_ANDROID, self.REPORT_SUBMITTED_TIMESTAMP))
        app_feedback_report_models.AppFeedbackReportModel.create(
            new_report_id_2, self.PLATFORM_ANDROID,
            self.REPORT_SUBMITTED_TIMESTAMP, 0,
            self.REPORT_TYPE_SUGGESTION.name, self.CATEGORY_OTHER.name,
            self.ANDROID_PLATFORM_VERSION,
            self.COUNTRY_LOCALE_CODE_INDIA,
            self.ANDROID_SDK_VERSION, self.ANDROID_DEVICE_MODEL,
            self.ENTRY_POINT_NAVIGATION_DRAWER.name, None, None, None, None,
            self.TEXT_LANGUAGE_CODE_ENGLISH, self.AUDIO_LANGUAGE_CODE_ENGLISH,
            self.ANDROID_REPORT_INFO, None)

        report_models = app_feedback_report_services.get_report_models(
            [self.android_report_id, new_report_id_1, new_report_id_2])
        report_ids = [report_model.id for report_model in report_models]
        self.assertEqual(len(report_models), 3)
        self.assertTrue(self.android_report_id in report_ids)
        self.assertTrue(new_report_id_1 in report_ids)
        self.assertTrue(new_report_id_2 in report_ids)

    def test_get_nonexistent_report_returns_no_report(self):
        # type: () -> None
        report_models = app_feedback_report_services.get_report_models(
            ['bad_id'])
        self.assertIsNone(report_models[0])

    def test_get_report_from_model_has_same_report_info(self):
        # type: () -> None
        self.assertEqual(
            self.android_report_model.id, self.android_report_obj.report_id)
        self.assertEqual(
            self.android_report_model.platform,
            self.android_report_obj.platform)
        self.assertEqual(self.android_report_model.ticket_id, None)
        self.assertEqual(self.android_report_model.scrubbed_by, None)

    def test_get_web_report_raises_error(self):
        # type: () -> None
        mock_web_report_model = self.android_report_obj
        mock_web_report_model.platform = self.PLATFORM_WEB

        with self.assertRaisesRegexp( # type: ignore[no-untyped-call]
            NotImplementedError,
            'Web app feedback report domain objects must be defined.'):
            app_feedback_report_services.get_report_from_model(
                mock_web_report_model)

    def test_get_report_from_model_has_same_user_supplied_feedback_info(self):
        # type: () -> None
        user_supplied_feedback = self.android_report_obj.user_supplied_feedback

        self.assertEqual(
            user_supplied_feedback.report_type.name,
            self.android_report_model.report_type)
        self.assertEqual(
            user_supplied_feedback.category.name,
            self.android_report_model.category)
        self.assertEqual(
            user_supplied_feedback.user_feedback_selected_items, None)
        self.assertEqual(
            user_supplied_feedback.user_feedback_other_text_input,
            self.android_report_model.android_report_info[
                'user_feedback_other_text_input'])

    def test_get_report_from_model_has_same_device_system_info(self):
        # type: () -> None
        device_system_context = self.android_report_obj.device_system_context
        device_system_context.__class__ = (
            app_feedback_report_domain.AndroidDeviceSystemContext)

        self.assertTrue(isinstance(
            device_system_context,
            app_feedback_report_domain.AndroidDeviceSystemContext))
        self.assertEqual(
            device_system_context.version_name,
            self.android_report_model.platform_version)
        self.assertEqual(
            device_system_context.package_version_code,
            self.android_report_model.android_report_info[
                'package_version_code'])
        self.assertEqual(
            device_system_context.device_country_locale_code,
            self.android_report_model.android_device_country_locale_code)
        self.assertEqual(
            device_system_context.device_model,
            self.android_report_model.android_device_model)
        self.assertEqual(
            device_system_context.sdk_version,
            self.android_report_model.android_sdk_version)
        self.assertEqual(
            device_system_context.build_fingerprint,
            self.android_report_model.android_report_info[
                'build_fingerprint'])
        self.assertEqual(
            device_system_context.network_type.name,
            self.android_report_model.android_report_info[
                'network_type'])

    def test_get_report_from_model_has_same_app_info(self):
        # type: () -> None
        app_context = self.android_report_obj.app_context
        app_context.__class__ = app_feedback_report_domain.AndroidAppContext

        self.assertTrue(isinstance(
            app_context, app_feedback_report_domain.AndroidAppContext))
        self.assertEqual(
            app_context.entry_point.entry_point_name,
            self.android_report_model.entry_point)
        self.assertEqual(
            app_context.text_language_code,
            self.android_report_model.text_language_code)
        self.assertEqual(
            app_context.audio_language_code,
            self.android_report_model.audio_language_code)
        self.assertEqual(
            app_context.text_size.name,
            self.android_report_model.android_report_info['text_size'])
        self.assertEqual(
            app_context.only_allows_wifi_download_and_update,
            self.android_report_model.android_report_info[
                'only_allows_wifi_download_and_update'])
        self.assertEqual(
            app_context.automatically_update_topics,
            self.android_report_model.android_report_info[
                'automatically_update_topics'])
        self.assertEqual(
            app_context.account_is_profile_admin,
            self.android_report_model.android_report_info[
                'account_is_profile_admin'])
        self.assertEqual(
            app_context.event_logs,
            self.android_report_model.android_report_info['event_logs'])
        self.assertEqual(
            app_context.logcat_logs,
            self.android_report_model.android_report_info['logcat_logs'])

    def test_save_android_report_and_get_from_model_has_new_info(self):
        # type: () -> None
        self.assertIsNone(self.android_report_obj.scrubbed_by)

        # Add a user in the scrubbed_by field and verify that the updated model
        # is saved to storage.
        self.android_report_obj.scrubbed_by = self.user_id
        app_feedback_report_services.save_feedback_report_to_storage(
            self.android_report_obj)
        scrubbed_report_models = app_feedback_report_services.get_report_models(
            [self.android_report_id])
        scrubbed_report_obj = (
            app_feedback_report_services.get_report_from_model(
                scrubbed_report_models[0]))

        self.assertEqual(scrubbed_report_obj.scrubbed_by, self.user_id)

    def test_save_web_report_raises_exception(self):
        # type: () -> None
        mock_web_report_obj = self.android_report_obj
        mock_web_report_obj.platform = self.PLATFORM_WEB

        with self.assertRaisesRegexp( # type: ignore[no-untyped-call]
            utils.InvalidInputException,
            'Web report domain objects have not been defined.'):
            app_feedback_report_services.save_feedback_report_to_storage(
                mock_web_report_obj)

    def test_get_ticket_from_model_has_same_ticket_info(self):
        # type: () -> None
        self.assertEqual(
            self.android_ticket_obj.ticket_id, self.android_ticket_model.id)
        self.assertEqual(
            self.android_ticket_obj.ticket_name,
            self.android_ticket_model.ticket_name)
        self.assertEqual(
            self.android_ticket_obj.platform,
            self.android_ticket_model.platform)
        self.assertEqual(self.android_ticket_obj.github_issue_repo_name, None)
        self.assertEqual(
            self.android_ticket_obj.github_issue_number, None)
        self.assertEqual(self.android_ticket_obj.archived, False)
        self.assertEqual(
            self.android_ticket_obj.newest_report_creation_timestamp,
            self.android_ticket_model.newest_report_timestamp)
        self.assertEqual(
            self.android_ticket_obj.reports,
            self.android_ticket_model.report_ids)

    def test_get_ticket_from_model_with_github_info_has_same_ticket_info(self):
        # type: () -> None
        report_id = (
            app_feedback_report_models.AppFeedbackReportModel.generate_id(
                self.PLATFORM_ANDROID, self.REPORT_SUBMITTED_TIMESTAMP))
        ticket_id = (
            app_feedback_report_models.AppFeedbackReportTicketModel.generate_id(
                self.TICKET_NAME))
        ticket_model = (
            app_feedback_report_models.AppFeedbackReportTicketModel(
                id=ticket_id, ticket_name=self.TICKET_NAME,
                platform=self.PLATFORM_ANDROID,
                github_issue_repo_name=self.PLATFORM_ANDROID,
                github_issue_number=12, archived=False,
                newest_report_timestamp=self.REPORT_SUBMITTED_TIMESTAMP,
                report_ids=[report_id]))
        ticket_obj = app_feedback_report_services.get_ticket_from_model(
            ticket_model)

        self.assertEqual(ticket_obj.ticket_id, ticket_id)
        self.assertEqual(ticket_obj.platform, ticket_model.platform)
        self.assertEqual(
            ticket_obj.github_issue_repo_name,
            ticket_model.github_issue_repo_name)
        self.assertEqual(
            ticket_obj.github_issue_number, ticket_model.github_issue_number)
        self.assertEqual(ticket_obj.archived, ticket_model.archived)
        self.assertEqual(
            ticket_obj.newest_report_creation_timestamp,
            ticket_model.newest_report_timestamp)
        self.assertEqual(ticket_obj.reports, ticket_model.report_ids)

    def test_get_ticket_from_model_is_archived_has_same_ticket_info(self):
        # type: () -> None
        self.android_ticket_model.archived = True
        self.android_ticket_model.update_timestamps()
        self.android_ticket_model.put()
        ticket_obj = app_feedback_report_services.get_ticket_from_model(
            self.android_ticket_model)

        self.assertEqual(ticket_obj.ticket_id, self.android_ticket_model.id)
        self.assertEqual(
            ticket_obj.platform, self.android_ticket_model.platform)
        self.assertEqual(
            ticket_obj.github_issue_repo_name,
            self.android_ticket_model.github_issue_repo_name)
        self.assertEqual(
            ticket_obj.github_issue_number,
            self.android_ticket_model.github_issue_number)
        self.assertEqual(ticket_obj.ticket_id, self.android_ticket_model.id)
        self.assertEqual(ticket_obj.archived, True)
        self.assertEqual(
            ticket_obj.newest_report_creation_timestamp,
            self.android_ticket_model.newest_report_timestamp)
        self.assertEqual(
            ticket_obj.reports, self.android_ticket_model.report_ids)

    def test_create_report_from_json_is_correct_object(self):
        # type: () -> None
        report_obj = (
            app_feedback_report_services.create_report_from_json(
                self.REPORT_JSON))

        self.assertTrue(isinstance(
            report_obj, app_feedback_report_domain.AppFeedbackReport))
        self.assertTrue(isinstance(
            report_obj.device_system_context,
            app_feedback_report_domain.AndroidDeviceSystemContext))
        self.assertTrue(isinstance(
            report_obj.app_context,
            app_feedback_report_domain.AndroidAppContext))
        self.assertEqual(report_obj.platform, self.PLATFORM_ANDROID)
        self.assertEqual(
            report_obj.submitted_on_timestamp, self.REPORT_SUBMITTED_TIMESTAMP)

    def test_save_new_android_report_from_json_saves_model_to_storage(self):
        # type: () -> None
        report_obj = (
            app_feedback_report_services.create_report_from_json(
                self.REPORT_JSON))
        app_feedback_report_services.save_feedback_report_to_storage(
            report_obj, new_incoming_report=True)
        report_id = report_obj.report_id
        report_models = app_feedback_report_services.get_report_models(
            [report_id])
        actual_model = report_models[0]

        self.assertEqual(actual_model.id, report_id)
        # Verify some of the model's fields based on input JSON.
        self.assertEqual(actual_model.platform, self.PLATFORM_ANDROID)
        self.assertEqual(
            actual_model.submitted_on, self.REPORT_SUBMITTED_TIMESTAMP)
        self.assertEqual(
            actual_model.report_type, self.REPORT_TYPE_SUGGESTION.name)
        self.assertEqual(
            actual_model.entry_point, self.ENTRY_POINT_NAVIGATION_DRAWER.name)

    def test_new_reports_added_updates_unticketed_stats_model_correctly(self):
        # type: () -> None
        report_obj_1 = (
            app_feedback_report_services.create_report_from_json(
                self.REPORT_JSON))
        report_obj_2 = (
            app_feedback_report_services.create_report_from_json(
                self.REPORT_JSON))
        app_feedback_report_services.store_incoming_report_stats(report_obj_1)
        app_feedback_report_services.store_incoming_report_stats(report_obj_2)

        # Both reports should be added to the unticketed stat model.
        unticketed_stats_id = (
            app_feedback_report_models.AppFeedbackReportStatsModel.calculate_id(
                self.PLATFORM_ANDROID,
                constants.UNTICKETED_ANDROID_REPORTS_STATS_TICKET_ID,
                self.REPORT_SUBMITTED_TIMESTAMP.date()))
        unticketed_stats_model = (
            app_feedback_report_models.AppFeedbackReportStatsModel.get_by_id(
                unticketed_stats_id))

        expected_json = {
            constants.STATS_PARAMETER_NAMES.report_type.name: {
                self.REPORT_TYPE_SUGGESTION.name: 2
            },
            constants.STATS_PARAMETER_NAMES.country_locale_code.name: {
                self.COUNTRY_LOCALE_CODE_INDIA: 2
            },
            constants.STATS_PARAMETER_NAMES.entry_point_name.name: {
                self.ENTRY_POINT_NAVIGATION_DRAWER.name: 2
            },
            constants.STATS_PARAMETER_NAMES.text_language_code.name: {
                self.TEXT_LANGUAGE_CODE_ENGLISH: 2
            },
            constants.STATS_PARAMETER_NAMES.audio_language_code.name: {
                self.AUDIO_LANGUAGE_CODE_ENGLISH: 2
            },
            constants.STATS_PARAMETER_NAMES.android_sdk_version.name: {
                python_utils.UNICODE(self.ANDROID_SDK_VERSION): 2
            },
            constants.STATS_PARAMETER_NAMES.version_name.name: {
                self.ANDROID_PLATFORM_VERSION: 2
            }
        }

        self.assertEqual(unticketed_stats_model.platform, self.PLATFORM_ANDROID)
        self.assertEqual(unticketed_stats_model.total_reports_submitted, 2)
        self._verify_stats_model(
            unticketed_stats_model.daily_param_stats, expected_json)

    def test_new_report_added_updates_all_reports_stats_model_correctly(self):
        # type: () -> None
        report_obj_1 = (
            app_feedback_report_services.create_report_from_json(
                self.REPORT_JSON))
        report_obj_2 = (
            app_feedback_report_services.create_report_from_json(
                self.REPORT_JSON))
        app_feedback_report_services.store_incoming_report_stats(report_obj_1)
        app_feedback_report_services.store_incoming_report_stats(report_obj_2)

        # Both reports should be added to the all reports stats model.
        all_report_stats_id = (
            app_feedback_report_models.AppFeedbackReportStatsModel.calculate_id(
                self.PLATFORM_ANDROID,
                constants.ALL_ANDROID_REPORTS_STATS_TICKET_ID,
                self.REPORT_SUBMITTED_TIMESTAMP.date()))
        all_reports_stats_model = (
            app_feedback_report_models.AppFeedbackReportStatsModel.get_by_id(
                all_report_stats_id))

        expected_json = {
            constants.STATS_PARAMETER_NAMES.report_type.name: {
                self.REPORT_TYPE_SUGGESTION.name: 2
            },
            constants.STATS_PARAMETER_NAMES.country_locale_code.name: {
                self.COUNTRY_LOCALE_CODE_INDIA: 2
            },
            constants.STATS_PARAMETER_NAMES.entry_point_name.name: {
                self.ENTRY_POINT_NAVIGATION_DRAWER.name: 2
            },
            constants.STATS_PARAMETER_NAMES.text_language_code.name: {
                self.TEXT_LANGUAGE_CODE_ENGLISH: 2
            },
            constants.STATS_PARAMETER_NAMES.audio_language_code.name: {
                self.AUDIO_LANGUAGE_CODE_ENGLISH: 2
            },
            constants.STATS_PARAMETER_NAMES.android_sdk_version.name: {
                python_utils.UNICODE(self.ANDROID_SDK_VERSION): 2
            },
            constants.STATS_PARAMETER_NAMES.version_name.name: {
                self.ANDROID_PLATFORM_VERSION: 2
            }
        }

        self.assertEqual(
            all_reports_stats_model.platform, self.PLATFORM_ANDROID)
        self.assertEqual(all_reports_stats_model.total_reports_submitted, 2)
        self._verify_stats_model(
            all_reports_stats_model.daily_param_stats, expected_json)

    def test_get_all_expiring_reports(self):
        # type: () -> None
        expiring_report_id_1 = (
            self._add_expiring_android_report_with_no_scrubber())
        expiring_report_id_2 = (
            self._add_expiring_android_report_with_no_scrubber())

        expiring_reports = (
            app_feedback_report_services.get_all_expiring_reports_to_scrub())
        expiring_report_ids = [report.report_id for report in expiring_reports]

        self.assertEqual(len(expiring_reports), 2)
        self.assertTrue(expiring_report_id_1 in expiring_report_ids)
        self.assertTrue(expiring_report_id_2 in expiring_report_ids)

    def test_get_all_filter_options(self):
        # type: () -> None
        filter_options = app_feedback_report_services.get_all_filter_options()
        filter_fields = [
            filter_obj.filter_field for filter_obj in filter_options]

        for filter_obj in filter_options:
            self.assertTrue(filter_obj.filter_field in filter_fields)
            if filter_obj.filter_field == (
                    constants.FILTER_FIELD_NAMES.report_type):
                self.assertEqual(
                    filter_obj.filter_options[0],
                    self.REPORT_TYPE_SUGGESTION.name)
            elif filter_obj.filter_field == (
                    constants.FILTER_FIELD_NAMES.platform):
                self.assertEqual(
                    filter_obj.filter_options[0], self.PLATFORM_ANDROID)
            elif filter_obj.filter_field == (
                    constants.FILTER_FIELD_NAMES.entry_point):
                self.assertEqual(
                    filter_obj.filter_options[0],
                    self.ENTRY_POINT_NAVIGATION_DRAWER.name)
            elif filter_obj.filter_field == (
                    constants.FILTER_FIELD_NAMES.submitted_on):
                self.assertEqual(
                    filter_obj.filter_options[0],
                    self.REPORT_SUBMITTED_TIMESTAMP.date())
            elif filter_obj.filter_field == (
                    constants.FILTER_FIELD_NAMES.android_device_model):
                self.assertEqual(
                    filter_obj.filter_options[0], self.ANDROID_DEVICE_MODEL)
            elif filter_obj.filter_field == (
                    constants.FILTER_FIELD_NAMES.android_sdk_version):
                self.assertEqual(
                    filter_obj.filter_options[0], self.ANDROID_SDK_VERSION)
            elif filter_obj.filter_field == (
                    constants.FILTER_FIELD_NAMES.text_language_code):
                self.assertEqual(
                    filter_obj.filter_options[0],
                    self.TEXT_LANGUAGE_CODE_ENGLISH)
            elif filter_obj.filter_field == (
                    constants.FILTER_FIELD_NAMES.audio_language_code):
                self.assertEqual(
                    filter_obj.filter_options[0],
                    self.AUDIO_LANGUAGE_CODE_ENGLISH)
            elif filter_obj.filter_field == (
                    constants.FILTER_FIELD_NAMES.platform_version):
                self.assertEqual(
                    filter_obj.filter_options[0], self.ANDROID_PLATFORM_VERSION)
            elif filter_obj.filter_field == (
                    constants.FILTER_FIELD_NAMES.android_device_country_locale_code):  # pylint: disable=line-too-long
                self.assertEqual(
                    filter_obj.filter_options[0],
                    self.COUNTRY_LOCALE_CODE_INDIA)

    def test_edit_ticket_name_updates_ticket_model(self):
        # type: () -> None
        self.android_report_obj.ticket_id = self.android_ticket_id
        new_ticket_name = 'a ticket name'
        app_feedback_report_services.edit_ticket_name(
            self.android_ticket_obj, new_ticket_name)

        new_ticket_model = (
            app_feedback_report_models.AppFeedbackReportTicketModel.get_by_id(
                self.android_ticket_id))

        self.assertEqual(self.android_ticket_obj.ticket_id, new_ticket_model.id)
        self.assertEqual(new_ticket_model.ticket_name, new_ticket_name)
        self.assertEqual(self.android_report_obj.ticket_id, new_ticket_model.id)

    def test_edit_ticket_name_does_not_change_ticket_id(self):
        # type: () -> None
        new_ticket_name = 'a new ticket name'
        app_feedback_report_services.edit_ticket_name(
            self.android_ticket_obj, new_ticket_name)

        new_ticket_model = (
            app_feedback_report_models.AppFeedbackReportTicketModel.get_by_id(
                self.android_ticket_id))

        self.assertEqual(new_ticket_model.ticket_name, new_ticket_name)
        self.assertEqual(self.android_ticket_obj.ticket_id, new_ticket_model.id)
        self.assertEqual(
            self.android_report_obj.platform, new_ticket_model.platform)

    def test_edit_ticket_name_does_not_change_stats_model(self):
        # type: () -> None
        self.android_ticket_obj.reports = []
        old_ticket_name = 'old ticket name'
        old_ticket_id = (
            app_feedback_report_models.AppFeedbackReportTicketModel.generate_id(
                old_ticket_name))
        app_feedback_report_models.AppFeedbackReportTicketModel.create(
            old_ticket_id, old_ticket_name, self.PLATFORM_ANDROID,
            None, None, self.REPORT_SUBMITTED_TIMESTAMP,
            [self.android_report_id])
        self.android_report_model.ticket_id = old_ticket_id
        self.android_report_model.update_timestamps()
        self.android_report_model.put()
        self.android_report_obj = (
            app_feedback_report_services.get_report_from_model(
                self.android_report_model))

        old_stats_id = (
            app_feedback_report_models.AppFeedbackReportStatsModel.calculate_id(
                self.android_report_obj.platform,
                self.android_report_obj.ticket_id,
                self.android_report_obj.submitted_on_timestamp.date()))
        app_feedback_report_models.AppFeedbackReportStatsModel.create(
            old_stats_id, self.android_report_obj.platform, old_ticket_id,
            self.android_report_obj.submitted_on_timestamp.date(), 1,
            self.REPORT_STATS)
        old_stats_model = (
            app_feedback_report_models.AppFeedbackReportStatsModel.get_by_id(
                old_stats_id))

        new_ticket_name = 'a new ticket name'
        app_feedback_report_services.edit_ticket_name(
            self.android_ticket_obj, new_ticket_name)

        new_report_model = (
            app_feedback_report_models.AppFeedbackReportModel.get_by_id(
                self.android_report_id))
        new_report_obj = (
            app_feedback_report_services.get_report_from_model(
                new_report_model))
        new_stats_id = (
            app_feedback_report_models.AppFeedbackReportStatsModel.calculate_id(
                new_report_obj.platform,
                new_report_obj.ticket_id,
                new_report_obj.submitted_on_timestamp.date()))
        new_stats_model = (
            app_feedback_report_models.AppFeedbackReportStatsModel.get_by_id(
                new_stats_id))

        self.assertEqual(old_stats_id, new_stats_id)
        self.assertEqual(old_stats_model.ticket_id, new_stats_model.ticket_id)
        self.assertEqual(
            old_stats_model.total_reports_submitted,
            new_stats_model.total_reports_submitted)
        self.assertEqual(
            old_stats_model.platform, new_stats_model.platform)
        self.assertEqual(
            old_stats_model.stats_tracking_date,
            new_stats_model.stats_tracking_date)
        self._verify_stats_model(
            new_stats_model.daily_param_stats,
            old_stats_model.daily_param_stats)

    def test_reassign_report_to_ticket_updates_increasing_stats_model(self):
        # type: () -> None
        new_ticket_id = self._add_new_android_ticket(
            'ticket_name', ['report_id'])
        new_ticket_model = (
            app_feedback_report_models.AppFeedbackReportTicketModel.get_by_id(
                new_ticket_id))
        new_ticket_obj = app_feedback_report_services.get_ticket_from_model(
            new_ticket_model)

        app_feedback_report_services.store_incoming_report_stats(
            self.android_report_obj)
        old_stats_id = (
            app_feedback_report_models.AppFeedbackReportStatsModel.calculate_id(
                self.android_report_obj.platform,
                self.android_report_obj.ticket_id,
                self.android_report_obj.submitted_on_timestamp.date()))

        app_feedback_report_services.reassign_ticket(
            self.android_report_obj, new_ticket_obj)
        new_stats_id = (
            app_feedback_report_models.AppFeedbackReportStatsModel.calculate_id(
                new_ticket_obj.platform,
                new_ticket_obj.ticket_id,
                self.android_report_obj.submitted_on_timestamp.date()))
        new_stats_model = (
            app_feedback_report_models.AppFeedbackReportStatsModel.get_by_id(
                new_stats_id))

        expected_json = {
            constants.STATS_PARAMETER_NAMES.report_type.name: {
                self.REPORT_TYPE_SUGGESTION.name: 1
            },
            constants.STATS_PARAMETER_NAMES.country_locale_code.name: {
                self.COUNTRY_LOCALE_CODE_INDIA: 1
            },
            constants.STATS_PARAMETER_NAMES.entry_point_name.name: {
                self.ENTRY_POINT_NAVIGATION_DRAWER.name: 1
            },
            constants.STATS_PARAMETER_NAMES.text_language_code.name: {
                self.TEXT_LANGUAGE_CODE_ENGLISH: 1
            },
            constants.STATS_PARAMETER_NAMES.audio_language_code.name: {
                self.AUDIO_LANGUAGE_CODE_ENGLISH: 1
            },
            constants.STATS_PARAMETER_NAMES.android_sdk_version.name: {
                python_utils.UNICODE(self.ANDROID_SDK_VERSION): 1
            },
            constants.STATS_PARAMETER_NAMES.version_name.name: {
                self.ANDROID_PLATFORM_VERSION: 1
            }
        }
        self.assertNotEqual(old_stats_id, new_stats_id)
        self.assertEqual(new_stats_model.total_reports_submitted, 1)
        self._verify_stats_model(
            new_stats_model.daily_param_stats,
            expected_json)

    def test_reassign_ticket_updates_decreasing_stats_model(self):
        # type: () -> None
        new_ticket_id = self._add_new_android_ticket(
            'ticket_name', ['report_id'])
        new_ticket_model = (
            app_feedback_report_models.AppFeedbackReportTicketModel.get_by_id(
                new_ticket_id))
        new_ticket_obj = app_feedback_report_services.get_ticket_from_model(
            new_ticket_model)

        app_feedback_report_services.store_incoming_report_stats(
            self.android_report_obj)
        old_stats_id = (
            app_feedback_report_models.AppFeedbackReportStatsModel.calculate_id(
                self.android_report_obj.platform,
                self.android_report_obj.ticket_id,
                self.android_report_obj.submitted_on_timestamp.date()))

        app_feedback_report_services.reassign_ticket(
            self.android_report_obj, new_ticket_obj)
        # Get the updated stats from the old model.
        decremented_stats_model = (
            app_feedback_report_models.AppFeedbackReportStatsModel.get_by_id(
                old_stats_id))

        expected_json = {
            constants.STATS_PARAMETER_NAMES.report_type.name: {
                self.REPORT_TYPE_SUGGESTION.name: 0
            },
            constants.STATS_PARAMETER_NAMES.country_locale_code.name: {
                self.COUNTRY_LOCALE_CODE_INDIA: 0
            },
            constants.STATS_PARAMETER_NAMES.entry_point_name.name: {
                self.ENTRY_POINT_NAVIGATION_DRAWER.name: 0
            },
            constants.STATS_PARAMETER_NAMES.text_language_code.name: {
                self.TEXT_LANGUAGE_CODE_ENGLISH: 0
            },
            constants.STATS_PARAMETER_NAMES.audio_language_code.name: {
                self.AUDIO_LANGUAGE_CODE_ENGLISH: 0
            },
            constants.STATS_PARAMETER_NAMES.android_sdk_version.name: {
                python_utils.UNICODE(self.ANDROID_SDK_VERSION): 0
            },
            constants.STATS_PARAMETER_NAMES.version_name.name: {
                self.ANDROID_PLATFORM_VERSION: 0
            }
        }
        self.assertEqual(decremented_stats_model.total_reports_submitted, 0)
        self._verify_stats_model(
            decremented_stats_model.daily_param_stats,
            expected_json)

    def test_reassign_ticket_does_not_change_all_report_stats_model(self):
        # type: () -> None
        new_ticket_id = self._add_new_android_ticket(
            'ticket_name', ['report_id'])
        new_ticket_model = (
            app_feedback_report_models.AppFeedbackReportTicketModel.get_by_id(
                new_ticket_id))
        new_ticket_obj = app_feedback_report_services.get_ticket_from_model(
            new_ticket_model)

        app_feedback_report_services.store_incoming_report_stats(
            self.android_report_obj)
        old_all_report_stats_id = (
            app_feedback_report_models.AppFeedbackReportStatsModel.calculate_id(
                self.android_report_obj.platform,
                constants.ALL_ANDROID_REPORTS_STATS_TICKET_ID,
                self.android_report_obj.submitted_on_timestamp.date()))
        old_all_reports_stats_model = (
            app_feedback_report_models.AppFeedbackReportStatsModel.get_by_id(
                old_all_report_stats_id))

        app_feedback_report_services.reassign_ticket(
            self.android_report_obj, new_ticket_obj)
        new_all_reports_stats_model = (
            app_feedback_report_models.AppFeedbackReportStatsModel.get_by_id(
                old_all_report_stats_id))

        self.assertEqual(
            new_all_reports_stats_model.total_reports_submitted,
            old_all_reports_stats_model.total_reports_submitted)
        self._verify_stats_model(
            new_all_reports_stats_model.daily_param_stats,
            old_all_reports_stats_model.daily_param_stats)

    def test_reassign_web_ticket_raises_error(self):
        # type: () -> None
        mock_web_report_obj = self.android_report_obj
        mock_web_report_obj.platform = self.PLATFORM_WEB

        with self.assertRaisesRegexp( # type: ignore[no-untyped-call]
            NotImplementedError,
            'Assigning web reports to tickets has not been implemented yet.'):
            app_feedback_report_services.reassign_ticket(
                mock_web_report_obj, None)

    def test_reassign_ticket_with_invalid_stats_model_raises_error(self):
        # type: () -> None
        # Set an invalid ticket_id so that the stats model calculates an invalid
        # id for this ticket's stats model.
        self.android_report_obj.ticket_id = 'invalid_id'
        with self.assertRaisesRegexp( # type: ignore[no-untyped-call]
            utils.InvalidInputException,
            'The report is being removed from an invalid ticket id'):
            app_feedback_report_services.reassign_ticket(
                self.android_report_obj, None)

    def test_scrub_android_report_removes_info(self):
        # type: () -> None
        app_feedback_report_services.scrub_single_app_feedback_report(
            self.android_report_obj, self.user_id)
        scrubbed_report_model = (
            app_feedback_report_models.AppFeedbackReportModel.get_by_id(
                self.android_report_obj.report_id))

        expected_report_dict = {
            'user_feedback_selected_items': None,
            'user_feedback_other_text_input': None,
            'event_logs': None,
            'logcat_logs': None,
            'package_version_code': 1,
            'android_device_language_locale_code': 'en',
            'build_fingerprint': 'example_fingerprint_id',
            'network_type': 'wifi',
            'text_size': 'medium_text_size',
            'only_allows_wifi_download_and_update': True,
            'automatically_update_topics': False,
            'account_is_profile_admin': False
        }

        self.assertEqual(scrubbed_report_model.scrubbed_by, self.user_id)
        self.assertEqual(
            scrubbed_report_model.android_report_info, expected_report_dict)

    def test_scrubbing_on_current_and_expired_reports_only_scrubs_expired(self):
        # type: () -> None
        current_report_id = self._add_current_report()
        expired_report_id = self._add_expiring_android_report_with_no_scrubber()
        app_feedback_report_services.scrub_all_unscrubbed_expiring_reports(
            self.user_id)

        scrubbed_model = (
            app_feedback_report_models.AppFeedbackReportModel.get_by_id(
                expired_report_id))
        current_model = (
            app_feedback_report_models.AppFeedbackReportModel.get_by_id(
                current_report_id))

        self._verify_report_is_scrubbed(scrubbed_model, self.user_id)
        self._verify_report_is_not_scrubbed(current_model)

    def test_scrubbing_with_no_reports_in_storage_does_not_scrub_storage(self):
        # type: () -> None
        current_models_query = (
            app_feedback_report_models.AppFeedbackReportStatsModel.get_all())
        current_models = current_models_query.fetch()
        self.assertEqual(len(current_models), 0)
        app_feedback_report_services.scrub_all_unscrubbed_expiring_reports(
            'scrubber_user')

        stored_models_query = (
            app_feedback_report_models.AppFeedbackReportStatsModel.get_all())
        stored_models = stored_models_query.fetch()
        self.assertEqual(len(stored_models), 0)

    def test_scrubbing_on_only_current_reports_does_not_scrub_models(self):
        # type: () -> None
        current_report_id = self._add_current_report()
        app_feedback_report_services.scrub_all_unscrubbed_expiring_reports(
            self.user_id)

        current_model = (
            app_feedback_report_models.AppFeedbackReportModel.get_by_id(
                current_report_id))
        self._verify_report_is_not_scrubbed(current_model)

    def test_scrubbing_on_all_expired_models_updates_all_models(self):
        # type: () -> None
        android_report_id_1 = (
            self._add_expiring_android_report_with_no_scrubber())
        android_report_id_2 = (
            self._add_expiring_android_report_with_no_scrubber())
        app_feedback_report_services.scrub_all_unscrubbed_expiring_reports(
            self.user_id)

        android_model_1 = (
            app_feedback_report_models.AppFeedbackReportModel.get_by_id(
                android_report_id_1))
        android_model_2 = (
            app_feedback_report_models.AppFeedbackReportModel.get_by_id(
                android_report_id_2))

        self._verify_report_is_scrubbed(android_model_1, self.user_id)
        self._verify_report_is_scrubbed(android_model_2, self.user_id)

    def test_scrubbing_on_already_scrubbed_models_does_not_change_models(self):
        # type: () -> None
        report_id = self._add_scrubbed_report('scrubber_user')
        app_feedback_report_services.scrub_all_unscrubbed_expiring_reports(
            self.user_id)

        scrubbed_model = (
            app_feedback_report_models.AppFeedbackReportModel.get_by_id(
                report_id))

        self._verify_report_is_scrubbed(scrubbed_model, 'scrubber_user')

    def test_scrubbing_on_newly_added_expired_models_scrubs_new_models(self):
        # type: () -> None
        expired_report_id = (
            self._add_expiring_android_report_with_no_scrubber())
        app_feedback_report_services.scrub_all_unscrubbed_expiring_reports(
            self.user_id)
        scrubbed_android_model = (
            app_feedback_report_models.AppFeedbackReportModel.get_by_id(
                expired_report_id))
        self._verify_report_is_scrubbed(
            scrubbed_android_model, self.user_id)

        to_scrub_report_id = (
            self._add_expiring_android_report_with_no_scrubber())
        app_feedback_report_services.scrub_all_unscrubbed_expiring_reports(
            'different_user')

        newly_scrubbed_model = (
            app_feedback_report_models.AppFeedbackReportModel.get_by_id(
                to_scrub_report_id))
        self._verify_report_is_scrubbed(
            newly_scrubbed_model, 'different_user')
        # Check that the originally-scrubbed model is still valid.
        self._verify_report_is_scrubbed(
            scrubbed_android_model, self.user_id)

    def test_store_incoming_report_stats_with_web_platform_raises_error(self):
        # type: () -> None
        mock_web_report_obj = self.android_report_obj
        mock_web_report_obj.platform = constants.PLATFORM_CHOICE_WEB

        with self.assertRaisesRegexp( # type: ignore[no-untyped-call]
            NotImplementedError,
            'Stats aggregation for incoming web reports have not been '
            'implemented yet.'):
            app_feedback_report_services.store_incoming_report_stats(
                mock_web_report_obj)

    def test_calculate_new_stats_count_for_parameter_adds_new_stats_val_to_dict(
            self):
        # type: () -> None
        stats_map = {
            'value_1': 1
        }
        delta = 1

        new_stats_map = (
            app_feedback_report_services.calculate_new_stats_count_for_parameter( # pylint: disable=line-too-long
                stats_map, 'value_2', delta))

        self.assertEqual(new_stats_map['value_2'], delta)

    def test_calculate_new_stats_count_with_invalid_delta_raises_error(self):
        # type: () -> None
        stats_map = {
            'current_value': 1
        }
        delta = -1

        with self.assertRaisesRegexp( # type: ignore[no-untyped-call]
            utils.InvalidInputException,
            'Cannot decrement a count for a parameter value that does '
            'not exist'):
            app_feedback_report_services.calculate_new_stats_count_for_parameter( # pylint: disable=line-too-long
                stats_map, 'value_2', delta)

    def _verify_report_is_scrubbed(self, model_entity, scrubber):
<<<<<<< HEAD
        # type: (app_feedback_report_models.AppFeedbackReportModel, Text) -> None
=======
        # type: (AppFeedbackReportModel, Text) -> None
>>>>>>> 73444459
        """Verifies the report model is scrubbed."""
        self.assertIsNotNone(model_entity)
        self.assertEqual(
            model_entity.scrubbed_by, scrubber)

    def _verify_report_is_not_scrubbed(self, model_entity):
        # type: (AppFeedbackReportModel) -> None
        """Verifies the report model is not scrubbed."""
        self.assertIsNotNone(model_entity)
        self.assertIsNone(model_entity.scrubbed_by)

    def _add_current_report(self):
        # type: () -> Text
        """Adds reports to the model that should not be scrubbed."""
        report_id = (
            app_feedback_report_models.AppFeedbackReportModel.generate_id(
                self.PLATFORM_ANDROID, self.TIMESTAMP_AT_MAX_DAYS))
        ticket_id = self._add_new_android_ticket(
            'current report ticket name', [report_id])
        current_feedback_report_model = (
            app_feedback_report_models.AppFeedbackReportModel(
                id=report_id,
                platform=self.PLATFORM_ANDROID,
                ticket_id=ticket_id,
                submitted_on=self.REPORT_SUBMITTED_TIMESTAMP,
                local_timezone_offset_hrs=0,
                report_type=self.REPORT_TYPE_SUGGESTION.name,
                category=self.CATEGORY_OTHER.name,
                platform_version=self.ANDROID_PLATFORM_VERSION,
                android_device_country_locale_code=(
                    self.COUNTRY_LOCALE_CODE_INDIA),
                android_device_model=self.ANDROID_DEVICE_MODEL,
                android_sdk_version=self.ANDROID_SDK_VERSION,
                entry_point=self.ENTRY_POINT_NAVIGATION_DRAWER.name,
                text_language_code=self.TEXT_LANGUAGE_CODE_ENGLISH,
                audio_language_code=self.AUDIO_LANGUAGE_CODE_ENGLISH,
                android_report_info=self.ANDROID_REPORT_INFO,
                android_report_info_schema_version=(
                    self.ANDROID_REPORT_INFO_SCHEMA_VERSION)))
        current_feedback_report_model.created_on = self.TIMESTAMP_AT_MAX_DAYS
        current_feedback_report_model.put()
        return report_id # type: ignore[no-any-return]

    def _add_expiring_android_report_with_no_scrubber(self):
        # type: () -> Text
        """Adds reports to the model that should be scrubbed."""
        report_id = (
            app_feedback_report_models.AppFeedbackReportModel.generate_id(
                self.PLATFORM_ANDROID, self.TIMESTAMP_OVER_MAX_DAYS))
        ticket_id = self._add_new_android_ticket(
            'expiring report ticket name', [report_id])
        expiring_android_report_model = (
            app_feedback_report_models.AppFeedbackReportModel(
                id=report_id,
                platform=self.PLATFORM_ANDROID,
                ticket_id=ticket_id,
                submitted_on=self.REPORT_SUBMITTED_TIMESTAMP,
                local_timezone_offset_hrs=0,
                report_type=self.REPORT_TYPE_SUGGESTION.name,
                category=self.CATEGORY_OTHER.name,
                platform_version=self.ANDROID_PLATFORM_VERSION,
                android_device_country_locale_code=(
                    self.COUNTRY_LOCALE_CODE_INDIA),
                android_device_model=self.ANDROID_DEVICE_MODEL,
                android_sdk_version=self.ANDROID_SDK_VERSION,
                entry_point=self.ENTRY_POINT_NAVIGATION_DRAWER.name,
                text_language_code=self.TEXT_LANGUAGE_CODE_ENGLISH,
                audio_language_code=self.AUDIO_LANGUAGE_CODE_ENGLISH,
                android_report_info=self.ANDROID_REPORT_INFO,
                android_report_info_schema_version=(
                    self.ANDROID_REPORT_INFO_SCHEMA_VERSION)))
        expiring_android_report_model.created_on = self.TIMESTAMP_OVER_MAX_DAYS
        expiring_android_report_model.put()
        return report_id # type: ignore[no-any-return]

    def _add_scrubbed_report(self, scrubber_user):
<<<<<<< HEAD
        # type: (Text) -> Text
=======
        # type: (str) -> Text
>>>>>>> 73444459
        """Add an already-scrubbed report to the model."""
        report_id = (
            app_feedback_report_models.AppFeedbackReportModel.generate_id(
                self.PLATFORM_ANDROID, self.REPORT_SUBMITTED_TIMESTAMP))
        ticket_id = self._add_new_android_ticket(
            'scrubbed report ticket name', [report_id])
        expiring_android_report_model = (
            app_feedback_report_models.AppFeedbackReportModel(
                id=report_id,
                platform=self.PLATFORM_ANDROID,
                scrubbed_by=scrubber_user,
                ticket_id=ticket_id,
                submitted_on=self.REPORT_SUBMITTED_TIMESTAMP,
                local_timezone_offset_hrs=0,
                report_type=self.REPORT_TYPE_SUGGESTION.name,
                category=self.CATEGORY_OTHER.name,
                platform_version=self.ANDROID_PLATFORM_VERSION,
                android_device_country_locale_code=(
                    self.COUNTRY_LOCALE_CODE_INDIA),
                android_device_model=self.ANDROID_DEVICE_MODEL,
                android_sdk_version=self.ANDROID_SDK_VERSION,
                entry_point=self.ENTRY_POINT_NAVIGATION_DRAWER.name,
                text_language_code=self.TEXT_LANGUAGE_CODE_ENGLISH,
                audio_language_code=self.AUDIO_LANGUAGE_CODE_ENGLISH,
                android_report_info=self.ANDROID_REPORT_INFO,
                android_report_info_schema_version=(
                    self.ANDROID_REPORT_INFO_SCHEMA_VERSION)))
        expiring_android_report_model.created_on = self.TIMESTAMP_OVER_MAX_DAYS
        expiring_android_report_model.put()
        return report_id # type: ignore[no-any-return]

    def _add_new_android_ticket(self, ticket_name, report_ids):
        # type: (Text, List[Text]) -> Text
        """Create an Android report ticket."""
        android_ticket_id = (
            app_feedback_report_models.AppFeedbackReportTicketModel.generate_id(
                ticket_name))
        app_feedback_report_models.AppFeedbackReportTicketModel.create(
            android_ticket_id, ticket_name, self.PLATFORM_ANDROID,
            None, None, self.REPORT_SUBMITTED_TIMESTAMP, report_ids)
        return android_ticket_id # type: ignore[no-any-return]

    def _verify_stats_model(self, stats_json, expected_json):
        # type: (Dict[Text, Dict[Text, int]], Dict[Text, Dict[Text, int]]) -> None
        """Verify the fields of the feedback report stats model."""
        self.assertEqual(
            stats_json['report_type'],
            expected_json['report_type'])
        self.assertEqual(
            stats_json['country_locale_code'],
            expected_json['country_locale_code'])
        self.assertEqual(
            stats_json['entry_point_name'],
            expected_json['entry_point_name'])
        self.assertEqual(
            stats_json['text_language_code'],
            expected_json['text_language_code'])
        self.assertEqual(
            stats_json['audio_language_code'],
            expected_json['audio_language_code'])
        self.assertEqual(
            stats_json['android_sdk_version'],
            expected_json['android_sdk_version'])
        self.assertEqual(
            stats_json['version_name'],
            expected_json['version_name'])<|MERGE_RESOLUTION|>--- conflicted
+++ resolved
@@ -1091,11 +1091,7 @@
                 stats_map, 'value_2', delta)
 
     def _verify_report_is_scrubbed(self, model_entity, scrubber):
-<<<<<<< HEAD
         # type: (app_feedback_report_models.AppFeedbackReportModel, Text) -> None
-=======
-        # type: (AppFeedbackReportModel, Text) -> None
->>>>>>> 73444459
         """Verifies the report model is scrubbed."""
         self.assertIsNotNone(model_entity)
         self.assertEqual(
@@ -1172,11 +1168,7 @@
         return report_id # type: ignore[no-any-return]
 
     def _add_scrubbed_report(self, scrubber_user):
-<<<<<<< HEAD
         # type: (Text) -> Text
-=======
-        # type: (str) -> Text
->>>>>>> 73444459
         """Add an already-scrubbed report to the model."""
         report_id = (
             app_feedback_report_models.AppFeedbackReportModel.generate_id(
