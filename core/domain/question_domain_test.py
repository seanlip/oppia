# Copyright 2018 The Oppia Authors. All Rights Reserved.
#
# Licensed under the Apache License, Version 2.0 (the "License");
# you may not use this file except in compliance with the License.
# You may obtain a copy of the License at
#
#      http://www.apache.org/licenses/LICENSE-2.0
#
# Unless required by applicable law or agreed to in writing, softwar
# distributed under the License is distributed on an "AS-IS" BASIS,
# WITHOUT WARRANTIES OR CONDITIONS OF ANY KIND, either express or implied.
# See the License for the specific language governing permissions and
# limitations under the License.

"""Tests for question domain objects."""

from __future__ import absolute_import  # pylint: disable=import-only-modules
from __future__ import unicode_literals  # pylint: disable=import-only-modules

import datetime
import re

from core.domain import question_domain
from core.domain import state_domain
from core.tests import test_utils
import feconf
import utils


class QuestionChangeTest(test_utils.GenericTestBase):
    """Test for Question Change object."""

    def test_to_dict(self):
        """Test to verify to_dict method of the Question Change object."""
        expected_object_dict = {
            'cmd': 'update_question_property',
            'property_name': 'question_state_data',
            'new_value': 'new_value',
            'old_value': 'old_value',
        }

        change_dict = {
            'cmd': 'update_question_property',
            'property_name': 'question_state_data',
            'new_value': 'new_value',
            'old_value': 'old_value',
        }
        observed_object = question_domain.QuestionChange(
            change_dict=change_dict,
        )

        self.assertEqual(expected_object_dict, observed_object.to_dict())

    def test_change_dict_without_cmd(self):
        """Test to verify __init__ method of the Question Change object
        when change_dict is without cmd key.
        """
        self.assertRaisesRegexp(
            utils.ValidationError,
            'Missing cmd key in change dict',
            callableObj=question_domain.QuestionChange,
            change_dict={}
        )

    def test_change_dict_with_wrong_cmd(self):
        """Test to verify __init__ method of the Question Change object
        when change_dict is with wrong cmd value.
        """
        self.assertRaisesRegexp(
            utils.ValidationError,
            'Command wrong is not allowed',
            callableObj=question_domain.QuestionChange,
            change_dict={'cmd': 'wrong', }
        )

    def test_change_dict_with_missing_attributes_in_cmd(self):
        """Test to verify __init__ method of the Question Change object
        when change_dict is with missing attributes in cmd.
        """
        self.assertRaisesRegexp(
            utils.ValidationError,
            'The following required attributes are present: new_value',
            callableObj=question_domain.QuestionChange,
            change_dict={
                'cmd': 'update_question_property',
                'property_name': 'question_state_data',
                'old_value': 'old_value'
            }
        )

    def test_change_dict_with_extra_attributes_in_cmd(self):
        """Test to verify __init__ method of the Question Change object
        when change_dict is with extra attributes in cmd.
        """
        self.assertRaisesRegexp(
            utils.ValidationError,
            'The following extra attributes are present: invalid',
            callableObj=question_domain.QuestionChange,
            change_dict={'cmd': 'create_new', 'invalid': 'invalid'}
        )

    def test_update_question_property_with_wrong_property_name(self):
        """Test to verify __init__ method of the Question Change object
        when cmd is update_question_property and wrong property_name is given.
        """
        self.assertRaisesRegexp(
            utils.ValidationError, (
                'Value for property_name in cmd update_question_property: '
                'wrong is not allowed'),
            callableObj=question_domain.QuestionChange,
            change_dict={
                'cmd': 'update_question_property',
                'property_name': 'wrong',
                'new_value': 'new_value',
                'old_value': 'old_value'
            }
        )

    def test_create_new(self):
        """Test to verify __init__ method of the Question Change object
        when cmd is create_new.
        """
        change_dict = {
            'cmd': 'create_new'
        }
        observed_object = question_domain.QuestionChange(
            change_dict=change_dict,
        )

        self.assertEqual('create_new', observed_object.cmd)

    def test_update_question_property(self):
        """Test to verify __init__ method of the Question Change object
        when cmd is update_question_property.
        """
        change_dict = {
            'cmd': 'update_question_property',
            'property_name': 'question_state_data',
            'new_value': 'new_value',
            'old_value': 'old_value'
        }
        observed_object = question_domain.QuestionChange(
            change_dict=change_dict
        )

        self.assertEqual('update_question_property', observed_object.cmd)
        self.assertEqual('question_state_data', observed_object.property_name)
        self.assertEqual('new_value', observed_object.new_value)
        self.assertEqual('old_value', observed_object.old_value)

    def test_create_new_fully_specified_question(self):
        """Test to verify __init__ method of the Question Change object
        when cmd is create_new_fully_specified_question.
        """
        change_dict = {
            'cmd': 'create_new_fully_specified_question',
            'question_dict': {},
            'skill_id': '10',
        }
        observed_object = question_domain.QuestionChange(
            change_dict=change_dict,
        )

        self.assertEqual(
            'create_new_fully_specified_question', observed_object.cmd)
        self.assertEqual('10', observed_object.skill_id)
        self.assertEqual({}, observed_object.question_dict)

    def test_migrate_state_schema_to_latest_version(self):
        """Test to verify __init__ method of the Question Change object
        when cmd is migrate_state_schema_to_latest_version.
        """
        change_dict = {
            'cmd': 'migrate_state_schema_to_latest_version',
            'from_version': 0,
            'to_version': 10,
        }
        observed_object = question_domain.QuestionChange(
            change_dict=change_dict,
        )

        self.assertEqual(
            'migrate_state_schema_to_latest_version', observed_object.cmd)
        self.assertEqual(0, observed_object.from_version)
        self.assertEqual(10, observed_object.to_version)


class QuestionSuggestionChangeTest(test_utils.GenericTestBase):
    """Test for QuestionSuggestionChange object."""

    def test_to_dict(self):
        """Test to verify to_dict method of the Question Change object."""
        expected_object_dict = {
            'cmd': 'create_new_fully_specified_question',
            'question_dict': 'question_dict',
            'skill_id': 'skill_1',
            'skill_difficulty': '0.3'
        }

        change_dict = {
            'cmd': 'create_new_fully_specified_question',
            'question_dict': 'question_dict',
            'skill_id': 'skill_1',
            'skill_difficulty': '0.3'
        }
        observed_object = question_domain.QuestionSuggestionChange(
            change_dict=change_dict,
        )

        self.assertEqual(expected_object_dict, observed_object.to_dict())

    def test_change_dict_without_cmd(self):
        """Test to verify __init__ method of the QuestionSuggestionChange
        object when change_dict is without cmd key.
        """
        self.assertRaisesRegexp(
            utils.ValidationError,
            'Missing cmd key in change dict',
            callableObj=question_domain.QuestionSuggestionChange,
            change_dict={}
        )

    def test_change_dict_with_wrong_cmd(self):
        """Test to verify __init__ method of the QuestionSuggestionChange object
        when change_dict is with wrong cmd value.
        """
        self.assertRaisesRegexp(
            utils.ValidationError,
            'Command wrong is not allowed',
            callableObj=question_domain.QuestionSuggestionChange,
            change_dict={'cmd': 'wrong', }
        )

    def test_change_dict_with_missing_attributes_in_cmd(self):
        """Test to verify __init__ method of the QuestionSuggestionChange object
        when change_dict is with missing attributes in cmd.
        """
        self.assertRaisesRegexp(
            utils.ValidationError,
            'The following required attributes are present: new_value',
            callableObj=question_domain.QuestionSuggestionChange,
            change_dict={
                'cmd': 'create_new_fully_specified_question',
                'question_dict': 'question_dict',
            }
        )

    def test_change_dict_with_extra_attributes_in_cmd(self):
        """Test to verify __init__ method of the QuestionSuggestionChange object
        when change_dict is with extra attributes in cmd.
        """
        self.assertRaisesRegexp(
            utils.ValidationError,
            'The following extra attributes are present: invalid',
            callableObj=question_domain.QuestionSuggestionChange,
            change_dict={
                'cmd': 'create_new_fully_specified_question',
                'question_dict': 'question_dict',
                'skill_id': 'skill_1',
                'skill_difficulty': '0.3',
                'invalid': 'invalid'
            }
        )

    def test_create_new_fully_specified_question(self):
        """Test to verify __init__ method of the QuestionSuggestionChange object
        when cmd is create_new_fully_specified_question.
        """
        change_dict = {
            'cmd': 'create_new_fully_specified_question',
            'question_dict': {},
            'skill_id': '10',
            'skill_difficulty': '0.3',
        }
        observed_object = question_domain.QuestionSuggestionChange(
            change_dict=change_dict,
        )

        self.assertEqual(
            'create_new_fully_specified_question', observed_object.cmd)
        self.assertEqual('10', observed_object.skill_id)
        self.assertEqual({}, observed_object.question_dict)


class QuestionDomainTest(test_utils.GenericTestBase):
    """Tests for Question domain object."""

    def setUp(self):
        """Before each individual test, create a question."""
        super(QuestionDomainTest, self).setUp()
        question_state_data = self._create_valid_question_data('ABC')
        self.question = question_domain.Question(
            'question_id', question_state_data,
            feconf.CURRENT_STATE_SCHEMA_VERSION, 'en', 1, ['skill1'],
            ['skillId12345-123'])

    def test_to_and_from_dict(self):
        """Test to verify to_dict and from_dict methods
        of Question domain object.
        """
        default_question_state_data = (
            question_domain.Question.create_default_question_state())
        question_dict = {
            'id': 'col1.random',
            'question_state_data': default_question_state_data.to_dict(),
            'question_state_data_schema_version': (
                feconf.CURRENT_STATE_SCHEMA_VERSION),
            'language_code': 'en',
            'version': 1,
            'linked_skill_ids': ['skill1'],
            'inapplicable_skill_misconception_ids': ['skill1-123']
        }

        observed_object = question_domain.Question.from_dict(question_dict)
        self.assertEqual(question_dict, observed_object.to_dict())

    def _assert_validation_error(self, expected_error_substring):
        """Checks that the skill passes strict validation."""
        with self.assertRaisesRegexp(
            utils.ValidationError, expected_error_substring
        ):
            self.question.validate()

    def test_strict_validation(self):
        """Test to verify validate method of Question domain object with
        strict as True.
        """
        state = self.question.question_state_data
        state.interaction.solution = None
        self._assert_validation_error(
            'Expected the question to have a solution')
        state.interaction.hints = []
        self._assert_validation_error(
            'Expected the question to have at least one hint')
        state.interaction.default_outcome.dest = 'abc'
        self._assert_validation_error(
            'Expected all answer groups to have destination as None.')
        state.interaction.default_outcome.labelled_as_correct = False
        self._assert_validation_error(
            'Expected at least one answer group to have a correct answer')

    def test_strict_validation_for_answer_groups(self):
        """Test to verify validate method of Question domain object with
        strict as True for interaction with answer group.
        """
        state = self.question.question_state_data
        state.interaction.default_outcome.labelled_as_correct = False
        state.interaction.answer_groups = [
            state_domain.AnswerGroup.from_dict({
                'outcome': {
                    'dest': 'abc',
                    'feedback': {
                        'content_id': 'feedback_1',
                        'html': '<p>Feedback</p>'
                    },
                    'labelled_as_correct': True,
                    'param_changes': [],
                    'refresher_exploration_id': None,
                    'missing_prerequisite_skill_id': None
                },
                'rule_specs': [{
                    'inputs': {
                        'x': {
                            'contentId': 'rule_input_4',
                            'normalizedStrSet': ['Test']
                        }
                    },
                    'rule_type': 'Contains'
                }],
                'training_data': [],
                'tagged_skill_misconception_id': None
            })
        ]

        self._assert_validation_error(
            'Expected all answer groups to have destination as None.')

    def test_validate_invalid_list_of_inapplicable_skill_misconception_ids(
            self):
        """Test to verify that the validation fails when
        inapplicable_skill_misconception_ids value is an invalid list.
        """
        self.question.inapplicable_skill_misconception_ids = ['Test', 1]
        self._assert_validation_error(
            re.escape(
<<<<<<< HEAD
                'Expected inapplicable_skill_misconception_ids to be a '
                'list of strings, received [\'Test\', 1]'
            )
        )
=======
                'Expected inapplicable_skill_misconception_ids to be a list of '
                'strings, received [u\'Test\', 1]'))
>>>>>>> 68de4ec1

    def test_validate_invalid_type_of_inapplicable_skill_misconception_ids(
            self):
        """Test to verify that the validation fails when
        inapplicable_skill_misconception_ids value is an invalid type.
        """
        self.question.inapplicable_skill_misconception_ids = 123
        self._assert_validation_error(
            'Expected inapplicable_skill_misconception_ids to be a list of '
            'strings, received 123')

    def test_validate_invalid_format_of_inapplicable_skill_misconception_ids(
            self):
        """Test to verify that the validation fails when
        inapplicable_skill_misconception_ids value is an invalid format i.e.
        it is not of the form <skill-id>-<misconception-id>.
        """
        self.question.inapplicable_skill_misconception_ids = ['abc', 'def']
        self._assert_validation_error(
            re.escape(
                'Expected inapplicable_skill_misconception_ids to be a list '
                'of strings of the format <skill_id>-<misconception_id>, '
<<<<<<< HEAD
                'received [\'abc\', \'def\']'
            )
        )
=======
                'received [u\'abc\', u\'def\']'))
>>>>>>> 68de4ec1

    def test_validate_duplicate_inapplicable_skill_misconception_ids_list(
            self):
        """Test to verify that the validation fails when
        inapplicable_skill_misconception_ids list is has duplicate values.
        """
        self.question.inapplicable_skill_misconception_ids = [
            'skillid12345-1', 'skillid12345-1']
        self._assert_validation_error(
            'inapplicable_skill_misconception_ids has duplicate values')

    def test_strict_validation_passes(self):
        """Test to verify validate method of a finalized Question domain object
        with correct input.
        """
        self.question.validate()

    def test_not_strict_validation(self):
        """Test to verify validate method of Question domain object with
        strict as False.
        """
        self.question.language_code = 'abc'
        self._assert_validation_error('Invalid language code')

        self.question.question_state_data = 'State data'
        self._assert_validation_error(
            'Expected question state data to be a State object')

        self.question.question_state_data_schema_version = 'abc'
        self._assert_validation_error(
            'Expected schema version to be an integer')

        self.question.linked_skill_ids = 'Test'
        self._assert_validation_error(
            'Expected linked_skill_ids to be a list of strings')

        self.question.linked_skill_ids = None
        self._assert_validation_error(
            'inked_skill_ids is either null or an empty list')

        self.question.linked_skill_ids = []
        self._assert_validation_error(
            'linked_skill_ids is either null or an empty list')

        self.question.linked_skill_ids = ['Test', 1]
        self._assert_validation_error(
            'Expected linked_skill_ids to be a list of strings')

        self.question.linked_skill_ids = ['skill1', 'skill1']
        self._assert_validation_error(
            'linked_skill_ids has duplicate skill ids')

        self.question.language_code = 1
        self._assert_validation_error('Expected language_code to be a string')

        self.question.version = 'abc'
        self._assert_validation_error('Expected version to be an integer')

        self.question.id = 123
        self._assert_validation_error('Expected ID to be a string')

    def test_create_default_question(self):
        """Test to verify create_default_question method of the Question domain
        object.
        """
        question_id = 'col1.random'
        skill_ids = ['test_skill1', 'test_skill2']
        question = question_domain.Question.create_default_question(
            question_id, skill_ids)
        default_question_data = (
            question_domain.Question.create_default_question_state().to_dict())

        self.assertEqual(question.id, question_id)
        self.assertEqual(
            question.question_state_data.to_dict(), default_question_data)
        self.assertEqual(question.language_code, 'en')
        self.assertEqual(question.version, 0)
        self.assertEqual(question.linked_skill_ids, skill_ids)

    def test_update_language_code(self):
        """Test to verify update_language_code method of the Question domain
        object.
        """
        self.question.update_language_code('pl')

        self.assertEqual('pl', self.question.language_code)

    def test_update_linked_skill_ids(self):
        """Test to verify update_linked_skill_ids method of the Question domain
        object.
        """
        self.question.update_linked_skill_ids(['skill_id1'])

        self.assertEqual(['skill_id1'], self.question.linked_skill_ids)

    def test_update_inapplicable_skill_misconception_ids(self):
        """Test to verify update_inapplicable_skill_misconception_ids method
        of the Question domain object.
        """
        self.assertEqual(
            ['skillId12345-123'],
            self.question.inapplicable_skill_misconception_ids)
        self.question.update_inapplicable_skill_misconception_ids(
            ['skillid-misconceptionid'])
        self.assertEqual(
            ['skillid-misconceptionid'],
            self.question.inapplicable_skill_misconception_ids)

    def test_update_question_state_data(self):
        """Test to verify update_question_state_data method of the Question
        domain object.
        """
        question_state_data = self._create_valid_question_data('Test')

        self.question.update_question_state_data(question_state_data)

        self.assertEqual(
            question_state_data.to_dict(),
            self.question.question_state_data.to_dict()
        )


class QuestionSummaryTest(test_utils.GenericTestBase):
    """Test for Question Summary object."""

    def setUp(self):
        super(QuestionSummaryTest, self).setUp()
        self.fake_date_created = datetime.datetime(
            2018, 11, 17, 20, 2, 45, 0)
        self.fake_date_updated = datetime.datetime(
            2018, 11, 17, 20, 3, 14, 0)
        self.observed_object = question_domain.QuestionSummary(
            question_id='question_1',
            question_content='<p>question content</p>',
            interaction_id='TextInput',
            question_model_created_on=self.fake_date_created,
            question_model_last_updated=self.fake_date_updated,
            misconception_ids=['skill1-1', 'skill2-2']
        )

    def test_to_dict(self):
        """Test to verify to_dict method of the Question Summary
        object.
        """
        expected_object_dict = {
            'id': 'question_1',
            'question_content': '<p>question content</p>',
            'interaction_id': 'TextInput',
            'last_updated_msec': utils.get_time_in_millisecs(
                self.fake_date_updated),
            'created_on_msec': utils.get_time_in_millisecs(
                self.fake_date_created),
            'misconception_ids': ['skill1-1', 'skill2-2']
        }

        self.assertEqual(expected_object_dict, self.observed_object.to_dict())

    def test_validation_with_valid_properties(self):
        self.observed_object.validate()

    def test_validation_with_invalid_id(self):
        self.observed_object.id = 1
        with self.assertRaisesRegexp(
            utils.ValidationError, 'Expected id to be a string, received 1'):
            self.observed_object.validate()

    def test_validation_with_invalid_interaction_id(self):
        self.observed_object.interaction_id = 1
        with self.assertRaisesRegexp(
            utils.ValidationError,
            'Expected interaction id to be a string, received 1'):
            self.observed_object.validate()

    def test_validation_with_invalid_question_content(self):
        self.observed_object.question_content = 1
        with self.assertRaisesRegexp(
            utils.ValidationError,
            'Expected question content to be a string, received 1'):
            self.observed_object.validate()

    def test_validation_with_invalid_created_on(self):
        self.observed_object.created_on = 1
        with self.assertRaisesRegexp(
            utils.ValidationError,
            'Expected created on to be a datetime, received 1'):
            self.observed_object.validate()

    def test_validation_with_invalid_last_updated(self):
        self.observed_object.last_updated = 1
        with self.assertRaisesRegexp(
            utils.ValidationError,
            'Expected last updated to be a datetime, received 1'):
            self.observed_object.validate()

    def test_validate_invalid_list_of_misconception_ids(self):
        """Test to verify that the validation fails when
        misconception_ids value is an invalid list.
        """
        self.observed_object.misconception_ids = ['Test', 1]
        with self.assertRaisesRegexp(
            utils.ValidationError,
            re.escape(
                'Expected misconception ids to be a list of strings, '
<<<<<<< HEAD
                'received [\'Test\', 1]'
            )
        ):
=======
                'received [u\'Test\', 1]')):
>>>>>>> 68de4ec1
            self.observed_object.validate()

    def test_validate_invalid_type_of_misconception_ids(self):
        """Test to verify that the validation fails when
        misconception_ids value is an invalid type.
        """
        self.observed_object.misconception_ids = 123
        with self.assertRaisesRegexp(
            utils.ValidationError,
            'Expected misconception ids to be a list of strings, '
            'received 123'):
            self.observed_object.validate()


class QuestionSkillLinkDomainTest(test_utils.GenericTestBase):
    """Test for Question Skill Link Domain object."""

    def test_to_dict(self):
        """Test to verify to_dict method of the Question Skill Link Domain
        object.
        """
        expected_object_dict = {
            'question_id': 'testquestion',
            'skill_id': 'testskill',
            'skill_description': 'testskilldescription',
            'skill_difficulty': 0.5,
        }
        observed_object = question_domain.QuestionSkillLink(
            'testquestion', 'testskill', 'testskilldescription', 0.5)
        self.assertEqual(expected_object_dict, observed_object.to_dict())


class MergedQuestionSkillLinkDomainTest(test_utils.GenericTestBase):
    """Test for Merged Question Skill Link Domain object."""

    def test_to_dict(self):
        """Test to verify to_dict method of the Merged Question Skill Link
        Domain object.
        """
        expected_object_dict = {
            'question_id': 'testquestion',
            'skill_ids': ['testskill'],
            'skill_descriptions': ['testskilldescription'],
            'skill_difficulties': [0.5],
        }
        observed_object = question_domain.MergedQuestionSkillLink(
            'testquestion', ['testskill'], ['testskilldescription'], [0.5])
        self.assertEqual(expected_object_dict, observed_object.to_dict())<|MERGE_RESOLUTION|>--- conflicted
+++ resolved
@@ -383,15 +383,8 @@
         self.question.inapplicable_skill_misconception_ids = ['Test', 1]
         self._assert_validation_error(
             re.escape(
-<<<<<<< HEAD
-                'Expected inapplicable_skill_misconception_ids to be a '
-                'list of strings, received [\'Test\', 1]'
-            )
-        )
-=======
                 'Expected inapplicable_skill_misconception_ids to be a list of '
-                'strings, received [u\'Test\', 1]'))
->>>>>>> 68de4ec1
+                'strings, received [\'Test\', 1]'))
 
     def test_validate_invalid_type_of_inapplicable_skill_misconception_ids(
             self):
@@ -414,13 +407,7 @@
             re.escape(
                 'Expected inapplicable_skill_misconception_ids to be a list '
                 'of strings of the format <skill_id>-<misconception_id>, '
-<<<<<<< HEAD
-                'received [\'abc\', \'def\']'
-            )
-        )
-=======
-                'received [u\'abc\', u\'def\']'))
->>>>>>> 68de4ec1
+                'received [\'abc\', \'def\']'))
 
     def test_validate_duplicate_inapplicable_skill_misconception_ids_list(
             self):
@@ -624,13 +611,7 @@
             utils.ValidationError,
             re.escape(
                 'Expected misconception ids to be a list of strings, '
-<<<<<<< HEAD
-                'received [\'Test\', 1]'
-            )
-        ):
-=======
-                'received [u\'Test\', 1]')):
->>>>>>> 68de4ec1
+                'received [\'Test\', 1]')):
             self.observed_object.validate()
 
     def test_validate_invalid_type_of_misconception_ids(self):
