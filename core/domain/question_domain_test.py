# Copyright 2018 The Oppia Authors. All Rights Reserved.
#
# Licensed under the Apache License, Version 2.0 (the "License");
# you may not use this file except in compliance with the License.
# You may obtain a copy of the License at
#
#      http://www.apache.org/licenses/LICENSE-2.0
#
# Unless required by applicable law or agreed to in writing, softwar
# distributed under the License is distributed on an "AS-IS" BASIS,
# WITHOUT WARRANTIES OR CONDITIONS OF ANY KIND, either express or implied.
# See the License for the specific language governing permissions and
# limitations under the License.

"""Tests for question domain objects."""
from __future__ import absolute_import  # pylint: disable=import-only-modules
from __future__ import unicode_literals  # pylint: disable=import-only-modules

import datetime

from core.domain import question_domain
from core.domain import state_domain
from core.tests import test_utils
import feconf
import python_utils
import utils


class QuestionChangeTest(test_utils.GenericTestBase):
    """Test for Question Change object."""

    def test_to_dict(self):
        """Test to verify to_dict method of the Question Change object."""
        expected_object_dict = {
            'cmd': 'update_question_property',
            'property_name': 'question_state_data',
            'new_value': 'new_value',
            'old_value': 'old_value',
        }

        change_dict = {
            'cmd': 'update_question_property',
            'property_name': 'question_state_data',
            'new_value': 'new_value',
            'old_value': 'old_value',
        }
        observed_object = question_domain.QuestionChange(
            change_dict=change_dict,
        )

        self.assertEqual(expected_object_dict, observed_object.to_dict())

    def test_change_dict_without_cmd(self):
        """Test to verify __init__ method of the Question Change object
        when change_dict is without cmd key.
        """
        self.assertRaisesRegexp(
            utils.ValidationError,
            'Missing cmd key in change dict',
            callableObj=question_domain.QuestionChange,
            change_dict={}
        )

    def test_change_dict_with_wrong_cmd(self):
        """Test to verify __init__ method of the Question Change object
        when change_dict is with wrong cmd value.
        """
        self.assertRaisesRegexp(
            utils.ValidationError,
            'Command wrong is not allowed',
            callableObj=question_domain.QuestionChange,
            change_dict={'cmd': 'wrong', }
        )

    def test_change_dict_with_missing_attributes_in_cmd(self):
        """Test to verify __init__ method of the Question Change object
        when change_dict is with missing attributes in cmd.
        """
        self.assertRaisesRegexp(
            utils.ValidationError,
            'The following required attributes are present: new_value',
            callableObj=question_domain.QuestionChange,
            change_dict={
                'cmd': 'update_question_property',
                'property_name': 'question_state_data',
                'old_value': 'old_value'
            }
        )

    def test_change_dict_with_extra_attributes_in_cmd(self):
        """Test to verify __init__ method of the Question Change object
        when change_dict is with extra attributes in cmd.
        """
        self.assertRaisesRegexp(
            utils.ValidationError,
            'The following extra attributes are present: invalid',
            callableObj=question_domain.QuestionChange,
            change_dict={'cmd': 'create_new', 'invalid': 'invalid'}
        )

    def test_update_question_property_with_wrong_property_name(self):
        """Test to verify __init__ method of the Question Change object
        when cmd is update_question_property and wrong property_name is given.
        """
        self.assertRaisesRegexp(
            utils.ValidationError, (
                'Value for property_name in cmd update_question_property: '
                'wrong is not allowed'),
            callableObj=question_domain.QuestionChange,
            change_dict={
                'cmd': 'update_question_property',
                'property_name': 'wrong',
                'new_value': 'new_value',
                'old_value': 'old_value'
            }
        )

    def test_create_new(self):
        """Test to verify __init__ method of the Question Change object
        when cmd is create_new.
        """
        change_dict = {
            'cmd': 'create_new'
        }
        observed_object = question_domain.QuestionChange(
            change_dict=change_dict,
        )

        self.assertEqual('create_new', observed_object.cmd)

    def test_update_question_property(self):
        """Test to verify __init__ method of the Question Change object
        when cmd is update_question_property.
        """
        change_dict = {
            'cmd': 'update_question_property',
            'property_name': 'question_state_data',
            'new_value': 'new_value',
            'old_value': 'old_value'
        }
        observed_object = question_domain.QuestionChange(
            change_dict=change_dict
        )

        self.assertEqual('update_question_property', observed_object.cmd)
        self.assertEqual('question_state_data', observed_object.property_name)
        self.assertEqual('new_value', observed_object.new_value)
        self.assertEqual('old_value', observed_object.old_value)

    def test_create_new_fully_specified_question(self):
        """Test to verify __init__ method of the Question Change object
        when cmd is create_new_fully_specified_question.
        """
        change_dict = {
            'cmd': 'create_new_fully_specified_question',
            'question_dict': {},
            'skill_id': '10',
        }
        observed_object = question_domain.QuestionChange(
            change_dict=change_dict,
        )

        self.assertEqual(
            'create_new_fully_specified_question', observed_object.cmd)
        self.assertEqual('10', observed_object.skill_id)
        self.assertEqual({}, observed_object.question_dict)

    def test_migrate_state_schema_to_latest_version(self):
        """Test to verify __init__ method of the Question Change object
        when cmd is migrate_state_schema_to_latest_version.
        """
        change_dict = {
            'cmd': 'migrate_state_schema_to_latest_version',
            'from_version': 0,
            'to_version': 10,
        }
        observed_object = question_domain.QuestionChange(
            change_dict=change_dict,
        )

        self.assertEqual(
            'migrate_state_schema_to_latest_version', observed_object.cmd)
        self.assertEqual(0, observed_object.from_version)
        self.assertEqual(10, observed_object.to_version)


<<<<<<< HEAD
class QuestionRightsChangeTest(test_utils.GenericTestBase):
    """Test for QuestionRights Change object."""

    def test_to_dict(self):
        """Test to verify to_dict method of the QuestionRights
        Change object.
        """
        expected_object_dict = {
            'cmd': 'create_new'
        }

        change_dict = {
            'cmd': 'create_new'
        }
        observed_object = question_domain.QuestionRightsChange(
            change_dict=change_dict,
        )

        self.assertEqual(expected_object_dict, observed_object.to_dict())

    def test_change_dict_without_cmd(self):
        """Test to verify __init__ method of the QuestionRights
        Change object when change_dict is without cmd key.
        """
        self.assertRaisesRegexp(
            utils.ValidationError,
            'Missing cmd key in change dict',
            callableObj=question_domain.QuestionRightsChange,
            change_dict={}
        )

    def test_change_dict_with_wrong_cmd(self):
        """Test to verify __init__ method of the QuestionRights
        Change object when change_dict is with wrong cmd value.
        """
        self.assertRaisesRegexp(
            utils.ValidationError,
            'Command wrong is not allowed',
            callableObj=question_domain.QuestionRightsChange,
            change_dict={'cmd': 'wrong', }
        )

    def test_change_dict_with_extra_attributes_in_cmd(self):
        """Test to verify __init__ method of the QuestionRights Change
        object when change_dict is with extra attributes in cmd.
        """
        self.assertRaisesRegexp(
            utils.ValidationError,
            'The following extra attributes are present: invalid',
            callableObj=question_domain.QuestionRightsChange,
            change_dict={'cmd': 'create_new', 'invalid': 'invalid'}
        )

    def test_create_new(self):
        """Test to verify __init__ method of the QuestionRights Change
        object when cmd is create_new.
        """
        change_dict = {
            'cmd': 'create_new'
        }
        observed_object = question_domain.QuestionRightsChange(
            change_dict=change_dict,
        )

        self.assertEqual('create_new', observed_object.cmd)


class QuestionMigrationMethodsUnitTest(test_utils.GenericTestBase):
    """Tests the presence of appropriate schema migration methods in the
    Question domain object class.
    """

    def test_correct_states_schema_conversion_methods_exist(self):
        """Test that the right states schema conversion methods exist."""
        current_states_schema_version = (
            feconf.CURRENT_STATE_SCHEMA_VERSION)
        # The schema conversion methods begin at v27 for Question Domain.
        for version_num in python_utils.RANGE(
                27, current_states_schema_version):
            self.assertTrue(hasattr(
                question_domain.Question,
                '_convert_state_v%s_dict_to_v%s_dict' % (
                    version_num, version_num + 1)))

        self.assertFalse(hasattr(
            question_domain.Question,
            '_convert_state_v%s_dict_to_v%s_dict' % (
                current_states_schema_version,
                current_states_schema_version + 1)))


=======
>>>>>>> c5607309
class QuestionDomainTest(test_utils.GenericTestBase):
    """Tests for Question domain object."""

    def setUp(self):
        """Before each individual test, create a question."""
        super(QuestionDomainTest, self).setUp()
        question_state_data = self._create_valid_question_data('ABC')
        self.question = question_domain.Question(
            'question_id', question_state_data,
            feconf.CURRENT_STATE_SCHEMA_VERSION, 'en', 1, ['skill1'])

    def test_to_and_from_dict(self):
        """Test to verify to_dict and from_dict methods
        of Question domain object.
        """
        default_question_state_data = (
            question_domain.Question.create_default_question_state())
        question_dict = {
            'id': 'col1.random',
            'question_state_data': default_question_state_data.to_dict(),
            'question_state_data_schema_version': (
                feconf.CURRENT_STATE_SCHEMA_VERSION),
            'language_code': 'en',
            'version': 1,
            'linked_skill_ids': ['skill1']
        }

        observed_object = question_domain.Question.from_dict(question_dict)
        self.assertEqual(question_dict, observed_object.to_dict())

    def _assert_validation_error(self, expected_error_substring):
        """Checks that the skill passes strict validation."""
        with self.assertRaisesRegexp(
            utils.ValidationError, expected_error_substring):
            self.question.validate()

    def test_strict_validation(self):
        """Test to verify validate method of Question domain object with
        strict as True.
        """
        state = self.question.question_state_data
        state.interaction.solution = None
        self._assert_validation_error(
            'Expected the question to have a solution')
        state.interaction.hints = []
        self._assert_validation_error(
            'Expected the question to have at least one hint')
        state.interaction.default_outcome.dest = 'abc'
        self._assert_validation_error(
            'Expected all answer groups to have destination as None.')
        state.interaction.default_outcome.labelled_as_correct = False
        self._assert_validation_error(
            'Expected at least one answer group to have a correct answer')

    def test_strict_validation_for_answer_groups(self):
        """Test to verify validate method of Question domain object with
        strict as True for interaction with answer group.
        """
        state = self.question.question_state_data
        state.interaction.default_outcome.labelled_as_correct = False
        state.interaction.answer_groups = [
            state_domain.AnswerGroup.from_dict({
                'outcome': {
                    'dest': 'abc',
                    'feedback': {
                        'content_id': 'feedback_1',
                        'html': '<p>Feedback</p>'
                    },
                    'labelled_as_correct': True,
                    'param_changes': [],
                    'refresher_exploration_id': None,
                    'missing_prerequisite_skill_id': None
                },
                'rule_specs': [{
                    'inputs': {
                        'x': 'Test'
                    },
                    'rule_type': 'Contains'
                }],
                'training_data': [],
                'tagged_skill_misconception_id': None
            })
        ]

        self._assert_validation_error(
            'Expected all answer groups to have destination as None.')

    def test_strict_validation_passes(self):
        """Test to verify validate method of a finalized Question domain object
        with correct input.
        """
        self.question.validate()

    def test_not_strict_validation(self):
        """Test to verify validate method of Question domain object with
        strict as False.
        """
        self.question.language_code = 'abc'
        self._assert_validation_error('Invalid language code')

        self.question.question_state_data = 'State data'
        self._assert_validation_error(
            'Expected question state data to be a State object')

        self.question.question_state_data_schema_version = 'abc'
        self._assert_validation_error(
            'Expected schema version to be an integer')

        self.question.linked_skill_ids = 'Test'
        self._assert_validation_error(
            'Expected linked_skill_ids to be a list of strings')

        self.question.linked_skill_ids = None
        self._assert_validation_error(
            'inked_skill_ids is either null or an empty list')

        self.question.linked_skill_ids = []
        self._assert_validation_error(
            'linked_skill_ids is either null or an empty list')

        self.question.linked_skill_ids = ['Test', 1]
        self._assert_validation_error(
            'Expected linked_skill_ids to be a list of strings')

        self.question.linked_skill_ids = ['skill1', 'skill1']
        self._assert_validation_error(
            'linked_skill_ids has duplicate skill ids')

        self.question.language_code = 1
        self._assert_validation_error('Expected language_code to be a string')

        self.question.version = 'abc'
        self._assert_validation_error('Expected version to be an integer')

        self.question.id = 123
        self._assert_validation_error('Expected ID to be a string')

    def test_create_default_question(self):
        """Test to verify create_default_question method of the Question domain
        object.
        """
        question_id = 'col1.random'
        skill_ids = ['test_skill1', 'test_skill2']
        question = question_domain.Question.create_default_question(
            question_id, skill_ids)
        default_question_data = (
            question_domain.Question.create_default_question_state().to_dict())

        self.assertEqual(question.id, question_id)
        self.assertEqual(
            question.question_state_data.to_dict(), default_question_data)
        self.assertEqual(question.language_code, 'en')
        self.assertEqual(question.version, 0)
        self.assertEqual(question.linked_skill_ids, skill_ids)

    def test_update_language_code(self):
        """Test to verify update_language_code method of the Question domain
        object.
        """
        self.question.update_language_code('pl')

        self.assertEqual('pl', self.question.language_code)

    def test_update_linked_skill_ids(self):
        """Test to verify update_linked_skill_ids method of the Question domain
        object.
        """
        self.question.update_linked_skill_ids(['skill_id1'])

        self.assertEqual(['skill_id1'], self.question.linked_skill_ids)

    def test_update_question_state_data(self):
        """Test to verify update_question_state_data method of the Question
        domain object.
        """
        question_state_data = self._create_valid_question_data('Test')

        self.question.update_question_state_data(question_state_data)

        self.assertEqual(
            question_state_data.to_dict(),
            self.question.question_state_data.to_dict()
        )


class QuestionSummaryTest(test_utils.GenericTestBase):
    """Test for Question Summary object."""

    def setUp(self):
        super(QuestionSummaryTest, self).setUp()
        self.fake_date_created = datetime.datetime(
            2018, 11, 17, 20, 2, 45, 0)
        self.fake_date_updated = datetime.datetime(
            2018, 11, 17, 20, 3, 14, 0)
        self.observed_object = question_domain.QuestionSummary(
            question_id='question_1',
            question_content='<p>question content</p>',
            question_model_created_on=self.fake_date_created,
            question_model_last_updated=self.fake_date_updated,
        )

    def test_to_dict(self):
        """Test to verify to_dict method of the Question Summary
        object.
        """
        expected_object_dict = {
            'id': 'question_1',
            'question_content': '<p>question content</p>',
            'last_updated_msec': utils.get_time_in_millisecs(
                self.fake_date_updated),
            'created_on_msec': utils.get_time_in_millisecs(
                self.fake_date_created),
        }

        self.assertEqual(expected_object_dict, self.observed_object.to_dict())

    def test_validation_with_valid_properties(self):
        self.observed_object.validate()

    def test_validation_with_invalid_id(self):
        self.observed_object.id = 1
        with self.assertRaisesRegexp(
            utils.ValidationError, 'Expected id to be a string, received 1'):
            self.observed_object.validate()

    def test_validation_with_invalid_question_content(self):
        self.observed_object.question_content = 1
        with self.assertRaisesRegexp(
            utils.ValidationError,
            'Expected question content to be a string, received 1'):
            self.observed_object.validate()

    def test_validation_with_invalid_created_on(self):
        self.observed_object.created_on = 1
        with self.assertRaisesRegexp(
            utils.ValidationError,
            'Expected created on to be a datetime, received 1'):
            self.observed_object.validate()

    def test_validation_with_invalid_last_updated(self):
        self.observed_object.last_updated = 1
        with self.assertRaisesRegexp(
            utils.ValidationError,
            'Expected last updated to be a datetime, received 1'):
            self.observed_object.validate()


class QuestionSkillLinkDomainTest(test_utils.GenericTestBase):
    """Test for Question Skill Link Domain object."""

    def test_to_dict(self):
        """Test to verify to_dict method of the Question Skill Link Domain
        object.
        """
        expected_object_dict = {
            'question_id': 'testquestion',
            'skill_id': 'testskill',
            'skill_description': 'testskilldescription',
            'skill_difficulty': 0.5,
        }
        observed_object = question_domain.QuestionSkillLink(
            'testquestion', 'testskill', 'testskilldescription', 0.5)
        self.assertEqual(expected_object_dict, observed_object.to_dict())


class MergedQuestionSkillLinkDomainTest(test_utils.GenericTestBase):
    """Test for Merged Question Skill Link Domain object."""

    def test_to_dict(self):
        """Test to verify to_dict method of the Merged Question Skill Link
        Domain object.
        """
        expected_object_dict = {
            'question_id': 'testquestion',
            'skill_ids': ['testskill'],
            'skill_descriptions': ['testskilldescription'],
            'skill_difficulties': [0.5],
        }
        observed_object = question_domain.MergedQuestionSkillLink(
            'testquestion', ['testskill'], ['testskilldescription'], [0.5])
        self.assertEqual(expected_object_dict, observed_object.to_dict())<|MERGE_RESOLUTION|>--- conflicted
+++ resolved
@@ -184,100 +184,6 @@
         self.assertEqual(10, observed_object.to_version)
 
 
-<<<<<<< HEAD
-class QuestionRightsChangeTest(test_utils.GenericTestBase):
-    """Test for QuestionRights Change object."""
-
-    def test_to_dict(self):
-        """Test to verify to_dict method of the QuestionRights
-        Change object.
-        """
-        expected_object_dict = {
-            'cmd': 'create_new'
-        }
-
-        change_dict = {
-            'cmd': 'create_new'
-        }
-        observed_object = question_domain.QuestionRightsChange(
-            change_dict=change_dict,
-        )
-
-        self.assertEqual(expected_object_dict, observed_object.to_dict())
-
-    def test_change_dict_without_cmd(self):
-        """Test to verify __init__ method of the QuestionRights
-        Change object when change_dict is without cmd key.
-        """
-        self.assertRaisesRegexp(
-            utils.ValidationError,
-            'Missing cmd key in change dict',
-            callableObj=question_domain.QuestionRightsChange,
-            change_dict={}
-        )
-
-    def test_change_dict_with_wrong_cmd(self):
-        """Test to verify __init__ method of the QuestionRights
-        Change object when change_dict is with wrong cmd value.
-        """
-        self.assertRaisesRegexp(
-            utils.ValidationError,
-            'Command wrong is not allowed',
-            callableObj=question_domain.QuestionRightsChange,
-            change_dict={'cmd': 'wrong', }
-        )
-
-    def test_change_dict_with_extra_attributes_in_cmd(self):
-        """Test to verify __init__ method of the QuestionRights Change
-        object when change_dict is with extra attributes in cmd.
-        """
-        self.assertRaisesRegexp(
-            utils.ValidationError,
-            'The following extra attributes are present: invalid',
-            callableObj=question_domain.QuestionRightsChange,
-            change_dict={'cmd': 'create_new', 'invalid': 'invalid'}
-        )
-
-    def test_create_new(self):
-        """Test to verify __init__ method of the QuestionRights Change
-        object when cmd is create_new.
-        """
-        change_dict = {
-            'cmd': 'create_new'
-        }
-        observed_object = question_domain.QuestionRightsChange(
-            change_dict=change_dict,
-        )
-
-        self.assertEqual('create_new', observed_object.cmd)
-
-
-class QuestionMigrationMethodsUnitTest(test_utils.GenericTestBase):
-    """Tests the presence of appropriate schema migration methods in the
-    Question domain object class.
-    """
-
-    def test_correct_states_schema_conversion_methods_exist(self):
-        """Test that the right states schema conversion methods exist."""
-        current_states_schema_version = (
-            feconf.CURRENT_STATE_SCHEMA_VERSION)
-        # The schema conversion methods begin at v27 for Question Domain.
-        for version_num in python_utils.RANGE(
-                27, current_states_schema_version):
-            self.assertTrue(hasattr(
-                question_domain.Question,
-                '_convert_state_v%s_dict_to_v%s_dict' % (
-                    version_num, version_num + 1)))
-
-        self.assertFalse(hasattr(
-            question_domain.Question,
-            '_convert_state_v%s_dict_to_v%s_dict' % (
-                current_states_schema_version,
-                current_states_schema_version + 1)))
-
-
-=======
->>>>>>> c5607309
 class QuestionDomainTest(test_utils.GenericTestBase):
     """Tests for Question domain object."""
 
