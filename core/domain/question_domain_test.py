# Copyright 2018 The Oppia Authors. All Rights Reserved.
#
# Licensed under the Apache License, Version 2.0 (the "License");
# you may not use this file except in compliance with the License.
# You may obtain a copy of the License at
#
#      http://www.apache.org/licenses/LICENSE-2.0
#
# Unless required by applicable law or agreed to in writing, softwar
# distributed under the License is distributed on an "AS-IS" BASIS,
# WITHOUT WARRANTIES OR CONDITIONS OF ANY KIND, either express or implied.
# See the License for the specific language governing permissions and
# limitations under the License.

"""Tests for question domain objects."""

from __future__ import annotations

import copy
import datetime
import re

from core import feconf
from core import utils
from core.domain import customization_args_util
from core.domain import question_domain
from core.domain import state_domain
from core.domain import translation_domain
from core.tests import test_utils

from typing import Dict, List, Union


class QuestionChangeTest(test_utils.GenericTestBase):
    """Test for Question Change object."""

    def test_to_dict(self) -> None:
        """Test to verify to_dict method of the Question Change object."""
        expected_object_dict = {
            'cmd': 'update_question_property',
            'property_name': 'question_state_data',
            'new_value': 'new_value',
            'old_value': 'old_value',
        }

        change_dict = {
            'cmd': 'update_question_property',
            'property_name': 'question_state_data',
            'new_value': 'new_value',
            'old_value': 'old_value',
        }
        observed_object = question_domain.QuestionChange(
            change_dict=change_dict,
        )

        self.assertEqual(expected_object_dict, observed_object.to_dict())

    def test_change_dict_without_cmd(self) -> None:
        """Test to verify __init__ method of the Question Change object
        when change_dict is without cmd key.
        """
        with self.assertRaisesRegex(
            utils.ValidationError,
            'Missing cmd key in change dict'
        ):
            question_domain.QuestionChange({})

    def test_change_dict_with_wrong_cmd(self) -> None:
        """Test to verify __init__ method of the Question Change object
        when change_dict is with wrong cmd value.
        """
        with self.assertRaisesRegex(
            utils.ValidationError,
            'Command wrong is not allowed'
        ):
            question_domain.QuestionChange({'cmd': 'wrong'})

    def test_change_dict_with_missing_attributes_in_cmd(self) -> None:
        """Test to verify __init__ method of the Question Change object
        when change_dict is with missing attributes in cmd.
        """
        with self.assertRaisesRegex(
            utils.ValidationError,
            'The following required attributes are missing: new_value'
        ):
            question_domain.QuestionChange({
                'cmd': 'update_question_property',
                'property_name': 'question_state_data',
                'old_value': 'old_value'
            }
        )

    def test_change_dict_with_extra_attributes_in_cmd(self) -> None:
        """Test to verify __init__ method of the Question Change object
        when change_dict is with extra attributes in cmd.
        """
        with self.assertRaisesRegex(
            utils.ValidationError,
            'The following extra attributes are present: invalid'
        ):
            question_domain.QuestionChange(
                {'cmd': 'create_new', 'invalid': 'invalid'}
            )

    def test_update_question_property_with_wrong_property_name(self) -> None:
        """Test to verify __init__ method of the Question Change object
        when cmd is update_question_property and wrong property_name is given.
        """
        with self.assertRaisesRegex(
            utils.ValidationError,
            'Value for property_name in cmd update_question_property: '
            'wrong is not allowed'
        ):
            question_domain.QuestionChange(
                {
                'cmd': 'update_question_property',
                'property_name': 'wrong',
                'new_value': 'new_value',
                'old_value': 'old_value'
                }
            )

    def test_create_new(self) -> None:
        """Test to verify __init__ method of the Question Change object
        when cmd is create_new.
        """
        change_dict = {
            'cmd': 'create_new'
        }
        observed_object = question_domain.QuestionChange(
            change_dict=change_dict,
        )

        self.assertEqual('create_new', observed_object.cmd)

    def test_update_question_property(self) -> None:
        """Test to verify __init__ method of the Question Change object
        when cmd is update_question_property.
        """
        change_dict = {
            'cmd': 'update_question_property',
            'property_name': 'question_state_data',
            'new_value': 'new_value',
            'old_value': 'old_value'
        }
        observed_object = question_domain.QuestionChange(
            change_dict=change_dict
        )

        self.assertEqual('update_question_property', observed_object.cmd)
        self.assertEqual('question_state_data', observed_object.property_name)
        self.assertEqual('new_value', observed_object.new_value)
        self.assertEqual('old_value', observed_object.old_value)

    def test_create_new_fully_specified_question(self) -> None:
        """Test to verify __init__ method of the Question Change object
        when cmd is create_new_fully_specified_question.
        """
        test_question_dict: Dict[str, str] = {}
        change_dict: Dict[str, Union[str, Dict[str, str]]] = {
            'cmd': 'create_new_fully_specified_question',
            'question_dict': test_question_dict,
            'skill_id': '10',
        }
        observed_object = question_domain.QuestionChange(
            change_dict=change_dict,
        )

        self.assertEqual(
            'create_new_fully_specified_question', observed_object.cmd)
        self.assertEqual('10', observed_object.skill_id)
        self.assertEqual({}, observed_object.question_dict)

    def test_migrate_state_schema_to_latest_version(self) -> None:
        """Test to verify __init__ method of the Question Change object
        when cmd is migrate_state_schema_to_latest_version.
        """
        change_dict: Dict[str, Union[str, int]] = {
            'cmd': 'migrate_state_schema_to_latest_version',
            'from_version': 0,
            'to_version': 10,
        }
        observed_object = question_domain.QuestionChange(
            change_dict=change_dict,
        )

        self.assertEqual(
            'migrate_state_schema_to_latest_version', observed_object.cmd)
        self.assertEqual(0, observed_object.from_version)
        self.assertEqual(10, observed_object.to_version)


class QuestionSuggestionChangeTest(test_utils.GenericTestBase):
    """Test for QuestionSuggestionChange object."""

    def test_to_dict(self) -> None:
        """Test to verify to_dict method of the Question Change object."""
        expected_object_dict = {
            'cmd': 'create_new_fully_specified_question',
            'question_dict': 'question_dict',
            'skill_id': 'skill_1',
            'skill_difficulty': '0.3'
        }

        change_dict = {
            'cmd': 'create_new_fully_specified_question',
            'question_dict': 'question_dict',
            'skill_id': 'skill_1',
            'skill_difficulty': '0.3'
        }
        observed_object = question_domain.QuestionSuggestionChange(
            change_dict=change_dict,
        )

        self.assertEqual(expected_object_dict, observed_object.to_dict())

    def test_change_dict_without_cmd(self) -> None:
        """Test to verify __init__ method of the QuestionSuggestionChange
        object when change_dict is without cmd key.
        """
        with self.assertRaisesRegex(
            utils.ValidationError,
            'Missing cmd key in change dict'
        ):
            question_domain.QuestionSuggestionChange({})

    def test_change_dict_with_wrong_cmd(self) -> None:
        """Test to verify __init__ method of the QuestionSuggestionChange object
        when change_dict is with wrong cmd value.
        """
        with self.assertRaisesRegex(
            utils.ValidationError,
            'Command wrong is not allowed'
        ):
            question_domain.QuestionSuggestionChange(
                {'cmd': 'wrong', }
            )

    def test_change_dict_with_missing_attributes_in_cmd(self) -> None:
        """Test to verify __init__ method of the QuestionSuggestionChange object
        when change_dict is with missing attributes in cmd.
        """
        with self.assertRaisesRegex(
            utils.ValidationError,
            'The following required attributes are missing: skill_difficulty,'
            ' skill_id'
        ):
            question_domain.QuestionSuggestionChange(
                {
                'cmd': 'create_new_fully_specified_question',
                'question_dict': 'question_dict',
                }
            )

    def test_change_dict_with_extra_attributes_in_cmd(self) -> None:
        """Test to verify __init__ method of the QuestionSuggestionChange object
        when change_dict is with extra attributes in cmd.
        """
        with self.assertRaisesRegex(
            utils.ValidationError,
            'The following extra attributes are present: invalid'
        ):
            question_domain.QuestionSuggestionChange(
                {
                'cmd': 'create_new_fully_specified_question',
                'question_dict': 'question_dict',
                'skill_id': 'skill_1',
                'skill_difficulty': '0.3',
                'invalid': 'invalid'
                }
            )

    def test_create_new_fully_specified_question(self) -> None:
        """Test to verify __init__ method of the QuestionSuggestionChange object
        when cmd is create_new_fully_specified_question.
        """
        change_dict: Dict[str, Union[str, Dict[str, str]]] = {
            'cmd': 'create_new_fully_specified_question',
            'question_dict': {},
            'skill_id': '10',
            'skill_difficulty': '0.3',
        }
        observed_object = question_domain.QuestionSuggestionChange(
            change_dict=change_dict,
        )

        self.assertEqual(
            'create_new_fully_specified_question', observed_object.cmd)
        self.assertEqual('10', observed_object.skill_id)
        self.assertEqual({}, observed_object.question_dict)


class QuestionDomainTest(test_utils.GenericTestBase):
    """Tests for Question domain object."""

    def setUp(self) -> None:
        """Before each individual test, create a question."""
        super().setUp()
        content_id_generator = translation_domain.ContentIdGenerator()
        question_state_data = self._create_valid_question_data(
            'ABC', content_id_generator)
        self.question = question_domain.Question(
            'question_id', question_state_data,
            feconf.CURRENT_STATE_SCHEMA_VERSION, 'en', 1, ['skill1'],
            ['skillId12345-123'],
            content_id_generator.next_content_id_index)

        self.content_id_generator = translation_domain.ContentIdGenerator()
        self.question_state_dict = (
            question_domain.Question.create_default_question_state(
                self.content_id_generator
            ).to_dict())
        translation_dict = {
            'content_id_3': translation_domain.TranslatedContent(
                'My name is Nikhil.', 'html', True)
        }
        self.dummy_entity_translations = translation_domain.EntityTranslation(
            'question_id', feconf.TranslatableEntityType.QUESTION, 1, 'hi',
            translation_dict)

    def test_to_and_from_dict(self) -> None:
        """Test to verify to_dict and from_dict methods
        of Question domain object.
        """
        question_dict: question_domain.QuestionDict = {
            'id': 'col1.random',
            'question_state_data': self.question_state_dict,
            'question_state_data_schema_version': (
                feconf.CURRENT_STATE_SCHEMA_VERSION),
            'language_code': 'en',
            'version': 1,
            'linked_skill_ids': ['skill1'],
            'inapplicable_skill_misconception_ids': ['skill1-123'],
            'next_content_id_index': (
                self.content_id_generator.next_content_id_index)
        }

        observed_object = question_domain.Question.from_dict(question_dict)
        self.assertEqual(question_dict, observed_object.to_dict())

    def _assert_question_domain_validation_error(
        self, expected_error_substring: str
    ) -> None:
        """Checks that the skill passes strict validation."""
        with self.assertRaisesRegex(
            utils.ValidationError, expected_error_substring
        ):
            self.question.validate()

    def test_strict_validation(self) -> None:
        """Test to verify validate method of Question domain object with
        strict as True.
        """
        state = self.question.question_state_data

        # TODO(#13059): After we fully type the codebase we plan to get
        # rid of the tests that intentionally test wrong inputs that we
        # can normally catch by typing.
        state.interaction.solution = None
        self._assert_question_domain_validation_error(
            'Expected the question to have a solution')
        state.interaction.hints = []
        self._assert_question_domain_validation_error(
            'Expected the question to have at least one hint')
        # Ruling out the possibility of None for mypy type checking.
        assert state.interaction.default_outcome is not None
        state.interaction.default_outcome.dest = 'abc'
        self._assert_question_domain_validation_error(
            'Expected all answer groups to have destination as None.')

        # TODO(#13059): After we fully type the codebase we plan to get
        # rid of the tests that intentionally test wrong inputs that we
        # can normally catch by typing.
        state.interaction.default_outcome.dest = None
        state.interaction.default_outcome.dest_if_really_stuck = 'pqr'
        self._assert_question_domain_validation_error(
            'Expected all answer groups to have destination for the '
            'stuck learner as None.')
        state.interaction.default_outcome.labelled_as_correct = False
        self._assert_question_domain_validation_error(
            'Expected at least one answer group to have a correct answer')

    def test_strict_validation_for_answer_groups(self) -> None:
        """Test to verify validate method of Question domain object with
        strict as True for interaction with answer group.
        """
        state = self.question.question_state_data
        # Ruling out the possibility of None for mypy type checking.
        assert state.interaction.default_outcome is not None
        state.interaction.default_outcome.labelled_as_correct = False
        rule_spec_input_test_dict: Dict[str, Union[str, List[str]]] = {
            'contentId': 'rule_input_4',
            'normalizedStrSet': ['Test']
        }
        state.interaction.answer_groups = [
            state_domain.AnswerGroup.from_dict({
                'outcome': {
                    'dest': 'abc',
                    'dest_if_really_stuck': None,
                    'feedback': {
                        'content_id': 'feedback_1',
                        'html': '<p>Feedback</p>'
                    },
                    'labelled_as_correct': True,
                    'param_changes': [],
                    'refresher_exploration_id': None,
                    'missing_prerequisite_skill_id': None
                },
                'rule_specs': [{
                    'inputs': {
                        'x': rule_spec_input_test_dict
                    },
                    'rule_type': 'Contains'
                }],
                'training_data': [],
                'tagged_skill_misconception_id': None
            })
        ]

        self._assert_question_domain_validation_error(
            'Expected all answer groups to have destination as None.')

        state.interaction.answer_groups = [
            state_domain.AnswerGroup.from_dict({
                'outcome': {
                    'dest': None,
                    'dest_if_really_stuck': 'pqr',
                    'feedback': {
                        'content_id': 'feedback_1',
                        'html': '<p>Feedback</p>'
                    },
                    'labelled_as_correct': True,
                    'param_changes': [],
                    'refresher_exploration_id': None,
                    'missing_prerequisite_skill_id': None
                },
                'rule_specs': [{
                    'inputs': {
                        'x': rule_spec_input_test_dict
                    },
                    'rule_type': 'Contains'
                }],
                'training_data': [],
                'tagged_skill_misconception_id': None
            })
        ]

        self._assert_question_domain_validation_error(
            'Expected all answer groups to have destination for the '
            'stuck learner as None.')

    # TODO(#13059): After we fully type the codebase we plan to get
    # rid of the tests that intentionally test wrong inputs that we
    # can normally catch by typing.
    def test_validate_invalid_list_of_inapplicable_skill_misconception_ids(
        self
    ) -> None:
        """Test to verify that the validation fails when
        inapplicable_skill_misconception_ids value is an invalid list.
        """
        self.question.inapplicable_skill_misconception_ids = ['Test', 1]  # type: ignore[list-item]
        self._assert_question_domain_validation_error(
            re.escape(
                'Expected inapplicable_skill_misconception_ids to be a list of '
                'strings, received [\'Test\', 1]'))

    # TODO(#13059): After we fully type the codebase we plan to get
    # rid of the tests that intentionally test wrong inputs that we
    # can normally catch by typing.
    def test_validate_invalid_type_of_inapplicable_skill_misconception_ids(
        self
    ) -> None:
        """Test to verify that the validation fails when
        inapplicable_skill_misconception_ids value is an invalid type.
        """
        self.question.inapplicable_skill_misconception_ids = 123  # type: ignore[assignment]
        self._assert_question_domain_validation_error(
            'Expected inapplicable_skill_misconception_ids to be a list of '
            'strings, received 123')

    def test_validate_invalid_format_of_inapplicable_skill_misconception_ids(
        self
    ) -> None:
        """Test to verify that the validation fails when
        inapplicable_skill_misconception_ids value is an invalid format i.e.
        it is not of the form <skill-id>-<misconception-id>.
        """
        self.question.inapplicable_skill_misconception_ids = ['abc', 'def']
        self._assert_question_domain_validation_error(
            re.escape(
                'Expected inapplicable_skill_misconception_ids to be a list '
                'of strings of the format <skill_id>-<misconception_id>, '
                'received [\'abc\', \'def\']'))

    def test_validate_duplicate_inapplicable_skill_misconception_ids_list(
        self
    ) -> None:
        """Test to verify that the validation fails when
        inapplicable_skill_misconception_ids list is has duplicate values.
        """
        self.question.inapplicable_skill_misconception_ids = [
            'skillid12345-1', 'skillid12345-1']
        self._assert_question_domain_validation_error(
            'inapplicable_skill_misconception_ids has duplicate values')

    def test_strict_validation_passes(self) -> None:
        """Test to verify validate method of a finalized Question domain object
        with correct input.
        """
        self.question.validate()

    def test_not_strict_validation(self) -> None:
        """Test to verify validate method of Question domain object with
        strict as False.
        """
        self.question.language_code = 'abc'
        self._assert_question_domain_validation_error('Invalid language code')

        # TODO(#13059): After we fully type the codebase we plan to get
        # rid of the tests that intentionally test wrong inputs that we
        # can normally catch by typing.
        self.question.question_state_data = 'State data'  # type: ignore[assignment]
        self._assert_question_domain_validation_error(
            'Expected question state data to be a State object')

        # TODO(#13059): After we fully type the codebase we plan to get
        # rid of the tests that intentionally test wrong inputs that we
        # can normally catch by typing.
        self.question.question_state_data_schema_version = 'abc'  # type: ignore[assignment]
        self._assert_question_domain_validation_error(
            'Expected schema version to be an integer')

        self.question.question_state_data_schema_version = 45
        self._assert_question_domain_validation_error(
            'Expected question state schema version to be %s, received '
                '%s' % (
                    feconf.CURRENT_STATE_SCHEMA_VERSION,
                    self.question.question_state_data_schema_version))

        # TODO(#13059): After we fully type the codebase we plan to get
        # rid of the tests that intentionally test wrong inputs that we
        # can normally catch by typing.
        self.question.linked_skill_ids = 'Test'  # type: ignore[assignment]
        self._assert_question_domain_validation_error(
            'Expected linked_skill_ids to be a list of strings')

        # TODO(#13059): After we fully type the codebase we plan to get
        # rid of the tests that intentionally test wrong inputs that we
        # can normally catch by typing.
        self.question.linked_skill_ids = None  # type: ignore[assignment]
        self._assert_question_domain_validation_error(
            'inked_skill_ids is either null or an empty list')

        self.question.linked_skill_ids = []
        self._assert_question_domain_validation_error(
            'linked_skill_ids is either null or an empty list')

        # TODO(#13059): After we fully type the codebase we plan to get
        # rid of the tests that intentionally test wrong inputs that we
        # can normally catch by typing.
        self.question.linked_skill_ids = ['Test', 1]  # type: ignore[list-item]
        self._assert_question_domain_validation_error(
            'Expected linked_skill_ids to be a list of strings')

        self.question.linked_skill_ids = ['skill1', 'skill1']
        self._assert_question_domain_validation_error(
            'linked_skill_ids has duplicate skill ids')

        # TODO(#13059): After we fully type the codebase we plan to get
        # rid of the tests that intentionally test wrong inputs that we
        # can normally catch by typing.
        self.question.language_code = 1  # type: ignore[assignment]
        self._assert_question_domain_validation_error(
            'Expected language_code to be a string'
        )

        # TODO(#13059): After we fully type the codebase we plan to get
        # rid of the tests that intentionally test wrong inputs that we
        # can normally catch by typing.
        self.question.version = 'abc'  # type: ignore[assignment]
        self._assert_question_domain_validation_error(
            'Expected version to be an integer'
        )

        # TODO(#13059): After we fully type the codebase we plan to get
        # rid of the tests that intentionally test wrong inputs that we
        # can normally catch by typing.
        self.question.id = 123  # type: ignore[assignment]
        self._assert_question_domain_validation_error(
            'Expected ID to be a string'
        )

    def test_create_default_question(self) -> None:
        """Test to verify create_default_question method of the Question domain
        object.
        """
        question_id = 'col1.random'
        skill_ids = ['test_skill1', 'test_skill2']
        question = question_domain.Question.create_default_question(
            question_id, skill_ids)
        content_id_generator = translation_domain.ContentIdGenerator()
        default_question_data = (
            question_domain.Question.create_default_question_state(
                content_id_generator
            ).to_dict())

        self.assertEqual(question.id, question_id)
        self.assertEqual(
            question.question_state_data.to_dict(), default_question_data)
        self.assertEqual(question.language_code, 'en')
        self.assertEqual(question.version, 0)
        self.assertEqual(question.linked_skill_ids, skill_ids)

    def test_update_language_code(self) -> None:
        """Test to verify update_language_code method of the Question domain
        object.
        """
        self.question.update_language_code('pl')

        self.assertEqual('pl', self.question.language_code)

    def test_update_linked_skill_ids(self) -> None:
        """Test to verify update_linked_skill_ids method of the Question domain
        object.
        """
        self.question.update_linked_skill_ids(['skill_id1'])

        self.assertEqual(['skill_id1'], self.question.linked_skill_ids)

    def test_update_inapplicable_skill_misconception_ids(self) -> None:
        """Test to verify update_inapplicable_skill_misconception_ids method
        of the Question domain object.
        """
        self.assertEqual(
            ['skillId12345-123'],
            self.question.inapplicable_skill_misconception_ids)
        self.question.update_inapplicable_skill_misconception_ids(
            ['skillid-misconceptionid'])
        self.assertEqual(
            ['skillid-misconceptionid'],
            self.question.inapplicable_skill_misconception_ids)

    def test_update_question_state_data(self) -> None:
        """Test to verify update_question_state_data method of the Question
        domain object.
        """
        content_id_generator = translation_domain.ContentIdGenerator()
        question_state_data = self._create_valid_question_data(
            'Test', content_id_generator)

        self.question.update_question_state_data(question_state_data)
        self.question.update_next_content_id_index(
            content_id_generator.next_content_id_index)

        self.assertEqual(
            question_state_data.to_dict(),
            self.question.question_state_data.to_dict()
        )

    def test_question_state_dict_conversion_from_v27_to_v28(self) -> None:
        test_data = self.question_state_dict['recorded_voiceovers']
        # Here we are defining an older version dictionary of state which
        # contains `content_ids_to_audio_translations` key, but self.question_state_dict
        # is of type StateDict ( latest version dictionary for state ) and
        # StateDict do not contain `content_ids_to_audio_translations` key,
        # due to this MyPy throws an `TypedDict "StateDict" has no key` error.
        # Thus to avoid the error, we used ignore here.
        self.question_state_dict['content_ids_to_audio_translations'] = (  # type: ignore[misc]
            test_data['voiceovers_mapping'])

        # MyPy doesn't allow key deletion from TypedDict, thus we add an ignore.
        # Removing 'recorded_voiceovers' from self.question_state_dict.
        del self.question_state_dict['recorded_voiceovers']  # type: ignore[misc]

        test_value: question_domain.VersionedQuestionStateDict = {
            'state': self.question_state_dict,
            'state_schema_version': 27
        }

        self.assertNotIn('recorded_voiceovers', test_value['state'])

        question_domain.Question.update_state_from_model(
            test_value, test_value['state_schema_version'])

        self.assertEqual(test_value['state_schema_version'], 28)
        self.assertIn('recorded_voiceovers', test_value['state'])
        self.assertEqual(
            test_value['state']['recorded_voiceovers'], test_data)

    def test_question_state_dict_conversion_from_v28_to_v29(self) -> None:

         # MyPy doesn't allow key deletion from TypedDict, thus we add an ignore.
        # Removing 'solicit_answer_details' from question_data.
        del self.question_state_dict['solicit_answer_details']  # type: ignore[misc]

        test_value: question_domain.VersionedQuestionStateDict = {
            'state': self.question_state_dict,
            'state_schema_version': 28
        }

        self.assertNotIn('solicit_answer_details', test_value['state'])

        question_domain.Question.update_state_from_model(
            test_value, test_value['state_schema_version'])

        self.assertEqual(test_value['state_schema_version'], 29)
        self.assertIn('solicit_answer_details', test_value['state'])
        self.assertEqual(
            test_value['state']['solicit_answer_details'], False)

    def test_question_state_dict_conversion_from_v29_to_v30(self) -> None:
        # Here, the expected type for `answer_groups` key is AnswerGroupDict but
        # for testing purposes we are providing a dictionary which contains
        # `tagged_misconception_id` key and this `tagged_misconception_id` key
        # is not defined in AnswerGroupDict. So, due to this MyPy throws an
        # `Extra key 'tagged_misconception_id' for TypedDict "AnswerGroupDict"`
        # error. Thus to avoid the error, we used ignore here.
        self.question_state_dict['interaction']['answer_groups'] = [
            {  # type: ignore[typeddict-item]
                'tagged_misconception_id': 1
            }
        ]

        test_value: question_domain.VersionedQuestionStateDict = {
            'state': self.question_state_dict,
            'state_schema_version': 29
        }

        self.assertIn(
            'tagged_misconception_id',
            test_value['state']['interaction']['answer_groups'][0]
        )

        question_domain.Question.update_state_from_model(
            test_value, test_value['state_schema_version'])

        self.assertEqual(test_value['state_schema_version'], 30)
        self.assertNotIn(
            'tagged_misconception_id',
            test_value['state']['interaction']['answer_groups'][0]
        )
        self.assertIn(
            'tagged_skill_misconception_id',
            test_value['state']['interaction']['answer_groups'][0]
        )
        self.assertIsNone(test_value['state']['interaction'][
            'answer_groups'][0]['tagged_skill_misconception_id'])

    def test_question_state_dict_conversion_from_v30_to_v31(self) -> None:
        # For testing purposes here we are defining an empty VoiceoverDict,
        # Because here we are checking when this dict passes throw conversion
        # functions, keys are populated automatically or not. So, due to the
        # absence of keys MyPy throws an `Missing key` error. Thus to avoid
        # the error, we used ignore here.
        self.question_state_dict['recorded_voiceovers']['voiceovers_mapping'] = {
            'content': {
                'audio_metadata': {}  # type: ignore[typeddict-item]
            }
        }

        test_value: question_domain.VersionedQuestionStateDict = {
            'state': self.question_state_dict,
            'state_schema_version': 30
        }

        self.assertNotIn(
            'duration_secs',
            test_value['state']['recorded_voiceovers']['voiceovers_mapping'][
                'content']['audio_metadata']
        )

        question_domain.Question.update_state_from_model(
            test_value, test_value['state_schema_version'])

        self.assertEqual(test_value['state_schema_version'], 31)
        self.assertIn(
            'duration_secs',
            test_value['state']['recorded_voiceovers']['voiceovers_mapping'][
                'content']['audio_metadata']
        )
        self.assertEqual(
            test_value['state']['recorded_voiceovers']['voiceovers_mapping'][
                'content']['audio_metadata']['duration_secs'],
            0.0
        )

    def test_question_state_dict_conversion_from_v31_to_v32(self) -> None:

        self.question_state_dict['interaction']['id'] = 'SetInput'

        test_value: question_domain.VersionedQuestionStateDict = {
            'state': self.question_state_dict,
            'state_schema_version': 31
        }

        self.assertEqual(
            self.question_state_dict['interaction']['customization_args'], {})

        question_domain.Question.update_state_from_model(
            test_value, test_value['state_schema_version'])

        self.assertEqual(test_value['state_schema_version'], 32)
        self.assertEqual(
            self.question_state_dict['interaction']['customization_args'],
            {
                'buttonText': {
                    'value': 'Add item'
                }
            }
        )

    def test_question_state_dict_conversion_from_v32_to_v33(self) -> None:

        self.question_state_dict['interaction']['id'] = 'MultipleChoiceInput'

        test_value: question_domain.VersionedQuestionStateDict = {
            'state': self.question_state_dict,
            'state_schema_version': 32
        }

        self.assertEqual(
            self.question_state_dict['interaction']['customization_args'], {})

        question_domain.Question.update_state_from_model(
            test_value, test_value['state_schema_version'])

        self.assertEqual(test_value['state_schema_version'], 33)
        self.assertEqual(
            self.question_state_dict['interaction']['customization_args'],
            {
                'showChoicesInShuffledOrder': {
                    'value': True
                }
            }
        )

    def test_question_state_dict_conversion_from_v33_to_v34(self) -> None:

<<<<<<< HEAD
        self.question_state_dict['content']['html'] = '<br/>'
        self.question_state_dict['interaction']['default_outcome'][
=======
        # Ruling out the possibility of None for mypy type checking.
        assert question_data['interaction']['default_outcome'] is not None
        question_data['content']['html'] = '<br/>'
        question_data['interaction']['default_outcome'][
>>>>>>> 7ad815df
            'feedback']['html'] = '<br/>'

        test_value: question_domain.VersionedQuestionStateDict = {
            'state': self.question_state_dict,
            'state_schema_version': 33
        }

        # Ruling out the possibility of None for mypy type checking.
        assert test_value['state']['interaction']['default_outcome'] is not None
        self.assertEqual(
            test_value['state']['content']['html'], '<br/>')
        self.assertEqual(
            test_value['state']['interaction']['default_outcome'][
                'feedback']['html'],
            '<br/>'
        )

        question_domain.Question.update_state_from_model(
            test_value, test_value['state_schema_version'])

        self.assertEqual(test_value['state_schema_version'], 34)
        self.assertEqual(
            test_value['state']['content']['html'], '<br>')
        self.assertEqual(
            test_value['state']['interaction']['default_outcome'][
                'feedback']['html'],
            '<br>'
        )

    def test_question_state_dict_conversion_from_v34_to_v35(self) -> None:

        self.question_state_dict['interaction']['id'] = 'MathExpressionInput'
        self.question_state_dict['interaction']['solution'] = {
            'answer_is_exclusive': False,
            'correct_answer': {
                'ascii': '1'
            },
            'explanation': {
                'content_id': 'temp_id',
                'html': '<p>This is a solution.</p>'
            }
        }
        # Here, we are defining AnswerGroupDict and while defining
        # AnswerGroupDict MyPy expects that all keys are defined, but for
        # testing purposes here we are defining only rule_specs and outcome
        # key which causes MyPy to throw `Missing keys' error. Thus to avoid
        # the error, we used ignore here.
        self.question_state_dict['interaction']['answer_groups'] = [
            {  # type: ignore[typeddict-item]
                'rule_specs': [{
                    'inputs': {
                        'x': '1',
                        'y': None
                    },
                    'rule_type': None
                }],
                'outcome': {
                    'feedback': {
                        'content_id': 'temp_id'
                    }
                },
            },
            {  # type: ignore[typeddict-item]
                'rule_specs': [{
                    'inputs': {
                        'x': 'x+1',
                        'y': None
                    },
                    'rule_type': None
                }],
                'outcome': {
                    'feedback': {
                        'content_id': 'temp_id_2'
                    }
                },
            },
            {  # type: ignore[typeddict-item]
                'rule_specs': [{
                    'inputs': {
                        'x': 'x=1',
                        'y': None
                    },
                    'rule_type': None
                }],
                'outcome': {
                    'feedback': {
                        'content_id': 'temp_id_3'
                    }
                },
            },
            {  # type: ignore[typeddict-item]
                'rule_specs': [],
                'outcome': {
                    'feedback': {
                        'content_id': 'temp_id_4'
                    }
                },
            }
        ]
        self.question_state_dict['recorded_voiceovers']['voiceovers_mapping'] = {
            'temp_id': {}, 'temp_id_2': {}, 'temp_id_3': {}, 'temp_id_4': {}
        }

        test_value: question_domain.VersionedQuestionStateDict = {
            'state': self.question_state_dict,
            'state_schema_version': 34
        }

        question_domain.Question.update_state_from_model(
            test_value, test_value['state_schema_version'])

        self.assertEqual(test_value['state_schema_version'], 35)
        self.assertEqual(
            test_value['state']['interaction']['id'],
            'MathEquationInput'
        )
        self.assertEqual(
            test_value['state']['recorded_voiceovers'][
                'voiceovers_mapping'],
            {'temp_id_3': {}}
        )
        self.assertEqual(
            test_value['state']['interaction']['answer_groups'][0][
                'rule_specs'][0]['inputs']['y'],
            'both'
        )
        self.assertEqual(
            test_value['state']['interaction']['answer_groups'][0][
                'rule_specs'][0]['rule_type'],
            'MatchesExactlyWith'
        )
        self.assertEqual(
            test_value['state']['interaction']['answer_groups'][0][
                'outcome']['feedback']['content_id'],
            'temp_id_3'
        )
        # Ruling out the possibility of None for mypy type checking.
        assert test_value['state']['interaction']['solution'] is not None
        assert isinstance(
            test_value['state']['interaction']['solution']['correct_answer'],
            str
        )
        self.assertNotIn(
            'ascii',
            test_value['state']['interaction']['solution']['correct_answer']
        )

        # Testing with only AlgebraicExpressionInput i.e ('x': 'x+1').
        test_value['state']['interaction']['id'] = 'MathExpressionInput'
        test_value['state']['interaction']['solution'] = {
            'answer_is_exclusive': False,
            'correct_answer': {
                'ascii': '1'
            },
            'explanation': {
                'content_id': 'temp_id',
                'html': '<p>This is a solution.</p>'
            }
        }
        # Here, we are defining AnswerGroupDict and while defining
        # AnswerGroupDict MyPy expects that all keys are defined, but for
        # testing purposes here we are defining only rule_specs and outcome
        # key which causes MyPy to throw `Missing keys' error. Thus to avoid
        # the error, we used ignore here.
        test_value['state']['interaction']['answer_groups'] = [
            {  # type: ignore[typeddict-item]
                'rule_specs': [{
                    'inputs': {
                        'x': 'x+1',
                        'y': None
                    },
                    'rule_type': None
                }],
                'outcome': {
                    'feedback': {
                        'content_id': 'temp_id'
                    }
                },
            }
        ]
        test_value['state']['recorded_voiceovers']['voiceovers_mapping'] = {
            'temp_id': {}
        }
        test_value['state_schema_version'] = 34

        question_domain.Question.update_state_from_model(
            test_value, test_value['state_schema_version'])

        self.assertEqual(test_value['state_schema_version'], 35)
        self.assertEqual(
            test_value['state']['interaction']['id'],
            'AlgebraicExpressionInput'
        )
        self.assertNotIn(
            'ascii',
            test_value['state']['interaction']['solution']['correct_answer']
        )
        self.assertEqual(
            test_value['state']['interaction']['answer_groups'][0][
                'rule_specs'][0]['rule_type'],
            'MatchesExactlyWith'
        )

        # Testing with only NumericExpressionInput i.e ('x': '1').
        test_value['state']['interaction']['id'] = 'MathExpressionInput'
        test_value['state']['interaction']['solution'] = {
            'answer_is_exclusive': False,
            'correct_answer': {
                'ascii': '1'
            },
            'explanation': {
                'content_id': 'temp_id',
                'html': '<p>This is a solution.</p>'
            }
        }
        # Here, we are defining AnswerGroupDict and while defining
        # AnswerGroupDict MyPy expects that all keys are defined, but for
        # testing purposes here we are defining only rule_specs and outcome
        # key which causes MyPy to throw `Missing keys' error. Thus to avoid
        # the error, we used ignore here.
        test_value['state']['interaction']['answer_groups'] = [
            {  # type: ignore[typeddict-item]
                'rule_specs': [{
                    'inputs': {
                        'x': '1',
                        'y': None
                    },
                    'rule_type': None
                }],
                'outcome': {
                    'feedback': {
                        'content_id': 'temp_id'
                    }
                },
            }
        ]
        test_value['state']['recorded_voiceovers']['voiceovers_mapping'] = {
            'temp_id': {}
        }
        test_value['state_schema_version'] = 34

        question_domain.Question.update_state_from_model(
            test_value, test_value['state_schema_version'])

        self.assertEqual(test_value['state_schema_version'], 35)
        self.assertEqual(
            test_value['state']['interaction']['id'],
            'NumericExpressionInput'
        )
        self.assertNotIn(
            'ascii',
            test_value['state']['interaction']['solution']['correct_answer']
        )
        self.assertEqual(
            test_value['state']['interaction']['answer_groups'][0][
                'rule_specs'][0]['rule_type'],
            'MatchesExactlyWith'
        )

    def test_question_state_dict_conversion_from_v35_to_v36(self) -> None:

        # Here we are defining WrittenTranslationDict and WrittenTranslationDict
        # do not accept 'html' key, because the latest version of
        # WrittenTranslation does not have any `html` attribute, but for testing
        # purposes here we are defining an older version of WrittenTranslation
        # for which we have to provide `html` key. So, due to this MyPy throws
        # an `Extra key 'html' for TypedDict` error. Thus to avoid the error,
        # we used ignore here.
        self.question_state_dict['written_translations']['translations_mapping'] = {
            'temp_id_1': {
                'en': {  # type: ignore[typeddict-item]
                    'html': 'html_body_1'
                }
            },
            'temp_id_2': {
                'en': {  # type: ignore[typeddict-item]
                    'html': 'html_body_2'
                }
            }
        }

        test_value: question_domain.VersionedQuestionStateDict = {
            'state': self.question_state_dict,
            'state_schema_version': 35
        }

        self.assertEqual(test_value['state']['next_content_id_index'], 0)

        question_domain.Question.update_state_from_model(
            test_value, test_value['state_schema_version'])

        self.assertEqual(test_value['state_schema_version'], 36)
        self.assertEqual(test_value['state']['next_content_id_index'], 3)

        t_map = test_value['state']['written_translations'][
            'translations_mapping']
        self.assertEqual(t_map['temp_id_1']['en']['data_format'], 'html')
        self.assertEqual(t_map['temp_id_2']['en']['data_format'], 'html')
        self.assertEqual(
            t_map['temp_id_1']['en']['translation'], 'html_body_1')
        self.assertEqual(
            t_map['temp_id_2']['en']['translation'], 'html_body_2')
        self.assertNotIn('html', t_map['temp_id_1']['en'])
        self.assertNotIn('html', t_map['temp_id_2']['en'])

        # Testing with interaction id 'PencilCodeEditor'.
        test_value['state']['interaction']['id'] = 'PencilCodeEditor'
        test_value['state']['interaction']['customization_args'] = {
            'initial_code': {}
        }

        # Here we are defining WrittenTranslationDict and WrittenTranslationDict
        # do not accept 'html' key, because the latest version of
        # WrittenTranslation does not have any `html` attribute, but for testing
        # purposes here we are defining an older version of WrittenTranslation
        # for which we have to provide `html` key. So, due to this MyPy throws
        # an `Extra key 'html' for TypedDict` error. Thus to avoid the error,
        # we used ignore here.
        test_value['state']['written_translations']['translations_mapping'] = {
            'temp_id_1': {
                'en': {  # type: ignore[typeddict-item]
                    'html': 'html_body_1'
                }
            },
            'temp_id_2': {
                'en': {  # type: ignore[typeddict-item]
                    'html': 'html_body_2'
                }
            }
        }
        test_value['state_schema_version'] = 35

        question_domain.Question.update_state_from_model(
            test_value, test_value['state_schema_version'])

        self.assertEqual(test_value['state_schema_version'], 36)
        self.assertEqual(
            test_value['state']['interaction']['customization_args'],
            {'initialCode': {}}
        )
        self.assertEqual(
            test_value['state']['written_translations']['translations_mapping'],
            {
                'temp_id_1': {
                    'en': {'data_format': 'html', 'translation': 'html_body_1'}
                },
                'temp_id_2': {
                    'en': {'data_format': 'html', 'translation': 'html_body_2'}
                }
            }
        )

        # Testing with interaction id 'TextInput'.
        test_value['state']['interaction']['id'] = 'TextInput'
        test_value['state']['interaction']['customization_args'] = {
            'placeholder': {
                'value': 'temp_value_1'
            }
        }

        # Here we are defining WrittenTranslationDict and WrittenTranslationDict
        # do not accept 'html' key, because the latest version of
        # WrittenTranslation does not have any `html` attribute, but for testing
        # purposes here we are defining an older version of WrittenTranslation
        # for which we have to provide `html` key. So, Due to this MyPy throwing
        # an `Extra key 'html' for TypedDict` error. Thus to avoid the error,
        # we used ignore here.
        test_value['state']['written_translations']['translations_mapping'] = {
            'temp_id_1': {
                'en': {  # type: ignore[typeddict-item]
                    'html': 'html_body_1'
                }
            },
            'temp_id_2': {
                'en': {  # type: ignore[typeddict-item]
                    'html': 'html_body_2'
                }
            }
        }
        test_value['state_schema_version'] = 35

        with self.swap_to_always_return(
            customization_args_util, 'validate_customization_args_and_values',
            value=True):
            question_domain.Question.update_state_from_model(
                test_value, test_value['state_schema_version'])

        self.assertEqual(test_value['state_schema_version'], 36)

        # Testing with interaction id 'MultipleChoiceInput'.
        test_value['state']['interaction']['id'] = 'MultipleChoiceInput'
        test_value['state']['interaction']['customization_args'] = {
            'choices': {
                'value': 'value_1'
            }
        }

        # Here we are defining WrittenTranslationDict and WrittenTranslationDict
        # do not accept 'html' key, because the latest version of
        # WrittenTranslation does not have any `html` attribute, but for testing
        # purposes here we are defining an older version of WrittenTranslation
        # for which we have to provide `html` key. So, due to this MyPy throwing
        # an `Extra key 'html' for TypedDict` error. Thus to avoid the error,
        # we used ignore here.
        test_value['state']['written_translations']['translations_mapping'] = {
            'temp_id_1': {
                'en': {  # type: ignore[typeddict-item]
                    'html': 'html_body_1'
                }
            },
            'temp_id_2': {
                'en': {  # type: ignore[typeddict-item]
                    'html': 'html_body_2'
                }
            }
        }
        test_value['state']['recorded_voiceovers']['voiceovers_mapping'] = {}
        test_value['state_schema_version'] = 35

        with self.swap_to_always_return(
            customization_args_util, 'validate_customization_args_and_values',
            value=True):
            question_domain.Question.update_state_from_model(
                test_value, test_value['state_schema_version'])

        self.assertEqual(test_value['state_schema_version'], 36)
        self.assertEqual(
            test_value['state']['interaction']['customization_args'],
            {
                'choices': {
                    'value': [
                        {'content_id': 'ca_choices_3', 'html': 'v'},
                        {'content_id': 'ca_choices_4', 'html': 'a'},
                        {'content_id': 'ca_choices_5', 'html': 'l'},
                        {'content_id': 'ca_choices_6', 'html': 'u'},
                        {'content_id': 'ca_choices_7', 'html': 'e'},
                        {'content_id': 'ca_choices_8', 'html': '_'},
                        {'content_id': 'ca_choices_9', 'html': '1'}
                    ]
                },
                'showChoicesInShuffledOrder': {'value': True}
            }
        )
        self.assertEqual(
            test_value['state']['recorded_voiceovers']['voiceovers_mapping'],
            {
                'ca_choices_3': {}, 'ca_choices_4': {}, 'ca_choices_5': {},
                'ca_choices_6': {}, 'ca_choices_7': {}, 'ca_choices_8': {},
                'ca_choices_9': {}
            }
        )
        self.assertEqual(
            test_value['state']['written_translations']['translations_mapping'],
            {
                'temp_id_1': {
                    'en': {'data_format': 'html', 'translation': 'html_body_1'}
                },
                'temp_id_2': {
                    'en': {'data_format': 'html', 'translation': 'html_body_2'}
                },
                'ca_choices_3': {}, 'ca_choices_4': {}, 'ca_choices_5': {},
                'ca_choices_6': {}, 'ca_choices_7': {}, 'ca_choices_8': {},
                'ca_choices_9': {}
            }
        )

        # Testing with interaction id 'ItemSelectionInput'.
        test_value['state']['interaction']['id'] = 'ItemSelectionInput'
        test_value['state']['interaction']['customization_args'] = {}

        # Here we are defining WrittenTranslationDict and WrittenTranslationDict
        # do not accept 'html' key, because the latest version of
        # WrittenTranslation does not have any `html` attribute, but for testing
        # purposes here we are defining an older version of WrittenTranslation
        # for which we have to provide `html` key. So, due to this MyPy throwing
        # an `Extra key 'html' for TypedDict` error. Thus to avoid the error,
        # we used ignore here.
        test_value['state']['written_translations']['translations_mapping'] = {
            'temp_id_1': {
                'en': {  # type: ignore[typeddict-item]
                    'html': 'html_body_1'
                }
            },
            'temp_id_2': {
                'en': {  # type: ignore[typeddict-item]
                    'html': 'html_body_2'
                }
            }
        }
        test_value['state']['recorded_voiceovers']['voiceovers_mapping'] = {}
        test_value['state_schema_version'] = 35

        self.assertEqual(
            test_value['state']['interaction']['customization_args'], {}
        )

        with self.swap_to_always_return(
            customization_args_util, 'validate_customization_args_and_values',
            value=True):
            question_domain.Question.update_state_from_model(
                test_value, test_value['state_schema_version'])

        self.assertEqual(test_value['state_schema_version'], 36)
        self.assertEqual(
            test_value['state']['interaction']['customization_args'],
            {
                'choices': {
                    'value': [{'content_id': 'ca_choices_3', 'html': ''}]
                },
                'maxAllowableSelectionCount': {'value': 1},
                'minAllowableSelectionCount': {'value': 1}
            }
        )
        self.assertEqual(
            test_value['state']['recorded_voiceovers']['voiceovers_mapping'],
            {'ca_choices_3': {}}
        )
        self.assertEqual(
            test_value['state']['written_translations']['translations_mapping'],
            {
                'temp_id_1': {
                    'en': {'data_format': 'html', 'translation': 'html_body_1'}
                },
                'temp_id_2': {
                    'en': {'data_format': 'html', 'translation': 'html_body_2'}
                },
                'ca_choices_3': {}
            }
        )

    def test_question_state_dict_conversion_from_v36_to_v37(self) -> None:

        self.question_state_dict['interaction']['id'] = 'TextInput'
        self.question_state_dict['interaction']['answer_groups'] = [{
            'rule_specs': [{
                'rule_type': 'CaseSensitiveEquals',
                'inputs': {'x': ''}
            }],
            'outcome': {
                'dest': 'abc',
                'dest_if_really_stuck': None,
                'feedback': {
                    'content_id': 'feedback_2',
                    'html': '<p>Feedback</p>'
                },
                'labelled_as_correct': True,
                'param_changes': [],
                'refresher_exploration_id': None,
                'missing_prerequisite_skill_id': None
            },
            'training_data': [],
            'tagged_skill_misconception_id': None
        }]

        test_value: question_domain.VersionedQuestionStateDict = {
            'state': self.question_state_dict,
            'state_schema_version': 36
        }

        question_domain.Question.update_state_from_model(
            test_value, test_value['state_schema_version'])

        self.assertEqual(test_value['state_schema_version'], 37)
        self.assertEqual(
            test_value['state']['interaction']['answer_groups'][0][
                'rule_specs'][0]['rule_type'],
            'Equals'
        )

    def test_question_state_dict_conversion_from_v37_to_v38(self) -> None:

        self.question_state_dict['interaction']['id'] = 'MathEquationInput'
        self.question_state_dict['interaction']['answer_groups'] = [{
            'rule_specs': [{
                'inputs': {
                    'x': 'variable=pi'
                },
                'rule_type': ''
            }],
            'outcome': {
                'dest': 'abc',
                'dest_if_really_stuck': None,
                'feedback': {
                    'content_id': 'feedback_2',
                    'html': '<p>Feedback</p>'
                },
                'labelled_as_correct': True,
                'param_changes': [],
                'refresher_exploration_id': None,
                'missing_prerequisite_skill_id': None
            },
            'training_data': [],
            'tagged_skill_misconception_id': None
        }]
        self.question_state_dict['interaction']['customization_args'] = {}

        test_value: question_domain.VersionedQuestionStateDict = {
            'state': self.question_state_dict,
            'state_schema_version': 37
        }

        question_domain.Question.update_state_from_model(
            test_value, test_value['state_schema_version'])

        self.assertEqual(test_value['state_schema_version'], 38)
        self.assertEqual(
            self.question_state_dict['interaction']['customization_args'],
            {
                'customOskLetters': {
                    'value': ['a', 'b', 'e', 'i', 'l', 'r', 'v', 'π']
                }
            }
        )

    def test_question_state_dict_conversion_from_v38_to_v39(self) -> None:

        self.question_state_dict['interaction']['id'] = 'NumericExpressionInput'
        self.question_state_dict['interaction']['customization_args'] = {}
        self.question_state_dict['recorded_voiceovers']['voiceovers_mapping'] = {}
        self.question_state_dict['written_translations']['translations_mapping'] = {}

        test_value: question_domain.VersionedQuestionStateDict = {
            'state': self.question_state_dict,
            'state_schema_version': 38
        }

        question_domain.Question.update_state_from_model(
            test_value, test_value['state_schema_version'])

        self.assertEqual(test_value['state_schema_version'], 39)
        self.assertEqual(
            test_value['state']['interaction']['customization_args'],
            {
                'placeholder': {
                    'value': {
                        'content_id': 'ca_placeholder_0',
                        'unicode_str': (
                            'Type an expression here, using only numbers.')
                    }
                }
            }
        )
        self.assertEqual(
            test_value['state']['recorded_voiceovers']['voiceovers_mapping'],
            {'ca_placeholder_0': {}}
        )
        self.assertEqual(
            test_value['state']['written_translations']['translations_mapping'],
            {'ca_placeholder_0': {}}
        )

    def test_question_state_dict_conversion_from_v39_to_v40(self) -> None:

        self.question_state_dict['interaction']['id'] = 'TextInput'
        self.question_state_dict['interaction']['answer_groups'] = [{
            'rule_specs': [{
                'inputs': {
                    'x': 'variable=pi'
                },
                'rule_type': 'standard'
            }],
            'outcome': {
                'dest': 'abc',
                'dest_if_really_stuck': None,
                'feedback': {
                    'content_id': 'feedback_2',
                    'html': '<p>Feedback</p>'
                },
                'labelled_as_correct': True,
                'param_changes': [],
                'refresher_exploration_id': None,
                'missing_prerequisite_skill_id': None
            },
            'training_data': [],
            'tagged_skill_misconception_id': None
        }]

        test_value: question_domain.VersionedQuestionStateDict = {
            'state': self.question_state_dict,
            'state_schema_version': 39
        }

        question_domain.Question.update_state_from_model(
            test_value, test_value['state_schema_version'])

        self.assertEqual(test_value['state_schema_version'], 40)
        self.assertEqual(
            test_value['state']['interaction']['answer_groups'][0][
                'rule_specs'][0],
            {
                'rule_type': 'standard',
                'inputs': {'x': ['variable=pi']}
            }
        )

    def test_question_state_dict_conversion_from_v40_to_v41(self) -> None:
        self.question_state_dict['written_translations'] = {
            'translation_mapping': {}
        }
        self.question_state_dict['interaction']['id'] = 'TextInput'
        self.question_state_dict['interaction']['answer_groups'] = [{
            'rule_specs': [{
                'rule_type': 'standard',
                'inputs': {
                    'x': 'text'
                },
            }],
            'outcome': {
                'dest': 'abc',
                'dest_if_really_stuck': None,
                'feedback': {
                    'content_id': 'feedback_2',
                    'html': '<p>Feedback</p>'
                },
                'labelled_as_correct': True,
                'param_changes': [],
                'refresher_exploration_id': None,
                'missing_prerequisite_skill_id': None
            },
            'training_data': [],
            'tagged_skill_misconception_id': None
        }]
        self.question_state_dict['next_content_id_index'] = 0
        self.question_state_dict['recorded_voiceovers']['voiceovers_mapping'] = {}

        test_value: question_domain.VersionedQuestionStateDict = {
            'state': self.question_state_dict,
            'state_schema_version': 40
        }

        question_domain.Question.update_state_from_model(
            test_value, test_value['state_schema_version'])

        self.assertEqual(test_value['state_schema_version'], 41)
        self.assertEqual(test_value['state']['next_content_id_index'], 1)
        self.assertEqual(
            test_value['state']['interaction']['answer_groups'][0][
                'rule_specs'][0]['inputs']['x'],
            {
                'contentId': 'rule_input_0',
                'normalizedStrSet': 'text'
            }
        )
        self.assertEqual(
            test_value['state']['recorded_voiceovers']['voiceovers_mapping'],
            {'rule_input_0': {}}
        )

        # Testing with interaction id 'SetInput'.
        test_value['state']['interaction']['id'] = 'SetInput'
        test_value['state']['interaction']['answer_groups'] = [{
            'rule_specs': [{
                'rule_type': 'standard',
                'inputs': {
                    'x': 'text'
                }
            }],
            'outcome': {
                'dest': 'abc',
                'dest_if_really_stuck': None,
                'feedback': {
                    'content_id': 'feedback_2',
                    'html': '<p>Feedback</p>'
                },
                'labelled_as_correct': True,
                'param_changes': [],
                'refresher_exploration_id': None,
                'missing_prerequisite_skill_id': None
            },
            'training_data': [],
            'tagged_skill_misconception_id': None
        }]
        test_value['state']['next_content_id_index'] = 0
        test_value['state']['recorded_voiceovers']['voiceovers_mapping'] = {}
        test_value['state_schema_version'] = 40

        question_domain.Question.update_state_from_model(
            test_value, test_value['state_schema_version'])

        self.assertEqual(test_value['state_schema_version'], 41)
        self.assertEqual(test_value['state']['next_content_id_index'], 1)
        self.assertEqual(
            test_value['state']['interaction']['answer_groups'][0][
                'rule_specs'][0]['inputs']['x'],
            {
                'contentId': 'rule_input_0',
                'unicodeStrSet': 'text'
            }
        )
        self.assertEqual(
            test_value['state']['recorded_voiceovers']['voiceovers_mapping'],
            {'rule_input_0': {}}
        )

    def test_question_state_dict_conversion_from_v41_to_v42(self) -> None:
        self.question_state_dict['interaction']['id'] = 'ItemSelectionInput'
        self.question_state_dict['interaction']['solution'] = test_solution_dict
        self.question_state_dict['interaction']['customization_args'] = {
            'choices': {
                'value': [
                    {'html': 'correct_value', 'content_id': 'content_id_1'},
                    {'html': 'value_2', 'content_id': 'content_id_2'},
                    {'html': 'value_3', 'content_id': 'content_id_3'}
                ]
            }
        }
        self.question_state_dict['interaction']['answer_groups'] = [{
            'rule_specs': [{
                'inputs': {
                    'x': ['correct_value'],
                },
                'rule_type': 'IsEqualToOrdering'
            }],
            'outcome': {
                'dest': 'abc',
                'dest_if_really_stuck': None,
                'feedback': {
                    'content_id': 'feedback_2',
                    'html': '<p>Feedback</p>'
                },
                'labelled_as_correct': True,
                'param_changes': [],
                'refresher_exploration_id': None,
                'missing_prerequisite_skill_id': None
            },
            'training_data': [],
            'tagged_skill_misconception_id': None
        }]

        test_value: question_domain.VersionedQuestionStateDict = {
            'state': self.question_state_dict,
            'state_schema_version': 41
        }

        question_domain.Question.update_state_from_model(
            test_value, test_value['state_schema_version'])

        self.assertEqual(test_value['state_schema_version'], 42)
        self.assertEqual(
            test_value['state']['interaction']['answer_groups'][0][
                'rule_specs'][0]['inputs']['x'],
            ['content_id_1']
        )
        self.assertEqual(
            test_value['state']['interaction']['solution'],
            test_solution_dict
        )

        # Testing with invalid 'x' input.
        test_value['state']['interaction']['id'] = 'ItemSelectionInput'
        test_value['state']['interaction']['solution'] = test_solution_dict
        test_value['state']['interaction']['customization_args'] = {
            'choices': {
                'value': [
                    {'html': 'correct_value', 'content_id': 'content_id_1'},
                ]
            }
        }
        test_value['state']['interaction']['answer_groups'] = [{
            'rule_specs': [{
                'inputs': {
                    'x': ['invalid_value'],
                },
                'rule_type': 'IsEqualToOrdering'
            }],
            'outcome': {
                'dest': 'abc',
                'dest_if_really_stuck': None,
                'feedback': {
                    'content_id': 'feedback_2',
                    'html': '<p>Feedback</p>'
                },
                'labelled_as_correct': True,
                'param_changes': [],
                'refresher_exploration_id': None,
                'missing_prerequisite_skill_id': None
            },
            'training_data': [],
            'tagged_skill_misconception_id': None
        }]
        test_value['state_schema_version'] = 41

        question_domain.Question.update_state_from_model(
            test_value, test_value['state_schema_version'])

        self.assertEqual(test_value['state_schema_version'], 42)
        self.assertEqual(
            test_value['state']['interaction']['answer_groups'][0][
                'rule_specs'][0]['inputs']['x'],
            ['invalid_content_id']
        )
        self.assertEqual(
            test_value['state']['interaction']['solution'],
            test_solution_dict
        )

        drag_and_drop_test_solution_dict = copy.deepcopy(test_solution_dict)
        drag_and_drop_test_solution_dict['correct_answer'] = [
            ['correct_value']
        ]

        # Testing with interaction id 'DragAndDropSortInput'.
        test_value['state']['interaction']['id'] = 'DragAndDropSortInput'
        test_value['state']['interaction']['solution'] = (
            drag_and_drop_test_solution_dict
        )
        test_value['state']['interaction']['customization_args'] = {
            'choices': {
                'value': [
                    {'html': 'correct_value', 'content_id': 'content_id_1'},
                    {'html': 'value_2', 'content_id': 'content_id_2'},
                    {'html': 'value_3', 'content_id': 'content_id_3'}
                ]
            }
        }
        test_value['state']['interaction']['answer_groups'] = [{
            'rule_specs': [
                {
                    'inputs': {
                        'x': [['value_2']],
                    },
                    'rule_type': 'IsEqualToOrdering'
                },
                {
                    'inputs': {
                        'x': 'correct_value',
                    },
                    'rule_type': 'HasElementXAtPositionY'
                },
                {
                    'inputs': {
                        'x': 'correct_value',
                        'y': 'value_3'
                    },
                    'rule_type': 'HasElementXBeforeElementY'
                }
            ],
            'outcome': {
                'dest': 'abc',
                'dest_if_really_stuck': None,
                'feedback': {
                    'content_id': 'feedback_2',
                    'html': '<p>Feedback</p>'
                },
                'labelled_as_correct': True,
                'param_changes': [],
                'refresher_exploration_id': None,
                'missing_prerequisite_skill_id': None
            },
            'training_data': [],
            'tagged_skill_misconception_id': None
        }]
        test_value['state_schema_version'] = 41

        question_domain.Question.update_state_from_model(
            test_value, test_value['state_schema_version'])

        self.assertEqual(test_value['state_schema_version'], 42)
        self.assertEqual(
            test_value['state']['interaction']['answer_groups'][0],
            {
                'rule_specs': [
                    {
                        'inputs': {
                            'x': [['content_id_2']]
                        },
                        'rule_type': 'IsEqualToOrdering'
                    },
                    {
                        'inputs': {'x': 'content_id_1'},
                        'rule_type': 'HasElementXAtPositionY'
                    },
                    {
                        'inputs': {
                            'x': 'content_id_1',
                            'y': 'content_id_3'
                        },
                        'rule_type': 'HasElementXBeforeElementY'
                    }
                ],
                'outcome': {
                    'dest': 'abc',
                    'dest_if_really_stuck': None,
                    'feedback': {
                        'content_id': 'feedback_2',
                        'html': '<p>Feedback</p>'
                    },
                    'labelled_as_correct': True,
                    'param_changes': [],
                    'refresher_exploration_id': None,
                    'missing_prerequisite_skill_id': None
                },
                'training_data': [],
                'tagged_skill_misconception_id': None
            }
        )
        self.assertEqual(
            test_value['state']['interaction']['solution'],
            drag_and_drop_test_solution_dict
        )

    def test_question_state_dict_conversion_from_v42_to_v43(self) -> None:

        self.question_state_dict['interaction']['id'] = 'NumericExpressionInput'

        test_value: question_domain.VersionedQuestionStateDict = {
            'state': self.question_state_dict,
            'state_schema_version': 42
        }

        self.assertEqual(
            test_value['state']['interaction']['customization_args'],
            {}
        )

        question_domain.Question.update_state_from_model(
            test_value, test_value['state_schema_version'])

        self.assertEqual(test_value['state_schema_version'], 43)
        self.assertEqual(
            test_value['state']['interaction']['customization_args'],
            {
                'useFractionForDivision': {
                    'value': True
                }
            }
        )

    def test_question_state_dict_conversion_from_v43_to_v44(self) -> None:
        test_value: question_domain.VersionedQuestionStateDict = {
            'state': self.question_state_dict,
            'state_schema_version': 43
        }

        self.assertNotIn('card_is_checkpoint', test_value['state'])

        question_domain.Question.update_state_from_model(
            test_value, test_value['state_schema_version'])

        self.assertEqual(test_value['state_schema_version'], 44)
        self.assertEqual(test_value['state']['card_is_checkpoint'], False)

    def test_question_state_dict_conversion_from_v44_to_v45(self) -> None:
        # MyPy doesn't allow key deletion from TypedDict, thus we add an ignore.
        del self.question_state_dict['linked_skill_id']  # type: ignore[misc]

        test_value: question_domain.VersionedQuestionStateDict = {
            'state': self.question_state_dict,
            'state_schema_version': 44
        }

        self.assertNotIn('linked_skill_id', test_value['state'])

        question_domain.Question.update_state_from_model(
            test_value, test_value['state_schema_version'])

        self.assertEqual(test_value['state_schema_version'], 45)
        self.assertIsNone(test_value['state']['linked_skill_id'])

    def test_question_state_dict_conversion_from_v45_to_v46(self) -> None:
        test_value: question_domain.VersionedQuestionStateDict = {
            'state': self.question_state_dict,
            'state_schema_version': 45
        }

        initial_json = copy.deepcopy(test_value['state'])

        question_domain.Question.update_state_from_model(
            test_value, test_value['state_schema_version'])

        self.assertEqual(test_value['state_schema_version'], 46)
        self.assertEqual(test_value['state'], initial_json)

    def test_question_state_dict_conversion_from_v46_to_v47(self) -> None:

        self.question_state_dict['content']['html'] = (
            '<oppia-noninteractive-svgdiagram '
            'svg_filename-with-value="filename.svg">'
            '</oppia-noninteractive-svgdiagram>'
        )

        test_value: question_domain.VersionedQuestionStateDict = {
            'state': self.question_state_dict,
            'state_schema_version': 46
        }

        question_domain.Question.update_state_from_model(
            test_value, test_value['state_schema_version'])

        self.assertEqual(test_value['state_schema_version'], 47)
        self.assertEqual(
            test_value['state']['content']['html'],
            '<oppia-noninteractive-image '
            'caption-with-value="&amp;quot;&amp;quot;" '
            'filepath-with-value="filename.svg">'
            '</oppia-noninteractive-image>'
        )

    def test_question_state_dict_conversion_from_v47_to_v48(self) -> None:

        self.question_state_dict['content']['html'] = '&nbsp;'

        test_value: question_domain.VersionedQuestionStateDict = {
            'state': self.question_state_dict,
            'state_schema_version': 47
        }

        question_domain.Question.update_state_from_model(
            test_value, test_value['state_schema_version'])

        self.assertEqual(test_value['state_schema_version'], 48)
        self.assertEqual(test_value['state']['content']['html'], ' ')

    def test_question_state_dict_conversion_from_v48_to_v49(self) -> None:
        self.question_state_dict['interaction']['id'] = 'NumericInput'

        test_value: question_domain.VersionedQuestionStateDict = {
            'state': self.question_state_dict,
            'state_schema_version': 48
        }

        self.assertEqual(
            test_value['state']['interaction']['customization_args'],
            {}
        )

        question_domain.Question.update_state_from_model(
            test_value, test_value['state_schema_version'])

        self.assertEqual(test_value['state_schema_version'], 49)
        self.assertEqual(
            test_value['state']['interaction']['customization_args'],
            {
                'requireNonnegativeInput': {
                    'value': False
                }
            }
        )

    def test_question_state_dict_conversion_from_v49_to_v50(self) -> None:
        self.question_state_dict['interaction']['id'] = 'AlgebraicExpressionInput'
        self.question_state_dict['interaction']['customization_args'] = {
            'customOskLetters': {
                'value': ['a', 'b', 'c']
            }
        }
        inputs_variable_test_dict: List[str] = []
        self.question_state_dict['interaction']['answer_groups'] = [{
            'outcome': {
                'dest': 'abc',
                'dest_if_really_stuck': None,
                'feedback': {
                    'content_id': 'feedback_2',
                    'html': '<p>Feedback</p>'
                },
                'labelled_as_correct': True,
                'param_changes': [],
                'refresher_exploration_id': None,
                'missing_prerequisite_skill_id': None
            },
            'rule_specs': [{
                'inputs': {
                    'x': 'a - b'
                },
                'rule_type': 'ContainsSomeOf'
            }, {
                'inputs': {
                    'x': 'a - b',
                    'y': inputs_variable_test_dict
                },
                'rule_type': 'MatchesExactlyWith'
            }],
            'training_data': [],
            'tagged_skill_misconception_id': None
        }]

        test_value: question_domain.VersionedQuestionStateDict = {
            'state': self.question_state_dict,
            'state_schema_version': 49
        }
        question_domain.Question.update_state_from_model(
            test_value, test_value['state_schema_version'])
        self.assertEqual(test_value['state_schema_version'], 50)
        rule_specs = test_value[
            'state']['interaction']['answer_groups'][0]['rule_specs']
        self.assertEqual(len(rule_specs), 1)
        self.assertEqual(rule_specs[0]['rule_type'], 'MatchesExactlyWith')
        self.assertEqual(
            test_value['state']['interaction']['customization_args'], {
                'allowedVariables': {
                    'value': ['a', 'b', 'c']
                }
            }
        )

    def test_get_all_translatable_content_for_question(self) -> None:
        """Get all translatable fields from exploration."""
        translatable_contents = [
            translatable_content.content_value
            for translatable_content in
            self.question.get_all_contents_which_need_translations(
                self.dummy_entity_translations).values()
        ]

        self.assertItemsEqual(
            translatable_contents,
            [
                'Enter text here',
                '<p>This is a hint.</p>',
                '<p>This is a solution.</p>'
            ])

    def test_question_state_dict_conversion_from_v50_to_v51(self) -> None:
        question_data = (
            question_domain.Question.create_default_question_state().to_dict())

        # Here, we are defining AnswerGroupDict and while defining
        # AnswerGroupDict MyPy expects that all keys are defined, but for
        # testing purposes here we are defining only outcome key which
        # causes MyPy to throw `Missing keys' error. Thus to avoid the
        # error, we used ignore here.
        question_data['interaction']['answer_groups'] = [
            {  # type: ignore[typeddict-item]
                'outcome': {
                    'feedback': {
                        'content_id': 'content_id'
                    }
                }
            }
        ]

        test_value: question_domain.VersionedQuestionStateDict = {
            'state': question_data,
            'state_schema_version': 50
        }

        question_domain.Question.update_state_from_model(
            test_value, test_value['state_schema_version'])

        self.assertEqual(test_value['state_schema_version'], 51)

        default_outcome_dict = test_value['state']['interaction']['default_outcome'] # pylint: disable=line-too-long
        outcome_dict = test_value['state']['interaction']['answer_groups'][0]['outcome'] # pylint: disable=line-too-long

        # Ruling out the possibility of None for mypy type checking.
        assert default_outcome_dict is not None
        self.assertIn('dest_if_really_stuck', default_outcome_dict)
        self.assertEqual(default_outcome_dict['dest_if_really_stuck'], None)

        self.assertIn('dest_if_really_stuck', outcome_dict)
        self.assertEqual(outcome_dict['dest_if_really_stuck'], None)

    def test_question_state_dict_conversion_from_v51_to_v52(self) -> None:
        question_data = (
            question_domain.Question.create_default_question_state().to_dict())

        test_value: question_domain.VersionedQuestionStateDict = {
            'state': question_data,
            'state_schema_version': 51
        }

        question_domain.Question.update_state_from_model(
            test_value, test_value['state_schema_version'])

        self.assertEqual(test_value['state_schema_version'], 52)


class QuestionSummaryTest(test_utils.GenericTestBase):
    """Test for Question Summary object."""

    def setUp(self) -> None:
        super().setUp()
        self.fake_date_created = datetime.datetime(
            2018, 11, 17, 20, 2, 45, 0)
        self.fake_date_updated = datetime.datetime(
            2018, 11, 17, 20, 3, 14, 0)
        self.observed_object = question_domain.QuestionSummary(
            question_id='question_1',
            question_content='<p>question content</p>',
            interaction_id='TextInput',
            question_model_created_on=self.fake_date_created,
            question_model_last_updated=self.fake_date_updated,
            misconception_ids=['skill1-1', 'skill2-2']
        )

    def test_to_dict(self) -> None:
        """Test to verify to_dict method of the Question Summary
        object.
        """
        expected_object_dict = {
            'id': 'question_1',
            'question_content': '<p>question content</p>',
            'interaction_id': 'TextInput',
            'last_updated_msec': utils.get_time_in_millisecs(
                self.fake_date_updated),
            'created_on_msec': utils.get_time_in_millisecs(
                self.fake_date_created),
            'misconception_ids': ['skill1-1', 'skill2-2']
        }

        self.assertEqual(expected_object_dict, self.observed_object.to_dict())

    def test_validation_with_valid_properties(self) -> None:
        self.observed_object.validate()

    # TODO(#13059): After we fully type the codebase we plan to get
    # rid of the tests that intentionally test wrong inputs that we
    # can normally catch by typing.
    def test_validation_with_invalid_id(self) -> None:
        self.observed_object.id = 1  # type: ignore[assignment]
        with self.assertRaisesRegex(
            utils.ValidationError, 'Expected id to be a string, received 1'):
            self.observed_object.validate()

    # TODO(#13059): After we fully type the codebase we plan to get
    # rid of the tests that intentionally test wrong inputs that we
    # can normally catch by typing.
    def test_validation_with_invalid_interaction_id(self) -> None:
        self.observed_object.interaction_id = 1  # type: ignore[assignment]
        with self.assertRaisesRegex(
            utils.ValidationError,
            'Expected interaction id to be a string, received 1'):
            self.observed_object.validate()

    # TODO(#13059): After we fully type the codebase we plan to get
    # rid of the tests that intentionally test wrong inputs that we
    # can normally catch by typing.
    def test_validation_with_invalid_question_content(self) -> None:
        self.observed_object.question_content = 1  # type: ignore[assignment]
        with self.assertRaisesRegex(
            utils.ValidationError,
            'Expected question content to be a string, received 1'):
            self.observed_object.validate()

    # TODO(#13059): After we fully type the codebase we plan to get
    # rid of the tests that intentionally test wrong inputs that we
    # can normally catch by typing.
    def test_validation_with_invalid_created_on(self) -> None:
        self.observed_object.created_on = 1  # type: ignore[assignment]
        with self.assertRaisesRegex(
            utils.ValidationError,
            'Expected created on to be a datetime, received 1'):
            self.observed_object.validate()

    # TODO(#13059): After we fully type the codebase we plan to get
    # rid of the tests that intentionally test wrong inputs that we
    # can normally catch by typing.
    def test_validation_with_invalid_last_updated(self) -> None:
        self.observed_object.last_updated = 1  # type: ignore[assignment]
        with self.assertRaisesRegex(
            utils.ValidationError,
            'Expected last updated to be a datetime, received 1'):
            self.observed_object.validate()

    # TODO(#13059): After we fully type the codebase we plan to get
    # rid of the tests that intentionally test wrong inputs that we
    # can normally catch by typing.
    def test_validate_invalid_list_of_misconception_ids(self) -> None:
        """Test to verify that the validation fails when
        misconception_ids value is an invalid list.
        """
        self.observed_object.misconception_ids = ['Test', 1]  # type: ignore[list-item]
        with self.assertRaisesRegex(
            utils.ValidationError,
            re.escape(
                'Expected misconception ids to be a list of strings, '
                'received [\'Test\', 1]')):
            self.observed_object.validate()

    # TODO(#13059): After we fully type the codebase we plan to get
    # rid of the tests that intentionally test wrong inputs that we
    # can normally catch by typing.
    def test_validate_invalid_type_of_misconception_ids(self) -> None:
        """Test to verify that the validation fails when
        misconception_ids value is an invalid type.
        """
        self.observed_object.misconception_ids = 123  # type: ignore[assignment]
        with self.assertRaisesRegex(
            utils.ValidationError,
            'Expected misconception ids to be a list of strings, '
            'received 123'):
            self.observed_object.validate()


class QuestionSkillLinkDomainTest(test_utils.GenericTestBase):
    """Test for Question Skill Link Domain object."""

    def test_to_dict(self) -> None:
        """Test to verify to_dict method of the Question Skill Link Domain
        object.
        """
        expected_object_dict = {
            'question_id': 'testquestion',
            'skill_id': 'testskill',
            'skill_description': 'testskilldescription',
            'skill_difficulty': 0.5,
        }
        observed_object = question_domain.QuestionSkillLink(
            'testquestion', 'testskill', 'testskilldescription', 0.5)
        self.assertEqual(expected_object_dict, observed_object.to_dict())


class MergedQuestionSkillLinkDomainTest(test_utils.GenericTestBase):
    """Test for Merged Question Skill Link Domain object."""

    def test_to_dict(self) -> None:
        """Test to verify to_dict method of the Merged Question Skill Link
        Domain object.
        """
        expected_object_dict = {
            'question_id': 'testquestion',
            'skill_ids': ['testskill'],
            'skill_descriptions': ['testskilldescription'],
            'skill_difficulties': [0.5],
        }
        observed_object = question_domain.MergedQuestionSkillLink(
            'testquestion', ['testskill'], ['testskilldescription'], [0.5])
        self.assertEqual(expected_object_dict, observed_object.to_dict())<|MERGE_RESOLUTION|>--- conflicted
+++ resolved
@@ -836,15 +836,11 @@
 
     def test_question_state_dict_conversion_from_v33_to_v34(self) -> None:
 
-<<<<<<< HEAD
+        # Ruling out the possibility of None for mypy type checking.
+        assert self.question_state_dict['interaction'][
+            'default_outcome'] is not None
         self.question_state_dict['content']['html'] = '<br/>'
         self.question_state_dict['interaction']['default_outcome'][
-=======
-        # Ruling out the possibility of None for mypy type checking.
-        assert question_data['interaction']['default_outcome'] is not None
-        question_data['content']['html'] = '<br/>'
-        question_data['interaction']['default_outcome'][
->>>>>>> 7ad815df
             'feedback']['html'] = '<br/>'
 
         test_value: question_domain.VersionedQuestionStateDict = {
@@ -1640,6 +1636,14 @@
         )
 
     def test_question_state_dict_conversion_from_v41_to_v42(self) -> None:
+        test_solution_dict: state_domain.SolutionDict = {
+            'correct_answer': ['correct_value'],
+            'explanation': {
+                'content_id': 'feedback_2',
+                'html': '<p>Feedback</p>'
+            },
+            'answer_is_exclusive': False
+        }
         self.question_state_dict['interaction']['id'] = 'ItemSelectionInput'
         self.question_state_dict['interaction']['solution'] = test_solution_dict
         self.question_state_dict['interaction']['customization_args'] = {
