--- conflicted
+++ resolved
@@ -377,32 +377,45 @@
             msg='Current schema version is %d but DraftUpgradeUtil.%s is '
             'unimplemented.' % (state_schema_version, conversion_fn_name))
 
-    def test_convert_states_v36_dict_to_v37_dict(self):
-        draft_change_list_v36 = [
+    def test_convert_states_v37_dict_to_v38_dict(self):
+        draft_change_list_v37 = [
             exp_domain.ExplorationChange({
                 'cmd': exp_domain.CMD_EDIT_STATE_PROPERTY,
                 'state_name': 'Intro',
                 'property_name': 'content',
                 'new_value': 'new value'
-<<<<<<< HEAD
-            })
-        ]
-        # Migrate exploration to state schema version 37.
-        self.create_and_migrate_new_exploration('36', '37')
+            })
+        ]
+        # Migrate exploration to state schema version 38.
+        self.create_and_migrate_new_exploration('37', '38')
         # Migrate the draft change list's state schema to the migrated
         # exploration's schema. In this case there are no changes to the
-        # draft change list since version 37 adds a customization arg
+        # draft change list since version 38 adds a customization arg
         # for the "Add" button text in SetInput interaction for the
         # exploration, for which there should be no changes to drafts.
-        migrated_draft_change_list_v37 = (
-            draft_upgrade_services.try_upgrading_draft_to_exp_version(
-                draft_change_list_v36, 1, 2, self.EXP_ID)
+        migrated_draft_change_list_v38 = (
+            draft_upgrade_services.try_upgrading_draft_to_exp_version(
+                draft_change_list_v37, 1, 2, self.EXP_ID)
         )
         # Change draft change lists into a list of dicts so that it is
         # easy to compare the whole draft change list.
-        draft_change_list_v36_dict_list = [
-            change.to_dict() for change in draft_change_list_v36
-=======
+        draft_change_list_v37_dict_list = [
+            change.to_dict() for change in draft_change_list_v37
+        ]
+        migrated_draft_change_list_v38_dict_list = [
+            change.to_dict() for change in migrated_draft_change_list_v38
+        ]
+        self.assertEqual(
+            draft_change_list_v37_dict_list,
+            migrated_draft_change_list_v38_dict_list)
+    
+    def test_convert_states_v36_dict_to_v37_dict(self):
+        draft_change_list_v36 = [
+            exp_domain.ExplorationChange({
+                'cmd': exp_domain.CMD_EDIT_STATE_PROPERTY,
+                'state_name': 'Intro',
+                'property_name': 'content',
+                'new_value': 'new value'
             }),
             exp_domain.ExplorationChange({
                 'cmd': 'edit_state_property',
@@ -476,17 +489,12 @@
         # easy to compare the whole draft change list.
         draft_change_list_v37_dict_list = [
             change.to_dict() for change in draft_change_list_v37
->>>>>>> 45d0cedf
         ]
         migrated_draft_change_list_v37_dict_list = [
             change.to_dict() for change in migrated_draft_change_list_v37
         ]
         self.assertEqual(
-<<<<<<< HEAD
-            draft_change_list_v36_dict_list,
-=======
             draft_change_list_v37_dict_list,
->>>>>>> 45d0cedf
             migrated_draft_change_list_v37_dict_list)
 
     def test_convert_states_v35_dict_to_v36_dict(self):
