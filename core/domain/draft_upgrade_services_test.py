--- conflicted
+++ resolved
@@ -167,10 +167,7 @@
             msg='Current schema version is %d but DraftUpgradeUtil.%s is '
             'unimplemented.' % (state_schema_version, conversion_fn_name))
 
-<<<<<<< HEAD
-    def test_convert_states_v49_dict_to_v50_dict(self) -> None:
-=======
-    def test_convert_states_v50_dict_to_v51_dict(self):
+    def test_convert_states_v50_dict_to_v51_dict(self) -> None:
         draft_change_list_v50 = [
             exp_domain.ExplorationChange({
                 'cmd': exp_domain.CMD_EDIT_STATE_PROPERTY,
@@ -187,6 +184,8 @@
         )
         # Change draft change lists into a list of dicts so that it is
         # easy to compare the whole draft change list.
+        # Ruling out the possibility of None for mypy type checking.
+        assert migrated_draft_change_list_v51 is not None
         draft_change_list_v50_dict_list = [
             change.to_dict() for change in draft_change_list_v50
         ]
@@ -199,8 +198,7 @@
             draft_change_list_v50_dict_list,
             migrated_draft_change_list_v51_dict_list)
 
-    def test_convert_states_v49_dict_to_v50_dict(self):
->>>>>>> 5f1b2e12
+    def test_convert_states_v49_dict_to_v50_dict(self) -> None:
         draft_change_list_v49 = [
             exp_domain.ExplorationChange({
                 'cmd': exp_domain.CMD_EDIT_STATE_PROPERTY,
