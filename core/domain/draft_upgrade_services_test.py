# coding: utf-8
#
# Copyright 2014 The Oppia Authors. All Rights Reserved.
#
# Licensed under the Apache License, Version 2.0 (the "License");
# you may not use this file except in compliance with the License.
# You may obtain a copy of the License at
#
#      http://www.apache.org/licenses/LICENSE-2.0
#
# Unless required by applicable law or agreed to in writing, software
# distributed under the License is distributed on an "AS-IS" BASIS,
# WITHOUT WARRANTIES OR CONDITIONS OF ANY KIND, either express or implied.
# See the License for the specific language governing permissions and
# limitations under the License.

"""Tests for draft upgrade services."""

from __future__ import absolute_import  # pylint: disable=import-only-modules
from __future__ import unicode_literals  # pylint: disable=import-only-modules

from core.domain import draft_upgrade_services
from core.domain import exp_domain
from core.domain import exp_fetchers
from core.domain import exp_services
from core.tests import test_utils
import feconf
import python_utils
import utils


class DraftUpgradeUnitTests(test_utils.GenericTestBase):
    """Test the draft upgrade services module."""

    EXP_ID = 'exp_id'
    USER_ID = 'user_id'
    OTHER_CHANGE_LIST = [exp_domain.ExplorationChange({
        'cmd': exp_domain.CMD_EDIT_EXPLORATION_PROPERTY,
        'property_name': 'title',
        'new_value': 'New title'
    })]
    EXP_MIGRATION_CHANGE_LIST = [exp_domain.ExplorationChange({
        'cmd': exp_domain.CMD_MIGRATE_STATES_SCHEMA_TO_LATEST_VERSION,
        'from_version': '0',
        'to_version': python_utils.UNICODE(
            feconf.CURRENT_STATE_SCHEMA_VERSION)
    })]
    DRAFT_CHANGELIST = [exp_domain.ExplorationChange({
        'cmd': 'edit_exploration_property',
        'property_name': 'title',
        'old_value': None,
        'new_value': 'Updated title'})]

    def setUp(self):
        super(DraftUpgradeUnitTests, self).setUp()
        self.save_new_valid_exploration(self.EXP_ID, self.USER_ID)

    def test_try_upgrade_with_no_version_difference(self):
        self.assertIsNone(
            draft_upgrade_services.try_upgrading_draft_to_exp_version(
                self.DRAFT_CHANGELIST, 1, 1, self.EXP_ID))

    def test_try_upgrade_raises_exception_if_versions_are_invalid(self):
        with self.assertRaisesRegexp(
            utils.InvalidInputException,
            'Current draft version is greater than the exploration version.'):
            draft_upgrade_services.try_upgrading_draft_to_exp_version(
                self.DRAFT_CHANGELIST, 2, 1, self.EXP_ID)

        exp_services.update_exploration(
            self.USER_ID, self.EXP_ID, self.OTHER_CHANGE_LIST,
            'Changed exploration title.')
        exploration = exp_fetchers.get_exploration_by_id(self.EXP_ID)
        self.assertEqual(exploration.version, 2)
        self.assertIsNone(
            draft_upgrade_services.try_upgrading_draft_to_exp_version(
                self.DRAFT_CHANGELIST, 1, exploration.version, self.EXP_ID))

    def test_try_upgrade_failure_due_to_unsupported_commit_type(self):
        exp_services.update_exploration(
            self.USER_ID, self.EXP_ID, self.OTHER_CHANGE_LIST,
            'Changed exploration title.')
        exploration = exp_fetchers.get_exploration_by_id(self.EXP_ID)
        self.assertEqual(exploration.version, 2)
        self.assertIsNone(
            draft_upgrade_services.try_upgrading_draft_to_exp_version(
                self.DRAFT_CHANGELIST, 1, exploration.version, self.EXP_ID))

    def test_try_upgrade_failure_due_to_unimplemented_upgrade_methods(self):
        exp_services.update_exploration(
            self.USER_ID, self.EXP_ID, self.EXP_MIGRATION_CHANGE_LIST,
            'Ran Exploration Migration job.')
        exploration = exp_fetchers.get_exploration_by_id(self.EXP_ID)
        self.assertEqual(exploration.version, 2)
        self.assertIsNone(
            draft_upgrade_services.try_upgrading_draft_to_exp_version(
                self.DRAFT_CHANGELIST, 1, exploration.version, self.EXP_ID))


class DraftUpgradeUtilUnitTests(test_utils.GenericTestBase):
    """Test the DraftUpgradeUtil module."""

    EXP_ID = 'exp_id'
    USER_ID = 'user_id'
    EXP_MIGRATION_CHANGE_LIST = [exp_domain.ExplorationChange({
        'cmd': exp_domain.CMD_MIGRATE_STATES_SCHEMA_TO_LATEST_VERSION,
        'from_version': '36',
        'to_version': '37'
    })]

    # EXP_ID and USER_ID used to create default explorations.
    EXP_ID = 'exp_id'
    USER_ID = 'user_id'

    def create_and_migrate_new_exploration(
            self, current_schema_version, target_schema_version):
        """Creates an exploration and applies a state schema migration to it.

        Creates an exploration and migrates its state schema from version
        current_schema_version to target_schema_version. Asserts that the
        exploration was successfully migrated.

        Args:
            current_schema_version: string. The current schema version of the
                exploration (eg. '29').
            target_schema_version: string. The schema version to upgrade
                the exploration to (eg. '30').
        """

        # Create an exploration change list with the command that will migrate
        # the schema from current_schema_version to target_schema_version.
        exp_migration_change_list = [
            exp_domain.ExplorationChange({
                'cmd': exp_domain.CMD_MIGRATE_STATES_SCHEMA_TO_LATEST_VERSION,
                'from_version': current_schema_version,
                'to_version': target_schema_version
            })
        ]

        # The migration will automatically migrate the exploration to the latest
        # state schema version, so we set the latest schema version to be the
        # target_schema_version.
        with self.swap(
            feconf, 'CURRENT_STATE_SCHEMA_VERSION',
            int(target_schema_version)):

            # Create and migrate the exploration.
            self.save_new_valid_exploration(self.EXP_ID, self.USER_ID)
            exploration = exp_fetchers.get_exploration_by_id(self.EXP_ID)
            exp_services.update_exploration(
                self.USER_ID, self.EXP_ID, exp_migration_change_list,
                'Ran Exploration Migration job.')

            # Assert that the update was applied and that the exploration state
            # schema was successfully updated.
            exploration = exp_fetchers.get_exploration_by_id(self.EXP_ID)
            self.assertEqual(exploration.version, 2)
            self.assertEqual(
                python_utils.UNICODE(
                    exploration.states_schema_version),
                target_schema_version)

    def test_convert_to_latest_schema_version_implemented(self):
        state_schema_version = feconf.CURRENT_STATE_SCHEMA_VERSION
        conversion_fn_name = '_convert_states_v%s_dict_to_v%s_dict' % (
            state_schema_version - 1, state_schema_version)
        self.assertTrue(
            hasattr(
                draft_upgrade_services.DraftUpgradeUtil, conversion_fn_name),
            msg='Current schema version is %d but DraftUpgradeUtil.%s is '
            'unimplemented.' % (state_schema_version, conversion_fn_name))

    def test_convert_states_v43_dict_to_v44_dict(self):
<<<<<<< HEAD
        draft_change_list_1_v42 = [
            exp_domain.ExplorationChange({
                'cmd': exp_domain.CMD_EDIT_STATE_PROPERTY,
                'state_name': 'Intro',
                'property_name': 'content',
                'new_value': 'new value'
            }),
            exp_domain.ExplorationChange({
                'cmd': exp_domain.CMD_EDIT_STATE_PROPERTY,
                'state_name': 'Intro',
                'property_name': 'widget_id',
                'new_value': 'NumericInput'
            }),
            exp_domain.ExplorationChange({
                'cmd': exp_domain.CMD_EDIT_STATE_PROPERTY,
                'state_name': 'Intro',
                'property_name': 'answer_groups',
                'new_value': {}
            })
        ]
        draft_change_list_2_v42 = [
            exp_domain.ExplorationChange({
                'cmd': exp_domain.CMD_EDIT_STATE_PROPERTY,
                'state_name': 'Intro',
                'property_name': 'content',
                'new_value': 'new value'
            }),
            exp_domain.ExplorationChange({
                'cmd': exp_domain.CMD_EDIT_STATE_PROPERTY,
                'state_name': 'Intro',
                'property_name': 'widget_id',
                'new_value': 'NumericInput'
            })
        ]
        # Migrate exploration to state schema version 43.
        self.create_and_migrate_new_exploration('43', '44')
        migrated_draft_change_list_1_v44 = (
            draft_upgrade_services.try_upgrading_draft_to_exp_version(
                draft_change_list_1_v43, 1, 2, self.EXP_ID))
        # Verify that changes which include answer groups are
        # not upgraded to v42.
        self.assertIsNone(migrated_draft_change_list_1_v44)

        migrated_draft_change_list_2_v44 = (
            draft_upgrade_services.try_upgrading_draft_to_exp_version(
                draft_change_list_2_v43, 1, 2, self.EXP_ID))
        # Change draft change lists into a list of dicts so that it is
        # easy to compare the whole draft change list.
        draft_change_list_2_v43_dict_list = [
            change.to_dict() for change in draft_change_list_2_v43
        ]
        migrated_draft_change_list_2_v44_dict_list = [
            change.to_dict() for change in migrated_draft_change_list_2_v44
        ]
        # Verify that changes which do not include answer groups can
        # be upgraded to v43.
        self.assertEqual(
            draft_change_list_2_v43_dict_list,
            migrated_draft_change_list_2_v44_dict_list)
    
=======
        draft_change_list_v43 = [
            exp_domain.ExplorationChange({
                'cmd': exp_domain.CMD_EDIT_STATE_PROPERTY,
                'state_name': 'Introduction',
                'property_name': 'content',
                'new_value': 'new value'
            })
        ]
        # Migrate exploration to state schema version 44.
        self.create_and_migrate_new_exploration('43', '44')
        # Migrate the draft change list's state schema to the migrated
        # exploration's schema. In this case there are no change to the
        # draft change list since version 44 adds the
        # card_is_checkpoint boolean variable to the exploration
        # state, for which there should be no changes to drafts.
        migrated_draft_change_list_v44 = (
            draft_upgrade_services.try_upgrading_draft_to_exp_version(
                draft_change_list_v43, 1, 2, self.EXP_ID)
        )
        # Change draft change lists into a list of dicts so that it is
        # easy to compare the whole draft change list.
        draft_change_list_v43_dict_list = [
            change.to_dict() for change in draft_change_list_v43
        ]
        migrated_draft_change_list_v44_dict_list = [
            change.to_dict() for change in migrated_draft_change_list_v44
        ]
        self.assertEqual(
            draft_change_list_v43_dict_list,
            migrated_draft_change_list_v44_dict_list)

>>>>>>> da0a665b
    def test_convert_states_v42_dict_to_v43_dict(self):
        draft_change_list_1_v42 = [
            exp_domain.ExplorationChange({
                'cmd': exp_domain.CMD_EDIT_STATE_PROPERTY,
                'state_name': 'Intro',
                'property_name': 'content',
                'new_value': 'new value'
            }),
            exp_domain.ExplorationChange({
                'cmd': exp_domain.CMD_EDIT_STATE_PROPERTY,
                'state_name': 'Intro',
                'property_name': 'widget_id',
                'new_value': 'MathExpressionInput'
            }),
            exp_domain.ExplorationChange({
                'cmd': exp_domain.CMD_EDIT_STATE_PROPERTY,
                'state_name': 'Intro',
                'property_name': 'answer_groups',
                'new_value': {}
            })
        ]
        draft_change_list_2_v42 = [
            exp_domain.ExplorationChange({
                'cmd': exp_domain.CMD_EDIT_STATE_PROPERTY,
                'state_name': 'Intro',
                'property_name': 'content',
                'new_value': 'new value'
            }),
            exp_domain.ExplorationChange({
                'cmd': exp_domain.CMD_EDIT_STATE_PROPERTY,
                'state_name': 'Intro',
                'property_name': 'widget_id',
                'new_value': 'MathExpressionInput'
            })
        ]
        # Migrate exploration to state schema version 43.
        self.create_and_migrate_new_exploration('42', '43')
        migrated_draft_change_list_1_v43 = (
            draft_upgrade_services.try_upgrading_draft_to_exp_version(
                draft_change_list_1_v42, 1, 2, self.EXP_ID))
        # Verify that changes which include answer groups are
        # not upgraded to v42.
        self.assertIsNone(migrated_draft_change_list_1_v43)

        migrated_draft_change_list_2_v43 = (
            draft_upgrade_services.try_upgrading_draft_to_exp_version(
                draft_change_list_2_v42, 1, 2, self.EXP_ID))
        # Change draft change lists into a list of dicts so that it is
        # easy to compare the whole draft change list.
        draft_change_list_2_v42_dict_list = [
            change.to_dict() for change in draft_change_list_2_v42
        ]
        migrated_draft_change_list_2_v43_dict_list = [
            change.to_dict() for change in migrated_draft_change_list_2_v43
        ]
        # Verify that changes which do not include answer groups can
        # be upgraded to v43.
        self.assertEqual(
            draft_change_list_2_v42_dict_list,
            migrated_draft_change_list_2_v43_dict_list)

    def test_convert_states_v41_dict_to_v42_dict(self):
        draft_change_list_1_v41 = [
            exp_domain.ExplorationChange({
                'cmd': exp_domain.CMD_EDIT_STATE_PROPERTY,
                'state_name': 'Intro',
                'property_name': 'content',
                'new_value': 'new value'
            }),
            exp_domain.ExplorationChange({
                'cmd': exp_domain.CMD_EDIT_STATE_PROPERTY,
                'state_name': 'Intro',
                'property_name': 'widget_id',
                'new_value': 'MathExpressionInput'
            }),
            exp_domain.ExplorationChange({
                'cmd': exp_domain.CMD_EDIT_STATE_PROPERTY,
                'state_name': 'Intro',
                'property_name': 'answer_groups',
                'new_value': {}
            })
        ]
        draft_change_list_2_v41 = [
            exp_domain.ExplorationChange({
                'cmd': exp_domain.CMD_EDIT_STATE_PROPERTY,
                'state_name': 'Intro',
                'property_name': 'content',
                'new_value': 'new value'
            }),
            exp_domain.ExplorationChange({
                'cmd': exp_domain.CMD_EDIT_STATE_PROPERTY,
                'state_name': 'Intro',
                'property_name': 'widget_id',
                'new_value': 'MathExpressionInput'
            })
        ]
        # Migrate exploration to state schema version 42.
        self.create_and_migrate_new_exploration('41', '42')
        migrated_draft_change_list_1_v42 = (
            draft_upgrade_services.try_upgrading_draft_to_exp_version(
                draft_change_list_1_v41, 1, 2, self.EXP_ID))
        # Verify that changes which include answer groups are
        # not upgraded to v41.
        self.assertIsNone(migrated_draft_change_list_1_v42)

        migrated_draft_change_list_2_v42 = (
            draft_upgrade_services.try_upgrading_draft_to_exp_version(
                draft_change_list_2_v41, 1, 2, self.EXP_ID))
        # Change draft change lists into a list of dicts so that it is
        # easy to compare the whole draft change list.
        draft_change_list_2_v41_dict_list = [
            change.to_dict() for change in draft_change_list_2_v41
        ]
        migrated_draft_change_list_2_v42_dict_list = [
            change.to_dict() for change in migrated_draft_change_list_2_v42
        ]
        # Verify that changes which do not include answer groups can
        # be upgraded to v42.
        self.assertEqual(
            draft_change_list_2_v41_dict_list,
            migrated_draft_change_list_2_v42_dict_list)

    def test_convert_states_v40_dict_to_v41_dict(self):
        draft_change_list_1_v40 = [
            exp_domain.ExplorationChange({
                'cmd': exp_domain.CMD_EDIT_STATE_PROPERTY,
                'state_name': 'Intro',
                'property_name': 'content',
                'new_value': 'new value'
            }),
            exp_domain.ExplorationChange({
                'cmd': exp_domain.CMD_EDIT_STATE_PROPERTY,
                'state_name': 'Intro',
                'property_name': 'widget_id',
                'new_value': 'MathExpressionInput'
            }),
            exp_domain.ExplorationChange({
                'cmd': exp_domain.CMD_EDIT_STATE_PROPERTY,
                'state_name': 'Intro',
                'property_name': 'answer_groups',
                'new_value': {}
            })
        ]
        draft_change_list_2_v40 = [
            exp_domain.ExplorationChange({
                'cmd': exp_domain.CMD_EDIT_STATE_PROPERTY,
                'state_name': 'Intro',
                'property_name': 'content',
                'new_value': 'new value'
            }),
            exp_domain.ExplorationChange({
                'cmd': exp_domain.CMD_EDIT_STATE_PROPERTY,
                'state_name': 'Intro',
                'property_name': 'widget_id',
                'new_value': 'MathExpressionInput'
            })
        ]
        # Migrate exploration to state schema version 41.
        self.create_and_migrate_new_exploration('40', '41')
        migrated_draft_change_list_1_v41 = (
            draft_upgrade_services.try_upgrading_draft_to_exp_version(
                draft_change_list_1_v40, 1, 2, self.EXP_ID))
        # Verify that changes which include answer groups are
        # not upgraded to v41.
        self.assertIsNone(migrated_draft_change_list_1_v41)

        migrated_draft_change_list_2_v41 = (
            draft_upgrade_services.try_upgrading_draft_to_exp_version(
                draft_change_list_2_v40, 1, 2, self.EXP_ID))
        # Change draft change lists into a list of dicts so that it is
        # easy to compare the whole draft change list.
        draft_change_list_2_v40_dict_list = [
            change.to_dict() for change in draft_change_list_2_v40
        ]
        migrated_draft_change_list_2_v41_dict_list = [
            change.to_dict() for change in migrated_draft_change_list_2_v41
        ]
        # Verify that changes which do not include answer groups can
        # be upgraded to v41.
        self.assertEqual(
            draft_change_list_2_v40_dict_list,
            migrated_draft_change_list_2_v41_dict_list)

    def test_convert_states_v39_dict_to_v40_dict(self):
        draft_change_list_1_v39 = [
            exp_domain.ExplorationChange({
                'cmd': exp_domain.CMD_EDIT_STATE_PROPERTY,
                'state_name': 'Intro',
                'property_name': 'content',
                'new_value': 'new value'
            }),
            exp_domain.ExplorationChange({
                'cmd': exp_domain.CMD_EDIT_STATE_PROPERTY,
                'state_name': 'Intro',
                'property_name': 'widget_id',
                'new_value': 'MathExpressionInput'
            }),
            exp_domain.ExplorationChange({
                'cmd': exp_domain.CMD_EDIT_STATE_PROPERTY,
                'state_name': 'Intro',
                'property_name': 'widget_customization_args',
                'new_value': {}
            })
        ]
        draft_change_list_2_v39 = [
            exp_domain.ExplorationChange({
                'cmd': exp_domain.CMD_EDIT_STATE_PROPERTY,
                'state_name': 'Intro',
                'property_name': 'content',
                'new_value': 'new value'
            }),
            exp_domain.ExplorationChange({
                'cmd': exp_domain.CMD_EDIT_STATE_PROPERTY,
                'state_name': 'Intro',
                'property_name': 'widget_id',
                'new_value': 'MathExpressionInput'
            })
        ]
        # Migrate exploration to state schema version 40.
        self.create_and_migrate_new_exploration('39', '40')
        migrated_draft_change_list_1_v40 = (
            draft_upgrade_services.try_upgrading_draft_to_exp_version(
                draft_change_list_1_v39, 1, 2, self.EXP_ID))
        # Verify that changes which include customization arguments are
        # not upgraded to v40.
        self.assertIsNone(migrated_draft_change_list_1_v40)

        migrated_draft_change_list_2_v40 = (
            draft_upgrade_services.try_upgrading_draft_to_exp_version(
                draft_change_list_2_v39, 1, 2, self.EXP_ID))
        # Change draft change lists into a list of dicts so that it is
        # easy to compare the whole draft change list.
        draft_change_list_2_v39_dict_list = [
            change.to_dict() for change in draft_change_list_2_v39
        ]
        migrated_draft_change_list_2_v40_dict_list = [
            change.to_dict() for change in migrated_draft_change_list_2_v40
        ]
        # Verify that changes which do not include customization arguments can
        # be upgraded to v40.
        self.assertEqual(
            draft_change_list_2_v39_dict_list,
            migrated_draft_change_list_2_v40_dict_list)

    def test_convert_states_v38_dict_to_v39_dict(self):
        draft_change_list_v38 = [
            exp_domain.ExplorationChange({
                'cmd': exp_domain.CMD_EDIT_STATE_PROPERTY,
                'state_name': 'Intro',
                'property_name': 'content',
                'new_value': 'new value'
            })
        ]
        # Migrate exploration to state schema version 39.
        self.create_and_migrate_new_exploration('38', '39')
        # Migrate the draft change list's state schema to the migrated
        # exploration's schema. In this case there are no changes to the
        # draft change list since version 39 adds a customization arg
        # for modifying the placeholder text in the Numeric Expression Input
        # interaction, for which there should be no changes to drafts.
        migrated_draft_change_list_v39 = (
            draft_upgrade_services.try_upgrading_draft_to_exp_version(
                draft_change_list_v38, 1, 2, self.EXP_ID)
        )
        # Change draft change lists into a list of dicts so that it is
        # easy to compare the whole draft change list.
        draft_change_list_v38_dict_list = [
            change.to_dict() for change in draft_change_list_v38
        ]
        migrated_draft_change_list_v39_dict_list = [
            change.to_dict() for change in migrated_draft_change_list_v39
        ]
        self.assertEqual(
            draft_change_list_v38_dict_list,
            migrated_draft_change_list_v39_dict_list)

    def test_convert_states_v37_dict_to_v38_dict(self):
        draft_change_list_v37 = [
            exp_domain.ExplorationChange({
                'cmd': exp_domain.CMD_EDIT_STATE_PROPERTY,
                'state_name': 'Intro',
                'property_name': 'content',
                'new_value': 'new value'
            })
        ]
        # Migrate exploration to state schema version 38.
        self.create_and_migrate_new_exploration('37', '38')
        # Migrate the draft change list's state schema to the migrated
        # exploration's schema. In this case there are no changes to the
        # draft change list since version 38 adds a customization arg
        # for the "Add" button text in SetInput interaction for the
        # exploration, for which there should be no changes to drafts.
        migrated_draft_change_list_v38 = (
            draft_upgrade_services.try_upgrading_draft_to_exp_version(
                draft_change_list_v37, 1, 2, self.EXP_ID)
        )
        # Change draft change lists into a list of dicts so that it is
        # easy to compare the whole draft change list.
        draft_change_list_v37_dict_list = [
            change.to_dict() for change in draft_change_list_v37
        ]
        migrated_draft_change_list_v38_dict_list = [
            change.to_dict() for change in migrated_draft_change_list_v38
        ]
        self.assertEqual(
            draft_change_list_v37_dict_list,
            migrated_draft_change_list_v38_dict_list)

    def test_convert_states_v36_dict_to_v37_dict(self):
        draft_change_list_v36 = [
            exp_domain.ExplorationChange({
                'cmd': exp_domain.CMD_EDIT_STATE_PROPERTY,
                'state_name': 'Intro',
                'property_name': 'content',
                'new_value': 'new value'
            }),
            exp_domain.ExplorationChange({
                'cmd': 'edit_state_property',
                'state_name': 'Intro',
                'property_name': 'answer_groups',
                'new_value': [{
                    'rule_specs': [{
                        'rule_type': 'CaseSensitiveEquals',
                        'inputs': {
                            'x': 'test'
                        }
                    }],
                    'outcome': {
                        'dest': 'Introduction',
                        'feedback': {
                            'content_id': 'feedback',
                            'html': '<p>Content</p>'
                        },
                        'param_changes': [],
                        'labelled_as_correct': False,
                        'refresher_exploration_id': None,
                        'missing_prerequisite_skill_id': None
                    },
                    'training_data': [],
                    'tagged_skill_misconception_id': None
                }]
            })
        ]
        draft_change_list_v37 = [
            exp_domain.ExplorationChange({
                'cmd': 'edit_state_property',
                'state_name': 'Intro',
                'property_name': 'content',
                'new_value': 'new value'
            }),
            exp_domain.ExplorationChange({
                'cmd': 'edit_state_property',
                'state_name': 'Intro',
                'property_name': 'answer_groups',
                'new_value': [{
                    'rule_specs': [{
                        'rule_type': 'Equals',
                        'inputs': {
                            'x': 'test'
                        }
                    }],
                    'outcome': {
                        'dest': 'Introduction',
                        'feedback': {
                            'content_id': 'feedback',
                            'html': '<p>Content</p>'
                        },
                        'param_changes': [],
                        'labelled_as_correct': False,
                        'refresher_exploration_id': None,
                        'missing_prerequisite_skill_id': None
                    },
                    'training_data': [],
                    'tagged_skill_misconception_id': None
                }]
            })
        ]

        # Migrate exploration to state schema version 37.
        self.create_and_migrate_new_exploration('36', '37')
        migrated_draft_change_list_v37 = (
            draft_upgrade_services.try_upgrading_draft_to_exp_version(
                draft_change_list_v36, 1, 2, self.EXP_ID))

        # Change draft change lists into a list of dicts so that it is
        # easy to compare the whole draft change list.
        draft_change_list_v37_dict_list = [
            change.to_dict() for change in draft_change_list_v37
        ]
        migrated_draft_change_list_v37_dict_list = [
            change.to_dict() for change in migrated_draft_change_list_v37
        ]
        self.assertEqual(
            draft_change_list_v37_dict_list,
            migrated_draft_change_list_v37_dict_list)

    def test_convert_states_v35_dict_to_v36_dict(self):
        draft_change_list_1_v35 = [
            exp_domain.ExplorationChange({
                'cmd': exp_domain.CMD_EDIT_STATE_PROPERTY,
                'state_name': 'Intro',
                'property_name': 'content',
                'new_value': 'new value'
            }),
            exp_domain.ExplorationChange({
                'cmd': exp_domain.CMD_EDIT_STATE_PROPERTY,
                'state_name': 'Intro',
                'property_name': 'widget_id',
                'new_value': 'MathExpressionInput'
            }),
            exp_domain.ExplorationChange({
                'cmd': exp_domain.CMD_EDIT_STATE_PROPERTY,
                'state_name': 'Intro',
                'property_name': 'widget_customization_args',
                'new_value': {}
            })
        ]
        draft_change_list_2_v35 = [
            exp_domain.ExplorationChange({
                'cmd': exp_domain.CMD_EDIT_STATE_PROPERTY,
                'state_name': 'Intro',
                'property_name': 'content',
                'new_value': 'new value'
            }),
            exp_domain.ExplorationChange({
                'cmd': exp_domain.CMD_EDIT_STATE_PROPERTY,
                'state_name': 'Intro',
                'property_name': 'widget_id',
                'new_value': 'MathExpressionInput'
            })
        ]
        # Migrate exploration to state schema version 36.
        self.create_and_migrate_new_exploration('35', '36')
        migrated_draft_change_list_1_v36 = (
            draft_upgrade_services.try_upgrading_draft_to_exp_version(
                draft_change_list_1_v35, 1, 2, self.EXP_ID))
        self.assertIsNone(migrated_draft_change_list_1_v36)

        migrated_draft_change_list_2_v36 = (
            draft_upgrade_services.try_upgrading_draft_to_exp_version(
                draft_change_list_2_v35, 1, 2, self.EXP_ID))
        # Change draft change lists into a list of dicts so that it is
        # easy to compare the whole draft change list.
        draft_change_list_2_v35_dict_list = [
            change.to_dict() for change in draft_change_list_2_v35
        ]
        migrated_draft_change_list_2_v36_dict_list = [
            change.to_dict() for change in migrated_draft_change_list_2_v36
        ]
        self.assertEqual(
            draft_change_list_2_v35_dict_list,
            migrated_draft_change_list_2_v36_dict_list)

    def test_convert_states_v34_dict_to_v35_dict(self):
        draft_change_list_1_v34 = [
            exp_domain.ExplorationChange({
                'cmd': exp_domain.CMD_EDIT_STATE_PROPERTY,
                'state_name': 'Intro',
                'property_name': 'content',
                'new_value': 'new value'
            }),
            exp_domain.ExplorationChange({
                'cmd': exp_domain.CMD_EDIT_STATE_PROPERTY,
                'state_name': 'Intro',
                'property_name': 'widget_id',
                'new_value': 'MathExpressionInput'
            }),
            exp_domain.ExplorationChange({
                'cmd': exp_domain.CMD_EDIT_STATE_PROPERTY,
                'state_name': 'Intro',
                'property_name': 'answer_groups',
                'new_value': [{
                    'rule_specs': [{
                        'rule_type': 'IsMathematicallyEquivalentTo',
                        'inputs': {
                            'x': 'x+y/2'
                        }
                    }],
                    'outcome': {
                        'dest': 'Introduction',
                        'feedback': {
                            'content_id': 'feedback',
                            'html': '<p>Content</p>'
                        },
                        'param_changes': [],
                        'labelled_as_correct': False,
                        'refresher_exploration_id': None,
                        'missing_prerequisite_skill_id': None
                    },
                    'training_data': [],
                    'tagged_skill_misconception_id': None
                }]
            })
        ]
        draft_change_list_2_v34 = [
            exp_domain.ExplorationChange({
                'cmd': exp_domain.CMD_EDIT_STATE_PROPERTY,
                'state_name': 'Intro',
                'property_name': 'content',
                'new_value': 'new value'
            })
        ]
        # Migrate exploration to state schema version 35.
        self.create_and_migrate_new_exploration('34', '35')
        migrated_draft_change_list_1_v35 = (
            draft_upgrade_services.try_upgrading_draft_to_exp_version(
                draft_change_list_1_v34, 1, 2, self.EXP_ID))
        self.assertIsNone(migrated_draft_change_list_1_v35)

        migrated_draft_change_list_2_v35 = (
            draft_upgrade_services.try_upgrading_draft_to_exp_version(
                draft_change_list_2_v34, 1, 2, self.EXP_ID))
        # Change draft change lists into a list of dicts so that it is
        # easy to compare the whole draft change list.
        draft_change_list_2_v34_dict_list = [
            change.to_dict() for change in draft_change_list_2_v34
        ]
        migrated_draft_change_list_2_v35_dict_list = [
            change.to_dict() for change in migrated_draft_change_list_2_v35
        ]
        self.assertEqual(
            draft_change_list_2_v34_dict_list,
            migrated_draft_change_list_2_v35_dict_list)

    def test_convert_states_v33_dict_to_v34_dict(self):
        html_content = (
            '<p>Value</p><oppia-noninteractive-math raw_latex-with-value="&a'
            'mp;quot;+,-,-,+&amp;quot;"></oppia-noninteractive-math>')

        expected_html_content = (
            '<p>Value</p><oppia-noninteractive-math math_content-with-value='
            '"{&amp;quot;raw_latex&amp;quot;: &amp;quot;+,-,-,+&amp;quot;, &'
            'amp;quot;svg_filename&amp;quot;: &amp;quot;&amp;quot;}"></oppia'
            '-noninteractive-math>')

        draft_change_list = [
            exp_domain.ExplorationChange({
                'cmd': exp_domain.CMD_EDIT_STATE_PROPERTY,
                'state_name': 'state2',
                'property_name': 'widget_customization_args',
                'new_value': {
                    'choices': {
                        'value': [
                            '<p>1</p>',
                            '<p>2</p>',
                            html_content,
                            '<p>4</p>'
                        ]
                    },
                    'maxAllowableSelectionCount': {
                        'value': 1
                    },
                    'minAllowableSelectionCount': {
                        'value': 1
                    }
                }
            }), exp_domain.ExplorationChange({
                'cmd': exp_domain.CMD_EDIT_STATE_PROPERTY,
                'property_name': 'answer_groups',
                'state_name': 'State 1',
                'new_value': [{
                    'rule_specs': [{
                        'rule_type': 'Equals',
                        'inputs': {
                            'x': [html_content]
                        }
                    }, {
                        'rule_type': 'ContainsAtLeastOneOf',
                        'inputs': {
                            'x': [html_content]
                        }
                    }, {
                        'rule_type': 'IsProperSubsetOf',
                        'inputs': {
                            'x': [html_content]
                        }
                    }, {
                        'rule_type': 'DoesNotContainAtLeastOneOf',
                        'inputs': {
                            'x': [html_content]
                        }
                    }, {
                        'rule_type': 'Equals',
                        'inputs': {
                            'x': 1
                        }
                    }, {
                        'rule_type': 'HasElementXAtPositionY',
                        'inputs': {
                            'x': html_content,
                            'y': 2
                        }
                    }, {
                        'rule_type': 'IsEqualToOrdering',
                        'inputs': {
                            'x': [[html_content]]
                        }
                    }, {
                        'rule_type': 'HasElementXBeforeElementY',
                        'inputs': {
                            'x': html_content,
                            'y': html_content
                        }
                    }, {
                        'rule_type': (
                            'IsEqualToOrderingWithOneItemAtIncorrectPosition'),
                        'inputs': {
                            'x': [[html_content]]
                        }
                    }],
                    'outcome': {
                        'dest': 'Introduction',
                        'feedback': {
                            'content_id': 'feedback',
                            'html': html_content
                        },
                        'param_changes': [],
                        'labelled_as_correct': False,
                        'refresher_exploration_id': None,
                        'missing_prerequisite_skill_id': None
                    },
                    'training_data': [],
                    'tagged_skill_misconception_id': None
                }]
            }), exp_domain.ExplorationChange({
                'cmd': exp_domain.CMD_EDIT_STATE_PROPERTY,
                'state_name': 'Intro',
                'property_name': 'content',
                'new_value': {
                    'content_id': 'content',
                    'html': html_content
                }
            }), exp_domain.ExplorationChange({
                'cmd': exp_domain.CMD_EDIT_STATE_PROPERTY,
                'state_name': 'Intro',
                'property_name': 'written_translations',
                'new_value': {
                    'translations_mapping': {
                        'content1': {
                            'en': {
                                'html': html_content,
                                'needs_update': True
                            },
                            'hi': {
                                'html': 'Hey!',
                                'needs_update': False
                            }
                        },
                        'feedback_1': {
                            'hi': {
                                'html': html_content,
                                'needs_update': False
                            },
                            'en': {
                                'html': 'hello!',
                                'needs_update': False
                            }
                        }
                    }
                }
            }), exp_domain.ExplorationChange({
                'cmd': exp_domain.CMD_EDIT_STATE_PROPERTY,
                'state_name': 'Intro',
                'property_name': 'solution',
                'new_value': {
                    'answer_is_exclusive': False,
                    'correct_answer': 'helloworld!',
                    'explanation': {
                        'content_id': 'solution',
                        'html': html_content
                    },
                }
            }), exp_domain.ExplorationChange({
                'cmd': exp_domain.CMD_EDIT_STATE_PROPERTY,
                'state_name': 'Intro',
                'property_name': 'solution',
                'new_value': {
                    'answer_is_exclusive': True,
                    'correct_answer': [
                        [html_content],
                        ['<p>2</p>'],
                        ['<p>3</p>'],
                        ['<p>4</p>']
                    ],
                    'explanation': {
                        'content_id': 'solution',
                        'html': '<p>This is solution for state1</p>'
                    }
                }
            }), exp_domain.ExplorationChange({
                'cmd': exp_domain.CMD_EDIT_STATE_PROPERTY,
                'state_name': 'Intro',
                'property_name': 'default_outcome',
                'new_value': {
                    'param_changes': [],
                    'feedback': {
                        'content_id': 'default_outcome',
                        'html': html_content
                    },
                    'dest': 'Introduction',
                    'refresher_exploration_id': None,
                    'missing_prerequisite_skill_id': None,
                    'labelled_as_correct': False
                }
            }), exp_domain.ExplorationChange({
                'cmd': exp_domain.CMD_EDIT_STATE_PROPERTY,
                'state_name': 'Intro',
                'property_name': 'hints',
                'new_value': [{
                    'hint_content': {
                        'content_id': 'hint1',
                        'html': html_content
                    }
                }]
            }), exp_domain.ExplorationChange({
                'cmd': exp_domain.CMD_RENAME_STATE,
                'old_state_name': 'Intro',
                'new_state_name': 'Introduction',
            })
        ]

        self.create_and_migrate_new_exploration('33', '34')
        migrated_draft_change_list = (
            draft_upgrade_services.try_upgrading_draft_to_exp_version(
                draft_change_list, 1, 2, self.EXP_ID))
        self.assertEqual(
            migrated_draft_change_list[0].to_dict(),
            exp_domain.ExplorationChange({
                'cmd': exp_domain.CMD_EDIT_STATE_PROPERTY,
                'state_name': 'state2',
                'property_name': 'widget_customization_args',
                'new_value': {
                    'choices': {
                        'value': [
                            '<p>1</p>',
                            '<p>2</p>',
                            expected_html_content,
                            '<p>4</p>'
                        ]
                    },
                    'maxAllowableSelectionCount': {
                        'value': 1
                    },
                    'minAllowableSelectionCount': {
                        'value': 1
                    }
                }
            }).to_dict())

        self.assertEqual(
            migrated_draft_change_list[1].to_dict(),
            exp_domain.ExplorationChange({
                'cmd': exp_domain.CMD_EDIT_STATE_PROPERTY,
                'property_name': 'answer_groups',
                'state_name': 'State 1',
                'new_value': [{
                    'rule_specs': [{
                        'rule_type': 'Equals',
                        'inputs': {
                            'x': [expected_html_content]
                        }
                    }, {
                        'rule_type': 'ContainsAtLeastOneOf',
                        'inputs': {
                            'x': [expected_html_content]
                        }
                    }, {
                        'rule_type': 'IsProperSubsetOf',
                        'inputs': {
                            'x': [expected_html_content]
                        }
                    }, {
                        'rule_type': 'DoesNotContainAtLeastOneOf',
                        'inputs': {
                            'x': [expected_html_content]
                        }
                    }, {
                        'rule_type': 'Equals',
                        'inputs': {
                            'x': 1
                        }
                    }, {
                        'rule_type': 'HasElementXAtPositionY',
                        'inputs': {
                            'x': expected_html_content,
                            'y': 2
                        }
                    }, {
                        'rule_type': 'IsEqualToOrdering',
                        'inputs': {
                            'x': [[expected_html_content]]
                        }
                    }, {
                        'rule_type': 'HasElementXBeforeElementY',
                        'inputs': {
                            'x': expected_html_content,
                            'y': expected_html_content
                        }
                    }, {
                        'rule_type': (
                            'IsEqualToOrderingWithOneItemAtIncorrectPosition'),
                        'inputs': {
                            'x': [[expected_html_content]]
                        }
                    }],
                    'outcome': {
                        'dest': 'Introduction',
                        'feedback': {
                            'content_id': 'feedback',
                            'html': expected_html_content
                        },
                        'param_changes': [],
                        'labelled_as_correct': False,
                        'refresher_exploration_id': None,
                        'missing_prerequisite_skill_id': None
                    },
                    'training_data': [],
                    'tagged_skill_misconception_id': None
                }]
            }).to_dict())
        self.assertEqual(
            migrated_draft_change_list[2].to_dict(),
            exp_domain.ExplorationChange({
                'cmd': exp_domain.CMD_EDIT_STATE_PROPERTY,
                'state_name': 'Intro',
                'property_name': 'content',
                'new_value': {
                    'content_id': 'content',
                    'html': expected_html_content
                }
            }).to_dict())
        self.assertEqual(
            migrated_draft_change_list[3].to_dict(),
            exp_domain.ExplorationChange({
                'cmd': exp_domain.CMD_EDIT_STATE_PROPERTY,
                'state_name': 'Intro',
                'property_name': 'written_translations',
                'new_value': {
                    'translations_mapping': {
                        'content1': {
                            'en': {
                                'html': expected_html_content,
                                'needs_update': True
                            },
                            'hi': {
                                'html': 'Hey!',
                                'needs_update': False
                            }
                        },
                        'feedback_1': {
                            'hi': {
                                'html': expected_html_content,
                                'needs_update': False
                            },
                            'en': {
                                'html': 'hello!',
                                'needs_update': False
                            }
                        }
                    }
                }
            }).to_dict())
        self.assertEqual(
            migrated_draft_change_list[4].to_dict(),
            exp_domain.ExplorationChange({
                'cmd': exp_domain.CMD_EDIT_STATE_PROPERTY,
                'state_name': 'Intro',
                'property_name': 'solution',
                'new_value': {
                    'answer_is_exclusive': False,
                    'correct_answer': 'helloworld!',
                    'explanation': {
                        'content_id': 'solution',
                        'html': expected_html_content
                    },
                }
            }).to_dict())
        self.assertEqual(
            migrated_draft_change_list[5].to_dict(),
            exp_domain.ExplorationChange({
                'cmd': exp_domain.CMD_EDIT_STATE_PROPERTY,
                'state_name': 'Intro',
                'property_name': 'solution',
                'new_value': {
                    'answer_is_exclusive': True,
                    'correct_answer': [
                        [expected_html_content],
                        ['<p>2</p>'],
                        ['<p>3</p>'],
                        ['<p>4</p>']
                    ],
                    'explanation': {
                        'content_id': 'solution',
                        'html': '<p>This is solution for state1</p>'
                    }
                }
            }).to_dict())

        self.assertEqual(
            migrated_draft_change_list[6].to_dict(),
            exp_domain.ExplorationChange({
                'cmd': exp_domain.CMD_EDIT_STATE_PROPERTY,
                'state_name': 'Intro',
                'property_name': 'default_outcome',
                'new_value': {
                    'param_changes': [],
                    'feedback': {
                        'content_id': 'default_outcome',
                        'html': expected_html_content
                    },
                    'dest': 'Introduction',
                    'refresher_exploration_id': None,
                    'missing_prerequisite_skill_id': None,
                    'labelled_as_correct': False
                }
            }).to_dict())

        self.assertEqual(
            migrated_draft_change_list[7].to_dict(),
            exp_domain.ExplorationChange({
                'cmd': exp_domain.CMD_EDIT_STATE_PROPERTY,
                'state_name': 'Intro',
                'property_name': 'hints',
                'new_value': [{
                    'hint_content': {
                        'content_id': 'hint1',
                        'html': expected_html_content
                    }
                }]
            }).to_dict())

    def test_convert_states_v32_dict_to_v33_dict(self):
        draft_change_list_v32 = [
            exp_domain.ExplorationChange({
                'cmd': exp_domain.CMD_EDIT_STATE_PROPERTY,
                'state_name': 'state1',
                'property_name': 'widget_customization_args',
                'new_value': {
                    'choices': {
                        'value': [
                            '<p>1</p>',
                            '<p>2</p>',
                            '<p>3</p>',
                            '<p>4</p>'
                        ]
                    }
                }
            }),
            exp_domain.ExplorationChange({
                'cmd': exp_domain.CMD_EDIT_STATE_PROPERTY,
                'state_name': 'state2',
                'property_name': 'widget_customization_args',
                'new_value': {
                    'choices': {
                        'value': [
                            '<p>1</p>',
                            '<p>2</p>',
                            '<p>3</p>',
                            '<p>4</p>'
                        ]
                    },
                    'maxAllowableSelectionCount': {
                        'value': 1
                    },
                    'minAllowableSelectionCount': {
                        'value': 1
                    }
                }
            })
        ]
        # Version 33 adds a showChoicesInShuffledOrder bool, which doesn't
        # impact the second ExplorationChange because it will only impact
        # it if 'choices' is the only key for new_value.
        expected_draft_change_list_v33 = [
            exp_domain.ExplorationChange({
                'cmd': exp_domain.CMD_EDIT_STATE_PROPERTY,
                'state_name': 'state1',
                'property_name': 'widget_customization_args',
                'new_value': {
                    'choices': {
                        'value': [
                            '<p>1</p>',
                            '<p>2</p>',
                            '<p>3</p>',
                            '<p>4</p>'
                        ]
                    },
                    'showChoicesInShuffledOrder': {
                        'value': False
                    }
                }
            }),
            exp_domain.ExplorationChange({
                'cmd': exp_domain.CMD_EDIT_STATE_PROPERTY,
                'state_name': 'state2',
                'property_name': 'widget_customization_args',
                'new_value': {
                    'choices': {
                        'value': [
                            '<p>1</p>',
                            '<p>2</p>',
                            '<p>3</p>',
                            '<p>4</p>'
                        ]
                    },
                    'maxAllowableSelectionCount': {
                        'value': 1
                    },
                    'minAllowableSelectionCount': {
                        'value': 1
                    }
                }
            })
        ]
        # Migrate exploration to state schema version 33.
        self.create_and_migrate_new_exploration('32', '33')
        # Migrate the draft change list's state schema to the migrated
        # exploration's schema.
        migrated_draft_change_list_v33 = (
            draft_upgrade_services.try_upgrading_draft_to_exp_version(
                draft_change_list_v32, 1, 2, self.EXP_ID)
        )
        # Change draft change lists into a list of dicts so that it is
        # easy to compare the whole draft change list.
        expected_draft_change_list_v33_dict_list = [
            change.to_dict() for change in expected_draft_change_list_v33
        ]
        migrated_draft_change_list_v33_dict_list = [
            change.to_dict() for change in migrated_draft_change_list_v33
        ]
        self.assertEqual(
            expected_draft_change_list_v33_dict_list,
            migrated_draft_change_list_v33_dict_list)

    def test_convert_states_v31_dict_to_v32_dict(self):
        draft_change_list_v31 = [
            exp_domain.ExplorationChange({
                'cmd': exp_domain.CMD_EDIT_STATE_PROPERTY,
                'state_name': 'Intro',
                'property_name': 'content',
                'new_value': 'new value'
            })
        ]
        # Migrate exploration to state schema version 32.
        self.create_and_migrate_new_exploration('31', '32')
        # Migrate the draft change list's state schema to the migrated
        # exploration's schema. In this case there are no changes to the
        # draft change list since version 32 adds a customization arg
        # for the "Add" button text in SetInput interaction for the
        # exploration, for which there should be no changes to drafts.
        migrated_draft_change_list_v32 = (
            draft_upgrade_services.try_upgrading_draft_to_exp_version(
                draft_change_list_v31, 1, 2, self.EXP_ID)
        )
        # Change draft change lists into a list of dicts so that it is
        # easy to compare the whole draft change list.
        draft_change_list_v31_dict_list = [
            change.to_dict() for change in draft_change_list_v31
        ]
        migrated_draft_change_list_v32_dict_list = [
            change.to_dict() for change in migrated_draft_change_list_v32
        ]
        self.assertEqual(
            draft_change_list_v31_dict_list,
            migrated_draft_change_list_v32_dict_list)

    def test_convert_states_v30_dict_to_v31_dict(self):
        draft_change_list_v30 = [
            exp_domain.ExplorationChange({
                'cmd': exp_domain.CMD_EDIT_STATE_PROPERTY,
                'state_name': 'Intro',
                'property_name': 'recorded_voiceovers',
                'new_value': {
                    'voiceovers_mapping': {
                        'content': {
                            'en': {
                                'file_size_name': 100,
                                'filename': 'atest.mp3',
                                'needs_update': False
                            }
                        }
                    }
                }
            })
        ]
        # Version 31 adds the duration_secs property.
        expected_draft_change_list_v31 = [
            exp_domain.ExplorationChange({
                'cmd': exp_domain.CMD_EDIT_STATE_PROPERTY,
                'state_name': 'Intro',
                'property_name': 'recorded_voiceovers',
                'new_value': {
                    'voiceovers_mapping': {
                        'content': {
                            'en': {
                                'file_size_name': 100,
                                'filename': 'atest.mp3',
                                'needs_update': False,
                                'duration_secs': 0.0
                            }
                        }
                    }
                }
            })
        ]
        # Migrate exploration to state schema version 31.
        self.create_and_migrate_new_exploration('30', '31')
        # Migrate the draft change list's state schema to the migrated
        # exploration's schema.
        migrated_draft_change_list_v31 = (
            draft_upgrade_services.try_upgrading_draft_to_exp_version(
                draft_change_list_v30, 1, 2, self.EXP_ID)
        )
        # Change draft change lists into a list of dicts so that it is
        # easy to compare the whole draft change list.
        expected_draft_change_list_v31_dict_list = [
            change.to_dict() for change in expected_draft_change_list_v31
        ]
        migrated_draft_change_list_v31_dict_list = [
            change.to_dict() for change in migrated_draft_change_list_v31
        ]
        self.assertEqual(
            expected_draft_change_list_v31_dict_list,
            migrated_draft_change_list_v31_dict_list)

    def test_convert_states_v29_dict_to_v30_dict(self):
        draft_change_list_v29 = [
            exp_domain.ExplorationChange({
                'cmd': exp_domain.CMD_EDIT_STATE_PROPERTY,
                'property_name': 'answer_groups',
                'state_name': 'State 1',
                'new_value': {
                    'rule_specs': [{
                        'rule_type': 'Equals',
                        'inputs': {'x': [
                            '<p>This is value1 for ItemSelection</p>'
                        ]}
                    }, {
                        'rule_type': 'Equals',
                        'inputs': {'x': [
                            '<p>This is value2 for ItemSelection</p>'
                        ]}
                    }],
                    'outcome': {
                        'dest': 'Introduction',
                        'feedback': {
                            'content_id': 'feedback',
                            'html': '<p>Outcome for state1</p>'
                        },
                        'param_changes': [],
                        'labelled_as_correct': False,
                        'refresher_exploration_id': None,
                        'missing_prerequisite_skill_id': None
                    },
                    'training_data': [],
                    'tagged_misconception_id': None
                }
            })
        ]
        # Version 30 replaces the tagged_misconception_id in version 29
        # with tagged_skill_misconception_id.
        expected_draft_change_list_v30 = [
            exp_domain.ExplorationChange({
                'cmd': exp_domain.CMD_EDIT_STATE_PROPERTY,
                'property_name': 'answer_groups',
                'state_name': 'State 1',
                'new_value': {
                    'rule_specs': [{
                        'rule_type': 'Equals',
                        'inputs': {'x': [
                            '<p>This is value1 for ItemSelection</p>'
                        ]}
                    }, {
                        'rule_type': 'Equals',
                        'inputs': {'x': [
                            '<p>This is value2 for ItemSelection</p>'
                        ]}
                    }],
                    'outcome': {
                        'dest': 'Introduction',
                        'feedback': {
                            'content_id': 'feedback',
                            'html': '<p>Outcome for state1</p>'
                        },
                        'param_changes': [],
                        'labelled_as_correct': False,
                        'refresher_exploration_id': None,
                        'missing_prerequisite_skill_id': None
                    },
                    'training_data': [],
                    'tagged_skill_misconception_id': None
                }
            })
        ]
        # Migrate exploration to state schema version 30.
        self.create_and_migrate_new_exploration('29', '30')
        # Migrate the draft change list's state schema to the migrated
        # exploration's schema.
        migrated_draft_change_list_v30 = (
            draft_upgrade_services.try_upgrading_draft_to_exp_version(
                draft_change_list_v29, 1, 2, self.EXP_ID)
        )
        # Change draft change lists into a list of dicts so that it is
        # easy to compare the whole draft change list.
        expected_draft_change_list_v30_dict_list = [
            change.to_dict() for change in expected_draft_change_list_v30
        ]
        migrated_draft_change_list_v30_dict_list = [
            change.to_dict() for change in migrated_draft_change_list_v30
        ]
        self.assertEqual(
            expected_draft_change_list_v30_dict_list,
            migrated_draft_change_list_v30_dict_list)

    def test_convert_states_v28_dict_to_v29_dict(self):
        draft_change_list_v28 = [
            exp_domain.ExplorationChange({
                'cmd': exp_domain.CMD_EDIT_STATE_PROPERTY,
                'state_name': 'Intro',
                'property_name': 'content',
                'new_value': 'new value'
            })
        ]
        # Migrate exploration to state schema version 29.
        self.create_and_migrate_new_exploration('28', '29')
        # Migrate the draft change list's state schema to the migrated
        # exploration's schema. In this case there are no change to the
        # draft change list since version 29 adds the
        # solicit_answer_details boolean variable to the exploration
        # state, for which there should be no changes to drafts.
        migrated_draft_change_list_v29 = (
            draft_upgrade_services.try_upgrading_draft_to_exp_version(
                draft_change_list_v28, 1, 2, self.EXP_ID)
        )
        # Change draft change lists into a list of dicts so that it is
        # easy to compare the whole draft change list.
        draft_change_list_v28_dict_list = [
            change.to_dict() for change in draft_change_list_v28
        ]
        migrated_draft_change_list_v29_dict_list = [
            change.to_dict() for change in migrated_draft_change_list_v29
        ]
        self.assertEqual(
            draft_change_list_v28_dict_list,
            migrated_draft_change_list_v29_dict_list)

    def test_convert_states_v27_dict_to_v28_dict(self):
        draft_change_list_v27 = [
            exp_domain.ExplorationChange({
                'cmd': exp_domain.CMD_EDIT_STATE_PROPERTY,
                'property_name': 'content_ids_to_audio_translations',
                'state_name': 'State B',
                'new_value': 'new value',
            })
        ]
        # Version 28 adds voiceovers_mapping.
        expected_draft_change_list_v28 = [
            exp_domain.ExplorationChange({
                'cmd': exp_domain.CMD_EDIT_STATE_PROPERTY,
                'property_name': 'recorded_voiceovers',
                'state_name': 'State B',
                'new_value': {'voiceovers_mapping': 'new value'}
            })
        ]
        # Migrate exploration to state schema version 28.
        self.create_and_migrate_new_exploration('27', '28')
        # Migrate the draft change list's state schema to the migrated
        # exploration's schema.
        migrated_draft_change_list_v28 = (
            draft_upgrade_services.try_upgrading_draft_to_exp_version(
                draft_change_list_v27, 1, 2, self.EXP_ID)
        )
        # Change draft change lists into a list of dicts so that it is
        # easy to compare the whole draft change list.
        expected_draft_change_list_v28_dict_list = [
            change.to_dict() for change in expected_draft_change_list_v28
        ]
        migrated_draft_change_list_v28_dict_list = [
            change.to_dict() for change in migrated_draft_change_list_v28
        ]
        self.assertEqual(
            expected_draft_change_list_v28_dict_list,
            migrated_draft_change_list_v28_dict_list)<|MERGE_RESOLUTION|>--- conflicted
+++ resolved
@@ -170,9 +170,8 @@
             msg='Current schema version is %d but DraftUpgradeUtil.%s is '
             'unimplemented.' % (state_schema_version, conversion_fn_name))
 
-    def test_convert_states_v43_dict_to_v44_dict(self):
-<<<<<<< HEAD
-        draft_change_list_1_v42 = [
+    def test_convert_states_v44_dict_to_v45_dict(self):
+        draft_change_list_1_v44 = [
             exp_domain.ExplorationChange({
                 'cmd': exp_domain.CMD_EDIT_STATE_PROPERTY,
                 'state_name': 'Intro',
@@ -192,7 +191,7 @@
                 'new_value': {}
             })
         ]
-        draft_change_list_2_v42 = [
+        draft_change_list_2_v44 = [
             exp_domain.ExplorationChange({
                 'cmd': exp_domain.CMD_EDIT_STATE_PROPERTY,
                 'state_name': 'Intro',
@@ -206,33 +205,33 @@
                 'new_value': 'NumericInput'
             })
         ]
-        # Migrate exploration to state schema version 43.
-        self.create_and_migrate_new_exploration('43', '44')
-        migrated_draft_change_list_1_v44 = (
-            draft_upgrade_services.try_upgrading_draft_to_exp_version(
-                draft_change_list_1_v43, 1, 2, self.EXP_ID))
+        # Migrate exploration to state schema version 44.
+        self.create_and_migrate_new_exploration('44', '45')
+        migrated_draft_change_list_1_v45 = (
+            draft_upgrade_services.try_upgrading_draft_to_exp_version(
+                draft_change_list_1_v44, 1, 2, self.EXP_ID))
         # Verify that changes which include answer groups are
-        # not upgraded to v42.
-        self.assertIsNone(migrated_draft_change_list_1_v44)
-
-        migrated_draft_change_list_2_v44 = (
-            draft_upgrade_services.try_upgrading_draft_to_exp_version(
-                draft_change_list_2_v43, 1, 2, self.EXP_ID))
-        # Change draft change lists into a list of dicts so that it is
-        # easy to compare the whole draft change list.
-        draft_change_list_2_v43_dict_list = [
-            change.to_dict() for change in draft_change_list_2_v43
-        ]
-        migrated_draft_change_list_2_v44_dict_list = [
-            change.to_dict() for change in migrated_draft_change_list_2_v44
+        # not upgraded to v44.
+        self.assertIsNone(migrated_draft_change_list_1_v45)
+
+        migrated_draft_change_list_2_v45 = (
+            draft_upgrade_services.try_upgrading_draft_to_exp_version(
+                draft_change_list_2_v44, 1, 2, self.EXP_ID))
+        # Change draft change lists into a list of dicts so that it is
+        # easy to compare the whole draft change list.
+        draft_change_list_2_v44_dict_list = [
+            change.to_dict() for change in draft_change_list_2_v44
+        ]
+        migrated_draft_change_list_2_v45_dict_list = [
+            change.to_dict() for change in migrated_draft_change_list_2_v45
         ]
         # Verify that changes which do not include answer groups can
-        # be upgraded to v43.
-        self.assertEqual(
-            draft_change_list_2_v43_dict_list,
-            migrated_draft_change_list_2_v44_dict_list)
+        # be upgraded to v44.
+        self.assertEqual(
+            draft_change_list_2_v44_dict_list,
+            migrated_draft_change_list_2_v45_dict_list)
     
-=======
+    def test_convert_states_v43_dict_to_v44_dict(self):    
         draft_change_list_v43 = [
             exp_domain.ExplorationChange({
                 'cmd': exp_domain.CMD_EDIT_STATE_PROPERTY,
@@ -264,7 +263,6 @@
             draft_change_list_v43_dict_list,
             migrated_draft_change_list_v44_dict_list)
 
->>>>>>> da0a665b
     def test_convert_states_v42_dict_to_v43_dict(self):
         draft_change_list_1_v42 = [
             exp_domain.ExplorationChange({
