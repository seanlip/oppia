--- conflicted
+++ resolved
@@ -419,126 +419,4 @@
                 'skill_id-2'))
         self.assertEqual(
             self.metadata_model_instance_1.commit_cmds,
-<<<<<<< HEAD
-            self.default_commit_cmd1)
-
-
-class MissingSkillMigrationOneOffJobTests(test_utils.GenericTestBase):
-
-    ALBERT_EMAIL = 'albert@example.com'
-    ALBERT_NAME = 'albert'
-
-    SKILL_ID = 'skill_id'
-
-    def setUp(self):
-        super(MissingSkillMigrationOneOffJobTests, self).setUp()
-
-        self.signup(self.ALBERT_EMAIL, self.ALBERT_NAME)
-        self.albert_id = self.get_user_id_from_email(self.ALBERT_EMAIL)
-        self.set_curriculum_admins([self.ALBERT_NAME])
-
-        rubrics = [
-            skill_domain.Rubric(
-                constants.SKILL_DIFFICULTIES[0], ['Explanation 1']),
-            skill_domain.Rubric(
-                constants.SKILL_DIFFICULTIES[1], ['Explanation 2']),
-            skill_domain.Rubric(
-                constants.SKILL_DIFFICULTIES[2], ['Explanation 3'])]
-
-        skill = skill_domain.Skill.create_default_skill(
-            self.SKILL_ID, 'A description', rubrics)
-        skill_services.save_new_skill(self.albert_id, skill)
-
-        self.commit_model_instance = (
-            skill_models.SkillCommitLogEntryModel.get_by_id(
-                'skill-skill_id-1'))
-        self.metadata_model_instance = (
-            skill_models.SkillSnapshotMetadataModel.get_by_id(
-                'skill_id-1'))
-        self.content_model_instance = (
-            skill_models.SkillSnapshotContentModel.get_by_id(
-                'skill_id-1'))
-
-        self.process_and_flush_pending_mapreduce_tasks()
-
-    def _run_one_off_job(self):
-        """Runs the one-off MapReduce job."""
-        job_id = (
-            skill_jobs_one_off
-            .MissingSkillMigrationOneOffJob.create_new())
-        skill_jobs_one_off.MissingSkillMigrationOneOffJob.enqueue(job_id)
-        self.assertEqual(
-            self.count_jobs_in_mapreduce_taskqueue(
-                taskqueue_services.QUEUE_NAME_ONE_OFF_JOBS), 1)
-        self.process_and_flush_pending_mapreduce_tasks()
-        stringified_output = (
-            skill_jobs_one_off.MissingSkillMigrationOneOffJob.get_output(
-                job_id))
-        eval_output = [ast.literal_eval(stringified_item) for
-                       stringified_item in stringified_output]
-        return eval_output
-
-    def test_standard_operation(self):
-        job_id = (
-            skill_jobs_one_off.MissingSkillMigrationOneOffJob.create_new())
-        skill_jobs_one_off.MissingSkillMigrationOneOffJob.enqueue(job_id)
-        self.process_and_flush_pending_mapreduce_tasks()
-
-        output = skill_jobs_one_off.MissingSkillMigrationOneOffJob.get_output(
-            job_id)
-        self.assertEqual(output, [])
-        self.assertFalse(self.commit_model_instance.deleted)
-
-    def test_migration_job_skips_deleted_model(self):
-        model_instances = [
-            self.commit_model_instance,
-            self.metadata_model_instance,
-            self.content_model_instance]
-        for model in model_instances:
-            model.deleted = True
-            model.update_timestamps()
-            model.put()
-
-        output = self._run_one_off_job()
-        self.assertEqual(output, [])
-
-    def test_migration_job_removes_sub_models_if_skill_model_is_missing(
-            self):
-        skill = skill_models.SkillModel.get_by_id(self.SKILL_ID)
-        skill.deleted = True
-        skill.update_timestamps(update_last_updated_time=False)
-        base_models.BaseModel.put_multi([skill])
-
-        output = self._run_one_off_job()
-        expected_output = [
-            [
-                'Skill Commit Model deleted-SkillCommitLogEntryModel',
-                ['skill-skill_id-1']
-            ],
-            [
-                'Skill Commit Model deleted-SkillSnapshotContentModel',
-                ['skill_id-1']
-            ],
-            [
-                'Skill Commit Model deleted-' +
-                'SkillSnapshotMetadataModel',
-                ['skill_id-1']
-            ]
-        ]
-        self.commit_model_instance = (
-            skill_models.SkillCommitLogEntryModel.get_by_id(
-                'skill-skill_id-1'))
-        self.metadata_model_instance = (
-            skill_models.SkillSnapshotMetadataModel.get_by_id(
-                'skill_id-1'))
-        self.content_model_instance = (
-            skill_models.SkillSnapshotContentModel.get_by_id(
-                'skill_id-1'))
-
-        self.assertItemsEqual(output, expected_output)
-        self.assertIsNone(self.commit_model_instance)
-        self.assertIsNone(self.metadata_model_instance)
-        self.assertIsNone(self.content_model_instance)
-=======
-            self.default_commit_cmd1)
->>>>>>> 7ae971d4
+            self.default_commit_cmd1)