# coding: utf-8
#
# Copyright 2018 The Oppia Authors. All Rights Reserved.
#
# Licensed under the Apache License, Version 2.0 (the "License");
# you may not use this file except in compliance with the License.
# You may obtain a copy of the License at
#
#      http://www.apache.org/licenses/LICENSE-2.0
#
# Unless required by applicable law or agreed to in writing, software
# distributed under the License is distributed on an "AS-IS" BASIS,
# WITHOUT WARRANTIES OR CONDITIONS OF ANY KIND, either express or implied.
# See the License for the specific language governing permissions and
# limitations under the License.

"""Tests for Question-related one-off jobs."""

from __future__ import absolute_import  # pylint: disable=import-only-modules
from __future__ import unicode_literals  # pylint: disable=import-only-modules

import ast

from core.domain import question_domain
from core.domain import question_jobs_one_off
from core.domain import question_services
from core.domain import taskqueue_services
from core.platform import models
from core.tests import test_utils
import feconf
import python_utils

(question_models,) = models.Registry.import_models([models.NAMES.question])


class QuestionMigrationOneOffJobTests(test_utils.GenericTestBase):

    ALBERT_EMAIL = 'albert@example.com'
    ALBERT_NAME = 'albert'

    QUESTION_ID = 'question_id'

    def setUp(self):
        super(QuestionMigrationOneOffJobTests, self).setUp()

        # Setup user who will own the test questions.
        self.signup(self.ALBERT_EMAIL, self.ALBERT_NAME)
        self.albert_id = self.get_user_id_from_email(self.ALBERT_EMAIL)
        self.process_and_flush_pending_mapreduce_tasks()
        self.skill_id = 'skill_id'
        self.save_new_skill(
            self.skill_id, self.albert_id, description='Skill Description')

        self.question = self.save_new_question(
            self.QUESTION_ID, self.albert_id,
            self._create_valid_question_data('ABC'), [self.skill_id])

    def test_migration_job_does_not_convert_up_to_date_question(self):
        """Tests that the question migration job does not convert a
        question that is already the latest schema version.
        """
        # Create a new question that should not be affected by the
        # job.
        question = (
            question_services.get_question_by_id(self.QUESTION_ID))
        self.assertEqual(
            question.question_state_data_schema_version,
            feconf.CURRENT_STATE_SCHEMA_VERSION)

        # Start migration job.
        job_id = (
            question_jobs_one_off.QuestionMigrationOneOffJob.create_new())
        question_jobs_one_off.QuestionMigrationOneOffJob.enqueue(job_id)
        self.process_and_flush_pending_mapreduce_tasks()

        # Verify the question is exactly the same after migration.
        updated_question = (
            question_services.get_question_by_id(self.QUESTION_ID))
        self.assertEqual(
            updated_question.question_state_data_schema_version,
            feconf.CURRENT_STATE_SCHEMA_VERSION)
        self.assertEqual(
            question.question_state_data.to_dict(),
            updated_question.question_state_data.to_dict())

        output = (
            question_jobs_one_off.QuestionMigrationOneOffJob.get_output(job_id))
        expected = [[u'question_migrated',
                     [u'1 questions successfully migrated.']]]
        self.assertEqual(expected, [ast.literal_eval(x) for x in output])

    def test_migration_job_skips_deleted_question(self):
        """Tests that the question migration job skips deleted question
        and does not attempt to migrate.
        """
        # Delete the question before migration occurs.
        question_services.delete_question(
            self.albert_id, self.QUESTION_ID)

        # Ensure the question is deleted.
        with self.assertRaisesRegexp(Exception, 'Entity .* not found'):
            question_services.get_question_by_id(self.QUESTION_ID)

        # Start migration job on sample question.
        job_id = (
            question_jobs_one_off.QuestionMigrationOneOffJob.create_new())
        question_jobs_one_off.QuestionMigrationOneOffJob.enqueue(job_id)

        # This running without errors indicates the deleted question is
        # being ignored.
        self.process_and_flush_pending_mapreduce_tasks()

        # Ensure the question is still deleted.
        with self.assertRaisesRegexp(Exception, 'Entity .* not found'):
            question_services.get_question_by_id(self.QUESTION_ID)

        output = (
            question_jobs_one_off.QuestionMigrationOneOffJob.get_output(job_id))
        expected = [[u'question_deleted',
                     [u'Encountered 1 deleted questions.']]]
        self.assertEqual(expected, [ast.literal_eval(x) for x in output])

    def test_migration_job_converts_old_question(self):
        """Tests that the schema conversion functions work
        correctly and an old question is converted to new
        version.
        """
        # Generate question with old(v27) state data.
        self.save_new_question_with_state_data_schema_v27(
            self.QUESTION_ID, self.albert_id, [self.skill_id])
        question = (
            question_services.get_question_by_id(self.QUESTION_ID))
        self.assertEqual(
            question.question_state_data_schema_version,
            feconf.CURRENT_STATE_SCHEMA_VERSION)

        # Start migration job.
        job_id = (
            question_jobs_one_off.QuestionMigrationOneOffJob.create_new())
        question_jobs_one_off.QuestionMigrationOneOffJob.enqueue(job_id)
        self.process_and_flush_pending_mapreduce_tasks()

        # Verify the question migrates correctly.
        updated_question = (
            question_services.get_question_by_id(self.QUESTION_ID))
        self.assertEqual(
            updated_question.question_state_data_schema_version,
            feconf.CURRENT_STATE_SCHEMA_VERSION)

        output = (
            question_jobs_one_off.QuestionMigrationOneOffJob.get_output(job_id))
        expected = [[u'question_migrated',
                     [u'1 questions successfully migrated.']]]
        self.assertEqual(expected, [ast.literal_eval(x) for x in output])

    def test_migration_job_fails_with_invalid_question(self):
        question_services.delete_question(
            self.albert_id, self.QUESTION_ID, force_deletion=True)
        state = self._create_valid_question_data('ABC')
        question_state_data = state.to_dict()
        language_code = 'en'
        version = 1
        question_model = question_models.QuestionModel.create(
            question_state_data, language_code, version, [], [])
        question_model.question_state_data_schema_version = (
            feconf.CURRENT_STATE_SCHEMA_VERSION)
        question_model.commit(self.albert_id, 'invalid question created', [])
        question_id = question_model.id

        # Start migration job.
        job_id = (
            question_jobs_one_off.QuestionMigrationOneOffJob.create_new())
        question_jobs_one_off.QuestionMigrationOneOffJob.enqueue(job_id)
        self.assertEqual(
            self.count_jobs_in_mapreduce_taskqueue(
                taskqueue_services.QUEUE_NAME_ONE_OFF_JOBS), 1)

        self.process_and_flush_pending_mapreduce_tasks()

        output = (
            question_jobs_one_off.QuestionMigrationOneOffJob.get_output(job_id))
        expected = [[u'validation_error',
                     [u'Question %s failed validation: linked_skill_ids is '
                      'either null or an empty list' % question_id]]]
        self.assertEqual(expected, [ast.literal_eval(x) for x in output])


class MissingQuestionMigrationOneOffJobTests(test_utils.GenericTestBase):

    ALBERT_EMAIL = 'albert@example.com'
    ALBERT_NAME = 'albert'

    QUESTION_ID = 'question_id'

    def setUp(self):
        super(MissingQuestionMigrationOneOffJobTests, self).setUp()

        self.signup(self.ALBERT_EMAIL, self.ALBERT_NAME)
        self.albert_id = self.get_user_id_from_email(self.ALBERT_EMAIL)
        self.process_and_flush_pending_mapreduce_tasks()
        self.skill_id = 'skill_id'
        self.save_new_skill(
            self.skill_id, self.albert_id, description='Skill Description')

        self.question = self.save_new_question(
            self.QUESTION_ID, self.albert_id,
            self._create_valid_question_data('ABC'), [self.skill_id])

        self.model_instance = (
            question_models.QuestionCommitLogEntryModel.get(
                'question-question_id-1', strict=False))

        self.process_and_flush_pending_mapreduce_tasks()

    def test_standard_operation(self):
        job_id = (
            question_jobs_one_off
            .MissingQuestionMigrationOneOffJob.create_new())
        question_jobs_one_off.MissingQuestionMigrationOneOffJob.enqueue(job_id)
        self.process_and_flush_pending_mapreduce_tasks()

        output = (
            question_jobs_one_off.MissingQuestionMigrationOneOffJob.get_output(
                job_id))
        self.assertEqual(output, [])
        self.assertFalse(self.model_instance.deleted)

    def test_migration_job_skips_deleted_model(self):
        self.model_instance.deleted = True
        self.model_instance.update_timestamps()
        self.model_instance.put()

        def mock_get_question_by_id(unused_question_id, strict=True): # pylint: disable=unused-argument
            return None

        with self.swap(
            question_services, 'get_question_by_id',
            mock_get_question_by_id):
            job_id = (
                question_jobs_one_off
                .MissingQuestionMigrationOneOffJob.create_new())
            question_jobs_one_off.MissingQuestionMigrationOneOffJob.enqueue(
                job_id)
            self.process_and_flush_pending_mapreduce_tasks()

            output = (
                question_jobs_one_off
                .MissingQuestionMigrationOneOffJob.get_output(job_id))
            self.assertEqual(output, [])

    def test_migration_job_removes_commit_model_if_question_model_is_missing(
            self):
        def mock_get_question_by_id(unused_question_id, strict=True): # pylint: disable=unused-argument
            return None

        with self.swap(
            question_services, 'get_question_by_id',
            mock_get_question_by_id):
            job_id = (
                question_jobs_one_off
                .MissingQuestionMigrationOneOffJob.create_new())
            question_jobs_one_off.MissingQuestionMigrationOneOffJob.enqueue(
                job_id)
            self.process_and_flush_pending_mapreduce_tasks()

            output = (
                question_jobs_one_off
                .MissingQuestionMigrationOneOffJob.get_output(job_id))
            self.assertEqual(
                output, [
                    '[u\'Question Commit Model deleted\', '
                    '[u\'question-question_id-1\']]'])
            self.model_instance = (
<<<<<<< HEAD
                question_models.QuestionCommitLogEntryModel.get(
                    'question-question_id-1', strict=False))
            self.assertIsNone(self.model_instance)
=======
                question_models.QuestionCommitLogEntryModel.get_by_id(
                    'question-question_id-1'))
            self.assertIsNone(self.model_instance)


class QuestionSnapshotsMigrationAuditJobTests(test_utils.GenericTestBase):

    ALBERT_EMAIL = 'albert@example.com'
    ALBERT_NAME = 'albert'

    QUESTION_ID = 'question_id'

    def setUp(self):
        super(QuestionSnapshotsMigrationAuditJobTests, self).setUp()

        self.signup(self.ALBERT_EMAIL, self.ALBERT_NAME)
        self.albert_id = self.get_user_id_from_email(self.ALBERT_EMAIL)
        self.process_and_flush_pending_mapreduce_tasks()
        self.skill_id = 'skill_id'
        self.save_new_skill(
            self.skill_id, self.albert_id, description='Skill Description')
        self.process_and_flush_pending_mapreduce_tasks()

    def test_audit_job_does_not_convert_up_to_date_question(self):
        """Tests that the snapshot migration audit job does not convert a
        snapshot that is already the latest states schema version.
        """
        # Create a new, default question that should not be affected by the
        # job.
        self.save_new_question(
            self.QUESTION_ID, self.albert_id,
            self._create_valid_question_data('ABC'), [self.skill_id])
        question = (
            question_services.get_question_by_id(self.QUESTION_ID))
        self.assertEqual(
            question.question_state_data_schema_version,
            feconf.CURRENT_STATE_SCHEMA_VERSION)

        # Start audit job.
        job_id = (
            question_jobs_one_off.QuestionSnapshotsMigrationAuditJob.
            create_new())
        question_jobs_one_off.QuestionSnapshotsMigrationAuditJob.enqueue(job_id)
        self.process_and_flush_pending_mapreduce_tasks()

        actual_output = (
            question_jobs_one_off.QuestionSnapshotsMigrationAuditJob.get_output(
                job_id))
        expected_output = [
            '[u\'SUCCESS - Snapshot is already at latest schema version\', 1]']
        self.assertEqual(actual_output, expected_output)

    def test_audit_job_skips_deleted_question(self):
        """Tests that the snapshot migration audit job skips deleted questions
        and does not attempt to migrate.
        """
        self.save_new_question(
            self.QUESTION_ID, self.albert_id,
            self._create_valid_question_data('ABC'), [self.skill_id])

        # Delete the question before migration occurs.
        question_services.delete_question(self.albert_id, self.QUESTION_ID)

        # Ensure the question is deleted.
        with self.assertRaisesRegexp(Exception, 'Entity .* not found'):
            question_services.get_question_by_id(self.QUESTION_ID)

        # Start migration job on sample question.
        job_id = (
            question_jobs_one_off.QuestionSnapshotsMigrationAuditJob.
            create_new())
        question_jobs_one_off.QuestionSnapshotsMigrationAuditJob.enqueue(job_id)

        # This running without errors indicates the deleted question is
        # being ignored.
        self.process_and_flush_pending_mapreduce_tasks()

        actual_output = (
            question_jobs_one_off.QuestionSnapshotsMigrationAuditJob.get_output(
                job_id))
        expected_output_choices = [
            '[u\'INFO - Question does not exist\', [u\'%s-1\', u\'%s-2\']]' %
            (self.QUESTION_ID, self.QUESTION_ID),
            '[u\'INFO - Exploration does not exist\', [u\'%s-2\', u\'%s-1\']]' %
            (self.QUESTION_ID, self.QUESTION_ID)
        ]
        self.assertEqual(len(actual_output), 1)
        self.assertIn(actual_output[0], expected_output_choices)

    def test_audit_job_detects_invalid_question(self):
        self.save_new_question(
            self.QUESTION_ID, self.albert_id,
            self._create_valid_question_data('ABC'), [self.skill_id])

        # This question is now made invalid by having no linked skill IDs.
        question_model = question_models.QuestionModel.get(self.QUESTION_ID)
        question_model.linked_skill_ids = []
        question_model.commit(self.albert_id, 'invalid question created', [])

        # Start the audit job.
        job_id = (
            question_jobs_one_off.QuestionSnapshotsMigrationAuditJob.
            create_new())
        question_jobs_one_off.QuestionSnapshotsMigrationAuditJob.enqueue(job_id)
        self.process_and_flush_pending_mapreduce_tasks()

        actual_output = (
            question_jobs_one_off.QuestionSnapshotsMigrationAuditJob.get_output(
                job_id))
        expected_output_message = (
            '[u\'INFO - Question %s-1 failed validation\', '
            '[u\'linked_skill_ids is either null or an empty list\']]'
            % self.QUESTION_ID)
        self.assertIn(expected_output_message, actual_output)

    def test_audit_job_detects_question_that_is_not_up_to_date(self):
        swap_states_schema_version_37 = self.swap(
            feconf, 'CURRENT_STATE_SCHEMA_VERSION', 37)
        with swap_states_schema_version_37:
            question = self.save_new_question(
                self.QUESTION_ID, self.albert_id,
                self._create_valid_question_data('ABC'), [self.skill_id])
        self.assertLess(
            question.question_state_data_schema_version,
            feconf.CURRENT_STATE_SCHEMA_VERSION)

        swap_states_schema_version_38 = self.swap(
            feconf, 'CURRENT_STATE_SCHEMA_VERSION', 38)
        with swap_states_schema_version_38:
            job_id = (
                question_jobs_one_off.QuestionSnapshotsMigrationAuditJob.
                create_new())
            question_jobs_one_off.QuestionSnapshotsMigrationAuditJob.enqueue(
                job_id)
            self.process_and_flush_pending_mapreduce_tasks()

        actual_output = (
            question_jobs_one_off.QuestionSnapshotsMigrationAuditJob.get_output(
                job_id))
        expected_output = [
            '[u\'FAILURE - Question is not at latest schema version\', '
            '[u\'%s\']]' % self.QUESTION_ID,
        ]
        self.assertEqual(sorted(actual_output), sorted(expected_output))

    def test_audit_job_success(self):
        """Test that the audit job runs correctly on snapshots that use a
        previous state schema.
        """
        swap_states_schema_36 = self.swap(
            feconf, 'CURRENT_STATE_SCHEMA_VERSION', 36)
        with swap_states_schema_36:
            question = self.save_new_question(
                self.QUESTION_ID, self.albert_id,
                self._create_valid_question_data('ABC'), [self.skill_id])
        self.assertLess(question.question_state_data_schema_version, 37)

        # Bring the main question to schema version 37.
        migration_change_list = [
            question_domain.QuestionChange({
                'cmd': (
                    question_domain.CMD_MIGRATE_STATE_SCHEMA_TO_LATEST_VERSION
                ),
                'from_version': '36',
                'to_version': '37'
            })
        ]
        swap_states_schema_37 = self.swap(
            feconf, 'CURRENT_STATE_SCHEMA_VERSION', 37)
        with swap_states_schema_37:
            question_services.update_question(
                self.albert_id, self.QUESTION_ID, migration_change_list,
                'Ran Question Migration job.')
            question_model = question_models.QuestionModel.get(self.QUESTION_ID)
            self.assertEqual(
                question_model.question_state_data_schema_version, 37)

            job_id = (
                question_jobs_one_off.QuestionSnapshotsMigrationAuditJob.
                create_new())
            question_jobs_one_off.QuestionSnapshotsMigrationAuditJob.enqueue(
                job_id)
            self.process_and_flush_pending_mapreduce_tasks()

        actual_output = (
            question_jobs_one_off.QuestionSnapshotsMigrationAuditJob.get_output(
                job_id))
        expected_output = [
            '[u\'SUCCESS\', 1]',
            '[u\'SUCCESS - Snapshot is already at latest schema version\', 1]'
        ]
        self.assertEqual(sorted(actual_output), sorted(expected_output))

    def test_audit_job_failure(self):
        """Test that the audit job catches errors that would otherwise occur
        during the migration.
        """
        swap_states_schema_36 = self.swap(
            feconf, 'CURRENT_STATE_SCHEMA_VERSION', 36)
        with swap_states_schema_36:
            self.save_new_question(
                self.QUESTION_ID, self.albert_id,
                self._create_valid_question_data('ABC'), [self.skill_id])

        # Bring the main question to the latest schema.
        latest_schema_version = python_utils.UNICODE(
            feconf.CURRENT_STATE_SCHEMA_VERSION)
        migration_change_list = [
            question_domain.QuestionChange({
                'cmd': (
                    question_domain.CMD_MIGRATE_STATE_SCHEMA_TO_LATEST_VERSION
                ),
                'from_version': '37',
                'to_version': latest_schema_version
            })
        ]
        question_services.update_question(
            self.albert_id, self.QUESTION_ID, migration_change_list,
            'Ran Question Migration job.')
        question_model = question_models.QuestionModel.get(self.QUESTION_ID)
        self.assertEqual(
            question_model.question_state_data_schema_version,
            feconf.CURRENT_STATE_SCHEMA_VERSION)

        # Make a mock conversion function that raises an error when trying to
        # convert the old snapshot.
        mock_conversion = classmethod(
            lambda cls, question_dict: question_dict['property_that_dne'])

        with self.swap(
            question_domain.Question, '_convert_state_v36_dict_to_v37_dict',
            mock_conversion
        ):
            job_id = (
                question_jobs_one_off.QuestionSnapshotsMigrationAuditJob.
                create_new())
            question_jobs_one_off.QuestionSnapshotsMigrationAuditJob.enqueue(
                job_id)
            self.process_and_flush_pending_mapreduce_tasks()

        actual_output = (
            question_jobs_one_off.QuestionSnapshotsMigrationAuditJob.get_output(
                job_id))
        expected_output_message = (
            u'[u\'MIGRATION_ERROR\', [u"Question snapshot %s-1 failed '
            'migration to state v37: u\'property_that_dne\'"]]'
            % self.QUESTION_ID
        )
        self.assertIn(expected_output_message, actual_output)


class QuestionSnapshotsMigrationJobTests(test_utils.GenericTestBase):

    ALBERT_EMAIL = 'albert@example.com'
    ALBERT_NAME = 'albert'

    QUESTION_ID = 'question_id'

    def setUp(self):
        super(QuestionSnapshotsMigrationJobTests, self).setUp()

        self.signup(self.ALBERT_EMAIL, self.ALBERT_NAME)
        self.albert_id = self.get_user_id_from_email(self.ALBERT_EMAIL)
        self.process_and_flush_pending_mapreduce_tasks()
        self.skill_id = 'skill_id'
        self.save_new_skill(
            self.skill_id, self.albert_id, description='Skill Description')
        self.process_and_flush_pending_mapreduce_tasks()

    def test_migration_job_does_not_convert_up_to_date_question(self):
        """Tests that the question migration job does not convert a
        snapshot that is already the latest states schema version.
        """
        # Create a new, default question that should not be affected by the
        # job.
        self.save_new_question(
            self.QUESTION_ID, self.albert_id,
            self._create_valid_question_data('ABC'), [self.skill_id])
        question = (
            question_services.get_question_by_id(self.QUESTION_ID))
        self.assertEqual(
            question.question_state_data_schema_version,
            feconf.CURRENT_STATE_SCHEMA_VERSION)

        # Start migration job.
        job_id = (
            question_jobs_one_off.QuestionSnapshotsMigrationJob.create_new())
        question_jobs_one_off.QuestionSnapshotsMigrationJob.enqueue(job_id)
        self.process_and_flush_pending_mapreduce_tasks()

        actual_output = (
            question_jobs_one_off.QuestionSnapshotsMigrationJob.get_output(
                job_id))
        expected_output = [
            '[u\'SUCCESS - Snapshot is already at latest schema version\', 1]']
        self.assertEqual(actual_output, expected_output)

    def test_migration_job_skips_deleted_question(self):
        """Tests that the question migration job skips deleted questions
        and does not attempt to migrate.
        """
        self.save_new_question(
            self.QUESTION_ID, self.albert_id,
            self._create_valid_question_data('ABC'), [self.skill_id])

        # Delete the question before migration occurs.
        question_services.delete_question(self.albert_id, self.QUESTION_ID)

        # Ensure the question is deleted.
        with self.assertRaisesRegexp(Exception, 'Entity .* not found'):
            question_services.get_question_by_id(self.QUESTION_ID)

        # Start migration job on sample question.
        job_id = (
            question_jobs_one_off.QuestionSnapshotsMigrationJob.create_new())
        question_jobs_one_off.QuestionSnapshotsMigrationJob.enqueue(job_id)

        # This running without errors indicates the deleted question is
        # being ignored.
        self.process_and_flush_pending_mapreduce_tasks()

        actual_output = (
            question_jobs_one_off.QuestionSnapshotsMigrationJob.get_output(
                job_id))
        expected_output_choices = [
            '[u\'INFO - Question does not exist\', [u\'%s-1\', u\'%s-2\']]' %
            (self.QUESTION_ID, self.QUESTION_ID),
            '[u\'INFO - Exploration does not exist\', [u\'%s-2\', u\'%s-1\']]' %
            (self.QUESTION_ID, self.QUESTION_ID)
        ]
        self.assertEqual(len(actual_output), 1)
        self.assertIn(actual_output[0], expected_output_choices)

    def test_migration_job_detects_invalid_question(self):
        self.save_new_question(
            self.QUESTION_ID, self.albert_id,
            self._create_valid_question_data('ABC'), [self.skill_id])

        # This question is now made invalid by having no linked skill IDs.
        question_model = question_models.QuestionModel.get(self.QUESTION_ID)
        question_model.linked_skill_ids = []
        question_model.commit(self.albert_id, 'invalid question created', [])

        # Start the audit job.
        job_id = (
            question_jobs_one_off.QuestionSnapshotsMigrationJob.
            create_new())
        question_jobs_one_off.QuestionSnapshotsMigrationJob.enqueue(job_id)
        self.process_and_flush_pending_mapreduce_tasks()

        actual_output = (
            question_jobs_one_off.QuestionSnapshotsMigrationJob.get_output(
                job_id))
        expected_output_message = (
            '[u\'INFO - Question %s-1 failed validation\', '
            '[u\'linked_skill_ids is either null or an empty list\']]'
            % self.QUESTION_ID)
        self.assertIn(expected_output_message, actual_output)

    def test_migration_job_detects_question_that_is_not_up_to_date(self):
        swap_states_schema_version_37 = self.swap(
            feconf, 'CURRENT_STATE_SCHEMA_VERSION', 37)
        with swap_states_schema_version_37:
            question = self.save_new_question(
                self.QUESTION_ID, self.albert_id,
                self._create_valid_question_data('ABC'), [self.skill_id])
        self.assertLess(
            question.question_state_data_schema_version,
            feconf.CURRENT_STATE_SCHEMA_VERSION)

        swap_states_schema_version_38 = self.swap(
            feconf, 'CURRENT_STATE_SCHEMA_VERSION', 38)
        with swap_states_schema_version_38:
            job_id = (
                question_jobs_one_off.QuestionSnapshotsMigrationJob.
                create_new())
            question_jobs_one_off.QuestionSnapshotsMigrationJob.enqueue(
                job_id)
            self.process_and_flush_pending_mapreduce_tasks()

        actual_output = (
            question_jobs_one_off.QuestionSnapshotsMigrationJob.get_output(
                job_id))
        expected_output = [
            '[u\'FAILURE - Question is not at latest schema version\', '
            '[u\'%s\']]' % self.QUESTION_ID,
        ]
        self.assertEqual(sorted(actual_output), sorted(expected_output))

    def test_migration_job_succeeds_on_default_question(self):
        swap_states_schema_version_37 = self.swap(
            feconf, 'CURRENT_STATE_SCHEMA_VERSION', 37)
        with swap_states_schema_version_37:
            self.save_new_question(
                self.QUESTION_ID, self.albert_id,
                self._create_valid_question_data('ABC'), [self.skill_id])

        # Bring the main question to schema version 38.
        migration_change_list = [
            question_domain.QuestionChange({
                'cmd': (
                    question_domain.CMD_MIGRATE_STATE_SCHEMA_TO_LATEST_VERSION
                ),
                'from_version': '37',
                'to_version': '38'
            })
        ]
        swap_states_schema_version_38 = self.swap(
            feconf, 'CURRENT_STATE_SCHEMA_VERSION', 38)
        with swap_states_schema_version_38:
            question_services.update_question(
                self.albert_id, self.QUESTION_ID, migration_change_list,
                'Ran Question Migration job.')

            job_id = (
                question_jobs_one_off.QuestionSnapshotsMigrationJob.
                create_new())
            question_jobs_one_off.QuestionSnapshotsMigrationJob.enqueue(
                job_id)
            self.process_and_flush_pending_mapreduce_tasks()

        actual_output = (
            question_jobs_one_off.QuestionSnapshotsMigrationJob.get_output(
                job_id))
        expected_output = [
            '[u\'SUCCESS - Model saved\', 1]',
            '[u\'SUCCESS - Model upgraded\', 1]',
            '[u\'SUCCESS - Snapshot is already at latest schema version\', 1]']
        self.assertEqual(sorted(actual_output), sorted(expected_output))
>>>>>>> fe3e910b
<|MERGE_RESOLUTION|>--- conflicted
+++ resolved
@@ -271,13 +271,8 @@
                     '[u\'Question Commit Model deleted\', '
                     '[u\'question-question_id-1\']]'])
             self.model_instance = (
-<<<<<<< HEAD
                 question_models.QuestionCommitLogEntryModel.get(
                     'question-question_id-1', strict=False))
-            self.assertIsNone(self.model_instance)
-=======
-                question_models.QuestionCommitLogEntryModel.get_by_id(
-                    'question-question_id-1'))
             self.assertIsNone(self.model_instance)
 
 
@@ -704,5 +699,4 @@
             '[u\'SUCCESS - Model saved\', 1]',
             '[u\'SUCCESS - Model upgraded\', 1]',
             '[u\'SUCCESS - Snapshot is already at latest schema version\', 1]']
-        self.assertEqual(sorted(actual_output), sorted(expected_output))
->>>>>>> fe3e910b
+        self.assertEqual(sorted(actual_output), sorted(expected_output))