--- conflicted
+++ resolved
@@ -116,21 +116,12 @@
         correctly and an old question is converted to new
         version.
         """
-<<<<<<< HEAD
-        # Generate question with old(v27) state data.
-        self.save_new_question_with_state_data_schema_v27(
-            self.QUESTION_ID, self.albert_id)
-        question = (
-            question_services.get_question_by_id(self.QUESTION_ID))
-        self.assertEqual(question.question_state_schema_version, 27)
-=======
         # Generate question with old(v26) state data.
         self.save_new_question_with_state_data_schema_v26(
             self.QUESTION_ID, self.albert_id)
         question = (
             question_services.get_question_by_id(self.QUESTION_ID))
         self.assertEqual(question.question_state_schema_version, 26)
->>>>>>> e6819746
 
         # Start migration job.
         with self.swap(constants, 'ENABLE_NEW_STRUCTURE_EDITORS', True):
