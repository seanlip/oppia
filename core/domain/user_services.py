# coding: utf-8
#
# Copyright 2014 The Oppia Authors. All Rights Reserved.
#
# Licensed under the Apache License, Version 2.0 (the "License");
# you may not use this file except in compliance with the License.
# You may obtain a copy of the License at
#
#      http://www.apache.org/licenses/LICENSE-2.0
#
# Unless required by applicable law or agreed to in writing, software
# distributed under the License is distributed on an "AS-IS" BASIS,
# WITHOUT WARRANTIES OR CONDITIONS OF ANY KIND, either express or implied.
# See the License for the specific language governing permissions and
# limitations under the License.

"""Services for user data."""

from __future__ import annotations

import datetime
import hashlib
import imghdr
import logging
import re
import urllib

from core import feconf
from core import utils
from core.constants import constants
from core.domain import auth_domain
from core.domain import auth_services
from core.domain import exp_fetchers
from core.domain import role_services
from core.domain import state_domain
from core.domain import user_domain
from core.platform import models

import requests

from typing import Dict, List, Optional, Sequence, overload
from typing_extensions import Final, Literal, TypedDict

MYPY = False
if MYPY: # pragma: no cover
    from mypy_imports import audit_models
    from mypy_imports import auth_models
    from mypy_imports import bulk_email_services
    from mypy_imports import suggestion_models
    from mypy_imports import transaction_services
    from mypy_imports import user_models

(auth_models, user_models, audit_models, suggestion_models) = (
    models.Registry.import_models([
        models.NAMES.auth,
        models.NAMES.user,
        models.NAMES.audit,
        models.NAMES.suggestion
    ])
)

bulk_email_services = models.Registry.import_bulk_email_services()
transaction_services = models.Registry.import_transaction_services()

# Size (in px) of the gravatar being retrieved.
GRAVATAR_SIZE_PX: Final = 150
# Data url for images/avatar/user_blue_72px.png.
# Generated using utils.convert_png_to_data_url.
DEFAULT_IDENTICON_DATA_URL: Final = (
    'data:image/png;base64,iVBORw0KGgoAAAANSUhEUgAAAEwAAABMCAYAAADHl1ErAAAAAXNSR0IArs4c6QAADhtJREFUeAHtXHlwVdUZ/859jyxmIQESyCaglC0iAgkJIntrIpvKphSwY2ttxbFOp9R/cGGqdhykLaMVO2OtoyRSCEKNEpYKyBIVQ1iNkBhNMCtb8shiQpJ3b7/fTW7m5uUlecu9L4nTM5Pce8895zvf93vnnPud833fEdQLKXb5jsC6%2BuZERZbHKaSMYRbGKERxgpQQUkSIIigEbAmFavlfrUKiVhCVcFa%2BIJEvJOlCcNCAnNKMFQ0o58vEfPgmhS5Mn0ot8n2KIs8lIZJJUfy8almIJqbxhRDSIbJKe2s%2BXvWlV/RcrGwqYGGp20bI1LyaeVmjKMrodp4EycGBAy6MjgsrSxozqG7O5GgxcVREeEigNDAwwBpmsUiRKGu3y1caGltstQ3yjbOFV6sPnypXTuRXBReU2GLqGprHkUKSRlMIUcD3WyUakGbbt7JYyzf6agpgYfe9O8kui/U8nB7UhJIkUTljwrBTTz449mZKUlyCEBTnjTCKQiX7T5ScfGP3Rf9j5ysny7IyTKXHPwYP690WSXnZtvcXp71pw1ldQwELm59%2BlyzbX%2BbeNL%2Btscb4EYOyNz2ZWD99wtAFnGdxxoQBefbs85f3rHsjJyivuGo60wsATe51WZJkWW/LWnXGgDZUEoYAFr58x0B7beOLPHGv5XnFIpGoS0mKOfze%2Bpmj/f2smNR9lm42teQ/8vLRgv0nyuZwVwtm1Ows5BZLSMBz1RkrbnjLiNeAhaWmPWgn%2BxYeejwkRMu9idH7tm%2BYE8/z0EhvmfOmPs9/RQ9tOJx3IKc8lUixkqBKC1nW2vat3u0NXY8Bi1%2B%2Bw6%2BktnETD7%2BnwEB4iP/pL/5xf03U4IBZ3jBkdN2K641Hkn/7YWh17c1JoM3D9PW4kIB1eRkrmjxpyyPAeK4aLttbPuAhOIU5aHpm1cTMZ1ffuRT8eMKED%2BooL6Wd%2B2Bj%2BtnFUGeYyVzJYl3Kc9sld9t2W8Dw%2BWkTWuz2fdxQ9ACr9P3Jfy7%2BZuSw0HnuNtwb5Ysqaw4mPJb5k%2BYW%2BVZuv9xqsaRWZ60%2B7w4vbgEWnrJ1hp3kTO5ZYUPCAnK%2B3bYiitWDWHca7O2yrI6U3r5yR8U1W2MiC2%2BzkLS4ev%2BaY67y1a749VQBYLUIZT/AGhUTduS7f68Y39/AgozgGbxDBsgCmSBbT/Jr710CDMMQPYvHf2DC2Mj9p95efA8TCNKI9MNrEGSALJAJskFGV%2BTocUhigrfbWz5jYtH4VdrAMksBdYVnI8vYJ/8q83hhmW0WEy23WKx39/Qh6LaHQXXA1xBgYc5isBL4/scCFoC3QCbIBhkhK2TGi65St4CpeharDvgaYoJnIv15GHaFQRBkg4w8p02BzF0VRH6XgEGDV5VS1rOgOvTHCb47wfXvIBtkhE4JmSG7/r3%2B3ilg6toQyx1OUEr7i56lF8zde8gIWVEPSz1g4IyGU8CwkMbaEMudNg3eWd0fXR5khcyQXcXAiYSdAMMWDY/ltVhIY23IdXr8kjqh21%2BzRKvMogUYAAtHQToBhv0sbNFg16GvLaQdmTfjGTJDdmCgYuHQSIfe07pTSqewn3V9z6qrvb1F48Crzx6xNTR4QXoE9tN4c2%2ByfufWqudC3VbmAYzNPwZrkf6dL%2B4LSm5Q9vkrVH79B6qs%2BoH8B1goatAtNCIqmOZOiabw4G5VJMNYREdhDD7ae6J0USsmtEwj3t7DYLCwK83f8WbbzauZP7/kq53SxiY7vfmfC5R24Fv6prTrDVEWgqbfEUlPLY2nlKkxGv%2BmXbFzG7H4/eE8g/tZyO92zbDSPoe1WncUgT14X4G189NimvjobnrhX6e6BQuo8DCho2crafnzB2n%2BMwe4PL5H5iVgACx4wEltli%2B1sXbA%2BGkNcmCwUN%2BY%2BI%2B3WOjZt3Lpl68cpQoefu6m4%2Bcqae7TWfTfk%2BXuVnWrvA4LFRtUVockjKxKc8sJmMJsWWsiON/U9eJvNmXTtk%2B%2BdYt5Z4WZX0p/bjYtmBbn7LURefaw%2BVuvwoQnBliTYCxu7WFskQb1WROjcvliKlibM/IMAQv8siD0643H6etiGx7NSBbYUlXCbRipgKnme859Ysl4jwwDrnKaV2SjDe%2B0tu9qnZ7KsQWch/YxVpt6KunZexieUVPDSIJjCC86k3lwyikJ0di%2BMS09/3au2iuMbuDr4mpKN2CIO%2BMLVnpgA4yAlVRX1ziV4fODrwOv2k2bDM4UVvEkXeaMJ0PyXn3/nCF0HIkAE2ADjICVpChiLArBMcSxsJHPmdmXjCTXiVZRRS19VVTdKd%2BIDA0bYCW1%2BWcRvGiMIN4Vjb1flHb1yrD8rM9LDKOlJ6RhA6ww6au%2BD3A50hcy%2Bt5sRRP8FpSYo8zqsBnDPax13oJ/ltEgafSqam5SU7NdezTtWsHrTzOShg2wYtWP3SQ5wZnNjMZA80Z9s1mkO9CtMakdDRtgJcGnFK3C869D6wY%2BRISp7loGUnROKtKkdtqxYawkzQGXdwNUN0nnrHiXGxxoJf40e0fEhdpRg29xoZT7RTRsgJV%2B8e0%2BJTdqJIwd4kZpz4pOGWN%2BG5Lq2s38wQHXMzZdq2XiAlllgP2%2BaH6yOX4xGjbAinejlVq0CG9l10T3rNT99wwnf96KMyvNuHMoDR0UaAr5dmwYK1YrhAoYXLtNaa2N6DAW5vFF6qLClGZeeHSyKXRBVMMGWLFaoUZYEPzgTWuxjfC6lROI/RgMb2bZ7JGUaOIcqWEDrDDp50MCBA0YLokDQRgx0p%2BdTezH4PDG88dxI8LotaeneU7AhZo6bPK5hwkVMERYuFDX6yLT2JDx99/fTVY2anibYiOCaPuGuayydDB%2BeUu2U30NG2AlCaFcRAmEo3QqaVLGynm30a6X5sHz2uMWksZH0pHXF9CIYeb/zho2CAqTgoMDvoTXCmJ3EI7isQRuVpw9KYqytyykhxk8qASuJoD84mNTKGvjveSLFQQwUeOaGCNE0Flqvs5o8b/9gZ8xwyMmj404NComZJyrzHtbLjTIjxZNv1X9C/S30pXqRrLVdd4lh7EjOX4oPfHAOHrzD9Np9l1RZMHnygeJ45kOZXxaPJ6byr6WueotdfAjhI73rGdu2ZXnn5oY7QM2OjZxx8hw%2BvPjCepf2bUfqJz/Llc1qHpb1OBAiosMpoFB5i%2BtOnLV%2BoTgL9ypYYZ8bZ0tOd6QmuUNbCiFMoN9GPM0TCbeXYoZcgvhr48kOyLlVF6AESf1UwV7G88jBbC/ISqsjzDb62wAC9UmydhoAaz6b/tWcIgQul7ntI8woMNCxQZstQOGSFYeqQriDeGI0Ud47jU2gIEae8kmtlZsWllpB6zNO2UXZwcg3rDXOO0jDbdhEIDoXs1zB6y1A4YHhP3iiuBMOJXh3tfJzuZ/qBbfX65nR5UGqmto8TUL2OoqAgZoWMNEY6KTMhOa%2Bt4ehCDfmxjz8c4X5y3UChp5hVk/j63Vpwuu0zdlNVTIrkuFfC1hkOobO%2B//Qw8LD/an26JDaFRsKI2KCWU76kCaOi6CoHYYnZY9d/DjAzllC/lDmFWz75EFevqdFmGIkbbL9hREsiI40yg/11wGhxex9PlXV%2BjEhatUU99ZQdUzpr%2BH08n1mkb1L%2BfiVf0rGs5Lo2nxkXT3HUPZ0S7WawAhsxrFy6HPwKJDY/zQqYehAPey1%2BDgDxfsSxkPwZPYaTmU7S7BPWDXkWLafayYLlWaaidW2cASK5nBWzJzOD3AG5YebCgqw5dvP4PoXab1Oveu3znK5xQIOPW31DZchL/6M6vv2sn%2B68scK3b1jDlo%2B6Hv6G878ij/e1M3cbtiQc3HML4vKZbWrbyTpowe3G1Z7SVH7e7cmHZmGXePSmtI4FhnQfVOAQMBNfhdse/CwvzsO/cf6ykapKlZpq0HCmlzxlc%2B6U2akK5c2XJNf3x4At3D29hdJUTrTnz0wxlwOrEIy5Kugum7BAyEtaGJwKVrH63mrSDn0besEdNTmz9XJ%2B6uGOoL%2BbAr/OXJJIoM77jryx%2Bh0iGL0mSENnc1FDX%2BO6gVWqZ2RfQ9I5oLQgj75fxO/q%2BvpJ9TnXTxlevr6cPjlyj5iUx2bb%2BsZ7UesqlgsayQWf/S8b7bHobC3QWYrv3rZ%2BwuXuhIs88/Y4v8vfWz4BvrdoBpj4BBejWE2W4/yupTGMJ%2BD21O/emf3j1t2bTNrYD8PgWkv7/FflvUwE8uFFelMAg2i8Uy05UTBlwCTAWtLUieJ8XA2MiQIxXX6xNYI%2B6XC3Wep%2Br5xz/Jsszij1qDVREprp4s4DJgGmjaMQzcUA5bgaNkRTbH3GxSf5SEVMoxRBUMlrnHMIB//ArounxbjgZZuWWtSzlokmyGkwWv4Bm8QwZ1GLpxZgUYcquHaRLgQ6A/SobJ4IiGpeyc7RE9ja55V/aKEOID5s/3R8loQjkeVsTzwmmeF2oYuFlamT5xFeII/4qh3LMmgR/oWT4/rEgPhONxWEKifUJW4mWikfpyvr5nBbNIkUQeD8BU7lm9fxyWHgDHA9fYQlzHg/0w/6qjuZzqdKwvb/J9PveiAl4Hz%2BE5q%2B8duKYXHjHSjkf6sXkqWyEZK4QFLIQ51iihWrr2CJKCeE6fzm2pax8Grm8e6acHDffth0YSLdF9CCoZvFye55okRU7gIetV1AkPuRJZSCfZUdefezJMYf3v0MhOwHVzLKlQxAWSRJlQlDr%2BzrPcUjjbGwbyBB2mCKH62/K7KwywjWM8b5CQq%2BH9x%2B%2BCSVZiFKH8eI4ldQQOz4jJ/P/Bt86QcSFPPVqZA50Qu4NwFK7i3tHK7HEEJ5reOFr5fwkK97jkk8ywAAAAAElFTkSuQmCC')  # pylint: disable=line-too-long

LABEL_FOR_USER_BEING_DELETED: Final = '[User being deleted]'
USERNAME_FOR_USER_BEING_DELETED: Final = 'UserBeingDeleted'


class DashboardStatsDict(TypedDict):
    """Dictionary representing the dashborad stats dictionary."""

    num_ratings: int
    average_ratings: Optional[float]
    total_plays: int


def is_username_taken(username: str) -> bool:
    """Returns whether the given username has already been taken.

    Args:
        username: str. Identifiable username to display in the UI.

    Returns:
        bool. Whether the given username is taken.
    """
    return user_models.UserSettingsModel.is_normalized_username_taken(
        user_domain.UserSettings.normalize_username(username))


def get_email_from_user_id(user_id: str) -> str:
    """Gets the email from a given user_id.

    Args:
        user_id: str. The unique ID of the user.

    Returns:
        str. The user_email corresponding to the given user_id.

    Raises:
        Exception. The user is not found.
    """
    user_settings = get_user_settings(user_id)
    return user_settings.email


def get_user_id_from_username(username: str) -> Optional[str]:
    """Gets the user_id for a given username.

    Args:
        username: str. Identifiable username to display in the UI.

    Returns:
        str or None. If the user with given username does not exist, return
        None. Otherwise return the user_id corresponding to given username.
    """
    user_model = user_models.UserSettingsModel.get_by_normalized_username(
        user_domain.UserSettings.normalize_username(username))
    if user_model is None:
        return None
    else:
        return user_model.id


<<<<<<< HEAD
def get_multi_user_ids_from_usernames(usernames):
    """Gets the user_ids for a given list of usernames.

    Args:
        usernames: list(str). Identifiable usernames to display in the UI.

    Returns:
        list(str|None). Return the list of user ids corresponding to given
        usernames.
        """
    if len(usernames) == 0:
        return []

    normalized_usernames = [
        user_domain.UserSettings.normalize_username(username)
        for username in usernames
    ]

    found_models = user_models.UserSettingsModel.query(
        user_models.UserSettingsModel.normalized_username.IN(
            normalized_usernames
        )
    ).fetch()

    username_to_user_id_map = {
        model.normalized_username: model.id for model in found_models
    }

    return [
        username_to_user_id_map.get(username)
        for username in normalized_usernames
    ]


def get_user_settings_from_username(username):
=======
def get_user_settings_from_username(
    username: str
) -> Optional[user_domain.UserSettings]:
>>>>>>> 99126158
    """Gets the user settings for a given username.

    Args:
        username: str. Identifiable username to display in the UI.

    Returns:
        UserSettingsModel or None. The UserSettingsModel instance corresponding
        to the given username, or None if no such model was found.
    """
    user_model = user_models.UserSettingsModel.get_by_normalized_username(
        user_domain.UserSettings.normalize_username(username))
    if user_model is None:
        return None
    else:
        return get_user_settings(user_model.id)


def get_user_settings_from_email(
    email: str
) -> Optional[user_domain.UserSettings]:
    """Gets the user settings for a given email.

    Args:
        email: str. Email of the user.

    Returns:
        UserSettingsModel or None. The UserSettingsModel instance corresponding
        to the given email, or None if no such model was found.
    """
    user_model = user_models.UserSettingsModel.get_by_email(email)
    if user_model is None:
        return None
    else:
        return get_user_settings(user_model.id)


@overload
def get_users_settings(
    user_ids: Sequence[Optional[str]],
    *,
    strict: Literal[True],
    include_marked_deleted: bool = False
) -> Sequence[user_domain.UserSettings]: ...


@overload
def get_users_settings(
    user_ids: Sequence[Optional[str]],
    *,
    strict: Literal[False],
    include_marked_deleted: bool = False
) -> Sequence[Optional[user_domain.UserSettings]]: ...


@overload
def get_users_settings(
    user_ids: Sequence[Optional[str]],
    *,
    strict: bool = ...,
    include_marked_deleted: bool = False
) -> Sequence[Optional[user_domain.UserSettings]]: ...


def get_users_settings(
    user_ids: Sequence[Optional[str]],
    strict: bool = False,
    include_marked_deleted: bool = False
) -> Sequence[Optional[user_domain.UserSettings]]:
    """Gets domain objects representing the settings for the given user_ids.

    Args:
        user_ids: list(str). The list of user_ids to get UserSettings
            domain objects for.
        strict: bool. Whether to fail noisily if one or more user IDs don't
            exist in the datastore. Defaults to False.
        include_marked_deleted: bool. Whether to included users that are being
            deleted. This should be used only for retrieving the usernames.

    Returns:
        list(UserSettings|None). The UserSettings domain objects corresponding
        to the given user ids. If the given user_id does not exist, the
        corresponding entry in the returned list is None.

    Raises:
        Exception. When strict mode is enabled and some user is not found.
    """
    user_settings_models = user_models.UserSettingsModel.get_multi(
        user_ids, include_deleted=include_marked_deleted)

    if strict:
        for user_id, user_settings_model in zip(user_ids, user_settings_models):
            if user_settings_model is None:
                raise Exception('User with ID \'%s\' not found.' % user_id)
    result: List[Optional[user_domain.UserSettings]] = []
    for i, model in enumerate(user_settings_models):
        if user_ids[i] == feconf.SYSTEM_COMMITTER_ID:
            result.append(user_domain.UserSettings(
                user_id=feconf.SYSTEM_COMMITTER_ID,
                email=feconf.SYSTEM_EMAIL_ADDRESS,
                roles=[
                    feconf.ROLE_ID_FULL_USER,
                    feconf.ROLE_ID_CURRICULUM_ADMIN,
                    feconf.ROLE_ID_MODERATOR,
                    feconf.ROLE_ID_VOICEOVER_ADMIN
                ],
                banned=False,
                username='admin',
                has_viewed_lesson_info_modal_once=False,
                last_agreed_to_terms=datetime.datetime.utcnow()
            ))
        else:
            if model is not None and model.deleted:
                model.username = USERNAME_FOR_USER_BEING_DELETED
            result.append(
                _get_user_settings_from_model(model)
                if model is not None else None
            )
    return result


def generate_initial_profile_picture(user_id: str) -> None:
    """Generates a profile picture for a new user and
    updates the user's settings in the datastore.

    Args:
        user_id: str. The unique ID of the user.
    """
    user_email = get_email_from_user_id(user_id)
    user_gravatar = fetch_gravatar(user_email)
    update_profile_picture_data_url(user_id, user_gravatar)


def get_gravatar_url(email: str) -> str:
    """Returns the gravatar url for the specified email.

    Args:
        email: str. The user email.

    Returns:
        str. The gravatar url for the specified email.
    """
    # The md5 accepts only bytes, so we first need to encode the email to bytes.
    return (
        'https://www.gravatar.com/avatar/%s?d=identicon&s=%s' %
        (hashlib.md5(email.encode('utf-8')).hexdigest(), GRAVATAR_SIZE_PX))


def fetch_gravatar(email: str) -> str:
    """Returns the gravatar corresponding to the user's email, or an
    identicon generated from the email if the gravatar doesn't exist.

    Args:
        email: str. The user email.

    Returns:
        str. The gravatar url corresponding to the given user email. If the call
        to the gravatar service fails, this returns DEFAULT_IDENTICON_DATA_URL
        and logs an error.
    """
    gravatar_url = get_gravatar_url(email)
    try:
        response = requests.get(
            gravatar_url, headers={b'Content-Type': b'image/png'},
            allow_redirects=False)
    except Exception:
        logging.exception('Failed to fetch Gravatar from %s' % gravatar_url)
    else:
        if response.ok:
            if imghdr.what(None, h=response.content) == 'png':
                return utils.convert_png_binary_to_data_url(response.content)
        else:
            logging.error(
                '[Status %s] Failed to fetch Gravatar from %s' %
                (response.status_code, gravatar_url))

    return DEFAULT_IDENTICON_DATA_URL


@overload
def get_user_settings(
    user_id: str
) -> user_domain.UserSettings: ...


@overload
def get_user_settings(
    user_id: str, *, strict: Literal[True]
) -> user_domain.UserSettings: ...


@overload
def get_user_settings(
    user_id: str, *, strict: Literal[False]
) -> Optional[user_domain.UserSettings]: ...


def get_user_settings(
    user_id: str, strict: bool = True
) -> Optional[user_domain.UserSettings]:
    """Return the user settings for a single user.

    Args:
        user_id: str. The unique ID of the user.
        strict: bool. Whether to fail noisily if no user with the given
            id exists in the datastore. Defaults to True.

    Returns:
        UserSettings or None. If the given user_id does not exist and strict
        is False, returns None. Otherwise, returns the corresponding
        UserSettings domain object.

    Raises:
        Exception. The value of strict is True and given user_id does not exist.
    """

    user_settings = get_users_settings([user_id])[0]
    if strict and user_settings is None:
        logging.error('Could not find user with id %s' % user_id)
        raise Exception('User not found.')
    return user_settings


@overload
def get_user_settings_by_auth_id(
    auth_id: str, *, strict: Literal[True]
) -> user_domain.UserSettings: ...


@overload
def get_user_settings_by_auth_id(
    auth_id: str
) -> Optional[user_domain.UserSettings]: ...


@overload
def get_user_settings_by_auth_id(
    auth_id: str, *, strict: Literal[False]
) -> Optional[user_domain.UserSettings]: ...


def get_user_settings_by_auth_id(
    auth_id: str, strict: bool = False
) -> Optional[user_domain.UserSettings]:
    """Return the user settings for a single user.

    Args:
        auth_id: str. The auth ID of the user.
        strict: bool. Whether to fail noisily if no user with the given
            id exists in the datastore. Defaults to False.

    Returns:
        UserSettings or None. If the given auth_id does not exist and strict is
        False, returns None. Otherwise, returns the corresponding UserSettings
        domain object.

    Raises:
        Exception. The value of strict is True and given auth_id does not exist.
    """
    user_id = auth_services.get_user_id_from_auth_id(
        auth_id, include_deleted=True
    )
    user_settings_model = (
        None if user_id is None else
        user_models.UserSettingsModel.get_by_id(user_id))
    if user_settings_model is not None:
        return _get_user_settings_from_model(user_settings_model)
    elif strict:
        logging.error('Could not find user with id %s' % auth_id)
        raise Exception('User not found.')
    else:
        return None


def get_user_roles_from_id(user_id: str) -> List[str]:
    """Returns roles of the user with given user_id.

    Args:
        user_id: str. The unique ID of the user.

    Returns:
        list(str). Roles of the user with given id.
    """
    user_settings = get_user_settings(user_id, strict=False)
    if user_settings is None:
        return [feconf.ROLE_ID_GUEST]
    return user_settings.roles


def _create_user_contribution_rights_from_model(
    user_contribution_rights_model: Optional[
        user_models.UserContributionRightsModel
    ]
) -> user_domain.UserContributionRights:
    """Creates a UserContributionRights object from the given model. If the
    model is None, an empty UserContributionRights object is returned.

    Args:
        user_contribution_rights_model: UserContributionRightsModel. The model
            used to create the UserContributionRights domain object.

    Returns:
        UserContributionRights. The UserContributionRights domain object
        associated with the model, or an empty UserContributionRights domain
        object if the model is None.
    """
    if user_contribution_rights_model is not None:
        return user_domain.UserContributionRights(
            user_contribution_rights_model.id,
            (
                user_contribution_rights_model
                .can_review_translation_for_language_codes
            ),
            (
                user_contribution_rights_model
                .can_review_voiceover_for_language_codes
            ),
            user_contribution_rights_model.can_review_questions,
            user_contribution_rights_model.can_submit_questions)
    else:
        return user_domain.UserContributionRights('', [], [], False, False)


def get_user_contribution_rights(
    user_id: str
) -> user_domain.UserContributionRights:
    """Returns the UserContributionRights domain object for the given user_id.

    Args:
        user_id: str. The unique ID of the user.

    Returns:
        UserContributionRights. The UserContributionRights domain object for the
        corresponding user.
    """
    return get_users_contribution_rights([user_id])[0]


def get_users_contribution_rights(
    user_ids: List[str]
) -> List[user_domain.UserContributionRights]:
    """Returns the UserContributionRights domain object for each user_id in
    user_ids.

    Args:
        user_ids: list(str). A list of user ids.

    Returns:
        list(UserContributionRights). A list containing the
        UserContributionRights domain object for each user.
    """
    user_contribution_rights_models = (
        user_models.UserContributionRightsModel.get_multi(user_ids)
    )

    users_contribution_rights = []
    for index, user_contribution_rights_model in enumerate(
            user_contribution_rights_models):
        user_contribution_rights = _create_user_contribution_rights_from_model(
            user_contribution_rights_model
        )
        if user_contribution_rights_model is None:
            # Need to initalize the user id.
            user_contribution_rights.id = user_ids[index]
        users_contribution_rights.append(user_contribution_rights)

    return users_contribution_rights


def get_reviewer_user_ids_to_notify() -> List[str]:
    """Gets a list of the reviewer user_ids who want to be notified of
    Contributor Dashboard reviewer updates.

    Returns:
        list(str). A list of reviewer user_ids who want to be notified of
        Contributor Dashboard reviewer updates.
    """
    # Get the user ids of the Contributor Dashboard reviewers.
    users_contribution_rights = get_all_reviewers_contribution_rights()
    reviewer_ids = [
        user_contribution_rights.id for user_contribution_rights in
        users_contribution_rights
    ]

    users_global_prefs = get_users_email_preferences(reviewer_ids)
    reviewer_ids_to_notify = []
    for index, user_global_pref in enumerate(users_global_prefs):
        if user_global_pref.can_receive_email_updates:
            reviewer_ids_to_notify.append(reviewer_ids[index])

    return reviewer_ids_to_notify


def get_all_reviewers_contribution_rights() -> List[
    user_domain.UserContributionRights
]:
    """Returns a list of UserContributionRights objects corresponding to each
    UserContributionRightsModel.

    Returns:
        list(UserContributionRights). A list of UserContributionRights objects.
    """
    user_contribution_rights_models = (
        user_models.UserContributionRightsModel.get_all()
    )

    return [
        _create_user_contribution_rights_from_model(
            user_contribution_rights_model) for user_contribution_rights_model
        in user_contribution_rights_models
    ]


def _save_user_contribution_rights(
    user_contribution_rights: user_domain.UserContributionRights
) -> None:
    """Saves the UserContributionRights object into the datastore.

    Args:
        user_contribution_rights: UserContributionRights. The
            UserContributionRights object of the user.
    """
    # TODO(#8794): Add limitation on number of reviewers allowed in any
    # category.
    user_contribution_rights.validate()
    _update_reviewer_counts_in_community_contribution_stats(
        user_contribution_rights)
    user_models.UserContributionRightsModel(
        id=user_contribution_rights.id,
        can_review_translation_for_language_codes=(
            user_contribution_rights.can_review_translation_for_language_codes),
        can_review_voiceover_for_language_codes=(
            user_contribution_rights.can_review_voiceover_for_language_codes),
        can_review_questions=(
            user_contribution_rights.can_review_questions),
        can_submit_questions=(
            user_contribution_rights.can_submit_questions)).put()


def _update_user_contribution_rights(
    user_contribution_rights: user_domain.UserContributionRights
) -> None:
    """Updates the users rights model if the updated object has review rights in
    at least one item else delete the existing model.

    Args:
        user_contribution_rights: UserContributionRights. The updated
            UserContributionRights object of the user.
    """
    if user_contribution_rights.can_review_at_least_one_item():
        _save_user_contribution_rights(user_contribution_rights)
    else:
        remove_contribution_reviewer(user_contribution_rights.id)


@transaction_services.run_in_transaction_wrapper
def _update_reviewer_counts_in_community_contribution_stats_transactional(
    future_user_contribution_rights: user_domain.UserContributionRights
) -> None:
    """Updates the reviewer counts in the community contribution stats based
    on the given user contribution rights with the most up-to-date values.
    This method is intended to be called right before the new updates to the
    user contribution rights have been saved in the datastore. Note that this
    method should only ever be called in a transaction.

    Args:
        future_user_contribution_rights: UserContributionRights. The most
            up-to-date user contribution rights.
    """
    past_user_contribution_rights = get_user_contribution_rights(
        future_user_contribution_rights.id)
    stats_model = suggestion_models.CommunityContributionStatsModel.get()

    future_languages_that_reviewer_can_review = set(
        future_user_contribution_rights
        .can_review_translation_for_language_codes)
    past_languages_that_reviewer_can_review = set(
        past_user_contribution_rights.can_review_translation_for_language_codes)

    languages_that_reviewer_can_no_longer_review = (
        past_languages_that_reviewer_can_review.difference(
            future_languages_that_reviewer_can_review))
    new_languages_that_reviewer_can_review = (
        future_languages_that_reviewer_can_review.difference(
            past_languages_that_reviewer_can_review))

    # Update question reviewer counts.
    if past_user_contribution_rights.can_review_questions and not (
            future_user_contribution_rights.can_review_questions):
        stats_model.question_reviewer_count -= 1
    if not past_user_contribution_rights.can_review_questions and (
            future_user_contribution_rights.can_review_questions):
        stats_model.question_reviewer_count += 1

    # Update translation reviewer counts.
    for language_code in languages_that_reviewer_can_no_longer_review:
        stats_model.translation_reviewer_counts_by_lang_code[
            language_code] -= 1
        # Remove the language code from the dict if the count reaches zero.
        if stats_model.translation_reviewer_counts_by_lang_code[
                language_code] == 0:
            del stats_model.translation_reviewer_counts_by_lang_code[
                language_code]
    for language_code in new_languages_that_reviewer_can_review:
        if language_code not in (
                stats_model.translation_reviewer_counts_by_lang_code):
            stats_model.translation_reviewer_counts_by_lang_code[
                language_code] = 1
        else:
            stats_model.translation_reviewer_counts_by_lang_code[
                language_code] += 1

    stats_model.update_timestamps()
    stats_model.put()


def _update_reviewer_counts_in_community_contribution_stats(
    user_contribution_rights: user_domain.UserContributionRights
) -> None:
    """Updates the reviewer counts in the community contribution stats based
    on the updates to the given user contribution rights. The GET and PUT is
    done in a transaction to avoid loss of updates that come in rapid
    succession.

    Args:
        user_contribution_rights: UserContributionRights. The user contribution
            rights.
    """
    _update_reviewer_counts_in_community_contribution_stats_transactional(
        user_contribution_rights)


def get_usernames_by_role(role: str) -> List[str]:
    """Get usernames of all the users with given role ID.

    Args:
        role: str. The role ID of users requested.

    Returns:
        list(str). List of usernames of users with given role ID.
    """
    user_settings = user_models.UserSettingsModel.get_by_role(role)
    return [user.username for user in user_settings]


def get_user_ids_by_role(role: str) -> List[str]:
    """Get user ids of all the users with given role ID.

    Args:
        role: str. The role ID of users requested.

    Returns:
        list(str). List of user ids of users with given role ID.
    """
    user_settings = user_models.UserSettingsModel.get_by_role(role)
    return [user.id for user in user_settings]


def get_user_actions_info(user_id: str) -> user_domain.UserActionsInfo:
    """Gets user actions info for a user.

    Args:
        user_id: str|None. The user ID of the user we want to get actions for.

    Returns:
        UserActionsInfo. User object with system committer user id.
    """
    roles = get_user_roles_from_id(user_id)
    actions = role_services.get_all_actions(roles)
    return user_domain.UserActionsInfo(user_id, roles, actions)


def get_system_user() -> user_domain.UserActionsInfo:
    """Returns user object with system committer user id.

    Returns:
        UserActionsInfo. User object with system committer user id.
    """
    return get_user_actions_info(feconf.SYSTEM_COMMITTER_ID)


def _save_user_settings(user_settings: user_domain.UserSettings) -> None:
    """Commits a user settings object to the datastore.

    Args:
        user_settings: UserSettings. The user setting domain object to be saved.
    """
    user_settings.validate()

    user_settings_dict = user_settings.to_dict()

    # If user with the given user_id already exists, update that model
    # with the given user settings, otherwise, create a new one.
    user_model = user_models.UserSettingsModel.get_by_id(user_settings.user_id)
    if user_model is not None:
        user_model.populate(**user_settings_dict)
    else:
        user_settings_dict['id'] = user_settings.user_id
        user_model = user_models.UserSettingsModel(**user_settings_dict)

    user_model.update_timestamps()
    user_model.put()


def _get_user_settings_from_model(
    user_settings_model: user_models.UserSettingsModel
) -> user_domain.UserSettings:
    """Transform user settings storage model to domain object.

    Args:
        user_settings_model: UserSettingsModel. The model to be converted.

    Returns:
        UserSettings. Domain object for user settings.
    """
    return user_domain.UserSettings(
        user_id=user_settings_model.id,
        email=user_settings_model.email,
        roles=user_settings_model.roles,
        banned=user_settings_model.banned,
        username=user_settings_model.username,
        last_agreed_to_terms=user_settings_model.last_agreed_to_terms,
        last_started_state_editor_tutorial=(
            user_settings_model.last_started_state_editor_tutorial),
        last_started_state_translation_tutorial=(
            user_settings_model.last_started_state_translation_tutorial),
        last_logged_in=user_settings_model.last_logged_in,
        last_edited_an_exploration=(
            user_settings_model.last_edited_an_exploration),
        last_created_an_exploration=(
            user_settings_model.last_created_an_exploration),
        profile_picture_data_url=(
            user_settings_model.profile_picture_data_url),
        default_dashboard=user_settings_model.default_dashboard,
        creator_dashboard_display_pref=(
            user_settings_model.creator_dashboard_display_pref),
        user_bio=user_settings_model.user_bio,
        subject_interests=user_settings_model.subject_interests,
        first_contribution_msec=(
            user_settings_model.first_contribution_msec),
        preferred_language_codes=(
            user_settings_model.preferred_language_codes),
        preferred_site_language_code=(
            user_settings_model.preferred_site_language_code),
        preferred_audio_language_code=(
            user_settings_model.preferred_audio_language_code),
        preferred_translation_language_code=(
            user_settings_model.preferred_translation_language_code),
        pin=user_settings_model.pin,
        display_alias=user_settings_model.display_alias,
        deleted=user_settings_model.deleted,
        created_on=user_settings_model.created_on,
        has_viewed_lesson_info_modal_once=(
            user_settings_model.has_viewed_lesson_info_modal_once)
    )


def is_user_registered(user_id: str) -> bool:
    """Checks if a user is registered with the given user_id.

    Args:
        user_id: str. The unique ID of the user.

    Returns:
        bool. Whether a user with the given user_id is registered.
    """
    user_settings = user_models.UserSettingsModel.get(user_id, strict=False)
    return bool(user_settings)


def has_ever_registered(user_id: str) -> bool:
    """Checks if a user has ever been registered with given user_id.

    Args:
        user_id: str. The unique ID of the user.

    Returns:
        bool. Whether a user with the given user_id has ever been registered.
    """
    user_settings = get_user_settings(user_id, strict=True)
    return bool(user_settings.username and user_settings.last_agreed_to_terms)


def has_fully_registered_account(user_id: str) -> bool:
    """Checks if a user has fully registered.

    Args:
        user_id: str. The unique ID of the user.

    Returns:
        bool. Whether a user with the given user_id has fully registered.
    """
    user_settings = get_user_settings(user_id, strict=False)

    if user_settings is None:
        return False

    return bool(
        user_settings.username and user_settings.last_agreed_to_terms and (
            user_settings.last_agreed_to_terms >=
            feconf.REGISTRATION_PAGE_LAST_UPDATED_UTC
        )
    )


def get_all_profiles_auth_details_by_parent_user_id(
    parent_user_id: str
) -> List[auth_domain.UserAuthDetails]:
    """Gets domain objects representing the auth details for all profiles
    associated with the user having the given parent_user_id.

    Args:
        parent_user_id: str. User id of the parent_user whose associated
            profiles we are querying for.

    Returns:
        list(UserAuthDetails). The UserAuthDetails domain objects corresponding
        to the profiles linked to given parent_user_id. If that parent user does
        not have any profiles linked to it, the returned list will be empty.

    Raises:
        Exception. Parent user with the given parent_user_id not found.
    """
    if auth_models.UserAuthDetailsModel.has_reference_to_user_id(
            parent_user_id) is False:
        raise Exception('Parent user not found.')

    return [
        auth_services.get_user_auth_details_from_model(model)
        for model in auth_services.get_all_profiles_by_parent_user_id(
            parent_user_id) if not model.deleted
    ]


def create_new_user(auth_id: str, email: str) -> user_domain.UserSettings:
    """Creates a new user and commits it to the datastore.

    Args:
        auth_id: str. The unique auth ID of the user.
        email: str. The user email.

    Returns:
        UserSettings. The newly-created user settings domain object.

    Raises:
        Exception. A user with the given auth_id already exists.
    """
    user_settings = get_user_settings_by_auth_id(auth_id, strict=False)
    if user_settings is not None:
        raise Exception('User %s already exists for auth_id %s.' % (
            user_settings.user_id, auth_id))
    user_id = user_models.UserSettingsModel.get_new_id('')
    user_settings = user_domain.UserSettings(
        user_id, email, [feconf.ROLE_ID_FULL_USER], False, False,
        preferred_language_codes=[constants.DEFAULT_LANGUAGE_CODE])
    _create_new_user_transactional(auth_id, user_settings)
    return user_settings


@transaction_services.run_in_transaction_wrapper
def _create_new_user_transactional(
    auth_id: str, user_settings: user_domain.UserSettings
) -> None:
    """Save user models for new users as a transaction.

    Args:
        auth_id: str. The auth_id of the newly created user.
        user_settings: UserSettings. The user settings domain object
            corresponding to the newly created user.
    """
    _save_user_settings(user_settings)
    create_user_contributions(user_settings.user_id, [], [])
    auth_services.associate_auth_id_with_user_id(
        auth_domain.AuthIdUserIdPair(auth_id, user_settings.user_id))


def create_new_profiles(
    auth_id: str,
    email: str,
    modifiable_user_data_list: List[user_domain.ModifiableUserData]
) -> List[user_domain.UserSettings]:
    """Creates new profiles for the users specified in the
    modifiable_user_data_list and commits them to the datastore.

    Args:
        auth_id: str. The auth ID of the full (parent) user trying to create new
            profiles.
        email: str. The email address of the full (parent) user trying to create
            new profiles.
        modifiable_user_data_list: list(ModifiableUserData). The list of
            modifiable user data objects used for creation of new profiles.

    Returns:
        list(UserSettings). List of UserSettings objects created for the new
        users.

    Raises:
        Exception. The pin for parent user trying to create a new profile
            must be set.
        Exception. The user_id is already set for any user in its corresponding
            modifiable_user_data object.
    """
    # As new profile user creation is done by a full (parent) user only.
    parent_user_settings = get_user_settings_by_auth_id(auth_id, strict=True)
    if parent_user_settings.pin is None:
        raise Exception(
            'Pin must be set for a full user before creating a profile.')
    parent_user_id = parent_user_settings.user_id
    user_settings_list = []
    for modifiable_user_data in modifiable_user_data_list:
        if modifiable_user_data.user_id is not None:
            raise Exception('User id cannot already exist for a new user.')
        user_id = user_models.UserSettingsModel.get_new_id()
        user_settings = user_domain.UserSettings(
            user_id, email, [feconf.ROLE_ID_MOBILE_LEARNER], False, False,
            preferred_language_codes=[constants.DEFAULT_LANGUAGE_CODE],
            pin=modifiable_user_data.pin)
        user_settings.populate_from_modifiable_user_data(modifiable_user_data)

        user_auth_details = auth_services.create_profile_user_auth_details(
            user_id, parent_user_id)

        # Each new profile user must be written to the datastore first and
        # because if we convert it into a batch write request, then calling
        # get_new_id() in a loop can possibly create same user_id for 2 users
        # because it internally uses UserSettingsModel.get_by_id method to
        # check if user_id does not exist already.
        _create_new_profile_transactional(user_settings, user_auth_details)
        user_settings_list.append(user_settings)
    return user_settings_list


@transaction_services.run_in_transaction_wrapper
def _create_new_profile_transactional(
    user_settings: user_domain.UserSettings,
    user_auth_details: auth_domain.UserAuthDetails
) -> None:
    """Save user models for new users as a transaction.

    Args:
        user_settings: UserSettings. The user settings domain object
            corresponding to the newly created user.
        user_auth_details: UserAuthDetails. The user auth details domain
            object corresponding to the newly created list of users.
    """
    _save_user_settings(user_settings)
    _save_user_auth_details(user_auth_details)


def update_multiple_users_data(
    modifiable_user_data_list: List[user_domain.ModifiableUserData]
) -> None:
    """Updates user settings and user auth model details for the users
    specified in the modifiable_user_data_list.

    Args:
        modifiable_user_data_list: list(ModifiableUserData). The list of
            modifiable_user_data entries corresponding to the users whose
            data has to be updated.

    Raises:
        Exception. A user id is None.
        Exception. UserSettings or UserAuthDetail for a given user_id is
            not found.
    """
    user_ids = [user.user_id for user in modifiable_user_data_list]
    user_settings_list_with_none = get_users_settings(user_ids, strict=False)
    user_settings_list = []
    user_auth_details_list = get_multiple_user_auth_details(user_ids)
    for modifiable_user_data, user_settings in zip(
            modifiable_user_data_list, user_settings_list_with_none):
        user_id = modifiable_user_data.user_id
        if user_id is None:
            raise Exception('Missing user ID.')
        if not user_settings:
            raise Exception('User not found.')
        user_settings.populate_from_modifiable_user_data(modifiable_user_data)
        user_settings_list.append(user_settings)

    _save_existing_users_settings(user_settings_list)
    _save_existing_users_auth_details(user_auth_details_list)


def _save_existing_users_settings(
    user_settings_list: List[user_domain.UserSettings]
) -> None:
    """Commits a list of existing users' UserSettings objects to the datastore.

    Args:
        user_settings_list: list(UserSettings). The list of UserSettings
            objects to be saved.
    """
    user_ids = [user.user_id for user in user_settings_list]
    user_settings_models_with_none = user_models.UserSettingsModel.get_multi(
        user_ids, include_deleted=True)
    user_settings_models = []
    for user_model, user_settings in zip(
            user_settings_models_with_none, user_settings_list):
        # Ruling out the possibility of None for mypy type checking.
        assert user_model is not None
        user_settings.validate()
        user_model.populate(**user_settings.to_dict())
        user_settings_models.append(user_model)

    user_models.UserSettingsModel.update_timestamps_multi(user_settings_models)
    user_models.UserSettingsModel.put_multi(user_settings_models)


def _save_existing_users_auth_details(
    user_auth_details_list: List[auth_domain.UserAuthDetails]
) -> None:
    """Commits a list of existing users' UserAuthDetails objects to the
    datastore.

    Args:
        user_auth_details_list: list(UserAuthDetails). The list of
            UserAuthDetails objects to be saved.
    """
    user_ids = [user.user_id for user in user_auth_details_list]
    user_auth_models_with_none = auth_models.UserAuthDetailsModel.get_multi(
        user_ids, include_deleted=True)
    user_auth_models = []
    for user_auth_details_model, user_auth_details in zip(
            user_auth_models_with_none, user_auth_details_list):
        # Ruling out the possibility of None for mypy type checking.
        assert user_auth_details_model is not None
        user_auth_details.validate()
        user_auth_details_model.populate(**user_auth_details.to_dict())
        user_auth_models.append(user_auth_details_model)

    auth_models.UserAuthDetailsModel.update_timestamps_multi(
        user_auth_models
    )
    auth_models.UserAuthDetailsModel.put_multi(user_auth_models)


def _save_user_auth_details(
    user_auth_details: auth_domain.UserAuthDetails
) -> None:
    """Commits a user auth details object to the datastore.

    Args:
        user_auth_details: UserAuthDetails. The user auth details domain object
            to be saved.
    """
    user_auth_details.validate()

    # If user auth details entry with the given user_id does not exist, create
    # a new one.
    user_auth_details_model = auth_models.UserAuthDetailsModel.get_by_id(
        user_auth_details.user_id)
    user_auth_details_dict = user_auth_details.to_dict()
    if user_auth_details_model is not None:
        user_auth_details_model.populate(**user_auth_details_dict)
        user_auth_details_model.update_timestamps()
        user_auth_details_model.put()
    else:
        user_auth_details_dict['id'] = user_auth_details.user_id
        model = auth_models.UserAuthDetailsModel(**user_auth_details_dict)
        model.update_timestamps()
        model.put()


def get_multiple_user_auth_details(
    user_ids: List[Optional[str]]
) -> List[auth_domain.UserAuthDetails]:
    """Gets domain objects representing the auth details
    for the given user_ids.

    Args:
        user_ids: list(str). The list of user_ids for which we need to fetch
            the user auth details.

    Returns:
        list(UserAuthDetails). The UserAuthDetails domain objects
        corresponding to the given user ids.
    """
    user_settings_models = auth_models.UserAuthDetailsModel.get_multi(user_ids)
    return [
        auth_services.get_user_auth_details_from_model(model)
        for model in user_settings_models if model is not None
    ]


@overload
def get_auth_details_by_user_id(
    user_id: str, *, strict: Literal[True]
) -> auth_domain.UserAuthDetails: ...


@overload
def get_auth_details_by_user_id(
    user_id: str
) -> Optional[auth_domain.UserAuthDetails]: ...


@overload
def get_auth_details_by_user_id(
    user_id: str, *, strict: Literal[False]
) -> Optional[auth_domain.UserAuthDetails]: ...


def get_auth_details_by_user_id(
    user_id: str, strict: bool = False
) -> Optional[auth_domain.UserAuthDetails]:
    """Return the user auth details for a single user.

    Args:
        user_id: str. The unique user ID of the user.
        strict: bool. Whether to fail noisily if no user with the given
            id exists in the datastore. Defaults to False.

    Returns:
        UserAuthDetails or None. If the given user_id does not exist and
        strict is False, returns None. Otherwise, returns the corresponding
        UserAuthDetails domain object.

    Raises:
        Exception. The value of strict is True and given user_id does not exist.
    """
    user_auth_details_model = (
        auth_models.UserAuthDetailsModel.get(user_id, strict=False))
    if user_auth_details_model is not None:
        return auth_services.get_user_auth_details_from_model(
            user_auth_details_model)
    elif strict:
        logging.error('Could not find user with id %s' % user_id)
        raise Exception('User not found.')
    else:
        return None


def get_pseudonymous_username(pseudonymous_id: str) -> str:
    """Get the username from pseudonymous ID.

    Args:
        pseudonymous_id: str. The pseudonymous ID from which to generate
            the username.

    Returns:
        str. The pseudonymous username, starting with 'User' and ending with
        the last eight letters from the pseudonymous_id.
    """
    return 'User_%s%s' % (
        pseudonymous_id[-8].upper(), pseudonymous_id[-7:])


def get_username(user_id: str) -> str:
    """Gets username corresponding to the given user_id.

    Args:
        user_id: str. The unique ID of the user.

    Returns:
        str. Username corresponding to the given user_id.
    """
    return get_usernames([user_id], strict=True)[0]


@overload
def get_usernames(
    user_ids: List[str], *, strict: Literal[True]
) -> Sequence[str]: ...


@overload
def get_usernames(
    user_ids: List[str]
) -> Sequence[Optional[str]]: ...


@overload
def get_usernames(
    user_ids: List[str], *, strict: Literal[False]
) -> Sequence[Optional[str]]: ...


def get_usernames(
    user_ids: List[str], strict: bool = False
) -> Sequence[Optional[str]]:
    """Gets usernames corresponding to the given user_ids.

    Args:
        user_ids: list(str). The list of user_ids to get usernames for.
        strict: bool. Whether to fail noisily if no user with the given ID
            exists in the datastore. Defaults to False.

    Returns:
        list(str|None). Containing usernames based on given user_ids.
        If a user_id does not exist, the corresponding entry in the
        returned list is None. Can also return username of pseudonymized user
        or a temporary username of user that is being deleted.
    """
    usernames: List[Optional[str]] = [None] * len(user_ids)
    non_system_user_indices = []
    non_system_user_ids = []
    for index, user_id in enumerate(user_ids):
        if user_id in feconf.SYSTEM_USERS:
            usernames[index] = feconf.SYSTEM_USERS[user_id]
        elif utils.is_pseudonymous_id(user_id):
            usernames[index] = get_pseudonymous_username(user_id)
        else:
            non_system_user_indices.append(index)
            non_system_user_ids.append(user_id)

    non_system_users_settings = get_users_settings(
        non_system_user_ids, strict=strict, include_marked_deleted=True)

    for index, user_settings in enumerate(non_system_users_settings):
        if user_settings:
            usernames[non_system_user_indices[index]] = (
                user_settings.username
            )

    return usernames


def set_username(user_id: str, new_username: str) -> None:
    """Updates the username of the user with the given user_id.

    Args:
        user_id: str. The unique ID of the user.
        new_username: str. The new username to set.

    Raises:
        ValidationError. The new_username supplied is already taken.
    """
    user_settings = get_user_settings(user_id, strict=True)

    user_domain.UserSettings.require_valid_username(new_username)
    if is_username_taken(new_username):
        raise utils.ValidationError(
            'Sorry, the username \"%s\" is already taken! Please pick '
            'a different one.' % new_username)
    user_settings.username = new_username
    _save_user_settings(user_settings)


def record_agreement_to_terms(user_id: str) -> None:
    """Records that the user with given user_id has agreed to the license terms.

    Args:
        user_id: str. The unique ID of the user.
    """
    user_settings = get_user_settings(user_id, strict=True)
    user_settings.last_agreed_to_terms = datetime.datetime.utcnow()
    _save_user_settings(user_settings)


def update_profile_picture_data_url(
    user_id: str, profile_picture_data_url: str
) -> None:
    """Updates profile_picture_data_url of user with given user_id.

    Args:
        user_id: str. The unique ID of the user.
        profile_picture_data_url: str. New profile picture url to be set.
    """
    user_settings = get_user_settings(user_id, strict=True)
    user_settings.profile_picture_data_url = profile_picture_data_url
    _save_user_settings(user_settings)


def update_user_bio(user_id: str, user_bio: str) -> None:
    """Updates user_bio of user with given user_id.

    Args:
        user_id: str. The unique ID of the user.
        user_bio: str. New user biography to be set.
    """
    user_settings = get_user_settings(user_id, strict=True)
    user_settings.user_bio = user_bio
    _save_user_settings(user_settings)


def update_user_default_dashboard(
    user_id: str, default_dashboard: str
) -> None:
    """Updates the default dashboard of user with given user id.

    Args:
        user_id: str. The unique ID of the user.
        default_dashboard: str. The dashboard the user wants.
    """
    user_settings = get_user_settings(user_id, strict=True)
    user_settings.default_dashboard = default_dashboard
    _save_user_settings(user_settings)


def update_user_creator_dashboard_display(
    user_id: str, creator_dashboard_display_pref: str
) -> None:
    """Updates the creator dashboard preference of user with given user id.

    Args:
        user_id: str. The unique ID of the user.
        creator_dashboard_display_pref: str. The creator dashboard preference
            the user wants.
    """
    user_settings = get_user_settings(user_id, strict=True)
    user_settings.creator_dashboard_display_pref = (
        creator_dashboard_display_pref)
    _save_user_settings(user_settings)


def update_subject_interests(
    user_id: str, subject_interests: List[str]
) -> None:
    """Updates subject_interests of user with given user_id.

    Args:
        user_id: str. The unique ID of the user.
        subject_interests: list(str). New subject interests to be set.
    """
    if not isinstance(subject_interests, list):
        raise utils.ValidationError('Expected subject_interests to be a list.')

    for interest in subject_interests:
        if not isinstance(interest, str):
            raise utils.ValidationError(
                'Expected each subject interest to be a string.')
        if not interest:
            raise utils.ValidationError(
                'Expected each subject interest to be non-empty.')
        if not re.match(constants.TAG_REGEX, interest):
            raise utils.ValidationError(
                'Expected each subject interest to consist only of '
                'lowercase alphabetic characters and spaces.')

    if len(set(subject_interests)) != len(subject_interests):
        raise utils.ValidationError(
            'Expected each subject interest to be distinct.')

    user_settings = get_user_settings(user_id, strict=True)
    user_settings.subject_interests = subject_interests
    _save_user_settings(user_settings)


def _update_first_contribution_msec(
    user_id: str, first_contribution_msec: float
) -> None:
    """Updates first_contribution_msec of user with given user_id.

    Args:
        user_id: str. The unique ID of the user.
        first_contribution_msec: float. New time to set in milliseconds
            representing user's first contribution to Oppia.
    """
    user_settings = get_user_settings(user_id, strict=True)
    user_settings.first_contribution_msec = first_contribution_msec
    _save_user_settings(user_settings)


def update_first_contribution_msec_if_not_set(
    user_id: str, first_contribution_msec: float
) -> None:
    """Updates first_contribution_msec of user with given user_id
    if it is set to None.

    Args:
        user_id: str. The unique ID of the user.
        first_contribution_msec: float. New time to set in milliseconds
            representing user's first contribution to Oppia.
    """
    user_settings = get_user_settings(user_id, strict=True)
    if user_settings.first_contribution_msec is None:
        _update_first_contribution_msec(
            user_id, first_contribution_msec)


def update_preferred_language_codes(
    user_id: str, preferred_language_codes: List[str]
) -> None:
    """Updates preferred_language_codes of user with given user_id.

    Args:
        user_id: str. The unique ID of the user.
        preferred_language_codes: list(str). New exploration language
            preferences to set.
    """
    user_settings = get_user_settings(user_id, strict=True)
    user_settings.preferred_language_codes = preferred_language_codes
    _save_user_settings(user_settings)


def update_preferred_site_language_code(
    user_id: str, preferred_site_language_code: str
) -> None:
    """Updates preferred_site_language_code of user with given user_id.

    Args:
        user_id: str. The unique ID of the user.
        preferred_site_language_code: str. New system language preference
            to set.
    """
    user_settings = get_user_settings(user_id, strict=True)
    user_settings.preferred_site_language_code = (
        preferred_site_language_code)
    _save_user_settings(user_settings)


def update_preferred_audio_language_code(
    user_id: str, preferred_audio_language_code: str
) -> None:
    """Updates preferred_audio_language_code of user with given user_id.

    Args:
        user_id: str. The unique ID of the user.
        preferred_audio_language_code: str. New audio language preference
            to set.
    """
    user_settings = get_user_settings(user_id, strict=True)
    user_settings.preferred_audio_language_code = (
        preferred_audio_language_code)
    _save_user_settings(user_settings)


def update_preferred_translation_language_code(
    user_id: str, preferred_translation_language_code: str
) -> None:
    """Updates preferred_translation_language_code of user with
    given user_id.

    Args:
        user_id: str. The unique ID of the user.
        preferred_translation_language_code: str. New text translation
            language preference to set.
    """
    user_settings = get_user_settings(user_id, strict=True)
    user_settings.preferred_translation_language_code = (
        preferred_translation_language_code)
    _save_user_settings(user_settings)


def add_user_role(user_id: str, role: str) -> None:
    """Updates the roles of the user with given user_id.

    Args:
        user_id: str. The unique ID of the user whose role is to be updated.
        role: str. The role to be assigned to user with given id.

    Raises:
        Exception. The given role does not exist.
    """
    user_settings = get_user_settings(user_id, strict=True)
    if feconf.ROLE_ID_MOBILE_LEARNER in user_settings.roles:
        raise Exception('The role of a Mobile Learner cannot be changed.')
    if role in feconf.ALLOWED_DEFAULT_USER_ROLES_ON_REGISTRATION:
        raise Exception('Adding a %s role is not allowed.' % role)

    user_settings.roles.append(role)
    role_services.log_role_query(
        user_id, feconf.ROLE_ACTION_ADD, role=role,
        username=user_settings.username)

    _save_user_settings(user_settings)


def remove_user_role(user_id: str, role: str) -> None:
    """Updates the roles of the user with given user_id.

    Args:
        user_id: str. The unique ID of the user whose role is to be updated.
        role: str. The role to be assigned to user with given id.

    Raises:
        Exception. The given role does not exist.
    """
    user_settings = get_user_settings(user_id, strict=True)
    if feconf.ROLE_ID_MOBILE_LEARNER in user_settings.roles:
        raise Exception('The role of a Mobile Learner cannot be changed.')
    if role in feconf.ALLOWED_DEFAULT_USER_ROLES_ON_REGISTRATION:
        raise Exception('Removing a default role is not allowed.')

    user_settings.roles.remove(role)

    role_services.log_role_query(
        user_id, feconf.ROLE_ACTION_REMOVE, role=role,
        username=user_settings.username)

    _save_user_settings(user_settings)


def mark_user_for_deletion(user_id: str) -> None:
    """Set the 'deleted' property of the user with given user_id to True.

    Args:
        user_id: str. The unique ID of the user who should be deleted.
    """
    user_settings = get_user_settings(user_id, strict=True)
    user_settings.deleted = True
    _save_user_settings(user_settings)
    user_auth_details = auth_services.get_user_auth_details_from_model(
        auth_models.UserAuthDetailsModel.get(user_id))
    user_auth_details.deleted = True
    _save_user_auth_details(user_auth_details)
    auth_services.mark_user_for_deletion(user_id)


def save_deleted_username(normalized_username: str) -> None:
    """Save the username of deleted user.

    Args:
        normalized_username: str. Normalized version of the username to be
            saved.
    """
    hashed_normalized_username = utils.convert_to_hash(
        normalized_username, user_models.DeletedUsernameModel.ID_LENGTH
    )
    deleted_user_model = (
        user_models.DeletedUsernameModel(id=hashed_normalized_username))
    deleted_user_model.update_timestamps()
    deleted_user_model.put()


def get_human_readable_user_ids(
    user_ids: List[str], strict: bool = True
) -> List[str]:
    """Converts the given ids to usernames, or truncated email addresses.
    Requires all users to be known.

    Args:
        user_ids: list(str). The list of user_ids to get UserSettings domain
            objects for.
        strict: bool. Whether to fail noisily if no user with the given
            id exists in the datastore. Defaults to True.

    Returns:
        list(str). List of usernames corresponding to given user_ids. If
        username does not exist, the corresponding entry in the returned
        list is the user's truncated email address. If the user is scheduled to
        be deleted USER_IDENTIFICATION_FOR_USER_BEING_DELETED is returned.

    Raises:
        Exception. At least one of the user_ids does not correspond to a valid
            UserSettingsModel.
    """
    users_settings = get_users_settings(user_ids, include_marked_deleted=True)
    usernames = []
    for ind, user_settings in enumerate(users_settings):
        if user_settings is None:
            if strict:
                logging.error('User id %s not known in list of user_ids %s' % (
                    user_ids[ind], user_ids))
                raise Exception('User not found.')
        elif user_settings.deleted:
            usernames.append(LABEL_FOR_USER_BEING_DELETED)
        elif user_settings.username:
            usernames.append(user_settings.username)
        else:
            usernames.append(
                '[Awaiting user registration: %s]' %
                user_settings.truncated_email)
    return usernames


def record_user_started_state_editor_tutorial(user_id: str) -> None:
    """Updates last_started_state_editor_tutorial to the current datetime
    for the user with given user_id.

    Args:
        user_id: str. The unique ID of the user.
    """
    user_settings = get_user_settings(user_id, strict=True)
    user_settings.last_started_state_editor_tutorial = (
        datetime.datetime.utcnow())
    _save_user_settings(user_settings)


def record_user_started_state_translation_tutorial(user_id: str) -> None:
    """Updates last_started_state_translation_tutorial to the current datetime
    for the user with given user_id.

    Args:
        user_id: str. The unique ID of the user.
    """
    user_settings = get_user_settings(user_id, strict=True)
    user_settings.last_started_state_translation_tutorial = (
        datetime.datetime.utcnow())
    _save_user_settings(user_settings)


def record_user_logged_in(user_id: str) -> None:
    """Updates last_logged_in to the current datetime for the user with
    given user_id.

    Args:
        user_id: str. The unique ID of the user.
    """

    user_settings = get_user_settings(user_id, strict=True)
    user_settings.last_logged_in = datetime.datetime.utcnow()
    _save_user_settings(user_settings)


def record_user_edited_an_exploration(user_id: str) -> None:
    """Updates last_edited_an_exploration to the current datetime for
    the user with given user_id.

    Args:
        user_id: str. The unique ID of the user.
    """
    user_settings = get_user_settings(user_id, strict=False)
    if user_settings is not None:
        user_settings.last_edited_an_exploration = datetime.datetime.utcnow()
        _save_user_settings(user_settings)


def record_user_created_an_exploration(user_id: str) -> None:
    """Updates last_created_an_exploration to the current datetime for
    the user with given user_id.

    Args:
        user_id: str. The unique ID of the user.
    """
    user_settings = get_user_settings(user_id, strict=False)
    if user_settings is not None:
        user_settings.last_created_an_exploration = datetime.datetime.utcnow()
        _save_user_settings(user_settings)


def update_email_preferences(
    user_id: str,
    can_receive_email_updates: bool,
    can_receive_editor_role_email: bool,
    can_receive_feedback_email: bool,
    can_receive_subscription_email: bool,
    bulk_email_db_already_updated: bool = False
) -> bool:
    """Updates whether the user has chosen to receive email updates.

    If no UserEmailPreferencesModel exists for this user, a new one will
    be created.

    Args:
        user_id: str. The unique ID of the user.
        can_receive_email_updates: bool. Whether the given user can receive
            email updates.
        can_receive_editor_role_email: bool. Whether the given user can receive
            emails notifying them of role changes.
        can_receive_feedback_email: bool. Whether the given user can receive
            emails when users submit feedback to their explorations.
        can_receive_subscription_email: bool. Whether the given user can receive
            emails related to his/her creator subscriptions.
        bulk_email_db_already_updated: bool. Whether the bulk email provider's
            database is already updated. This is set to true only when calling
            from the webhook controller since in that case, the external update
            to the bulk email provider's database initiated the update here.

    Returns:
        bool. Whether to send a mail to the user to complete bulk email service
        signup.
    """
    email_preferences_model = user_models.UserEmailPreferencesModel.get(
        user_id, strict=False)
    if email_preferences_model is None:
        email_preferences_model = user_models.UserEmailPreferencesModel(
            id=user_id)

    email_preferences_model.editor_role_notifications = (
        can_receive_editor_role_email)
    email_preferences_model.feedback_message_notifications = (
        can_receive_feedback_email)
    email_preferences_model.subscription_notifications = (
        can_receive_subscription_email)
    email = get_email_from_user_id(user_id)
    # Mailchimp database should not be updated in servers where sending
    # emails is not allowed.
    if not bulk_email_db_already_updated and feconf.CAN_SEND_EMAILS:
        user_creation_successful = (
            bulk_email_services.add_or_update_user_status(
                email, can_receive_email_updates))
        if not user_creation_successful:
            email_preferences_model.site_updates = False
            email_preferences_model.update_timestamps()
            email_preferences_model.put()
            return True
    email_preferences_model.site_updates = can_receive_email_updates
    email_preferences_model.update_timestamps()
    email_preferences_model.put()
    return False


def get_email_preferences(user_id: str) -> user_domain.UserGlobalPrefs:
    """Gives email preferences of user with given user_id.

    Args:
        user_id: str. The unique ID of the user.

    Returns:
        UserGlobalPrefs. Representing whether the user has chosen to receive
        email updates.
    """
    email_preferences_model = user_models.UserEmailPreferencesModel.get(
        user_id, strict=False)
    if email_preferences_model is None:
        return user_domain.UserGlobalPrefs.create_default_prefs()
    else:
        return user_domain.UserGlobalPrefs(
            email_preferences_model.site_updates,
            email_preferences_model.editor_role_notifications,
            email_preferences_model.feedback_message_notifications,
            email_preferences_model.subscription_notifications)


def get_users_email_preferences(
    user_ids: List[str]
) -> List[user_domain.UserGlobalPrefs]:
    """Get email preferences for the list of users.

    Args:
        user_ids: list(str). A list of user IDs for whom we want to get email
            preferences.

    Returns:
        list(UserGlobalPrefs). Representing whether the users had chosen to
        receive email updates.
    """
    user_email_preferences_models = (
        user_models.UserEmailPreferencesModel.get_multi(user_ids))
    result = []

    for email_preferences_model in user_email_preferences_models:
        if email_preferences_model is None:
            result.append(
                user_domain.UserGlobalPrefs.create_default_prefs())
        else:
            result.append(user_domain.UserGlobalPrefs(
                email_preferences_model.site_updates,
                email_preferences_model.editor_role_notifications,
                email_preferences_model.feedback_message_notifications,
                email_preferences_model.subscription_notifications))

    return result


def set_email_preferences_for_exploration(
    user_id: str,
    exploration_id: str,
    mute_feedback_notifications: Optional[bool] = None,
    mute_suggestion_notifications: Optional[bool] = None
) -> None:
    """Sets mute preferences for exploration with given exploration_id of user
    with given user_id.

    If no ExplorationUserDataModel exists for this user and exploration,
    a new one will be created.

    Args:
        user_id: str. The unique ID of the user.
        exploration_id: str. The exploration id.
        mute_feedback_notifications: bool. Whether the given user has muted
            feedback emails. Defaults to None.
        mute_suggestion_notifications: bool. Whether the given user has muted
            suggestion emails. Defaults to None.
    """
    exploration_user_model = user_models.ExplorationUserDataModel.get(
        user_id, exploration_id)
    if exploration_user_model is None:
        exploration_user_model = user_models.ExplorationUserDataModel.create(
            user_id, exploration_id)
    if mute_feedback_notifications is not None:
        exploration_user_model.mute_feedback_notifications = (
            mute_feedback_notifications)
    if mute_suggestion_notifications is not None:
        exploration_user_model.mute_suggestion_notifications = (
            mute_suggestion_notifications)
    exploration_user_model.update_timestamps()
    exploration_user_model.put()


def get_email_preferences_for_exploration(
    user_id: str, exploration_id: str
) -> user_domain.UserExplorationPrefs:
    """Gives mute preferences for exploration with given exploration_id of user
    with given user_id.

    Args:
        user_id: str. The unique ID of the user.
        exploration_id: str. The exploration id.

    Returns:
        UserExplorationPrefs. Representing whether the user has chosen to
        receive email updates for particular exploration.
    """
    exploration_user_model = user_models.ExplorationUserDataModel.get(
        user_id, exploration_id)

    if exploration_user_model is None:
        return user_domain.UserExplorationPrefs.create_default_prefs()
    else:
        return user_domain.UserExplorationPrefs(
            exploration_user_model.mute_feedback_notifications,
            exploration_user_model.mute_suggestion_notifications)


def get_users_email_preferences_for_exploration(
    user_ids: List[str], exploration_id: str
) -> List[user_domain.UserExplorationPrefs]:
    """Gives mute preferences for exploration with given exploration_id of user
    with given user_id.

    Args:
        user_ids: list(str). A list of user IDs for whom we want to get email
            preferences.
        exploration_id: str. The exploration id.

    Returns:
        list(UserExplorationPrefs). Representing whether the users has chosen to
        receive email updates for particular exploration.
    """
    exploration_user_models = (
        user_models.ExplorationUserDataModel.get_multi(
            user_ids, exploration_id))
    result = []

    for exploration_user_model in exploration_user_models:
        if exploration_user_model is None:
            result.append(
                user_domain.UserExplorationPrefs.create_default_prefs())
        else:
            result.append(user_domain.UserExplorationPrefs(
                exploration_user_model.mute_feedback_notifications,
                exploration_user_model.mute_suggestion_notifications))

    return result


@overload
def get_user_contributions(
    user_id: str, *, strict: Literal[True]
) -> user_domain.UserContributions: ...


@overload
def get_user_contributions(
    user_id: str
) -> Optional[user_domain.UserContributions]: ...


@overload
def get_user_contributions(
    user_id: str, *, strict: Literal[False]
) -> Optional[user_domain.UserContributions]: ...


def get_user_contributions(
    user_id: str, strict: bool = False
) -> Optional[user_domain.UserContributions]:
    """Gets domain object representing the contributions for the given user_id.

    Args:
        user_id: str. The unique ID of the user.
        strict: bool. Whether to fail noisily if no user with the given
            id exists in the datastore. Defaults to False.

    Returns:
        UserContributions or None. If the given user_id does not exist, return
        None. Otherwise, return the corresponding UserContributions domain
        object.
    """
    model = user_models.UserContributionsModel.get(user_id, strict=strict)
    if model is None:
        return None

    result = user_domain.UserContributions(
        model.id, model.created_exploration_ids,
        model.edited_exploration_ids)

    return result


def create_user_contributions(
    user_id: str,
    created_exploration_ids: List[str],
    edited_exploration_ids: List[str]
) -> Optional[user_domain.UserContributions]:
    """Creates a new UserContributionsModel and returns the domain object.
    Note: This does not create a contributions model if the user is
    OppiaMigrationBot.

    Args:
        user_id: str. The unique ID of the user.
        created_exploration_ids: list(str). IDs of explorations that this
            user has created.
        edited_exploration_ids: list(str). IDs of explorations that this
            user has edited.

    Returns:
        UserContributions|None. The domain object representing the newly-created
        UserContributionsModel. If the user id is for oppia migration bot, None
        is returned.

    Raises:
        Exception. The UserContributionsModel for the given user_id already
            exists.
    """
    if user_id == feconf.MIGRATION_BOT_USER_ID:
        return None
    user_contributions = get_user_contributions(user_id, strict=False)
    if user_contributions:
        raise Exception(
            'User contributions model for user %s already exists.' % user_id)

    user_contributions = user_domain.UserContributions(
        user_id, created_exploration_ids, edited_exploration_ids)
    _save_user_contributions(user_contributions)
    return user_contributions


def update_user_contributions(
    user_id: str,
    created_exploration_ids: List[str],
    edited_exploration_ids: List[str]
) -> None:
    """Updates an existing UserContributionsModel with new calculated
    contributions.

    Args:
        user_id: str. The unique ID of the user.
        created_exploration_ids: list(str). IDs of explorations that this
            user has created.
        edited_exploration_ids: list(str). IDs of explorations that this
            user has edited.

    Raises:
        Exception. The UserContributionsModel for the given user_id does not
            exist.
    """
    user_contributions = get_user_contributions(user_id, strict=False)
    if not user_contributions:
        raise Exception(
            'User contributions model for user %s does not exist.' % user_id)

    user_contributions.created_exploration_ids = created_exploration_ids
    user_contributions.edited_exploration_ids = edited_exploration_ids

    _save_user_contributions(user_contributions)


def add_created_exploration_id(user_id: str, exploration_id: str) -> None:
    """Adds an exploration_id to a user_id's UserContributionsModel collection
    of created explorations.

    Args:
        user_id: str. The unique ID of the user.
        exploration_id: str. The exploration id.
    """
    user_contributions = get_user_contributions(user_id, strict=False)

    if not user_contributions:
        create_user_contributions(user_id, [exploration_id], [])
    elif exploration_id not in user_contributions.created_exploration_ids:
        user_contributions.created_exploration_ids.append(exploration_id)
        user_contributions.created_exploration_ids.sort()
        _save_user_contributions(user_contributions)


def add_edited_exploration_id(user_id: str, exploration_id: str) -> None:
    """Adds an exploration_id to a user_id's UserContributionsModel collection
    of edited explorations.

    Args:
        user_id: str. The unique ID of the user.
        exploration_id: str. The exploration id.
    """
    user_contributions = get_user_contributions(user_id, strict=False)

    if not user_contributions:
        create_user_contributions(user_id, [], [exploration_id])

    elif exploration_id not in user_contributions.edited_exploration_ids:
        user_contributions.edited_exploration_ids.append(exploration_id)
        user_contributions.edited_exploration_ids.sort()
        _save_user_contributions(user_contributions)


def _save_user_contributions(
    user_contributions: user_domain.UserContributions
) -> None:
    """Commits a user contributions object to the datastore.

    Args:
        user_contributions: UserContributions. Value object representing
            a user's contributions.
    """
    user_contributions.validate()
    user_models.UserContributionsModel(
        id=user_contributions.user_id,
        created_exploration_ids=user_contributions.created_exploration_ids,
        edited_exploration_ids=user_contributions.edited_exploration_ids,
    ).put()


def migrate_dashboard_stats_to_latest_schema(
    versioned_dashboard_stats: user_models.UserStatsModel
) -> None:
    """Holds responsibility of updating the structure of dashboard stats.

    Args:
        versioned_dashboard_stats: UserStatsModel. Value object representing
            user-specific statistics.

    Raises:
        Exception. If schema_version > CURRENT_DASHBOARD_STATS_SCHEMA_VERSION.
    """
    stats_schema_version = versioned_dashboard_stats.schema_version
    if not (1 <= stats_schema_version
            <= feconf.CURRENT_DASHBOARD_STATS_SCHEMA_VERSION):
        raise Exception(
            'Sorry, we can only process v1-v%d dashboard stats schemas at '
            'present.' % feconf.CURRENT_DASHBOARD_STATS_SCHEMA_VERSION)


def get_current_date_as_string() -> str:
    """Gets the current date.

    Returns:
        str. Current date as a string of format 'YYYY-MM-DD'.
    """
    return datetime.datetime.utcnow().strftime(
        feconf.DASHBOARD_STATS_DATETIME_STRING_FORMAT)


def parse_date_from_string(datetime_str: str) -> Dict[str, int]:
    """Parses the given string, and returns the year, month and day of the
    date that it represents.

    Args:
        datetime_str: str. String representing datetime.

    Returns:
        dict. Representing date with year, month and day as keys.
    """
    datetime_obj = datetime.datetime.strptime(
        datetime_str, feconf.DASHBOARD_STATS_DATETIME_STRING_FORMAT)
    return {
        'year': datetime_obj.year,
        'month': datetime_obj.month,
        'day': datetime_obj.day
    }


def get_user_impact_score(user_id: str) -> float:
    """Gets the user impact score for the given user_id.

    Args:
        user_id: str. The unique ID of the user.

    Returns:
        float. The user impact score associated with the given user_id.
        Returns 0 if UserStatsModel does not exist for the given user_id.
    """
    model = user_models.UserStatsModel.get(user_id, strict=False)

    if model:
        # TODO(#15621): The explicit declaration of type for ndb properties
        # should be removed. Currently, these ndb properties are annotated with
        # Any return type. Once we have proper return type we can remove this.
        impact_score: float = model.impact_score
        return impact_score
    else:
        return 0


def get_weekly_dashboard_stats(
    user_id: str
) -> List[Dict[str, DashboardStatsDict]]:
    """Gets weekly dashboard stats for a given user_id.

    Args:
        user_id: str. The unique ID of the user.

    Returns:
        list(dict): The weekly dashboard stats for the given user. Each dict in
        the list denotes the dashboard stats of the user, keyed by a datetime
        string. The stats currently being saved are:
            - 'average ratings': Average of ratings across all explorations of
                a user.
            - 'total plays': Total number of plays across all explorations of
                a user.

        The format of returned value:
        [
            {
                {{datetime_string_1}}: {
                    'num_ratings': (value),
                    'average_ratings': (value),
                    'total_plays': (value)
                }
            },
            {
                {{datetime_string_2}}: {
                    'num_ratings': (value),
                    'average_ratings': (value),
                    'total_plays': (value)
                }
            }
        ]
        If the user doesn't exist, then this function returns None.
    """
    model = user_models.UserStatsModel.get(user_id, strict=False)
    if model and model.weekly_creator_stats_list:
        # TODO(#15621): The explicit declaration of type for ndb properties
        # should be removed. Currently, these ndb properties are annotated with
        # Any return type. Once we have proper return type we can remove this.
        weekly_creator_stats_list: List[
            Dict[str, DashboardStatsDict]
        ] = model.weekly_creator_stats_list
        return weekly_creator_stats_list
    else:
        return []


def get_last_week_dashboard_stats(
    user_id: str
) -> Optional[Dict[str, DashboardStatsDict]]:
    """Gets last week's dashboard stats for a given user_id.

    Args:
        user_id: str. The unique ID of the user.

    Returns:
        dict or None: The dict denotes last week dashboard stats of the user,
        and contains a single key-value pair. The key is the datetime string and
        the value is the dashboard stats in the format:
        {
            'num_ratings': (value),
            'average_ratings': (value),
            'total_plays': (value)
        }
        If the user doesn't exist, then this function returns None.
    """
    weekly_dashboard_stats = get_weekly_dashboard_stats(user_id)
    if weekly_dashboard_stats:
        return weekly_dashboard_stats[-1]
    else:
        return None


def update_dashboard_stats_log(user_id: str) -> None:
    """Save statistics for creator dashboard of a user by appending to a list
    keyed by a datetime string.

    Args:
        user_id: str. The unique ID of the user.
    """
    model = user_models.UserStatsModel.get_or_create(user_id)

    if model.schema_version != feconf.CURRENT_DASHBOARD_STATS_SCHEMA_VERSION:
        migrate_dashboard_stats_to_latest_schema(model)

    weekly_dashboard_stats = {
        get_current_date_as_string(): {
            'num_ratings': model.num_ratings or 0,
            'average_ratings': model.average_ratings,
            'total_plays': model.total_plays or 0
        }
    }
    model.weekly_creator_stats_list.append(weekly_dashboard_stats)
    model.update_timestamps()
    model.put()


def is_moderator(user_id: str) -> bool:
    """Checks if a user with given user_id is a moderator.

    Args:
        user_id: str. The unique ID of the user.

    Returns:
        bool. True if user is a moderator, False otherwise.
    """
    return feconf.ROLE_ID_MODERATOR in get_user_roles_from_id(user_id)


def is_curriculum_admin(user_id: str) -> bool:
    """Checks if a user with given user_id is an admin.

    Args:
        user_id: str. The unique ID of the user.

    Returns:
        bool. True if user is an admin, False otherwise.
    """
    return feconf.ROLE_ID_CURRICULUM_ADMIN in get_user_roles_from_id(user_id)


def is_topic_manager(user_id: str) -> bool:
    """Checks if a user with given user_id is a topic manager.

    Args:
        user_id: str. The unique ID of the user.

    Returns:
        bool. Whether the user is a topic manager.
    """
    return feconf.ROLE_ID_TOPIC_MANAGER in get_user_roles_from_id(user_id)


def can_review_translation_suggestions(
    user_id: str, language_code: Optional[str] = None
) -> bool:
    """Returns whether the user can review translation suggestions in any
    language or in the given language.

    NOTE: If the language_code is provided then this method will check whether
    the user can review translations in the given language code. Otherwise, it
    will check whether the user can review in any language.

    Args:
        user_id: str. The unique ID of the user.
        language_code: str. The code of the language.

    Returns:
        bool. Whether the user can review translation suggestions in any
        language or in the given language.
    """
    user_contribution_rights = get_user_contribution_rights(user_id)
    reviewable_language_codes = (
        user_contribution_rights.can_review_translation_for_language_codes)
    if language_code is not None:
        return language_code in reviewable_language_codes
    else:
        return bool(reviewable_language_codes)


def can_review_voiceover_applications(
    user_id: str, language_code: Optional[str] = None
) -> bool:
    """Returns whether the user can review voiceover applications in any
    language or in the given language.

    NOTE: If the language_code is provided then this method will check whether
    the user can review voiceover in the given language code else it will
    check whether the user can review in any language.

    Args:
        user_id: str. The unique ID of the user.
        language_code: str. The code of the language.

    Returns:
        bool. Whether the user can review voiceover applications in any language
        or in the given language.
    """
    user_contribution_rights = get_user_contribution_rights(user_id)
    reviewable_language_codes = (
        user_contribution_rights.can_review_voiceover_for_language_codes)
    if language_code is not None:
        return language_code in reviewable_language_codes
    else:
        return bool(reviewable_language_codes)


def can_review_question_suggestions(user_id: str) -> bool:
    """Checks whether the user can review question suggestions.

    Args:
        user_id: str. The unique ID of the user.

    Returns:
        bool. Whether the user can review question suggestions.
    """
    user_contribution_rights = get_user_contribution_rights(user_id)
    return user_contribution_rights.can_review_questions


def can_submit_question_suggestions(user_id: str) -> bool:
    """Checks whether the user can submit question suggestions.

    Args:
        user_id: str. The unique ID of the user.

    Returns:
        bool. Whether the user can submit question suggestions.
    """
    user_contribution_rights = get_user_contribution_rights(user_id)
    return user_contribution_rights.can_submit_questions


def allow_user_to_review_translation_in_language(
    user_id: str, language_code: str
) -> None:
    """Allows the user with the given user id to review translation in the given
    language_code.

    Args:
        user_id: str. The unique ID of the user.
        language_code: str. The code of the language. Callers should ensure that
            the user does not have rights to review translations in the given
            language code.
    """
    user_contribution_rights = get_user_contribution_rights(user_id)
    allowed_language_codes = set(
        user_contribution_rights.can_review_translation_for_language_codes)
    allowed_language_codes.add(language_code)
    user_contribution_rights.can_review_translation_for_language_codes = (
        sorted(list(allowed_language_codes)))
    _save_user_contribution_rights(user_contribution_rights)


def remove_translation_review_rights_in_language(
    user_id: str, language_code_to_remove: str
) -> None:
    """Removes the user's review rights to translation suggestions in the given
    language_code.

    Args:
        user_id: str. The unique ID of the user.
        language_code_to_remove: str. The code of the language. Callers should
            ensure that the user already has rights to review translations in
            the given language code.
    """
    user_contribution_rights = get_user_contribution_rights(user_id)
    user_contribution_rights.can_review_translation_for_language_codes = [
        lang_code for lang_code
        in user_contribution_rights.can_review_translation_for_language_codes
        if lang_code != language_code_to_remove]
    _update_user_contribution_rights(user_contribution_rights)


def allow_user_to_review_voiceover_in_language(
    user_id: str, language_code: str
) -> None:
    """Allows the user with the given user id to review voiceover applications
    in the given language_code.

    Args:
        user_id: str. The unique ID of the user.
        language_code: str. The code of the language. Callers should ensure that
            the user does not have rights to review voiceovers in the given
            language code.
    """
    user_contribution_rights = get_user_contribution_rights(user_id)
    allowed_language_codes = set(
        user_contribution_rights.can_review_voiceover_for_language_codes)
    allowed_language_codes.add(language_code)
    user_contribution_rights.can_review_voiceover_for_language_codes = (
        sorted(list(allowed_language_codes)))
    _save_user_contribution_rights(user_contribution_rights)


def remove_voiceover_review_rights_in_language(
    user_id: str, language_code: str
) -> None:
    """Removes the user's review rights to voiceover applications in the given
    language_code.

    Args:
        user_id: str. The unique ID of the user.
        language_code: str. The code of the language. Callers should ensure that
            the user already has rights to review voiceovers in the given
            language code.
    """
    user_contribution_rights = get_user_contribution_rights(user_id)
    user_contribution_rights.can_review_voiceover_for_language_codes.remove(
        language_code)
    _update_user_contribution_rights(user_contribution_rights)


def allow_user_to_review_question(user_id: str) -> None:
    """Allows the user with the given user id to review question suggestions.

    Args:
        user_id: str. The unique ID of the user. Callers should ensure that
            the given user does not have rights to review questions.
    """
    user_contribution_rights = get_user_contribution_rights(user_id)
    user_contribution_rights.can_review_questions = True
    _save_user_contribution_rights(user_contribution_rights)


def remove_question_review_rights(user_id: str) -> None:
    """Removes the user's review rights to question suggestions.

    Args:
        user_id: str. The unique ID of the user. Callers should ensure that
            the given user already has rights to review questions.
    """
    user_contribution_rights = get_user_contribution_rights(user_id)
    user_contribution_rights.can_review_questions = False
    _update_user_contribution_rights(user_contribution_rights)


def allow_user_to_submit_question(user_id: str) -> None:
    """Allows the user with the given user id to submit question suggestions.

    Args:
        user_id: str. The unique ID of the user. Callers should ensure that
            the given user does not have rights to submit questions.
    """
    user_contribution_rights = get_user_contribution_rights(user_id)
    user_contribution_rights.can_submit_questions = True
    _save_user_contribution_rights(user_contribution_rights)


def remove_question_submit_rights(user_id: str) -> None:
    """Removes the user's submit rights to question suggestions.

    Args:
        user_id: str. The unique ID of the user. Callers should ensure that
            the given user already has rights to submit questions.
    """
    user_contribution_rights = get_user_contribution_rights(user_id)
    user_contribution_rights.can_submit_questions = False
    _update_user_contribution_rights(user_contribution_rights)


def remove_contribution_reviewer(user_id: str) -> None:
    """Deletes the UserContributionRightsModel corresponding to the given
    user_id.

    Args:
        user_id: str. The unique ID of the user.
    """
    user_contribution_rights_model = (
        user_models.UserContributionRightsModel.get_by_id(user_id))
    if user_contribution_rights_model is not None:
        user_contribution_rights = _create_user_contribution_rights_from_model(
            user_contribution_rights_model)
        # Clear the user contribution rights fields before passing them into the
        # update community contribution stats function.
        user_contribution_rights.can_review_questions = False
        user_contribution_rights.can_review_translation_for_language_codes = []
        _update_reviewer_counts_in_community_contribution_stats(
            user_contribution_rights)
        user_contribution_rights_model.delete()


def get_contributor_usernames(
    category: str, language_code: Optional[str] = None
) -> Sequence[str]:
    """Returns a list of usernames of users who has contribution rights of given
    category.

    Args:
        category: str. The review category to find the list of reviewers
            for.
        language_code: None|str. The language code for translation or voiceover
            review category.

    Returns:
        Sequence(str). A list of usernames.

    Raises:
        Exception. The language code is not of None for question review
            contribution.
        Exception. Invalid category.
    """
    user_ids = []
    if category == constants.CONTRIBUTION_RIGHT_CATEGORY_REVIEW_TRANSLATION:
        # Ruling out the possibility of None for mypy type checking.
        assert language_code is not None
        user_ids = (
            user_models.UserContributionRightsModel
            .get_translation_reviewer_user_ids(language_code))
    elif category == constants.CONTRIBUTION_RIGHT_CATEGORY_REVIEW_VOICEOVER:
        # Ruling out the possibility of None for mypy type checking.
        assert language_code is not None
        user_ids = (
            user_models.UserContributionRightsModel
            .get_voiceover_reviewer_user_ids(language_code))
    elif category == constants.CONTRIBUTION_RIGHT_CATEGORY_REVIEW_QUESTION:
        if language_code is not None:
            raise Exception('Expected language_code to be None, found: %s' % (
                language_code))
        user_ids = (
            user_models.UserContributionRightsModel
            .get_question_reviewer_user_ids())
    elif category == constants.CONTRIBUTION_RIGHT_CATEGORY_SUBMIT_QUESTION:
        user_ids = (
            user_models.UserContributionRightsModel
            .get_question_submitter_user_ids())
    else:
        raise Exception('Invalid category: %s' % category)

    usernames = get_usernames(user_ids, strict=True)
    return usernames


def log_username_change(
    committer_id: str,
    old_username: str,
    new_username: str
) -> None:
    """Stores the query to role structure in UsernameChangeAuditModel.

    Args:
        committer_id: str. The ID of the user that is making the change.
        old_username: str. The current username that is being changed.
        new_username: str. The new username that the current one is being
            changed to.
    """

    model_id = '%s.%d' % (committer_id, utils.get_current_time_in_millisecs())
    audit_models.UsernameChangeAuditModel(
        id=model_id, committer_id=committer_id, old_username=old_username,
        new_username=new_username).put()


def create_login_url(return_url: str) -> str:
    """Creates a login url.

    Args:
        return_url: str. The URL to redirect to after login.

    Returns:
        str. The correct login URL that includes the page to redirect to.
    """
    return '/login?%s' % urllib.parse.urlencode({'return_url': return_url})


def mark_user_banned(user_id: str) -> None:
    """Marks a user banned.

    Args:
        user_id: str. The Id of the user.
    """
    user_settings = get_user_settings(user_id)
    user_settings.mark_banned()
    _save_user_settings(user_settings)


def unmark_user_banned(user_id: str) -> None:
    """Unmarks a banned user.

    Args:
        user_id: str. The Id of the user.
    """
    user_auth_details = auth_services.get_user_auth_details_from_model(
        auth_models.UserAuthDetailsModel.get(user_id))

    user_settings = get_user_settings(user_id)
    user_settings.unmark_banned(
        feconf.ROLE_ID_FULL_USER if user_auth_details.is_full_user() else (
            feconf.ROLE_ID_MOBILE_LEARNER
        ))

    _save_user_settings(user_settings)


def get_dashboard_stats(user_id: str) -> DashboardStatsDict:
    """Returns the dashboard stats associated with the given user_id.

    Args:
        user_id: str. The id of the user.

    Returns:
        dict. Has the keys:
            total_plays: int. Number of times the user's explorations were
                played.
            num_ratings: int. Number of times the explorations have been
                rated.
            average_ratings: float. Average of average ratings across all
                explorations.
    """
    user_stats_model = user_models.UserStatsModel.get(user_id, strict=False)
    if user_stats_model is None:
        total_plays = 0
        num_ratings = 0
        average_ratings = None
    else:
        total_plays = user_stats_model.total_plays
        num_ratings = user_stats_model.num_ratings
        average_ratings = user_stats_model.average_ratings

    return {
        'total_plays': total_plays,
        'num_ratings': num_ratings,
        'average_ratings': average_ratings
    }


def get_checkpoints_in_order(
    init_state_name: str, states: Dict[str, state_domain.State]
) -> List[str]:
    """Returns the checkpoints of an exploration in sequential order by a
    BFS traversal.

    Args:
        init_state_name: str. The name of the first state of the exploration.
        states: dict(state). All states of the exploration.

    Returns:
        list(str). List of all checkpoints of the exploration in sequential
        order.
    """
    queue = [init_state_name]
    checkpoint_state_names = []
    visited_state_names = []
    while len(queue) > 0:
        current_state_name = queue.pop()
        if current_state_name not in visited_state_names:
            visited_state_names.append(current_state_name)
            current_state = states[current_state_name]
            if (
                current_state.card_is_checkpoint and
                current_state_name not in checkpoint_state_names
            ):
                checkpoint_state_names.append(current_state_name)
            for answer_group in current_state.interaction.answer_groups:
                queue.append(answer_group.outcome.dest)

            # Add the default outcome destination in the queue.
            if current_state.interaction.default_outcome is not None:
                queue.append(current_state.interaction.default_outcome.dest)

    return checkpoint_state_names


def get_most_distant_reached_checkpoint_in_current_exploration(
    checkpoints_in_current_exploration: List[str],
    checkpoints_in_older_exploration: List[str],
    most_distant_reached_checkpoint_state_name_in_older_exploration: str
) -> Optional[str]:
    """Returns the most distant reached checkpoint in current exploration after
    comparing current exploration with older exploration.

    Args:
        checkpoints_in_current_exploration: list(str). The checkpoints of
            current exploration in sequential order.
        checkpoints_in_older_exploration: list(str). The checkpoints
            of older exploration in sequential order.
        most_distant_reached_checkpoint_state_name_in_older_exploration: str.
            The state name of the most distant reached checkpoint in the older
            exploration.

    Returns:
        str or None. The most distant checkpoint in current exploration or
        None if most distant reached checkpoint of older exploration is not
        present in current exploration.
    """
    # Index of the most_distant_reached_checkpoint in the older exploration.
    mdrc_index = (
        checkpoints_in_older_exploration.index(
            most_distant_reached_checkpoint_state_name_in_older_exploration))

    # Loop through checkpoints of furthest_reached_exploration backwards until
    # a checkpoint is found that exists in current_exploration too.
    while mdrc_index >= 0:
        checkpoint_in_old_exp = checkpoints_in_older_exploration[mdrc_index]
        if checkpoint_in_old_exp in checkpoints_in_current_exploration:
            return checkpoint_in_old_exp
        mdrc_index -= 1

    return None


def update_learner_checkpoint_progress(
    user_id: str,
    exploration_id: str,
    state_name: str,
    exp_version: int
) -> None:
    """Sets the furthest reached and most recently reached checkpoint in
    an exploration by the user.

    Args:
        user_id: str. The Id of the user.
        exploration_id: str. The Id of the exploration.
        state_name: str. The state name of the most recently reached checkpoint.
        exp_version: int. The exploration version of the most recently reached
            checkpoint.
    """

    exp_user_model = user_models.ExplorationUserDataModel.get(
        user_id, exploration_id)
    if exp_user_model is None:
        exp_user_model = user_models.ExplorationUserDataModel.create(
            user_id, exploration_id)

    current_exploration = exp_fetchers.get_exploration_by_id(
        exploration_id, strict=True, version=exp_version
    )

    # If the exploration is being visited the first time.
    if exp_user_model.furthest_reached_checkpoint_state_name is None:
        exp_user_model.furthest_reached_checkpoint_exp_version = exp_version
        exp_user_model.furthest_reached_checkpoint_state_name = state_name
    elif exp_user_model.furthest_reached_checkpoint_exp_version < exp_version:
        furthest_reached_checkpoint_exp = (
            exp_fetchers.get_exploration_by_id(
                exploration_id,
                strict=True,
                version=exp_user_model.furthest_reached_checkpoint_exp_version
            )
        )
        checkpoints_in_current_exp = get_checkpoints_in_order(
            current_exploration.init_state_name, current_exploration.states)
        checkpoints_in_older_exp = get_checkpoints_in_order(
            furthest_reached_checkpoint_exp.init_state_name,
            furthest_reached_checkpoint_exp.states)

        # Get the furthest reached checkpoint in current exploration.
        furthest_reached_checkpoint_in_current_exp = (
            get_most_distant_reached_checkpoint_in_current_exploration(
                checkpoints_in_current_exp,
                checkpoints_in_older_exp,
                exp_user_model.furthest_reached_checkpoint_state_name
            )
        )

        # If the furthest reached checkpoint doesn't exist in current
        # exploration.
        if furthest_reached_checkpoint_in_current_exp is None:
            exp_user_model.furthest_reached_checkpoint_exp_version = (
                exp_version)
            exp_user_model.furthest_reached_checkpoint_state_name = state_name
        else:
            # Index of the furthest reached checkpoint.
            frc_index = checkpoints_in_current_exp.index(
                furthest_reached_checkpoint_in_current_exp)
            # If furthest reached checkpoint is behind most recently
            # reached checkpoint.
            if frc_index <= checkpoints_in_current_exp.index(state_name):
                exp_user_model.furthest_reached_checkpoint_exp_version = (
                    exp_version)
                exp_user_model.furthest_reached_checkpoint_state_name = (
                    state_name)

    exp_user_model.most_recently_reached_checkpoint_exp_version = exp_version
    exp_user_model.most_recently_reached_checkpoint_state_name = state_name
    exp_user_model.update_timestamps()
    exp_user_model.put()


def set_user_has_viewed_lesson_info_modal_once(user_id: str) -> None:
    """Updates the user's settings once he has viewed the lesson info modal.

    Args:
        user_id: str. The Id of the user.
    """
    user_settings = get_user_settings(user_id)
    user_settings.mark_lesson_info_modal_viewed()
    _save_user_settings(user_settings)


def clear_learner_checkpoint_progress(
    user_id: str, exploration_id: str
) -> None:
    """Clears learner's checkpoint progress through the exploration by
    clearing the most recently reached checkpoint fields of the exploration.

    Args:
        user_id: str. The Id of the user.
        exploration_id: str. The Id of the exploration.
    """
    exp_user_model = user_models.ExplorationUserDataModel.get(
        user_id, exploration_id)
    if exp_user_model is not None:
        exp_user_model.most_recently_reached_checkpoint_exp_version = None
        exp_user_model.most_recently_reached_checkpoint_state_name = None
        exp_user_model.update_timestamps()
        exp_user_model.put()


def sync_logged_in_learner_checkpoint_progress_with_current_exp_version(
    user_id: str, exploration_id: str
) -> Optional[user_domain.ExplorationUserData]:
    """Synchronizes the most recently reached checkpoint and the furthest
    reached checkpoint with the latest exploration.

    Args:
        user_id: str. The Id of the user.
        exploration_id: str. The Id of the exploration.

    Returns:
        ExplorationUserData. The domain object corresponding to the given user
        and exploration.
    """
    exp_user_model = user_models.ExplorationUserDataModel.get(
        user_id, exploration_id)

    if exp_user_model is None:
        return None

    latest_exploration = exp_fetchers.get_exploration_by_id(exploration_id)
    most_recently_interacted_exploration = (
        exp_fetchers.get_exploration_by_id(
            exploration_id,
            strict=True,
            version=exp_user_model.most_recently_reached_checkpoint_exp_version
        ))
    furthest_reached_exploration = (
        exp_fetchers.get_exploration_by_id(
            exploration_id,
            strict=True,
            version=exp_user_model.furthest_reached_checkpoint_exp_version
        ))

    most_recently_reached_checkpoint_in_current_exploration = (
        get_most_distant_reached_checkpoint_in_current_exploration(
            get_checkpoints_in_order(
                latest_exploration.init_state_name,
                latest_exploration.states),
            get_checkpoints_in_order(
                most_recently_interacted_exploration.init_state_name,
                most_recently_interacted_exploration.states),
            exp_user_model.most_recently_reached_checkpoint_state_name
        )
    )

    furthest_reached_checkpoint_in_current_exploration = (
        get_most_distant_reached_checkpoint_in_current_exploration(
            get_checkpoints_in_order(
                latest_exploration.init_state_name,
                latest_exploration.states),
            get_checkpoints_in_order(
                furthest_reached_exploration.init_state_name,
                furthest_reached_exploration.states),
            exp_user_model.furthest_reached_checkpoint_state_name
        )
    )

    # If the most recently reached checkpoint doesn't exist in current
    # exploration.
    if (
        most_recently_reached_checkpoint_in_current_exploration !=
        exp_user_model.most_recently_reached_checkpoint_state_name
    ):
        exp_user_model.most_recently_reached_checkpoint_state_name = (
            most_recently_reached_checkpoint_in_current_exploration)
        exp_user_model.most_recently_reached_checkpoint_exp_version = (
            latest_exploration.version)
        exp_user_model.update_timestamps()
        exp_user_model.put()

    # If the furthest reached checkpoint doesn't exist in current
    # exploration.
    if (
        furthest_reached_checkpoint_in_current_exploration !=
        exp_user_model.furthest_reached_checkpoint_state_name
    ):
        exp_user_model.furthest_reached_checkpoint_state_name = (
            furthest_reached_checkpoint_in_current_exploration)
        exp_user_model.furthest_reached_checkpoint_exp_version = (
            latest_exploration.version)
        exp_user_model.update_timestamps()
        exp_user_model.put()

    return exp_fetchers.get_exploration_user_data(user_id, exploration_id)<|MERGE_RESOLUTION|>--- conflicted
+++ resolved
@@ -128,8 +128,9 @@
         return user_model.id
 
 
-<<<<<<< HEAD
-def get_multi_user_ids_from_usernames(usernames):
+def get_multi_user_ids_from_usernames(
+    usernames: List[str]
+) -> List[Optional[str]]:
     """Gets the user_ids for a given list of usernames.
 
     Args:
@@ -163,12 +164,9 @@
     ]
 
 
-def get_user_settings_from_username(username):
-=======
 def get_user_settings_from_username(
     username: str
 ) -> Optional[user_domain.UserSettings]:
->>>>>>> 99126158
     """Gets the user settings for a given username.
 
     Args:
@@ -1140,7 +1138,7 @@
     Args:
         user_ids: list(str). The list of user_ids for which we need to fetch
             the user auth details.
-
+List[Optional
     Returns:
         list(UserAuthDetails). The UserAuthDetails domain objects
         corresponding to the given user ids.
