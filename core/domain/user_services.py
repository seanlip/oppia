# coding: utf-8
#
# Copyright 2014 The Oppia Authors. All Rights Reserved.
#
# Licensed under the Apache License, Version 2.0 (the "License");
# you may not use this file except in compliance with the License.
# You may obtain a copy of the License at
#
#      http://www.apache.org/licenses/LICENSE-2.0
#
# Unless required by applicable law or agreed to in writing, software
# distributed under the License is distributed on an "AS-IS" BASIS,
# WITHOUT WARRANTIES OR CONDITIONS OF ANY KIND, either express or implied.
# See the License for the specific language governing permissions and
# limitations under the License.

"""Services for user data."""

from __future__ import absolute_import  # pylint: disable=import-only-modules
from __future__ import unicode_literals  # pylint: disable=import-only-modules

import datetime
import hashlib
import imghdr
import logging
import re

from constants import constants
from core.domain import auth_domain
from core.domain import auth_services
from core.domain import role_services
from core.domain import user_domain
from core.platform import models
import feconf
import python_utils
import utils

import requests

auth_models, user_models, audit_models, suggestion_models = (
    models.Registry.import_models(
        [models.NAMES.auth, models.NAMES.user, models.NAMES.audit,
         models.NAMES.suggestion]))

current_user_services = models.Registry.import_current_user_services()
transaction_services = models.Registry.import_transaction_services()

# Size (in px) of the gravatar being retrieved.
GRAVATAR_SIZE_PX = 150
# Data url for images/avatar/user_blue_72px.png.
# Generated using utils.convert_png_to_data_url.
DEFAULT_IDENTICON_DATA_URL = (
    'data:image/png;base64,iVBORw0KGgoAAAANSUhEUgAAAEwAAABMCAYAAADHl1ErAAAAAXNSR0IArs4c6QAADhtJREFUeAHtXHlwVdUZ/859jyxmIQESyCaglC0iAgkJIntrIpvKphSwY2ttxbFOp9R/cGGqdhykLaMVO2OtoyRSCEKNEpYKyBIVQ1iNkBhNMCtb8shiQpJ3b7/fTW7m5uUlecu9L4nTM5Pce8895zvf93vnnPud833fEdQLKXb5jsC6%2BuZERZbHKaSMYRbGKERxgpQQUkSIIigEbAmFavlfrUKiVhCVcFa%2BIJEvJOlCcNCAnNKMFQ0o58vEfPgmhS5Mn0ot8n2KIs8lIZJJUfy8almIJqbxhRDSIbJKe2s%2BXvWlV/RcrGwqYGGp20bI1LyaeVmjKMrodp4EycGBAy6MjgsrSxozqG7O5GgxcVREeEigNDAwwBpmsUiRKGu3y1caGltstQ3yjbOFV6sPnypXTuRXBReU2GLqGprHkUKSRlMIUcD3WyUakGbbt7JYyzf6agpgYfe9O8kui/U8nB7UhJIkUTljwrBTTz449mZKUlyCEBTnjTCKQiX7T5ScfGP3Rf9j5ysny7IyTKXHPwYP690WSXnZtvcXp71pw1ldQwELm59%2BlyzbX%2BbeNL%2Btscb4EYOyNz2ZWD99wtAFnGdxxoQBefbs85f3rHsjJyivuGo60wsATe51WZJkWW/LWnXGgDZUEoYAFr58x0B7beOLPHGv5XnFIpGoS0mKOfze%2Bpmj/f2smNR9lm42teQ/8vLRgv0nyuZwVwtm1Ows5BZLSMBz1RkrbnjLiNeAhaWmPWgn%2BxYeejwkRMu9idH7tm%2BYE8/z0EhvmfOmPs9/RQ9tOJx3IKc8lUixkqBKC1nW2vat3u0NXY8Bi1%2B%2Bw6%2BktnETD7%2BnwEB4iP/pL/5xf03U4IBZ3jBkdN2K641Hkn/7YWh17c1JoM3D9PW4kIB1eRkrmjxpyyPAeK4aLttbPuAhOIU5aHpm1cTMZ1ffuRT8eMKED%2BooL6Wd%2B2Bj%2BtnFUGeYyVzJYl3Kc9sld9t2W8Dw%2BWkTWuz2fdxQ9ACr9P3Jfy7%2BZuSw0HnuNtwb5Ysqaw4mPJb5k%2BYW%2BVZuv9xqsaRWZ60%2B7w4vbgEWnrJ1hp3kTO5ZYUPCAnK%2B3bYiitWDWHca7O2yrI6U3r5yR8U1W2MiC2%2BzkLS4ev%2BaY67y1a749VQBYLUIZT/AGhUTduS7f68Y39/AgozgGbxDBsgCmSBbT/Jr710CDMMQPYvHf2DC2Mj9p95efA8TCNKI9MNrEGSALJAJskFGV%2BTocUhigrfbWz5jYtH4VdrAMksBdYVnI8vYJ/8q83hhmW0WEy23WKx39/Qh6LaHQXXA1xBgYc5isBL4/scCFoC3QCbIBhkhK2TGi65St4CpeharDvgaYoJnIv15GHaFQRBkg4w8p02BzF0VRH6XgEGDV5VS1rOgOvTHCb47wfXvIBtkhE4JmSG7/r3%2B3ilg6toQyx1OUEr7i56lF8zde8gIWVEPSz1g4IyGU8CwkMbaEMudNg3eWd0fXR5khcyQXcXAiYSdAMMWDY/ltVhIY23IdXr8kjqh21%2BzRKvMogUYAAtHQToBhv0sbNFg16GvLaQdmTfjGTJDdmCgYuHQSIfe07pTSqewn3V9z6qrvb1F48Crzx6xNTR4QXoE9tN4c2%2ByfufWqudC3VbmAYzNPwZrkf6dL%2B4LSm5Q9vkrVH79B6qs%2BoH8B1goatAtNCIqmOZOiabw4G5VJMNYREdhDD7ae6J0USsmtEwj3t7DYLCwK83f8WbbzauZP7/kq53SxiY7vfmfC5R24Fv6prTrDVEWgqbfEUlPLY2nlKkxGv%2BmXbFzG7H4/eE8g/tZyO92zbDSPoe1WncUgT14X4G189NimvjobnrhX6e6BQuo8DCho2crafnzB2n%2BMwe4PL5H5iVgACx4wEltli%2B1sXbA%2BGkNcmCwUN%2BY%2BI%2B3WOjZt3Lpl68cpQoefu6m4%2Bcqae7TWfTfk%2BXuVnWrvA4LFRtUVockjKxKc8sJmMJsWWsiON/U9eJvNmXTtk%2B%2BdYt5Z4WZX0p/bjYtmBbn7LURefaw%2BVuvwoQnBliTYCxu7WFskQb1WROjcvliKlibM/IMAQv8siD0643H6etiGx7NSBbYUlXCbRipgKnme859Ysl4jwwDrnKaV2SjDe%2B0tu9qnZ7KsQWch/YxVpt6KunZexieUVPDSIJjCC86k3lwyikJ0di%2BMS09/3au2iuMbuDr4mpKN2CIO%2BMLVnpgA4yAlVRX1ziV4fODrwOv2k2bDM4UVvEkXeaMJ0PyXn3/nCF0HIkAE2ADjICVpChiLArBMcSxsJHPmdmXjCTXiVZRRS19VVTdKd%2BIDA0bYCW1%2BWcRvGiMIN4Vjb1flHb1yrD8rM9LDKOlJ6RhA6ww6au%2BD3A50hcy%2Bt5sRRP8FpSYo8zqsBnDPax13oJ/ltEgafSqam5SU7NdezTtWsHrTzOShg2wYtWP3SQ5wZnNjMZA80Z9s1mkO9CtMakdDRtgJcGnFK3C869D6wY%2BRISp7loGUnROKtKkdtqxYawkzQGXdwNUN0nnrHiXGxxoJf40e0fEhdpRg29xoZT7RTRsgJV%2B8e0%2BJTdqJIwd4kZpz4pOGWN%2BG5Lq2s38wQHXMzZdq2XiAlllgP2%2BaH6yOX4xGjbAinejlVq0CG9l10T3rNT99wwnf96KMyvNuHMoDR0UaAr5dmwYK1YrhAoYXLtNaa2N6DAW5vFF6qLClGZeeHSyKXRBVMMGWLFaoUZYEPzgTWuxjfC6lROI/RgMb2bZ7JGUaOIcqWEDrDDp50MCBA0YLokDQRgx0p%2BdTezH4PDG88dxI8LotaeneU7AhZo6bPK5hwkVMERYuFDX6yLT2JDx99/fTVY2anibYiOCaPuGuayydDB%2BeUu2U30NG2AlCaFcRAmEo3QqaVLGynm30a6X5sHz2uMWksZH0pHXF9CIYeb/zho2CAqTgoMDvoTXCmJ3EI7isQRuVpw9KYqytyykhxk8qASuJoD84mNTKGvjveSLFQQwUeOaGCNE0Flqvs5o8b/9gZ8xwyMmj404NComZJyrzHtbLjTIjxZNv1X9C/S30pXqRrLVdd4lh7EjOX4oPfHAOHrzD9Np9l1RZMHnygeJ45kOZXxaPJ6byr6WueotdfAjhI73rGdu2ZXnn5oY7QM2OjZxx8hw%2BvPjCepf2bUfqJz/Llc1qHpb1OBAiosMpoFB5i%2BtOnLV%2BoTgL9ypYYZ8bZ0tOd6QmuUNbCiFMoN9GPM0TCbeXYoZcgvhr48kOyLlVF6AESf1UwV7G88jBbC/ISqsjzDb62wAC9UmydhoAaz6b/tWcIgQul7ntI8woMNCxQZstQOGSFYeqQriDeGI0Ud47jU2gIEae8kmtlZsWllpB6zNO2UXZwcg3rDXOO0jDbdhEIDoXs1zB6y1A4YHhP3iiuBMOJXh3tfJzuZ/qBbfX65nR5UGqmto8TUL2OoqAgZoWMNEY6KTMhOa%2Bt4ehCDfmxjz8c4X5y3UChp5hVk/j63Vpwuu0zdlNVTIrkuFfC1hkOobO%2B//Qw8LD/an26JDaFRsKI2KCWU76kCaOi6CoHYYnZY9d/DjAzllC/lDmFWz75EFevqdFmGIkbbL9hREsiI40yg/11wGhxex9PlXV%2BjEhatUU99ZQdUzpr%2BH08n1mkb1L%2BfiVf0rGs5Lo2nxkXT3HUPZ0S7WawAhsxrFy6HPwKJDY/zQqYehAPey1%2BDgDxfsSxkPwZPYaTmU7S7BPWDXkWLafayYLlWaaidW2cASK5nBWzJzOD3AG5YebCgqw5dvP4PoXab1Oveu3znK5xQIOPW31DZchL/6M6vv2sn%2B68scK3b1jDlo%2B6Hv6G878ij/e1M3cbtiQc3HML4vKZbWrbyTpowe3G1Z7SVH7e7cmHZmGXePSmtI4FhnQfVOAQMBNfhdse/CwvzsO/cf6ykapKlZpq0HCmlzxlc%2B6U2akK5c2XJNf3x4At3D29hdJUTrTnz0wxlwOrEIy5Kugum7BAyEtaGJwKVrH63mrSDn0besEdNTmz9XJ%2B6uGOoL%2BbAr/OXJJIoM77jryx%2Bh0iGL0mSENnc1FDX%2BO6gVWqZ2RfQ9I5oLQgj75fxO/q%2BvpJ9TnXTxlevr6cPjlyj5iUx2bb%2BsZ7UesqlgsayQWf/S8b7bHobC3QWYrv3rZ%2BwuXuhIs88/Y4v8vfWz4BvrdoBpj4BBejWE2W4/yupTGMJ%2BD21O/emf3j1t2bTNrYD8PgWkv7/FflvUwE8uFFelMAg2i8Uy05UTBlwCTAWtLUieJ8XA2MiQIxXX6xNYI%2B6XC3Wep%2Br5xz/Jsszij1qDVREprp4s4DJgGmjaMQzcUA5bgaNkRTbH3GxSf5SEVMoxRBUMlrnHMIB//ArounxbjgZZuWWtSzlokmyGkwWv4Bm8QwZ1GLpxZgUYcquHaRLgQ6A/SobJ4IiGpeyc7RE9ja55V/aKEOID5s/3R8loQjkeVsTzwmmeF2oYuFlamT5xFeII/4qh3LMmgR/oWT4/rEgPhONxWEKifUJW4mWikfpyvr5nBbNIkUQeD8BU7lm9fxyWHgDHA9fYQlzHg/0w/6qjuZzqdKwvb/J9PveiAl4Hz%2BE5q%2B8duKYXHjHSjkf6sXkqWyEZK4QFLIQ51iihWrr2CJKCeE6fzm2pax8Grm8e6acHDffth0YSLdF9CCoZvFye55okRU7gIetV1AkPuRJZSCfZUdefezJMYf3v0MhOwHVzLKlQxAWSRJlQlDr%2BzrPcUjjbGwbyBB2mCKH62/K7KwywjWM8b5CQq%2BH9x%2B%2BCSVZiFKH8eI4ldQQOz4jJ/P/Bt86QcSFPPVqZA50Qu4NwFK7i3tHK7HEEJ5reOFr5fwkK97jkk8ywAAAAAElFTkSuQmCC')  # pylint: disable=line-too-long

LABEL_FOR_USER_BEING_DELETED = '[User being deleted]'
USERNAME_FOR_USER_BEING_DELETED = 'UserBeingDeleted'


<<<<<<< HEAD
class UserSettings(python_utils.OBJECT):
    """Value object representing a user's settings.

    Attributes:
        user_id: str. The unique ID of the user.
        email: str. The user email.
        role: str. Role of the user. This is used in conjunction with
            PARENT_ROLES to determine which actions the user can perform.
        username: str or None. Identifiable username to display in the UI.
        last_agreed_to_terms: datetime.datetime or None. When the user last
            agreed to the terms of the site.
        last_started_state_editor_tutorial: datetime.datetime or None. When
            the user last started the state editor tutorial.
        last_started_state_translation_tutorial: datetime.datetime or None. When
            the user last started the state translation tutorial.
        last_logged_in: datetime.datetime or None. When the user last logged in.
        last_created_an_exploration: datetime.datetime or None. When the user
            last created an exploration.
        last_edited_an_exploration: datetime.datetime or None. When the user
            last edited an exploration.
        profile_picture_data_url: str or None. User uploaded profile picture as
            a dataURI string.
        default_dashboard: str or None. The default dashboard of the user.
        user_bio: str. User-specified biography.
        subject_interests: list(str) or None. Subject interests specified by
            the user.
        first_contribution_msec: float or None. The time in milliseconds when
            the user first contributed to Oppia.
        preferred_language_codes: list(str) or None. Exploration language
            preferences specified by the user.
        preferred_site_language_code: str or None. System language preference.
        preferred_audio_language_code: str or None. Audio language preference.
        pin: str or None. The PIN of the user's profile for android.
        display_alias: str or None. Display name of a user who is logged
            into the Android app. None when the request is coming from web
            because we don't use it there.
    """

    def __init__(
            self, user_id, email, role, username=None,
            last_agreed_to_terms=None, last_started_state_editor_tutorial=None,
            last_started_state_translation_tutorial=None, last_logged_in=None,
            last_created_an_exploration=None, last_edited_an_exploration=None,
            profile_picture_data_url=None, default_dashboard=None,
            creator_dashboard_display_pref=(
                constants.ALLOWED_CREATOR_DASHBOARD_DISPLAY_PREFS['CARD']),
            user_bio='', subject_interests=None, first_contribution_msec=None,
            preferred_language_codes=None, preferred_site_language_code=None,
            preferred_audio_language_code=None, pin=None, display_alias=None,
            deleted=False, created_on=None):
        """Constructs a UserSettings domain object.

        Args:
            user_id: str. The unique ID of the user.
            email: str. The user email.
            role: str. Role of the user. This is used in conjunction with
                PARENT_ROLES to determine which actions the user can perform.
            username: str or None. Identifiable username to display in the UI.
            last_agreed_to_terms: datetime.datetime or None. When the user
                last agreed to the terms of the site.
            last_started_state_editor_tutorial: datetime.datetime or None. When
                the user last started the state editor tutorial.
            last_started_state_translation_tutorial: datetime.datetime or None.
                When the user last started the state translation tutorial.
            last_logged_in: datetime.datetime or None. When the user last
                logged in.
            last_created_an_exploration: datetime.datetime or None. When the
                user last created an exploration.
            last_edited_an_exploration: datetime.datetime or None. When the
                user last edited an exploration.
            profile_picture_data_url: str or None. User uploaded profile
                picture as a dataURI string.
            default_dashboard: str|None. The default dashboard of the user.
            creator_dashboard_display_pref: str. The creator dashboard of the
                user.
            user_bio: str. User-specified biography.
            subject_interests: list(str) or None. Subject interests specified by
                the user.
            first_contribution_msec: float or None. The time in milliseconds
                when the user first contributed to Oppia.
            preferred_language_codes: list(str) or None. Exploration language
                preferences specified by the user.
            preferred_site_language_code: str or None. System language
                preference.
            preferred_audio_language_code: str or None. Default language used
                for audio translations preference.
            pin: str or None. The PIN of the user's profile for android.
            display_alias: str or None. Display name of a user who is logged
                into the Android app. None when the request is coming from
                web because we don't use it there.
            deleted: bool. Whether the user has requested removal of their
                account.
            created_on: datetime.datetime. When the user was created on.
        """
        self.user_id = user_id
        self.email = email
        self.role = role
        self.username = username
        self.last_agreed_to_terms = last_agreed_to_terms
        self.last_started_state_editor_tutorial = (
            last_started_state_editor_tutorial)
        self.last_started_state_translation_tutorial = (
            last_started_state_translation_tutorial)
        self.last_logged_in = last_logged_in
        self.last_edited_an_exploration = last_edited_an_exploration
        self.last_created_an_exploration = last_created_an_exploration
        self.profile_picture_data_url = profile_picture_data_url
        self.default_dashboard = default_dashboard
        self.creator_dashboard_display_pref = creator_dashboard_display_pref
        self.user_bio = user_bio
        self.subject_interests = (
            subject_interests if subject_interests else [])
        self.first_contribution_msec = first_contribution_msec
        self.preferred_language_codes = (
            preferred_language_codes if preferred_language_codes else [])
        self.preferred_site_language_code = preferred_site_language_code
        self.preferred_audio_language_code = preferred_audio_language_code
        self.pin = pin
        self.display_alias = display_alias
        self.deleted = deleted
        self.created_on = created_on

    def validate(self):
        """Checks that the user_id, email, role, pin and display_alias
        fields of this UserSettings domain object are valid.

        Raises:
            ValidationError. The user_id is not str.
            ValidationError. The email is not str.
            ValidationError. The email is invalid.
            ValidationError. The role is not str.
            ValidationError. Given role does not exist.
            ValidationError. The pin is not str.
            ValidationError. The display alias is not str.
        """
        if not isinstance(self.user_id, python_utils.BASESTRING):
            raise utils.ValidationError(
                'Expected user_id to be a string, received %s' % self.user_id)
        if not self.user_id:
            raise utils.ValidationError('No user id specified.')
        if not utils.is_user_id_valid(
                self.user_id,
                allow_system_user_id=True,
                allow_pseudonymous_id=True
        ):
            raise utils.ValidationError('The user ID is in a wrong format.')

        if not isinstance(self.role, python_utils.BASESTRING):
            raise utils.ValidationError(
                'Expected role to be a string, received %s' % self.role)
        if self.role not in role_services.PARENT_ROLES:
            raise utils.ValidationError('Role %s does not exist.' % self.role)

        if self.pin is not None:
            if not isinstance(self.pin, python_utils.BASESTRING):
                raise utils.ValidationError(
                    'Expected PIN to be a string, received %s' %
                    self.pin
                )
            elif (len(self.pin) != feconf.FULL_USER_PIN_LENGTH and
                  len(self.pin) != feconf.PROFILE_USER_PIN_LENGTH):
                raise utils.ValidationError(
                    'User PIN can only be of length %s or %s' %
                    (
                        feconf.FULL_USER_PIN_LENGTH,
                        feconf.PROFILE_USER_PIN_LENGTH
                    )
                )
            else:
                for character in self.pin:
                    if character < '0' or character > '9':
                        raise utils.ValidationError(
                            'Only numeric characters are allowed in PIN.'
                        )

        if (self.display_alias is not None and
                not isinstance(self.display_alias, python_utils.BASESTRING)):
            raise utils.ValidationError(
                'Expected display_alias to be a string, received %s' %
                self.display_alias
            )

        if not isinstance(self.email, python_utils.BASESTRING):
            raise utils.ValidationError(
                'Expected email to be a string, received %s' % self.email)
        if not self.email:
            raise utils.ValidationError('No user email specified.')
        if ('@' not in self.email or self.email.startswith('@')
                or self.email.endswith('@')):
            raise utils.ValidationError(
                'Invalid email address: %s' % self.email)

        if not isinstance(
                self.creator_dashboard_display_pref, python_utils.BASESTRING):
            raise utils.ValidationError(
                'Expected dashboard display preference to be a string, '
                'received %s' % self.creator_dashboard_display_pref)
        if (self.creator_dashboard_display_pref not in
                list(constants.ALLOWED_CREATOR_DASHBOARD_DISPLAY_PREFS.values(
                    ))):
            raise utils.ValidationError(
                '%s is not a valid value for the dashboard display '
                'preferences.' % (self.creator_dashboard_display_pref))

    def populate_from_modifiable_user_data(self, modifiable_user_data):
        """Populate the UserSettings domain object using the user data in
            modifiable_user_data.

        Args:
            modifiable_user_data: ModifiableUserData. The modifiable user
                data object with the information to be updated.

        Raises:
            ValidationError. None or empty value is provided for display alias
                attribute.
        """
        if (not modifiable_user_data.display_alias or
                not isinstance(
                    modifiable_user_data.display_alias,
                    python_utils.BASESTRING
                )
           ):
            raise utils.ValidationError(
                'Expected display_alias to be a string, received %s.' %
                modifiable_user_data.display_alias
            )
        self.display_alias = modifiable_user_data.display_alias
        self.preferred_language_codes = (
            modifiable_user_data.preferred_language_codes)
        self.preferred_site_language_code = (
            modifiable_user_data.preferred_site_language_code)
        self.preferred_audio_language_code = (
            modifiable_user_data.preferred_audio_language_code)
        self.pin = modifiable_user_data.pin

    def to_dict(self):
        """Convert the UserSettings domain instance into a dictionary form
        with its keys as the attributes of this class.

        Rerurns:
            dict. A dictionary containing the UserSettings class information
            in a dictionary form.
        """
        return {
            'email': self.email,
            'role': self.role,
            'username': self.username,
            'normalized_username': self.normalized_username,
            'last_agreed_to_terms': self.last_agreed_to_terms,
            'last_started_state_editor_tutorial': (
                self.last_started_state_editor_tutorial),
            'last_started_state_translation_tutorial': (
                self.last_started_state_translation_tutorial),
            'last_logged_in': self.last_logged_in,
            'last_edited_an_exploration': (
                self.last_edited_an_exploration),
            'last_created_an_exploration': (
                self.last_created_an_exploration),
            'profile_picture_data_url': self.profile_picture_data_url,
            'default_dashboard': self.default_dashboard,
            'creator_dashboard_display_pref': (
                self.creator_dashboard_display_pref),
            'user_bio': self.user_bio,
            'subject_interests': self.subject_interests,
            'first_contribution_msec': self.first_contribution_msec,
            'preferred_language_codes': self.preferred_language_codes,
            'preferred_site_language_code': (
                self.preferred_site_language_code),
            'preferred_audio_language_code': (
                self.preferred_audio_language_code),
            'pin': self.pin,
            'display_alias': self.display_alias,
            'deleted': self.deleted,
            'created_on': self.created_on
        }

    @property
    def truncated_email(self):
        """Returns truncated email by replacing last two characters before @
        with period.

        Returns:
            str. The truncated email address of this UserSettings
            domain object.
        """

        first_part = self.email[: self.email.find('@')]
        last_part = self.email[self.email.find('@'):]
        if len(first_part) <= 1:
            first_part = '..'
        elif len(first_part) <= 3:
            first_part = '%s..' % first_part[0]
        else:
            first_part = '%s..' % first_part[:-3]
        return '%s%s' % (first_part, last_part)

    @property
    def normalized_username(self):
        """Returns username in lowercase or None if it does not exist.

        Returns:
            str or None. If this object has a 'username' property, returns
            the normalized version of the username. Otherwise, returns None.
        """

        return self.normalize_username(self.username)

    @classmethod
    def normalize_username(cls, username):
        """Returns the normalized version of the given username,
        or None if the passed-in 'username' is None.

        Args:
            username: str. Identifiable username to display in the UI.

        Returns:
            str or None. The normalized version of the given username,
            or None if the passed-in username is None.
        """

        return username.lower() if username else None

    @classmethod
    def require_valid_username(cls, username):
        """Checks if the given username is valid or not.

        Args:
            username: str. The username to validate.

        Raises:
            ValidationError. An empty username is supplied.
            ValidationError. The given username exceeds the maximum allowed
                number of characters.
            ValidationError. The given username contains non-alphanumeric
                characters.
            ValidationError. The given username contains reserved substrings.
        """
        if not username:
            raise utils.ValidationError('Empty username supplied.')
        elif len(username) > constants.MAX_USERNAME_LENGTH:
            raise utils.ValidationError(
                'A username can have at most %s characters.'
                % constants.MAX_USERNAME_LENGTH)
        elif not re.match(feconf.ALPHANUMERIC_REGEX, username):
            raise utils.ValidationError(
                'Usernames can only have alphanumeric characters.')
        else:
            # Disallow usernames that contain the system usernames or the
            # strings "admin" or "oppia".
            reserved_usernames = set(feconf.SYSTEM_USERS.values()) | set([
                'admin', 'oppia'])
            for reserved_username in reserved_usernames:
                if reserved_username in username.lower().strip():
                    raise utils.ValidationError(
                        'This username is not available.')


=======
>>>>>>> db8b32f3
def is_username_taken(username):
    """Returns whether the given username has already been taken.

    Args:
        username: str. Identifiable username to display in the UI.

    Returns:
        bool. Whether the given username is taken.
    """
    return user_models.UserSettingsModel.is_normalized_username_taken(
        user_domain.UserSettings.normalize_username(username))


def get_email_from_user_id(user_id):
    """Gets the email from a given user_id.

    Args:
        user_id: str. The unique ID of the user.

    Returns:
        str. The user_email corresponding to the given user_id.

    Raises:
        Exception. The user is not found.
    """
    user_settings = get_user_settings(user_id)
    return user_settings.email


def get_user_id_from_username(username):
    """Gets the user_id for a given username.

    Args:
        username: str. Identifiable username to display in the UI.

    Returns:
        str or None. If the user with given username does not exist, return
        None. Otherwise return the user_id corresponding to given username.
    """
    user_model = user_models.UserSettingsModel.get_by_normalized_username(
        user_domain.UserSettings.normalize_username(username))
    if user_model is None:
        return None
    else:
        return user_model.id


def get_user_settings_from_username(username):
    """Gets the user settings for a given username.

    Args:
        username: str. Identifiable username to display in the UI.

    Returns:
        UserSettingsModel or None. The UserSettingsModel instance corresponding
        to the given username, or None if no such model was found.
    """
    user_model = user_models.UserSettingsModel.get_by_normalized_username(
        user_domain.UserSettings.normalize_username(username))
    if user_model is None:
        return None
    else:
        return get_user_settings(user_model.id)


def get_users_settings(user_ids, strict=False, include_marked_deleted=False):
    """Gets domain objects representing the settings for the given user_ids.

    Args:
        user_ids: list(str). The list of user_ids to get UserSettings
            domain objects for.
        strict: bool. Whether to fail noisily if one or more user IDs don't
            exist in the datastore. Defaults to False.
        include_marked_deleted: bool. Whether to included users that are being
            deleted. This should be used only for retrieving the usernames.

    Returns:
        list(UserSettings|None). The UserSettings domain objects corresponding
        to the given user ids. If the given user_id does not exist, the
        corresponding entry in the returned list is None.

    Raises:
        Exception. When strict mode is enabled and some user is not found.
    """
    user_settings_models = user_models.UserSettingsModel.get_multi(
        user_ids, include_deleted=include_marked_deleted)
    if strict:
        for user_id, user_settings_model in python_utils.ZIP(
                user_ids, user_settings_models):
            if user_settings_model is None:
                raise Exception('User with ID \'%s\' not found.' % user_id)
    result = []
    for i, model in enumerate(user_settings_models):
        if user_ids[i] == feconf.SYSTEM_COMMITTER_ID:
            result.append(user_domain.UserSettings(
                user_id=feconf.SYSTEM_COMMITTER_ID,
                email=feconf.SYSTEM_EMAIL_ADDRESS,
                role=feconf.ROLE_ID_ADMIN,
                username='admin',
                last_agreed_to_terms=datetime.datetime.utcnow()
            ))
        else:
            if model is not None and model.deleted:
                model.username = USERNAME_FOR_USER_BEING_DELETED
            result.append(
                _get_user_settings_from_model(model)
                if model is not None else None
            )
    return result


def generate_initial_profile_picture(user_id):
    """Generates a profile picture for a new user and
    updates the user's settings in the datastore.

    Args:
        user_id: str. The unique ID of the user.
    """
    user_email = get_email_from_user_id(user_id)
    user_gravatar = fetch_gravatar(user_email)
    update_profile_picture_data_url(user_id, user_gravatar)


def get_gravatar_url(email):
    """Returns the gravatar url for the specified email.

    Args:
        email: str. The user email.

    Returns:
        str. The gravatar url for the specified email.
    """
    return (
        'https://www.gravatar.com/avatar/%s?d=identicon&s=%s' %
        (hashlib.md5(email).hexdigest(), GRAVATAR_SIZE_PX))


def fetch_gravatar(email):
    """Returns the gravatar corresponding to the user's email, or an
    identicon generated from the email if the gravatar doesn't exist.

    Args:
        email: str. The user email.

    Returns:
        str. The gravatar url corresponding to the given user email. If the call
        to the gravatar service fails, this returns DEFAULT_IDENTICON_DATA_URL
        and logs an error.
    """
    gravatar_url = get_gravatar_url(email)
    try:
        response = requests.get(
            gravatar_url, headers={b'Content-Type': b'image/png'},
            allow_redirects=False)
    except Exception:
        logging.exception('Failed to fetch Gravatar from %s' % gravatar_url)
    else:
        if response.ok:
            if imghdr.what(None, h=response.content) == 'png':
                return utils.convert_png_binary_to_data_url(response.content)
        else:
            logging.error(
                '[Status %s] Failed to fetch Gravatar from %s' %
                (response.status_code, gravatar_url))

    return DEFAULT_IDENTICON_DATA_URL


def get_user_settings(user_id, strict=False):
    """Return the user settings for a single user.

    Args:
        user_id: str. The unique ID of the user.
        strict: bool. Whether to fail noisily if no user with the given
            id exists in the datastore. Defaults to False.

    Returns:
        UserSettings or None. If the given user_id does not exist and strict
        is False, returns None. Otherwise, returns the corresponding
        UserSettings domain object.

    Raises:
        Exception. The value of strict is True and given user_id does not exist.
    """

    user_settings = get_users_settings([user_id])[0]
    if strict and user_settings is None:
        logging.error('Could not find user with id %s' % user_id)
        raise Exception('User not found.')
    return user_settings


def get_user_settings_by_auth_id(auth_id, strict=False):
    """Return the user settings for a single user.

    Args:
        auth_id: str. The auth ID of the user.
        strict: bool. Whether to fail noisily if no user with the given
            id exists in the datastore. Defaults to False.

    Returns:
        UserSettings or None. If the given auth_id does not exist and strict is
        False, returns None. Otherwise, returns the corresponding UserSettings
        domain object.

    Raises:
        Exception. The value of strict is True and given auth_id does not exist.
    """
    user_id = auth_services.get_user_id_from_auth_id(auth_id)
    user_settings_model = (
        None if user_id is None else
        user_models.UserSettingsModel.get_by_id(user_id))
    if user_settings_model is not None:
        return _get_user_settings_from_model(user_settings_model)
    elif strict:
        logging.error('Could not find user with id %s' % auth_id)
        raise Exception('User not found.')
    else:
        return None


def get_user_role_from_id(user_id):
    """Returns role of the user with given user_id.

    Args:
        user_id: str. The unique ID of the user.

    Returns:
        str. Role of the user with given id.
    """
    user_settings = get_user_settings(user_id, strict=False)
    if user_settings is None:
        return feconf.ROLE_ID_GUEST
    return user_settings.role


def _create_user_contribution_rights_from_model(user_contribution_rights_model):
    """Creates a UserContributionRights object from the given model. If the
    model is None, an empty UserContributionRights object is returned.

    Args:
        user_contribution_rights_model: UserContributionRightsModel. The model
            used to create the UserContributionRights domain object.

    Returns:
        UserContributionRights. The UserContributionRights domain object
        associated with the model, or an empty UserContributionRights domain
        object if the model is None.
    """
    if user_contribution_rights_model is not None:
        return user_domain.UserContributionRights(
            user_contribution_rights_model.id,
            (
                user_contribution_rights_model
                .can_review_translation_for_language_codes
            ),
            (
                user_contribution_rights_model
                .can_review_voiceover_for_language_codes
            ),
            user_contribution_rights_model.can_review_questions,
            user_contribution_rights_model.can_submit_questions)
    else:
        return user_domain.UserContributionRights('', [], [], False, False)


def get_user_contribution_rights(user_id):
    """Returns the UserContributionRights domain object for the given user_id.

    Args:
        user_id: str. The unique ID of the user.

    Returns:
        UserContributionRights. The UserContributionRights domain object for the
        corresponding user.
    """
    return get_users_contribution_rights([user_id])[0]


def get_users_contribution_rights(user_ids):
    """Returns the UserContributionRights domain object for each user_id in
    user_ids.

    Args:
        user_ids: list(str). A list of user ids.

    Returns:
        list(UserContributionRights). A list containing the
        UserContributionRights domain object for each user.
    """
    user_contribution_rights_models = (
        user_models.UserContributionRightsModel.get_multi(user_ids)
    )

    users_contribution_rights = []
    for index, user_contribution_rights_model in enumerate(
            user_contribution_rights_models):
        user_contribution_rights = _create_user_contribution_rights_from_model(
            user_contribution_rights_model
        )
        if user_contribution_rights_model is None:
            # Need to initalize the user id.
            user_contribution_rights.id = user_ids[index]
        users_contribution_rights.append(user_contribution_rights)

    return users_contribution_rights


def get_reviewer_user_ids_to_notify():
    """Gets a list of the reviewer user_ids who want to be notified of
    Contributor Dashboard reviewer updates.

    Returns:
        list(str). A list of reviewer user_ids who want to be notified of
        Contributor Dashboard reviewer updates.
    """
    # Get the user ids of the Contributor Dashboard reviewers.
    users_contribution_rights = get_all_reviewers_contribution_rights()
    reviewer_ids = [
        user_contribution_rights.id for user_contribution_rights in
        users_contribution_rights
    ]

    users_global_prefs = get_users_email_preferences(reviewer_ids)
    reviewer_ids_to_notify = []
    for index, user_global_pref in enumerate(users_global_prefs):
        if user_global_pref.can_receive_email_updates:
            reviewer_ids_to_notify.append(reviewer_ids[index])

    return reviewer_ids_to_notify


def get_all_reviewers_contribution_rights():
    """Returns a list of UserContributionRights objects corresponding to each
    UserContributionRightsModel.

    Returns:
        list(UserContributionRights). A list of UserContributionRights objects.
    """
    user_contribution_rights_models = (
        user_models.UserContributionRightsModel.get_all()
    )

    return [
        _create_user_contribution_rights_from_model(
            user_contribution_rights_model) for user_contribution_rights_model
        in user_contribution_rights_models
    ]


def _save_user_contribution_rights(user_contribution_rights):
    """Saves the UserContributionRights object into the datastore.

    Args:
        user_contribution_rights: UserContributionRights. The
            UserContributionRights object of the user.
    """
    # TODO(#8794): Add limitation on number of reviewers allowed in any
    # category.
    user_contribution_rights.validate()
    _update_reviewer_counts_in_community_contribution_stats(
        user_contribution_rights)
    user_models.UserContributionRightsModel(
        id=user_contribution_rights.id,
        can_review_translation_for_language_codes=(
            user_contribution_rights.can_review_translation_for_language_codes),
        can_review_voiceover_for_language_codes=(
            user_contribution_rights.can_review_voiceover_for_language_codes),
        can_review_questions=(
            user_contribution_rights.can_review_questions),
        can_submit_questions=(
            user_contribution_rights.can_submit_questions)).put()


def _update_user_contribution_rights(user_contribution_rights):
    """Updates the users rights model if the updated object has review rights in
    at least one item else delete the existing model.

    Args:
        user_contribution_rights: UserContributionRights. The updated
            UserContributionRights object of the user.
    """
    if user_contribution_rights.can_review_at_least_one_item():
        _save_user_contribution_rights(user_contribution_rights)
    else:
        remove_contribution_reviewer(user_contribution_rights.id)


@transaction_services.run_in_transaction_wrapper
def _update_reviewer_counts_in_community_contribution_stats_transactional(
        future_user_contribution_rights):
    """Updates the reviewer counts in the community contribution stats based
    on the given user contribution rights with the most up-to-date values.
    This method is intended to be called right before the new updates to the
    user contribution rights have been saved in the datastore. Note that this
    method should only ever be called in a transaction.

    Args:
        future_user_contribution_rights: UserContributionRights. The most
            up-to-date user contribution rights.
    """
    past_user_contribution_rights = get_user_contribution_rights(
        future_user_contribution_rights.id)
    stats_model = suggestion_models.CommunityContributionStatsModel.get()

    future_languages_that_reviewer_can_review = set(
        future_user_contribution_rights
        .can_review_translation_for_language_codes)
    past_languages_that_reviewer_can_review = set(
        past_user_contribution_rights.can_review_translation_for_language_codes)

    languages_that_reviewer_can_no_longer_review = (
        past_languages_that_reviewer_can_review.difference(
            future_languages_that_reviewer_can_review))
    new_languages_that_reviewer_can_review = (
        future_languages_that_reviewer_can_review.difference(
            past_languages_that_reviewer_can_review))

    # Update question reviewer counts.
    if past_user_contribution_rights.can_review_questions and not (
            future_user_contribution_rights.can_review_questions):
        stats_model.question_reviewer_count -= 1
    if not past_user_contribution_rights.can_review_questions and (
            future_user_contribution_rights.can_review_questions):
        stats_model.question_reviewer_count += 1
    # Update translation reviewer counts.
    for language_code in languages_that_reviewer_can_no_longer_review:
        stats_model.translation_reviewer_counts_by_lang_code[
            language_code] -= 1
        # Remove the language code from the dict if the count reaches zero.
        if stats_model.translation_reviewer_counts_by_lang_code[
                language_code] == 0:
            del stats_model.translation_reviewer_counts_by_lang_code[
                language_code]
    for language_code in new_languages_that_reviewer_can_review:
        if language_code not in (
                stats_model.translation_reviewer_counts_by_lang_code):
            stats_model.translation_reviewer_counts_by_lang_code[
                language_code] = 1
        else:
            stats_model.translation_reviewer_counts_by_lang_code[
                language_code] += 1

    stats_model.update_timestamps()
    stats_model.put()


def _update_reviewer_counts_in_community_contribution_stats(
        user_contribution_rights):
    """Updates the reviewer counts in the community contribution stats based
    on the updates to the given user contribution rights. The GET and PUT is
    done in a transaction to avoid loss of updates that come in rapid
    succession.

    Args:
        user_contribution_rights: UserContributionRights. The user contribution
            rights.
    """
    _update_reviewer_counts_in_community_contribution_stats_transactional(
        user_contribution_rights)


def get_usernames_by_role(role):
    """Get usernames of all the users with given role ID.

    Args:
        role: str. The role ID of users requested.

    Returns:
        list(str). List of usernames of users with given role ID.
    """
    user_settings = user_models.UserSettingsModel.get_by_role(role)
    return [user.username for user in user_settings]


def get_user_ids_by_role(role):
    """Get user ids of all the users with given role ID.

    Args:
        role: str. The role ID of users requested.

    Returns:
        list(str). List of user ids of users with given role ID.
    """
    user_settings = user_models.UserSettingsModel.get_by_role(role)
    return [user.id for user in user_settings]


def get_user_actions_info(user_id):
    """Gets user actions info for a user.

    Args:
        user_id: str|None. The user ID of the user we want to get actions for.

    Returns:
        UserActionsInfo. User object with system committer user id.
    """
    role = get_user_role_from_id(user_id)
    actions = role_services.get_all_actions(role)
    return user_domain.UserActionsInfo(user_id, role, actions)


def get_system_user():
    """Returns user object with system committer user id.

    Returns:
        UserActionsInfo. User object with system committer user id.
    """
    return get_user_actions_info(feconf.SYSTEM_COMMITTER_ID)


def _save_user_settings(user_settings):
    """Commits a user settings object to the datastore.

    Args:
        user_settings: UserSettings. The user setting domain object to be saved.
    """
    user_settings.validate()

    user_settings_dict = user_settings.to_dict()

    # If user with the given user_id already exists, update that model
    # with the given user settings, otherwise, create a new one.
    user_model = user_models.UserSettingsModel.get_by_id(user_settings.user_id)
    if user_model is not None:
        user_model.populate(**user_settings_dict)
        user_model.update_timestamps()
        user_model.put()
    else:
        user_settings_dict['id'] = user_settings.user_id
        model = user_models.UserSettingsModel(**user_settings_dict)
        model.update_timestamps()
        model.put()


def _get_user_settings_from_model(user_settings_model):
    """Transform user settings storage model to domain object.

    Args:
        user_settings_model: UserSettingsModel. The model to be converted.

    Returns:
        UserSettings. Domain object for user settings.
    """
    return user_domain.UserSettings(
        user_id=user_settings_model.id,
        email=user_settings_model.email,
        role=user_settings_model.role,
        username=user_settings_model.username,
        last_agreed_to_terms=user_settings_model.last_agreed_to_terms,
        last_started_state_editor_tutorial=(
            user_settings_model.last_started_state_editor_tutorial),
        last_started_state_translation_tutorial=(
            user_settings_model.last_started_state_translation_tutorial),
        last_logged_in=user_settings_model.last_logged_in,
        last_edited_an_exploration=(
            user_settings_model.last_edited_an_exploration),
        last_created_an_exploration=(
            user_settings_model.last_created_an_exploration),
        profile_picture_data_url=(
            user_settings_model.profile_picture_data_url),
        default_dashboard=user_settings_model.default_dashboard,
        creator_dashboard_display_pref=(
            user_settings_model.creator_dashboard_display_pref),
        user_bio=user_settings_model.user_bio,
        subject_interests=user_settings_model.subject_interests,
        first_contribution_msec=(
            user_settings_model.first_contribution_msec),
        preferred_language_codes=(
            user_settings_model.preferred_language_codes),
        preferred_site_language_code=(
            user_settings_model.preferred_site_language_code),
        preferred_audio_language_code=(
            user_settings_model.preferred_audio_language_code),
        pin=user_settings_model.pin,
        display_alias=user_settings_model.display_alias,
        deleted=user_settings_model.deleted,
        created_on=user_settings_model.created_on
    )


def is_user_registered(user_id):
    """Checks if a user is registered with the given user_id.

    Args:
        user_id: str. The unique ID of the user.

    Returns:
        bool. Whether a user with the given user_id is registered.
    """
    if user_id is None:
        return False
    user_settings = user_models.UserSettingsModel.get(user_id, strict=False)
    return bool(user_settings)


def has_ever_registered(user_id):
    """Checks if a user has ever been registered with given user_id.

    Args:
        user_id: str. The unique ID of the user.

    Returns:
        bool. Whether a user with the given user_id has ever been registered.
    """
    user_settings = get_user_settings(user_id, strict=True)
    return bool(user_settings.username and user_settings.last_agreed_to_terms)


def has_fully_registered_account(user_id):
    """Checks if a user has fully registered.

    Args:
        user_id: str. The unique ID of the user.

    Returns:
        bool. Whether a user with the given user_id has fully registered.
    """
    if user_id is None:
        return False

    user_settings = get_user_settings(user_id, strict=True)
    return user_settings.username and user_settings.last_agreed_to_terms and (
        user_settings.last_agreed_to_terms >=
        feconf.REGISTRATION_PAGE_LAST_UPDATED_UTC)


def get_all_profiles_auth_details_by_parent_user_id(parent_user_id):
    """Gets domain objects representing the auth details for all profiles
    associated with the user having the given parent_user_id.

    Args:
        parent_user_id: str. User id of the parent_user whose associated
            profiles we are querying for.

    Returns:
        list(UserAuthDetails). The UserAuthDetails domain objects corresponding
        to the profiles linked to given parent_user_id. If that parent user does
        not have any profiles linked to it, the returned list will be empty.

    Raises:
        Exception. Parent user with the given parent_user_id not found.
    """
    if auth_models.UserAuthDetailsModel.has_reference_to_user_id(
            parent_user_id) is False:
        raise Exception('Parent user not found.')

    return [
        auth_services.get_user_auth_details_from_model(model)
        for model in auth_services.get_all_profiles_by_parent_user_id(
            parent_user_id) if not model.deleted
    ]


def create_new_user(auth_id, email):
    """Creates a new user and commits it to the datastore.

    Args:
        auth_id: str. The unique auth ID of the user.
        email: str. The user email.

    Returns:
        UserSettings. The newly-created user settings domain object.

    Raises:
        Exception. A user with the given auth_id already exists.
    """
    user_settings = get_user_settings_by_auth_id(auth_id, strict=False)
    if user_settings is not None:
        raise Exception('User %s already exists for auth_id %s.' % (
            user_settings.user_id, auth_id))
    user_id = user_models.UserSettingsModel.get_new_id('')
    user_settings = user_domain.UserSettings(
        user_id, email, feconf.ROLE_ID_EXPLORATION_EDITOR,
        preferred_language_codes=[constants.DEFAULT_LANGUAGE_CODE])
    _create_new_user_transactional(auth_id, user_settings)
    return user_settings


@transaction_services.run_in_transaction_wrapper
def _create_new_user_transactional(auth_id, user_settings):
    """Save user models for new users as a transaction.

    Args:
        auth_id: str. The auth_id of the newly created user.
        user_settings: UserSettings. The user settings domain object
            corresponding to the newly created user.
    """
    _save_user_settings(user_settings)
    create_user_contributions(user_settings.user_id, [], [])
    auth_services.associate_auth_id_with_user_id(
        auth_domain.AuthIdUserIdPair(auth_id, user_settings.user_id))


def create_new_profiles(auth_id, email, modifiable_user_data_list):
    """Creates new profiles for the users specified in the
    modifiable_user_data_list and commits them to the datastore.

    Args:
        auth_id: str. The auth ID of the full (parent) user trying to create new
            profiles.
        email: str. The email address of the full (parent) user trying to create
            new profiles.
        modifiable_user_data_list: list(ModifiableUserData). The list of
            modifiable user data objects used for creation of new profiles.

    Returns:
        list(UserSettings). List of UserSettings objects created for the new
        users.

    Raises:
        Exception. The pin for parent user trying to create a new profile
            must be set.
        Exception. The user_id is already set for any user in its corresponding
            modifiable_user_data object.
    """
    # As new profile user creation is done by a full (parent) user only.
    parent_user_settings = get_user_settings_by_auth_id(auth_id, strict=True)
    if parent_user_settings.pin is None:
        raise Exception(
            'Pin must be set for a full user before creating a profile.')
    parent_user_id = parent_user_settings.user_id
    user_settings_list = []
    for modifiable_user_data in modifiable_user_data_list:
        if modifiable_user_data.user_id is not None:
            raise Exception('User id cannot already exist for a new user.')
        user_id = user_models.UserSettingsModel.get_new_id()
        user_settings = user_domain.UserSettings(
            user_id, email, feconf.ROLE_ID_LEARNER,
            preferred_language_codes=[constants.DEFAULT_LANGUAGE_CODE],
            pin=modifiable_user_data.pin)
        user_settings.populate_from_modifiable_user_data(modifiable_user_data)

        user_auth_details = auth_services.create_profile_user_auth_details(
            user_id, parent_user_id)

        # Each new profile user must be written to the datastore first and
        # because if we convert it into a batch write request, then calling
        # get_new_id() in a loop can possibly create same user_id for 2 users
        # because it internally uses UserSettingsModel.get_by_id method to
        # check if user_id does not exist already.
        _create_new_profile_transactional(user_settings, user_auth_details)
        user_settings_list.append(user_settings)
    return user_settings_list


@transaction_services.run_in_transaction_wrapper
def _create_new_profile_transactional(user_settings, user_auth_details):
    """Save user models for new users as a transaction.

    Args:
        user_settings: UserSettings. The user settings domain object
            corresponding to the newly created user.
        user_auth_details: UserAuthDetails. The user auth details domain
            object corresponding to the newly created list of users.
    """
    _save_user_settings(user_settings)
    _save_user_auth_details(user_auth_details)


def update_multiple_users_data(modifiable_user_data_list):
    """Updates user settings and user auth model details for the users
    specified in the modifiable_user_data_list.

    Args:
        modifiable_user_data_list: list(ModifiableUserData). The list of
            modifiable_user_data entries corresponding to the users whose
            data has to be updated.

    Raises:
        Exception. A user id is None.
        Exception. UserSettings or UserAuthDetail for a given user_id is
            not found.
    """
    user_ids = [user.user_id for user in modifiable_user_data_list]
    user_settings_list = get_users_settings(user_ids)
    user_auth_details_list = get_multiple_user_auth_details(user_ids)
    for modifiable_user_data, user_settings in python_utils.ZIP(
            modifiable_user_data_list, user_settings_list):
        user_id = modifiable_user_data.user_id
        if user_id is None:
            raise Exception('Missing user ID.')
        if not user_settings:
            raise Exception('User not found.')
        user_settings.populate_from_modifiable_user_data(modifiable_user_data)

    _save_existing_users_settings(user_settings_list)
    _save_existing_users_auth_details(user_auth_details_list)


def _save_existing_users_settings(user_settings_list):
    """Commits a list of existing users' UserSettings objects to the datastore.

    Args:
        user_settings_list: list(UserSettings). The list of UserSettings
            objects to be saved.
    """
    user_ids = [user.user_id for user in user_settings_list]
    user_settings_models = user_models.UserSettingsModel.get_multi(
        user_ids, include_deleted=True)
    for user_model, user_settings in python_utils.ZIP(
            user_settings_models, user_settings_list):
        user_settings.validate()
        user_model.populate(**user_settings.to_dict())
    user_models.UserSettingsModel.update_timestamps_multi(user_settings_models)
    user_models.UserSettingsModel.put_multi(user_settings_models)


def _save_existing_users_auth_details(user_auth_details_list):
    """Commits a list of existing users' UserAuthDetails objects to the
    datastore.

    Args:
        user_auth_details_list: list(UserAuthDetails). The list of
            UserAuthDetails objects to be saved.
    """
    user_ids = [user.user_id for user in user_auth_details_list]
    user_auth_models = auth_models.UserAuthDetailsModel.get_multi(
        user_ids, include_deleted=True)
    for user_auth_details_model, user_auth_details in python_utils.ZIP(
            user_auth_models, user_auth_details_list):
        user_auth_details.validate()
        user_auth_details_model.populate(**user_auth_details.to_dict())
    auth_models.UserAuthDetailsModel.update_timestamps_multi(user_auth_models)
    auth_models.UserAuthDetailsModel.put_multi(user_auth_models)


def _save_user_auth_details(user_auth_details):
    """Commits a user auth details object to the datastore.

    Args:
        user_auth_details: UserAuthDetails. The user auth details domain object
            to be saved.
    """
    user_auth_details.validate()

    # If user auth details entry with the given user_id does not exist, create
    # a new one.
    user_auth_details_model = auth_models.UserAuthDetailsModel.get_by_id(
        user_auth_details.user_id)
    user_auth_details_dict = user_auth_details.to_dict()
    if user_auth_details_model is not None:
        user_auth_details_model.populate(**user_auth_details_dict)
        user_auth_details_model.update_timestamps()
        user_auth_details_model.put()
    else:
        user_auth_details_dict['id'] = user_auth_details.user_id
        model = auth_models.UserAuthDetailsModel(**user_auth_details_dict)
        model.update_timestamps()
        model.put()


def get_multiple_user_auth_details(user_ids):
    """Gets domain objects representing the auth details
    for the given user_ids.

    Args:
        user_ids: list(str). The list of user_ids for which we need to fetch
            the user auth details.

    Returns:
        list(UserAuthDetails|None). The UserAuthDetails domain objects
        corresponding to the given user ids. If the given user_id does not
        exist, the corresponding entry in the returned list is None.
    """
    user_settings_models = auth_models.UserAuthDetailsModel.get_multi(user_ids)
    return [
        auth_services.get_user_auth_details_from_model(model)
        for model in user_settings_models if model is not None
    ]


def get_auth_details_by_user_id(user_id, strict=False):
    """Return the user auth details for a single user.

    Args:
        user_id: str. The unique user ID of the user.
        strict: bool. Whether to fail noisily if no user with the given
            id exists in the datastore. Defaults to False.

    Returns:
        UserAuthDetails or None. If the given user_id does not exist and
        strict is False, returns None. Otherwise, returns the corresponding
        UserAuthDetails domain object.

    Raises:
        Exception. The value of strict is True and given user_id does not exist.
    """
    user_auth_details_model = (
        auth_models.UserAuthDetailsModel.get(user_id, strict=False))
    if user_auth_details_model is not None:
        return auth_services.get_user_auth_details_from_model(
            user_auth_details_model)
    elif strict:
        logging.error('Could not find user with id %s' % user_id)
        raise Exception('User not found.')
    else:
        return None


def get_pseudonymous_username(pseudonymous_id):
    """Get the username from pseudonymous ID.

    Args:
        pseudonymous_id: str. The pseudonymous ID from which to generate
            the username.

    Returns:
        str. The pseudonymous username, starting with 'User' and ending with
        the last eight letters from the pseudonymous_id.
    """
    return 'User_%s%s' % (
        pseudonymous_id[-8].upper(), pseudonymous_id[-7:])


def get_username(user_id):
    """Gets username corresponding to the given user_id.

    Args:
        user_id: str. The unique ID of the user.

    Returns:
        str. Username corresponding to the given user_id.
    """
    return get_usernames([user_id], strict=True)[0]


def get_usernames(user_ids, strict=False):
    """Gets usernames corresponding to the given user_ids.

    Args:
        user_ids: list(str). The list of user_ids to get usernames for.
        strict: bool. Whether to fail noisily if no user with the given ID
            exists in the datastore. Defaults to False.

    Returns:
        list(str|None). Containing usernames based on given user_ids.
        If a user_id does not exist, the corresponding entry in the
        returned list is None. Can also return username of pseudonymized user
        or a temporary username of user that is being deleted.
    """
    usernames = [None] * len(user_ids)
    non_system_user_indices = []
    non_system_user_ids = []
    for index, user_id in enumerate(user_ids):
        if user_id in feconf.SYSTEM_USERS:
            usernames[index] = feconf.SYSTEM_USERS[user_id]
        elif utils.is_pseudonymous_id(user_id):
            usernames[index] = get_pseudonymous_username(user_id)
        else:
            non_system_user_indices.append(index)
            non_system_user_ids.append(user_id)

    non_system_users_settings = get_users_settings(
        non_system_user_ids, strict=strict, include_marked_deleted=True)

    for index, user_settings in enumerate(non_system_users_settings):
        if user_settings:
            usernames[non_system_user_indices[index]] = (
                user_settings.username
            )

    return usernames


def set_username(user_id, new_username):
    """Updates the username of the user with the given user_id.

    Args:
        user_id: str. The unique ID of the user.
        new_username: str. The new username to set.

    Raises:
        ValidationError. The new_username supplied is already taken.
    """
    user_settings = get_user_settings(user_id, strict=True)

    user_domain.UserSettings.require_valid_username(new_username)
    if is_username_taken(new_username):
        raise utils.ValidationError(
            'Sorry, the username \"%s\" is already taken! Please pick '
            'a different one.' % new_username)
    user_settings.username = new_username
    _save_user_settings(user_settings)


def record_agreement_to_terms(user_id):
    """Records that the user with given user_id has agreed to the license terms.

    Args:
        user_id: str. The unique ID of the user.
    """
    user_settings = get_user_settings(user_id, strict=True)
    user_settings.last_agreed_to_terms = datetime.datetime.utcnow()
    _save_user_settings(user_settings)


def update_profile_picture_data_url(user_id, profile_picture_data_url):
    """Updates profile_picture_data_url of user with given user_id.

    Args:
        user_id: str. The unique ID of the user.
        profile_picture_data_url: str. New profile picture url to be set.
    """
    user_settings = get_user_settings(user_id, strict=True)
    user_settings.profile_picture_data_url = profile_picture_data_url
    _save_user_settings(user_settings)


def update_user_bio(user_id, user_bio):
    """Updates user_bio of user with given user_id.

    Args:
        user_id: str. The unique ID of the user.
        user_bio: str. New user biography to be set.
    """
    user_settings = get_user_settings(user_id, strict=True)
    user_settings.user_bio = user_bio
    _save_user_settings(user_settings)


def update_user_default_dashboard(user_id, default_dashboard):
    """Updates the default dashboard of user with given user id.

    Args:
        user_id: str. The unique ID of the user.
        default_dashboard: str. The dashboard the user wants.
    """
    user_settings = get_user_settings(user_id, strict=True)
    user_settings.default_dashboard = default_dashboard
    _save_user_settings(user_settings)


def update_user_creator_dashboard_display(
        user_id, creator_dashboard_display_pref):
    """Updates the creator dashboard preference of user with given user id.

    Args:
        user_id: str. The unique ID of the user.
        creator_dashboard_display_pref: str. The creator dashboard preference
            the user wants.
    """
    user_settings = get_user_settings(user_id, strict=True)
    user_settings.creator_dashboard_display_pref = (
        creator_dashboard_display_pref)
    _save_user_settings(user_settings)


def update_subject_interests(user_id, subject_interests):
    """Updates subject_interests of user with given user_id.

    Args:
        user_id: str. The unique ID of the user.
        subject_interests: list(str). New subject interests to be set.
    """
    if not isinstance(subject_interests, list):
        raise utils.ValidationError('Expected subject_interests to be a list.')
    else:
        for interest in subject_interests:
            if not isinstance(interest, python_utils.BASESTRING):
                raise utils.ValidationError(
                    'Expected each subject interest to be a string.')
            elif not interest:
                raise utils.ValidationError(
                    'Expected each subject interest to be non-empty.')
            elif not re.match(constants.TAG_REGEX, interest):
                raise utils.ValidationError(
                    'Expected each subject interest to consist only of '
                    'lowercase alphabetic characters and spaces.')

    if len(set(subject_interests)) != len(subject_interests):
        raise utils.ValidationError(
            'Expected each subject interest to be distinct.')

    user_settings = get_user_settings(user_id, strict=True)
    user_settings.subject_interests = subject_interests
    _save_user_settings(user_settings)


def _update_first_contribution_msec(user_id, first_contribution_msec):
    """Updates first_contribution_msec of user with given user_id.

    Args:
        user_id: str. The unique ID of the user.
        first_contribution_msec: float. New time to set in milliseconds
            representing user's first contribution to Oppia.
    """
    user_settings = get_user_settings(user_id, strict=True)
    user_settings.first_contribution_msec = first_contribution_msec
    _save_user_settings(user_settings)


def update_first_contribution_msec_if_not_set(user_id, first_contribution_msec):
    """Updates first_contribution_msec of user with given user_id
    if it is set to None.

    Args:
        user_id: str. The unique ID of the user.
        first_contribution_msec: float. New time to set in milliseconds
            representing user's first contribution to Oppia.
    """
    user_settings = get_user_settings(user_id, strict=True)
    if user_settings.first_contribution_msec is None:
        _update_first_contribution_msec(
            user_id, first_contribution_msec)


def update_preferred_language_codes(user_id, preferred_language_codes):
    """Updates preferred_language_codes of user with given user_id.

    Args:
        user_id: str. The unique ID of the user.
        preferred_language_codes: list(str). New exploration language
            preferences to set.
    """
    user_settings = get_user_settings(user_id, strict=True)
    user_settings.preferred_language_codes = preferred_language_codes
    _save_user_settings(user_settings)


def update_preferred_site_language_code(user_id, preferred_site_language_code):
    """Updates preferred_site_language_code of user with given user_id.

    Args:
        user_id: str. The unique ID of the user.
        preferred_site_language_code: str. New system language preference
            to set.
    """
    user_settings = get_user_settings(user_id, strict=True)
    user_settings.preferred_site_language_code = (
        preferred_site_language_code)
    _save_user_settings(user_settings)


def update_preferred_audio_language_code(
        user_id, preferred_audio_language_code):
    """Updates preferred_audio_language_code of user with given user_id.

    Args:
        user_id: str. The unique ID of the user.
        preferred_audio_language_code: str. New audio language preference
            to set.
    """
    user_settings = get_user_settings(user_id, strict=True)
    user_settings.preferred_audio_language_code = (
        preferred_audio_language_code)
    _save_user_settings(user_settings)


def update_user_role(user_id, role):
    """Updates the role of the user with given user_id.

    Args:
        user_id: str. The unique ID of the user whose role is to be updated.
        role: str. The role to be assigned to user with given id.

    Raises:
        Exception. The given role does not exist.
    """
    if role not in role_services.PARENT_ROLES:
        raise Exception('Role %s does not exist.' % role)
    user_settings = get_user_settings(user_id, strict=True)
    if user_settings.role == feconf.ROLE_ID_LEARNER:
        raise Exception('The role of a Learner cannot be changed.')
    if role == feconf.ROLE_ID_LEARNER:
        raise Exception('Updating to a Learner role is not allowed.')
    user_settings.role = role
    _save_user_settings(user_settings)


def mark_user_for_deletion(user_id):
    """Set the 'deleted' property of the user with given user_id to True.

    Args:
        user_id: str. The unique ID of the user who should be deleted.
    """
    user_settings = get_user_settings(user_id, strict=True)
    user_settings.deleted = True
    _save_user_settings(user_settings)
    user_auth_details = auth_services.get_user_auth_details_from_model(
        auth_models.UserAuthDetailsModel.get(user_id))
    user_auth_details.deleted = True
    _save_user_auth_details(user_auth_details)
    auth_services.mark_user_for_deletion(user_id)


def save_deleted_username(normalized_username):
    """Save the username of deleted user.

    Args:
        normalized_username: str. Normalized version of the username to be
            saved.
    """
    hashed_normalized_username = utils.convert_to_hash(
        normalized_username, user_models.DeletedUsernameModel.ID_LENGTH
    )
    deleted_user_model = (
        user_models.DeletedUsernameModel(id=hashed_normalized_username))
    deleted_user_model.update_timestamps()
    deleted_user_model.put()


def get_human_readable_user_ids(user_ids, strict=True):
    """Converts the given ids to usernames, or truncated email addresses.
    Requires all users to be known.

    Args:
        user_ids: list(str). The list of user_ids to get UserSettings domain
            objects for.
        strict: bool. Whether to fail noisily if no user with the given
            id exists in the datastore. Defaults to True.

    Returns:
        list(str). List of usernames corresponding to given user_ids. If
        username does not exist, the corresponding entry in the returned
        list is the user's truncated email address. If the user is scheduled to
        be deleted USER_IDENTIFICATION_FOR_USER_BEING_DELETED is returned.

    Raises:
        Exception. At least one of the user_ids does not correspond to a valid
            UserSettingsModel.
    """
    users_settings = get_users_settings(user_ids, include_marked_deleted=True)
    usernames = []
    for ind, user_settings in enumerate(users_settings):
        if user_settings is None:
            if strict:
                logging.error('User id %s not known in list of user_ids %s' % (
                    user_ids[ind], user_ids))
                raise Exception('User not found.')
        elif user_settings.deleted:
            usernames.append(LABEL_FOR_USER_BEING_DELETED)
        elif user_settings.username:
            usernames.append(user_settings.username)
        else:
            usernames.append(
                '[Awaiting user registration: %s]' %
                user_settings.truncated_email)
    return usernames


def record_user_started_state_editor_tutorial(user_id):
    """Updates last_started_state_editor_tutorial to the current datetime
    for the user with given user_id.

    Args:
        user_id: str. The unique ID of the user.
    """
    user_settings = get_user_settings(user_id, strict=True)
    user_settings.last_started_state_editor_tutorial = (
        datetime.datetime.utcnow())
    _save_user_settings(user_settings)


def record_user_started_state_translation_tutorial(user_id):
    """Updates last_started_state_translation_tutorial to the current datetime
    for the user with given user_id.

    Args:
        user_id: str. The unique ID of the user.
    """
    user_settings = get_user_settings(user_id, strict=True)
    user_settings.last_started_state_translation_tutorial = (
        datetime.datetime.utcnow())
    _save_user_settings(user_settings)


def record_user_logged_in(user_id):
    """Updates last_logged_in to the current datetime for the user with
    given user_id.

    Args:
        user_id: str. The unique ID of the user.
    """

    user_settings = get_user_settings(user_id, strict=True)
    user_settings.last_logged_in = datetime.datetime.utcnow()
    _save_user_settings(user_settings)


def update_last_logged_in(user_settings, new_last_logged_in):
    """Updates last_logged_in to the new given datetime for the user with
    given user_settings. Should only be used by tests.

    Args:
        user_settings: UserSettings. The UserSettings domain object.
        new_last_logged_in: datetime or None. The new datetime of the last
            logged in session.
    """

    user_settings.last_logged_in = new_last_logged_in
    _save_user_settings(user_settings)


def record_user_edited_an_exploration(user_id):
    """Updates last_edited_an_exploration to the current datetime for
    the user with given user_id.

    Args:
        user_id: str. The unique ID of the user.
    """
    user_settings = get_user_settings(user_id)
    if user_settings:
        user_settings.last_edited_an_exploration = datetime.datetime.utcnow()
        _save_user_settings(user_settings)


def record_user_created_an_exploration(user_id):
    """Updates last_created_an_exploration to the current datetime for
    the user with given user_id.

    Args:
        user_id: str. The unique ID of the user.
    """
    user_settings = get_user_settings(user_id)
    if user_settings:
        user_settings.last_created_an_exploration = datetime.datetime.utcnow()
        _save_user_settings(user_settings)


def update_email_preferences(
        user_id, can_receive_email_updates, can_receive_editor_role_email,
        can_receive_feedback_email, can_receive_subscription_email):
    """Updates whether the user has chosen to receive email updates.

    If no UserEmailPreferencesModel exists for this user, a new one will
    be created.

    Args:
        user_id: str. The unique ID of the user.
        can_receive_email_updates: bool. Whether the given user can receive
            email updates.
        can_receive_editor_role_email: bool. Whether the given user can receive
            emails notifying them of role changes.
        can_receive_feedback_email: bool. Whether the given user can receive
            emails when users submit feedback to their explorations.
        can_receive_subscription_email: bool. Whether the given user can receive
            emails related to his/her creator subscriptions.
    """
    email_preferences_model = user_models.UserEmailPreferencesModel.get(
        user_id, strict=False)
    if email_preferences_model is None:
        email_preferences_model = user_models.UserEmailPreferencesModel(
            id=user_id)

    email_preferences_model.site_updates = can_receive_email_updates
    email_preferences_model.editor_role_notifications = (
        can_receive_editor_role_email)
    email_preferences_model.feedback_message_notifications = (
        can_receive_feedback_email)
    email_preferences_model.subscription_notifications = (
        can_receive_subscription_email)
    email_preferences_model.update_timestamps()
    email_preferences_model.put()


def get_email_preferences(user_id):
    """Gives email preferences of user with given user_id.

    Args:
        user_id: str. The unique ID of the user.

    Returns:
        UserGlobalPrefs. Representing whether the user has chosen to receive
        email updates.
    """
    email_preferences_model = user_models.UserEmailPreferencesModel.get(
        user_id, strict=False)
    if email_preferences_model is None:
        return user_domain.UserGlobalPrefs.create_default_prefs()
    else:
        return user_domain.UserGlobalPrefs(
            email_preferences_model.site_updates,
            email_preferences_model.editor_role_notifications,
            email_preferences_model.feedback_message_notifications,
            email_preferences_model.subscription_notifications)


def get_users_email_preferences(user_ids):
    """Get email preferences for the list of users.

    Args:
        user_ids: list(str). A list of user IDs for whom we want to get email
            preferences.

    Returns:
        list(UserGlobalPrefs). Representing whether the users had chosen to
        receive email updates.
    """
    user_email_preferences_models = (
        user_models.UserEmailPreferencesModel.get_multi(user_ids))
    result = []

    for email_preferences_model in user_email_preferences_models:
        if email_preferences_model is None:
            result.append(
                user_domain.UserGlobalPrefs.create_default_prefs())
        else:
            result.append(user_domain.UserGlobalPrefs(
                email_preferences_model.site_updates,
                email_preferences_model.editor_role_notifications,
                email_preferences_model.feedback_message_notifications,
                email_preferences_model.subscription_notifications))

    return result


def set_email_preferences_for_exploration(
        user_id, exploration_id, mute_feedback_notifications=None,
        mute_suggestion_notifications=None):
    """Sets mute preferences for exploration with given exploration_id of user
    with given user_id.

    If no ExplorationUserDataModel exists for this user and exploration,
    a new one will be created.

    Args:
        user_id: str. The unique ID of the user.
        exploration_id: str. The exploration id.
        mute_feedback_notifications: bool. Whether the given user has muted
            feedback emails. Defaults to None.
        mute_suggestion_notifications: bool. Whether the given user has muted
            suggestion emails. Defaults to None.
    """
    exploration_user_model = user_models.ExplorationUserDataModel.get(
        user_id, exploration_id)
    if exploration_user_model is None:
        exploration_user_model = user_models.ExplorationUserDataModel.create(
            user_id, exploration_id)
    if mute_feedback_notifications is not None:
        exploration_user_model.mute_feedback_notifications = (
            mute_feedback_notifications)
    if mute_suggestion_notifications is not None:
        exploration_user_model.mute_suggestion_notifications = (
            mute_suggestion_notifications)
    exploration_user_model.update_timestamps()
    exploration_user_model.put()


def get_email_preferences_for_exploration(user_id, exploration_id):
    """Gives mute preferences for exploration with given exploration_id of user
    with given user_id.

    Args:
        user_id: str. The unique ID of the user.
        exploration_id: str. The exploration id.

    Returns:
        UserExplorationPrefs. Representing whether the user has chosen to
        receive email updates for particular exploration.
    """
    exploration_user_model = user_models.ExplorationUserDataModel.get(
        user_id, exploration_id)

    if exploration_user_model is None:
        return user_domain.UserExplorationPrefs.create_default_prefs()
    else:
        return user_domain.UserExplorationPrefs(
            exploration_user_model.mute_feedback_notifications,
            exploration_user_model.mute_suggestion_notifications)


def get_users_email_preferences_for_exploration(user_ids, exploration_id):
    """Gives mute preferences for exploration with given exploration_id of user
    with given user_id.

    Args:
        user_ids: list(str). A list of user IDs for whom we want to get email
            preferences.
        exploration_id: str. The exploration id.

    Returns:
        list(UserExplorationPrefs). Representing whether the users has chosen to
        receive email updates for particular exploration.
    """
    exploration_user_models = (
        user_models.ExplorationUserDataModel.get_multi(
            user_ids, exploration_id))
    result = []

    for exploration_user_model in exploration_user_models:
        if exploration_user_model is None:
            result.append(
                user_domain.UserExplorationPrefs.create_default_prefs())
        else:
            result.append(user_domain.UserExplorationPrefs(
                exploration_user_model.mute_feedback_notifications,
                exploration_user_model.mute_suggestion_notifications))

    return result


def get_user_contributions(user_id, strict=False):
    """Gets domain object representing the contributions for the given user_id.

    Args:
        user_id: str. The unique ID of the user.
        strict: bool. Whether to fail noisily if no user with the given
            id exists in the datastore. Defaults to False.

    Returns:
        UserContributions or None. If the given user_id does not exist, return
        None. Otherwise, return the corresponding UserContributions domain
        object.
    """
    model = user_models.UserContributionsModel.get(user_id, strict=strict)
    if model is not None:
        result = user_domain.UserContributions(
            model.id, model.created_exploration_ids,
            model.edited_exploration_ids)
    else:
        result = None
    return result


def create_user_contributions(
        user_id, created_exploration_ids, edited_exploration_ids):
    """Creates a new UserContributionsModel and returns the domain object.
    Note: This does not create a contributions model if the user is
    OppiaMigrationBot.

    Args:
        user_id: str. The unique ID of the user.
        created_exploration_ids: list(str). IDs of explorations that this
            user has created.
        edited_exploration_ids: list(str). IDs of explorations that this
            user has edited.

    Returns:
        UserContributions|None. The domain object representing the newly-created
        UserContributionsModel. If the user id is for oppia migration bot, None
        is returned.

    Raises:
        Exception. The UserContributionsModel for the given user_id already
            exists.
    """
    if user_id == feconf.MIGRATION_BOT_USER_ID:
        return None
    user_contributions = get_user_contributions(user_id, strict=False)
    if user_contributions:
        raise Exception(
            'User contributions model for user %s already exists.' % user_id)
    else:
        user_contributions = user_domain.UserContributions(
            user_id, created_exploration_ids, edited_exploration_ids)
        _save_user_contributions(user_contributions)
    return user_contributions


def update_user_contributions(
        user_id, created_exploration_ids, edited_exploration_ids):
    """Updates an existing UserContributionsModel with new calculated
    contributions.

    Args:
        user_id: str. The unique ID of the user.
        created_exploration_ids: list(str). IDs of explorations that this
            user has created.
        edited_exploration_ids: list(str). IDs of explorations that this
            user has edited.

    Raises:
        Exception. The UserContributionsModel for the given user_id does not
            exist.
    """
    user_contributions = get_user_contributions(user_id, strict=False)
    if not user_contributions:
        raise Exception(
            'User contributions model for user %s does not exist.' % user_id)

    user_contributions.created_exploration_ids = created_exploration_ids
    user_contributions.edited_exploration_ids = edited_exploration_ids

    _save_user_contributions(user_contributions)


def add_created_exploration_id(user_id, exploration_id):
    """Adds an exploration_id to a user_id's UserContributionsModel collection
    of created explorations.

    Args:
        user_id: str. The unique ID of the user.
        exploration_id: str. The exploration id.
    """
    user_contributions = get_user_contributions(user_id, strict=False)

    if not user_contributions:
        create_user_contributions(user_id, [exploration_id], [])
    elif exploration_id not in user_contributions.created_exploration_ids:
        user_contributions.created_exploration_ids.append(exploration_id)
        user_contributions.created_exploration_ids.sort()
        _save_user_contributions(user_contributions)


def add_edited_exploration_id(user_id, exploration_id):
    """Adds an exploration_id to a user_id's UserContributionsModel collection
    of edited explorations.

    Args:
        user_id: str. The unique ID of the user.
        exploration_id: str. The exploration id.
    """
    user_contributions = get_user_contributions(user_id, strict=False)

    if not user_contributions:
        create_user_contributions(user_id, [], [exploration_id])

    elif exploration_id not in user_contributions.edited_exploration_ids:
        user_contributions.edited_exploration_ids.append(exploration_id)
        user_contributions.edited_exploration_ids.sort()
        _save_user_contributions(user_contributions)


def _save_user_contributions(user_contributions):
    """Commits a user contributions object to the datastore.

    Args:
        user_contributions: UserContributions. Value object representing
            a user's contributions.
    """
    user_contributions.validate()
    user_models.UserContributionsModel(
        id=user_contributions.user_id,
        created_exploration_ids=user_contributions.created_exploration_ids,
        edited_exploration_ids=user_contributions.edited_exploration_ids,
    ).put()


def _migrate_dashboard_stats_to_latest_schema(versioned_dashboard_stats):
    """Holds responsibility of updating the structure of dashboard stats.

    Args:
        versioned_dashboard_stats: UserStatsModel. Value object representing
            user-specific statistics.

    Raises:
        Exception. If schema_version > CURRENT_DASHBOARD_STATS_SCHEMA_VERSION.
    """
    stats_schema_version = versioned_dashboard_stats.schema_version
    if not (1 <= stats_schema_version
            <= feconf.CURRENT_DASHBOARD_STATS_SCHEMA_VERSION):
        raise Exception(
            'Sorry, we can only process v1-v%d dashboard stats schemas at '
            'present.' % feconf.CURRENT_DASHBOARD_STATS_SCHEMA_VERSION)


def get_current_date_as_string():
    """Gets the current date.

    Returns:
        str. Current date as a string of format 'YYYY-MM-DD'.
    """
    return datetime.datetime.utcnow().strftime(
        feconf.DASHBOARD_STATS_DATETIME_STRING_FORMAT)


def parse_date_from_string(datetime_str):
    """Parses the given string, and returns the year, month and day of the
    date that it represents.

    Args:
        datetime_str: str. String representing datetime.

    Returns:
        dict. Representing date with year, month and day as keys.
    """
    datetime_obj = datetime.datetime.strptime(
        datetime_str, feconf.DASHBOARD_STATS_DATETIME_STRING_FORMAT)
    return {
        'year': datetime_obj.year,
        'month': datetime_obj.month,
        'day': datetime_obj.day
    }


def get_user_impact_score(user_id):
    """Gets the user impact score for the given user_id.

    Args:
        user_id: str. The unique ID of the user.

    Returns:
        float. The user impact score associated with the given user_id.
        Returns 0 if UserStatsModel does not exist for the given user_id.
    """
    model = user_models.UserStatsModel.get(user_id, strict=False)

    if model:
        return model.impact_score
    else:
        return 0


def get_weekly_dashboard_stats(user_id):
    """Gets weekly dashboard stats for a given user_id.

    Args:
        user_id: str. The unique ID of the user.

    Returns:
        list(dict): The weekly dashboard stats for the given user. Each dict in
        the list denotes the dashboard stats of the user, keyed by a datetime
        string. The stats currently being saved are:
            - 'average ratings': Average of ratings across all explorations of
                a user.
            - 'total plays': Total number of plays across all explorations of
                a user.

        The format of returned value:
        [
            {
                {{datetime_string_1}}: {
                    'num_ratings': (value),
                    'average_ratings': (value),
                    'total_plays': (value)
                }
            },
            {
                {{datetime_string_2}}: {
                    'num_ratings': (value),
                    'average_ratings': (value),
                    'total_plays': (value)
                }
            }
        ]
        If the user doesn't exist, then this function returns None.
    """
    model = user_models.UserStatsModel.get(user_id, strict=False)

    if model and model.weekly_creator_stats_list:
        return model.weekly_creator_stats_list
    else:
        return None


def get_last_week_dashboard_stats(user_id):
    """Gets last week's dashboard stats for a given user_id.

    Args:
        user_id: str. The unique ID of the user.

    Returns:
        dict or None: The dict denotes last week dashboard stats of the user,
        and contains a single key-value pair. The key is the datetime string and
        the value is the dashboard stats in the format:
        {
            'num_ratings': (value),
            'average_ratings': (value),
            'total_plays': (value)
        }
        If the user doesn't exist, then this function returns None.
    """
    weekly_dashboard_stats = get_weekly_dashboard_stats(user_id)
    if weekly_dashboard_stats:
        return weekly_dashboard_stats[-1]
    else:
        return None


def update_dashboard_stats_log(user_id):
    """Save statistics for creator dashboard of a user by appending to a list
    keyed by a datetime string.

    Args:
        user_id: str. The unique ID of the user.
    """
    model = user_models.UserStatsModel.get_or_create(user_id)

    if model.schema_version != feconf.CURRENT_DASHBOARD_STATS_SCHEMA_VERSION:
        _migrate_dashboard_stats_to_latest_schema(model)

    weekly_dashboard_stats = {
        get_current_date_as_string(): {
            'num_ratings': model.num_ratings or 0,
            'average_ratings': model.average_ratings,
            'total_plays': model.total_plays or 0
        }
    }
    model.weekly_creator_stats_list.append(weekly_dashboard_stats)
    model.update_timestamps()
    model.put()


def is_at_least_moderator(user_id):
    """Checks if a user with given user_id is at least a moderator.

    Args:
        user_id: str. The unique ID of the user.

    Returns:
        bool. True if user is atleast a moderator, False otherwise.
    """
    user_role = get_user_role_from_id(user_id)
    if (user_role == feconf.ROLE_ID_MODERATOR or
            user_role == feconf.ROLE_ID_ADMIN):
        return True
    return False


def is_admin(user_id):
    """Checks if a user with given user_id is an admin.

    Args:
        user_id: str. The unique ID of the user.

    Returns:
        bool. True if user is an admin, False otherwise.
    """
    user_role = get_user_role_from_id(user_id)
    if user_role == feconf.ROLE_ID_ADMIN:
        return True
    return False


def is_topic_manager(user_id):
    """Checks if a user with given user_id is a topic manager.

    Args:
        user_id: str. The unique ID of the user.

    Returns:
        bool. Whether the user is a topic manager.
    """
    user_role = get_user_role_from_id(user_id)
    if user_role == feconf.ROLE_ID_TOPIC_MANAGER:
        return True
    return False


def can_review_translation_suggestions(user_id, language_code=None):
    """Returns whether the user can review translation suggestions in any
    language or in the given language.

    NOTE: If the language_code is provided then this method will check whether
    the user can review translations in the given language code. Otherwise, it
    will check whether the user can review in any language.

    Args:
        user_id: str. The unique ID of the user.
        language_code: str. The code of the language.

    Returns:
        bool. Whether the user can review translation suggestions in any
        language or in the given language.
    """
    user_contribution_rights = get_user_contribution_rights(user_id)
    reviewable_language_codes = (
        user_contribution_rights.can_review_translation_for_language_codes)
    if language_code is not None:
        return language_code in reviewable_language_codes
    else:
        return bool(reviewable_language_codes)


def can_review_voiceover_applications(user_id, language_code=None):
    """Returns whether the user can review voiceover applications in any
    language or in the given language.

    NOTE: If the language_code is provided then this method will check whether
    the user can review voiceover in the given language code else it will
    check whether the user can review in any language.

    Args:
        user_id: str. The unique ID of the user.
        language_code: str. The code of the language.

    Returns:
        bool. Whether the user can review voiceover applications in any language
        or in the given language.
    """
    user_contribution_rights = get_user_contribution_rights(user_id)
    reviewable_language_codes = (
        user_contribution_rights.can_review_voiceover_for_language_codes)
    if language_code is not None:
        return language_code in reviewable_language_codes
    else:
        return bool(reviewable_language_codes)


def can_review_question_suggestions(user_id):
    """Checks whether the user can review question suggestions.

    Args:
        user_id: str. The unique ID of the user.

    Returns:
        bool. Whether the user can review question suggestions.
    """
    user_contribution_rights = get_user_contribution_rights(user_id)
    return user_contribution_rights.can_review_questions


def can_submit_question_suggestions(user_id):
    """Checks whether the user can submit question suggestions.

    Args:
        user_id: str. The unique ID of the user.

    Returns:
        bool. Whether the user can submit question suggestions.
    """
    user_contribution_rights = get_user_contribution_rights(user_id)
    return user_contribution_rights.can_submit_questions


def allow_user_to_review_translation_in_language(user_id, language_code):
    """Allows the user with the given user id to review translation in the given
    language_code.

    Args:
        user_id: str. The unique ID of the user.
        language_code: str. The code of the language. Callers should ensure that
            the user does not have rights to review translations in the given
            language code.
    """
    user_contribution_rights = get_user_contribution_rights(user_id)
    allowed_language_codes = set(
        user_contribution_rights.can_review_translation_for_language_codes)
    allowed_language_codes.add(language_code)
    user_contribution_rights.can_review_translation_for_language_codes = (
        sorted(list(allowed_language_codes)))
    _save_user_contribution_rights(user_contribution_rights)


def remove_translation_review_rights_in_language(user_id, language_code):
    """Removes the user's review rights to translation suggestions in the given
    language_code.

    Args:
        user_id: str. The unique ID of the user.
        language_code: str. The code of the language. Callers should ensure that
            the user already has rights to review translations in the given
            language code.
    """
    user_contribution_rights = get_user_contribution_rights(user_id)
    user_contribution_rights.can_review_translation_for_language_codes.remove(
        language_code)
    _update_user_contribution_rights(user_contribution_rights)


def allow_user_to_review_voiceover_in_language(user_id, language_code):
    """Allows the user with the given user id to review voiceover applications
    in the given language_code.

    Args:
        user_id: str. The unique ID of the user.
        language_code: str. The code of the language. Callers should ensure that
            the user does not have rights to review voiceovers in the given
            language code.
    """
    user_contribution_rights = get_user_contribution_rights(user_id)
    allowed_language_codes = set(
        user_contribution_rights.can_review_voiceover_for_language_codes)
    allowed_language_codes.add(language_code)
    user_contribution_rights.can_review_voiceover_for_language_codes = (
        sorted(list(allowed_language_codes)))
    _save_user_contribution_rights(user_contribution_rights)


def remove_voiceover_review_rights_in_language(user_id, language_code):
    """Removes the user's review rights to voiceover applications in the given
    language_code.

    Args:
        user_id: str. The unique ID of the user.
        language_code: str. The code of the language. Callers should ensure that
            the user already has rights to review voiceovers in the given
            language code.
    """
    user_contribution_rights = get_user_contribution_rights(user_id)
    user_contribution_rights.can_review_voiceover_for_language_codes.remove(
        language_code)
    _update_user_contribution_rights(user_contribution_rights)


def allow_user_to_review_question(user_id):
    """Allows the user with the given user id to review question suggestions.

    Args:
        user_id: str. The unique ID of the user. Callers should ensure that
            the given user does not have rights to review questions.
    """
    user_contribution_rights = get_user_contribution_rights(user_id)
    user_contribution_rights.can_review_questions = True
    _save_user_contribution_rights(user_contribution_rights)


def remove_question_review_rights(user_id):
    """Removes the user's review rights to question suggestions.

    Args:
        user_id: str. The unique ID of the user. Callers should ensure that
            the given user already has rights to review questions.
    """
    user_contribution_rights = get_user_contribution_rights(user_id)
    user_contribution_rights.can_review_questions = False
    _update_user_contribution_rights(user_contribution_rights)


def allow_user_to_submit_question(user_id):
    """Allows the user with the given user id to submit question suggestions.

    Args:
        user_id: str. The unique ID of the user. Callers should ensure that
            the given user does not have rights to submit questions.
    """
    user_contribution_rights = get_user_contribution_rights(user_id)
    user_contribution_rights.can_submit_questions = True
    _save_user_contribution_rights(user_contribution_rights)


def remove_question_submit_rights(user_id):
    """Removes the user's submit rights to question suggestions.

    Args:
        user_id: str. The unique ID of the user. Callers should ensure that
            the given user already has rights to submit questions.
    """
    user_contribution_rights = get_user_contribution_rights(user_id)
    user_contribution_rights.can_submit_questions = False
    _update_user_contribution_rights(user_contribution_rights)


def remove_contribution_reviewer(user_id):
    """Deletes the UserContributionRightsModel corresponding to the given
    user_id.

    Args:
        user_id: str. The unique ID of the user.
    """
    user_contribution_rights_model = (
        user_models.UserContributionRightsModel.get_by_id(user_id))
    if user_contribution_rights_model is not None:
        user_contribution_rights = _create_user_contribution_rights_from_model(
            user_contribution_rights_model)
        # Clear the user contribution rights fields before passing them into the
        # update community contribution stats function.
        user_contribution_rights.can_review_questions = False
        user_contribution_rights.can_review_translation_for_language_codes = []
        _update_reviewer_counts_in_community_contribution_stats(
            user_contribution_rights)
        user_contribution_rights_model.delete()


def get_contributor_usernames(category, language_code=None):
    """Returns a list of usernames of users who has contribution rights of given
    category.

    Args:
        category: str. The review category to find the list of reviewers
            for.
        language_code: None|str. The language code for translation or voiceover
            review category.

    Returns:
        list(str). A list of usernames.
    """
    user_ids = []
    if category == constants.CONTRIBUTION_RIGHT_CATEGORY_REVIEW_TRANSLATION:
        user_ids = (
            user_models.UserContributionRightsModel
            .get_translation_reviewer_user_ids(language_code))
    elif category == constants.CONTRIBUTION_RIGHT_CATEGORY_REVIEW_VOICEOVER:
        user_ids = (
            user_models.UserContributionRightsModel
            .get_voiceover_reviewer_user_ids(language_code))
    elif category == constants.CONTRIBUTION_RIGHT_CATEGORY_REVIEW_QUESTION:
        if language_code is not None:
            raise Exception('Expected language_code to be None, found: %s' % (
                language_code))
        user_ids = (
            user_models.UserContributionRightsModel
            .get_question_reviewer_user_ids())
    elif category == constants.CONTRIBUTION_RIGHT_CATEGORY_SUBMIT_QUESTION:
        user_ids = (
            user_models.UserContributionRightsModel
            .get_question_submitter_user_ids())
    else:
        raise Exception('Invalid category: %s' % category)

    return get_usernames(user_ids)


def log_username_change(committer_id, old_username, new_username):
    """Stores the query to role structure in UsernameChangeAuditModel.

    Args:
        committer_id: str. The ID of the user that is making the change.
        old_username: str. The current username that is being changed.
        new_username: str. The new username that the current one is being
            changed to.
    """

    model_id = '%s.%d' % (committer_id, utils.get_current_time_in_millisecs())
    audit_models.UsernameChangeAuditModel(
        id=model_id, committer_id=committer_id, old_username=old_username,
        new_username=new_username).put()


def create_login_url(target_url):
    """Creates a login url.

    Args:
        target_url: str. The URL to redirect to after login.

    Returns:
        str. The correct login URL that includes the page to redirect to.
    """
    return current_user_services.create_login_url(target_url)<|MERGE_RESOLUTION|>--- conflicted
+++ resolved
@@ -56,366 +56,6 @@
 USERNAME_FOR_USER_BEING_DELETED = 'UserBeingDeleted'
 
 
-<<<<<<< HEAD
-class UserSettings(python_utils.OBJECT):
-    """Value object representing a user's settings.
-
-    Attributes:
-        user_id: str. The unique ID of the user.
-        email: str. The user email.
-        role: str. Role of the user. This is used in conjunction with
-            PARENT_ROLES to determine which actions the user can perform.
-        username: str or None. Identifiable username to display in the UI.
-        last_agreed_to_terms: datetime.datetime or None. When the user last
-            agreed to the terms of the site.
-        last_started_state_editor_tutorial: datetime.datetime or None. When
-            the user last started the state editor tutorial.
-        last_started_state_translation_tutorial: datetime.datetime or None. When
-            the user last started the state translation tutorial.
-        last_logged_in: datetime.datetime or None. When the user last logged in.
-        last_created_an_exploration: datetime.datetime or None. When the user
-            last created an exploration.
-        last_edited_an_exploration: datetime.datetime or None. When the user
-            last edited an exploration.
-        profile_picture_data_url: str or None. User uploaded profile picture as
-            a dataURI string.
-        default_dashboard: str or None. The default dashboard of the user.
-        user_bio: str. User-specified biography.
-        subject_interests: list(str) or None. Subject interests specified by
-            the user.
-        first_contribution_msec: float or None. The time in milliseconds when
-            the user first contributed to Oppia.
-        preferred_language_codes: list(str) or None. Exploration language
-            preferences specified by the user.
-        preferred_site_language_code: str or None. System language preference.
-        preferred_audio_language_code: str or None. Audio language preference.
-        pin: str or None. The PIN of the user's profile for android.
-        display_alias: str or None. Display name of a user who is logged
-            into the Android app. None when the request is coming from web
-            because we don't use it there.
-    """
-
-    def __init__(
-            self, user_id, email, role, username=None,
-            last_agreed_to_terms=None, last_started_state_editor_tutorial=None,
-            last_started_state_translation_tutorial=None, last_logged_in=None,
-            last_created_an_exploration=None, last_edited_an_exploration=None,
-            profile_picture_data_url=None, default_dashboard=None,
-            creator_dashboard_display_pref=(
-                constants.ALLOWED_CREATOR_DASHBOARD_DISPLAY_PREFS['CARD']),
-            user_bio='', subject_interests=None, first_contribution_msec=None,
-            preferred_language_codes=None, preferred_site_language_code=None,
-            preferred_audio_language_code=None, pin=None, display_alias=None,
-            deleted=False, created_on=None):
-        """Constructs a UserSettings domain object.
-
-        Args:
-            user_id: str. The unique ID of the user.
-            email: str. The user email.
-            role: str. Role of the user. This is used in conjunction with
-                PARENT_ROLES to determine which actions the user can perform.
-            username: str or None. Identifiable username to display in the UI.
-            last_agreed_to_terms: datetime.datetime or None. When the user
-                last agreed to the terms of the site.
-            last_started_state_editor_tutorial: datetime.datetime or None. When
-                the user last started the state editor tutorial.
-            last_started_state_translation_tutorial: datetime.datetime or None.
-                When the user last started the state translation tutorial.
-            last_logged_in: datetime.datetime or None. When the user last
-                logged in.
-            last_created_an_exploration: datetime.datetime or None. When the
-                user last created an exploration.
-            last_edited_an_exploration: datetime.datetime or None. When the
-                user last edited an exploration.
-            profile_picture_data_url: str or None. User uploaded profile
-                picture as a dataURI string.
-            default_dashboard: str|None. The default dashboard of the user.
-            creator_dashboard_display_pref: str. The creator dashboard of the
-                user.
-            user_bio: str. User-specified biography.
-            subject_interests: list(str) or None. Subject interests specified by
-                the user.
-            first_contribution_msec: float or None. The time in milliseconds
-                when the user first contributed to Oppia.
-            preferred_language_codes: list(str) or None. Exploration language
-                preferences specified by the user.
-            preferred_site_language_code: str or None. System language
-                preference.
-            preferred_audio_language_code: str or None. Default language used
-                for audio translations preference.
-            pin: str or None. The PIN of the user's profile for android.
-            display_alias: str or None. Display name of a user who is logged
-                into the Android app. None when the request is coming from
-                web because we don't use it there.
-            deleted: bool. Whether the user has requested removal of their
-                account.
-            created_on: datetime.datetime. When the user was created on.
-        """
-        self.user_id = user_id
-        self.email = email
-        self.role = role
-        self.username = username
-        self.last_agreed_to_terms = last_agreed_to_terms
-        self.last_started_state_editor_tutorial = (
-            last_started_state_editor_tutorial)
-        self.last_started_state_translation_tutorial = (
-            last_started_state_translation_tutorial)
-        self.last_logged_in = last_logged_in
-        self.last_edited_an_exploration = last_edited_an_exploration
-        self.last_created_an_exploration = last_created_an_exploration
-        self.profile_picture_data_url = profile_picture_data_url
-        self.default_dashboard = default_dashboard
-        self.creator_dashboard_display_pref = creator_dashboard_display_pref
-        self.user_bio = user_bio
-        self.subject_interests = (
-            subject_interests if subject_interests else [])
-        self.first_contribution_msec = first_contribution_msec
-        self.preferred_language_codes = (
-            preferred_language_codes if preferred_language_codes else [])
-        self.preferred_site_language_code = preferred_site_language_code
-        self.preferred_audio_language_code = preferred_audio_language_code
-        self.pin = pin
-        self.display_alias = display_alias
-        self.deleted = deleted
-        self.created_on = created_on
-
-    def validate(self):
-        """Checks that the user_id, email, role, pin and display_alias
-        fields of this UserSettings domain object are valid.
-
-        Raises:
-            ValidationError. The user_id is not str.
-            ValidationError. The email is not str.
-            ValidationError. The email is invalid.
-            ValidationError. The role is not str.
-            ValidationError. Given role does not exist.
-            ValidationError. The pin is not str.
-            ValidationError. The display alias is not str.
-        """
-        if not isinstance(self.user_id, python_utils.BASESTRING):
-            raise utils.ValidationError(
-                'Expected user_id to be a string, received %s' % self.user_id)
-        if not self.user_id:
-            raise utils.ValidationError('No user id specified.')
-        if not utils.is_user_id_valid(
-                self.user_id,
-                allow_system_user_id=True,
-                allow_pseudonymous_id=True
-        ):
-            raise utils.ValidationError('The user ID is in a wrong format.')
-
-        if not isinstance(self.role, python_utils.BASESTRING):
-            raise utils.ValidationError(
-                'Expected role to be a string, received %s' % self.role)
-        if self.role not in role_services.PARENT_ROLES:
-            raise utils.ValidationError('Role %s does not exist.' % self.role)
-
-        if self.pin is not None:
-            if not isinstance(self.pin, python_utils.BASESTRING):
-                raise utils.ValidationError(
-                    'Expected PIN to be a string, received %s' %
-                    self.pin
-                )
-            elif (len(self.pin) != feconf.FULL_USER_PIN_LENGTH and
-                  len(self.pin) != feconf.PROFILE_USER_PIN_LENGTH):
-                raise utils.ValidationError(
-                    'User PIN can only be of length %s or %s' %
-                    (
-                        feconf.FULL_USER_PIN_LENGTH,
-                        feconf.PROFILE_USER_PIN_LENGTH
-                    )
-                )
-            else:
-                for character in self.pin:
-                    if character < '0' or character > '9':
-                        raise utils.ValidationError(
-                            'Only numeric characters are allowed in PIN.'
-                        )
-
-        if (self.display_alias is not None and
-                not isinstance(self.display_alias, python_utils.BASESTRING)):
-            raise utils.ValidationError(
-                'Expected display_alias to be a string, received %s' %
-                self.display_alias
-            )
-
-        if not isinstance(self.email, python_utils.BASESTRING):
-            raise utils.ValidationError(
-                'Expected email to be a string, received %s' % self.email)
-        if not self.email:
-            raise utils.ValidationError('No user email specified.')
-        if ('@' not in self.email or self.email.startswith('@')
-                or self.email.endswith('@')):
-            raise utils.ValidationError(
-                'Invalid email address: %s' % self.email)
-
-        if not isinstance(
-                self.creator_dashboard_display_pref, python_utils.BASESTRING):
-            raise utils.ValidationError(
-                'Expected dashboard display preference to be a string, '
-                'received %s' % self.creator_dashboard_display_pref)
-        if (self.creator_dashboard_display_pref not in
-                list(constants.ALLOWED_CREATOR_DASHBOARD_DISPLAY_PREFS.values(
-                    ))):
-            raise utils.ValidationError(
-                '%s is not a valid value for the dashboard display '
-                'preferences.' % (self.creator_dashboard_display_pref))
-
-    def populate_from_modifiable_user_data(self, modifiable_user_data):
-        """Populate the UserSettings domain object using the user data in
-            modifiable_user_data.
-
-        Args:
-            modifiable_user_data: ModifiableUserData. The modifiable user
-                data object with the information to be updated.
-
-        Raises:
-            ValidationError. None or empty value is provided for display alias
-                attribute.
-        """
-        if (not modifiable_user_data.display_alias or
-                not isinstance(
-                    modifiable_user_data.display_alias,
-                    python_utils.BASESTRING
-                )
-           ):
-            raise utils.ValidationError(
-                'Expected display_alias to be a string, received %s.' %
-                modifiable_user_data.display_alias
-            )
-        self.display_alias = modifiable_user_data.display_alias
-        self.preferred_language_codes = (
-            modifiable_user_data.preferred_language_codes)
-        self.preferred_site_language_code = (
-            modifiable_user_data.preferred_site_language_code)
-        self.preferred_audio_language_code = (
-            modifiable_user_data.preferred_audio_language_code)
-        self.pin = modifiable_user_data.pin
-
-    def to_dict(self):
-        """Convert the UserSettings domain instance into a dictionary form
-        with its keys as the attributes of this class.
-
-        Rerurns:
-            dict. A dictionary containing the UserSettings class information
-            in a dictionary form.
-        """
-        return {
-            'email': self.email,
-            'role': self.role,
-            'username': self.username,
-            'normalized_username': self.normalized_username,
-            'last_agreed_to_terms': self.last_agreed_to_terms,
-            'last_started_state_editor_tutorial': (
-                self.last_started_state_editor_tutorial),
-            'last_started_state_translation_tutorial': (
-                self.last_started_state_translation_tutorial),
-            'last_logged_in': self.last_logged_in,
-            'last_edited_an_exploration': (
-                self.last_edited_an_exploration),
-            'last_created_an_exploration': (
-                self.last_created_an_exploration),
-            'profile_picture_data_url': self.profile_picture_data_url,
-            'default_dashboard': self.default_dashboard,
-            'creator_dashboard_display_pref': (
-                self.creator_dashboard_display_pref),
-            'user_bio': self.user_bio,
-            'subject_interests': self.subject_interests,
-            'first_contribution_msec': self.first_contribution_msec,
-            'preferred_language_codes': self.preferred_language_codes,
-            'preferred_site_language_code': (
-                self.preferred_site_language_code),
-            'preferred_audio_language_code': (
-                self.preferred_audio_language_code),
-            'pin': self.pin,
-            'display_alias': self.display_alias,
-            'deleted': self.deleted,
-            'created_on': self.created_on
-        }
-
-    @property
-    def truncated_email(self):
-        """Returns truncated email by replacing last two characters before @
-        with period.
-
-        Returns:
-            str. The truncated email address of this UserSettings
-            domain object.
-        """
-
-        first_part = self.email[: self.email.find('@')]
-        last_part = self.email[self.email.find('@'):]
-        if len(first_part) <= 1:
-            first_part = '..'
-        elif len(first_part) <= 3:
-            first_part = '%s..' % first_part[0]
-        else:
-            first_part = '%s..' % first_part[:-3]
-        return '%s%s' % (first_part, last_part)
-
-    @property
-    def normalized_username(self):
-        """Returns username in lowercase or None if it does not exist.
-
-        Returns:
-            str or None. If this object has a 'username' property, returns
-            the normalized version of the username. Otherwise, returns None.
-        """
-
-        return self.normalize_username(self.username)
-
-    @classmethod
-    def normalize_username(cls, username):
-        """Returns the normalized version of the given username,
-        or None if the passed-in 'username' is None.
-
-        Args:
-            username: str. Identifiable username to display in the UI.
-
-        Returns:
-            str or None. The normalized version of the given username,
-            or None if the passed-in username is None.
-        """
-
-        return username.lower() if username else None
-
-    @classmethod
-    def require_valid_username(cls, username):
-        """Checks if the given username is valid or not.
-
-        Args:
-            username: str. The username to validate.
-
-        Raises:
-            ValidationError. An empty username is supplied.
-            ValidationError. The given username exceeds the maximum allowed
-                number of characters.
-            ValidationError. The given username contains non-alphanumeric
-                characters.
-            ValidationError. The given username contains reserved substrings.
-        """
-        if not username:
-            raise utils.ValidationError('Empty username supplied.')
-        elif len(username) > constants.MAX_USERNAME_LENGTH:
-            raise utils.ValidationError(
-                'A username can have at most %s characters.'
-                % constants.MAX_USERNAME_LENGTH)
-        elif not re.match(feconf.ALPHANUMERIC_REGEX, username):
-            raise utils.ValidationError(
-                'Usernames can only have alphanumeric characters.')
-        else:
-            # Disallow usernames that contain the system usernames or the
-            # strings "admin" or "oppia".
-            reserved_usernames = set(feconf.SYSTEM_USERS.values()) | set([
-                'admin', 'oppia'])
-            for reserved_username in reserved_usernames:
-                if reserved_username in username.lower().strip():
-                    raise utils.ValidationError(
-                        'This username is not available.')
-
-
-=======
->>>>>>> db8b32f3
 def is_username_taken(username):
     """Returns whether the given username has already been taken.
 
