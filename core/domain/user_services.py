# coding: utf-8
#
# Copyright 2014 The Oppia Authors. All Rights Reserved.
#
# Licensed under the Apache License, Version 2.0 (the "License");
# you may not use this file except in compliance with the License.
# You may obtain a copy of the License at
#
#      http://www.apache.org/licenses/LICENSE-2.0
#
# Unless required by applicable law or agreed to in writing, software
# distributed under the License is distributed on an "AS-IS" BASIS,
# WITHOUT WARRANTIES OR CONDITIONS OF ANY KIND, either express or implied.
# See the License for the specific language governing permissions and
# limitations under the License.

"""Services for user data."""

from __future__ import annotations

import datetime
import hashlib
import imghdr
import itertools
import logging
import re
import urllib

from core import feconf
from core import utils
from core.constants import constants
from core.domain import auth_domain
from core.domain import auth_services
from core.domain import exp_fetchers
from core.domain import fs_services
from core.domain import role_services
from core.domain import state_domain
from core.domain import user_domain
from core.platform import models

import requests

from typing import (
    Dict, Final, List, Literal, Optional, Sequence, TypedDict, overload)

MYPY = False
if MYPY: # pragma: no cover
    from mypy_imports import audit_models
    from mypy_imports import auth_models
    from mypy_imports import bulk_email_services
    from mypy_imports import suggestion_models
    from mypy_imports import transaction_services
    from mypy_imports import user_models

(auth_models, user_models, audit_models, suggestion_models) = (
    models.Registry.import_models([
        models.Names.AUTH,
        models.Names.USER,
        models.Names.AUDIT,
        models.Names.SUGGESTION
    ])
)

bulk_email_services = models.Registry.import_bulk_email_services()
transaction_services = models.Registry.import_transaction_services()

# Size (in px) of the gravatar being retrieved.
GRAVATAR_SIZE_PX: Final = 150
# Data url for images/avatar/user_blue_72px.png.
# Generated using utils.convert_png_to_data_url.
DEFAULT_IDENTICON_DATA_URL: Final = (
    'data:image/png;base64,iVBORw0KGgoAAAANSUhEUgAAAEwAAABMCAYAAADHl1ErAAAAAXNSR0IArs4c6QAADhtJREFUeAHtXHlwVdUZ/859jyxmIQESyCaglC0iAgkJIntrIpvKphSwY2ttxbFOp9R/cGGqdhykLaMVO2OtoyRSCEKNEpYKyBIVQ1iNkBhNMCtb8shiQpJ3b7/fTW7m5uUlecu9L4nTM5Pce8895zvf93vnnPud833fEdQLKXb5jsC6%2BuZERZbHKaSMYRbGKERxgpQQUkSIIigEbAmFavlfrUKiVhCVcFa%2BIJEvJOlCcNCAnNKMFQ0o58vEfPgmhS5Mn0ot8n2KIs8lIZJJUfy8almIJqbxhRDSIbJKe2s%2BXvWlV/RcrGwqYGGp20bI1LyaeVmjKMrodp4EycGBAy6MjgsrSxozqG7O5GgxcVREeEigNDAwwBpmsUiRKGu3y1caGltstQ3yjbOFV6sPnypXTuRXBReU2GLqGprHkUKSRlMIUcD3WyUakGbbt7JYyzf6agpgYfe9O8kui/U8nB7UhJIkUTljwrBTTz449mZKUlyCEBTnjTCKQiX7T5ScfGP3Rf9j5ysny7IyTKXHPwYP690WSXnZtvcXp71pw1ldQwELm59%2BlyzbX%2BbeNL%2Btscb4EYOyNz2ZWD99wtAFnGdxxoQBefbs85f3rHsjJyivuGo60wsATe51WZJkWW/LWnXGgDZUEoYAFr58x0B7beOLPHGv5XnFIpGoS0mKOfze%2Bpmj/f2smNR9lm42teQ/8vLRgv0nyuZwVwtm1Ows5BZLSMBz1RkrbnjLiNeAhaWmPWgn%2BxYeejwkRMu9idH7tm%2BYE8/z0EhvmfOmPs9/RQ9tOJx3IKc8lUixkqBKC1nW2vat3u0NXY8Bi1%2B%2Bw6%2BktnETD7%2BnwEB4iP/pL/5xf03U4IBZ3jBkdN2K641Hkn/7YWh17c1JoM3D9PW4kIB1eRkrmjxpyyPAeK4aLttbPuAhOIU5aHpm1cTMZ1ffuRT8eMKED%2BooL6Wd%2B2Bj%2BtnFUGeYyVzJYl3Kc9sld9t2W8Dw%2BWkTWuz2fdxQ9ACr9P3Jfy7%2BZuSw0HnuNtwb5Ysqaw4mPJb5k%2BYW%2BVZuv9xqsaRWZ60%2B7w4vbgEWnrJ1hp3kTO5ZYUPCAnK%2B3bYiitWDWHca7O2yrI6U3r5yR8U1W2MiC2%2BzkLS4ev%2BaY67y1a749VQBYLUIZT/AGhUTduS7f68Y39/AgozgGbxDBsgCmSBbT/Jr710CDMMQPYvHf2DC2Mj9p95efA8TCNKI9MNrEGSALJAJskFGV%2BTocUhigrfbWz5jYtH4VdrAMksBdYVnI8vYJ/8q83hhmW0WEy23WKx39/Qh6LaHQXXA1xBgYc5isBL4/scCFoC3QCbIBhkhK2TGi65St4CpeharDvgaYoJnIv15GHaFQRBkg4w8p02BzF0VRH6XgEGDV5VS1rOgOvTHCb47wfXvIBtkhE4JmSG7/r3%2B3ilg6toQyx1OUEr7i56lF8zde8gIWVEPSz1g4IyGU8CwkMbaEMudNg3eWd0fXR5khcyQXcXAiYSdAMMWDY/ltVhIY23IdXr8kjqh21%2BzRKvMogUYAAtHQToBhv0sbNFg16GvLaQdmTfjGTJDdmCgYuHQSIfe07pTSqewn3V9z6qrvb1F48Crzx6xNTR4QXoE9tN4c2%2ByfufWqudC3VbmAYzNPwZrkf6dL%2B4LSm5Q9vkrVH79B6qs%2BoH8B1goatAtNCIqmOZOiabw4G5VJMNYREdhDD7ae6J0USsmtEwj3t7DYLCwK83f8WbbzauZP7/kq53SxiY7vfmfC5R24Fv6prTrDVEWgqbfEUlPLY2nlKkxGv%2BmXbFzG7H4/eE8g/tZyO92zbDSPoe1WncUgT14X4G189NimvjobnrhX6e6BQuo8DCho2crafnzB2n%2BMwe4PL5H5iVgACx4wEltli%2B1sXbA%2BGkNcmCwUN%2BY%2BI%2B3WOjZt3Lpl68cpQoefu6m4%2Bcqae7TWfTfk%2BXuVnWrvA4LFRtUVockjKxKc8sJmMJsWWsiON/U9eJvNmXTtk%2B%2BdYt5Z4WZX0p/bjYtmBbn7LURefaw%2BVuvwoQnBliTYCxu7WFskQb1WROjcvliKlibM/IMAQv8siD0643H6etiGx7NSBbYUlXCbRipgKnme859Ysl4jwwDrnKaV2SjDe%2B0tu9qnZ7KsQWch/YxVpt6KunZexieUVPDSIJjCC86k3lwyikJ0di%2BMS09/3au2iuMbuDr4mpKN2CIO%2BMLVnpgA4yAlVRX1ziV4fODrwOv2k2bDM4UVvEkXeaMJ0PyXn3/nCF0HIkAE2ADjICVpChiLArBMcSxsJHPmdmXjCTXiVZRRS19VVTdKd%2BIDA0bYCW1%2BWcRvGiMIN4Vjb1flHb1yrD8rM9LDKOlJ6RhA6ww6au%2BD3A50hcy%2Bt5sRRP8FpSYo8zqsBnDPax13oJ/ltEgafSqam5SU7NdezTtWsHrTzOShg2wYtWP3SQ5wZnNjMZA80Z9s1mkO9CtMakdDRtgJcGnFK3C869D6wY%2BRISp7loGUnROKtKkdtqxYawkzQGXdwNUN0nnrHiXGxxoJf40e0fEhdpRg29xoZT7RTRsgJV%2B8e0%2BJTdqJIwd4kZpz4pOGWN%2BG5Lq2s38wQHXMzZdq2XiAlllgP2%2BaH6yOX4xGjbAinejlVq0CG9l10T3rNT99wwnf96KMyvNuHMoDR0UaAr5dmwYK1YrhAoYXLtNaa2N6DAW5vFF6qLClGZeeHSyKXRBVMMGWLFaoUZYEPzgTWuxjfC6lROI/RgMb2bZ7JGUaOIcqWEDrDDp50MCBA0YLokDQRgx0p%2BdTezH4PDG88dxI8LotaeneU7AhZo6bPK5hwkVMERYuFDX6yLT2JDx99/fTVY2anibYiOCaPuGuayydDB%2BeUu2U30NG2AlCaFcRAmEo3QqaVLGynm30a6X5sHz2uMWksZH0pHXF9CIYeb/zho2CAqTgoMDvoTXCmJ3EI7isQRuVpw9KYqytyykhxk8qASuJoD84mNTKGvjveSLFQQwUeOaGCNE0Flqvs5o8b/9gZ8xwyMmj404NComZJyrzHtbLjTIjxZNv1X9C/S30pXqRrLVdd4lh7EjOX4oPfHAOHrzD9Np9l1RZMHnygeJ45kOZXxaPJ6byr6WueotdfAjhI73rGdu2ZXnn5oY7QM2OjZxx8hw%2BvPjCepf2bUfqJz/Llc1qHpb1OBAiosMpoFB5i%2BtOnLV%2BoTgL9ypYYZ8bZ0tOd6QmuUNbCiFMoN9GPM0TCbeXYoZcgvhr48kOyLlVF6AESf1UwV7G88jBbC/ISqsjzDb62wAC9UmydhoAaz6b/tWcIgQul7ntI8woMNCxQZstQOGSFYeqQriDeGI0Ud47jU2gIEae8kmtlZsWllpB6zNO2UXZwcg3rDXOO0jDbdhEIDoXs1zB6y1A4YHhP3iiuBMOJXh3tfJzuZ/qBbfX65nR5UGqmto8TUL2OoqAgZoWMNEY6KTMhOa%2Bt4ehCDfmxjz8c4X5y3UChp5hVk/j63Vpwuu0zdlNVTIrkuFfC1hkOobO%2B//Qw8LD/an26JDaFRsKI2KCWU76kCaOi6CoHYYnZY9d/DjAzllC/lDmFWz75EFevqdFmGIkbbL9hREsiI40yg/11wGhxex9PlXV%2BjEhatUU99ZQdUzpr%2BH08n1mkb1L%2BfiVf0rGs5Lo2nxkXT3HUPZ0S7WawAhsxrFy6HPwKJDY/zQqYehAPey1%2BDgDxfsSxkPwZPYaTmU7S7BPWDXkWLafayYLlWaaidW2cASK5nBWzJzOD3AG5YebCgqw5dvP4PoXab1Oveu3znK5xQIOPW31DZchL/6M6vv2sn%2B68scK3b1jDlo%2B6Hv6G878ij/e1M3cbtiQc3HML4vKZbWrbyTpowe3G1Z7SVH7e7cmHZmGXePSmtI4FhnQfVOAQMBNfhdse/CwvzsO/cf6ykapKlZpq0HCmlzxlc%2B6U2akK5c2XJNf3x4At3D29hdJUTrTnz0wxlwOrEIy5Kugum7BAyEtaGJwKVrH63mrSDn0besEdNTmz9XJ%2B6uGOoL%2BbAr/OXJJIoM77jryx%2Bh0iGL0mSENnc1FDX%2BO6gVWqZ2RfQ9I5oLQgj75fxO/q%2BvpJ9TnXTxlevr6cPjlyj5iUx2bb%2BsZ7UesqlgsayQWf/S8b7bHobC3QWYrv3rZ%2BwuXuhIs88/Y4v8vfWz4BvrdoBpj4BBejWE2W4/yupTGMJ%2BD21O/emf3j1t2bTNrYD8PgWkv7/FflvUwE8uFFelMAg2i8Uy05UTBlwCTAWtLUieJ8XA2MiQIxXX6xNYI%2B6XC3Wep%2Br5xz/Jsszij1qDVREprp4s4DJgGmjaMQzcUA5bgaNkRTbH3GxSf5SEVMoxRBUMlrnHMIB//ArounxbjgZZuWWtSzlokmyGkwWv4Bm8QwZ1GLpxZgUYcquHaRLgQ6A/SobJ4IiGpeyc7RE9ja55V/aKEOID5s/3R8loQjkeVsTzwmmeF2oYuFlamT5xFeII/4qh3LMmgR/oWT4/rEgPhONxWEKifUJW4mWikfpyvr5nBbNIkUQeD8BU7lm9fxyWHgDHA9fYQlzHg/0w/6qjuZzqdKwvb/J9PveiAl4Hz%2BE5q%2B8duKYXHjHSjkf6sXkqWyEZK4QFLIQ51iihWrr2CJKCeE6fzm2pax8Grm8e6acHDffth0YSLdF9CCoZvFye55okRU7gIetV1AkPuRJZSCfZUdefezJMYf3v0MhOwHVzLKlQxAWSRJlQlDr%2BzrPcUjjbGwbyBB2mCKH62/K7KwywjWM8b5CQq%2BH9x%2B%2BCSVZiFKH8eI4ldQQOz4jJ/P/Bt86QcSFPPVqZA50Qu4NwFK7i3tHK7HEEJ5reOFr5fwkK97jkk8ywAAAAAElFTkSuQmCC')  # pylint: disable=line-too-long

LABEL_FOR_USER_BEING_DELETED: Final = '[User being deleted]'
USERNAME_FOR_USER_BEING_DELETED: Final = 'UserBeingDeleted'


class DashboardStatsDict(TypedDict):
    """Dictionary representing the dashborad stats dictionary."""

    num_ratings: int
    average_ratings: Optional[float]
    total_plays: int


def is_username_taken(username: str) -> bool:
    """Returns whether the given username has already been taken.

    Args:
        username: str. Identifiable username to display in the UI.

    Returns:
        bool. Whether the given username is taken.
    """
    return user_models.UserSettingsModel.is_normalized_username_taken(
        user_domain.UserSettings.normalize_username(username))


def get_email_from_user_id(user_id: str) -> str:
    """Gets the email from a given user_id.

    Args:
        user_id: str. The unique ID of the user.

    Returns:
        str. The user_email corresponding to the given user_id.

    Raises:
        Exception. The user is not found.
    """
    user_settings = get_user_settings(user_id)
    return user_settings.email


@overload
def get_user_id_from_username(
    username: str, *, strict: Literal[True]
) -> str: ...


@overload
def get_user_id_from_username(
    username: str
) -> Optional[str]: ...


@overload
def get_user_id_from_username(
    username: str, *, strict: Literal[False]
) -> Optional[str]: ...


def get_user_id_from_username(
    username: str, strict: bool = False
) -> Optional[str]:
    """Gets the user_id for a given username.

    Args:
        username: str. Identifiable username to display in the UI.
        strict: bool. Whether to fail noisily if no UserSettingsModel with a
            given username found in the datastore.

    Returns:
        str or None. If the user with given username does not exist, return
        None. Otherwise return the user_id corresponding to given username.

    Raises:
        Exception. No user_id found for the given username.
    """
    user_model = user_models.UserSettingsModel.get_by_normalized_username(
        user_domain.UserSettings.normalize_username(username))
    if user_model is None:
        if strict:
            raise Exception(
                'No user_id found for the given username: %s' % username
            )
        return None
    else:
        return user_model.id


@overload
def get_multi_user_ids_from_usernames(
    usernames: List[str], *, strict: Literal[True]
) -> List[str]: ...


@overload
def get_multi_user_ids_from_usernames(
    usernames: List[str]
) -> List[Optional[str]]: ...


@overload
def get_multi_user_ids_from_usernames(
    usernames: List[str], *, strict: Literal[False]
) -> List[Optional[str]]: ...


def get_multi_user_ids_from_usernames(
    usernames: List[str], strict: bool = False
) -> Sequence[Optional[str]]:
    """Gets the user_ids for a given list of usernames.

    Args:
        usernames: list(str). Identifiable usernames to display in the UI.
        strict: bool. Whether to fail noisily if no user_id with the given
            useranme found.

    Returns:
        list(str|None). Return the list of user ids corresponding to given
        usernames.

    Raises:
        Exception. No user_id found for the username.
    """
    if len(usernames) == 0:
        return []

    normalized_usernames = [
        user_domain.UserSettings.normalize_username(username)
        for username in usernames
    ]

    found_models: Sequence[user_models.UserSettingsModel] = (
        user_models.UserSettingsModel.query(
            user_models.UserSettingsModel.normalized_username.IN(
                normalized_usernames
            )
        ).fetch()
    )

    username_to_user_id_map = {
        model.normalized_username: model.id for model in found_models
    }
    user_ids = []
    for username in normalized_usernames:
        user_id = username_to_user_id_map.get(username)
        if strict and user_id is None:
            raise Exception(
                'No user_id found for the username: %s' % username
            )
        user_ids.append(user_id)

    return user_ids


def get_user_settings_from_username(
    username: str
) -> Optional[user_domain.UserSettings]:
    """Gets the user settings for a given username.

    Args:
        username: str. Identifiable username to display in the UI.

    Returns:
        UserSettingsModel or None. The UserSettingsModel instance corresponding
        to the given username, or None if no such model was found.
    """
    user_model = user_models.UserSettingsModel.get_by_normalized_username(
        user_domain.UserSettings.normalize_username(username))
    if user_model is None:
        return None
    else:
        return get_user_settings(user_model.id)


def get_user_settings_from_email(
    email: str
) -> Optional[user_domain.UserSettings]:
    """Gets the user settings for a given email.

    Args:
        email: str. Email of the user.

    Returns:
        UserSettingsModel or None. The UserSettingsModel instance corresponding
        to the given email, or None if no such model was found.
    """
    user_model = user_models.UserSettingsModel.get_by_email(email)
    if user_model is None:
        return None
    else:
        return get_user_settings(user_model.id)


@overload
def get_users_settings(
    user_ids: Sequence[Optional[str]],
    *,
    strict: Literal[True],
    include_marked_deleted: bool = False
) -> Sequence[user_domain.UserSettings]: ...


@overload
def get_users_settings(
    user_ids: Sequence[Optional[str]],
    *,
    strict: Literal[False],
    include_marked_deleted: bool = False
) -> Sequence[Optional[user_domain.UserSettings]]: ...


@overload
def get_users_settings(
    user_ids: Sequence[Optional[str]],
    *,
    strict: bool = ...,
    include_marked_deleted: bool = False
) -> Sequence[Optional[user_domain.UserSettings]]: ...


def get_users_settings(
    user_ids: Sequence[Optional[str]],
    strict: bool = False,
    include_marked_deleted: bool = False
) -> Sequence[Optional[user_domain.UserSettings]]:
    """Gets domain objects representing the settings for the given user_ids.

    Args:
        user_ids: list(str). The list of user_ids to get UserSettings
            domain objects for.
        strict: bool. Whether to fail noisily if one or more user IDs don't
            exist in the datastore. Defaults to False.
        include_marked_deleted: bool. Whether to included users that are being
            deleted. This should be used only for retrieving the usernames.

    Returns:
        list(UserSettings|None). The UserSettings domain objects corresponding
        to the given user ids. If the given user_id does not exist, the
        corresponding entry in the returned list is None.

    Raises:
        Exception. When strict mode is enabled and some user is not found.
    """
    user_settings_models = user_models.UserSettingsModel.get_multi(
        user_ids, include_deleted=include_marked_deleted)

    if strict:
        for user_id, user_settings_model in zip(user_ids, user_settings_models):
            if user_settings_model is None:
                raise Exception('User with ID \'%s\' not found.' % user_id)
    result: List[Optional[user_domain.UserSettings]] = []
    for i, model in enumerate(user_settings_models):
        if user_ids[i] == feconf.SYSTEM_COMMITTER_ID:
            result.append(user_domain.UserSettings(
                user_id=feconf.SYSTEM_COMMITTER_ID,
                email=feconf.SYSTEM_EMAIL_ADDRESS,
                roles=[
                    feconf.ROLE_ID_FULL_USER,
                    feconf.ROLE_ID_CURRICULUM_ADMIN,
                    feconf.ROLE_ID_MODERATOR,
                    feconf.ROLE_ID_VOICEOVER_ADMIN
                ],
                banned=False,
                username='admin',
                has_viewed_lesson_info_modal_once=False,
                last_agreed_to_terms=datetime.datetime.utcnow()
            ))
        else:
            if model is not None and model.deleted:
                model.username = USERNAME_FOR_USER_BEING_DELETED
            result.append(
                _get_user_settings_from_model(model)
                if model is not None else None
            )
    return result


def generate_initial_profile_picture(user_id: str) -> None:
    """Generates a profile picture for a new user and
    updates the user's settings in the datastore.

    Args:
        user_id: str. The unique ID of the user.
    """
    user_email = get_email_from_user_id(user_id)
    user_gravatar = fetch_gravatar(user_email)
    update_profile_picture_data_url(user_id, user_gravatar)


def get_gravatar_url(email: str) -> str:
    """Returns the gravatar url for the specified email.

    Args:
        email: str. The user email.

    Returns:
        str. The gravatar url for the specified email.
    """
    # The md5 accepts only bytes, so we first need to encode the email to bytes.
    return (
        'https://www.gravatar.com/avatar/%s?d=identicon&s=%s' %
        (hashlib.md5(email.encode('utf-8')).hexdigest(), GRAVATAR_SIZE_PX))


def fetch_gravatar(email: str) -> str:
    """Returns the gravatar corresponding to the user's email, or an
    identicon generated from the email if the gravatar doesn't exist.

    Args:
        email: str. The user email.

    Returns:
        str. The gravatar url corresponding to the given user email. If the call
        to the gravatar service fails, this returns DEFAULT_IDENTICON_DATA_URL
        and logs an error.
    """
    gravatar_url = get_gravatar_url(email)
    try:
        response = requests.get(
            gravatar_url, headers={b'Content-Type': b'image/png'},
            allow_redirects=False)
    except Exception:
        logging.exception('Failed to fetch Gravatar from %s' % gravatar_url)
    else:
        if response.ok:
            if imghdr.what(None, h=response.content) == 'png':
                return utils.convert_image_binary_to_data_url(
                    response.content, 'png')
        else:
            logging.error(
                '[Status %s] Failed to fetch Gravatar from %s' %
                (response.status_code, gravatar_url))

    return DEFAULT_IDENTICON_DATA_URL


@overload
def get_user_settings(
    user_id: str
) -> user_domain.UserSettings: ...


@overload
def get_user_settings(
    user_id: str, *, strict: Literal[True]
) -> user_domain.UserSettings: ...


@overload
def get_user_settings(
    user_id: str, *, strict: Literal[False]
) -> Optional[user_domain.UserSettings]: ...


def get_user_settings(
    user_id: str, strict: bool = True
) -> Optional[user_domain.UserSettings]:
    """Return the user settings for a single user.

    Args:
        user_id: str. The unique ID of the user.
        strict: bool. Whether to fail noisily if no user with the given
            id exists in the datastore. Defaults to True.

    Returns:
        UserSettings or None. If the given user_id does not exist and strict
        is False, returns None. Otherwise, returns the corresponding
        UserSettings domain object.

    Raises:
        Exception. The value of strict is True and given user_id does not exist.
    """

    user_settings = get_users_settings([user_id])[0]
    if strict and user_settings is None:
        logging.error('Could not find user with id %s' % user_id)
        raise Exception('User not found.')
    return user_settings


@overload
def get_user_settings_by_auth_id(
    auth_id: str, *, strict: Literal[True]
) -> user_domain.UserSettings: ...


@overload
def get_user_settings_by_auth_id(
    auth_id: str
) -> Optional[user_domain.UserSettings]: ...


@overload
def get_user_settings_by_auth_id(
    auth_id: str, *, strict: Literal[False]
) -> Optional[user_domain.UserSettings]: ...


def get_user_settings_by_auth_id(
    auth_id: str, strict: bool = False
) -> Optional[user_domain.UserSettings]:
    """Return the user settings for a single user.

    Args:
        auth_id: str. The auth ID of the user.
        strict: bool. Whether to fail noisily if no user with the given
            id exists in the datastore. Defaults to False.

    Returns:
        UserSettings or None. If the given auth_id does not exist and strict is
        False, returns None. Otherwise, returns the corresponding UserSettings
        domain object.

    Raises:
        Exception. The value of strict is True and given auth_id does not exist.
    """
    user_id = auth_services.get_user_id_from_auth_id(
        auth_id, include_deleted=True
    )
    user_settings_model = (
        None if user_id is None else
        user_models.UserSettingsModel.get_by_id(user_id))
    if user_settings_model is not None:
        return _get_user_settings_from_model(user_settings_model)
    elif strict:
        logging.error('Could not find user with id %s' % auth_id)
        raise Exception('User not found.')
    else:
        return None


def get_user_roles_from_id(user_id: str) -> List[str]:
    """Returns roles of the user with given user_id.

    Args:
        user_id: str. The unique ID of the user.

    Returns:
        list(str). Roles of the user with given id.
    """
    user_settings = get_user_settings(user_id, strict=False)
    if user_settings is None:
        return [feconf.ROLE_ID_GUEST]
    return user_settings.roles


def _create_user_contribution_rights_from_model(
    user_contribution_rights_model: Optional[
        user_models.UserContributionRightsModel
    ]
) -> user_domain.UserContributionRights:
    """Creates a UserContributionRights object from the given model. If the
    model is None, an empty UserContributionRights object is returned.

    Args:
        user_contribution_rights_model: UserContributionRightsModel. The model
            used to create the UserContributionRights domain object.

    Returns:
        UserContributionRights. The UserContributionRights domain object
        associated with the model, or an empty UserContributionRights domain
        object if the model is None.
    """
    if user_contribution_rights_model is not None:
        return user_domain.UserContributionRights(
            user_contribution_rights_model.id,
            (
                user_contribution_rights_model
                .can_review_translation_for_language_codes
            ),
            (
                user_contribution_rights_model
                .can_review_voiceover_for_language_codes
            ),
            user_contribution_rights_model.can_review_questions,
            user_contribution_rights_model.can_submit_questions)
    else:
        return user_domain.UserContributionRights('', [], [], False, False)


def get_user_contribution_rights(
    user_id: str
) -> user_domain.UserContributionRights:
    """Returns the UserContributionRights domain object for the given user_id.

    Args:
        user_id: str. The unique ID of the user.

    Returns:
        UserContributionRights. The UserContributionRights domain object for the
        corresponding user.
    """
    return get_users_contribution_rights([user_id])[0]


def get_users_contribution_rights(
    user_ids: List[str]
) -> List[user_domain.UserContributionRights]:
    """Returns the UserContributionRights domain object for each user_id in
    user_ids.

    Args:
        user_ids: list(str). A list of user ids.

    Returns:
        list(UserContributionRights). A list containing the
        UserContributionRights domain object for each user.
    """
    user_contribution_rights_models = (
        user_models.UserContributionRightsModel.get_multi(user_ids)
    )

    users_contribution_rights = []
    for index, user_contribution_rights_model in enumerate(
            user_contribution_rights_models):
        user_contribution_rights = _create_user_contribution_rights_from_model(
            user_contribution_rights_model
        )
        if user_contribution_rights_model is None:
            # Need to initalize the user id.
            user_contribution_rights.id = user_ids[index]
        users_contribution_rights.append(user_contribution_rights)

    return users_contribution_rights


def get_reviewer_user_ids_to_notify() -> List[str]:
    """Gets a list of the reviewer user_ids who want to be notified of
    Contributor Dashboard reviewer updates.

    Returns:
        list(str). A list of reviewer user_ids who want to be notified of
        Contributor Dashboard reviewer updates.
    """
    # Get the user ids of the Contributor Dashboard reviewers.
    users_contribution_rights = get_all_reviewers_contribution_rights()
    reviewer_ids = [
        user_contribution_rights.id for user_contribution_rights in
        users_contribution_rights
    ]

    users_global_prefs = get_users_email_preferences(reviewer_ids)
    reviewer_ids_to_notify = []
    for index, user_global_pref in enumerate(users_global_prefs):
        if user_global_pref.can_receive_email_updates:
            reviewer_ids_to_notify.append(reviewer_ids[index])

    return reviewer_ids_to_notify


def get_all_reviewers_contribution_rights() -> List[
    user_domain.UserContributionRights
]:
    """Returns a list of UserContributionRights objects corresponding to each
    UserContributionRightsModel.

    Returns:
        list(UserContributionRights). A list of UserContributionRights objects.
    """
    user_contribution_rights_models = (
        user_models.UserContributionRightsModel.get_all()
    )

    return [
        _create_user_contribution_rights_from_model(
            user_contribution_rights_model) for user_contribution_rights_model
        in user_contribution_rights_models
    ]


def _save_user_contribution_rights(
    user_contribution_rights: user_domain.UserContributionRights
) -> None:
    """Saves the UserContributionRights object into the datastore.

    Args:
        user_contribution_rights: UserContributionRights. The
            UserContributionRights object of the user.
    """
    # TODO(#8794): Add limitation on number of reviewers allowed in any
    # category.
    user_contribution_rights.validate()
    _update_reviewer_counts_in_community_contribution_stats(
        user_contribution_rights)
    user_models.UserContributionRightsModel(
        id=user_contribution_rights.id,
        can_review_translation_for_language_codes=(
            user_contribution_rights.can_review_translation_for_language_codes),
        can_review_voiceover_for_language_codes=(
            user_contribution_rights.can_review_voiceover_for_language_codes),
        can_review_questions=(
            user_contribution_rights.can_review_questions),
        can_submit_questions=(
            user_contribution_rights.can_submit_questions)).put()


def _update_user_contribution_rights(
    user_contribution_rights: user_domain.UserContributionRights
) -> None:
    """Updates the users rights model if the updated object has review rights in
    at least one item else delete the existing model.

    Args:
        user_contribution_rights: UserContributionRights. The updated
            UserContributionRights object of the user.
    """
    if user_contribution_rights.can_review_at_least_one_item():
        _save_user_contribution_rights(user_contribution_rights)
    else:
        remove_contribution_reviewer(user_contribution_rights.id)


@transaction_services.run_in_transaction_wrapper
def _update_reviewer_counts_in_community_contribution_stats_transactional(
    future_user_contribution_rights: user_domain.UserContributionRights
) -> None:
    """Updates the reviewer counts in the community contribution stats based
    on the given user contribution rights with the most up-to-date values.
    This method is intended to be called right before the new updates to the
    user contribution rights have been saved in the datastore. Note that this
    method should only ever be called in a transaction.

    Args:
        future_user_contribution_rights: UserContributionRights. The most
            up-to-date user contribution rights.
    """
    past_user_contribution_rights = get_user_contribution_rights(
        future_user_contribution_rights.id)
    stats_model = suggestion_models.CommunityContributionStatsModel.get()

    future_languages_that_reviewer_can_review = set(
        future_user_contribution_rights
        .can_review_translation_for_language_codes)
    past_languages_that_reviewer_can_review = set(
        past_user_contribution_rights.can_review_translation_for_language_codes)

    languages_that_reviewer_can_no_longer_review = (
        past_languages_that_reviewer_can_review.difference(
            future_languages_that_reviewer_can_review))
    new_languages_that_reviewer_can_review = (
        future_languages_that_reviewer_can_review.difference(
            past_languages_that_reviewer_can_review))

    # Update question reviewer counts.
    if past_user_contribution_rights.can_review_questions and not (
            future_user_contribution_rights.can_review_questions):
        stats_model.question_reviewer_count -= 1
    if not past_user_contribution_rights.can_review_questions and (
            future_user_contribution_rights.can_review_questions):
        stats_model.question_reviewer_count += 1

    # Update translation reviewer counts.
    for language_code in languages_that_reviewer_can_no_longer_review:
        stats_model.translation_reviewer_counts_by_lang_code[
            language_code] -= 1
        # Remove the language code from the dict if the count reaches zero.
        if stats_model.translation_reviewer_counts_by_lang_code[
                language_code] == 0:
            del stats_model.translation_reviewer_counts_by_lang_code[
                language_code]
    for language_code in new_languages_that_reviewer_can_review:
        if language_code not in (
                stats_model.translation_reviewer_counts_by_lang_code):
            stats_model.translation_reviewer_counts_by_lang_code[
                language_code] = 1
        else:
            stats_model.translation_reviewer_counts_by_lang_code[
                language_code] += 1

    stats_model.update_timestamps()
    stats_model.put()


def _update_reviewer_counts_in_community_contribution_stats(
    user_contribution_rights: user_domain.UserContributionRights
) -> None:
    """Updates the reviewer counts in the community contribution stats based
    on the updates to the given user contribution rights. The GET and PUT is
    done in a transaction to avoid loss of updates that come in rapid
    succession.

    Args:
        user_contribution_rights: UserContributionRights. The user contribution
            rights.
    """
    _update_reviewer_counts_in_community_contribution_stats_transactional(
        user_contribution_rights)


def get_usernames_by_role(role: str) -> List[str]:
    """Get usernames of all the users with given role ID.

    Args:
        role: str. The role ID of users requested.

    Returns:
        list(str). List of usernames of users with given role ID.
    """
    user_settings = user_models.UserSettingsModel.get_by_role(role)
    return [user.username for user in user_settings]


def get_user_ids_by_role(role: str) -> List[str]:
    """Get user ids of all the users with given role ID.

    Args:
        role: str. The role ID of users requested.

    Returns:
        list(str). List of user ids of users with given role ID.
    """
    user_settings = user_models.UserSettingsModel.get_by_role(role)
    return [user.id for user in user_settings]


def get_user_actions_info(
    user_id: Optional[str]
) -> user_domain.UserActionsInfo:
    """Gets user actions info for a user.

    Args:
        user_id: str|None. The user ID of the user we want to get actions for,
            or None if the user is not logged in.

    Returns:
        UserActionsInfo. User object with system committer user id.
    """
    roles = (
        get_user_roles_from_id(user_id) if user_id else [feconf.ROLE_ID_GUEST]
    )
    actions = role_services.get_all_actions(roles)
    return user_domain.UserActionsInfo(user_id, roles, actions)


def get_system_user() -> user_domain.UserActionsInfo:
    """Returns user object with system committer user id.

    Returns:
        UserActionsInfo. User object with system committer user id.
    """
    return get_user_actions_info(feconf.SYSTEM_COMMITTER_ID)


def save_user_settings(user_settings: user_domain.UserSettings) -> None:
    """Commits a user settings object to the datastore.

    Args:
        user_settings: UserSettings. The user setting domain object to be saved.

    Returns:
        UserSettingsModel. The updated user settings model that was saved.
    """
    user_model = convert_to_user_settings_model(user_settings)
    user_model.update_timestamps()
    user_model.put()


def convert_to_user_settings_model(
    user_settings: user_domain.UserSettings
) -> user_models.UserSettingsModel:
    """Converts a UserSettings domain object to a UserSettingsModel.

    Args:
        user_settings: UserSettings. The user setting domain object to be
            converted.

    Returns:
        UserSettingsModel. The user settings model that was converted.
    """
    user_settings.validate()

    user_settings_dict = user_settings.to_dict()

    # If user with the given user_id already exists, update that model
    # with the given user settings, otherwise, create a new one.
    user_model = user_models.UserSettingsModel.get_by_id(user_settings.user_id)
    if user_model is not None:
        user_model.populate(**user_settings_dict)
    else:
        user_settings_dict['id'] = user_settings.user_id
        user_model = user_models.UserSettingsModel(**user_settings_dict)

    return user_model


def _get_user_settings_from_model(
    user_settings_model: user_models.UserSettingsModel
) -> user_domain.UserSettings:
    """Transform user settings storage model to domain object.

    Args:
        user_settings_model: UserSettingsModel. The model to be converted.

    Returns:
        UserSettings. Domain object for user settings.
    """
    return user_domain.UserSettings(
        user_id=user_settings_model.id,
        email=user_settings_model.email,
        roles=user_settings_model.roles,
        banned=user_settings_model.banned,
        username=user_settings_model.username,
        last_agreed_to_terms=user_settings_model.last_agreed_to_terms,
        last_started_state_editor_tutorial=(
            user_settings_model.last_started_state_editor_tutorial),
        last_started_state_translation_tutorial=(
            user_settings_model.last_started_state_translation_tutorial),
        last_logged_in=user_settings_model.last_logged_in,
        last_edited_an_exploration=(
            user_settings_model.last_edited_an_exploration),
        last_created_an_exploration=(
            user_settings_model.last_created_an_exploration),
        default_dashboard=user_settings_model.default_dashboard,
        creator_dashboard_display_pref=(
            user_settings_model.creator_dashboard_display_pref),
        user_bio=user_settings_model.user_bio,
        subject_interests=user_settings_model.subject_interests,
        first_contribution_msec=(
            user_settings_model.first_contribution_msec),
        preferred_language_codes=(
            user_settings_model.preferred_language_codes),
        preferred_site_language_code=(
            user_settings_model.preferred_site_language_code),
        preferred_audio_language_code=(
            user_settings_model.preferred_audio_language_code),
        preferred_translation_language_code=(
            user_settings_model.preferred_translation_language_code),
        pin=user_settings_model.pin,
        display_alias=user_settings_model.display_alias,
        deleted=user_settings_model.deleted,
        created_on=user_settings_model.created_on,
        has_viewed_lesson_info_modal_once=(
            user_settings_model.has_viewed_lesson_info_modal_once)
    )


def is_user_registered(user_id: str) -> bool:
    """Checks if a user is registered with the given user_id.

    Args:
        user_id: str. The unique ID of the user.

    Returns:
        bool. Whether a user with the given user_id is registered.
    """
    user_settings = user_models.UserSettingsModel.get(user_id, strict=False)
    return bool(user_settings)


def has_ever_registered(user_id: str) -> bool:
    """Checks if a user has ever been registered with given user_id.

    Args:
        user_id: str. The unique ID of the user.

    Returns:
        bool. Whether a user with the given user_id has ever been registered.
    """
    user_settings = get_user_settings(user_id, strict=True)
    return bool(user_settings.username and user_settings.last_agreed_to_terms)


def has_fully_registered_account(user_id: str) -> bool:
    """Checks if a user has fully registered.

    Args:
        user_id: str. The unique ID of the user.

    Returns:
        bool. Whether a user with the given user_id has fully registered.
    """
    user_settings = get_user_settings(user_id, strict=False)

    if user_settings is None:
        return False

    return bool(
        user_settings.username and user_settings.last_agreed_to_terms and (
            user_settings.last_agreed_to_terms >=
            feconf.TERMS_PAGE_LAST_UPDATED_UTC
        )
    )


def get_all_profiles_auth_details_by_parent_user_id(
    parent_user_id: str
) -> List[auth_domain.UserAuthDetails]:
    """Gets domain objects representing the auth details for all profiles
    associated with the user having the given parent_user_id.

    Args:
        parent_user_id: str. User id of the parent_user whose associated
            profiles we are querying for.

    Returns:
        list(UserAuthDetails). The UserAuthDetails domain objects corresponding
        to the profiles linked to given parent_user_id. If that parent user does
        not have any profiles linked to it, the returned list will be empty.

    Raises:
        Exception. Parent user with the given parent_user_id not found.
    """
    if auth_models.UserAuthDetailsModel.has_reference_to_user_id(
            parent_user_id) is False:
        raise Exception('Parent user not found.')

    return [
        auth_services.get_user_auth_details_from_model(model)
        for model in auth_services.get_all_profiles_by_parent_user_id(
            parent_user_id) if not model.deleted
    ]


def create_new_user(auth_id: str, email: str) -> user_domain.UserSettings:
    """Creates a new user and commits it to the datastore.

    Args:
        auth_id: str. The unique auth ID of the user.
        email: str. The user email.

    Returns:
        UserSettings. The newly-created user settings domain object.

    Raises:
        Exception. A user with the given auth_id already exists.
    """
    user_settings = get_user_settings_by_auth_id(auth_id, strict=False)
    if user_settings is not None:
        raise Exception('User %s already exists for auth_id %s.' % (
            user_settings.user_id, auth_id))
    user_id = user_models.UserSettingsModel.get_new_id('')
    user_settings = user_domain.UserSettings(
        user_id, email, [feconf.ROLE_ID_FULL_USER], False, False,
        preferred_language_codes=[constants.DEFAULT_LANGUAGE_CODE])
    _create_new_user_transactional(auth_id, user_settings)
    return user_settings


@transaction_services.run_in_transaction_wrapper
def _create_new_user_transactional(
    auth_id: str, user_settings: user_domain.UserSettings
) -> None:
    """Save user models for new users as a transaction.

    Args:
        auth_id: str. The auth_id of the newly created user.
        user_settings: UserSettings. The user settings domain object
            corresponding to the newly created user.
    """
    save_user_settings(user_settings)
    user_contributions = get_or_create_new_user_contributions(
        user_settings.user_id
    )
    save_user_contributions(user_contributions)
    auth_services.associate_auth_id_with_user_id(
        auth_domain.AuthIdUserIdPair(auth_id, user_settings.user_id))


def create_new_profiles(
    auth_id: str,
    email: str,
    modifiable_user_data_list: List[user_domain.ModifiableUserData]
) -> List[user_domain.UserSettings]:
    """Creates new profiles for the users specified in the
    modifiable_user_data_list and commits them to the datastore.

    Args:
        auth_id: str. The auth ID of the full (parent) user trying to create new
            profiles.
        email: str. The email address of the full (parent) user trying to create
            new profiles.
        modifiable_user_data_list: list(ModifiableUserData). The list of
            modifiable user data objects used for creation of new profiles.

    Returns:
        list(UserSettings). List of UserSettings objects created for the new
        users.

    Raises:
        Exception. The pin for parent user trying to create a new profile
            must be set.
        Exception. The user_id is already set for any user in its corresponding
            modifiable_user_data object.
    """
    # As new profile user creation is done by a full (parent) user only.
    parent_user_settings = get_user_settings_by_auth_id(auth_id, strict=True)
    if parent_user_settings.pin is None:
        raise Exception(
            'Pin must be set for a full user before creating a profile.')
    parent_user_id = parent_user_settings.user_id
    user_settings_list = []
    for modifiable_user_data in modifiable_user_data_list:
        if modifiable_user_data.user_id is not None:
            raise Exception('User id cannot already exist for a new user.')
        user_id = user_models.UserSettingsModel.get_new_id()
        user_settings = user_domain.UserSettings(
            user_id, email, [feconf.ROLE_ID_MOBILE_LEARNER], False, False,
            preferred_language_codes=[constants.DEFAULT_LANGUAGE_CODE],
            pin=modifiable_user_data.pin)
        user_settings.populate_from_modifiable_user_data(modifiable_user_data)

        user_auth_details = auth_services.create_profile_user_auth_details(
            user_id, parent_user_id)

        # Each new profile user must be written to the datastore first and
        # because if we convert it into a batch write request, then calling
        # get_new_id() in a loop can possibly create same user_id for 2 users
        # because it internally uses UserSettingsModel.get_by_id method to
        # check if user_id does not exist already.
        _create_new_profile_transactional(user_settings, user_auth_details)
        user_settings_list.append(user_settings)
    return user_settings_list


@transaction_services.run_in_transaction_wrapper
def _create_new_profile_transactional(
    user_settings: user_domain.UserSettings,
    user_auth_details: auth_domain.UserAuthDetails
) -> None:
    """Save user models for new users as a transaction.

    Args:
        user_settings: UserSettings. The user settings domain object
            corresponding to the newly created user.
        user_auth_details: UserAuthDetails. The user auth details domain
            object corresponding to the newly created list of users.
    """
    save_user_settings(user_settings)
    _save_user_auth_details(user_auth_details)


def update_multiple_users_data(
    modifiable_user_data_list: List[user_domain.ModifiableUserData]
) -> None:
    """Updates user settings and user auth model details for the users
    specified in the modifiable_user_data_list.

    Args:
        modifiable_user_data_list: list(ModifiableUserData). The list of
            modifiable_user_data entries corresponding to the users whose
            data has to be updated.

    Raises:
        Exception. A user id is None.
        Exception. UserSettings or UserAuthDetail for a given user_id is
            not found.
    """
    user_ids = [user.user_id for user in modifiable_user_data_list]
    user_settings_list_with_none = get_users_settings(user_ids, strict=False)
    user_settings_list = []
    user_auth_details_list = get_multiple_user_auth_details(user_ids)
    for modifiable_user_data, user_settings in zip(
            modifiable_user_data_list, user_settings_list_with_none):
        user_id = modifiable_user_data.user_id
        if user_id is None:
            raise Exception('Missing user ID.')
        if not user_settings:
            raise Exception('User not found.')
        user_settings.populate_from_modifiable_user_data(modifiable_user_data)
        user_settings_list.append(user_settings)

    _save_existing_users_settings(user_settings_list)
    _save_existing_users_auth_details(user_auth_details_list)


def _save_existing_users_settings(
    user_settings_list: List[user_domain.UserSettings]
) -> None:
    """Commits a list of existing users' UserSettings objects to the datastore.

    Args:
        user_settings_list: list(UserSettings). The list of UserSettings
            objects to be saved.
    """
    user_ids = [user.user_id for user in user_settings_list]
    user_settings_models_with_none = user_models.UserSettingsModel.get_multi(
        user_ids, include_deleted=True)
    user_settings_models = []
    for user_model, user_settings in zip(
            user_settings_models_with_none, user_settings_list):
        # Ruling out the possibility of None for mypy type checking.
        assert user_model is not None
        user_settings.validate()
        user_model.populate(**user_settings.to_dict())
        user_settings_models.append(user_model)

    user_models.UserSettingsModel.update_timestamps_multi(user_settings_models)
    user_models.UserSettingsModel.put_multi(user_settings_models)


def _save_existing_users_auth_details(
    user_auth_details_list: List[auth_domain.UserAuthDetails]
) -> None:
    """Commits a list of existing users' UserAuthDetails objects to the
    datastore.

    Args:
        user_auth_details_list: list(UserAuthDetails). The list of
            UserAuthDetails objects to be saved.
    """
    user_ids = [user.user_id for user in user_auth_details_list]
    user_auth_models_with_none = auth_models.UserAuthDetailsModel.get_multi(
        user_ids, include_deleted=True)
    user_auth_models = []
    for user_auth_details_model, user_auth_details in zip(
            user_auth_models_with_none, user_auth_details_list):
        # Ruling out the possibility of None for mypy type checking.
        assert user_auth_details_model is not None
        user_auth_details.validate()
        user_auth_details_model.populate(**user_auth_details.to_dict())
        user_auth_models.append(user_auth_details_model)

    auth_models.UserAuthDetailsModel.update_timestamps_multi(
        user_auth_models
    )
    auth_models.UserAuthDetailsModel.put_multi(user_auth_models)


def _save_user_auth_details(
    user_auth_details: auth_domain.UserAuthDetails
) -> None:
    """Commits a user auth details object to the datastore.

    Args:
        user_auth_details: UserAuthDetails. The user auth details domain object
            to be saved.
    """
    user_auth_details.validate()

    # If user auth details entry with the given user_id does not exist, create
    # a new one.
    user_auth_details_model = auth_models.UserAuthDetailsModel.get_by_id(
        user_auth_details.user_id)
    user_auth_details_dict = user_auth_details.to_dict()
    if user_auth_details_model is not None:
        user_auth_details_model.populate(**user_auth_details_dict)
        user_auth_details_model.update_timestamps()
        user_auth_details_model.put()
    else:
        user_auth_details_dict['id'] = user_auth_details.user_id
        model = auth_models.UserAuthDetailsModel(**user_auth_details_dict)
        model.update_timestamps()
        model.put()


def get_multiple_user_auth_details(
    user_ids: List[Optional[str]]
) -> List[auth_domain.UserAuthDetails]:
    """Gets domain objects representing the auth details
    for the given user_ids.

    Args:
        user_ids: list(str). The list of user_ids for which we need to fetch
            the user auth details.

    Returns:
        list(UserAuthDetails). The UserAuthDetails domain objects
        corresponding to the given user ids.
    """
    user_settings_models = auth_models.UserAuthDetailsModel.get_multi(user_ids)
    return [
        auth_services.get_user_auth_details_from_model(model)
        for model in user_settings_models if model is not None
    ]


@overload
def get_auth_details_by_user_id(
    user_id: str, *, strict: Literal[True]
) -> auth_domain.UserAuthDetails: ...


@overload
def get_auth_details_by_user_id(
    user_id: str
) -> Optional[auth_domain.UserAuthDetails]: ...


@overload
def get_auth_details_by_user_id(
    user_id: str, *, strict: Literal[False]
) -> Optional[auth_domain.UserAuthDetails]: ...


def get_auth_details_by_user_id(
    user_id: str, strict: bool = False
) -> Optional[auth_domain.UserAuthDetails]:
    """Return the user auth details for a single user.

    Args:
        user_id: str. The unique user ID of the user.
        strict: bool. Whether to fail noisily if no user with the given
            id exists in the datastore. Defaults to False.

    Returns:
        UserAuthDetails or None. If the given user_id does not exist and
        strict is False, returns None. Otherwise, returns the corresponding
        UserAuthDetails domain object.

    Raises:
        Exception. The value of strict is True and given user_id does not exist.
    """
    user_auth_details_model = (
        auth_models.UserAuthDetailsModel.get(user_id, strict=False))
    if user_auth_details_model is not None:
        return auth_services.get_user_auth_details_from_model(
            user_auth_details_model)
    elif strict:
        logging.error('Could not find user with id %s' % user_id)
        raise Exception('User not found.')
    else:
        return None


def get_pseudonymous_username(pseudonymous_id: str) -> str:
    """Get the username from pseudonymous ID.

    Args:
        pseudonymous_id: str. The pseudonymous ID from which to generate
            the username.

    Returns:
        str. The pseudonymous username, starting with 'User' and ending with
        the last eight letters from the pseudonymous_id.
    """
    return 'User_%s%s' % (
        pseudonymous_id[-8].upper(), pseudonymous_id[-7:])


def get_username(user_id: str) -> str:
    """Gets username corresponding to the given user_id.

    Args:
        user_id: str. The unique ID of the user.

    Returns:
        str. Username corresponding to the given user_id.
    """
    return get_usernames([user_id], strict=True)[0]


@overload
def get_usernames(
    user_ids: List[str], *, strict: Literal[True]
) -> Sequence[str]: ...


@overload
def get_usernames(
    user_ids: List[str]
) -> Sequence[Optional[str]]: ...


@overload
def get_usernames(
    user_ids: List[str], *, strict: Literal[False]
) -> Sequence[Optional[str]]: ...


def get_usernames(
    user_ids: List[str], strict: bool = False
) -> Sequence[Optional[str]]:
    """Gets usernames corresponding to the given user_ids.

    Args:
        user_ids: list(str). The list of user_ids to get usernames for.
        strict: bool. Whether to fail noisily if no user with the given ID
            exists in the datastore. Defaults to False.

    Returns:
        list(str|None). Containing usernames based on given user_ids.
        If a user_id does not exist, the corresponding entry in the
        returned list is None. Can also return username of pseudonymized user
        or a temporary username of user that is being deleted.
    """
    usernames: List[Optional[str]] = [None] * len(user_ids)
    non_system_user_indices = []
    non_system_user_ids = []
    for index, user_id in enumerate(user_ids):
        if user_id in feconf.SYSTEM_USERS:
            usernames[index] = feconf.SYSTEM_USERS[user_id]
        elif utils.is_pseudonymous_id(user_id):
            usernames[index] = get_pseudonymous_username(user_id)
        else:
            non_system_user_indices.append(index)
            non_system_user_ids.append(user_id)

    non_system_users_settings = get_users_settings(
        non_system_user_ids, strict=strict, include_marked_deleted=True)

    for index, user_settings in enumerate(non_system_users_settings):
        if user_settings:
            usernames[non_system_user_indices[index]] = (
                user_settings.username
            )

    return usernames


def set_username(user_id: str, new_username: str) -> None:
    """Updates the username of the user with the given user_id.

    Args:
        user_id: str. The unique ID of the user.
        new_username: str. The new username to set.

    Raises:
        ValidationError. The new_username supplied is already taken.
    """
    user_settings = get_user_settings(user_id, strict=True)

    user_domain.UserSettings.require_valid_username(new_username)
    if is_username_taken(new_username):
        raise utils.ValidationError(
            'Sorry, the username \"%s\" is already taken! Please pick '
            'a different one.' % new_username)
    user_settings.username = new_username
    save_user_settings(user_settings)


def record_agreement_to_terms(user_id: str) -> None:
    """Records that the user with given user_id has agreed to the license terms.

    Args:
        user_id: str. The unique ID of the user.
    """
    user_settings = get_user_settings(user_id, strict=True)
    user_settings.last_agreed_to_terms = datetime.datetime.utcnow()
    save_user_settings(user_settings)


def update_profile_picture_data_url(
    user_id: str, profile_picture_data_url: str
) -> None:
    """Updates profile_picture_data_url of user with given user_id.

    Args:
        user_id: str. The unique ID of the user.
        profile_picture_data_url: str. New profile picture url to be set.
    """
    user_settings = get_user_settings(user_id, strict=True)
    username = user_settings.username
<<<<<<< HEAD
=======
    # Ruling out the possibility of different types for mypy type checking.
    assert isinstance(username, str)
>>>>>>> 62d32e8c
    fs = fs_services.GcsFileSystem(feconf.ENTITY_TYPE_USER, username)
    filename_png = 'profile_picture.png'
    png_binary = utils.convert_data_url_to_binary(
        profile_picture_data_url, 'png')
    fs.commit(filename_png, png_binary, mimetype='image/png')

    webp_binary = utils.convert_png_binary_to_webp_binary(png_binary)
    filename_webp = 'profile_picture.webp'
    fs.commit(filename_webp, webp_binary, mimetype='image/webp')


def update_user_bio(user_id: str, user_bio: str) -> None:
    """Updates user_bio of user with given user_id.

    Args:
        user_id: str. The unique ID of the user.
        user_bio: str. New user biography to be set.
    """
    user_settings = get_user_settings(user_id, strict=True)
    user_settings.user_bio = user_bio
    save_user_settings(user_settings)


def update_user_default_dashboard(
    user_id: str, default_dashboard: str
) -> None:
    """Updates the default dashboard of user with given user id.

    Args:
        user_id: str. The unique ID of the user.
        default_dashboard: str. The dashboard the user wants.
    """
    user_settings = get_user_settings(user_id, strict=True)
    user_settings.default_dashboard = default_dashboard
    save_user_settings(user_settings)


def update_user_creator_dashboard_display(
    user_id: str, creator_dashboard_display_pref: str
) -> None:
    """Updates the creator dashboard preference of user with given user id.

    Args:
        user_id: str. The unique ID of the user.
        creator_dashboard_display_pref: str. The creator dashboard preference
            the user wants.
    """
    user_settings = get_user_settings(user_id, strict=True)
    user_settings.creator_dashboard_display_pref = (
        creator_dashboard_display_pref)
    save_user_settings(user_settings)


def update_subject_interests(
    user_id: str, subject_interests: List[str]
) -> None:
    """Updates subject_interests of user with given user_id.

    Args:
        user_id: str. The unique ID of the user.
        subject_interests: list(str). New subject interests to be set.
    """
    if not isinstance(subject_interests, list):
        raise utils.ValidationError('Expected subject_interests to be a list.')

    for interest in subject_interests:
        if not isinstance(interest, str):
            raise utils.ValidationError(
                'Expected each subject interest to be a string.')
        if not interest:
            raise utils.ValidationError(
                'Expected each subject interest to be non-empty.')
        if not re.match(constants.TAG_REGEX, interest):
            raise utils.ValidationError(
                'Expected each subject interest to consist only of '
                'lowercase alphabetic characters and spaces.')

    if len(set(subject_interests)) != len(subject_interests):
        raise utils.ValidationError(
            'Expected each subject interest to be distinct.')

    user_settings = get_user_settings(user_id, strict=True)
    user_settings.subject_interests = subject_interests
    save_user_settings(user_settings)


def update_preferred_language_codes(
    user_id: str, preferred_language_codes: List[str]
) -> None:
    """Updates preferred_language_codes of user with given user_id.

    Args:
        user_id: str. The unique ID of the user.
        preferred_language_codes: list(str). New exploration language
            preferences to set.
    """
    user_settings = get_user_settings(user_id, strict=True)
    user_settings.preferred_language_codes = preferred_language_codes
    save_user_settings(user_settings)


def update_preferred_site_language_code(
    user_id: str, preferred_site_language_code: str
) -> None:
    """Updates preferred_site_language_code of user with given user_id.

    Args:
        user_id: str. The unique ID of the user.
        preferred_site_language_code: str. New system language preference
            to set.
    """
    user_settings = get_user_settings(user_id, strict=True)
    user_settings.preferred_site_language_code = (
        preferred_site_language_code)
    save_user_settings(user_settings)


def update_preferred_audio_language_code(
    user_id: str, preferred_audio_language_code: str
) -> None:
    """Updates preferred_audio_language_code of user with given user_id.

    Args:
        user_id: str. The unique ID of the user.
        preferred_audio_language_code: str. New audio language preference
            to set.
    """
    user_settings = get_user_settings(user_id, strict=True)
    user_settings.preferred_audio_language_code = (
        preferred_audio_language_code)
    save_user_settings(user_settings)


def update_preferred_translation_language_code(
    user_id: str, preferred_translation_language_code: str
) -> None:
    """Updates preferred_translation_language_code of user with
    given user_id.

    Args:
        user_id: str. The unique ID of the user.
        preferred_translation_language_code: str. New text translation
            language preference to set.
    """
    user_settings = get_user_settings(user_id, strict=True)
    user_settings.preferred_translation_language_code = (
        preferred_translation_language_code)
    save_user_settings(user_settings)


def add_user_role(user_id: str, role: str) -> None:
    """Updates the roles of the user with given user_id.

    Args:
        user_id: str. The unique ID of the user whose role is to be updated.
        role: str. The role to be assigned to user with given id.

    Raises:
        Exception. The given role does not exist.
    """
    user_settings = get_user_settings(user_id, strict=True)
    if feconf.ROLE_ID_MOBILE_LEARNER in user_settings.roles:
        raise Exception('The role of a Mobile Learner cannot be changed.')
    if role in feconf.ALLOWED_DEFAULT_USER_ROLES_ON_REGISTRATION:
        raise Exception('Adding a %s role is not allowed.' % role)
    user_settings.roles.append(role)
    role_services.log_role_query(
        user_id, feconf.ROLE_ACTION_ADD, role=role,
        username=user_settings.username)

    save_user_settings(user_settings)


def remove_user_role(user_id: str, role: str) -> None:
    """Updates the roles of the user with given user_id.

    Args:
        user_id: str. The unique ID of the user whose role is to be updated.
        role: str. The role to be assigned to user with given id.

    Raises:
        Exception. The given role does not exist.
    """
    user_settings = get_user_settings(user_id, strict=True)
    if feconf.ROLE_ID_MOBILE_LEARNER in user_settings.roles:
        raise Exception('The role of a Mobile Learner cannot be changed.')
    if role in feconf.ALLOWED_DEFAULT_USER_ROLES_ON_REGISTRATION:
        raise Exception('Removing a default role is not allowed.')

    user_settings.roles.remove(role)

    role_services.log_role_query(
        user_id, feconf.ROLE_ACTION_REMOVE, role=role,
        username=user_settings.username)

    save_user_settings(user_settings)


def mark_user_for_deletion(user_id: str) -> None:
    """Set the 'deleted' property of the user with given user_id to True.

    Args:
        user_id: str. The unique ID of the user who should be deleted.
    """
    user_settings = get_user_settings(user_id, strict=True)
    user_settings.deleted = True
    save_user_settings(user_settings)
    user_auth_details = auth_services.get_user_auth_details_from_model(
        auth_models.UserAuthDetailsModel.get(user_id))
    user_auth_details.deleted = True
    _save_user_auth_details(user_auth_details)
    auth_services.mark_user_for_deletion(user_id)


def save_deleted_username(normalized_username: str) -> None:
    """Save the username of deleted user.

    Args:
        normalized_username: str. Normalized version of the username to be
            saved.
    """
    hashed_normalized_username = utils.convert_to_hash(
        normalized_username, user_models.DeletedUsernameModel.ID_LENGTH
    )
    deleted_user_model = (
        user_models.DeletedUsernameModel(id=hashed_normalized_username))
    deleted_user_model.update_timestamps()
    deleted_user_model.put()


def get_human_readable_user_ids(
    user_ids: List[str], strict: bool = True
) -> List[str]:
    """Converts the given ids to usernames, or truncated email addresses.
    Requires all users to be known.

    Args:
        user_ids: list(str). The list of user_ids to get UserSettings domain
            objects for.
        strict: bool. Whether to fail noisily if no user with the given
            id exists in the datastore. Defaults to True.

    Returns:
        list(str). List of usernames corresponding to given user_ids. If
        username does not exist, the corresponding entry in the returned
        list is the user's truncated email address. If the user is scheduled to
        be deleted USER_IDENTIFICATION_FOR_USER_BEING_DELETED is returned.

    Raises:
        Exception. At least one of the user_ids does not correspond to a valid
            UserSettingsModel.
    """
    users_settings = get_users_settings(user_ids, include_marked_deleted=True)
    usernames = []
    for ind, user_settings in enumerate(users_settings):
        if user_settings is None:
            if strict:
                logging.error('User id %s not known in list of user_ids %s' % (
                    user_ids[ind], user_ids))
                raise Exception('User not found.')
        elif user_settings.deleted:
            usernames.append(LABEL_FOR_USER_BEING_DELETED)
        elif user_settings.username:
            usernames.append(user_settings.username)
        else:
            usernames.append(
                '[Awaiting user registration: %s]' %
                user_settings.truncated_email)
    return usernames


def record_user_started_state_editor_tutorial(user_id: str) -> None:
    """Updates last_started_state_editor_tutorial to the current datetime
    for the user with given user_id.

    Args:
        user_id: str. The unique ID of the user.
    """
    user_settings = get_user_settings(user_id, strict=True)
    user_settings.last_started_state_editor_tutorial = (
        datetime.datetime.utcnow())
    save_user_settings(user_settings)


def record_user_started_state_translation_tutorial(user_id: str) -> None:
    """Updates last_started_state_translation_tutorial to the current datetime
    for the user with given user_id.

    Args:
        user_id: str. The unique ID of the user.
    """
    user_settings = get_user_settings(user_id, strict=True)
    user_settings.last_started_state_translation_tutorial = (
        datetime.datetime.utcnow())
    save_user_settings(user_settings)


def record_user_logged_in(user_id: str) -> None:
    """Updates last_logged_in to the current datetime for the user with
    given user_id.

    Args:
        user_id: str. The unique ID of the user.
    """

    user_settings = get_user_settings(user_id, strict=True)
    user_settings.last_logged_in = datetime.datetime.utcnow()
    save_user_settings(user_settings)


def record_user_created_an_exploration(user_id: str) -> None:
    """Updates last_created_an_exploration to the current datetime for
    the user with given user_id.

    Args:
        user_id: str. The unique ID of the user.
    """
    user_settings = get_user_settings(user_id, strict=False)
    if user_settings is not None:
        user_settings.last_created_an_exploration = datetime.datetime.utcnow()
        save_user_settings(user_settings)


def add_user_to_mailing_list(email: str, name: str, tag: str) -> bool:
    """Adds user to the bulk email provider with the relevant tag and required
    merge fields.

    Args:
        email: str. Email of the user.
        name: str. Name of the user.
        tag: str. Tag for the mailing list.

    Returns:
        bool. Whether the operation was successful or not.
    """
    merge_fields = {
        'NAME': name
    }
    return bulk_email_services.add_or_update_user_status(
        email, merge_fields, tag, can_receive_email_updates=True)


def update_email_preferences(
    user_id: str,
    can_receive_email_updates: bool,
    can_receive_editor_role_email: bool,
    can_receive_feedback_email: bool,
    can_receive_subscription_email: bool,
    bulk_email_db_already_updated: bool = False
) -> bool:
    """Updates whether the user has chosen to receive email updates.

    If no UserEmailPreferencesModel exists for this user, a new one will
    be created.

    Args:
        user_id: str. The unique ID of the user.
        can_receive_email_updates: bool. Whether the given user can receive
            email updates.
        can_receive_editor_role_email: bool. Whether the given user can receive
            emails notifying them of role changes.
        can_receive_feedback_email: bool. Whether the given user can receive
            emails when users submit feedback to their explorations.
        can_receive_subscription_email: bool. Whether the given user can receive
            emails related to his/her creator subscriptions.
        bulk_email_db_already_updated: bool. Whether the bulk email provider's
            database is already updated. This is set to true only when calling
            from the webhook controller since in that case, the external update
            to the bulk email provider's database initiated the update here.

    Returns:
        bool. Whether to send a mail to the user to complete bulk email service
        signup.
    """
    email_preferences_model = user_models.UserEmailPreferencesModel.get(
        user_id, strict=False)
    if email_preferences_model is None:
        email_preferences_model = user_models.UserEmailPreferencesModel(
            id=user_id)

    email_preferences_model.editor_role_notifications = (
        can_receive_editor_role_email)
    email_preferences_model.feedback_message_notifications = (
        can_receive_feedback_email)
    email_preferences_model.subscription_notifications = (
        can_receive_subscription_email)
    email = get_email_from_user_id(user_id)
    # Mailchimp database should not be updated in servers where sending
    # emails is not allowed.
    if not bulk_email_db_already_updated and feconf.CAN_SEND_EMAILS:
        user_creation_successful = (
            bulk_email_services.add_or_update_user_status(
                email, {}, 'Account',
                can_receive_email_updates=can_receive_email_updates))
        if not user_creation_successful:
            email_preferences_model.site_updates = False
            email_preferences_model.update_timestamps()
            email_preferences_model.put()
            return True
    email_preferences_model.site_updates = can_receive_email_updates
    email_preferences_model.update_timestamps()
    email_preferences_model.put()
    return False


def get_email_preferences(user_id: str) -> user_domain.UserGlobalPrefs:
    """Gives email preferences of user with given user_id.

    Args:
        user_id: str. The unique ID of the user.

    Returns:
        UserGlobalPrefs. Representing whether the user has chosen to receive
        email updates.
    """
    email_preferences_model = user_models.UserEmailPreferencesModel.get(
        user_id, strict=False)
    if email_preferences_model is None:
        return user_domain.UserGlobalPrefs.create_default_prefs()
    else:
        return user_domain.UserGlobalPrefs(
            email_preferences_model.site_updates,
            email_preferences_model.editor_role_notifications,
            email_preferences_model.feedback_message_notifications,
            email_preferences_model.subscription_notifications)


def get_users_email_preferences(
    user_ids: List[str]
) -> List[user_domain.UserGlobalPrefs]:
    """Get email preferences for the list of users.

    Args:
        user_ids: list(str). A list of user IDs for whom we want to get email
            preferences.

    Returns:
        list(UserGlobalPrefs). Representing whether the users had chosen to
        receive email updates.
    """
    user_email_preferences_models = (
        user_models.UserEmailPreferencesModel.get_multi(user_ids))
    result = []

    for email_preferences_model in user_email_preferences_models:
        if email_preferences_model is None:
            result.append(
                user_domain.UserGlobalPrefs.create_default_prefs())
        else:
            result.append(user_domain.UserGlobalPrefs(
                email_preferences_model.site_updates,
                email_preferences_model.editor_role_notifications,
                email_preferences_model.feedback_message_notifications,
                email_preferences_model.subscription_notifications))

    return result


def set_email_preferences_for_exploration(
    user_id: str,
    exploration_id: str,
    mute_feedback_notifications: Optional[bool] = None,
    mute_suggestion_notifications: Optional[bool] = None
) -> None:
    """Sets mute preferences for exploration with given exploration_id of user
    with given user_id.

    If no ExplorationUserDataModel exists for this user and exploration,
    a new one will be created.

    Args:
        user_id: str. The unique ID of the user.
        exploration_id: str. The exploration id.
        mute_feedback_notifications: bool. Whether the given user has muted
            feedback emails. Defaults to None.
        mute_suggestion_notifications: bool. Whether the given user has muted
            suggestion emails. Defaults to None.
    """
    exploration_user_model = user_models.ExplorationUserDataModel.get(
        user_id, exploration_id)
    if exploration_user_model is None:
        exploration_user_model = user_models.ExplorationUserDataModel.create(
            user_id, exploration_id)
    if mute_feedback_notifications is not None:
        exploration_user_model.mute_feedback_notifications = (
            mute_feedback_notifications)
    if mute_suggestion_notifications is not None:
        exploration_user_model.mute_suggestion_notifications = (
            mute_suggestion_notifications)
    exploration_user_model.update_timestamps()
    exploration_user_model.put()


def get_email_preferences_for_exploration(
    user_id: str, exploration_id: str
) -> user_domain.UserExplorationPrefs:
    """Gives mute preferences for exploration with given exploration_id of user
    with given user_id.

    Args:
        user_id: str. The unique ID of the user.
        exploration_id: str. The exploration id.

    Returns:
        UserExplorationPrefs. Representing whether the user has chosen to
        receive email updates for particular exploration.
    """
    exploration_user_model = user_models.ExplorationUserDataModel.get(
        user_id, exploration_id)

    if exploration_user_model is None:
        return user_domain.UserExplorationPrefs.create_default_prefs()
    else:
        return user_domain.UserExplorationPrefs(
            exploration_user_model.mute_feedback_notifications,
            exploration_user_model.mute_suggestion_notifications)


def get_users_email_preferences_for_exploration(
    user_ids: List[str], exploration_id: str
) -> List[user_domain.UserExplorationPrefs]:
    """Gives mute preferences for exploration with given exploration_id of user
    with given user_id.

    Args:
        user_ids: list(str). A list of user IDs for whom we want to get email
            preferences.
        exploration_id: str. The exploration id.

    Returns:
        list(UserExplorationPrefs). Representing whether the users has chosen to
        receive email updates for particular exploration.
    """
    user_id_exp_id_combinations = list(
        itertools.product(user_ids, [exploration_id]))
    exploration_user_models = (
        user_models.ExplorationUserDataModel.get_multi(
            user_id_exp_id_combinations))
    result = []

    for exploration_user_model in exploration_user_models:
        if exploration_user_model is None:
            result.append(
                user_domain.UserExplorationPrefs.create_default_prefs())
        else:
            result.append(user_domain.UserExplorationPrefs(
                exploration_user_model.mute_feedback_notifications,
                exploration_user_model.mute_suggestion_notifications))

    return result


@overload
def get_user_contributions(
    user_id: str, *, strict: Literal[True]
) -> user_domain.UserContributions: ...


@overload
def get_user_contributions(
    user_id: str
) -> Optional[user_domain.UserContributions]: ...


@overload
def get_user_contributions(
    user_id: str, *, strict: Literal[False]
) -> Optional[user_domain.UserContributions]: ...


def get_user_contributions(
    user_id: str, strict: bool = False
) -> Optional[user_domain.UserContributions]:
    """Gets domain object representing the contributions for the given user_id.

    Args:
        user_id: str. The unique ID of the user.
        strict: bool. Whether to fail noisily if no user with the given
            id exists in the datastore. Defaults to False.

    Returns:
        UserContributions or None. If the given user_id does not exist, return
        None. Otherwise, return the corresponding UserContributions domain
        object.
    """
    model = user_models.UserContributionsModel.get(user_id, strict=strict)
    if model is None:
        return None

    result = user_domain.UserContributions(
        model.id, model.created_exploration_ids,
        model.edited_exploration_ids)

    return result


def get_or_create_new_user_contributions(
    user_id: str
) -> user_domain.UserContributions:
    """Gets domain object representing the contributions for the given user_id.
    If the domain object does not exist, it is created.

    Args:
        user_id: str. The unique ID of the user.

    Returns:
        UserContributions. The UserContributions domain object corresponding to
        the given user_id.
    """
    user_contributions = get_user_contributions(user_id, strict=False)
    if user_contributions is None:
        user_contributions = user_domain.UserContributions(
            user_id, [], [])
    return user_contributions


def save_user_contributions(
    user_contributions: user_domain.UserContributions
) -> None:
    """Saves a user contributions object to the datastore.

    Args:
        user_contributions: UserContributions. The user contributions object to
            be saved.
    """
    user_contributions_model = get_validated_user_contributions_model(
        user_contributions
    )
    user_contributions_model.update_timestamps()
    user_contributions_model.put()


def update_user_contributions(
    user_id: str,
    created_exploration_ids: List[str],
    edited_exploration_ids: List[str]
) -> None:
    """Updates an existing UserContributionsModel with new calculated
    contributions.

    Args:
        user_id: str. The unique ID of the user.
        created_exploration_ids: list(str). IDs of explorations that this
            user has created.
        edited_exploration_ids: list(str). IDs of explorations that this
            user has edited.

    Raises:
        Exception. The UserContributionsModel for the given user_id does not
            exist.
    """
    user_contributions = get_user_contributions(user_id, strict=False)
    if not user_contributions:
        raise Exception(
            'User contributions model for user %s does not exist.' % user_id)

    user_contributions.created_exploration_ids = created_exploration_ids
    user_contributions.edited_exploration_ids = edited_exploration_ids

    get_validated_user_contributions_model(user_contributions).put()


def get_validated_user_contributions_model(
    user_contributions: user_domain.UserContributions
) -> user_models.UserContributionsModel:
    """Constructs a valid UserContributionsModel from the given domain object.

    This function does not save anything to the datastore.

    Args:
        user_contributions: UserContributions. Value object representing
            a user's contributions.

    Returns:
        UserContributionsModel. The UserContributionsModel object that was
        updated.
    """
    user_contributions.validate()
    return user_models.UserContributionsModel(
        id=user_contributions.user_id,
        created_exploration_ids=user_contributions.created_exploration_ids,
        edited_exploration_ids=user_contributions.edited_exploration_ids,
    )


def migrate_dashboard_stats_to_latest_schema(
    versioned_dashboard_stats: user_models.UserStatsModel
) -> None:
    """Holds responsibility of updating the structure of dashboard stats.

    Args:
        versioned_dashboard_stats: UserStatsModel. Value object representing
            user-specific statistics.

    Raises:
        Exception. If schema_version > CURRENT_DASHBOARD_STATS_SCHEMA_VERSION.
    """
    stats_schema_version = versioned_dashboard_stats.schema_version
    if not (1 <= stats_schema_version
            <= feconf.CURRENT_DASHBOARD_STATS_SCHEMA_VERSION):
        raise Exception(
            'Sorry, we can only process v1-v%d dashboard stats schemas at '
            'present.' % feconf.CURRENT_DASHBOARD_STATS_SCHEMA_VERSION)


def get_current_date_as_string() -> str:
    """Gets the current date.

    Returns:
        str. Current date as a string of format 'YYYY-MM-DD'.
    """
    return datetime.datetime.utcnow().strftime(
        feconf.DASHBOARD_STATS_DATETIME_STRING_FORMAT)


def parse_date_from_string(datetime_str: str) -> Dict[str, int]:
    """Parses the given string, and returns the year, month and day of the
    date that it represents.

    Args:
        datetime_str: str. String representing datetime.

    Returns:
        dict. Representing date with year, month and day as keys.
    """
    datetime_obj = datetime.datetime.strptime(
        datetime_str, feconf.DASHBOARD_STATS_DATETIME_STRING_FORMAT)
    return {
        'year': datetime_obj.year,
        'month': datetime_obj.month,
        'day': datetime_obj.day
    }


def get_user_impact_score(user_id: str) -> float:
    """Gets the user impact score for the given user_id.

    Args:
        user_id: str. The unique ID of the user.

    Returns:
        float. The user impact score associated with the given user_id.
        Returns 0 if UserStatsModel does not exist for the given user_id.
    """
    model = user_models.UserStatsModel.get(user_id, strict=False)

    if model:
        # TODO(#15621): The explicit declaration of type for ndb properties
        # should be removed. Currently, these ndb properties are annotated with
        # Any return type. Once we have proper return type we can remove this.
        impact_score: float = model.impact_score
        return impact_score
    else:
        return 0


def get_weekly_dashboard_stats(
    user_id: str
) -> List[Dict[str, DashboardStatsDict]]:
    """Gets weekly dashboard stats for a given user_id.

    Args:
        user_id: str. The unique ID of the user.

    Returns:
        list(dict): The weekly dashboard stats for the given user. Each dict in
        the list denotes the dashboard stats of the user, keyed by a datetime
        string. The stats currently being saved are:
            - 'average ratings': Average of ratings across all explorations of
                a user.
            - 'total plays': Total number of plays across all explorations of
                a user.

        The format of returned value:
        [
            {
                {{datetime_string_1}}: {
                    'num_ratings': (value),
                    'average_ratings': (value),
                    'total_plays': (value)
                }
            },
            {
                {{datetime_string_2}}: {
                    'num_ratings': (value),
                    'average_ratings': (value),
                    'total_plays': (value)
                }
            }
        ]
        If the user doesn't exist, then this function returns None.
    """
    model = user_models.UserStatsModel.get(user_id, strict=False)
    if model and model.weekly_creator_stats_list:
        # TODO(#15621): The explicit declaration of type for ndb properties
        # should be removed. Currently, these ndb properties are annotated with
        # Any return type. Once we have proper return type we can remove this.
        weekly_creator_stats_list: List[
            Dict[str, DashboardStatsDict]
        ] = model.weekly_creator_stats_list
        return weekly_creator_stats_list
    else:
        return []


def get_last_week_dashboard_stats(
    user_id: str
) -> Optional[Dict[str, DashboardStatsDict]]:
    """Gets last week's dashboard stats for a given user_id.

    Args:
        user_id: str. The unique ID of the user.

    Returns:
        dict or None: The dict denotes last week dashboard stats of the user,
        and contains a single key-value pair. The key is the datetime string and
        the value is the dashboard stats in the format:
        {
            'num_ratings': (value),
            'average_ratings': (value),
            'total_plays': (value)
        }
        If the user doesn't exist, then this function returns None.
    """
    weekly_dashboard_stats = get_weekly_dashboard_stats(user_id)
    if weekly_dashboard_stats:
        return weekly_dashboard_stats[-1]
    else:
        return None


def update_dashboard_stats_log(user_id: str) -> None:
    """Save statistics for creator dashboard of a user by appending to a list
    keyed by a datetime string.

    Args:
        user_id: str. The unique ID of the user.
    """
    model = user_models.UserStatsModel.get_or_create(user_id)

    if model.schema_version != feconf.CURRENT_DASHBOARD_STATS_SCHEMA_VERSION:
        migrate_dashboard_stats_to_latest_schema(model)

    weekly_dashboard_stats = {
        get_current_date_as_string(): {
            'num_ratings': model.num_ratings or 0,
            'average_ratings': model.average_ratings,
            'total_plays': model.total_plays or 0
        }
    }
    model.weekly_creator_stats_list.append(weekly_dashboard_stats)
    model.update_timestamps()
    model.put()


def is_moderator(user_id: str) -> bool:
    """Checks if a user with given user_id is a moderator.

    Args:
        user_id: str. The unique ID of the user.

    Returns:
        bool. True if user is a moderator, False otherwise.
    """
    return feconf.ROLE_ID_MODERATOR in get_user_roles_from_id(user_id)


def is_curriculum_admin(user_id: str) -> bool:
    """Checks if a user with given user_id is an admin.

    Args:
        user_id: str. The unique ID of the user.

    Returns:
        bool. True if user is an admin, False otherwise.
    """
    return feconf.ROLE_ID_CURRICULUM_ADMIN in get_user_roles_from_id(user_id)


def is_topic_manager(user_id: str) -> bool:
    """Checks if a user with given user_id is a topic manager.

    Args:
        user_id: str. The unique ID of the user.

    Returns:
        bool. Whether the user is a topic manager.
    """
    return feconf.ROLE_ID_TOPIC_MANAGER in get_user_roles_from_id(user_id)


def can_review_translation_suggestions(
    user_id: str, language_code: Optional[str] = None
) -> bool:
    """Returns whether the user can review translation suggestions in any
    language or in the given language.

    NOTE: If the language_code is provided then this method will check whether
    the user can review translations in the given language code. Otherwise, it
    will check whether the user can review in any language.

    Args:
        user_id: str. The unique ID of the user.
        language_code: str. The code of the language.

    Returns:
        bool. Whether the user can review translation suggestions in any
        language or in the given language.
    """
    user_contribution_rights = get_user_contribution_rights(user_id)
    reviewable_language_codes = (
        user_contribution_rights.can_review_translation_for_language_codes)
    if language_code is not None:
        return language_code in reviewable_language_codes
    else:
        return bool(reviewable_language_codes)


def can_review_question_suggestions(user_id: str) -> bool:
    """Checks whether the user can review question suggestions.

    Args:
        user_id: str. The unique ID of the user.

    Returns:
        bool. Whether the user can review question suggestions.
    """
    user_contribution_rights = get_user_contribution_rights(user_id)
    return user_contribution_rights.can_review_questions


def can_submit_question_suggestions(user_id: str) -> bool:
    """Checks whether the user can submit question suggestions.

    Args:
        user_id: str. The unique ID of the user.

    Returns:
        bool. Whether the user can submit question suggestions.
    """
    user_contribution_rights = get_user_contribution_rights(user_id)
    return user_contribution_rights.can_submit_questions


def allow_user_to_review_translation_in_language(
    user_id: str, language_code: str
) -> None:
    """Allows the user with the given user id to review translation in the given
    language_code.

    Args:
        user_id: str. The unique ID of the user.
        language_code: str. The code of the language. Callers should ensure that
            the user does not have rights to review translations in the given
            language code.
    """
    user_contribution_rights = get_user_contribution_rights(user_id)
    allowed_language_codes = set(
        user_contribution_rights.can_review_translation_for_language_codes)
    if language_code is not None:
        allowed_language_codes.add(language_code)
    user_contribution_rights.can_review_translation_for_language_codes = (
        sorted(list(allowed_language_codes)))
    _save_user_contribution_rights(user_contribution_rights)


def remove_translation_review_rights_in_language(
    user_id: str, language_code_to_remove: str
) -> None:
    """Removes the user's review rights to translation suggestions in the given
    language_code.

    Args:
        user_id: str. The unique ID of the user.
        language_code_to_remove: str. The code of the language. Callers should
            ensure that the user already has rights to review translations in
            the given language code.
    """
    user_contribution_rights = get_user_contribution_rights(user_id)
    user_contribution_rights.can_review_translation_for_language_codes = [
        lang_code for lang_code
        in user_contribution_rights.can_review_translation_for_language_codes
        if lang_code != language_code_to_remove]
    _update_user_contribution_rights(user_contribution_rights)


def allow_user_to_review_voiceover_in_language(
    user_id: str, language_code: str
) -> None:
    """Allows the user with the given user id to review voiceover applications
    in the given language_code.

    Args:
        user_id: str. The unique ID of the user.
        language_code: str. The code of the language. Callers should ensure that
            the user does not have rights to review voiceovers in the given
            language code.
    """
    user_contribution_rights = get_user_contribution_rights(user_id)
    allowed_language_codes = set(
        user_contribution_rights.can_review_voiceover_for_language_codes)
    allowed_language_codes.add(language_code)
    user_contribution_rights.can_review_voiceover_for_language_codes = (
        sorted(list(allowed_language_codes)))
    _save_user_contribution_rights(user_contribution_rights)


def remove_voiceover_review_rights_in_language(
    user_id: str, language_code: str
) -> None:
    """Removes the user's review rights to voiceover applications in the given
    language_code.

    Args:
        user_id: str. The unique ID of the user.
        language_code: str. The code of the language. Callers should ensure that
            the user already has rights to review voiceovers in the given
            language code.
    """
    user_contribution_rights = get_user_contribution_rights(user_id)
    user_contribution_rights.can_review_voiceover_for_language_codes.remove(
        language_code)
    _update_user_contribution_rights(user_contribution_rights)


def allow_user_to_review_question(user_id: str) -> None:
    """Allows the user with the given user id to review question suggestions.

    Args:
        user_id: str. The unique ID of the user. Callers should ensure that
            the given user does not have rights to review questions.
    """
    user_contribution_rights = get_user_contribution_rights(user_id)
    user_contribution_rights.can_review_questions = True
    _save_user_contribution_rights(user_contribution_rights)


def remove_question_review_rights(user_id: str) -> None:
    """Removes the user's review rights to question suggestions.

    Args:
        user_id: str. The unique ID of the user. Callers should ensure that
            the given user already has rights to review questions.
    """
    user_contribution_rights = get_user_contribution_rights(user_id)
    user_contribution_rights.can_review_questions = False
    _update_user_contribution_rights(user_contribution_rights)


def allow_user_to_submit_question(user_id: str) -> None:
    """Allows the user with the given user id to submit question suggestions.

    Args:
        user_id: str. The unique ID of the user. Callers should ensure that
            the given user does not have rights to submit questions.
    """
    user_contribution_rights = get_user_contribution_rights(user_id)
    user_contribution_rights.can_submit_questions = True
    _save_user_contribution_rights(user_contribution_rights)


def remove_question_submit_rights(user_id: str) -> None:
    """Removes the user's submit rights to question suggestions.

    Args:
        user_id: str. The unique ID of the user. Callers should ensure that
            the given user already has rights to submit questions.
    """
    user_contribution_rights = get_user_contribution_rights(user_id)
    user_contribution_rights.can_submit_questions = False
    _update_user_contribution_rights(user_contribution_rights)


def remove_contribution_reviewer(user_id: str) -> None:
    """Deletes the UserContributionRightsModel corresponding to the given
    user_id.

    Args:
        user_id: str. The unique ID of the user.
    """
    user_contribution_rights_model = (
        user_models.UserContributionRightsModel.get_by_id(user_id))
    if user_contribution_rights_model is not None:
        user_contribution_rights = _create_user_contribution_rights_from_model(
            user_contribution_rights_model)
        # Clear the user contribution rights fields before passing them into the
        # update community contribution stats function.
        user_contribution_rights.can_review_questions = False
        user_contribution_rights.can_review_translation_for_language_codes = []
        _update_reviewer_counts_in_community_contribution_stats(
            user_contribution_rights)
        user_contribution_rights_model.delete()


def get_contributor_usernames(
    category: str, language_code: Optional[str] = None
) -> Sequence[str]:
    """Returns a list of usernames of users who has contribution rights of given
    category.

    Args:
        category: str. The review category to find the list of reviewers
            for.
        language_code: None|str. The language code for translation or voiceover
            review category.

    Returns:
        Sequence(str). A list of usernames.

    Raises:
        Exception. The language code is not of None for question review
            contribution.
        Exception. Invalid category.
        Exception. The language_code cannot be None if review category is
            'translation' or 'voiceover'.
    """
    user_ids = []
    if (
        category in (
            constants.CONTRIBUTION_RIGHT_CATEGORY_REVIEW_TRANSLATION,
            constants.CONTRIBUTION_RIGHT_CATEGORY_REVIEW_VOICEOVER
        ) and language_code is None
    ):
        raise Exception(
            'The language_code cannot be None if review category is'
            ' \'translation\' or \'voiceover\'.'
        )
    if category == constants.CONTRIBUTION_RIGHT_CATEGORY_REVIEW_TRANSLATION:
        # Ruling out the possibility of None for mypy type checking.
        assert language_code is not None
        user_ids = (
            user_models.UserContributionRightsModel
            .get_translation_reviewer_user_ids(language_code))
    elif category == constants.CONTRIBUTION_RIGHT_CATEGORY_REVIEW_VOICEOVER:
        # Ruling out the possibility of None for mypy type checking.
        assert language_code is not None
        user_ids = (
            user_models.UserContributionRightsModel
            .get_voiceover_reviewer_user_ids(language_code))
    elif category == constants.CONTRIBUTION_RIGHT_CATEGORY_REVIEW_QUESTION:
        if language_code is not None:
            raise Exception('Expected language_code to be None, found: %s' % (
                language_code))
        user_ids = (
            user_models.UserContributionRightsModel
            .get_question_reviewer_user_ids())
    elif category == constants.CONTRIBUTION_RIGHT_CATEGORY_SUBMIT_QUESTION:
        user_ids = (
            user_models.UserContributionRightsModel
            .get_question_submitter_user_ids())
    else:
        raise Exception('Invalid category: %s' % category)

    usernames = get_usernames(user_ids, strict=True)
    return usernames


def log_username_change(
    committer_id: str,
    old_username: str,
    new_username: str
) -> None:
    """Stores the query to role structure in UsernameChangeAuditModel.

    Args:
        committer_id: str. The ID of the user that is making the change.
        old_username: str. The current username that is being changed.
        new_username: str. The new username that the current one is being
            changed to.
    """

    model_id = '%s.%d' % (committer_id, utils.get_current_time_in_millisecs())
    audit_models.UsernameChangeAuditModel(
        id=model_id, committer_id=committer_id, old_username=old_username,
        new_username=new_username).put()


def create_login_url(return_url: str) -> str:
    """Creates a login url.

    Args:
        return_url: str. The URL to redirect to after login.

    Returns:
        str. The correct login URL that includes the page to redirect to.
    """
    return '/login?%s' % urllib.parse.urlencode({'return_url': return_url})


def mark_user_banned(user_id: str) -> None:
    """Marks a user banned.

    Args:
        user_id: str. The Id of the user.
    """
    user_settings = get_user_settings(user_id)
    user_settings.mark_banned()
    save_user_settings(user_settings)


def unmark_user_banned(user_id: str) -> None:
    """Unmarks a banned user.

    Args:
        user_id: str. The Id of the user.
    """
    user_auth_details = auth_services.get_user_auth_details_from_model(
        auth_models.UserAuthDetailsModel.get(user_id))

    user_settings = get_user_settings(user_id)
    user_settings.unmark_banned(
        feconf.ROLE_ID_FULL_USER if user_auth_details.is_full_user() else (
            feconf.ROLE_ID_MOBILE_LEARNER
        ))

    save_user_settings(user_settings)


def get_dashboard_stats(user_id: str) -> DashboardStatsDict:
    """Returns the dashboard stats associated with the given user_id.

    Args:
        user_id: str. The id of the user.

    Returns:
        dict. Has the keys:
            total_plays: int. Number of times the user's explorations were
                played.
            num_ratings: int. Number of times the explorations have been
                rated.
            average_ratings: float. Average of average ratings across all
                explorations.
    """
    user_stats_model = user_models.UserStatsModel.get(user_id, strict=False)
    if user_stats_model is None:
        total_plays = 0
        num_ratings = 0
        average_ratings = None
    else:
        total_plays = user_stats_model.total_plays
        num_ratings = user_stats_model.num_ratings
        average_ratings = user_stats_model.average_ratings

    return {
        'total_plays': total_plays,
        'num_ratings': num_ratings,
        'average_ratings': average_ratings
    }


def get_checkpoints_in_order(
    init_state_name: str, states: Dict[str, state_domain.State]
) -> List[str]:
    """Returns the checkpoints of an exploration in sequential order by a
    BFS traversal.

    Args:
        init_state_name: str. The name of the first state of the exploration.
        states: dict(state). All states of the exploration.

    Returns:
        list(str). List of all checkpoints of the exploration in sequential
        order.

    Raises:
        Exception. States with a null destination can never be a checkpoint.
    """
    queue = [init_state_name]
    checkpoint_state_names = []
    visited_state_names = []
    while len(queue) > 0:
        current_state_name = queue.pop()
        if current_state_name not in visited_state_names:
            visited_state_names.append(current_state_name)
            current_state = states[current_state_name]
            if (
                current_state.card_is_checkpoint and
                current_state_name not in checkpoint_state_names
            ):
                checkpoint_state_names.append(current_state_name)
            for answer_group in current_state.interaction.answer_groups:
                if answer_group.outcome.dest is None:
                    raise Exception(
                        'States with a null destination can never be a'
                        ' checkpoint.'
                    )
                queue.append(answer_group.outcome.dest)

            # Add the default outcome destination in the queue.
            if current_state.interaction.default_outcome is not None:
                if current_state.interaction.default_outcome.dest is None:
                    raise Exception(
                        'States with a null destination can never be a'
                        ' checkpoint.'
                    )
                queue.append(current_state.interaction.default_outcome.dest)

    return checkpoint_state_names


def get_most_distant_reached_checkpoint_in_current_exploration(
    checkpoints_in_current_exploration: List[str],
    checkpoints_in_older_exploration: List[str],
    most_distant_reached_checkpoint_state_name_in_older_exploration: str
) -> Optional[str]:
    """Returns the most distant reached checkpoint in current exploration after
    comparing current exploration with older exploration.

    Args:
        checkpoints_in_current_exploration: list(str). The checkpoints of
            current exploration in sequential order.
        checkpoints_in_older_exploration: list(str). The checkpoints
            of older exploration in sequential order.
        most_distant_reached_checkpoint_state_name_in_older_exploration: str.
            The state name of the most distant reached checkpoint in the older
            exploration.

    Returns:
        str or None. The most distant checkpoint in current exploration or
        None if most distant reached checkpoint of older exploration is not
        present in current exploration.
    """
    # Index of the most_distant_reached_checkpoint in the older exploration.
    mdrc_index = (
        checkpoints_in_older_exploration.index(
            most_distant_reached_checkpoint_state_name_in_older_exploration))

    # Loop through checkpoints of furthest_reached_exploration backwards until
    # a checkpoint is found that exists in current_exploration too.
    while mdrc_index >= 0:
        checkpoint_in_old_exp = checkpoints_in_older_exploration[mdrc_index]
        if checkpoint_in_old_exp in checkpoints_in_current_exploration:
            return checkpoint_in_old_exp
        mdrc_index -= 1

    return None


def update_learner_checkpoint_progress(
    user_id: str,
    exploration_id: str,
    state_name: str,
    exp_version: int
) -> None:
    """Sets the furthest reached and most recently reached checkpoint in
    an exploration by the user.

    Args:
        user_id: str. The Id of the user.
        exploration_id: str. The Id of the exploration.
        state_name: str. The state name of the most recently reached checkpoint.
        exp_version: int. The exploration version of the most recently reached
            checkpoint.
    """

    exp_user_model = user_models.ExplorationUserDataModel.get(
        user_id, exploration_id)
    if exp_user_model is None:
        exp_user_model = user_models.ExplorationUserDataModel.create(
            user_id, exploration_id)

    current_exploration = exp_fetchers.get_exploration_by_id(
        exploration_id, strict=True, version=exp_version
    )

    # If the exploration is being visited the first time.
    if exp_user_model.furthest_reached_checkpoint_state_name is None:
        exp_user_model.furthest_reached_checkpoint_exp_version = exp_version
        exp_user_model.furthest_reached_checkpoint_state_name = state_name
    elif exp_user_model.furthest_reached_checkpoint_exp_version < exp_version:
        furthest_reached_checkpoint_exp = (
            exp_fetchers.get_exploration_by_id(
                exploration_id,
                strict=True,
                version=exp_user_model.furthest_reached_checkpoint_exp_version
            )
        )
        checkpoints_in_current_exp = get_checkpoints_in_order(
            current_exploration.init_state_name, current_exploration.states)
        checkpoints_in_older_exp = get_checkpoints_in_order(
            furthest_reached_checkpoint_exp.init_state_name,
            furthest_reached_checkpoint_exp.states)

        # Get the furthest reached checkpoint in current exploration.
        furthest_reached_checkpoint_in_current_exp = (
            get_most_distant_reached_checkpoint_in_current_exploration(
                checkpoints_in_current_exp,
                checkpoints_in_older_exp,
                exp_user_model.furthest_reached_checkpoint_state_name
            )
        )

        # If the furthest reached checkpoint doesn't exist in current
        # exploration.
        if furthest_reached_checkpoint_in_current_exp is None:
            exp_user_model.furthest_reached_checkpoint_exp_version = (
                exp_version)
            exp_user_model.furthest_reached_checkpoint_state_name = state_name
        else:
            # Index of the furthest reached checkpoint.
            frc_index = checkpoints_in_current_exp.index(
                furthest_reached_checkpoint_in_current_exp)
            # If furthest reached checkpoint is behind most recently
            # reached checkpoint.
            if frc_index <= checkpoints_in_current_exp.index(state_name):
                exp_user_model.furthest_reached_checkpoint_exp_version = (
                    exp_version)
                exp_user_model.furthest_reached_checkpoint_state_name = (
                    state_name)

    exp_user_model.most_recently_reached_checkpoint_exp_version = exp_version
    exp_user_model.most_recently_reached_checkpoint_state_name = state_name
    exp_user_model.update_timestamps()
    exp_user_model.put()


def set_user_has_viewed_lesson_info_modal_once(user_id: str) -> None:
    """Updates the user's settings once he has viewed the lesson info modal.

    Args:
        user_id: str. The Id of the user.
    """
    user_settings = get_user_settings(user_id)
    user_settings.mark_lesson_info_modal_viewed()
    save_user_settings(user_settings)


def clear_learner_checkpoint_progress(
    user_id: str, exploration_id: str
) -> None:
    """Clears learner's checkpoint progress through the exploration by
    clearing the most recently reached checkpoint fields of the exploration.

    Args:
        user_id: str. The Id of the user.
        exploration_id: str. The Id of the exploration.
    """
    exp_user_model = user_models.ExplorationUserDataModel.get(
        user_id, exploration_id)
    if exp_user_model is not None:
        exp_user_model.most_recently_reached_checkpoint_exp_version = None
        exp_user_model.most_recently_reached_checkpoint_state_name = None
        exp_user_model.update_timestamps()
        exp_user_model.put()


@overload
def sync_logged_in_learner_checkpoint_progress_with_current_exp_version(
    user_id: str, exploration_id: str
) -> Optional[user_domain.ExplorationUserData]: ...


@overload
def sync_logged_in_learner_checkpoint_progress_with_current_exp_version(
    user_id: str, exploration_id: str, *, strict: Literal[True]
) -> user_domain.ExplorationUserData: ...


@overload
def sync_logged_in_learner_checkpoint_progress_with_current_exp_version(
    user_id: str, exploration_id: str, *, strict: Literal[False]
) -> Optional[user_domain.ExplorationUserData]: ...


def sync_logged_in_learner_checkpoint_progress_with_current_exp_version(
    user_id: str, exploration_id: str, strict: bool = False
) -> Optional[user_domain.ExplorationUserData]:
    """Synchronizes the most recently reached checkpoint and the furthest
    reached checkpoint with the latest exploration.

    Args:
        user_id: str. The Id of the user.
        exploration_id: str. The Id of the exploration.
        strict: bool. Whether to fail noisily if no ExplorationUserDataModel
            with the given user_id exists in the datastore.

    Returns:
        ExplorationUserData. The domain object corresponding to the given user
        and exploration.

    Raises:
        Exception. No ExplorationUserDataModel found for the given user and
            exploration ids.
    """
    exp_user_model = user_models.ExplorationUserDataModel.get(
        user_id, exploration_id)

    if exp_user_model is None:
        if strict:
            raise Exception(
                'No ExplorationUserDataModel found for the given user and '
                'exploration ids: %s, %s' % (user_id, exploration_id)
            )
        return None

    latest_exploration = exp_fetchers.get_exploration_by_id(exploration_id)
    most_recently_interacted_exploration = (
        exp_fetchers.get_exploration_by_id(
            exploration_id,
            strict=True,
            version=exp_user_model.most_recently_reached_checkpoint_exp_version
        ))
    furthest_reached_exploration = (
        exp_fetchers.get_exploration_by_id(
            exploration_id,
            strict=True,
            version=exp_user_model.furthest_reached_checkpoint_exp_version
        ))

    most_recently_reached_checkpoint_in_current_exploration = (
        get_most_distant_reached_checkpoint_in_current_exploration(
            get_checkpoints_in_order(
                latest_exploration.init_state_name,
                latest_exploration.states),
            get_checkpoints_in_order(
                most_recently_interacted_exploration.init_state_name,
                most_recently_interacted_exploration.states),
            exp_user_model.most_recently_reached_checkpoint_state_name
        )
    )

    furthest_reached_checkpoint_in_current_exploration = (
        get_most_distant_reached_checkpoint_in_current_exploration(
            get_checkpoints_in_order(
                latest_exploration.init_state_name,
                latest_exploration.states),
            get_checkpoints_in_order(
                furthest_reached_exploration.init_state_name,
                furthest_reached_exploration.states),
            exp_user_model.furthest_reached_checkpoint_state_name
        )
    )

    # If the most recently reached checkpoint doesn't exist in current
    # exploration.
    if (
        most_recently_reached_checkpoint_in_current_exploration !=
        exp_user_model.most_recently_reached_checkpoint_state_name
    ):
        exp_user_model.most_recently_reached_checkpoint_state_name = (
            most_recently_reached_checkpoint_in_current_exploration)
        exp_user_model.most_recently_reached_checkpoint_exp_version = (
            latest_exploration.version)
        exp_user_model.update_timestamps()
        exp_user_model.put()

    # If the furthest reached checkpoint doesn't exist in current
    # exploration.
    if (
        furthest_reached_checkpoint_in_current_exploration !=
        exp_user_model.furthest_reached_checkpoint_state_name
    ):
        exp_user_model.furthest_reached_checkpoint_state_name = (
            furthest_reached_checkpoint_in_current_exploration)
        exp_user_model.furthest_reached_checkpoint_exp_version = (
            latest_exploration.version)
        exp_user_model.update_timestamps()
        exp_user_model.put()

    return exp_fetchers.get_exploration_user_data(user_id, exploration_id)


def is_user_blog_post_author(user_id: str) -> bool:
    """Checks whether user can write blog posts.

    Args:
        user_id: str. The user id of the user.

    Returns:
        bool. Whether the user can author blog posts.
    """
    user_settings = get_user_settings(user_id, strict=True)
    author_roles = [feconf.ROLE_ID_BLOG_ADMIN, feconf.ROLE_ID_BLOG_POST_EDITOR]
    return any(role in author_roles for role in user_settings.roles)<|MERGE_RESOLUTION|>--- conflicted
+++ resolved
@@ -1413,11 +1413,8 @@
     """
     user_settings = get_user_settings(user_id, strict=True)
     username = user_settings.username
-<<<<<<< HEAD
-=======
     # Ruling out the possibility of different types for mypy type checking.
     assert isinstance(username, str)
->>>>>>> 62d32e8c
     fs = fs_services.GcsFileSystem(feconf.ENTITY_TYPE_USER, username)
     filename_png = 'profile_picture.png'
     png_binary = utils.convert_data_url_to_binary(
