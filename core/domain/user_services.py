# coding: utf-8
#
# Copyright 2014 The Oppia Authors. All Rights Reserved.
#
# Licensed under the Apache License, Version 2.0 (the "License");
# you may not use this file except in compliance with the License.
# You may obtain a copy of the License at
#
#      http://www.apache.org/licenses/LICENSE-2.0
#
# Unless required by applicable law or agreed to in writing, software
# distributed under the License is distributed on an "AS-IS" BASIS,
# WITHOUT WARRANTIES OR CONDITIONS OF ANY KIND, either express or implied.
# See the License for the specific language governing permissions and
# limitations under the License.

"""Services for user data."""
from __future__ import absolute_import  # pylint: disable=import-only-modules
from __future__ import unicode_literals  # pylint: disable=import-only-modules

import datetime
import hashlib
import imghdr
import logging
import re

from constants import constants
from core.domain import role_services
from core.domain import user_domain
from core.platform import models
import feconf
import python_utils
import utils

from google.appengine.api import urlfetch

current_user_services = models.Registry.import_current_user_services()
(user_models,) = models.Registry.import_models([models.NAMES.user])

MAX_USERNAME_LENGTH = 50
# Size (in px) of the gravatar being retrieved.
GRAVATAR_SIZE_PX = 150
# Data url for images/avatar/user_blue_72px.png.
# Generated using utils.convert_png_to_data_url.
DEFAULT_IDENTICON_DATA_URL = (
    'data:image/png;base64,iVBORw0KGgoAAAANSUhEUgAAAEwAAABMCAYAAADHl1ErAAAAAXNSR0IArs4c6QAADhtJREFUeAHtXHlwVdUZ/859jyxmIQESyCaglC0iAgkJIntrIpvKphSwY2ttxbFOp9R/cGGqdhykLaMVO2OtoyRSCEKNEpYKyBIVQ1iNkBhNMCtb8shiQpJ3b7/fTW7m5uUlecu9L4nTM5Pce8895zvf93vnnPud833fEdQLKXb5jsC6%2BuZERZbHKaSMYRbGKERxgpQQUkSIIigEbAmFavlfrUKiVhCVcFa%2BIJEvJOlCcNCAnNKMFQ0o58vEfPgmhS5Mn0ot8n2KIs8lIZJJUfy8almIJqbxhRDSIbJKe2s%2BXvWlV/RcrGwqYGGp20bI1LyaeVmjKMrodp4EycGBAy6MjgsrSxozqG7O5GgxcVREeEigNDAwwBpmsUiRKGu3y1caGltstQ3yjbOFV6sPnypXTuRXBReU2GLqGprHkUKSRlMIUcD3WyUakGbbt7JYyzf6agpgYfe9O8kui/U8nB7UhJIkUTljwrBTTz449mZKUlyCEBTnjTCKQiX7T5ScfGP3Rf9j5ysny7IyTKXHPwYP690WSXnZtvcXp71pw1ldQwELm59%2BlyzbX%2BbeNL%2Btscb4EYOyNz2ZWD99wtAFnGdxxoQBefbs85f3rHsjJyivuGo60wsATe51WZJkWW/LWnXGgDZUEoYAFr58x0B7beOLPHGv5XnFIpGoS0mKOfze%2Bpmj/f2smNR9lm42teQ/8vLRgv0nyuZwVwtm1Ows5BZLSMBz1RkrbnjLiNeAhaWmPWgn%2BxYeejwkRMu9idH7tm%2BYE8/z0EhvmfOmPs9/RQ9tOJx3IKc8lUixkqBKC1nW2vat3u0NXY8Bi1%2B%2Bw6%2BktnETD7%2BnwEB4iP/pL/5xf03U4IBZ3jBkdN2K641Hkn/7YWh17c1JoM3D9PW4kIB1eRkrmjxpyyPAeK4aLttbPuAhOIU5aHpm1cTMZ1ffuRT8eMKED%2BooL6Wd%2B2Bj%2BtnFUGeYyVzJYl3Kc9sld9t2W8Dw%2BWkTWuz2fdxQ9ACr9P3Jfy7%2BZuSw0HnuNtwb5Ysqaw4mPJb5k%2BYW%2BVZuv9xqsaRWZ60%2B7w4vbgEWnrJ1hp3kTO5ZYUPCAnK%2B3bYiitWDWHca7O2yrI6U3r5yR8U1W2MiC2%2BzkLS4ev%2BaY67y1a749VQBYLUIZT/AGhUTduS7f68Y39/AgozgGbxDBsgCmSBbT/Jr710CDMMQPYvHf2DC2Mj9p95efA8TCNKI9MNrEGSALJAJskFGV%2BTocUhigrfbWz5jYtH4VdrAMksBdYVnI8vYJ/8q83hhmW0WEy23WKx39/Qh6LaHQXXA1xBgYc5isBL4/scCFoC3QCbIBhkhK2TGi65St4CpeharDvgaYoJnIv15GHaFQRBkg4w8p02BzF0VRH6XgEGDV5VS1rOgOvTHCb47wfXvIBtkhE4JmSG7/r3%2B3ilg6toQyx1OUEr7i56lF8zde8gIWVEPSz1g4IyGU8CwkMbaEMudNg3eWd0fXR5khcyQXcXAiYSdAMMWDY/ltVhIY23IdXr8kjqh21%2BzRKvMogUYAAtHQToBhv0sbNFg16GvLaQdmTfjGTJDdmCgYuHQSIfe07pTSqewn3V9z6qrvb1F48Crzx6xNTR4QXoE9tN4c2%2ByfufWqudC3VbmAYzNPwZrkf6dL%2B4LSm5Q9vkrVH79B6qs%2BoH8B1goatAtNCIqmOZOiabw4G5VJMNYREdhDD7ae6J0USsmtEwj3t7DYLCwK83f8WbbzauZP7/kq53SxiY7vfmfC5R24Fv6prTrDVEWgqbfEUlPLY2nlKkxGv%2BmXbFzG7H4/eE8g/tZyO92zbDSPoe1WncUgT14X4G189NimvjobnrhX6e6BQuo8DCho2crafnzB2n%2BMwe4PL5H5iVgACx4wEltli%2B1sXbA%2BGkNcmCwUN%2BY%2BI%2B3WOjZt3Lpl68cpQoefu6m4%2Bcqae7TWfTfk%2BXuVnWrvA4LFRtUVockjKxKc8sJmMJsWWsiON/U9eJvNmXTtk%2B%2BdYt5Z4WZX0p/bjYtmBbn7LURefaw%2BVuvwoQnBliTYCxu7WFskQb1WROjcvliKlibM/IMAQv8siD0643H6etiGx7NSBbYUlXCbRipgKnme859Ysl4jwwDrnKaV2SjDe%2B0tu9qnZ7KsQWch/YxVpt6KunZexieUVPDSIJjCC86k3lwyikJ0di%2BMS09/3au2iuMbuDr4mpKN2CIO%2BMLVnpgA4yAlVRX1ziV4fODrwOv2k2bDM4UVvEkXeaMJ0PyXn3/nCF0HIkAE2ADjICVpChiLArBMcSxsJHPmdmXjCTXiVZRRS19VVTdKd%2BIDA0bYCW1%2BWcRvGiMIN4Vjb1flHb1yrD8rM9LDKOlJ6RhA6ww6au%2BD3A50hcy%2Bt5sRRP8FpSYo8zqsBnDPax13oJ/ltEgafSqam5SU7NdezTtWsHrTzOShg2wYtWP3SQ5wZnNjMZA80Z9s1mkO9CtMakdDRtgJcGnFK3C869D6wY%2BRISp7loGUnROKtKkdtqxYawkzQGXdwNUN0nnrHiXGxxoJf40e0fEhdpRg29xoZT7RTRsgJV%2B8e0%2BJTdqJIwd4kZpz4pOGWN%2BG5Lq2s38wQHXMzZdq2XiAlllgP2%2BaH6yOX4xGjbAinejlVq0CG9l10T3rNT99wwnf96KMyvNuHMoDR0UaAr5dmwYK1YrhAoYXLtNaa2N6DAW5vFF6qLClGZeeHSyKXRBVMMGWLFaoUZYEPzgTWuxjfC6lROI/RgMb2bZ7JGUaOIcqWEDrDDp50MCBA0YLokDQRgx0p%2BdTezH4PDG88dxI8LotaeneU7AhZo6bPK5hwkVMERYuFDX6yLT2JDx99/fTVY2anibYiOCaPuGuayydDB%2BeUu2U30NG2AlCaFcRAmEo3QqaVLGynm30a6X5sHz2uMWksZH0pHXF9CIYeb/zho2CAqTgoMDvoTXCmJ3EI7isQRuVpw9KYqytyykhxk8qASuJoD84mNTKGvjveSLFQQwUeOaGCNE0Flqvs5o8b/9gZ8xwyMmj404NComZJyrzHtbLjTIjxZNv1X9C/S30pXqRrLVdd4lh7EjOX4oPfHAOHrzD9Np9l1RZMHnygeJ45kOZXxaPJ6byr6WueotdfAjhI73rGdu2ZXnn5oY7QM2OjZxx8hw%2BvPjCepf2bUfqJz/Llc1qHpb1OBAiosMpoFB5i%2BtOnLV%2BoTgL9ypYYZ8bZ0tOd6QmuUNbCiFMoN9GPM0TCbeXYoZcgvhr48kOyLlVF6AESf1UwV7G88jBbC/ISqsjzDb62wAC9UmydhoAaz6b/tWcIgQul7ntI8woMNCxQZstQOGSFYeqQriDeGI0Ud47jU2gIEae8kmtlZsWllpB6zNO2UXZwcg3rDXOO0jDbdhEIDoXs1zB6y1A4YHhP3iiuBMOJXh3tfJzuZ/qBbfX65nR5UGqmto8TUL2OoqAgZoWMNEY6KTMhOa%2Bt4ehCDfmxjz8c4X5y3UChp5hVk/j63Vpwuu0zdlNVTIrkuFfC1hkOobO%2B//Qw8LD/an26JDaFRsKI2KCWU76kCaOi6CoHYYnZY9d/DjAzllC/lDmFWz75EFevqdFmGIkbbL9hREsiI40yg/11wGhxex9PlXV%2BjEhatUU99ZQdUzpr%2BH08n1mkb1L%2BfiVf0rGs5Lo2nxkXT3HUPZ0S7WawAhsxrFy6HPwKJDY/zQqYehAPey1%2BDgDxfsSxkPwZPYaTmU7S7BPWDXkWLafayYLlWaaidW2cASK5nBWzJzOD3AG5YebCgqw5dvP4PoXab1Oveu3znK5xQIOPW31DZchL/6M6vv2sn%2B68scK3b1jDlo%2B6Hv6G878ij/e1M3cbtiQc3HML4vKZbWrbyTpowe3G1Z7SVH7e7cmHZmGXePSmtI4FhnQfVOAQMBNfhdse/CwvzsO/cf6ykapKlZpq0HCmlzxlc%2B6U2akK5c2XJNf3x4At3D29hdJUTrTnz0wxlwOrEIy5Kugum7BAyEtaGJwKVrH63mrSDn0besEdNTmz9XJ%2B6uGOoL%2BbAr/OXJJIoM77jryx%2Bh0iGL0mSENnc1FDX%2BO6gVWqZ2RfQ9I5oLQgj75fxO/q%2BvpJ9TnXTxlevr6cPjlyj5iUx2bb%2BsZ7UesqlgsayQWf/S8b7bHobC3QWYrv3rZ%2BwuXuhIs88/Y4v8vfWz4BvrdoBpj4BBejWE2W4/yupTGMJ%2BD21O/emf3j1t2bTNrYD8PgWkv7/FflvUwE8uFFelMAg2i8Uy05UTBlwCTAWtLUieJ8XA2MiQIxXX6xNYI%2B6XC3Wep%2Br5xz/Jsszij1qDVREprp4s4DJgGmjaMQzcUA5bgaNkRTbH3GxSf5SEVMoxRBUMlrnHMIB//ArounxbjgZZuWWtSzlokmyGkwWv4Bm8QwZ1GLpxZgUYcquHaRLgQ6A/SobJ4IiGpeyc7RE9ja55V/aKEOID5s/3R8loQjkeVsTzwmmeF2oYuFlamT5xFeII/4qh3LMmgR/oWT4/rEgPhONxWEKifUJW4mWikfpyvr5nBbNIkUQeD8BU7lm9fxyWHgDHA9fYQlzHg/0w/6qjuZzqdKwvb/J9PveiAl4Hz%2BE5q%2B8duKYXHjHSjkf6sXkqWyEZK4QFLIQ51iihWrr2CJKCeE6fzm2pax8Grm8e6acHDffth0YSLdF9CCoZvFye55okRU7gIetV1AkPuRJZSCfZUdefezJMYf3v0MhOwHVzLKlQxAWSRJlQlDr%2BzrPcUjjbGwbyBB2mCKH62/K7KwywjWM8b5CQq%2BH9x%2B%2BCSVZiFKH8eI4ldQQOz4jJ/P/Bt86QcSFPPVqZA50Qu4NwFK7i3tHK7HEEJ5reOFr5fwkK97jkk8ywAAAAAElFTkSuQmCC')  # pylint: disable=line-too-long
# The system usernames are reserved usernames. Before adding new value to this
# dict, make sure that there aren't any similar usernames in the datastore.
# Note: All bot user IDs and usernames should start with "Oppia" and end with
# "Bot".
SYSTEM_USERS = {
    feconf.SYSTEM_COMMITTER_ID: feconf.SYSTEM_COMMITTER_ID,
    feconf.MIGRATION_BOT_USER_ID: feconf.MIGRATION_BOT_USERNAME,
    feconf.SUGGESTION_BOT_USER_ID: feconf.SUGGESTION_BOT_USERNAME
}


class UserSettings(python_utils.OBJECT):
    """Value object representing a user's settings.

    Attributes:
        user_id: str. The unique ID of the user.
        gae_id: str. The ID of the user retrieved from GAE.
        email: str. The user email.
        role: str. Role of the user. This is used in conjunction with
            PARENT_ROLES to determine which actions the user can perform.
        username: str or None. Identifiable username to display in the UI.
        last_agreed_to_terms: datetime.datetime or None. When the user last
            agreed to the terms of the site.
        last_started_state_editor_tutorial: datetime.datetime or None. When
            the user last started the state editor tutorial.
        last_started_state_translation_tutorial: datetime.datetime or None. When
            the user last started the state translation tutorial.
        last_logged_in: datetime.datetime or None. When the user last logged in.
        last_created_an_exploration: datetime.datetime or None. When the user
            last created an exploration.
        last_edited_an_exploration: datetime.datetime or None. When the user
            last edited an exploration.
        profile_picture_data_url: str or None. User uploaded profile picture as
            a dataURI string.
        default_dashboard: str or None. The default dashboard of the user.
        user_bio: str. User-specified biography.
        subject_interests: list(str) or None. Subject interests specified by
            the user.
        first_contribution_msec: float or None. The time in milliseconds when
            the user first contributed to Oppia.
        preferred_language_codes: list(str) or None. Exploration language
            preferences specified by the user.
        preferred_site_language_code: str or None. System language preference.
        preferred_audio_language_code: str or None. Audio language preference.
    """

    def __init__(
            self, user_id, gae_id, email, role, username=None,
            last_agreed_to_terms=None, last_started_state_editor_tutorial=None,
            last_started_state_translation_tutorial=None, last_logged_in=None,
            last_created_an_exploration=None, last_edited_an_exploration=None,
            profile_picture_data_url=None, default_dashboard=None,
            creator_dashboard_display_pref=(
                constants.ALLOWED_CREATOR_DASHBOARD_DISPLAY_PREFS['CARD']),
            user_bio='', subject_interests=None, first_contribution_msec=None,
            preferred_language_codes=None, preferred_site_language_code=None,
            preferred_audio_language_code=None, to_be_deleted=False):
        """Constructs a UserSettings domain object.

        Args:
            user_id: str. The unique ID of the user.
            gae_id: str. The ID of the user retrieved from GAE.
            email: str. The user email.
            role: str. Role of the user. This is used in conjunction with
                PARENT_ROLES to determine which actions the user can perform.
            username: str or None. Identifiable username to display in the UI.
            last_agreed_to_terms: datetime.datetime or None. When the user
                last agreed to the terms of the site.
            last_started_state_editor_tutorial: datetime.datetime or None. When
                the user last started the state editor tutorial.
            last_started_state_translation_tutorial: datetime.datetime or None.
                When the user last started the state translation tutorial.
            last_logged_in: datetime.datetime or None. When the user last
                logged in.
            last_created_an_exploration: datetime.datetime or None. When the
                user last created an exploration.
            last_edited_an_exploration: datetime.datetime or None. When the
                user last edited an exploration.
            profile_picture_data_url: str or None. User uploaded profile
                picture as a dataURI string.
            default_dashboard: str|None. The default dashboard of the user.
            creator_dashboard_display_pref: str. The creator dashboard
            dashboard of the user.
            user_bio: str. User-specified biography.
            subject_interests: list(str) or None. Subject interests specified by
                the user.
            first_contribution_msec: float or None. The time in milliseconds
                when the user first contributed to Oppia.
            preferred_language_codes: list(str) or None. Exploration language
                preferences specified by the user.
            preferred_site_language_code: str or None. System language
                preference.
            preferred_audio_language_code: str or None. Default language used
                for audio translations preference.
            to_be_deleted: bool. Whether the user has requested removal of their
                account.
        """
        self.user_id = user_id
        self.gae_id = gae_id
        self.email = email
        self.role = role
        self.username = username
        self.last_agreed_to_terms = last_agreed_to_terms
        self.last_started_state_editor_tutorial = (
            last_started_state_editor_tutorial)
        self.last_started_state_translation_tutorial = (
            last_started_state_translation_tutorial)
        self.last_logged_in = last_logged_in
        self.last_edited_an_exploration = last_edited_an_exploration
        self.last_created_an_exploration = last_created_an_exploration
        self.profile_picture_data_url = profile_picture_data_url
        self.default_dashboard = default_dashboard
        self.creator_dashboard_display_pref = creator_dashboard_display_pref
        self.user_bio = user_bio
        self.subject_interests = (
            subject_interests if subject_interests else [])
        self.first_contribution_msec = first_contribution_msec
        self.preferred_language_codes = (
            preferred_language_codes if preferred_language_codes else [])
        self.preferred_site_language_code = preferred_site_language_code
        self.preferred_audio_language_code = preferred_audio_language_code
        self.to_be_deleted = to_be_deleted

    def validate(self):
        """Checks that user_id and email fields of this UserSettings domain
        object are valid.

        Raises:
            ValidationError: user_id is not str.
            ValidationError: gae_id is not str.
            ValidationError: email is not str.
            ValidationError: email is invalid.
            ValidationError: role is not str.
            ValidationError: Given role does not exist.
        """
        if not isinstance(self.user_id, python_utils.BASESTRING):
            raise utils.ValidationError(
                'Expected user_id to be a string, received %s' % self.user_id)
        if not self.user_id:
            raise utils.ValidationError('No user id specified.')

        if (self.gae_id is not None and
                not isinstance(self.gae_id, python_utils.BASESTRING)):
            raise utils.ValidationError(
                'Expected gae_id to be a string, received %s' %
                self.gae_id
            )

        if not isinstance(self.email, python_utils.BASESTRING):
            raise utils.ValidationError(
                'Expected email to be a string, received %s' % self.email)
        if not self.email:
            raise utils.ValidationError('No user email specified.')
        if ('@' not in self.email or self.email.startswith('@')
                or self.email.endswith('@')):
            raise utils.ValidationError(
                'Invalid email address: %s' % self.email)

        if not isinstance(self.role, python_utils.BASESTRING):
            raise utils.ValidationError(
                'Expected role to be a string, received %s' % self.role)
        if self.role not in role_services.PARENT_ROLES:
            raise utils.ValidationError('Role %s does not exist.' % self.role)

        if not isinstance(
                self.creator_dashboard_display_pref, python_utils.BASESTRING):
            raise utils.ValidationError(
                'Expected dashboard display preference to be a string, '
                'received %s' % self.creator_dashboard_display_pref)
        if (self.creator_dashboard_display_pref not in
                list(constants.ALLOWED_CREATOR_DASHBOARD_DISPLAY_PREFS.values(
                    ))):
            raise utils.ValidationError(
                '%s is not a valid value for the dashboard display '
                'preferences.' % (self.creator_dashboard_display_pref))

    @property
    def truncated_email(self):
        """Returns truncated email by replacing last two characters before @
        with period.

        Returns:
            str. The truncated email address of this UserSettings
            domain object.
        """

        first_part = self.email[: self.email.find('@')]
        last_part = self.email[self.email.find('@'):]
        if len(first_part) <= 1:
            first_part = '..'
        elif len(first_part) <= 3:
            first_part = '%s..' % first_part[0]
        else:
            first_part = first_part[:-3] + '..'
        return '%s%s' % (first_part, last_part)

    @property
    def normalized_username(self):
        """Returns username in lowercase or None if it does not exist.

        Returns:
            str or None. If this object has a 'username' property, returns
            the normalized version of the username. Otherwise, returns None.
        """

        return self.normalize_username(self.username)

    @classmethod
    def normalize_username(cls, username):
        """Returns the normalized version of the given username,
        or None if the passed-in 'username' is None.

        Args:
            username: str. Identifiable username to display in the UI.

        Returns:
            str or None. The normalized version of the given username,
            or None if the passed-in username is None.
        """

        return username.lower() if username else None

    @classmethod
    def require_valid_username(cls, username):
        """Checks if the given username is valid or not.

        Args:
            username: str. The username to validate.

        Raises:
            ValidationError: An empty username is supplied.
            ValidationError: The given username exceeds the maximum allowed
                number of characters.
            ValidationError: The given username contains non-alphanumeric
                characters.
            ValidationError: The given username contains reserved substrings.
        """
        if not username:
            raise utils.ValidationError('Empty username supplied.')
        elif len(username) > MAX_USERNAME_LENGTH:
            raise utils.ValidationError(
                'A username can have at most %s characters.'
                % MAX_USERNAME_LENGTH)
        elif not re.match(feconf.ALPHANUMERIC_REGEX, username):
            raise utils.ValidationError(
                'Usernames can only have alphanumeric characters.')
        else:
            # Disallow usernames that contain the system usernames or the
            # strings "admin" or "oppia".
            reserved_usernames = set(SYSTEM_USERS.values()) | set([
                'admin', 'oppia'])
            for reserved_username in reserved_usernames:
                if reserved_username in username.lower().strip():
                    raise utils.ValidationError(
                        'This username is not available.')


def is_username_taken(username):
    """"Returns whether the given username has already been taken.

    Args:
        username: str. Identifiable username to display in the UI.

    Returns:
        bool. Whether the given username is taken.
    """
    return user_models.UserSettingsModel.is_normalized_username_taken(
        UserSettings.normalize_username(username))


def get_email_from_user_id(user_id):
    """Gets the email from a given user_id.

    Args:
        user_id: str. The unique ID of the user.

    Returns:
        str. user_email corresponding to the given user_id.

    Raises:
        Exception: The user is not found.
    """
    user_settings = get_user_settings(user_id)
    return user_settings.email


def get_email_from_username(username):
    """Gets the email for a given username.

    Args:
        username: str. Identifiable username to display in the UI.

    Returns:
        str or None. If the user with given username does not exist,
        return None. Otherwise return the corresponding user_email.
    """
    user_model = user_models.UserSettingsModel.get_by_normalized_username(
        UserSettings.normalize_username(username))
    if user_model is None:
        return None
    else:
        return user_model.email


def get_user_id_from_username(username):
    """Gets the user_id for a given username.

    Args:
        username: str. Identifiable username to display in the UI.

    Returns:
        str or None. If the user with given username does not exist, return
        None. Otherwise return the user_id corresponding to given username.
    """
    user_model = user_models.UserSettingsModel.get_by_normalized_username(
        UserSettings.normalize_username(username))
    if user_model is None:
        return None
    else:
        return user_model.id


def get_user_settings_from_username(username):
    """Gets the user settings for a given username.

    Args:
        username: str. Identifiable username to display in the UI.

    Returns:
        UserSettingsModel or None. The UserSettingsModel instance corresponding
        to the given username, or None if no such model was found.
    """
    user_model = user_models.UserSettingsModel.get_by_normalized_username(
        UserSettings.normalize_username(username))
    if user_model is None:
        return None
    else:
        return get_user_settings(user_model.id)


def get_users_settings(user_ids):
    """Gets domain objects representing the settings for the given user_ids.

    Args:
        user_ids: list(str). The list of user_ids to get UserSettings
            domain objects for.

    Returns:
        list(UserSettings|None). The UserSettings domain objects corresponding
        to the given user ids. If the given user_id does not exist, the
        corresponding entry in the returned list is None.
    """
    user_settings_models = user_models.UserSettingsModel.get_multi(user_ids)
    result = []
    for i, model in enumerate(user_settings_models):
        if user_ids[i] == feconf.SYSTEM_COMMITTER_ID:
            result.append(UserSettings(
                user_id=feconf.SYSTEM_COMMITTER_ID,
                gae_id=feconf.SYSTEM_COMMITTER_ID,
                email=feconf.SYSTEM_EMAIL_ADDRESS,
                role=feconf.ROLE_ID_ADMIN,
                username='admin',
                last_agreed_to_terms=datetime.datetime.utcnow()
            ))
        else:
            result.append(_transform_user_settings(model))
    return result


def generate_initial_profile_picture(user_id):
    """Generates a profile picture for a new user and
    updates the user's settings in the datastore.

    Args:
        user_id: str. The unique ID of the user.
    """
    user_email = get_email_from_user_id(user_id)
    user_gravatar = fetch_gravatar(user_email)
    update_profile_picture_data_url(user_id, user_gravatar)


def get_gravatar_url(email):
    """Returns the gravatar url for the specified email.

    Args:
        email: str. The user email.

    Returns:
        str. The gravatar url for the specified email.
    """
    return (
        'https://www.gravatar.com/avatar/%s?d=identicon&s=%s' %
        (hashlib.md5(email).hexdigest(), GRAVATAR_SIZE_PX))


def fetch_gravatar(email):
    """Returns the gravatar corresponding to the user's email, or an
    identicon generated from the email if the gravatar doesn't exist.

    Args:
        email: str. The user email.

    Returns:
        str. The gravatar url corresponding to the given user email. If the call
        to the gravatar service fails, this returns DEFAULT_IDENTICON_DATA_URL
        and logs an error.
    """
    gravatar_url = get_gravatar_url(email)
    try:
        result = urlfetch.fetch(
            gravatar_url,
            headers={'Content-Type': 'image/png'},
            follow_redirects=False)
    except (urlfetch.InvalidURLError, urlfetch.DownloadError):
        logging.error('Failed to fetch Gravatar from %s' % gravatar_url)
    else:
        if result.status_code == 200:
            if imghdr.what(None, h=result.content) == 'png':
                return utils.convert_png_binary_to_data_url(result.content)
        else:
            logging.error(
                '[Status %s] Failed to fetch Gravatar from %s' %
                (result.status_code, gravatar_url))

    return DEFAULT_IDENTICON_DATA_URL


def get_user_settings(user_id, strict=False):
    """Return the user settings for a single user.

    Args:
        user_id: str. The unique ID of the user.
        strict: bool. Whether to fail noisily if no user with the given
            id exists in the datastore. Defaults to False.

    Returns:
        UserSettings or None. If the given user_id does not exist and strict
        is False, returns None. Otherwise, returns the corresponding
        UserSettings domain object.

    Raises:
        Exception: strict is True and given user_id does not exist.
    """

    user_settings = get_users_settings([user_id])[0]
    if strict and user_settings is None:
        logging.error('Could not find user with id %s' % user_id)
        raise Exception('User not found.')
    return user_settings


def get_user_settings_by_gae_id(gae_id, strict=False):
    """Return the user settings for a single user.

    Args:
        gae_id: str. The GAE user ID of the user.
        strict: bool. Whether to fail noisily if no user with the given
            id exists in the datastore. Defaults to False.

    Returns:
        UserSettings or None. If the given gae_id does not exist and strict
        is False, returns None. Otherwise, returns the corresponding
        UserSettings domain object.

    Raises:
        Exception: strict is True and given gae_id does not exist.
    """
    user_settings = _transform_user_settings(
        user_models.UserSettingsModel.get_by_gae_id(gae_id))
    if strict and user_settings is None:
        logging.error('Could not find user with id %s' % gae_id)
        raise Exception('User not found.')
    return user_settings


def get_user_role_from_id(user_id):
    """Returns role of the user with given user_id.

    Args:
        user_id: str. The unique ID of the user.

    Returns:
        str. Role of the user with given id.
    """
    user_settings = get_user_settings(user_id, strict=False)
    if user_settings is None:
        return feconf.ROLE_ID_GUEST
    return user_settings.role


def get_usernames_by_role(role):
    """Get usernames of all the users with given role ID.

    Args:
        role: str. The role ID of users requested.

    Returns:
        list(str). List of usernames of users with given role ID.
    """
    user_settings = user_models.UserSettingsModel.get_by_role(role)
    return [user.username for user in user_settings]


def get_user_ids_by_role(role):
    """Get user ids of all the users with given role ID.

    Args:
        role: str. The role ID of users requested.

    Returns:
        list(str). List of user ids of users with given role ID.
    """
    user_settings = user_models.UserSettingsModel.get_by_role(role)
    return [user.id for user in user_settings]


class UserActionsInfo(python_utils.OBJECT):
    """A class representing information of user actions.

    Attributes:
        user_id: str. The unique ID of the user.
        role: str. The role ID of the user.
        actions: list(str). A list of actions accessible to the role.
    """

    def __init__(self, user_id=None):
        self._user_id = user_id
        self._role = get_user_role_from_id(user_id)
        self._actions = role_services.get_all_actions(self._role)

    @property
    def user_id(self):
        """Returns the unique ID of the user.

        Returns:
            user_id: str. The unique ID of the user.
        """
        return self._user_id

    @property
    def role(self):
        """Returns the role ID of user.

        Returns:
            role: str. The role ID of the user.
        """
        return self._role

    @property
    def actions(self):
        """Returns list of actions accessible to a user.

        Returns:
            actions: list(str). List of actions accessible to a user ID.
        """
        return self._actions


def get_system_user():
    """Returns user object with system committer user id.

    Returns:
        system_user: user object with system committer user id.
    """
    system_user = UserActionsInfo(feconf.SYSTEM_COMMITTER_ID)
    return system_user


def _save_user_settings(user_settings):
    """Commits a user settings object to the datastore.

    Args:
        user_settings: UserSettings domain object.
    """
    user_settings.validate()
    user_models.UserSettingsModel(
        id=user_settings.user_id,
        gae_id=user_settings.gae_id,
        email=user_settings.email,
        role=user_settings.role,
        username=user_settings.username,
        normalized_username=user_settings.normalized_username,
        last_agreed_to_terms=user_settings.last_agreed_to_terms,
        last_started_state_editor_tutorial=(
            user_settings.last_started_state_editor_tutorial),
        last_started_state_translation_tutorial=(
            user_settings.last_started_state_translation_tutorial),
        last_logged_in=user_settings.last_logged_in,
        last_edited_an_exploration=user_settings.last_edited_an_exploration,
        last_created_an_exploration=(
            user_settings.last_created_an_exploration),
        profile_picture_data_url=user_settings.profile_picture_data_url,
        default_dashboard=user_settings.default_dashboard,
        creator_dashboard_display_pref=(
            user_settings.creator_dashboard_display_pref),
        user_bio=user_settings.user_bio,
        subject_interests=user_settings.subject_interests,
        first_contribution_msec=user_settings.first_contribution_msec,
        preferred_language_codes=user_settings.preferred_language_codes,
        preferred_site_language_code=(
            user_settings.preferred_site_language_code),
        preferred_audio_language_code=(
            user_settings.preferred_audio_language_code),
        to_be_deleted=user_settings.to_be_deleted
    ).put()


def _transform_user_settings(user_settings_model):
    """Transform user settings storage model to domain object.

    Args:
        user_settings_model: UserSettingsModel.

    Returns:
         UserSettings. Domain object for user settings.
    """
    if user_settings_model:
        return UserSettings(
            user_id=user_settings_model.id,
            gae_id=user_settings_model.gae_id,
            email=user_settings_model.email,
            role=user_settings_model.role,
            username=user_settings_model.username,
            last_agreed_to_terms=user_settings_model.last_agreed_to_terms,
            last_started_state_editor_tutorial=(
                user_settings_model.last_started_state_editor_tutorial),
            last_started_state_translation_tutorial=(
                user_settings_model.last_started_state_translation_tutorial),
            last_logged_in=user_settings_model.last_logged_in,
            last_edited_an_exploration=(
                user_settings_model.last_edited_an_exploration),
            last_created_an_exploration=(
                user_settings_model.last_created_an_exploration),
            profile_picture_data_url=(
                user_settings_model.profile_picture_data_url),
            default_dashboard=user_settings_model.default_dashboard,
            creator_dashboard_display_pref=(
                user_settings_model.creator_dashboard_display_pref),
            user_bio=user_settings_model.user_bio,
            subject_interests=user_settings_model.subject_interests,
            first_contribution_msec=(
                user_settings_model.first_contribution_msec),
            preferred_language_codes=(
                user_settings_model.preferred_language_codes),
            preferred_site_language_code=(
                user_settings_model.preferred_site_language_code),
            preferred_audio_language_code=(
                user_settings_model.preferred_audio_language_code),
            to_be_deleted=user_settings_model.to_be_deleted
        )
    else:
        return None


def is_user_registered(user_id):
    """Checks if a user is registered with the given user_id.

    Args:
        user_id: str. The unique ID of the user.

    Returns:
        bool. Whether a user with the given user_id is registered.
    """
    if user_id is None:
        return False
    user_settings = user_models.UserSettingsModel.get(user_id, strict=False)
    return bool(user_settings)


def has_ever_registered(user_id):
    """Checks if a user has ever been registered with given user_id.

    Args:
        user_id: str. The unique ID of the user.

    Returns:
        bool. Whether a user with the given user_id has ever been registered.
    """
    user_settings = get_user_settings(user_id, strict=True)
    return bool(user_settings.username and user_settings.last_agreed_to_terms)


def has_fully_registered(user_id):
    """Checks if a user has fully registered.

    Args:
        user_id: str. The unique ID of the user.

    Returns:
        bool. Whether a user with the given user_id has fully registered.
    """
    if user_id is None:
        return False

    user_settings = get_user_settings(user_id, strict=True)
    return user_settings.username and user_settings.last_agreed_to_terms and (
        user_settings.last_agreed_to_terms >=
        feconf.REGISTRATION_PAGE_LAST_UPDATED_UTC)


def create_new_user(gae_id, email):
    """Creates a new user.

    Args:
        gae_id: str. The unique GAE user ID of the user.
        email: str. The user email.

    Returns:
        UserSettings. The newly-created user settings domain object.

    Raises:
        Exception: If a user with the given gae_id already exists.
    """
    user_settings = get_user_settings(gae_id, strict=False)
    if user_settings is not None:
        raise Exception('User %s already exists.' % gae_id)

    # TODO(#7848): Generate user_id together with the migration.
    user_id = gae_id
    user_settings = UserSettings(
        user_id, gae_id, email, feconf.ROLE_ID_EXPLORATION_EDITOR,
        preferred_language_codes=[constants.DEFAULT_LANGUAGE_CODE])
    _save_user_settings(user_settings)
    create_user_contributions(user_id, [], [])
    return user_settings


def get_username(user_id):
    """Gets username corresponding to the given user_id.

    Args:
        user_id: str. The unique ID of the user.

    Returns:
        str. Username corresponding to the given user_id.
    """
    if user_id in SYSTEM_USERS:
        return SYSTEM_USERS[user_id]

    return get_user_settings(user_id, strict=True).username


def get_usernames(user_ids):
    """Gets usernames corresponding to the given user_ids.

    Args:
        user_ids: list(str). The list of user_ids to get usernames for.

    Returns:
        list(str|None). Containing usernames based on given user_ids.
        If a user_id does not exist, the corresponding entry in the
        returned list is None.
    """
    usernames = [None] * len(user_ids)
    non_system_user_indices = []
    non_system_user_ids = []
    for index, user_id in enumerate(user_ids):
        if user_id in SYSTEM_USERS:
            usernames[index] = SYSTEM_USERS[user_id]
        else:
            non_system_user_indices.append(index)
            non_system_user_ids.append(user_id)

    non_system_users_settings = get_users_settings(non_system_user_ids)

    for index, user_settings in enumerate(non_system_users_settings):
        if user_settings:
            usernames[non_system_user_indices[index]] = user_settings.username

    return usernames


# NB: If we ever allow usernames to change, update the
# config_domain.BANNED_USERNAMES property.
def set_username(user_id, new_username):
    """Updates the username of the user with the given user_id.

    Args:
        user_id: str. The unique ID of the user.
        new_username: str. The new username to set.

    Raises:
        ValidationError: The new_username supplied is already taken.
    """
    user_settings = get_user_settings(user_id, strict=True)

    UserSettings.require_valid_username(new_username)
    if is_username_taken(new_username):
        raise utils.ValidationError(
            'Sorry, the username \"%s\" is already taken! Please pick '
            'a different one.' % new_username)
    user_settings.username = new_username
    _save_user_settings(user_settings)


def record_agreement_to_terms(user_id):
    """Records that the user with given user_id has agreed to the license terms.

    Args:
        user_id: str. The unique ID of the user.
    """
    user_settings = get_user_settings(user_id, strict=True)
    user_settings.last_agreed_to_terms = datetime.datetime.utcnow()
    _save_user_settings(user_settings)


def update_profile_picture_data_url(user_id, profile_picture_data_url):
    """Updates profile_picture_data_url of user with given user_id.

    Args:
        user_id: str. The unique ID of the user.
        profile_picture_data_url: str. New profile picture url to be set.
    """
    user_settings = get_user_settings(user_id, strict=True)
    user_settings.profile_picture_data_url = profile_picture_data_url
    _save_user_settings(user_settings)


def update_user_bio(user_id, user_bio):
    """Updates user_bio of user with given user_id.

    Args:
        user_id: str. The unique ID of the user.
        user_bio: str. New user biography to be set.
    """
    user_settings = get_user_settings(user_id, strict=True)
    user_settings.user_bio = user_bio
    _save_user_settings(user_settings)


def update_user_default_dashboard(user_id, default_dashboard):
    """Updates the default dashboard of user with given user id.

    Args:
        user_id: str. The unique ID of the user.
        default_dashboard: str. The dashboard the user wants.
    """
    user_settings = get_user_settings(user_id, strict=True)
    user_settings.default_dashboard = default_dashboard
    _save_user_settings(user_settings)


def update_user_creator_dashboard_display(
        user_id, creator_dashboard_display_pref):
    """Updates the creator dashboard preference of user with given user id.

    Args:
        user_id: str. The unique ID of the user.
        creator_dashboard_display_pref: str. The creator dashboard preference
            the user wants.
    """
    user_settings = get_user_settings(user_id, strict=True)
    user_settings.creator_dashboard_display_pref = (
        creator_dashboard_display_pref)
    _save_user_settings(user_settings)


def update_subject_interests(user_id, subject_interests):
    """Updates subject_interests of user with given user_id.

    Args:
        user_id: str. The unique ID of the user.
        subject_interests: list(str). New subject interests to be set.
    """
    if not isinstance(subject_interests, list):
        raise utils.ValidationError('Expected subject_interests to be a list.')
    else:
        for interest in subject_interests:
            if not isinstance(interest, python_utils.BASESTRING):
                raise utils.ValidationError(
                    'Expected each subject interest to be a string.')
            elif not interest:
                raise utils.ValidationError(
                    'Expected each subject interest to be non-empty.')
            elif not re.match(constants.TAG_REGEX, interest):
                raise utils.ValidationError(
                    'Expected each subject interest to consist only of '
                    'lowercase alphabetic characters and spaces.')

    if len(set(subject_interests)) != len(subject_interests):
        raise utils.ValidationError(
            'Expected each subject interest to be distinct.')

    user_settings = get_user_settings(user_id, strict=True)
    user_settings.subject_interests = subject_interests
    _save_user_settings(user_settings)


def _update_first_contribution_msec(user_id, first_contribution_msec):
    """Updates first_contribution_msec of user with given user_id.

    Args:
        user_id: str. The unique ID of the user.
        first_contribution_msec: float. New time to set in milliseconds
            representing user's first contribution to Oppia.
    """
    user_settings = get_user_settings(user_id, strict=True)
    user_settings.first_contribution_msec = first_contribution_msec
    _save_user_settings(user_settings)


def update_first_contribution_msec_if_not_set(user_id, first_contribution_msec):
    """Updates first_contribution_msec of user with given user_id
    if it is set to None.

    Args:
        user_id: str. The unique ID of the user.
        first_contribution_msec: float. New time to set in milliseconds
            representing user's first contribution to Oppia.
    """
    user_settings = get_user_settings(user_id, strict=True)
    if user_settings.first_contribution_msec is None:
        _update_first_contribution_msec(
            user_id, first_contribution_msec)


def update_preferred_language_codes(user_id, preferred_language_codes):
    """Updates preferred_language_codes of user with given user_id.

    Args:
        user_id: str. The unique ID of the user.
        preferred_language_codes: list(str). New exploration language
            preferences to set.
    """
    user_settings = get_user_settings(user_id, strict=True)
    user_settings.preferred_language_codes = preferred_language_codes
    _save_user_settings(user_settings)


def update_preferred_site_language_code(user_id, preferred_site_language_code):
    """Updates preferred_site_language_code of user with given user_id.

    Args:
        user_id: str. The unique ID of the user.
        preferred_site_language_code: str. New system language preference
            to set.
    """
    user_settings = get_user_settings(user_id, strict=True)
    user_settings.preferred_site_language_code = (
        preferred_site_language_code)
    _save_user_settings(user_settings)


def update_preferred_audio_language_code(
        user_id, preferred_audio_language_code):
    """Updates preferred_audio_language_code of user with given user_id.

    Args:
        user_id: str. The unique ID of the user.
        preferred_audio_language_code: str. New audio language preference
            to set.
    """
    user_settings = get_user_settings(user_id, strict=True)
    user_settings.preferred_audio_language_code = (
        preferred_audio_language_code)
    _save_user_settings(user_settings)


def update_user_role(user_id, role):
    """Updates the role of the user with given user_id.

    Args:
        user_id: str. The unique ID of the user whose role is to be updated.
        role: str. The role to be assigned to user with given id.

    Raises:
        Exception: The given role does not exist.
    """
    if role not in role_services.PARENT_ROLES:
        raise Exception('Role %s does not exist.' % role)
    user_settings = get_user_settings(user_id, strict=True)
    user_settings.role = role
    _save_user_settings(user_settings)


def mark_user_for_deletion(
        user_id, exploration_ids, collection_ids):
    """Set to_be_deleted of the user with given user_id to True and create
    PendingDeletionRequestModel for that user.

    Args:
        user_id: str. The unique ID of the user who should be deleted.
        exploration_ids: list(str). List of exploration ids that were soft
            deleted and should be hard deleted later.
        collection_ids: list(str). List of collection ids that were soft
            deleted and should be hard deleted later.
    """
    user_settings = get_user_settings(user_id, strict=True)
    user_settings.to_be_deleted = True
<<<<<<< HEAD
    user_settings.deleted = True
=======
>>>>>>> bd5474d0
    _save_user_settings(user_settings)

    user_models.PendingDeletionRequestModel(
        id=user_id,
        exploration_ids=exploration_ids,
        collection_ids=collection_ids,
    ).put()


def get_human_readable_user_ids(user_ids):
    """Converts the given ids to usernames, or truncated email addresses.
    Requires all users to be known.

    Args:
        user_ids: list(str). The list of user_ids to get UserSettings domain
            objects for.

    Returns:
        list(str). List of usernames corresponding to given user_ids. If
        username does not exist, the corresponding entry in the returned
        list is the user's truncated email address.

    Raises:
        Exception: At least one of the user_ids does not correspond to a valid
        UserSettingsModel.
    """
    users_settings = get_users_settings(user_ids)
    usernames = []
    for ind, user_settings in enumerate(users_settings):
        if user_settings is None:
            logging.error('User id %s not known in list of user_ids %s' % (
                user_ids[ind], user_ids))
            raise Exception('User not found.')
        elif user_settings.user_id == feconf.SYSTEM_COMMITTER_ID:
            usernames.append('admin')
        elif user_settings.username:
            usernames.append(user_settings.username)
        else:
            usernames.append(
                '[Awaiting user registration: %s]' %
                user_settings.truncated_email)
    return usernames


def record_user_started_state_editor_tutorial(user_id):
    """Updates last_started_state_editor_tutorial to the current datetime
    for the user with given user_id.

    Args:
        user_id: str. The unique ID of the user.
    """
    user_settings = get_user_settings(user_id, strict=True)
    user_settings.last_started_state_editor_tutorial = (
        datetime.datetime.utcnow())
    _save_user_settings(user_settings)


def record_user_started_state_translation_tutorial(user_id):
    """Updates last_started_state_translation_tutorial to the current datetime
    for the user with given user_id.

    Args:
        user_id: str. The unique ID of the user.
    """
    user_settings = get_user_settings(user_id, strict=True)
    user_settings.last_started_state_translation_tutorial = (
        datetime.datetime.utcnow())
    _save_user_settings(user_settings)


def record_user_logged_in(user_id):
    """Updates last_logged_in to the current datetime for the user with
    given user_id.

    Args:
        user_id: str. The unique ID of the user.
    """

    user_settings = get_user_settings(user_id, strict=True)
    user_settings.last_logged_in = datetime.datetime.utcnow()
    _save_user_settings(user_settings)


def update_last_logged_in(user_settings, new_last_logged_in):
    """Updates last_logged_in to the new given datetime for the user with
    given user_settings. Should only be used by tests.

    Args:
        user_settings: UserSettings. The UserSettings domain object.
        new_last_logged_in: datetime or None. The new datetime of the last
            logged in session.
    """

    user_settings.last_logged_in = new_last_logged_in
    _save_user_settings(user_settings)


def record_user_edited_an_exploration(user_id):
    """Updates last_edited_an_exploration to the current datetime for
    the user with given user_id.

    Args:
        user_id: str. The unique ID of the user.
    """
    user_settings = get_user_settings(user_id)
    if user_settings:
        user_settings.last_edited_an_exploration = datetime.datetime.utcnow()
        _save_user_settings(user_settings)


def record_user_created_an_exploration(user_id):
    """Updates last_created_an_exploration to the current datetime for
    the user with given user_id.

    Args:
        user_id: str. The unique ID of the user.
    """
    user_settings = get_user_settings(user_id)
    if user_settings:
        user_settings.last_created_an_exploration = datetime.datetime.utcnow()
        _save_user_settings(user_settings)


def update_email_preferences(
        user_id, can_receive_email_updates, can_receive_editor_role_email,
        can_receive_feedback_email, can_receive_subscription_email):
    """Updates whether the user has chosen to receive email updates.

    If no UserEmailPreferencesModel exists for this user, a new one will
    be created.

    Args:
        user_id: str. The unique ID of the user.
        can_receive_email_updates: bool. Whether the given user can receive
            email updates.
        can_receive_editor_role_email: bool. Whether the given user can receive
            emails notifying them of role changes.
        can_receive_feedback_email: bool. Whether the given user can receive
            emails when users submit feedback to their explorations.
        can_receive_subscription_email: bool. Whether the given user can receive
            emails related to his/her creator subscriptions.
    """
    email_preferences_model = user_models.UserEmailPreferencesModel.get(
        user_id, strict=False)
    if email_preferences_model is None:
        email_preferences_model = user_models.UserEmailPreferencesModel(
            id=user_id)

    email_preferences_model.site_updates = can_receive_email_updates
    email_preferences_model.editor_role_notifications = (
        can_receive_editor_role_email)
    email_preferences_model.feedback_message_notifications = (
        can_receive_feedback_email)
    email_preferences_model.subscription_notifications = (
        can_receive_subscription_email)
    email_preferences_model.put()


def get_email_preferences(user_id):
    """Gives email preferences of user with given user_id.

    Args:
        user_id: str. The unique ID of the user.

    Returns:
        UserGlobalPrefs. Representing whether the user has chosen to receive
        email updates.
    """
    email_preferences_model = user_models.UserEmailPreferencesModel.get(
        user_id, strict=False)
    if email_preferences_model is None:
        return user_domain.UserGlobalPrefs.create_default_prefs()
    else:
        return user_domain.UserGlobalPrefs(
            email_preferences_model.site_updates,
            email_preferences_model.editor_role_notifications,
            email_preferences_model.feedback_message_notifications,
            email_preferences_model.subscription_notifications)


def flush_migration_bot_contributions_model():
    """Cleans migration bot contributions model."""
    user_contributions = get_user_contributions(
        feconf.MIGRATION_BOT_USER_ID, strict=False)

    if user_contributions is not None:
        user_contributions.edited_exploration_ids = []
        user_contributions.created_exploration_ids = []
        _save_user_contributions(user_contributions)


def get_users_email_preferences(user_ids):
    """Get email preferences for the list of users.

    Args:
        user_ids: list. A list of user IDs for whom we want to get email
            preferences.

    Returns:
        list(UserGlobalPrefs). Representing whether the users had chosen to
        receive email updates.
    """
    user_email_preferences_models = (
        user_models.UserEmailPreferencesModel.get_multi(user_ids))
    result = []

    for email_preferences_model in user_email_preferences_models:
        if email_preferences_model is None:
            result.append(
                user_domain.UserGlobalPrefs.create_default_prefs())
        else:
            result.append(user_domain.UserGlobalPrefs(
                email_preferences_model.site_updates,
                email_preferences_model.editor_role_notifications,
                email_preferences_model.feedback_message_notifications,
                email_preferences_model.subscription_notifications))

    return result


def set_email_preferences_for_exploration(
        user_id, exploration_id, mute_feedback_notifications=None,
        mute_suggestion_notifications=None):
    """Sets mute preferences for exploration with given exploration_id of user
    with given user_id.

    If no ExplorationUserDataModel exists for this user and exploration,
    a new one will be created.

    Args:
        user_id: str. The unique ID of the user.
        exploration_id: str. The exploration id.
        mute_feedback_notifications: bool. Whether the given user has muted
            feedback emails. Defaults to None.
        mute_suggestion_notifications: bool. Whether the given user has muted
            suggestion emails. Defaults to None.
    """
    exploration_user_model = user_models.ExplorationUserDataModel.get(
        user_id, exploration_id)
    if exploration_user_model is None:
        exploration_user_model = user_models.ExplorationUserDataModel.create(
            user_id, exploration_id)
    if mute_feedback_notifications is not None:
        exploration_user_model.mute_feedback_notifications = (
            mute_feedback_notifications)
    if mute_suggestion_notifications is not None:
        exploration_user_model.mute_suggestion_notifications = (
            mute_suggestion_notifications)
    exploration_user_model.put()


def get_email_preferences_for_exploration(user_id, exploration_id):
    """Gives mute preferences for exploration with given exploration_id of user
    with given user_id.

    Args:
        user_id: str. The unique ID of the user.
        exploration_id: str. The exploration id.

    Returns:
        UserExplorationPrefs. Representing whether the user has chosen to
        receive email updates for particular exploration.
    """
    exploration_user_model = user_models.ExplorationUserDataModel.get(
        user_id, exploration_id)

    if exploration_user_model is None:
        return user_domain.UserExplorationPrefs.create_default_prefs()
    else:
        return user_domain.UserExplorationPrefs(
            exploration_user_model.mute_feedback_notifications,
            exploration_user_model.mute_suggestion_notifications)


def get_users_email_preferences_for_exploration(user_ids, exploration_id):
    """Gives mute preferences for exploration with given exploration_id of user
    with given user_id.

    Args:
        user_ids: list. A list of user IDs for whom we want to get email
            preferences.
        exploration_id: str. The exploration id.

    Returns:
        list(UserExplorationPrefs). Representing whether the users has chosen to
        receive email updates for particular exploration.
    """
    exploration_user_models = (
        user_models.ExplorationUserDataModel.get_multi(
            user_ids, exploration_id))
    result = []

    for exploration_user_model in exploration_user_models:
        if exploration_user_model is None:
            result.append(
                user_domain.UserExplorationPrefs.create_default_prefs())
        else:
            result.append(user_domain.UserExplorationPrefs(
                exploration_user_model.mute_feedback_notifications,
                exploration_user_model.mute_suggestion_notifications))

    return result


class UserContributions(python_utils.OBJECT):
    """Value object representing a user's contributions.

    Attributes:
        user_id: str. The unique ID of the user.
        created_exploration_ids: list(str). IDs of explorations that this
            user has created.
        edited_exploration_ids: list(str). IDs of explorations that this
            user has edited.
    """

    def __init__(
            self, user_id, created_exploration_ids, edited_exploration_ids):
        """Constructs a UserContributions domain object.

        Args:
            user_id: str. The unique ID of the user.
            created_exploration_ids: list(str). IDs of explorations that this
                user has created.
            edited_exploration_ids: list(str). IDs of explorations that this
                user has edited.
        """
        self.user_id = user_id
        self.created_exploration_ids = created_exploration_ids
        self.edited_exploration_ids = edited_exploration_ids

    def validate(self):
        """Checks that user_id, created_exploration_ids and
        edited_exploration_ids fields of this UserContributions
        domain object are valid.

        Raises:
            ValidationError: user_id is not str.
            ValidationError: created_exploration_ids is not a list.
            ValidationError: exploration_id in created_exploration_ids
                is not str.
            ValidationError: edited_exploration_ids is not a list.
            ValidationError: exploration_id in edited_exploration_ids
                is not str.
        """
        if not isinstance(self.user_id, python_utils.BASESTRING):
            raise utils.ValidationError(
                'Expected user_id to be a string, received %s' % self.user_id)
        if not self.user_id:
            raise utils.ValidationError('No user id specified.')

        if not isinstance(self.created_exploration_ids, list):
            raise utils.ValidationError(
                'Expected created_exploration_ids to be a list, received %s'
                % self.created_exploration_ids)
        for exploration_id in self.created_exploration_ids:
            if not isinstance(exploration_id, python_utils.BASESTRING):
                raise utils.ValidationError(
                    'Expected exploration_id in created_exploration_ids '
                    'to be a string, received %s' % (
                        exploration_id))

        if not isinstance(self.edited_exploration_ids, list):
            raise utils.ValidationError(
                'Expected edited_exploration_ids to be a list, received %s'
                % self.edited_exploration_ids)
        for exploration_id in self.edited_exploration_ids:
            if not isinstance(exploration_id, python_utils.BASESTRING):
                raise utils.ValidationError(
                    'Expected exploration_id in edited_exploration_ids '
                    'to be a string, received %s' % (
                        exploration_id))


def get_user_contributions(user_id, strict=False):
    """Gets domain object representing the contributions for the given user_id.

    Args:
        user_id: str. The unique ID of the user.
        strict: bool. Whether to fail noisily if no user with the given
            id exists in the datastore. Defaults to False.

    Returns:
        UserContributions or None. If the given user_id does not exist, return
        None. Otherwise, return the corresponding UserContributions domain
        object.
    """
    model = user_models.UserContributionsModel.get(user_id, strict=strict)
    if model is not None:
        result = UserContributions(
            model.id, model.created_exploration_ids,
            model.edited_exploration_ids)
    else:
        result = None
    return result


def create_user_contributions(
        user_id, created_exploration_ids, edited_exploration_ids):
    """Creates a new UserContributionsModel and returns the domain object.

    Args:
        user_id: str. The unique ID of the user.
        created_exploration_ids: list(str). IDs of explorations that this
            user has created.
        edited_exploration_ids: list(str). IDs of explorations that this
            user has edited.

    Returns:
        UserContributions. The domain object representing the newly-created
        UserContributionsModel.

    Raises:
        Exception: The UserContributionsModel for the given user_id already
            exists.
    """
    user_contributions = get_user_contributions(user_id, strict=False)
    if user_contributions:
        raise Exception(
            'User contributions model for user %s already exists.' % user_id)
    else:
        user_contributions = UserContributions(
            user_id, created_exploration_ids, edited_exploration_ids)
        _save_user_contributions(user_contributions)
    return user_contributions


def update_user_contributions(
        user_id, created_exploration_ids, edited_exploration_ids):
    """Updates an existing UserContributionsModel with new calculated
    contributions.

    Args:
        user_id: str. The unique ID of the user.
        created_exploration_ids: list(str). IDs of explorations that this
            user has created.
        edited_exploration_ids: list(str). IDs of explorations that this
            user has edited.

    Raises:
        Exception: The UserContributionsModel for the given user_id does not
            exist.
    """
    user_contributions = get_user_contributions(user_id, strict=False)
    if not user_contributions:
        raise Exception(
            'User contributions model for user %s does not exist.' % user_id)

    user_contributions.created_exploration_ids = created_exploration_ids
    user_contributions.edited_exploration_ids = edited_exploration_ids

    _save_user_contributions(user_contributions)


def add_created_exploration_id(user_id, exploration_id):
    """Adds an exploration_id to a user_id's UserContributionsModel collection
    of created explorations.

    Args:
        user_id: str. The unique ID of the user.
        exploration_id: str. The exploration id.
    """
    user_contributions = get_user_contributions(user_id, strict=False)

    if not user_contributions:
        create_user_contributions(user_id, [exploration_id], [])
    elif exploration_id not in user_contributions.created_exploration_ids:
        user_contributions.created_exploration_ids.append(exploration_id)
        user_contributions.created_exploration_ids.sort()
        _save_user_contributions(user_contributions)


def add_edited_exploration_id(user_id, exploration_id):
    """Adds an exploration_id to a user_id's UserContributionsModel collection
    of edited explorations.

    Args:
        user_id: str. The unique ID of the user.
        exploration_id: str. The exploration id.
    """
    user_contributions = get_user_contributions(user_id, strict=False)

    if not user_contributions:
        create_user_contributions(user_id, [], [exploration_id])

    elif exploration_id not in user_contributions.edited_exploration_ids:
        user_contributions.edited_exploration_ids.append(exploration_id)
        user_contributions.edited_exploration_ids.sort()
        _save_user_contributions(user_contributions)


def _save_user_contributions(user_contributions):
    """Commits a user contributions object to the datastore.

    Args:
        user_contributions: UserContributions. Value object representing
            a user's contributions.
    """
    user_contributions.validate()
    user_models.UserContributionsModel(
        id=user_contributions.user_id,
        created_exploration_ids=user_contributions.created_exploration_ids,
        edited_exploration_ids=user_contributions.edited_exploration_ids,
    ).put()


def _migrate_dashboard_stats_to_latest_schema(versioned_dashboard_stats):
    """Holds responsibility of updating the structure of dashboard stats.

    Args:
        versioned_dashboard_stats: UserStatsModel. Value object representing
            user-specific statistics.

    Raises:
        Exception: If schema_version > CURRENT_DASHBOARD_STATS_SCHEMA_VERSION.
    """
    stats_schema_version = versioned_dashboard_stats.schema_version
    if not (1 <= stats_schema_version
            <= feconf.CURRENT_DASHBOARD_STATS_SCHEMA_VERSION):
        raise Exception(
            'Sorry, we can only process v1-v%d dashboard stats schemas at '
            'present.' % feconf.CURRENT_DASHBOARD_STATS_SCHEMA_VERSION)


def get_current_date_as_string():
    """Gets the current date.

    Returns:
        str. Current date as a string of format 'YYYY-MM-DD'.
    """
    return datetime.datetime.utcnow().strftime(
        feconf.DASHBOARD_STATS_DATETIME_STRING_FORMAT)


def parse_date_from_string(datetime_str):
    """Parses the given string, and returns the year, month and day of the
    date that it represents.

    Args:
        datetime_str: str. String representing datetime.

    Returns:
        dict. Representing date with year, month and day as keys.
    """
    datetime_obj = datetime.datetime.strptime(
        datetime_str, feconf.DASHBOARD_STATS_DATETIME_STRING_FORMAT)
    return {
        'year': datetime_obj.year,
        'month': datetime_obj.month,
        'day': datetime_obj.day
    }


def get_user_impact_score(user_id):
    """Gets the user impact score for the given user_id.

    Args:
        user_id: str. The unique ID of the user.

    Returns:
        float. The user impact score associated with the given user_id.
        Returns 0 if UserStatsModel does not exist for the given user_id.
    """
    model = user_models.UserStatsModel.get(user_id, strict=False)

    if model:
        return model.impact_score
    else:
        return 0


def get_weekly_dashboard_stats(user_id):
    """Gets weekly dashboard stats for a given user_id.

    Args:
        user_id: str. The unique ID of the user.

    Returns:
        list(dict): The weekly dashboard stats for the given user. Each dict in
        the list denotes the dashboard stats of the user, keyed by a datetime
        string. The stats currently being saved are:
            - 'average ratings': Average of ratings across all explorations of
                a user.
            - 'total plays': Total number of plays across all explorations of
                a user.

        The format of returned value:
        [
            {
                {{datetime_string_1}}: {
                    'num_ratings': (value),
                    'average_ratings': (value),
                    'total_plays': (value)
                }
            },
            {
                {{datetime_string_2}}: {
                    'num_ratings': (value),
                    'average_ratings': (value),
                    'total_plays': (value)
                }
            }
        ]
        If the user doesn't exist, then this function returns None.
    """
    model = user_models.UserStatsModel.get(user_id, strict=False)

    if model and model.weekly_creator_stats_list:
        return model.weekly_creator_stats_list
    else:
        return None


def get_last_week_dashboard_stats(user_id):
    """Gets last week's dashboard stats for a given user_id.

    Args:
        user_id: str. The unique ID of the user.

    Returns:
        dict or None: The dict denotes last week dashboard stats of the user,
        and contains a single key-value pair. The key is the datetime string and
        the value is the dashboard stats in the format:
        {
            'num_ratings': (value),
            'average_ratings': (value),
            'total_plays': (value)
        }
        If the user doesn't exist, then this function returns None.
    """
    weekly_dashboard_stats = get_weekly_dashboard_stats(user_id)
    if weekly_dashboard_stats:
        return weekly_dashboard_stats[-1]
    else:
        return None


def update_dashboard_stats_log(user_id):
    """Save statistics for creator dashboard of a user by appending to a list
    keyed by a datetime string.

    Args:
        user_id: str. The unique ID of the user.
    """
    model = user_models.UserStatsModel.get_or_create(user_id)

    if model.schema_version != feconf.CURRENT_DASHBOARD_STATS_SCHEMA_VERSION:
        _migrate_dashboard_stats_to_latest_schema(model)

    weekly_dashboard_stats = {
        get_current_date_as_string(): {
            'num_ratings': model.num_ratings or 0,
            'average_ratings': model.average_ratings,
            'total_plays': model.total_plays or 0
        }
    }
    model.weekly_creator_stats_list.append(weekly_dashboard_stats)
    model.put()


def is_at_least_moderator(user_id):
    """Checks if a user with given user_id is at least a moderator.

    Args:
        user_id: str. The unique ID of the user.

    Returns:
        bool. True if user is atleast a moderator, False otherwise.
    """
    user_role = get_user_role_from_id(user_id)
    if (user_role == feconf.ROLE_ID_MODERATOR or
            user_role == feconf.ROLE_ID_ADMIN):
        return True
    return False


def is_admin(user_id):
    """Checks if a user with given user_id is an admin.

    Args:
        user_id: str. The unique ID of the user.

    Returns:
        bool. True if user is an admin, False otherwise.
    """
    user_role = get_user_role_from_id(user_id)
    if user_role == feconf.ROLE_ID_ADMIN:
        return True
    return False


def is_topic_manager(user_id):
    """Checks if a user with given user_id is a topic manager.

    Args:
        user_id: str. The unique ID of the user.

    Returns:
        bool. Whether the user is a topic manager.
    """
    user_role = get_user_role_from_id(user_id)
    if user_role == feconf.ROLE_ID_TOPIC_MANAGER:
        return True
    return False<|MERGE_RESOLUTION|>--- conflicted
+++ resolved
@@ -1033,10 +1033,7 @@
     """
     user_settings = get_user_settings(user_id, strict=True)
     user_settings.to_be_deleted = True
-<<<<<<< HEAD
     user_settings.deleted = True
-=======
->>>>>>> bd5474d0
     _save_user_settings(user_settings)
 
     user_models.PendingDeletionRequestModel(
