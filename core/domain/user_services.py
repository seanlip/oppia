# coding: utf-8
#
# Copyright 2014 The Oppia Authors. All Rights Reserved.
#
# Licensed under the Apache License, Version 2.0 (the "License");
# you may not use this file except in compliance with the License.
# You may obtain a copy of the License at
#
#      http://www.apache.org/licenses/LICENSE-2.0
#
# Unless required by applicable law or agreed to in writing, software
# distributed under the License is distributed on an "AS-IS" BASIS,
# WITHOUT WARRANTIES OR CONDITIONS OF ANY KIND, either express or implied.
# See the License for the specific language governing permissions and
# limitations under the License.

"""Services for user data."""

from __future__ import absolute_import  # pylint: disable=import-only-modules
from __future__ import unicode_literals  # pylint: disable=import-only-modules

import datetime
import hashlib
import imghdr
import logging
import re

from constants import constants
from core.domain import auth_domain
from core.domain import auth_services
from core.domain import role_services
from core.domain import user_domain
from core.platform import models
import feconf
import python_utils
import utils

import requests

auth_models, user_models, audit_models, suggestion_models = (
    models.Registry.import_models(
        [models.NAMES.auth, models.NAMES.user, models.NAMES.audit,
         models.NAMES.suggestion]))

transaction_services = models.Registry.import_transaction_services()

# Size (in px) of the gravatar being retrieved.
GRAVATAR_SIZE_PX = 150
# Data url for images/avatar/user_blue_72px.png.
# Generated using utils.convert_png_to_data_url.
DEFAULT_IDENTICON_DATA_URL = (
    'data:image/png;base64,iVBORw0KGgoAAAANSUhEUgAAAEwAAABMCAYAAADHl1ErAAAAAXNSR0IArs4c6QAADhtJREFUeAHtXHlwVdUZ/859jyxmIQESyCaglC0iAgkJIntrIpvKphSwY2ttxbFOp9R/cGGqdhykLaMVO2OtoyRSCEKNEpYKyBIVQ1iNkBhNMCtb8shiQpJ3b7/fTW7m5uUlecu9L4nTM5Pce8895zvf93vnnPud833fEdQLKXb5jsC6%2BuZERZbHKaSMYRbGKERxgpQQUkSIIigEbAmFavlfrUKiVhCVcFa%2BIJEvJOlCcNCAnNKMFQ0o58vEfPgmhS5Mn0ot8n2KIs8lIZJJUfy8almIJqbxhRDSIbJKe2s%2BXvWlV/RcrGwqYGGp20bI1LyaeVmjKMrodp4EycGBAy6MjgsrSxozqG7O5GgxcVREeEigNDAwwBpmsUiRKGu3y1caGltstQ3yjbOFV6sPnypXTuRXBReU2GLqGprHkUKSRlMIUcD3WyUakGbbt7JYyzf6agpgYfe9O8kui/U8nB7UhJIkUTljwrBTTz449mZKUlyCEBTnjTCKQiX7T5ScfGP3Rf9j5ysny7IyTKXHPwYP690WSXnZtvcXp71pw1ldQwELm59%2BlyzbX%2BbeNL%2Btscb4EYOyNz2ZWD99wtAFnGdxxoQBefbs85f3rHsjJyivuGo60wsATe51WZJkWW/LWnXGgDZUEoYAFr58x0B7beOLPHGv5XnFIpGoS0mKOfze%2Bpmj/f2smNR9lm42teQ/8vLRgv0nyuZwVwtm1Ows5BZLSMBz1RkrbnjLiNeAhaWmPWgn%2BxYeejwkRMu9idH7tm%2BYE8/z0EhvmfOmPs9/RQ9tOJx3IKc8lUixkqBKC1nW2vat3u0NXY8Bi1%2B%2Bw6%2BktnETD7%2BnwEB4iP/pL/5xf03U4IBZ3jBkdN2K641Hkn/7YWh17c1JoM3D9PW4kIB1eRkrmjxpyyPAeK4aLttbPuAhOIU5aHpm1cTMZ1ffuRT8eMKED%2BooL6Wd%2B2Bj%2BtnFUGeYyVzJYl3Kc9sld9t2W8Dw%2BWkTWuz2fdxQ9ACr9P3Jfy7%2BZuSw0HnuNtwb5Ysqaw4mPJb5k%2BYW%2BVZuv9xqsaRWZ60%2B7w4vbgEWnrJ1hp3kTO5ZYUPCAnK%2B3bYiitWDWHca7O2yrI6U3r5yR8U1W2MiC2%2BzkLS4ev%2BaY67y1a749VQBYLUIZT/AGhUTduS7f68Y39/AgozgGbxDBsgCmSBbT/Jr710CDMMQPYvHf2DC2Mj9p95efA8TCNKI9MNrEGSALJAJskFGV%2BTocUhigrfbWz5jYtH4VdrAMksBdYVnI8vYJ/8q83hhmW0WEy23WKx39/Qh6LaHQXXA1xBgYc5isBL4/scCFoC3QCbIBhkhK2TGi65St4CpeharDvgaYoJnIv15GHaFQRBkg4w8p02BzF0VRH6XgEGDV5VS1rOgOvTHCb47wfXvIBtkhE4JmSG7/r3%2B3ilg6toQyx1OUEr7i56lF8zde8gIWVEPSz1g4IyGU8CwkMbaEMudNg3eWd0fXR5khcyQXcXAiYSdAMMWDY/ltVhIY23IdXr8kjqh21%2BzRKvMogUYAAtHQToBhv0sbNFg16GvLaQdmTfjGTJDdmCgYuHQSIfe07pTSqewn3V9z6qrvb1F48Crzx6xNTR4QXoE9tN4c2%2ByfufWqudC3VbmAYzNPwZrkf6dL%2B4LSm5Q9vkrVH79B6qs%2BoH8B1goatAtNCIqmOZOiabw4G5VJMNYREdhDD7ae6J0USsmtEwj3t7DYLCwK83f8WbbzauZP7/kq53SxiY7vfmfC5R24Fv6prTrDVEWgqbfEUlPLY2nlKkxGv%2BmXbFzG7H4/eE8g/tZyO92zbDSPoe1WncUgT14X4G189NimvjobnrhX6e6BQuo8DCho2crafnzB2n%2BMwe4PL5H5iVgACx4wEltli%2B1sXbA%2BGkNcmCwUN%2BY%2BI%2B3WOjZt3Lpl68cpQoefu6m4%2Bcqae7TWfTfk%2BXuVnWrvA4LFRtUVockjKxKc8sJmMJsWWsiON/U9eJvNmXTtk%2B%2BdYt5Z4WZX0p/bjYtmBbn7LURefaw%2BVuvwoQnBliTYCxu7WFskQb1WROjcvliKlibM/IMAQv8siD0643H6etiGx7NSBbYUlXCbRipgKnme859Ysl4jwwDrnKaV2SjDe%2B0tu9qnZ7KsQWch/YxVpt6KunZexieUVPDSIJjCC86k3lwyikJ0di%2BMS09/3au2iuMbuDr4mpKN2CIO%2BMLVnpgA4yAlVRX1ziV4fODrwOv2k2bDM4UVvEkXeaMJ0PyXn3/nCF0HIkAE2ADjICVpChiLArBMcSxsJHPmdmXjCTXiVZRRS19VVTdKd%2BIDA0bYCW1%2BWcRvGiMIN4Vjb1flHb1yrD8rM9LDKOlJ6RhA6ww6au%2BD3A50hcy%2Bt5sRRP8FpSYo8zqsBnDPax13oJ/ltEgafSqam5SU7NdezTtWsHrTzOShg2wYtWP3SQ5wZnNjMZA80Z9s1mkO9CtMakdDRtgJcGnFK3C869D6wY%2BRISp7loGUnROKtKkdtqxYawkzQGXdwNUN0nnrHiXGxxoJf40e0fEhdpRg29xoZT7RTRsgJV%2B8e0%2BJTdqJIwd4kZpz4pOGWN%2BG5Lq2s38wQHXMzZdq2XiAlllgP2%2BaH6yOX4xGjbAinejlVq0CG9l10T3rNT99wwnf96KMyvNuHMoDR0UaAr5dmwYK1YrhAoYXLtNaa2N6DAW5vFF6qLClGZeeHSyKXRBVMMGWLFaoUZYEPzgTWuxjfC6lROI/RgMb2bZ7JGUaOIcqWEDrDDp50MCBA0YLokDQRgx0p%2BdTezH4PDG88dxI8LotaeneU7AhZo6bPK5hwkVMERYuFDX6yLT2JDx99/fTVY2anibYiOCaPuGuayydDB%2BeUu2U30NG2AlCaFcRAmEo3QqaVLGynm30a6X5sHz2uMWksZH0pHXF9CIYeb/zho2CAqTgoMDvoTXCmJ3EI7isQRuVpw9KYqytyykhxk8qASuJoD84mNTKGvjveSLFQQwUeOaGCNE0Flqvs5o8b/9gZ8xwyMmj404NComZJyrzHtbLjTIjxZNv1X9C/S30pXqRrLVdd4lh7EjOX4oPfHAOHrzD9Np9l1RZMHnygeJ45kOZXxaPJ6byr6WueotdfAjhI73rGdu2ZXnn5oY7QM2OjZxx8hw%2BvPjCepf2bUfqJz/Llc1qHpb1OBAiosMpoFB5i%2BtOnLV%2BoTgL9ypYYZ8bZ0tOd6QmuUNbCiFMoN9GPM0TCbeXYoZcgvhr48kOyLlVF6AESf1UwV7G88jBbC/ISqsjzDb62wAC9UmydhoAaz6b/tWcIgQul7ntI8woMNCxQZstQOGSFYeqQriDeGI0Ud47jU2gIEae8kmtlZsWllpB6zNO2UXZwcg3rDXOO0jDbdhEIDoXs1zB6y1A4YHhP3iiuBMOJXh3tfJzuZ/qBbfX65nR5UGqmto8TUL2OoqAgZoWMNEY6KTMhOa%2Bt4ehCDfmxjz8c4X5y3UChp5hVk/j63Vpwuu0zdlNVTIrkuFfC1hkOobO%2B//Qw8LD/an26JDaFRsKI2KCWU76kCaOi6CoHYYnZY9d/DjAzllC/lDmFWz75EFevqdFmGIkbbL9hREsiI40yg/11wGhxex9PlXV%2BjEhatUU99ZQdUzpr%2BH08n1mkb1L%2BfiVf0rGs5Lo2nxkXT3HUPZ0S7WawAhsxrFy6HPwKJDY/zQqYehAPey1%2BDgDxfsSxkPwZPYaTmU7S7BPWDXkWLafayYLlWaaidW2cASK5nBWzJzOD3AG5YebCgqw5dvP4PoXab1Oveu3znK5xQIOPW31DZchL/6M6vv2sn%2B68scK3b1jDlo%2B6Hv6G878ij/e1M3cbtiQc3HML4vKZbWrbyTpowe3G1Z7SVH7e7cmHZmGXePSmtI4FhnQfVOAQMBNfhdse/CwvzsO/cf6ykapKlZpq0HCmlzxlc%2B6U2akK5c2XJNf3x4At3D29hdJUTrTnz0wxlwOrEIy5Kugum7BAyEtaGJwKVrH63mrSDn0besEdNTmz9XJ%2B6uGOoL%2BbAr/OXJJIoM77jryx%2Bh0iGL0mSENnc1FDX%2BO6gVWqZ2RfQ9I5oLQgj75fxO/q%2BvpJ9TnXTxlevr6cPjlyj5iUx2bb%2BsZ7UesqlgsayQWf/S8b7bHobC3QWYrv3rZ%2BwuXuhIs88/Y4v8vfWz4BvrdoBpj4BBejWE2W4/yupTGMJ%2BD21O/emf3j1t2bTNrYD8PgWkv7/FflvUwE8uFFelMAg2i8Uy05UTBlwCTAWtLUieJ8XA2MiQIxXX6xNYI%2B6XC3Wep%2Br5xz/Jsszij1qDVREprp4s4DJgGmjaMQzcUA5bgaNkRTbH3GxSf5SEVMoxRBUMlrnHMIB//ArounxbjgZZuWWtSzlokmyGkwWv4Bm8QwZ1GLpxZgUYcquHaRLgQ6A/SobJ4IiGpeyc7RE9ja55V/aKEOID5s/3R8loQjkeVsTzwmmeF2oYuFlamT5xFeII/4qh3LMmgR/oWT4/rEgPhONxWEKifUJW4mWikfpyvr5nBbNIkUQeD8BU7lm9fxyWHgDHA9fYQlzHg/0w/6qjuZzqdKwvb/J9PveiAl4Hz%2BE5q%2B8duKYXHjHSjkf6sXkqWyEZK4QFLIQ51iihWrr2CJKCeE6fzm2pax8Grm8e6acHDffth0YSLdF9CCoZvFye55okRU7gIetV1AkPuRJZSCfZUdefezJMYf3v0MhOwHVzLKlQxAWSRJlQlDr%2BzrPcUjjbGwbyBB2mCKH62/K7KwywjWM8b5CQq%2BH9x%2B%2BCSVZiFKH8eI4ldQQOz4jJ/P/Bt86QcSFPPVqZA50Qu4NwFK7i3tHK7HEEJ5reOFr5fwkK97jkk8ywAAAAAElFTkSuQmCC')  # pylint: disable=line-too-long

LABEL_FOR_USER_BEING_DELETED = '[User being deleted]'
USERNAME_FOR_USER_BEING_DELETED = 'UserBeingDeleted'


def is_username_taken(username):
    """Returns whether the given username has already been taken.

    Args:
        username: str. Identifiable username to display in the UI.

    Returns:
        bool. Whether the given username is taken.
    """
    return user_models.UserSettingsModel.is_normalized_username_taken(
        user_domain.UserSettings.normalize_username(username))


def get_email_from_user_id(user_id):
    """Gets the email from a given user_id.

    Args:
        user_id: str. The unique ID of the user.

    Returns:
        str. The user_email corresponding to the given user_id.

    Raises:
        Exception. The user is not found.
    """
    user_settings = get_user_settings(user_id)
    return user_settings.email


def get_user_id_from_username(username):
    """Gets the user_id for a given username.

    Args:
        username: str. Identifiable username to display in the UI.

    Returns:
        str or None. If the user with given username does not exist, return
        None. Otherwise return the user_id corresponding to given username.
    """
    user_model = user_models.UserSettingsModel.get_by_normalized_username(
        user_domain.UserSettings.normalize_username(username))
    if user_model is None:
        return None
    else:
        return user_model.id


def get_user_settings_from_username(username):
    """Gets the user settings for a given username.

    Args:
        username: str. Identifiable username to display in the UI.

    Returns:
        UserSettingsModel or None. The UserSettingsModel instance corresponding
        to the given username, or None if no such model was found.
    """
    user_model = user_models.UserSettingsModel.get_by_normalized_username(
        user_domain.UserSettings.normalize_username(username))
    if user_model is None:
        return None
    else:
        return get_user_settings(user_model.id)


def get_users_settings(user_ids, strict=False, include_marked_deleted=False):
    """Gets domain objects representing the settings for the given user_ids.

    Args:
        user_ids: list(str). The list of user_ids to get UserSettings
            domain objects for.
        strict: bool. Whether to fail noisily if one or more user IDs don't
            exist in the datastore. Defaults to False.
        include_marked_deleted: bool. Whether to included users that are being
            deleted. This should be used only for retrieving the usernames.

    Returns:
        list(UserSettings|None). The UserSettings domain objects corresponding
        to the given user ids. If the given user_id does not exist, the
        corresponding entry in the returned list is None.

    Raises:
        Exception. When strict mode is enabled and some user is not found.
    """
    user_settings_models = user_models.UserSettingsModel.get_multi(
        user_ids, include_deleted=include_marked_deleted)

    if strict:
        for user_id, user_settings_model in python_utils.ZIP(
                user_ids, user_settings_models):
            if user_settings_model is None:
                raise Exception('User with ID \'%s\' not found.' % user_id)
    result = []
    for i, model in enumerate(user_settings_models):
        if user_ids[i] == feconf.SYSTEM_COMMITTER_ID:
            result.append(user_domain.UserSettings(
                user_id=feconf.SYSTEM_COMMITTER_ID,
                email=feconf.SYSTEM_EMAIL_ADDRESS,
                roles=[feconf.ROLE_ID_CURRICULUM_ADMIN],
                banned= False,
                username='admin',
                last_agreed_to_terms=datetime.datetime.utcnow()
            ))
        else:
            if model is not None and model.deleted:
                model.username = USERNAME_FOR_USER_BEING_DELETED
            result.append(
                _get_user_settings_from_model(model)
                if model is not None else None
            )
    return result


def generate_initial_profile_picture(user_id):
    """Generates a profile picture for a new user and
    updates the user's settings in the datastore.

    Args:
        user_id: str. The unique ID of the user.
    """
    user_email = get_email_from_user_id(user_id)
    user_gravatar = fetch_gravatar(user_email)
    update_profile_picture_data_url(user_id, user_gravatar)


def get_gravatar_url(email):
    """Returns the gravatar url for the specified email.

    Args:
        email: str. The user email.

    Returns:
        str. The gravatar url for the specified email.
    """
    return (
        'https://www.gravatar.com/avatar/%s?d=identicon&s=%s' %
        (hashlib.md5(email).hexdigest(), GRAVATAR_SIZE_PX))


def fetch_gravatar(email):
    """Returns the gravatar corresponding to the user's email, or an
    identicon generated from the email if the gravatar doesn't exist.

    Args:
        email: str. The user email.

    Returns:
        str. The gravatar url corresponding to the given user email. If the call
        to the gravatar service fails, this returns DEFAULT_IDENTICON_DATA_URL
        and logs an error.
    """
    gravatar_url = get_gravatar_url(email)
    try:
        response = requests.get(
            gravatar_url, headers={b'Content-Type': b'image/png'},
            allow_redirects=False)
    except Exception:
        logging.exception('Failed to fetch Gravatar from %s' % gravatar_url)
    else:
        if response.ok:
            if imghdr.what(None, h=response.content) == 'png':
                return utils.convert_png_binary_to_data_url(response.content)
        else:
            logging.error(
                '[Status %s] Failed to fetch Gravatar from %s' %
                (response.status_code, gravatar_url))

    return DEFAULT_IDENTICON_DATA_URL


def get_user_settings(user_id, strict=False):
    """Return the user settings for a single user.

    Args:
        user_id: str. The unique ID of the user.
        strict: bool. Whether to fail noisily if no user with the given
            id exists in the datastore. Defaults to False.

    Returns:
        UserSettings or None. If the given user_id does not exist and strict
        is False, returns None. Otherwise, returns the corresponding
        UserSettings domain object.

    Raises:
        Exception. The value of strict is True and given user_id does not exist.
    """

    user_settings = get_users_settings([user_id])[0]
    if strict and user_settings is None:
        logging.error('Could not find user with id %s' % user_id)
        raise Exception('User not found.')
    return user_settings


def get_user_settings_by_auth_id(auth_id, strict=False):
    """Return the user settings for a single user.

    Args:
        auth_id: str. The auth ID of the user.
        strict: bool. Whether to fail noisily if no user with the given
            id exists in the datastore. Defaults to False.

    Returns:
        UserSettings or None. If the given auth_id does not exist and strict is
        False, returns None. Otherwise, returns the corresponding UserSettings
        domain object.

    Raises:
        Exception. The value of strict is True and given auth_id does not exist.
    """
    user_id = auth_services.get_user_id_from_auth_id(auth_id)
    user_settings_model = (
        None if user_id is None else
        user_models.UserSettingsModel.get_by_id(user_id))
    if user_settings_model is not None:
        return _get_user_settings_from_model(user_settings_model)
    elif strict:
        logging.error('Could not find user with id %s' % auth_id)
        raise Exception('User not found.')
    else:
        return None


def get_user_roles_from_id(user_id):
    """Returns roles of the user with given user_id.

    Args:
        user_id: str. The unique ID of the user.

    Returns:
        list(str). Roles of the user with given id.
    """
    user_settings = get_user_settings(user_id, strict=False)
    if user_settings is None:
        return [feconf.ROLE_ID_GUEST]
    return user_settings.roles


def _create_user_contribution_rights_from_model(user_contribution_rights_model):
    """Creates a UserContributionRights object from the given model. If the
    model is None, an empty UserContributionRights object is returned.

    Args:
        user_contribution_rights_model: UserContributionRightsModel. The model
            used to create the UserContributionRights domain object.

    Returns:
        UserContributionRights. The UserContributionRights domain object
        associated with the model, or an empty UserContributionRights domain
        object if the model is None.
    """
    if user_contribution_rights_model is not None:
        return user_domain.UserContributionRights(
            user_contribution_rights_model.id,
            (
                user_contribution_rights_model
                .can_review_translation_for_language_codes
            ),
            (
                user_contribution_rights_model
                .can_review_voiceover_for_language_codes
            ),
            user_contribution_rights_model.can_review_questions,
            user_contribution_rights_model.can_submit_questions)
    else:
        return user_domain.UserContributionRights('', [], [], False, False)


def get_user_contribution_rights(user_id):
    """Returns the UserContributionRights domain object for the given user_id.

    Args:
        user_id: str. The unique ID of the user.

    Returns:
        UserContributionRights. The UserContributionRights domain object for the
        corresponding user.
    """
    return get_users_contribution_rights([user_id])[0]


def get_users_contribution_rights(user_ids):
    """Returns the UserContributionRights domain object for each user_id in
    user_ids.

    Args:
        user_ids: list(str). A list of user ids.

    Returns:
        list(UserContributionRights). A list containing the
        UserContributionRights domain object for each user.
    """
    user_contribution_rights_models = (
        user_models.UserContributionRightsModel.get_multi(user_ids)
    )

    users_contribution_rights = []
    for index, user_contribution_rights_model in enumerate(
            user_contribution_rights_models):
        user_contribution_rights = _create_user_contribution_rights_from_model(
            user_contribution_rights_model
        )
        if user_contribution_rights_model is None:
            # Need to initalize the user id.
            user_contribution_rights.id = user_ids[index]
        users_contribution_rights.append(user_contribution_rights)

    return users_contribution_rights


def get_reviewer_user_ids_to_notify():
    """Gets a list of the reviewer user_ids who want to be notified of
    Contributor Dashboard reviewer updates.

    Returns:
        list(str). A list of reviewer user_ids who want to be notified of
        Contributor Dashboard reviewer updates.
    """
    # Get the user ids of the Contributor Dashboard reviewers.
    users_contribution_rights = get_all_reviewers_contribution_rights()
    reviewer_ids = [
        user_contribution_rights.id for user_contribution_rights in
        users_contribution_rights
    ]

    users_global_prefs = get_users_email_preferences(reviewer_ids)
    reviewer_ids_to_notify = []
    for index, user_global_pref in enumerate(users_global_prefs):
        if user_global_pref.can_receive_email_updates:
            reviewer_ids_to_notify.append(reviewer_ids[index])

    return reviewer_ids_to_notify


def get_all_reviewers_contribution_rights():
    """Returns a list of UserContributionRights objects corresponding to each
    UserContributionRightsModel.

    Returns:
        list(UserContributionRights). A list of UserContributionRights objects.
    """
    user_contribution_rights_models = (
        user_models.UserContributionRightsModel.get_all()
    )

    return [
        _create_user_contribution_rights_from_model(
            user_contribution_rights_model) for user_contribution_rights_model
        in user_contribution_rights_models
    ]


def _save_user_contribution_rights(user_contribution_rights):
    """Saves the UserContributionRights object into the datastore.

    Args:
        user_contribution_rights: UserContributionRights. The
            UserContributionRights object of the user.
    """
    # TODO(#8794): Add limitation on number of reviewers allowed in any
    # category.
    user_contribution_rights.validate()
    _update_reviewer_counts_in_community_contribution_stats(
        user_contribution_rights)
    user_models.UserContributionRightsModel(
        id=user_contribution_rights.id,
        can_review_translation_for_language_codes=(
            user_contribution_rights.can_review_translation_for_language_codes),
        can_review_voiceover_for_language_codes=(
            user_contribution_rights.can_review_voiceover_for_language_codes),
        can_review_questions=(
            user_contribution_rights.can_review_questions),
        can_submit_questions=(
            user_contribution_rights.can_submit_questions)).put()


def _update_user_contribution_rights(user_contribution_rights):
    """Updates the users rights model if the updated object has review rights in
    at least one item else delete the existing model.

    Args:
        user_contribution_rights: UserContributionRights. The updated
            UserContributionRights object of the user.
    """
    if user_contribution_rights.can_review_at_least_one_item():
        _save_user_contribution_rights(user_contribution_rights)
    else:
        remove_contribution_reviewer(user_contribution_rights.id)


@transaction_services.run_in_transaction_wrapper
def _update_reviewer_counts_in_community_contribution_stats_transactional(
        future_user_contribution_rights):
    """Updates the reviewer counts in the community contribution stats based
    on the given user contribution rights with the most up-to-date values.
    This method is intended to be called right before the new updates to the
    user contribution rights have been saved in the datastore. Note that this
    method should only ever be called in a transaction.

    Args:
        future_user_contribution_rights: UserContributionRights. The most
            up-to-date user contribution rights.
    """
    past_user_contribution_rights = get_user_contribution_rights(
        future_user_contribution_rights.id)
    stats_model = suggestion_models.CommunityContributionStatsModel.get()

    future_languages_that_reviewer_can_review = set(
        future_user_contribution_rights
        .can_review_translation_for_language_codes)
    past_languages_that_reviewer_can_review = set(
        past_user_contribution_rights.can_review_translation_for_language_codes)

    languages_that_reviewer_can_no_longer_review = (
        past_languages_that_reviewer_can_review.difference(
            future_languages_that_reviewer_can_review))
    new_languages_that_reviewer_can_review = (
        future_languages_that_reviewer_can_review.difference(
            past_languages_that_reviewer_can_review))

    # Update question reviewer counts.
    if past_user_contribution_rights.can_review_questions and not (
            future_user_contribution_rights.can_review_questions):
        stats_model.question_reviewer_count -= 1
    if not past_user_contribution_rights.can_review_questions and (
            future_user_contribution_rights.can_review_questions):
        stats_model.question_reviewer_count += 1
    # Update translation reviewer counts.
    for language_code in languages_that_reviewer_can_no_longer_review:
        stats_model.translation_reviewer_counts_by_lang_code[
            language_code] -= 1
        # Remove the language code from the dict if the count reaches zero.
        if stats_model.translation_reviewer_counts_by_lang_code[
                language_code] == 0:
            del stats_model.translation_reviewer_counts_by_lang_code[
                language_code]
    for language_code in new_languages_that_reviewer_can_review:
        if language_code not in (
                stats_model.translation_reviewer_counts_by_lang_code):
            stats_model.translation_reviewer_counts_by_lang_code[
                language_code] = 1
        else:
            stats_model.translation_reviewer_counts_by_lang_code[
                language_code] += 1

    stats_model.update_timestamps()
    stats_model.put()


def _update_reviewer_counts_in_community_contribution_stats(
        user_contribution_rights):
    """Updates the reviewer counts in the community contribution stats based
    on the updates to the given user contribution rights. The GET and PUT is
    done in a transaction to avoid loss of updates that come in rapid
    succession.

    Args:
        user_contribution_rights: UserContributionRights. The user contribution
            rights.
    """
    _update_reviewer_counts_in_community_contribution_stats_transactional(
        user_contribution_rights)


def get_usernames_by_role(role):
    """Get usernames of all the users with given role ID.

    Args:
        role: str. The role ID of users requested.

    Returns:
        list(str). List of usernames of users with given role ID.
    """
    user_settings = user_models.UserSettingsModel.get_by_role(role)
    return [user.username for user in user_settings]


def get_user_ids_by_role(role):
    """Get user ids of all the users with given role ID.

    Args:
        role: str. The role ID of users requested.

    Returns:
        list(str). List of user ids of users with given role ID.
    """
    user_settings = user_models.UserSettingsModel.get_by_role(role)
    return [user.id for user in user_settings]


def get_user_actions_info(user_id):
    """Gets user actions info for a user.

    Args:
        user_id: str|None. The user ID of the user we want to get actions for.

    Returns:
        UserActionsInfo. User object with system committer user id.
    """
    roles = get_user_roles_from_id(user_id)
    actions = role_services.get_all_actions(roles)
    return user_domain.UserActionsInfo(user_id, roles, actions)


def get_system_user():
    """Returns user object with system committer user id.

    Returns:
        UserActionsInfo. User object with system committer user id.
    """
    return get_user_actions_info(feconf.SYSTEM_COMMITTER_ID)


def _save_user_settings(user_settings):
    """Commits a user settings object to the datastore.

    Args:
        user_settings: UserSettings. The user setting domain object to be saved.
    """
    user_settings.validate()

    user_settings_dict = user_settings.to_dict()

    # If user with the given user_id already exists, update that model
    # with the given user settings, otherwise, create a new one.
    user_model = user_models.UserSettingsModel.get_by_id(user_settings.user_id)
    if user_model is not None:
        user_model.populate(**user_settings_dict)
    else:
        user_settings_dict['id'] = user_settings.user_id
        user_model = user_models.UserSettingsModel(**user_settings_dict)

<<<<<<< HEAD
=======
    # TODO(#12755): Remove update_roles_and_banned_fields call once roles and
    # banned fields are in use.
    update_roles_and_banned_fields(user_model)
>>>>>>> 27636164
    user_model.update_timestamps()
    user_model.put()


def _get_user_settings_from_model(user_settings_model):
    """Transform user settings storage model to domain object.

    Args:
        user_settings_model: UserSettingsModel. The model to be converted.

    Returns:
        UserSettings. Domain object for user settings.
    """
    return user_domain.UserSettings(
        user_id=user_settings_model.id,
        email=user_settings_model.email,
        roles=user_settings_model.roles,
        banned=user_settings_model.banned,
        username=user_settings_model.username,
        last_agreed_to_terms=user_settings_model.last_agreed_to_terms,
        last_started_state_editor_tutorial=(
            user_settings_model.last_started_state_editor_tutorial),
        last_started_state_translation_tutorial=(
            user_settings_model.last_started_state_translation_tutorial),
        last_logged_in=user_settings_model.last_logged_in,
        last_edited_an_exploration=(
            user_settings_model.last_edited_an_exploration),
        last_created_an_exploration=(
            user_settings_model.last_created_an_exploration),
        profile_picture_data_url=(
            user_settings_model.profile_picture_data_url),
        default_dashboard=user_settings_model.default_dashboard,
        creator_dashboard_display_pref=(
            user_settings_model.creator_dashboard_display_pref),
        user_bio=user_settings_model.user_bio,
        subject_interests=user_settings_model.subject_interests,
        first_contribution_msec=(
            user_settings_model.first_contribution_msec),
        preferred_language_codes=(
            user_settings_model.preferred_language_codes),
        preferred_site_language_code=(
            user_settings_model.preferred_site_language_code),
        preferred_audio_language_code=(
            user_settings_model.preferred_audio_language_code),
        pin=user_settings_model.pin,
        display_alias=user_settings_model.display_alias,
        deleted=user_settings_model.deleted,
        created_on=user_settings_model.created_on
    )


def is_user_registered(user_id):
    """Checks if a user is registered with the given user_id.

    Args:
        user_id: str. The unique ID of the user.

    Returns:
        bool. Whether a user with the given user_id is registered.
    """
    if user_id is None:
        return False
    user_settings = user_models.UserSettingsModel.get(user_id, strict=False)
    return bool(user_settings)


def has_ever_registered(user_id):
    """Checks if a user has ever been registered with given user_id.

    Args:
        user_id: str. The unique ID of the user.

    Returns:
        bool. Whether a user with the given user_id has ever been registered.
    """
    user_settings = get_user_settings(user_id, strict=True)
    return bool(user_settings.username and user_settings.last_agreed_to_terms)


def has_fully_registered_account(user_id):
    """Checks if a user has fully registered.

    Args:
        user_id: str. The unique ID of the user.

    Returns:
        bool. Whether a user with the given user_id has fully registered.
    """
    if user_id is None:
        return False

    user_settings = get_user_settings(user_id, strict=True)
    return user_settings.username and user_settings.last_agreed_to_terms and (
        user_settings.last_agreed_to_terms >=
        feconf.REGISTRATION_PAGE_LAST_UPDATED_UTC)


def get_all_profiles_auth_details_by_parent_user_id(parent_user_id):
    """Gets domain objects representing the auth details for all profiles
    associated with the user having the given parent_user_id.

    Args:
        parent_user_id: str. User id of the parent_user whose associated
            profiles we are querying for.

    Returns:
        list(UserAuthDetails). The UserAuthDetails domain objects corresponding
        to the profiles linked to given parent_user_id. If that parent user does
        not have any profiles linked to it, the returned list will be empty.

    Raises:
        Exception. Parent user with the given parent_user_id not found.
    """
    if auth_models.UserAuthDetailsModel.has_reference_to_user_id(
            parent_user_id) is False:
        raise Exception('Parent user not found.')

    return [
        auth_services.get_user_auth_details_from_model(model)
        for model in auth_services.get_all_profiles_by_parent_user_id(
            parent_user_id) if not model.deleted
    ]


def create_new_user(auth_id, email):
    """Creates a new user and commits it to the datastore.

    Args:
        auth_id: str. The unique auth ID of the user.
        email: str. The user email.

    Returns:
        UserSettings. The newly-created user settings domain object.

    Raises:
        Exception. A user with the given auth_id already exists.
    """
    user_settings = get_user_settings_by_auth_id(auth_id, strict=False)
    if user_settings is not None:
        raise Exception('User %s already exists for auth_id %s.' % (
            user_settings.user_id, auth_id))
    user_id = user_models.UserSettingsModel.get_new_id('')
    user_settings = user_domain.UserSettings(
        user_id, email, [feconf.ROLE_ID_FULL_USER], False,
        preferred_language_codes=[constants.DEFAULT_LANGUAGE_CODE])
    _create_new_user_transactional(auth_id, user_settings)
    return user_settings


@transaction_services.run_in_transaction_wrapper
def _create_new_user_transactional(auth_id, user_settings):
    """Save user models for new users as a transaction.

    Args:
        auth_id: str. The auth_id of the newly created user.
        user_settings: UserSettings. The user settings domain object
            corresponding to the newly created user.
    """
    _save_user_settings(user_settings)
    create_user_contributions(user_settings.user_id, [], [])
    auth_services.associate_auth_id_with_user_id(
        auth_domain.AuthIdUserIdPair(auth_id, user_settings.user_id))


def create_new_profiles(auth_id, email, modifiable_user_data_list):
    """Creates new profiles for the users specified in the
    modifiable_user_data_list and commits them to the datastore.

    Args:
        auth_id: str. The auth ID of the full (parent) user trying to create new
            profiles.
        email: str. The email address of the full (parent) user trying to create
            new profiles.
        modifiable_user_data_list: list(ModifiableUserData). The list of
            modifiable user data objects used for creation of new profiles.

    Returns:
        list(UserSettings). List of UserSettings objects created for the new
        users.

    Raises:
        Exception. The pin for parent user trying to create a new profile
            must be set.
        Exception. The user_id is already set for any user in its corresponding
            modifiable_user_data object.
    """
    # As new profile user creation is done by a full (parent) user only.
    parent_user_settings = get_user_settings_by_auth_id(auth_id, strict=True)
    if parent_user_settings.pin is None:
        raise Exception(
            'Pin must be set for a full user before creating a profile.')
    parent_user_id = parent_user_settings.user_id
    user_settings_list = []
    for modifiable_user_data in modifiable_user_data_list:
        if modifiable_user_data.user_id is not None:
            raise Exception('User id cannot already exist for a new user.')
        user_id = user_models.UserSettingsModel.get_new_id()
        user_settings = user_domain.UserSettings(
            user_id, email, [feconf.ROLE_ID_MOBILE_LEARNER], False,
            preferred_language_codes=[constants.DEFAULT_LANGUAGE_CODE],
            pin=modifiable_user_data.pin)
        user_settings.populate_from_modifiable_user_data(modifiable_user_data)

        user_auth_details = auth_services.create_profile_user_auth_details(
            user_id, parent_user_id)

        # Each new profile user must be written to the datastore first and
        # because if we convert it into a batch write request, then calling
        # get_new_id() in a loop can possibly create same user_id for 2 users
        # because it internally uses UserSettingsModel.get_by_id method to
        # check if user_id does not exist already.
        _create_new_profile_transactional(user_settings, user_auth_details)
        user_settings_list.append(user_settings)
    return user_settings_list


@transaction_services.run_in_transaction_wrapper
def _create_new_profile_transactional(user_settings, user_auth_details):
    """Save user models for new users as a transaction.

    Args:
        user_settings: UserSettings. The user settings domain object
            corresponding to the newly created user.
        user_auth_details: UserAuthDetails. The user auth details domain
            object corresponding to the newly created list of users.
    """
    _save_user_settings(user_settings)
    _save_user_auth_details(user_auth_details)


def update_multiple_users_data(modifiable_user_data_list):
    """Updates user settings and user auth model details for the users
    specified in the modifiable_user_data_list.

    Args:
        modifiable_user_data_list: list(ModifiableUserData). The list of
            modifiable_user_data entries corresponding to the users whose
            data has to be updated.

    Raises:
        Exception. A user id is None.
        Exception. UserSettings or UserAuthDetail for a given user_id is
            not found.
    """
    user_ids = [user.user_id for user in modifiable_user_data_list]
    user_settings_list = get_users_settings(user_ids)
    user_auth_details_list = get_multiple_user_auth_details(user_ids)
    for modifiable_user_data, user_settings in python_utils.ZIP(
            modifiable_user_data_list, user_settings_list):
        user_id = modifiable_user_data.user_id
        if user_id is None:
            raise Exception('Missing user ID.')
        if not user_settings:
            raise Exception('User not found.')
        user_settings.populate_from_modifiable_user_data(modifiable_user_data)

    _save_existing_users_settings(user_settings_list)
    _save_existing_users_auth_details(user_auth_details_list)


def _save_existing_users_settings(user_settings_list):
    """Commits a list of existing users' UserSettings objects to the datastore.

    Args:
        user_settings_list: list(UserSettings). The list of UserSettings
            objects to be saved.
    """
    user_ids = [user.user_id for user in user_settings_list]
    user_settings_models = user_models.UserSettingsModel.get_multi(
        user_ids, include_deleted=True)
    for user_model, user_settings in python_utils.ZIP(
            user_settings_models, user_settings_list):
        user_settings.validate()
        user_model.populate(**user_settings.to_dict())
<<<<<<< HEAD
=======
        update_roles_and_banned_fields(user_model)
>>>>>>> 27636164

    user_models.UserSettingsModel.update_timestamps_multi(user_settings_models)
    user_models.UserSettingsModel.put_multi(user_settings_models)


def _save_existing_users_auth_details(user_auth_details_list):
    """Commits a list of existing users' UserAuthDetails objects to the
    datastore.

    Args:
        user_auth_details_list: list(UserAuthDetails). The list of
            UserAuthDetails objects to be saved.
    """
    user_ids = [user.user_id for user in user_auth_details_list]
    user_auth_models = auth_models.UserAuthDetailsModel.get_multi(
        user_ids, include_deleted=True)
    for user_auth_details_model, user_auth_details in python_utils.ZIP(
            user_auth_models, user_auth_details_list):
        user_auth_details.validate()
        user_auth_details_model.populate(**user_auth_details.to_dict())
    auth_models.UserAuthDetailsModel.update_timestamps_multi(user_auth_models)
    auth_models.UserAuthDetailsModel.put_multi(user_auth_models)


def _save_user_auth_details(user_auth_details):
    """Commits a user auth details object to the datastore.

    Args:
        user_auth_details: UserAuthDetails. The user auth details domain object
            to be saved.
    """
    user_auth_details.validate()

    # If user auth details entry with the given user_id does not exist, create
    # a new one.
    user_auth_details_model = auth_models.UserAuthDetailsModel.get_by_id(
        user_auth_details.user_id)
    user_auth_details_dict = user_auth_details.to_dict()
    if user_auth_details_model is not None:
        user_auth_details_model.populate(**user_auth_details_dict)
        user_auth_details_model.update_timestamps()
        user_auth_details_model.put()
    else:
        user_auth_details_dict['id'] = user_auth_details.user_id
        model = auth_models.UserAuthDetailsModel(**user_auth_details_dict)
        model.update_timestamps()
        model.put()


def get_multiple_user_auth_details(user_ids):
    """Gets domain objects representing the auth details
    for the given user_ids.

    Args:
        user_ids: list(str). The list of user_ids for which we need to fetch
            the user auth details.

    Returns:
        list(UserAuthDetails|None). The UserAuthDetails domain objects
        corresponding to the given user ids. If the given user_id does not
        exist, the corresponding entry in the returned list is None.
    """
    user_settings_models = auth_models.UserAuthDetailsModel.get_multi(user_ids)
    return [
        auth_services.get_user_auth_details_from_model(model)
        for model in user_settings_models if model is not None
    ]


def get_auth_details_by_user_id(user_id, strict=False):
    """Return the user auth details for a single user.

    Args:
        user_id: str. The unique user ID of the user.
        strict: bool. Whether to fail noisily if no user with the given
            id exists in the datastore. Defaults to False.

    Returns:
        UserAuthDetails or None. If the given user_id does not exist and
        strict is False, returns None. Otherwise, returns the corresponding
        UserAuthDetails domain object.

    Raises:
        Exception. The value of strict is True and given user_id does not exist.
    """
    user_auth_details_model = (
        auth_models.UserAuthDetailsModel.get(user_id, strict=False))
    if user_auth_details_model is not None:
        return auth_services.get_user_auth_details_from_model(
            user_auth_details_model)
    elif strict:
        logging.error('Could not find user with id %s' % user_id)
        raise Exception('User not found.')
    else:
        return None


def get_pseudonymous_username(pseudonymous_id):
    """Get the username from pseudonymous ID.

    Args:
        pseudonymous_id: str. The pseudonymous ID from which to generate
            the username.

    Returns:
        str. The pseudonymous username, starting with 'User' and ending with
        the last eight letters from the pseudonymous_id.
    """
    return 'User_%s%s' % (
        pseudonymous_id[-8].upper(), pseudonymous_id[-7:])


def get_username(user_id):
    """Gets username corresponding to the given user_id.

    Args:
        user_id: str. The unique ID of the user.

    Returns:
        str. Username corresponding to the given user_id.
    """
    return get_usernames([user_id], strict=True)[0]


def get_usernames(user_ids, strict=False):
    """Gets usernames corresponding to the given user_ids.

    Args:
        user_ids: list(str). The list of user_ids to get usernames for.
        strict: bool. Whether to fail noisily if no user with the given ID
            exists in the datastore. Defaults to False.

    Returns:
        list(str|None). Containing usernames based on given user_ids.
        If a user_id does not exist, the corresponding entry in the
        returned list is None. Can also return username of pseudonymized user
        or a temporary username of user that is being deleted.
    """
    usernames = [None] * len(user_ids)
    non_system_user_indices = []
    non_system_user_ids = []
    for index, user_id in enumerate(user_ids):
        if user_id in feconf.SYSTEM_USERS:
            usernames[index] = feconf.SYSTEM_USERS[user_id]
        elif utils.is_pseudonymous_id(user_id):
            usernames[index] = get_pseudonymous_username(user_id)
        else:
            non_system_user_indices.append(index)
            non_system_user_ids.append(user_id)

    non_system_users_settings = get_users_settings(
        non_system_user_ids, strict=strict, include_marked_deleted=True)

    for index, user_settings in enumerate(non_system_users_settings):
        if user_settings:
            usernames[non_system_user_indices[index]] = (
                user_settings.username
            )

    return usernames


def set_username(user_id, new_username):
    """Updates the username of the user with the given user_id.

    Args:
        user_id: str. The unique ID of the user.
        new_username: str. The new username to set.

    Raises:
        ValidationError. The new_username supplied is already taken.
    """
    user_settings = get_user_settings(user_id, strict=True)

    user_domain.UserSettings.require_valid_username(new_username)
    if is_username_taken(new_username):
        raise utils.ValidationError(
            'Sorry, the username \"%s\" is already taken! Please pick '
            'a different one.' % new_username)
    user_settings.username = new_username
    _save_user_settings(user_settings)


def record_agreement_to_terms(user_id):
    """Records that the user with given user_id has agreed to the license terms.

    Args:
        user_id: str. The unique ID of the user.
    """
    user_settings = get_user_settings(user_id, strict=True)
    user_settings.last_agreed_to_terms = datetime.datetime.utcnow()
    _save_user_settings(user_settings)


def update_profile_picture_data_url(user_id, profile_picture_data_url):
    """Updates profile_picture_data_url of user with given user_id.

    Args:
        user_id: str. The unique ID of the user.
        profile_picture_data_url: str. New profile picture url to be set.
    """
    user_settings = get_user_settings(user_id, strict=True)
    user_settings.profile_picture_data_url = profile_picture_data_url
    _save_user_settings(user_settings)


def update_user_bio(user_id, user_bio):
    """Updates user_bio of user with given user_id.

    Args:
        user_id: str. The unique ID of the user.
        user_bio: str. New user biography to be set.
    """
    user_settings = get_user_settings(user_id, strict=True)
    user_settings.user_bio = user_bio
    _save_user_settings(user_settings)


def update_user_default_dashboard(user_id, default_dashboard):
    """Updates the default dashboard of user with given user id.

    Args:
        user_id: str. The unique ID of the user.
        default_dashboard: str. The dashboard the user wants.
    """
    user_settings = get_user_settings(user_id, strict=True)
    user_settings.default_dashboard = default_dashboard
    _save_user_settings(user_settings)


def update_user_creator_dashboard_display(
        user_id, creator_dashboard_display_pref):
    """Updates the creator dashboard preference of user with given user id.

    Args:
        user_id: str. The unique ID of the user.
        creator_dashboard_display_pref: str. The creator dashboard preference
            the user wants.
    """
    user_settings = get_user_settings(user_id, strict=True)
    user_settings.creator_dashboard_display_pref = (
        creator_dashboard_display_pref)
    _save_user_settings(user_settings)


def update_subject_interests(user_id, subject_interests):
    """Updates subject_interests of user with given user_id.

    Args:
        user_id: str. The unique ID of the user.
        subject_interests: list(str). New subject interests to be set.
    """
    if not isinstance(subject_interests, list):
        raise utils.ValidationError('Expected subject_interests to be a list.')
    else:
        for interest in subject_interests:
            if not isinstance(interest, python_utils.BASESTRING):
                raise utils.ValidationError(
                    'Expected each subject interest to be a string.')
            elif not interest:
                raise utils.ValidationError(
                    'Expected each subject interest to be non-empty.')
            elif not re.match(constants.TAG_REGEX, interest):
                raise utils.ValidationError(
                    'Expected each subject interest to consist only of '
                    'lowercase alphabetic characters and spaces.')

    if len(set(subject_interests)) != len(subject_interests):
        raise utils.ValidationError(
            'Expected each subject interest to be distinct.')

    user_settings = get_user_settings(user_id, strict=True)
    user_settings.subject_interests = subject_interests
    _save_user_settings(user_settings)


def _update_first_contribution_msec(user_id, first_contribution_msec):
    """Updates first_contribution_msec of user with given user_id.

    Args:
        user_id: str. The unique ID of the user.
        first_contribution_msec: float. New time to set in milliseconds
            representing user's first contribution to Oppia.
    """
    user_settings = get_user_settings(user_id, strict=True)
    user_settings.first_contribution_msec = first_contribution_msec
    _save_user_settings(user_settings)


def update_first_contribution_msec_if_not_set(user_id, first_contribution_msec):
    """Updates first_contribution_msec of user with given user_id
    if it is set to None.

    Args:
        user_id: str. The unique ID of the user.
        first_contribution_msec: float. New time to set in milliseconds
            representing user's first contribution to Oppia.
    """
    user_settings = get_user_settings(user_id, strict=True)
    if user_settings.first_contribution_msec is None:
        _update_first_contribution_msec(
            user_id, first_contribution_msec)


def update_preferred_language_codes(user_id, preferred_language_codes):
    """Updates preferred_language_codes of user with given user_id.

    Args:
        user_id: str. The unique ID of the user.
        preferred_language_codes: list(str). New exploration language
            preferences to set.
    """
    user_settings = get_user_settings(user_id, strict=True)
    user_settings.preferred_language_codes = preferred_language_codes
    _save_user_settings(user_settings)


def update_preferred_site_language_code(user_id, preferred_site_language_code):
    """Updates preferred_site_language_code of user with given user_id.

    Args:
        user_id: str. The unique ID of the user.
        preferred_site_language_code: str. New system language preference
            to set.
    """
    user_settings = get_user_settings(user_id, strict=True)
    user_settings.preferred_site_language_code = (
        preferred_site_language_code)
    _save_user_settings(user_settings)


def update_preferred_audio_language_code(
        user_id, preferred_audio_language_code):
    """Updates preferred_audio_language_code of user with given user_id.

    Args:
        user_id: str. The unique ID of the user.
        preferred_audio_language_code: str. New audio language preference
            to set.
    """
    user_settings = get_user_settings(user_id, strict=True)
    user_settings.preferred_audio_language_code = (
        preferred_audio_language_code)
    _save_user_settings(user_settings)


def add_user_role(user_id, role):
    """Updates the roles of the user with given user_id.

    Args:
        user_id: str. The unique ID of the user whose role is to be updated.
        role: str. The role to be assigned to user with given id.

    Raises:
        Exception. The given role does not exist.
    """
    user_settings = get_user_settings(user_id, strict=True)
    if feconf.ROLE_ID_MOBILE_LEARNER in user_settings.roles:
        raise Exception('The role of a Learner cannot be changed.')
    if role in feconf.POSSIBLE_REGISTERED_USER_DEFAULT_ROLES:
        raise Exception('Adding a default role is not allowed.')

    user_settings.roles.append(role)
    role_services.log_role_query(
        user_id, feconf.ROLE_ACTION_ADD, role=role,
        username=user_settings.username)

    _save_user_settings(user_settings)

def remove_user_role(user_id, role):
    """Updates the roles of the user with given user_id.

    Args:
        user_id: str. The unique ID of the user whose role is to be updated.
        role: str. The role to be assigned to user with given id.

    Raises:
        Exception. The given role does not exist.
    """
    user_settings = get_user_settings(user_id, strict=True)
    if feconf.ROLE_ID_MOBILE_LEARNER in user_settings.roles:
        raise Exception('The role of a Learner cannot be changed.')
    if role in feconf.POSSIBLE_REGISTERED_USER_DEFAULT_ROLES:
        raise Exception('Removing a default role is not allowed.')

    user_settings.roles.remove(role)

    role_services.log_role_query(
        user_id, feconf.ROLE_ACTION_REMOVE, role=role,
        username=user_settings.username)

    _save_user_settings(user_settings)



def mark_user_for_deletion(user_id):
    """Set the 'deleted' property of the user with given user_id to True.

    Args:
        user_id: str. The unique ID of the user who should be deleted.
    """
    user_settings = get_user_settings(user_id, strict=True)
    user_settings.deleted = True
    _save_user_settings(user_settings)
    user_auth_details = auth_services.get_user_auth_details_from_model(
        auth_models.UserAuthDetailsModel.get(user_id))
    user_auth_details.deleted = True
    _save_user_auth_details(user_auth_details)
    auth_services.mark_user_for_deletion(user_id)


def save_deleted_username(normalized_username):
    """Save the username of deleted user.

    Args:
        normalized_username: str. Normalized version of the username to be
            saved.
    """
    hashed_normalized_username = utils.convert_to_hash(
        normalized_username, user_models.DeletedUsernameModel.ID_LENGTH
    )
    deleted_user_model = (
        user_models.DeletedUsernameModel(id=hashed_normalized_username))
    deleted_user_model.update_timestamps()
    deleted_user_model.put()


def get_human_readable_user_ids(user_ids, strict=True):
    """Converts the given ids to usernames, or truncated email addresses.
    Requires all users to be known.

    Args:
        user_ids: list(str). The list of user_ids to get UserSettings domain
            objects for.
        strict: bool. Whether to fail noisily if no user with the given
            id exists in the datastore. Defaults to True.

    Returns:
        list(str). List of usernames corresponding to given user_ids. If
        username does not exist, the corresponding entry in the returned
        list is the user's truncated email address. If the user is scheduled to
        be deleted USER_IDENTIFICATION_FOR_USER_BEING_DELETED is returned.

    Raises:
        Exception. At least one of the user_ids does not correspond to a valid
            UserSettingsModel.
    """
    users_settings = get_users_settings(user_ids, include_marked_deleted=True)
    usernames = []
    for ind, user_settings in enumerate(users_settings):
        if user_settings is None:
            if strict:
                logging.error('User id %s not known in list of user_ids %s' % (
                    user_ids[ind], user_ids))
                raise Exception('User not found.')
        elif user_settings.deleted:
            usernames.append(LABEL_FOR_USER_BEING_DELETED)
        elif user_settings.username:
            usernames.append(user_settings.username)
        else:
            usernames.append(
                '[Awaiting user registration: %s]' %
                user_settings.truncated_email)
    return usernames


def record_user_started_state_editor_tutorial(user_id):
    """Updates last_started_state_editor_tutorial to the current datetime
    for the user with given user_id.

    Args:
        user_id: str. The unique ID of the user.
    """
    user_settings = get_user_settings(user_id, strict=True)
    user_settings.last_started_state_editor_tutorial = (
        datetime.datetime.utcnow())
    _save_user_settings(user_settings)


def record_user_started_state_translation_tutorial(user_id):
    """Updates last_started_state_translation_tutorial to the current datetime
    for the user with given user_id.

    Args:
        user_id: str. The unique ID of the user.
    """
    user_settings = get_user_settings(user_id, strict=True)
    user_settings.last_started_state_translation_tutorial = (
        datetime.datetime.utcnow())
    _save_user_settings(user_settings)


def record_user_logged_in(user_id):
    """Updates last_logged_in to the current datetime for the user with
    given user_id.

    Args:
        user_id: str. The unique ID of the user.
    """

    user_settings = get_user_settings(user_id, strict=True)
    user_settings.last_logged_in = datetime.datetime.utcnow()
    _save_user_settings(user_settings)


def update_last_logged_in(user_settings, new_last_logged_in):
    """Updates last_logged_in to the new given datetime for the user with
    given user_settings. Should only be used by tests.

    Args:
        user_settings: UserSettings. The UserSettings domain object.
        new_last_logged_in: datetime or None. The new datetime of the last
            logged in session.
    """

    user_settings.last_logged_in = new_last_logged_in
    _save_user_settings(user_settings)


def record_user_edited_an_exploration(user_id):
    """Updates last_edited_an_exploration to the current datetime for
    the user with given user_id.

    Args:
        user_id: str. The unique ID of the user.
    """
    user_settings = get_user_settings(user_id)
    if user_settings:
        user_settings.last_edited_an_exploration = datetime.datetime.utcnow()
        _save_user_settings(user_settings)


def record_user_created_an_exploration(user_id):
    """Updates last_created_an_exploration to the current datetime for
    the user with given user_id.

    Args:
        user_id: str. The unique ID of the user.
    """
    user_settings = get_user_settings(user_id)
    if user_settings:
        user_settings.last_created_an_exploration = datetime.datetime.utcnow()
        _save_user_settings(user_settings)


def update_email_preferences(
        user_id, can_receive_email_updates, can_receive_editor_role_email,
        can_receive_feedback_email, can_receive_subscription_email):
    """Updates whether the user has chosen to receive email updates.

    If no UserEmailPreferencesModel exists for this user, a new one will
    be created.

    Args:
        user_id: str. The unique ID of the user.
        can_receive_email_updates: bool. Whether the given user can receive
            email updates.
        can_receive_editor_role_email: bool. Whether the given user can receive
            emails notifying them of role changes.
        can_receive_feedback_email: bool. Whether the given user can receive
            emails when users submit feedback to their explorations.
        can_receive_subscription_email: bool. Whether the given user can receive
            emails related to his/her creator subscriptions.
    """
    email_preferences_model = user_models.UserEmailPreferencesModel.get(
        user_id, strict=False)
    if email_preferences_model is None:
        email_preferences_model = user_models.UserEmailPreferencesModel(
            id=user_id)

    email_preferences_model.site_updates = can_receive_email_updates
    email_preferences_model.editor_role_notifications = (
        can_receive_editor_role_email)
    email_preferences_model.feedback_message_notifications = (
        can_receive_feedback_email)
    email_preferences_model.subscription_notifications = (
        can_receive_subscription_email)
    email_preferences_model.update_timestamps()
    email_preferences_model.put()


def get_email_preferences(user_id):
    """Gives email preferences of user with given user_id.

    Args:
        user_id: str. The unique ID of the user.

    Returns:
        UserGlobalPrefs. Representing whether the user has chosen to receive
        email updates.
    """
    email_preferences_model = user_models.UserEmailPreferencesModel.get(
        user_id, strict=False)
    if email_preferences_model is None:
        return user_domain.UserGlobalPrefs.create_default_prefs()
    else:
        return user_domain.UserGlobalPrefs(
            email_preferences_model.site_updates,
            email_preferences_model.editor_role_notifications,
            email_preferences_model.feedback_message_notifications,
            email_preferences_model.subscription_notifications)


def get_users_email_preferences(user_ids):
    """Get email preferences for the list of users.

    Args:
        user_ids: list(str). A list of user IDs for whom we want to get email
            preferences.

    Returns:
        list(UserGlobalPrefs). Representing whether the users had chosen to
        receive email updates.
    """
    user_email_preferences_models = (
        user_models.UserEmailPreferencesModel.get_multi(user_ids))
    result = []

    for email_preferences_model in user_email_preferences_models:
        if email_preferences_model is None:
            result.append(
                user_domain.UserGlobalPrefs.create_default_prefs())
        else:
            result.append(user_domain.UserGlobalPrefs(
                email_preferences_model.site_updates,
                email_preferences_model.editor_role_notifications,
                email_preferences_model.feedback_message_notifications,
                email_preferences_model.subscription_notifications))

    return result


def set_email_preferences_for_exploration(
        user_id, exploration_id, mute_feedback_notifications=None,
        mute_suggestion_notifications=None):
    """Sets mute preferences for exploration with given exploration_id of user
    with given user_id.

    If no ExplorationUserDataModel exists for this user and exploration,
    a new one will be created.

    Args:
        user_id: str. The unique ID of the user.
        exploration_id: str. The exploration id.
        mute_feedback_notifications: bool. Whether the given user has muted
            feedback emails. Defaults to None.
        mute_suggestion_notifications: bool. Whether the given user has muted
            suggestion emails. Defaults to None.
    """
    exploration_user_model = user_models.ExplorationUserDataModel.get(
        user_id, exploration_id)
    if exploration_user_model is None:
        exploration_user_model = user_models.ExplorationUserDataModel.create(
            user_id, exploration_id)
    if mute_feedback_notifications is not None:
        exploration_user_model.mute_feedback_notifications = (
            mute_feedback_notifications)
    if mute_suggestion_notifications is not None:
        exploration_user_model.mute_suggestion_notifications = (
            mute_suggestion_notifications)
    exploration_user_model.update_timestamps()
    exploration_user_model.put()


def get_email_preferences_for_exploration(user_id, exploration_id):
    """Gives mute preferences for exploration with given exploration_id of user
    with given user_id.

    Args:
        user_id: str. The unique ID of the user.
        exploration_id: str. The exploration id.

    Returns:
        UserExplorationPrefs. Representing whether the user has chosen to
        receive email updates for particular exploration.
    """
    exploration_user_model = user_models.ExplorationUserDataModel.get(
        user_id, exploration_id)

    if exploration_user_model is None:
        return user_domain.UserExplorationPrefs.create_default_prefs()
    else:
        return user_domain.UserExplorationPrefs(
            exploration_user_model.mute_feedback_notifications,
            exploration_user_model.mute_suggestion_notifications)


def get_users_email_preferences_for_exploration(user_ids, exploration_id):
    """Gives mute preferences for exploration with given exploration_id of user
    with given user_id.

    Args:
        user_ids: list(str). A list of user IDs for whom we want to get email
            preferences.
        exploration_id: str. The exploration id.

    Returns:
        list(UserExplorationPrefs). Representing whether the users has chosen to
        receive email updates for particular exploration.
    """
    exploration_user_models = (
        user_models.ExplorationUserDataModel.get_multi(
            user_ids, exploration_id))
    result = []

    for exploration_user_model in exploration_user_models:
        if exploration_user_model is None:
            result.append(
                user_domain.UserExplorationPrefs.create_default_prefs())
        else:
            result.append(user_domain.UserExplorationPrefs(
                exploration_user_model.mute_feedback_notifications,
                exploration_user_model.mute_suggestion_notifications))

    return result


def get_user_contributions(user_id, strict=False):
    """Gets domain object representing the contributions for the given user_id.

    Args:
        user_id: str. The unique ID of the user.
        strict: bool. Whether to fail noisily if no user with the given
            id exists in the datastore. Defaults to False.

    Returns:
        UserContributions or None. If the given user_id does not exist, return
        None. Otherwise, return the corresponding UserContributions domain
        object.
    """
    model = user_models.UserContributionsModel.get(user_id, strict=strict)
    if model is not None:
        result = user_domain.UserContributions(
            model.id, model.created_exploration_ids,
            model.edited_exploration_ids)
    else:
        result = None
    return result


def create_user_contributions(
        user_id, created_exploration_ids, edited_exploration_ids):
    """Creates a new UserContributionsModel and returns the domain object.
    Note: This does not create a contributions model if the user is
    OppiaMigrationBot.

    Args:
        user_id: str. The unique ID of the user.
        created_exploration_ids: list(str). IDs of explorations that this
            user has created.
        edited_exploration_ids: list(str). IDs of explorations that this
            user has edited.

    Returns:
        UserContributions|None. The domain object representing the newly-created
        UserContributionsModel. If the user id is for oppia migration bot, None
        is returned.

    Raises:
        Exception. The UserContributionsModel for the given user_id already
            exists.
    """
    if user_id == feconf.MIGRATION_BOT_USER_ID:
        return None
    user_contributions = get_user_contributions(user_id, strict=False)
    if user_contributions:
        raise Exception(
            'User contributions model for user %s already exists.' % user_id)
    else:
        user_contributions = user_domain.UserContributions(
            user_id, created_exploration_ids, edited_exploration_ids)
        _save_user_contributions(user_contributions)
    return user_contributions


def update_user_contributions(
        user_id, created_exploration_ids, edited_exploration_ids):
    """Updates an existing UserContributionsModel with new calculated
    contributions.

    Args:
        user_id: str. The unique ID of the user.
        created_exploration_ids: list(str). IDs of explorations that this
            user has created.
        edited_exploration_ids: list(str). IDs of explorations that this
            user has edited.

    Raises:
        Exception. The UserContributionsModel for the given user_id does not
            exist.
    """
    user_contributions = get_user_contributions(user_id, strict=False)
    if not user_contributions:
        raise Exception(
            'User contributions model for user %s does not exist.' % user_id)

    user_contributions.created_exploration_ids = created_exploration_ids
    user_contributions.edited_exploration_ids = edited_exploration_ids

    _save_user_contributions(user_contributions)


def add_created_exploration_id(user_id, exploration_id):
    """Adds an exploration_id to a user_id's UserContributionsModel collection
    of created explorations.

    Args:
        user_id: str. The unique ID of the user.
        exploration_id: str. The exploration id.
    """
    user_contributions = get_user_contributions(user_id, strict=False)

    if not user_contributions:
        create_user_contributions(user_id, [exploration_id], [])
    elif exploration_id not in user_contributions.created_exploration_ids:
        user_contributions.created_exploration_ids.append(exploration_id)
        user_contributions.created_exploration_ids.sort()
        _save_user_contributions(user_contributions)


def add_edited_exploration_id(user_id, exploration_id):
    """Adds an exploration_id to a user_id's UserContributionsModel collection
    of edited explorations.

    Args:
        user_id: str. The unique ID of the user.
        exploration_id: str. The exploration id.
    """
    user_contributions = get_user_contributions(user_id, strict=False)

    if not user_contributions:
        create_user_contributions(user_id, [], [exploration_id])

    elif exploration_id not in user_contributions.edited_exploration_ids:
        user_contributions.edited_exploration_ids.append(exploration_id)
        user_contributions.edited_exploration_ids.sort()
        _save_user_contributions(user_contributions)


def _save_user_contributions(user_contributions):
    """Commits a user contributions object to the datastore.

    Args:
        user_contributions: UserContributions. Value object representing
            a user's contributions.
    """
    user_contributions.validate()
    user_models.UserContributionsModel(
        id=user_contributions.user_id,
        created_exploration_ids=user_contributions.created_exploration_ids,
        edited_exploration_ids=user_contributions.edited_exploration_ids,
    ).put()


def _migrate_dashboard_stats_to_latest_schema(versioned_dashboard_stats):
    """Holds responsibility of updating the structure of dashboard stats.

    Args:
        versioned_dashboard_stats: UserStatsModel. Value object representing
            user-specific statistics.

    Raises:
        Exception. If schema_version > CURRENT_DASHBOARD_STATS_SCHEMA_VERSION.
    """
    stats_schema_version = versioned_dashboard_stats.schema_version
    if not (1 <= stats_schema_version
            <= feconf.CURRENT_DASHBOARD_STATS_SCHEMA_VERSION):
        raise Exception(
            'Sorry, we can only process v1-v%d dashboard stats schemas at '
            'present.' % feconf.CURRENT_DASHBOARD_STATS_SCHEMA_VERSION)


def get_current_date_as_string():
    """Gets the current date.

    Returns:
        str. Current date as a string of format 'YYYY-MM-DD'.
    """
    return datetime.datetime.utcnow().strftime(
        feconf.DASHBOARD_STATS_DATETIME_STRING_FORMAT)


def parse_date_from_string(datetime_str):
    """Parses the given string, and returns the year, month and day of the
    date that it represents.

    Args:
        datetime_str: str. String representing datetime.

    Returns:
        dict. Representing date with year, month and day as keys.
    """
    datetime_obj = datetime.datetime.strptime(
        datetime_str, feconf.DASHBOARD_STATS_DATETIME_STRING_FORMAT)
    return {
        'year': datetime_obj.year,
        'month': datetime_obj.month,
        'day': datetime_obj.day
    }


def get_user_impact_score(user_id):
    """Gets the user impact score for the given user_id.

    Args:
        user_id: str. The unique ID of the user.

    Returns:
        float. The user impact score associated with the given user_id.
        Returns 0 if UserStatsModel does not exist for the given user_id.
    """
    model = user_models.UserStatsModel.get(user_id, strict=False)

    if model:
        return model.impact_score
    else:
        return 0


def get_weekly_dashboard_stats(user_id):
    """Gets weekly dashboard stats for a given user_id.

    Args:
        user_id: str. The unique ID of the user.

    Returns:
        list(dict): The weekly dashboard stats for the given user. Each dict in
        the list denotes the dashboard stats of the user, keyed by a datetime
        string. The stats currently being saved are:
            - 'average ratings': Average of ratings across all explorations of
                a user.
            - 'total plays': Total number of plays across all explorations of
                a user.

        The format of returned value:
        [
            {
                {{datetime_string_1}}: {
                    'num_ratings': (value),
                    'average_ratings': (value),
                    'total_plays': (value)
                }
            },
            {
                {{datetime_string_2}}: {
                    'num_ratings': (value),
                    'average_ratings': (value),
                    'total_plays': (value)
                }
            }
        ]
        If the user doesn't exist, then this function returns None.
    """
    model = user_models.UserStatsModel.get(user_id, strict=False)

    if model and model.weekly_creator_stats_list:
        return model.weekly_creator_stats_list
    else:
        return None


def get_last_week_dashboard_stats(user_id):
    """Gets last week's dashboard stats for a given user_id.

    Args:
        user_id: str. The unique ID of the user.

    Returns:
        dict or None: The dict denotes last week dashboard stats of the user,
        and contains a single key-value pair. The key is the datetime string and
        the value is the dashboard stats in the format:
        {
            'num_ratings': (value),
            'average_ratings': (value),
            'total_plays': (value)
        }
        If the user doesn't exist, then this function returns None.
    """
    weekly_dashboard_stats = get_weekly_dashboard_stats(user_id)
    if weekly_dashboard_stats:
        return weekly_dashboard_stats[-1]
    else:
        return None


def update_dashboard_stats_log(user_id):
    """Save statistics for creator dashboard of a user by appending to a list
    keyed by a datetime string.

    Args:
        user_id: str. The unique ID of the user.
    """
    model = user_models.UserStatsModel.get_or_create(user_id)

    if model.schema_version != feconf.CURRENT_DASHBOARD_STATS_SCHEMA_VERSION:
        _migrate_dashboard_stats_to_latest_schema(model)

    weekly_dashboard_stats = {
        get_current_date_as_string(): {
            'num_ratings': model.num_ratings or 0,
            'average_ratings': model.average_ratings,
            'total_plays': model.total_plays or 0
        }
    }
    model.weekly_creator_stats_list.append(weekly_dashboard_stats)
    model.update_timestamps()
    model.put()


def is_moderator(user_id):
    """Checks if a user with given user_id is a moderator.

    Args:
        user_id: str. The unique ID of the user.

    Returns:
        bool. True if user is a moderator, False otherwise.
    """
    return feconf.ROLE_ID_MODERATOR in get_user_roles_from_id(user_id)


def is_admin(user_id):
    """Checks if a user with given user_id is an admin.

    Args:
        user_id: str. The unique ID of the user.

    Returns:
        bool. True if user is an admin, False otherwise.
    """
    return feconf.ROLE_ID_CURRICULUM_ADMIN in get_user_roles_from_id(user_id)


def is_topic_manager(user_id):
    """Checks if a user with given user_id is a topic manager.

    Args:
        user_id: str. The unique ID of the user.

    Returns:
        bool. Whether the user is a topic manager.
    """
    return feconf.ROLE_ID_TOPIC_MANAGER in get_user_roles_from_id(user_id)


def can_review_translation_suggestions(user_id, language_code=None):
    """Returns whether the user can review translation suggestions in any
    language or in the given language.

    NOTE: If the language_code is provided then this method will check whether
    the user can review translations in the given language code. Otherwise, it
    will check whether the user can review in any language.

    Args:
        user_id: str. The unique ID of the user.
        language_code: str. The code of the language.

    Returns:
        bool. Whether the user can review translation suggestions in any
        language or in the given language.
    """
    user_contribution_rights = get_user_contribution_rights(user_id)
    reviewable_language_codes = (
        user_contribution_rights.can_review_translation_for_language_codes)
    if language_code is not None:
        return language_code in reviewable_language_codes
    else:
        return bool(reviewable_language_codes)


def can_review_voiceover_applications(user_id, language_code=None):
    """Returns whether the user can review voiceover applications in any
    language or in the given language.

    NOTE: If the language_code is provided then this method will check whether
    the user can review voiceover in the given language code else it will
    check whether the user can review in any language.

    Args:
        user_id: str. The unique ID of the user.
        language_code: str. The code of the language.

    Returns:
        bool. Whether the user can review voiceover applications in any language
        or in the given language.
    """
    user_contribution_rights = get_user_contribution_rights(user_id)
    reviewable_language_codes = (
        user_contribution_rights.can_review_voiceover_for_language_codes)
    if language_code is not None:
        return language_code in reviewable_language_codes
    else:
        return bool(reviewable_language_codes)


def can_review_question_suggestions(user_id):
    """Checks whether the user can review question suggestions.

    Args:
        user_id: str. The unique ID of the user.

    Returns:
        bool. Whether the user can review question suggestions.
    """
    user_contribution_rights = get_user_contribution_rights(user_id)
    return user_contribution_rights.can_review_questions


def can_submit_question_suggestions(user_id):
    """Checks whether the user can submit question suggestions.

    Args:
        user_id: str. The unique ID of the user.

    Returns:
        bool. Whether the user can submit question suggestions.
    """
    user_contribution_rights = get_user_contribution_rights(user_id)
    return user_contribution_rights.can_submit_questions


def allow_user_to_review_translation_in_language(user_id, language_code):
    """Allows the user with the given user id to review translation in the given
    language_code.

    Args:
        user_id: str. The unique ID of the user.
        language_code: str. The code of the language. Callers should ensure that
            the user does not have rights to review translations in the given
            language code.
    """
    user_contribution_rights = get_user_contribution_rights(user_id)
    allowed_language_codes = set(
        user_contribution_rights.can_review_translation_for_language_codes)
    allowed_language_codes.add(language_code)
    user_contribution_rights.can_review_translation_for_language_codes = (
        sorted(list(allowed_language_codes)))
    _save_user_contribution_rights(user_contribution_rights)


def remove_translation_review_rights_in_language(user_id, language_code):
    """Removes the user's review rights to translation suggestions in the given
    language_code.

    Args:
        user_id: str. The unique ID of the user.
        language_code: str. The code of the language. Callers should ensure that
            the user already has rights to review translations in the given
            language code.
    """
    user_contribution_rights = get_user_contribution_rights(user_id)
    user_contribution_rights.can_review_translation_for_language_codes.remove(
        language_code)
    _update_user_contribution_rights(user_contribution_rights)


def allow_user_to_review_voiceover_in_language(user_id, language_code):
    """Allows the user with the given user id to review voiceover applications
    in the given language_code.

    Args:
        user_id: str. The unique ID of the user.
        language_code: str. The code of the language. Callers should ensure that
            the user does not have rights to review voiceovers in the given
            language code.
    """
    user_contribution_rights = get_user_contribution_rights(user_id)
    allowed_language_codes = set(
        user_contribution_rights.can_review_voiceover_for_language_codes)
    allowed_language_codes.add(language_code)
    user_contribution_rights.can_review_voiceover_for_language_codes = (
        sorted(list(allowed_language_codes)))
    _save_user_contribution_rights(user_contribution_rights)


def remove_voiceover_review_rights_in_language(user_id, language_code):
    """Removes the user's review rights to voiceover applications in the given
    language_code.

    Args:
        user_id: str. The unique ID of the user.
        language_code: str. The code of the language. Callers should ensure that
            the user already has rights to review voiceovers in the given
            language code.
    """
    user_contribution_rights = get_user_contribution_rights(user_id)
    user_contribution_rights.can_review_voiceover_for_language_codes.remove(
        language_code)
    _update_user_contribution_rights(user_contribution_rights)


def allow_user_to_review_question(user_id):
    """Allows the user with the given user id to review question suggestions.

    Args:
        user_id: str. The unique ID of the user. Callers should ensure that
            the given user does not have rights to review questions.
    """
    user_contribution_rights = get_user_contribution_rights(user_id)
    user_contribution_rights.can_review_questions = True
    _save_user_contribution_rights(user_contribution_rights)


def remove_question_review_rights(user_id):
    """Removes the user's review rights to question suggestions.

    Args:
        user_id: str. The unique ID of the user. Callers should ensure that
            the given user already has rights to review questions.
    """
    user_contribution_rights = get_user_contribution_rights(user_id)
    user_contribution_rights.can_review_questions = False
    _update_user_contribution_rights(user_contribution_rights)


def allow_user_to_submit_question(user_id):
    """Allows the user with the given user id to submit question suggestions.

    Args:
        user_id: str. The unique ID of the user. Callers should ensure that
            the given user does not have rights to submit questions.
    """
    user_contribution_rights = get_user_contribution_rights(user_id)
    user_contribution_rights.can_submit_questions = True
    _save_user_contribution_rights(user_contribution_rights)


def remove_question_submit_rights(user_id):
    """Removes the user's submit rights to question suggestions.

    Args:
        user_id: str. The unique ID of the user. Callers should ensure that
            the given user already has rights to submit questions.
    """
    user_contribution_rights = get_user_contribution_rights(user_id)
    user_contribution_rights.can_submit_questions = False
    _update_user_contribution_rights(user_contribution_rights)


def remove_contribution_reviewer(user_id):
    """Deletes the UserContributionRightsModel corresponding to the given
    user_id.

    Args:
        user_id: str. The unique ID of the user.
    """
    user_contribution_rights_model = (
        user_models.UserContributionRightsModel.get_by_id(user_id))
    if user_contribution_rights_model is not None:
        user_contribution_rights = _create_user_contribution_rights_from_model(
            user_contribution_rights_model)
        # Clear the user contribution rights fields before passing them into the
        # update community contribution stats function.
        user_contribution_rights.can_review_questions = False
        user_contribution_rights.can_review_translation_for_language_codes = []
        _update_reviewer_counts_in_community_contribution_stats(
            user_contribution_rights)
        user_contribution_rights_model.delete()


def get_contributor_usernames(category, language_code=None):
    """Returns a list of usernames of users who has contribution rights of given
    category.

    Args:
        category: str. The review category to find the list of reviewers
            for.
        language_code: None|str. The language code for translation or voiceover
            review category.

    Returns:
        list(str). A list of usernames.
    """
    user_ids = []
    if category == constants.CONTRIBUTION_RIGHT_CATEGORY_REVIEW_TRANSLATION:
        user_ids = (
            user_models.UserContributionRightsModel
            .get_translation_reviewer_user_ids(language_code))
    elif category == constants.CONTRIBUTION_RIGHT_CATEGORY_REVIEW_VOICEOVER:
        user_ids = (
            user_models.UserContributionRightsModel
            .get_voiceover_reviewer_user_ids(language_code))
    elif category == constants.CONTRIBUTION_RIGHT_CATEGORY_REVIEW_QUESTION:
        if language_code is not None:
            raise Exception('Expected language_code to be None, found: %s' % (
                language_code))
        user_ids = (
            user_models.UserContributionRightsModel
            .get_question_reviewer_user_ids())
    elif category == constants.CONTRIBUTION_RIGHT_CATEGORY_SUBMIT_QUESTION:
        user_ids = (
            user_models.UserContributionRightsModel
            .get_question_submitter_user_ids())
    else:
        raise Exception('Invalid category: %s' % category)

    return get_usernames(user_ids)


def log_username_change(committer_id, old_username, new_username):
    """Stores the query to role structure in UsernameChangeAuditModel.

    Args:
        committer_id: str. The ID of the user that is making the change.
        old_username: str. The current username that is being changed.
        new_username: str. The new username that the current one is being
            changed to.
    """

    model_id = '%s.%d' % (committer_id, utils.get_current_time_in_millisecs())
    audit_models.UsernameChangeAuditModel(
        id=model_id, committer_id=committer_id, old_username=old_username,
        new_username=new_username).put()


def create_login_url(return_url):
    """Creates a login url.

    Args:
        return_url: str. The URL to redirect to after login.

    Returns:
        str. The correct login URL that includes the page to redirect to.
    """
<<<<<<< HEAD
    # TODO(#11462): Delete this function. Pre-#11462, we needed this because we
    # didn't control the page or URL responsible for user authentication.
    # This is no longer the case. We've implemented our own user authentication
    # flow on top of the Firebase SDK in "core/templates/pages/login-page", and
    # this function will always redirect to its static location ("/login").
    return '/login?%s' % python_utils.url_encode({'return_url': return_url})


def mark_user_banned(user_id):
    user_settings = get_user_settings(user_id)
    user_settings.mark_banned()
    _save_user_settings(user_settings)


def unmark_user_banned(user_id):
    user_auth_details = auth_services.get_user_auth_details_from_model(
        auth_models.UserAuthDetailsModel.get(user_id))

    user_settings = get_user_settings(user_id)
    user_settings.unmark_banned(
        feconf.ROLE_ID_FULL_USER if user_auth_details.is_full_user() else (
            feconf.ROLE_ID_MOBILE_LEARNER
        ))

    _save_user_settings(user_settings)
=======
    return '/login?%s' % python_utils.url_encode({'return_url': return_url})


def update_roles_and_banned_fields(user_settings_model):
    """Updates the new roles and banned fields in the UserSettingsModel which
    are not in use but needs to kept in sync.

    TODO(#12755): Remove this function once the roles and banned field of
    UserSettingsModel are in use. It is not recommended to use this function in
    new places.

    Args:
        user_settings_model: UserSettingsModel. The models which needs update.
    """
    if user_settings_model.role == feconf.ROLE_ID_BANNED_USER:
        user_settings_model.banned = True
        user_settings_model.roles = []
        return
    if user_settings_model.role in [
            feconf.ROLE_ID_LEARNER, feconf.ROLE_ID_EXPLORATION_EDITOR]:
        user_settings_model.banned = False
        user_settings_model.roles = [user_settings_model.role]
        return

    # Learners are not allowed to have other roles, so user with role other than
    # exploration editor or learner should have exploration editor role.
    user_settings_model.roles = [
        feconf.ROLE_ID_EXPLORATION_EDITOR, user_settings_model.role]
    user_settings_model.banned = False
>>>>>>> 27636164
<|MERGE_RESOLUTION|>--- conflicted
+++ resolved
@@ -587,12 +587,6 @@
         user_settings_dict['id'] = user_settings.user_id
         user_model = user_models.UserSettingsModel(**user_settings_dict)
 
-<<<<<<< HEAD
-=======
-    # TODO(#12755): Remove update_roles_and_banned_fields call once roles and
-    # banned fields are in use.
-    update_roles_and_banned_fields(user_model)
->>>>>>> 27636164
     user_model.update_timestamps()
     user_model.put()
 
@@ -867,10 +861,6 @@
             user_settings_models, user_settings_list):
         user_settings.validate()
         user_model.populate(**user_settings.to_dict())
-<<<<<<< HEAD
-=======
-        update_roles_and_banned_fields(user_model)
->>>>>>> 27636164
 
     user_models.UserSettingsModel.update_timestamps_multi(user_settings_models)
     user_models.UserSettingsModel.put_multi(user_settings_models)
@@ -2195,12 +2185,6 @@
     Returns:
         str. The correct login URL that includes the page to redirect to.
     """
-<<<<<<< HEAD
-    # TODO(#11462): Delete this function. Pre-#11462, we needed this because we
-    # didn't control the page or URL responsible for user authentication.
-    # This is no longer the case. We've implemented our own user authentication
-    # flow on top of the Firebase SDK in "core/templates/pages/login-page", and
-    # this function will always redirect to its static location ("/login").
     return '/login?%s' % python_utils.url_encode({'return_url': return_url})
 
 
@@ -2220,35 +2204,4 @@
             feconf.ROLE_ID_MOBILE_LEARNER
         ))
 
-    _save_user_settings(user_settings)
-=======
-    return '/login?%s' % python_utils.url_encode({'return_url': return_url})
-
-
-def update_roles_and_banned_fields(user_settings_model):
-    """Updates the new roles and banned fields in the UserSettingsModel which
-    are not in use but needs to kept in sync.
-
-    TODO(#12755): Remove this function once the roles and banned field of
-    UserSettingsModel are in use. It is not recommended to use this function in
-    new places.
-
-    Args:
-        user_settings_model: UserSettingsModel. The models which needs update.
-    """
-    if user_settings_model.role == feconf.ROLE_ID_BANNED_USER:
-        user_settings_model.banned = True
-        user_settings_model.roles = []
-        return
-    if user_settings_model.role in [
-            feconf.ROLE_ID_LEARNER, feconf.ROLE_ID_EXPLORATION_EDITOR]:
-        user_settings_model.banned = False
-        user_settings_model.roles = [user_settings_model.role]
-        return
-
-    # Learners are not allowed to have other roles, so user with role other than
-    # exploration editor or learner should have exploration editor role.
-    user_settings_model.roles = [
-        feconf.ROLE_ID_EXPLORATION_EDITOR, user_settings_model.role]
-    user_settings_model.banned = False
->>>>>>> 27636164
+    _save_user_settings(user_settings)