# coding: utf-8
#
# Copyright 2014 The Oppia Authors. All Rights Reserved.
#
# Licensed under the Apache License, Version 2.0 (the "License");
# you may not use this file except in compliance with the License.
# You may obtain a copy of the License at
#
#      http://www.apache.org/licenses/LICENSE-2.0
#
# Unless required by applicable law or agreed to in writing, software
# distributed under the License is distributed on an "AS-IS" BASIS,
# WITHOUT WARRANTIES OR CONDITIONS OF ANY KIND, either express or implied.
# See the License for the specific language governing permissions and
# limitations under the License.

"""Services for user data."""

from __future__ import absolute_import  # pylint: disable=import-only-modules
from __future__ import unicode_literals  # pylint: disable=import-only-modules

import datetime
import hashlib
import imghdr
import logging
import re

from constants import constants
from core.domain import role_services
from core.domain import user_domain
from core.platform import models
import feconf
import python_utils
import utils

from google.appengine.api import urlfetch

current_user_services = models.Registry.import_current_user_services()
(user_models, audit_models) = models.Registry.import_models(
    [models.NAMES.user, models.NAMES.audit])
transaction_services = models.Registry.import_transaction_services()

# Size (in px) of the gravatar being retrieved.
GRAVATAR_SIZE_PX = 150
# Data url for images/avatar/user_blue_72px.png.
# Generated using utils.convert_png_to_data_url.
DEFAULT_IDENTICON_DATA_URL = (
    'data:image/png;base64,iVBORw0KGgoAAAANSUhEUgAAAEwAAABMCAYAAADHl1ErAAAAAXNSR0IArs4c6QAADhtJREFUeAHtXHlwVdUZ/859jyxmIQESyCaglC0iAgkJIntrIpvKphSwY2ttxbFOp9R/cGGqdhykLaMVO2OtoyRSCEKNEpYKyBIVQ1iNkBhNMCtb8shiQpJ3b7/fTW7m5uUlecu9L4nTM5Pce8895zvf93vnnPud833fEdQLKXb5jsC6%2BuZERZbHKaSMYRbGKERxgpQQUkSIIigEbAmFavlfrUKiVhCVcFa%2BIJEvJOlCcNCAnNKMFQ0o58vEfPgmhS5Mn0ot8n2KIs8lIZJJUfy8almIJqbxhRDSIbJKe2s%2BXvWlV/RcrGwqYGGp20bI1LyaeVmjKMrodp4EycGBAy6MjgsrSxozqG7O5GgxcVREeEigNDAwwBpmsUiRKGu3y1caGltstQ3yjbOFV6sPnypXTuRXBReU2GLqGprHkUKSRlMIUcD3WyUakGbbt7JYyzf6agpgYfe9O8kui/U8nB7UhJIkUTljwrBTTz449mZKUlyCEBTnjTCKQiX7T5ScfGP3Rf9j5ysny7IyTKXHPwYP690WSXnZtvcXp71pw1ldQwELm59%2BlyzbX%2BbeNL%2Btscb4EYOyNz2ZWD99wtAFnGdxxoQBefbs85f3rHsjJyivuGo60wsATe51WZJkWW/LWnXGgDZUEoYAFr58x0B7beOLPHGv5XnFIpGoS0mKOfze%2Bpmj/f2smNR9lm42teQ/8vLRgv0nyuZwVwtm1Ows5BZLSMBz1RkrbnjLiNeAhaWmPWgn%2BxYeejwkRMu9idH7tm%2BYE8/z0EhvmfOmPs9/RQ9tOJx3IKc8lUixkqBKC1nW2vat3u0NXY8Bi1%2B%2Bw6%2BktnETD7%2BnwEB4iP/pL/5xf03U4IBZ3jBkdN2K641Hkn/7YWh17c1JoM3D9PW4kIB1eRkrmjxpyyPAeK4aLttbPuAhOIU5aHpm1cTMZ1ffuRT8eMKED%2BooL6Wd%2B2Bj%2BtnFUGeYyVzJYl3Kc9sld9t2W8Dw%2BWkTWuz2fdxQ9ACr9P3Jfy7%2BZuSw0HnuNtwb5Ysqaw4mPJb5k%2BYW%2BVZuv9xqsaRWZ60%2B7w4vbgEWnrJ1hp3kTO5ZYUPCAnK%2B3bYiitWDWHca7O2yrI6U3r5yR8U1W2MiC2%2BzkLS4ev%2BaY67y1a749VQBYLUIZT/AGhUTduS7f68Y39/AgozgGbxDBsgCmSBbT/Jr710CDMMQPYvHf2DC2Mj9p95efA8TCNKI9MNrEGSALJAJskFGV%2BTocUhigrfbWz5jYtH4VdrAMksBdYVnI8vYJ/8q83hhmW0WEy23WKx39/Qh6LaHQXXA1xBgYc5isBL4/scCFoC3QCbIBhkhK2TGi65St4CpeharDvgaYoJnIv15GHaFQRBkg4w8p02BzF0VRH6XgEGDV5VS1rOgOvTHCb47wfXvIBtkhE4JmSG7/r3%2B3ilg6toQyx1OUEr7i56lF8zde8gIWVEPSz1g4IyGU8CwkMbaEMudNg3eWd0fXR5khcyQXcXAiYSdAMMWDY/ltVhIY23IdXr8kjqh21%2BzRKvMogUYAAtHQToBhv0sbNFg16GvLaQdmTfjGTJDdmCgYuHQSIfe07pTSqewn3V9z6qrvb1F48Crzx6xNTR4QXoE9tN4c2%2ByfufWqudC3VbmAYzNPwZrkf6dL%2B4LSm5Q9vkrVH79B6qs%2BoH8B1goatAtNCIqmOZOiabw4G5VJMNYREdhDD7ae6J0USsmtEwj3t7DYLCwK83f8WbbzauZP7/kq53SxiY7vfmfC5R24Fv6prTrDVEWgqbfEUlPLY2nlKkxGv%2BmXbFzG7H4/eE8g/tZyO92zbDSPoe1WncUgT14X4G189NimvjobnrhX6e6BQuo8DCho2crafnzB2n%2BMwe4PL5H5iVgACx4wEltli%2B1sXbA%2BGkNcmCwUN%2BY%2BI%2B3WOjZt3Lpl68cpQoefu6m4%2Bcqae7TWfTfk%2BXuVnWrvA4LFRtUVockjKxKc8sJmMJsWWsiON/U9eJvNmXTtk%2B%2BdYt5Z4WZX0p/bjYtmBbn7LURefaw%2BVuvwoQnBliTYCxu7WFskQb1WROjcvliKlibM/IMAQv8siD0643H6etiGx7NSBbYUlXCbRipgKnme859Ysl4jwwDrnKaV2SjDe%2B0tu9qnZ7KsQWch/YxVpt6KunZexieUVPDSIJjCC86k3lwyikJ0di%2BMS09/3au2iuMbuDr4mpKN2CIO%2BMLVnpgA4yAlVRX1ziV4fODrwOv2k2bDM4UVvEkXeaMJ0PyXn3/nCF0HIkAE2ADjICVpChiLArBMcSxsJHPmdmXjCTXiVZRRS19VVTdKd%2BIDA0bYCW1%2BWcRvGiMIN4Vjb1flHb1yrD8rM9LDKOlJ6RhA6ww6au%2BD3A50hcy%2Bt5sRRP8FpSYo8zqsBnDPax13oJ/ltEgafSqam5SU7NdezTtWsHrTzOShg2wYtWP3SQ5wZnNjMZA80Z9s1mkO9CtMakdDRtgJcGnFK3C869D6wY%2BRISp7loGUnROKtKkdtqxYawkzQGXdwNUN0nnrHiXGxxoJf40e0fEhdpRg29xoZT7RTRsgJV%2B8e0%2BJTdqJIwd4kZpz4pOGWN%2BG5Lq2s38wQHXMzZdq2XiAlllgP2%2BaH6yOX4xGjbAinejlVq0CG9l10T3rNT99wwnf96KMyvNuHMoDR0UaAr5dmwYK1YrhAoYXLtNaa2N6DAW5vFF6qLClGZeeHSyKXRBVMMGWLFaoUZYEPzgTWuxjfC6lROI/RgMb2bZ7JGUaOIcqWEDrDDp50MCBA0YLokDQRgx0p%2BdTezH4PDG88dxI8LotaeneU7AhZo6bPK5hwkVMERYuFDX6yLT2JDx99/fTVY2anibYiOCaPuGuayydDB%2BeUu2U30NG2AlCaFcRAmEo3QqaVLGynm30a6X5sHz2uMWksZH0pHXF9CIYeb/zho2CAqTgoMDvoTXCmJ3EI7isQRuVpw9KYqytyykhxk8qASuJoD84mNTKGvjveSLFQQwUeOaGCNE0Flqvs5o8b/9gZ8xwyMmj404NComZJyrzHtbLjTIjxZNv1X9C/S30pXqRrLVdd4lh7EjOX4oPfHAOHrzD9Np9l1RZMHnygeJ45kOZXxaPJ6byr6WueotdfAjhI73rGdu2ZXnn5oY7QM2OjZxx8hw%2BvPjCepf2bUfqJz/Llc1qHpb1OBAiosMpoFB5i%2BtOnLV%2BoTgL9ypYYZ8bZ0tOd6QmuUNbCiFMoN9GPM0TCbeXYoZcgvhr48kOyLlVF6AESf1UwV7G88jBbC/ISqsjzDb62wAC9UmydhoAaz6b/tWcIgQul7ntI8woMNCxQZstQOGSFYeqQriDeGI0Ud47jU2gIEae8kmtlZsWllpB6zNO2UXZwcg3rDXOO0jDbdhEIDoXs1zB6y1A4YHhP3iiuBMOJXh3tfJzuZ/qBbfX65nR5UGqmto8TUL2OoqAgZoWMNEY6KTMhOa%2Bt4ehCDfmxjz8c4X5y3UChp5hVk/j63Vpwuu0zdlNVTIrkuFfC1hkOobO%2B//Qw8LD/an26JDaFRsKI2KCWU76kCaOi6CoHYYnZY9d/DjAzllC/lDmFWz75EFevqdFmGIkbbL9hREsiI40yg/11wGhxex9PlXV%2BjEhatUU99ZQdUzpr%2BH08n1mkb1L%2BfiVf0rGs5Lo2nxkXT3HUPZ0S7WawAhsxrFy6HPwKJDY/zQqYehAPey1%2BDgDxfsSxkPwZPYaTmU7S7BPWDXkWLafayYLlWaaidW2cASK5nBWzJzOD3AG5YebCgqw5dvP4PoXab1Oveu3znK5xQIOPW31DZchL/6M6vv2sn%2B68scK3b1jDlo%2B6Hv6G878ij/e1M3cbtiQc3HML4vKZbWrbyTpowe3G1Z7SVH7e7cmHZmGXePSmtI4FhnQfVOAQMBNfhdse/CwvzsO/cf6ykapKlZpq0HCmlzxlc%2B6U2akK5c2XJNf3x4At3D29hdJUTrTnz0wxlwOrEIy5Kugum7BAyEtaGJwKVrH63mrSDn0besEdNTmz9XJ%2B6uGOoL%2BbAr/OXJJIoM77jryx%2Bh0iGL0mSENnc1FDX%2BO6gVWqZ2RfQ9I5oLQgj75fxO/q%2BvpJ9TnXTxlevr6cPjlyj5iUx2bb%2BsZ7UesqlgsayQWf/S8b7bHobC3QWYrv3rZ%2BwuXuhIs88/Y4v8vfWz4BvrdoBpj4BBejWE2W4/yupTGMJ%2BD21O/emf3j1t2bTNrYD8PgWkv7/FflvUwE8uFFelMAg2i8Uy05UTBlwCTAWtLUieJ8XA2MiQIxXX6xNYI%2B6XC3Wep%2Br5xz/Jsszij1qDVREprp4s4DJgGmjaMQzcUA5bgaNkRTbH3GxSf5SEVMoxRBUMlrnHMIB//ArounxbjgZZuWWtSzlokmyGkwWv4Bm8QwZ1GLpxZgUYcquHaRLgQ6A/SobJ4IiGpeyc7RE9ja55V/aKEOID5s/3R8loQjkeVsTzwmmeF2oYuFlamT5xFeII/4qh3LMmgR/oWT4/rEgPhONxWEKifUJW4mWikfpyvr5nBbNIkUQeD8BU7lm9fxyWHgDHA9fYQlzHg/0w/6qjuZzqdKwvb/J9PveiAl4Hz%2BE5q%2B8duKYXHjHSjkf6sXkqWyEZK4QFLIQ51iihWrr2CJKCeE6fzm2pax8Grm8e6acHDffth0YSLdF9CCoZvFye55okRU7gIetV1AkPuRJZSCfZUdefezJMYf3v0MhOwHVzLKlQxAWSRJlQlDr%2BzrPcUjjbGwbyBB2mCKH62/K7KwywjWM8b5CQq%2BH9x%2B%2BCSVZiFKH8eI4ldQQOz4jJ/P/Bt86QcSFPPVqZA50Qu4NwFK7i3tHK7HEEJ5reOFr5fwkK97jkk8ywAAAAAElFTkSuQmCC')  # pylint: disable=line-too-long


# TODO(#10178): Deprecate gae_id for UserSettings once we have verified that
# UserAuthDetailsModels exists for every user.
class UserSettings(python_utils.OBJECT):
    """Value object representing a user's settings.

    Attributes:
        user_id: str. The unique ID of the user.
        gae_id: str. The ID of the user retrieved from GAE.
        email: str. The user email.
        role: str. Role of the user. This is used in conjunction with
            PARENT_ROLES to determine which actions the user can perform.
        username: str or None. Identifiable username to display in the UI.
        last_agreed_to_terms: datetime.datetime or None. When the user last
            agreed to the terms of the site.
        last_started_state_editor_tutorial: datetime.datetime or None. When
            the user last started the state editor tutorial.
        last_started_state_translation_tutorial: datetime.datetime or None. When
            the user last started the state translation tutorial.
        last_logged_in: datetime.datetime or None. When the user last logged in.
        last_created_an_exploration: datetime.datetime or None. When the user
            last created an exploration.
        last_edited_an_exploration: datetime.datetime or None. When the user
            last edited an exploration.
        profile_picture_data_url: str or None. User uploaded profile picture as
            a dataURI string.
        default_dashboard: str or None. The default dashboard of the user.
        user_bio: str. User-specified biography.
        subject_interests: list(str) or None. Subject interests specified by
            the user.
        first_contribution_msec: float or None. The time in milliseconds when
            the user first contributed to Oppia.
        preferred_language_codes: list(str) or None. Exploration language
            preferences specified by the user.
        preferred_site_language_code: str or None. System language preference.
        preferred_audio_language_code: str or None. Audio language preference.
        pin: str or None. The PIN of the user's profile for android.
        display_alias: str or None. Display name of a user who is logged
            into the Android app. None when the request is coming from web
            because we don't use it there.
    """

    def __init__(
            self, user_id, gae_id, email, role, username=None,
            last_agreed_to_terms=None, last_started_state_editor_tutorial=None,
            last_started_state_translation_tutorial=None, last_logged_in=None,
            last_created_an_exploration=None, last_edited_an_exploration=None,
            profile_picture_data_url=None, default_dashboard=None,
            creator_dashboard_display_pref=(
                constants.ALLOWED_CREATOR_DASHBOARD_DISPLAY_PREFS['CARD']),
            user_bio='', subject_interests=None, first_contribution_msec=None,
            preferred_language_codes=None, preferred_site_language_code=None,
            preferred_audio_language_code=None, pin=None, display_alias=None,
            deleted=False):
        """Constructs a UserSettings domain object.

        Args:
            user_id: str. The unique ID of the user.
            gae_id: str. The ID of the user retrieved from GAE.
            email: str. The user email.
            role: str. Role of the user. This is used in conjunction with
                PARENT_ROLES to determine which actions the user can perform.
            username: str or None. Identifiable username to display in the UI.
            last_agreed_to_terms: datetime.datetime or None. When the user
                last agreed to the terms of the site.
            last_started_state_editor_tutorial: datetime.datetime or None. When
                the user last started the state editor tutorial.
            last_started_state_translation_tutorial: datetime.datetime or None.
                When the user last started the state translation tutorial.
            last_logged_in: datetime.datetime or None. When the user last
                logged in.
            last_created_an_exploration: datetime.datetime or None. When the
                user last created an exploration.
            last_edited_an_exploration: datetime.datetime or None. When the
                user last edited an exploration.
            profile_picture_data_url: str or None. User uploaded profile
                picture as a dataURI string.
            default_dashboard: str|None. The default dashboard of the user.
            creator_dashboard_display_pref: str. The creator dashboard of the
                user.
            user_bio: str. User-specified biography.
            subject_interests: list(str) or None. Subject interests specified by
                the user.
            first_contribution_msec: float or None. The time in milliseconds
                when the user first contributed to Oppia.
            preferred_language_codes: list(str) or None. Exploration language
                preferences specified by the user.
            preferred_site_language_code: str or None. System language
                preference.
            preferred_audio_language_code: str or None. Default language used
                for audio translations preference.
            pin: str or None. The PIN of the user's profile for android.
            display_alias: str or None. Display name of a user who is logged
                into the Android app. None when the request is coming from
                web because we don't use it there.
            deleted: bool. Whether the user has requested removal of their
                account.
        """
        self.user_id = user_id
        self.gae_id = gae_id
        self.email = email
        self.role = role
        self.username = username
        self.last_agreed_to_terms = last_agreed_to_terms
        self.last_started_state_editor_tutorial = (
            last_started_state_editor_tutorial)
        self.last_started_state_translation_tutorial = (
            last_started_state_translation_tutorial)
        self.last_logged_in = last_logged_in
        self.last_edited_an_exploration = last_edited_an_exploration
        self.last_created_an_exploration = last_created_an_exploration
        self.profile_picture_data_url = profile_picture_data_url
        self.default_dashboard = default_dashboard
        self.creator_dashboard_display_pref = creator_dashboard_display_pref
        self.user_bio = user_bio
        self.subject_interests = (
            subject_interests if subject_interests else [])
        self.first_contribution_msec = first_contribution_msec
        self.preferred_language_codes = (
            preferred_language_codes if preferred_language_codes else [])
        self.preferred_site_language_code = preferred_site_language_code
        self.preferred_audio_language_code = preferred_audio_language_code
        self.pin = pin
        self.display_alias = display_alias
        self.deleted = deleted

    def validate(self):
        """Checks that the user_id, gae_id, email, role, pin and display_alias
        fields of this UserSettings domain object are valid.

        Raises:
            ValidationError. The user_id is not str.
            ValidationError. The gae_id is not str.
            ValidationError. The email is not str.
            ValidationError. The email is invalid.
            ValidationError. The role is not str.
            ValidationError. Given role does not exist.
            ValidationError. The pin is not str.
            ValidationError. The display alias is not str.
        """
        if not isinstance(self.user_id, python_utils.BASESTRING):
            raise utils.ValidationError(
                'Expected user_id to be a string, received %s' % self.user_id)
        if not self.user_id:
            raise utils.ValidationError('No user id specified.')
        if not is_user_id_valid(self.user_id):
            raise utils.ValidationError('The user ID is in a wrong format.')

        if not isinstance(self.role, python_utils.BASESTRING):
            raise utils.ValidationError(
                'Expected role to be a string, received %s' % self.role)
        if self.role not in role_services.PARENT_ROLES:
            raise utils.ValidationError('Role %s does not exist.' % self.role)

        if (self.gae_id is not None and
                not isinstance(self.gae_id, python_utils.BASESTRING)):
            raise utils.ValidationError(
                'Expected gae_id to be a string, received %s' %
                self.gae_id
            )

        if self.pin is not None:
            if not isinstance(self.pin, python_utils.BASESTRING):
                raise utils.ValidationError(
                    'Expected PIN to be a string, received %s' %
                    self.pin
                )
            elif (len(self.pin) != feconf.FULL_USER_PIN_LENGTH and
                  len(self.pin) != feconf.PROFILE_USER_PIN_LENGTH):
                raise utils.ValidationError(
                    'User PIN can only be of length %s or %s' %
                    (
                        feconf.FULL_USER_PIN_LENGTH,
                        feconf.PROFILE_USER_PIN_LENGTH
                    )
                )
            else:
                for character in self.pin:
                    if character < '0' or character > '9':
                        raise utils.ValidationError(
                            'Only numeric characters are allowed in PIN.'
                        )

        if (self.display_alias is not None and
                not isinstance(self.display_alias, python_utils.BASESTRING)):
            raise utils.ValidationError(
                'Expected display_alias to be a string, received %s' %
                self.display_alias
            )

        if not isinstance(self.email, python_utils.BASESTRING):
            raise utils.ValidationError(
                'Expected email to be a string, received %s' % self.email)
        if not self.email:
            raise utils.ValidationError('No user email specified.')
        if ('@' not in self.email or self.email.startswith('@')
                or self.email.endswith('@')):
            raise utils.ValidationError(
                'Invalid email address: %s' % self.email)

        if not isinstance(
                self.creator_dashboard_display_pref, python_utils.BASESTRING):
            raise utils.ValidationError(
                'Expected dashboard display preference to be a string, '
                'received %s' % self.creator_dashboard_display_pref)
        if (self.creator_dashboard_display_pref not in
                list(constants.ALLOWED_CREATOR_DASHBOARD_DISPLAY_PREFS.values(
                    ))):
            raise utils.ValidationError(
                '%s is not a valid value for the dashboard display '
                'preferences.' % (self.creator_dashboard_display_pref))

    def populate_from_modifiable_user_data(self, modifiable_user_data):
        """Populate the UserSettings domain object using the user data in
            modifiable_user_data.

        Args:
            modifiable_user_data: ModifiableUserData. The modifiable user
                data object with the information to be updated.

        Raises:
            ValidationError. None or empty value is provided for display alias
                attribute.
        """
        if (not modifiable_user_data.display_alias or
                not isinstance(
                    modifiable_user_data.display_alias,
                    python_utils.BASESTRING
                )
           ):
            raise utils.ValidationError(
                'Expected display_alias to be a string, received %s.' %
                modifiable_user_data.display_alias
            )
        self.display_alias = modifiable_user_data.display_alias
        self.preferred_language_codes = (
            modifiable_user_data.preferred_language_codes)
        self.preferred_site_language_code = (
            modifiable_user_data.preferred_site_language_code)
        self.preferred_audio_language_code = (
            modifiable_user_data.preferred_audio_language_code)
        self.pin = modifiable_user_data.pin

    def to_dict(self):
        """Convert the UserSettings domain instance into a dictionary form
        with its keys as the attributes of this class.

        Rerurns:
            dict. A dictionary containing the UserSettings class information
            in a dictionary form.
        """
        return {
            'gae_id': self.gae_id,
            'email': self.email,
            'role': self.role,
            'username': self.username,
            'normalized_username': self.normalized_username,
            'last_agreed_to_terms': self.last_agreed_to_terms,
            'last_started_state_editor_tutorial': (
                self.last_started_state_editor_tutorial),
            'last_started_state_translation_tutorial': (
                self.last_started_state_translation_tutorial),
            'last_logged_in': self.last_logged_in,
            'last_edited_an_exploration': (
                self.last_edited_an_exploration),
            'last_created_an_exploration': (
                self.last_created_an_exploration),
            'profile_picture_data_url': self.profile_picture_data_url,
            'default_dashboard': self.default_dashboard,
            'creator_dashboard_display_pref': (
                self.creator_dashboard_display_pref),
            'user_bio': self.user_bio,
            'subject_interests': self.subject_interests,
            'first_contribution_msec': self.first_contribution_msec,
            'preferred_language_codes': self.preferred_language_codes,
            'preferred_site_language_code': (
                self.preferred_site_language_code),
            'preferred_audio_language_code': (
                self.preferred_audio_language_code),
            'pin': self.pin,
            'display_alias': self.display_alias,
            'deleted': self.deleted
        }

    @property
    def truncated_email(self):
        """Returns truncated email by replacing last two characters before @
        with period.

        Returns:
            str. The truncated email address of this UserSettings
            domain object.
        """

        first_part = self.email[: self.email.find('@')]
        last_part = self.email[self.email.find('@'):]
        if len(first_part) <= 1:
            first_part = '..'
        elif len(first_part) <= 3:
            first_part = '%s..' % first_part[0]
        else:
            first_part = first_part[:-3] + '..'
        return '%s%s' % (first_part, last_part)

    @property
    def normalized_username(self):
        """Returns username in lowercase or None if it does not exist.

        Returns:
            str or None. If this object has a 'username' property, returns
            the normalized version of the username. Otherwise, returns None.
        """

        return self.normalize_username(self.username)

    @classmethod
    def normalize_username(cls, username):
        """Returns the normalized version of the given username,
        or None if the passed-in 'username' is None.

        Args:
            username: str. Identifiable username to display in the UI.

        Returns:
            str or None. The normalized version of the given username,
            or None if the passed-in username is None.
        """

        return username.lower() if username else None

    @classmethod
    def require_valid_username(cls, username):
        """Checks if the given username is valid or not.

        Args:
            username: str. The username to validate.

        Raises:
            ValidationError. An empty username is supplied.
            ValidationError. The given username exceeds the maximum allowed
                number of characters.
            ValidationError. The given username contains non-alphanumeric
                characters.
            ValidationError. The given username contains reserved substrings.
        """
        if not username:
            raise utils.ValidationError('Empty username supplied.')
        elif len(username) > constants.MAX_USERNAME_LENGTH:
            raise utils.ValidationError(
                'A username can have at most %s characters.'
                % constants.MAX_USERNAME_LENGTH)
        elif not re.match(feconf.ALPHANUMERIC_REGEX, username):
            raise utils.ValidationError(
                'Usernames can only have alphanumeric characters.')
        else:
            # Disallow usernames that contain the system usernames or the
            # strings "admin" or "oppia".
            reserved_usernames = set(feconf.SYSTEM_USERS.values()) | set([
                'admin', 'oppia'])
            for reserved_username in reserved_usernames:
                if reserved_username in username.lower().strip():
                    raise utils.ValidationError(
                        'This username is not available.')


class UserAuthDetails(python_utils.OBJECT):
    """Value object representing a user's authentication details information.

    Attributes:
        user_id: str. The unique ID of the user.
        gae_id: str. The ID of the user retrieved from GAE.
        parent_user_id: str or None. For profile users, the user ID of the full
            user associated with that profile. None for full users.
    """

    def __init__(
            self, user_id, gae_id, parent_user_id=None, deleted=False):
        """Constructs a UserAuthDetails domain object.

        Args:
            user_id: str. The unique ID of the user.
            gae_id: str. The ID of the user retrieved from GAE.
            parent_user_id: str or None. For profile users, the user ID of the
                full user associated with that profile. None for full users.
            deleted: bool. Whether the user has requested removal of their
                account.
        """
        self.user_id = user_id
        self.gae_id = gae_id
        self.parent_user_id = parent_user_id
        self.deleted = deleted

    def validate(self):
        """Checks that user_id, gae_id, and parent_user_id fields of this
        UserAuthDetails domain object are valid.

        Raises:
            ValidationError. The user_id is not str.
            ValidationError. The gae_id is not str.
            ValidationError. The parent_user_id is not str.
        """
        if not isinstance(self.user_id, python_utils.BASESTRING):
            raise utils.ValidationError(
                'Expected user_id to be a string, received %s' % self.user_id)
        if not self.user_id:
            raise utils.ValidationError('No user id specified.')
        if not is_user_id_valid(self.user_id):
            raise utils.ValidationError('The user ID is in a wrong format.')

        if (self.gae_id is not None and
                not isinstance(self.gae_id, python_utils.BASESTRING)):
            raise utils.ValidationError(
                'Expected gae_id to be a string, received %s' %
                self.gae_id
            )

        if (self.parent_user_id is not None and
                not is_user_id_valid(self.parent_user_id)):
            raise utils.ValidationError(
                'The parent user ID is in a wrong format.')

        if self.parent_user_id and self.gae_id:
            raise utils.ValidationError(
                'The parent user ID and gae_id cannot be present together '
                'for a user.')

        if not self.parent_user_id and not self.gae_id:
            raise utils.ValidationError(
                'The parent user ID and gae_id cannot be None together '
                'for a user.')


def is_user_id_valid(user_id):
    """Verify that the user ID is in a correct format or that it belongs to
    a system user.

    Args:
        user_id: str. The user ID to be checked.

    Returns:
        bool. True when the ID is in a correct format or if the ID belongs to
        a system user, False otherwise.
    """
    if user_id in feconf.SYSTEM_USERS.keys():
        return True

    return all((
        user_id.islower(),
        user_id.startswith('uid_'),
        len(user_id) == feconf.USER_ID_LENGTH))
<<<<<<< HEAD


def is_pseudonymous_id(user_id):
    """Check that the ID is a pseudonymous one.

    Args:
        user_id: str. The ID to be checked.

    Returns:
        bool. Whether the ID represents a pseudonymous user.
    """
    return all((
        user_id.islower(),
        user_id.startswith('pid_'),
        len(user_id) == feconf.USER_ID_LENGTH))
=======
>>>>>>> 8b054373


def is_username_taken(username):
    """Returns whether the given username has already been taken.

    Args:
        username: str. Identifiable username to display in the UI.

    Returns:
        bool. Whether the given username is taken.
    """
    return user_models.UserSettingsModel.is_normalized_username_taken(
        UserSettings.normalize_username(username))


def get_email_from_user_id(user_id):
    """Gets the email from a given user_id.

    Args:
        user_id: str. The unique ID of the user.

    Returns:
        str. The user_email corresponding to the given user_id.

    Raises:
        Exception. The user is not found.
    """
    user_settings = get_user_settings(user_id)
    return user_settings.email


def get_email_from_username(username):
    """Gets the email for a given username.

    Args:
        username: str. Identifiable username to display in the UI.

    Returns:
        str or None. If the user with given username does not exist,
        return None. Otherwise return the corresponding user_email.
    """
    user_model = user_models.UserSettingsModel.get_by_normalized_username(
        UserSettings.normalize_username(username))
    if user_model is None:
        return None
    else:
        return user_model.email


def get_user_id_from_username(username):
    """Gets the user_id for a given username.

    Args:
        username: str. Identifiable username to display in the UI.

    Returns:
        str or None. If the user with given username does not exist, return
        None. Otherwise return the user_id corresponding to given username.
    """
    user_model = user_models.UserSettingsModel.get_by_normalized_username(
        UserSettings.normalize_username(username))
    if user_model is None:
        return None
    else:
        return user_model.id


def get_user_settings_from_username(username):
    """Gets the user settings for a given username.

    Args:
        username: str. Identifiable username to display in the UI.

    Returns:
        UserSettingsModel or None. The UserSettingsModel instance corresponding
        to the given username, or None if no such model was found.
    """
    user_model = user_models.UserSettingsModel.get_by_normalized_username(
        UserSettings.normalize_username(username))
    if user_model is None:
        return None
    else:
        return get_user_settings(user_model.id)


def get_users_settings(user_ids, strict=False):
    """Gets domain objects representing the settings for the given user_ids.

    Args:
        user_ids: list(str). The list of user_ids to get UserSettings
            domain objects for.
        strict: bool. Whether to fail noisily if one or more user IDs don't
            exist in the datastore. Defaults to False.

    Returns:
        list(UserSettings|None). The UserSettings domain objects corresponding
        to the given user ids. If the given user_id does not exist, the
        corresponding entry in the returned list is None.

    Raises:
        Exception. When strict mode is enabled and some user is not found.
    """
    user_settings_models = user_models.UserSettingsModel.get_multi(user_ids)
    if strict:
        for user_id, user_settings_model in python_utils.ZIP(
                user_ids, user_settings_models):
            if user_settings_model is None:
                raise Exception('User with ID \'%s\' not found.' % user_id)
    result = []
    for i, model in enumerate(user_settings_models):
        if user_ids[i] == feconf.SYSTEM_COMMITTER_ID:
            result.append(UserSettings(
                user_id=feconf.SYSTEM_COMMITTER_ID,
                gae_id=feconf.SYSTEM_COMMITTER_ID,
                email=feconf.SYSTEM_EMAIL_ADDRESS,
                role=feconf.ROLE_ID_ADMIN,
                username='admin',
                last_agreed_to_terms=datetime.datetime.utcnow()
            ))
        else:
            result.append(
                _get_user_settings_from_model(model)
                if model is not None else None
            )
    return result


def generate_initial_profile_picture(user_id):
    """Generates a profile picture for a new user and
    updates the user's settings in the datastore.

    Args:
        user_id: str. The unique ID of the user.
    """
    user_email = get_email_from_user_id(user_id)
    user_gravatar = fetch_gravatar(user_email)
    update_profile_picture_data_url(user_id, user_gravatar)


def get_gravatar_url(email):
    """Returns the gravatar url for the specified email.

    Args:
        email: str. The user email.

    Returns:
        str. The gravatar url for the specified email.
    """
    return (
        'https://www.gravatar.com/avatar/%s?d=identicon&s=%s' %
        (hashlib.md5(email).hexdigest(), GRAVATAR_SIZE_PX))


def fetch_gravatar(email):
    """Returns the gravatar corresponding to the user's email, or an
    identicon generated from the email if the gravatar doesn't exist.

    Args:
        email: str. The user email.

    Returns:
        str. The gravatar url corresponding to the given user email. If the call
        to the gravatar service fails, this returns DEFAULT_IDENTICON_DATA_URL
        and logs an error.
    """
    gravatar_url = get_gravatar_url(email)
    try:
        result = urlfetch.fetch(
            gravatar_url,
            headers={'Content-Type': 'image/png'},
            follow_redirects=False)
    except (urlfetch.InvalidURLError, urlfetch.DownloadError):
        logging.error('Failed to fetch Gravatar from %s' % gravatar_url)
    else:
        if result.status_code == 200:
            if imghdr.what(None, h=result.content) == 'png':
                return utils.convert_png_binary_to_data_url(result.content)
        else:
            logging.error(
                '[Status %s] Failed to fetch Gravatar from %s' %
                (result.status_code, gravatar_url))

    return DEFAULT_IDENTICON_DATA_URL


def get_user_settings(user_id, strict=False):
    """Return the user settings for a single user.

    Args:
        user_id: str. The unique ID of the user.
        strict: bool. Whether to fail noisily if no user with the given
            id exists in the datastore. Defaults to False.

    Returns:
        UserSettings or None. If the given user_id does not exist and strict
        is False, returns None. Otherwise, returns the corresponding
        UserSettings domain object.

    Raises:
        Exception. The value of strict is True and given user_id does not exist.
    """

    user_settings = get_users_settings([user_id])[0]
    if strict and user_settings is None:
        logging.error('Could not find user with id %s' % user_id)
        raise Exception('User not found.')
    return user_settings


def get_user_settings_by_gae_id(gae_id, strict=False):
    """Return the user settings for a single user.

    Args:
        gae_id: str. The GAE user ID of the user.
        strict: bool. Whether to fail noisily if no user with the given
            id exists in the datastore. Defaults to False.

    Returns:
        UserSettings or None. If the given gae_id does not exist and strict
        is False, returns None. Otherwise, returns the corresponding
        UserSettings domain object.

    Raises:
        Exception. The value of strict is True and given gae_id does not exist.
    """
    user_auth_details_model = user_models.UserAuthDetailsModel.get_by_auth_id(
        feconf.AUTH_METHOD_GAE, gae_id)
    if user_auth_details_model is not None:
        user_settings = _get_user_settings_from_model(
            user_models.UserSettingsModel.get_by_id(user_auth_details_model.id))
        return user_settings
    elif strict:
        logging.error('Could not find user with id %s' % gae_id)
        raise Exception('User not found.')
    else:
        return None


def get_user_role_from_id(user_id):
    """Returns role of the user with given user_id.

    Args:
        user_id: str. The unique ID of the user.

    Returns:
        str. Role of the user with given id.
    """
    user_settings = get_user_settings(user_id, strict=False)
    if user_settings is None:
        return feconf.ROLE_ID_GUEST
    return user_settings.role


def _create_user_contribution_rights_from_model(user_contribution_rights_model):
    """Creates a UserContributionRights object from the given model. If the
    model is None, an empty UserContributionRights object is returned.

    Args:
        user_contribution_rights_model: UserContributionRightsModel. The model
            used to create the UserContributionRights domain object.

    Returns:
        UserContributionRights. The UserContributionRights domain object
        associated with the model, or an empty UserContributionRights domain
        object if the model is None.
    """
    if user_contribution_rights_model is not None:
        return user_domain.UserContributionRights(
            user_contribution_rights_model.id,
            (
                user_contribution_rights_model
                .can_review_translation_for_language_codes
            ),
            (
                user_contribution_rights_model
                .can_review_voiceover_for_language_codes
            ),
            user_contribution_rights_model.can_review_questions)
    else:
        return user_domain.UserContributionRights('', [], [], False)


def get_user_contribution_rights(user_id):
    """Returns the UserContributionRights domain object for the given user_id.

    Args:
        user_id: str. The unique ID of the user.

    Returns:
        UserContributionRights. The UserContributionRights domain object for the
        corresponding user.
    """
    return get_users_contribution_rights([user_id])[0]


def get_users_contribution_rights(user_ids):
    """Returns the UserContributionRights domain object for each user_id in
    user_ids.

    Args:
        user_ids: list(str). A list of user ids.

    Returns:
        list(UserContributionRights). A list containing the
        UserContributionRights domain object for each user.
    """
    user_contribution_rights_models = (
        user_models.UserContributionRightsModel.get_multi(user_ids)
    )

    users_contribution_rights = []
    for index, user_contribution_rights_model in enumerate(
            user_contribution_rights_models):
        user_contribution_rights = _create_user_contribution_rights_from_model(
            user_contribution_rights_model
        )
        if user_contribution_rights_model is None:
            # Need to initalize the user id.
            user_contribution_rights.id = user_ids[index]
        users_contribution_rights.append(user_contribution_rights)

    return users_contribution_rights


def get_reviewer_user_ids_to_notify():
    """Gets a list of the reviewer user_ids who want to be notified of
    Contributor Dashboard reviewer updates.

    Returns:
        list(str). A list of reviewer user_ids who want to be notified of
        Contributor Dashboard reviewer updates.
    """
    # Get the user ids of the Contributor Dashboard reviewers.
    users_contribution_rights = get_all_reviewers_contribution_rights()
    reviewer_ids = [
        user_contribution_rights.id for user_contribution_rights in
        users_contribution_rights
    ]

    users_global_prefs = get_users_email_preferences(reviewer_ids)
    reviewer_ids_to_notify = []
    for index, user_global_pref in enumerate(users_global_prefs):
        if user_global_pref.can_receive_email_updates:
            reviewer_ids_to_notify.append(reviewer_ids[index])

    return reviewer_ids_to_notify


def get_all_reviewers_contribution_rights():
    """Returns a list of UserContributionRights objects corresponding to each
    UserContributionRightsModel.

    Returns:
        list(UserContributionRights). A list of UserContributionRights objects.
    """
    user_contribution_rights_models = (
        user_models.UserContributionRightsModel.get_all()
    )

    return [
        _create_user_contribution_rights_from_model(
            user_contribution_rights_model) for user_contribution_rights_model
        in user_contribution_rights_models
    ]


def _save_user_contribution_rights(user_contribution_rights):
    """Saves the UserContributionRights object into the datastore.

    Args:
        user_contribution_rights: UserContributionRights. The
            UserContributionRights object of the user.
    """
    # TODO(#8794): Add limitation on number of reviewers allowed in any
    # category.
    user_contribution_rights.validate()
    user_models.UserContributionRightsModel(
        id=user_contribution_rights.id,
        can_review_translation_for_language_codes=(
            user_contribution_rights.can_review_translation_for_language_codes),
        can_review_voiceover_for_language_codes=(
            user_contribution_rights.can_review_voiceover_for_language_codes),
        can_review_questions=(
            user_contribution_rights.can_review_questions)).put()


def _update_user_contribution_rights(user_contribution_rights):
    """Updates the users rights model if the updated object has review rights in
    at least one item else delete the existing model.

    Args:
        user_contribution_rights: UserContributionRights. The updated
            UserContributionRights object of the user.
    """
    if user_contribution_rights.can_review_at_least_one_item():
        _save_user_contribution_rights(user_contribution_rights)
    else:
        remove_contribution_reviewer(user_contribution_rights.id)


def get_usernames_by_role(role):
    """Get usernames of all the users with given role ID.

    Args:
        role: str. The role ID of users requested.

    Returns:
        list(str). List of usernames of users with given role ID.
    """
    user_settings = user_models.UserSettingsModel.get_by_role(role)
    return [user.username for user in user_settings]


def get_user_ids_by_role(role):
    """Get user ids of all the users with given role ID.

    Args:
        role: str. The role ID of users requested.

    Returns:
        list(str). List of user ids of users with given role ID.
    """
    user_settings = user_models.UserSettingsModel.get_by_role(role)
    return [user.id for user in user_settings]


class UserActionsInfo(python_utils.OBJECT):
    """A class representing information of user actions.

    Attributes:
        user_id: str. The unique ID of the user.
        role: str. The role ID of the user.
        actions: list(str). A list of actions accessible to the role.
    """

    def __init__(self, user_id=None):
        self._user_id = user_id
        self._role = get_user_role_from_id(user_id)
        self._actions = role_services.get_all_actions(self._role)

    @property
    def user_id(self):
        """Returns the unique ID of the user.

        Returns:
            user_id: str. The unique ID of the user.
        """
        return self._user_id

    @property
    def role(self):
        """Returns the role ID of user.

        Returns:
            role: str. The role ID of the user.
        """
        return self._role

    @property
    def actions(self):
        """Returns list of actions accessible to a user.

        Returns:
            actions: list(str). List of actions accessible to a user ID.
        """
        return self._actions


def get_system_user():
    """Returns user object with system committer user id.

    Returns:
        UserActionsInfo. User object with system committer user id.
    """
    system_user = UserActionsInfo(feconf.SYSTEM_COMMITTER_ID)
    return system_user


def _save_user_settings(user_settings):
    """Commits a user settings object to the datastore.

    Args:
        user_settings: UserSettings. The user setting domain object to be saved.
    """
    user_settings.validate()

    user_settings_dict = user_settings.to_dict()

    # If user with the given user_id already exists, update that model
    # with the given user settings, otherwise, create a new one.
    user_model = user_models.UserSettingsModel.get_by_id(user_settings.user_id)
    if user_model is not None:
        user_model.populate(**user_settings_dict)
        user_model.put()
    else:
        user_settings_dict['id'] = user_settings.user_id
        user_models.UserSettingsModel(**user_settings_dict).put()


def _get_user_settings_from_model(user_settings_model):
    """Transform user settings storage model to domain object.

    Args:
        user_settings_model: UserSettingsModel. The model to be converted.

    Returns:
        UserSettings. Domain object for user settings.
    """
    return UserSettings(
        user_id=user_settings_model.id,
        gae_id=user_settings_model.gae_id,
        email=user_settings_model.email,
        role=user_settings_model.role,
        username=user_settings_model.username,
        last_agreed_to_terms=user_settings_model.last_agreed_to_terms,
        last_started_state_editor_tutorial=(
            user_settings_model.last_started_state_editor_tutorial),
        last_started_state_translation_tutorial=(
            user_settings_model.last_started_state_translation_tutorial),
        last_logged_in=user_settings_model.last_logged_in,
        last_edited_an_exploration=(
            user_settings_model.last_edited_an_exploration),
        last_created_an_exploration=(
            user_settings_model.last_created_an_exploration),
        profile_picture_data_url=(
            user_settings_model.profile_picture_data_url),
        default_dashboard=user_settings_model.default_dashboard,
        creator_dashboard_display_pref=(
            user_settings_model.creator_dashboard_display_pref),
        user_bio=user_settings_model.user_bio,
        subject_interests=user_settings_model.subject_interests,
        first_contribution_msec=(
            user_settings_model.first_contribution_msec),
        preferred_language_codes=(
            user_settings_model.preferred_language_codes),
        preferred_site_language_code=(
            user_settings_model.preferred_site_language_code),
        preferred_audio_language_code=(
            user_settings_model.preferred_audio_language_code),
        pin=user_settings_model.pin,
        display_alias=user_settings_model.display_alias,
        deleted=user_settings_model.deleted
    )


def is_user_registered(user_id):
    """Checks if a user is registered with the given user_id.

    Args:
        user_id: str. The unique ID of the user.

    Returns:
        bool. Whether a user with the given user_id is registered.
    """
    if user_id is None:
        return False
    user_settings = user_models.UserSettingsModel.get(user_id, strict=False)
    return bool(user_settings)


def has_ever_registered(user_id):
    """Checks if a user has ever been registered with given user_id.

    Args:
        user_id: str. The unique ID of the user.

    Returns:
        bool. Whether a user with the given user_id has ever been registered.
    """
    user_settings = get_user_settings(user_id, strict=True)
    return bool(user_settings.username and user_settings.last_agreed_to_terms)


def has_fully_registered_account(user_id):
    """Checks if a user has fully registered.

    Args:
        user_id: str. The unique ID of the user.

    Returns:
        bool. Whether a user with the given user_id has fully registered.
    """
    if user_id is None:
        return False

    user_settings = get_user_settings(user_id, strict=True)
    return user_settings.username and user_settings.last_agreed_to_terms and (
        user_settings.last_agreed_to_terms >=
        feconf.REGISTRATION_PAGE_LAST_UPDATED_UTC)


def get_all_profiles_auth_details_by_parent_user_id(parent_user_id):
    """Gets domain objects representing the auth details for all profiles
    associated with the user having the given parent_user_id.

    Args:
        parent_user_id: str. User id of the parent_user whose associated
            profiles we are querying for.

    Returns:
        list(UserAuthDetails). The UserAuthDetails domain objects
        corresponding to the profiles linked to given parent_user_id. If that
        parent user does not have any profiles linked to it, the
        returned list will be empty.

    Raises:
        Exception. Parent user with the given parent_user_id not found.
    """
    if user_models.UserAuthDetailsModel.has_reference_to_user_id(
            parent_user_id) is False:
        raise Exception('Parent user not found.')

    return [
        _get_user_auth_details_from_model(model) for model in
        user_models.UserAuthDetailsModel.get_all_profiles_by_parent_user_id(
            parent_user_id) if not model.deleted
    ]


def create_new_user(gae_id, email):
    """Creates a new user and commits it to the datastore.

    Args:
        gae_id: str. The unique GAE user ID of the user.
        email: str. The user email.

    Returns:
        UserSettings. The newly-created user settings domain object.

    Raises:
        Exception. A user with the given gae_id already exists.
    """
    def _create_new_user_transactional(user_settings, user_auth_details):
        """Save user models for new users as a transaction.

        Args:
            user_settings: UserSettings. The user settings domain object
                corresponding to the newly created user.
            user_auth_details: UserAuthDetails. The user auth details domain
                object corresponding to the newly created user.
        """
        _save_user_auth_details(user_auth_details)
        _save_user_settings(user_settings)
        create_user_contributions(user_settings.user_id, [], [])

    user_settings = get_user_settings_by_gae_id(gae_id, strict=False)
    if user_settings is not None:
        raise Exception(
            'User %s already exists for gae_id %s.'
            % (user_settings.user_id, gae_id))
    user_id = user_models.UserSettingsModel.get_new_id('')
    user_settings = UserSettings(
        user_id, gae_id, email, feconf.ROLE_ID_EXPLORATION_EDITOR,
        preferred_language_codes=[constants.DEFAULT_LANGUAGE_CODE])
    user_auth_details = UserAuthDetails(user_id, gae_id)
    transaction_services.run_in_transaction(
        _create_new_user_transactional, user_settings, user_auth_details)
    return user_settings


def create_new_profiles(gae_id, email, modifiable_user_data_list):
    """Creates new profiles for the users specified in the
    modifiable_user_data_list and commits them to the datastore.

    Args:
        gae_id: str. The GAE ID of the full (parent) user trying to create new
            profiles.
        email: str. The email address of the full (parent) user trying to create
            new profiles.
        modifiable_user_data_list: list(ModifiableUserData). The list of
            modifiable user data objects used for creation of new profiles.

    Returns:
        list(UserSettings). List of UserSettings objects created for the new
        users.

    Raises:
        Exception. The pin for parent user trying to create a new profile
            must be set.
        Exception. The user_id is already set for any user in its corresponding
            modifiable_user_data object.
    """

    def _create_new_profile_transactional(
            user_settings, user_auth_details):
        """Save user models for new users as a transaction.

        Args:
            user_settings: UserSettings. The user settings domain object
                corresponding to the newly created user.
            user_auth_details: UserAuthDetails. The user auth details domain
                object corresponding to the newly created list of users.
        """
        _save_user_auth_details(user_auth_details)
        _save_user_settings(user_settings)

    # As new profile user creation is done by a full (parent) user only.
    parent_user_settings = get_user_settings_by_gae_id(gae_id, strict=True)
    if parent_user_settings.pin is None:
        raise Exception(
            'Pin must be set for a full user before creating a profile.')
    parent_user_id = parent_user_settings.user_id
    user_settings_list = []
    for modifiable_user_data in modifiable_user_data_list:
        if modifiable_user_data.user_id is not None:
            raise Exception('User id cannot already exist for a new user.')
        user_id = user_models.UserSettingsModel.get_new_id('')
        user_settings = UserSettings(
            user_id, gae_id, email, feconf.ROLE_ID_LEARNER,
            preferred_language_codes=[constants.DEFAULT_LANGUAGE_CODE],
            pin=modifiable_user_data.pin
        )
        user_settings.populate_from_modifiable_user_data(modifiable_user_data)

        user_auth_details = UserAuthDetails(
            user_id, None, parent_user_id)

        # Each new profile user must be written to the datastore first and
        # because if we convert it into a batch write request, then calling
        # get_new_id() in a loop can possibly create same user_id for 2 users
        # because it internally uses UserSettingsModel.get_by_id method to
        # check if user_id does not exist already.
        transaction_services.run_in_transaction(
            _create_new_profile_transactional, user_settings,
            user_auth_details
        )
        user_settings_list.append(user_settings)
    return user_settings_list


def update_multiple_users_data(modifiable_user_data_list):
    """Updates user settings and user auth model details for the users
    specified in the modifiable_user_data_list.

    Args:
        modifiable_user_data_list: list(ModifiableUserData). The list of
            modifiable_user_data entries corresponding to the users whose
            data has to be updated.

    Raises:
        Exception. A user id is None.
        Exception. UserSettings or UserAuthDetail for a given user_id is
            not found.
    """
    user_ids = [user.user_id for user in modifiable_user_data_list]
    user_settings_list = get_users_settings(user_ids)
    user_auth_details_list = get_multiple_user_auth_details(user_ids)
    for (modifiable_user_data, user_settings, user_auth_details) in (
            python_utils.ZIP(
                modifiable_user_data_list, user_settings_list,
                user_auth_details_list
            )
        ):
        user_id = modifiable_user_data.user_id
        if user_id is None:
            raise Exception('Missing user ID.')
        if not user_settings or not user_auth_details:
            raise Exception('User not found.')
        user_settings.populate_from_modifiable_user_data(modifiable_user_data)

    _save_existing_users_settings(user_settings_list)
    _save_existing_users_auth_details(user_auth_details_list)


def _save_existing_users_settings(user_settings_list):
    """Commits a list of existing users' UserSettings objects to the datastore.

    Args:
        user_settings_list: list(UserSettings). The list of UserSettings
            objects to be saved.
    """
    user_ids = [user.user_id for user in user_settings_list]
    user_settings_models = user_models.UserSettingsModel.get_multi(
        user_ids, include_deleted=True)
    for user_model, user_settings in python_utils.ZIP(
            user_settings_models, user_settings_list):
        user_settings.validate()
        user_model.populate(**user_settings.to_dict())
    user_models.UserSettingsModel.put_multi(user_settings_models)


def _save_existing_users_auth_details(user_auth_details_list):
    """Commits a list of existing users' UserAuthDetails objects to the
    datastore.

    Args: user_auth_details_list. list(UserAuthDetails). The list of
            UserAuthDetails objects to be saved.
    """
    user_ids = [user.user_id for user in user_auth_details_list]
    user_auth_models = user_models.UserAuthDetailsModel.get_multi(
        user_ids, include_deleted=True)
    for user_auth_details_model, user_auth_details in python_utils.ZIP(
            user_auth_models, user_auth_details_list):
        user_auth_details.validate()
        user_auth_details_dict = {
            'gae_id': user_auth_details.gae_id,
            'parent_user_id': user_auth_details.parent_user_id,
            'deleted': user_auth_details.deleted
        }
        user_auth_details_model.populate(**user_auth_details_dict)
    user_models.UserAuthDetailsModel.put_multi(user_auth_models)


def _save_user_auth_details(user_auth_details):
    """Commits a user auth details object to the datastore.

    Args:
        user_auth_details: UserAuthDetails. The user auth details domain
            object to be saved.
    """
    user_auth_details.validate()

    user_auth_details_dict = {
        'gae_id': user_auth_details.gae_id,
        'parent_user_id': user_auth_details.parent_user_id,
        'deleted': user_auth_details.deleted
    }

    # If user auth details entry with the given user_id does not exist, create
    # a new one.
    user_auth_details_model = user_models.UserAuthDetailsModel.get_by_id(
        user_auth_details.user_id)
    if user_auth_details_model is not None:
        user_auth_details_model.populate(**user_auth_details_dict)
        user_auth_details_model.put()
    else:
        user_auth_details_dict['id'] = user_auth_details.user_id
        user_models.UserAuthDetailsModel(**user_auth_details_dict).put()


def get_multiple_user_auth_details(user_ids):
    """Gets domain objects representing the auth details
    for the given user_ids.

    Args:
        user_ids: list(str). The list of user_ids for which we need to fetch
            the user auth details.

    Returns:
        list(UserAuthDetails|None). The UserAuthDetails domain objects
        corresponding to the given user ids. If the given user_id does not
        exist, the corresponding entry in the returned list is None.
    """
    user_settings_models = user_models.UserAuthDetailsModel.get_multi(user_ids)
    return [
        _get_user_auth_details_from_model(model)
        if model is not None else None for model in user_settings_models
    ]


def get_auth_details_by_user_id(user_id, strict=False):
    """Return the user auth details for a single user.

    Args:
        user_id: str. The unique user ID of the user.
        strict: bool. Whether to fail noisily if no user with the given
            id exists in the datastore. Defaults to False.

    Returns:
        UserAuthDetails or None. If the given user_id does not exist and
        strict is False, returns None. Otherwise, returns the corresponding
        UserAuthDetails domain object.

    Raises:
        Exception. The value of strict is True and given user_id does not exist.
    """
    user_auth_details_model = user_models.UserAuthDetailsModel.get_by_id(
        user_id)
    if (user_auth_details_model is not None) and (
            user_auth_details_model.deleted is False):
        return _get_user_auth_details_from_model(user_auth_details_model)
    elif strict:
        logging.error('Could not find user with id %s' % user_id)
        raise Exception('User not found.')
    else:
        return None


def _get_user_auth_details_from_model(user_auth_details_model):
    """Transform user auth details storage model to domain object.

    Args:
        user_auth_details_model: UserAuthDetailsModel. The model to be
            converted.

    Returns:
        UserAuthDetails. Domain object for user auth details.
    """
    return UserAuthDetails(
        user_id=user_auth_details_model.id,
        gae_id=user_auth_details_model.gae_id,
        parent_user_id=user_auth_details_model.parent_user_id,
        deleted=user_auth_details_model.deleted
    )


def _get_pseudonymous_username(pseudonymous_id):
    """Get the username from pseudonymous ID.

    Args:
        pseudonymous_id: str. The pseudonymous ID from which to generate
            the username.

    Returns:
        str. The pseudonymous username, starting with 'User' and ending with
        the last eight letters from the pseudonymous_id.
    """
    return 'User%s%s' % (
        pseudonymous_id[-8].upper(), pseudonymous_id[-7:])


def get_username(user_id):
    """Gets username corresponding to the given user_id.

    Args:
        user_id: str. The unique ID of the user.

    Returns:
        str. Username corresponding to the given user_id.
    """
    return get_usernames([user_id], strict=True)[0]


def get_usernames(user_ids, strict=False):
    """Gets usernames corresponding to the given user_ids.

    Args:
        user_ids: list(str). The list of user_ids to get usernames for.
        strict: bool. Whether to fail noisily if no user with the given ID
            exists in the datastore. Defaults to False.

    Returns:
        list(str|None). Containing usernames based on given user_ids.
        If a user_id does not exist, the corresponding entry in the
        returned list is None.
    """
    usernames = [None] * len(user_ids)
    non_system_user_indices = []
    non_system_user_ids = []
    for index, user_id in enumerate(user_ids):
        if user_id in feconf.SYSTEM_USERS:
            usernames[index] = feconf.SYSTEM_USERS[user_id]
        elif utils.is_pseudonymous_id(user_id):
            usernames[index] = _get_pseudonymous_username(user_id)
        else:
            non_system_user_indices.append(index)
            non_system_user_ids.append(user_id)

    non_system_users_settings = get_users_settings(
        non_system_user_ids, strict=strict)

    for index, user_settings in enumerate(non_system_users_settings):
        if user_settings:
            usernames[non_system_user_indices[index]] = user_settings.username

    return usernames


def set_username(user_id, new_username):
    """Updates the username of the user with the given user_id.

    Args:
        user_id: str. The unique ID of the user.
        new_username: str. The new username to set.

    Raises:
        ValidationError. The new_username supplied is already taken.
    """
    user_settings = get_user_settings(user_id, strict=True)

    UserSettings.require_valid_username(new_username)
    if is_username_taken(new_username):
        raise utils.ValidationError(
            'Sorry, the username \"%s\" is already taken! Please pick '
            'a different one.' % new_username)
    user_settings.username = new_username
    _save_user_settings(user_settings)


def record_agreement_to_terms(user_id):
    """Records that the user with given user_id has agreed to the license terms.

    Args:
        user_id: str. The unique ID of the user.
    """
    user_settings = get_user_settings(user_id, strict=True)
    user_settings.last_agreed_to_terms = datetime.datetime.utcnow()
    _save_user_settings(user_settings)


def update_profile_picture_data_url(user_id, profile_picture_data_url):
    """Updates profile_picture_data_url of user with given user_id.

    Args:
        user_id: str. The unique ID of the user.
        profile_picture_data_url: str. New profile picture url to be set.
    """
    user_settings = get_user_settings(user_id, strict=True)
    user_settings.profile_picture_data_url = profile_picture_data_url
    _save_user_settings(user_settings)


def update_user_bio(user_id, user_bio):
    """Updates user_bio of user with given user_id.

    Args:
        user_id: str. The unique ID of the user.
        user_bio: str. New user biography to be set.
    """
    user_settings = get_user_settings(user_id, strict=True)
    user_settings.user_bio = user_bio
    _save_user_settings(user_settings)


def update_user_default_dashboard(user_id, default_dashboard):
    """Updates the default dashboard of user with given user id.

    Args:
        user_id: str. The unique ID of the user.
        default_dashboard: str. The dashboard the user wants.
    """
    user_settings = get_user_settings(user_id, strict=True)
    user_settings.default_dashboard = default_dashboard
    _save_user_settings(user_settings)


def update_user_creator_dashboard_display(
        user_id, creator_dashboard_display_pref):
    """Updates the creator dashboard preference of user with given user id.

    Args:
        user_id: str. The unique ID of the user.
        creator_dashboard_display_pref: str. The creator dashboard preference
            the user wants.
    """
    user_settings = get_user_settings(user_id, strict=True)
    user_settings.creator_dashboard_display_pref = (
        creator_dashboard_display_pref)
    _save_user_settings(user_settings)


def update_subject_interests(user_id, subject_interests):
    """Updates subject_interests of user with given user_id.

    Args:
        user_id: str. The unique ID of the user.
        subject_interests: list(str). New subject interests to be set.
    """
    if not isinstance(subject_interests, list):
        raise utils.ValidationError('Expected subject_interests to be a list.')
    else:
        for interest in subject_interests:
            if not isinstance(interest, python_utils.BASESTRING):
                raise utils.ValidationError(
                    'Expected each subject interest to be a string.')
            elif not interest:
                raise utils.ValidationError(
                    'Expected each subject interest to be non-empty.')
            elif not re.match(constants.TAG_REGEX, interest):
                raise utils.ValidationError(
                    'Expected each subject interest to consist only of '
                    'lowercase alphabetic characters and spaces.')

    if len(set(subject_interests)) != len(subject_interests):
        raise utils.ValidationError(
            'Expected each subject interest to be distinct.')

    user_settings = get_user_settings(user_id, strict=True)
    user_settings.subject_interests = subject_interests
    _save_user_settings(user_settings)


def _update_first_contribution_msec(user_id, first_contribution_msec):
    """Updates first_contribution_msec of user with given user_id.

    Args:
        user_id: str. The unique ID of the user.
        first_contribution_msec: float. New time to set in milliseconds
            representing user's first contribution to Oppia.
    """
    user_settings = get_user_settings(user_id, strict=True)
    user_settings.first_contribution_msec = first_contribution_msec
    _save_user_settings(user_settings)


def update_first_contribution_msec_if_not_set(user_id, first_contribution_msec):
    """Updates first_contribution_msec of user with given user_id
    if it is set to None.

    Args:
        user_id: str. The unique ID of the user.
        first_contribution_msec: float. New time to set in milliseconds
            representing user's first contribution to Oppia.
    """
    user_settings = get_user_settings(user_id, strict=True)
    if user_settings.first_contribution_msec is None:
        _update_first_contribution_msec(
            user_id, first_contribution_msec)


def update_preferred_language_codes(user_id, preferred_language_codes):
    """Updates preferred_language_codes of user with given user_id.

    Args:
        user_id: str. The unique ID of the user.
        preferred_language_codes: list(str). New exploration language
            preferences to set.
    """
    user_settings = get_user_settings(user_id, strict=True)
    user_settings.preferred_language_codes = preferred_language_codes
    _save_user_settings(user_settings)


def update_preferred_site_language_code(user_id, preferred_site_language_code):
    """Updates preferred_site_language_code of user with given user_id.

    Args:
        user_id: str. The unique ID of the user.
        preferred_site_language_code: str. New system language preference
            to set.
    """
    user_settings = get_user_settings(user_id, strict=True)
    user_settings.preferred_site_language_code = (
        preferred_site_language_code)
    _save_user_settings(user_settings)


def update_preferred_audio_language_code(
        user_id, preferred_audio_language_code):
    """Updates preferred_audio_language_code of user with given user_id.

    Args:
        user_id: str. The unique ID of the user.
        preferred_audio_language_code: str. New audio language preference
            to set.
    """
    user_settings = get_user_settings(user_id, strict=True)
    user_settings.preferred_audio_language_code = (
        preferred_audio_language_code)
    _save_user_settings(user_settings)


def update_user_role(user_id, role):
    """Updates the role of the user with given user_id.

    Args:
        user_id: str. The unique ID of the user whose role is to be updated.
        role: str. The role to be assigned to user with given id.

    Raises:
        Exception. The given role does not exist.
    """
    if role not in role_services.PARENT_ROLES:
        raise Exception('Role %s does not exist.' % role)
    user_settings = get_user_settings(user_id, strict=True)
    if user_settings.role == feconf.ROLE_ID_LEARNER:
        raise Exception('The role of a Learner cannot be changed.')
    if role == feconf.ROLE_ID_LEARNER:
        raise Exception('Updating to a Learner role is not allowed.')
    user_settings.role = role
    _save_user_settings(user_settings)


def mark_user_for_deletion(user_id):
    """Set the 'deleted' property of the user with given user_id to True.

    Args:
        user_id: str. The unique ID of the user who should be deleted.
    """
    user_settings = get_user_settings(user_id, strict=True)
    user_settings.deleted = True
    _save_user_settings(user_settings)
    user_auth_details_model = user_models.UserAuthDetailsModel.get_by_id(
        user_id)

    # TODO(#10178): Remove the if condition below once UserAuthDetailsModel is
    # present for every existing user.
    if user_auth_details_model is not None:
        user_auth_details = _get_user_auth_details_from_model(
            user_auth_details_model)
        user_auth_details.deleted = True
        _save_user_auth_details(user_auth_details)


def get_human_readable_user_ids(user_ids):
    """Converts the given ids to usernames, or truncated email addresses.
    Requires all users to be known.

    Args:
        user_ids: list(str). The list of user_ids to get UserSettings domain
            objects for.

    Returns:
        list(str). List of usernames corresponding to given user_ids. If
        username does not exist, the corresponding entry in the returned
        list is the user's truncated email address.

    Raises:
        Exception. At least one of the user_ids does not correspond to a valid
            UserSettingsModel.
    """
    users_settings = get_users_settings(user_ids)
    usernames = []
    for ind, user_settings in enumerate(users_settings):
        if user_settings is None:
            logging.error('User id %s not known in list of user_ids %s' % (
                user_ids[ind], user_ids))
            raise Exception('User not found.')
        elif user_settings.username:
            usernames.append(user_settings.username)
        else:
            usernames.append(
                '[Awaiting user registration: %s]' %
                user_settings.truncated_email)
    return usernames


def record_user_started_state_editor_tutorial(user_id):
    """Updates last_started_state_editor_tutorial to the current datetime
    for the user with given user_id.

    Args:
        user_id: str. The unique ID of the user.
    """
    user_settings = get_user_settings(user_id, strict=True)
    user_settings.last_started_state_editor_tutorial = (
        datetime.datetime.utcnow())
    _save_user_settings(user_settings)


def record_user_started_state_translation_tutorial(user_id):
    """Updates last_started_state_translation_tutorial to the current datetime
    for the user with given user_id.

    Args:
        user_id: str. The unique ID of the user.
    """
    user_settings = get_user_settings(user_id, strict=True)
    user_settings.last_started_state_translation_tutorial = (
        datetime.datetime.utcnow())
    _save_user_settings(user_settings)


def record_user_logged_in(user_id):
    """Updates last_logged_in to the current datetime for the user with
    given user_id.

    Args:
        user_id: str. The unique ID of the user.
    """

    user_settings = get_user_settings(user_id, strict=True)
    user_settings.last_logged_in = datetime.datetime.utcnow()
    _save_user_settings(user_settings)


def update_last_logged_in(user_settings, new_last_logged_in):
    """Updates last_logged_in to the new given datetime for the user with
    given user_settings. Should only be used by tests.

    Args:
        user_settings: UserSettings. The UserSettings domain object.
        new_last_logged_in: datetime or None. The new datetime of the last
            logged in session.
    """

    user_settings.last_logged_in = new_last_logged_in
    _save_user_settings(user_settings)


def record_user_edited_an_exploration(user_id):
    """Updates last_edited_an_exploration to the current datetime for
    the user with given user_id.

    Args:
        user_id: str. The unique ID of the user.
    """
    user_settings = get_user_settings(user_id)
    if user_settings:
        user_settings.last_edited_an_exploration = datetime.datetime.utcnow()
        _save_user_settings(user_settings)


def record_user_created_an_exploration(user_id):
    """Updates last_created_an_exploration to the current datetime for
    the user with given user_id.

    Args:
        user_id: str. The unique ID of the user.
    """
    user_settings = get_user_settings(user_id)
    if user_settings:
        user_settings.last_created_an_exploration = datetime.datetime.utcnow()
        _save_user_settings(user_settings)


def update_email_preferences(
        user_id, can_receive_email_updates, can_receive_editor_role_email,
        can_receive_feedback_email, can_receive_subscription_email):
    """Updates whether the user has chosen to receive email updates.

    If no UserEmailPreferencesModel exists for this user, a new one will
    be created.

    Args:
        user_id: str. The unique ID of the user.
        can_receive_email_updates: bool. Whether the given user can receive
            email updates.
        can_receive_editor_role_email: bool. Whether the given user can receive
            emails notifying them of role changes.
        can_receive_feedback_email: bool. Whether the given user can receive
            emails when users submit feedback to their explorations.
        can_receive_subscription_email: bool. Whether the given user can receive
            emails related to his/her creator subscriptions.
    """
    email_preferences_model = user_models.UserEmailPreferencesModel.get(
        user_id, strict=False)
    if email_preferences_model is None:
        email_preferences_model = user_models.UserEmailPreferencesModel(
            id=user_id)

    email_preferences_model.site_updates = can_receive_email_updates
    email_preferences_model.editor_role_notifications = (
        can_receive_editor_role_email)
    email_preferences_model.feedback_message_notifications = (
        can_receive_feedback_email)
    email_preferences_model.subscription_notifications = (
        can_receive_subscription_email)
    email_preferences_model.put()


def get_email_preferences(user_id):
    """Gives email preferences of user with given user_id.

    Args:
        user_id: str. The unique ID of the user.

    Returns:
        UserGlobalPrefs. Representing whether the user has chosen to receive
        email updates.
    """
    email_preferences_model = user_models.UserEmailPreferencesModel.get(
        user_id, strict=False)
    if email_preferences_model is None:
        return user_domain.UserGlobalPrefs.create_default_prefs()
    else:
        return user_domain.UserGlobalPrefs(
            email_preferences_model.site_updates,
            email_preferences_model.editor_role_notifications,
            email_preferences_model.feedback_message_notifications,
            email_preferences_model.subscription_notifications)


def flush_migration_bot_contributions_model():
    """Cleans migration bot contributions model."""
    user_contributions = get_user_contributions(
        feconf.MIGRATION_BOT_USER_ID, strict=False)

    if user_contributions is not None:
        user_contributions.edited_exploration_ids = []
        user_contributions.created_exploration_ids = []
        _save_user_contributions(user_contributions)


def get_users_email_preferences(user_ids):
    """Get email preferences for the list of users.

    Args:
        user_ids: list(str). A list of user IDs for whom we want to get email
            preferences.

    Returns:
        list(UserGlobalPrefs). Representing whether the users had chosen to
        receive email updates.
    """
    user_email_preferences_models = (
        user_models.UserEmailPreferencesModel.get_multi(user_ids))
    result = []

    for email_preferences_model in user_email_preferences_models:
        if email_preferences_model is None:
            result.append(
                user_domain.UserGlobalPrefs.create_default_prefs())
        else:
            result.append(user_domain.UserGlobalPrefs(
                email_preferences_model.site_updates,
                email_preferences_model.editor_role_notifications,
                email_preferences_model.feedback_message_notifications,
                email_preferences_model.subscription_notifications))

    return result


def set_email_preferences_for_exploration(
        user_id, exploration_id, mute_feedback_notifications=None,
        mute_suggestion_notifications=None):
    """Sets mute preferences for exploration with given exploration_id of user
    with given user_id.

    If no ExplorationUserDataModel exists for this user and exploration,
    a new one will be created.

    Args:
        user_id: str. The unique ID of the user.
        exploration_id: str. The exploration id.
        mute_feedback_notifications: bool. Whether the given user has muted
            feedback emails. Defaults to None.
        mute_suggestion_notifications: bool. Whether the given user has muted
            suggestion emails. Defaults to None.
    """
    exploration_user_model = user_models.ExplorationUserDataModel.get(
        user_id, exploration_id)
    if exploration_user_model is None:
        exploration_user_model = user_models.ExplorationUserDataModel.create(
            user_id, exploration_id)
    if mute_feedback_notifications is not None:
        exploration_user_model.mute_feedback_notifications = (
            mute_feedback_notifications)
    if mute_suggestion_notifications is not None:
        exploration_user_model.mute_suggestion_notifications = (
            mute_suggestion_notifications)
    exploration_user_model.put()


def get_email_preferences_for_exploration(user_id, exploration_id):
    """Gives mute preferences for exploration with given exploration_id of user
    with given user_id.

    Args:
        user_id: str. The unique ID of the user.
        exploration_id: str. The exploration id.

    Returns:
        UserExplorationPrefs. Representing whether the user has chosen to
        receive email updates for particular exploration.
    """
    exploration_user_model = user_models.ExplorationUserDataModel.get(
        user_id, exploration_id)

    if exploration_user_model is None:
        return user_domain.UserExplorationPrefs.create_default_prefs()
    else:
        return user_domain.UserExplorationPrefs(
            exploration_user_model.mute_feedback_notifications,
            exploration_user_model.mute_suggestion_notifications)


def get_users_email_preferences_for_exploration(user_ids, exploration_id):
    """Gives mute preferences for exploration with given exploration_id of user
    with given user_id.

    Args:
        user_ids: list(str). A list of user IDs for whom we want to get email
            preferences.
        exploration_id: str. The exploration id.

    Returns:
        list(UserExplorationPrefs). Representing whether the users has chosen to
        receive email updates for particular exploration.
    """
    exploration_user_models = (
        user_models.ExplorationUserDataModel.get_multi(
            user_ids, exploration_id))
    result = []

    for exploration_user_model in exploration_user_models:
        if exploration_user_model is None:
            result.append(
                user_domain.UserExplorationPrefs.create_default_prefs())
        else:
            result.append(user_domain.UserExplorationPrefs(
                exploration_user_model.mute_feedback_notifications,
                exploration_user_model.mute_suggestion_notifications))

    return result


class UserContributions(python_utils.OBJECT):
    """Value object representing a user's contributions.

    Attributes:
        user_id: str. The unique ID of the user.
        created_exploration_ids: list(str). IDs of explorations that this
            user has created.
        edited_exploration_ids: list(str). IDs of explorations that this
            user has edited.
    """

    def __init__(
            self, user_id, created_exploration_ids, edited_exploration_ids):
        """Constructs a UserContributions domain object.

        Args:
            user_id: str. The unique ID of the user.
            created_exploration_ids: list(str). IDs of explorations that this
                user has created.
            edited_exploration_ids: list(str). IDs of explorations that this
                user has edited.
        """
        self.user_id = user_id
        self.created_exploration_ids = created_exploration_ids
        self.edited_exploration_ids = edited_exploration_ids

    def validate(self):
        """Checks that user_id, created_exploration_ids and
        edited_exploration_ids fields of this UserContributions
        domain object are valid.

        Raises:
            ValidationError. The user_id is not str.
            ValidationError. The created_exploration_ids is not a list.
            ValidationError. The exploration_id in created_exploration_ids
                is not str.
            ValidationError. The edited_exploration_ids is not a list.
            ValidationError. The exploration_id in edited_exploration_ids
                is not str.
        """
        if not isinstance(self.user_id, python_utils.BASESTRING):
            raise utils.ValidationError(
                'Expected user_id to be a string, received %s' % self.user_id)
        if not self.user_id:
            raise utils.ValidationError('No user id specified.')

        if not isinstance(self.created_exploration_ids, list):
            raise utils.ValidationError(
                'Expected created_exploration_ids to be a list, received %s'
                % self.created_exploration_ids)
        for exploration_id in self.created_exploration_ids:
            if not isinstance(exploration_id, python_utils.BASESTRING):
                raise utils.ValidationError(
                    'Expected exploration_id in created_exploration_ids '
                    'to be a string, received %s' % (
                        exploration_id))

        if not isinstance(self.edited_exploration_ids, list):
            raise utils.ValidationError(
                'Expected edited_exploration_ids to be a list, received %s'
                % self.edited_exploration_ids)
        for exploration_id in self.edited_exploration_ids:
            if not isinstance(exploration_id, python_utils.BASESTRING):
                raise utils.ValidationError(
                    'Expected exploration_id in edited_exploration_ids '
                    'to be a string, received %s' % (
                        exploration_id))


def get_user_contributions(user_id, strict=False):
    """Gets domain object representing the contributions for the given user_id.

    Args:
        user_id: str. The unique ID of the user.
        strict: bool. Whether to fail noisily if no user with the given
            id exists in the datastore. Defaults to False.

    Returns:
        UserContributions or None. If the given user_id does not exist, return
        None. Otherwise, return the corresponding UserContributions domain
        object.
    """
    model = user_models.UserContributionsModel.get(user_id, strict=strict)
    if model is not None:
        result = UserContributions(
            model.id, model.created_exploration_ids,
            model.edited_exploration_ids)
    else:
        result = None
    return result


def create_user_contributions(
        user_id, created_exploration_ids, edited_exploration_ids):
    """Creates a new UserContributionsModel and returns the domain object.

    Args:
        user_id: str. The unique ID of the user.
        created_exploration_ids: list(str). IDs of explorations that this
            user has created.
        edited_exploration_ids: list(str). IDs of explorations that this
            user has edited.

    Returns:
        UserContributions. The domain object representing the newly-created
        UserContributionsModel.

    Raises:
        Exception. The UserContributionsModel for the given user_id already
            exists.
    """
    user_contributions = get_user_contributions(user_id, strict=False)
    if user_contributions:
        raise Exception(
            'User contributions model for user %s already exists.' % user_id)
    else:
        user_contributions = UserContributions(
            user_id, created_exploration_ids, edited_exploration_ids)
        _save_user_contributions(user_contributions)
    return user_contributions


def update_user_contributions(
        user_id, created_exploration_ids, edited_exploration_ids):
    """Updates an existing UserContributionsModel with new calculated
    contributions.

    Args:
        user_id: str. The unique ID of the user.
        created_exploration_ids: list(str). IDs of explorations that this
            user has created.
        edited_exploration_ids: list(str). IDs of explorations that this
            user has edited.

    Raises:
        Exception. The UserContributionsModel for the given user_id does not
            exist.
    """
    user_contributions = get_user_contributions(user_id, strict=False)
    if not user_contributions:
        raise Exception(
            'User contributions model for user %s does not exist.' % user_id)

    user_contributions.created_exploration_ids = created_exploration_ids
    user_contributions.edited_exploration_ids = edited_exploration_ids

    _save_user_contributions(user_contributions)


def add_created_exploration_id(user_id, exploration_id):
    """Adds an exploration_id to a user_id's UserContributionsModel collection
    of created explorations.

    Args:
        user_id: str. The unique ID of the user.
        exploration_id: str. The exploration id.
    """
    user_contributions = get_user_contributions(user_id, strict=False)

    if not user_contributions:
        create_user_contributions(user_id, [exploration_id], [])
    elif exploration_id not in user_contributions.created_exploration_ids:
        user_contributions.created_exploration_ids.append(exploration_id)
        user_contributions.created_exploration_ids.sort()
        _save_user_contributions(user_contributions)


def add_edited_exploration_id(user_id, exploration_id):
    """Adds an exploration_id to a user_id's UserContributionsModel collection
    of edited explorations.

    Args:
        user_id: str. The unique ID of the user.
        exploration_id: str. The exploration id.
    """
    user_contributions = get_user_contributions(user_id, strict=False)

    if not user_contributions:
        create_user_contributions(user_id, [], [exploration_id])

    elif exploration_id not in user_contributions.edited_exploration_ids:
        user_contributions.edited_exploration_ids.append(exploration_id)
        user_contributions.edited_exploration_ids.sort()
        _save_user_contributions(user_contributions)


def _save_user_contributions(user_contributions):
    """Commits a user contributions object to the datastore.

    Args:
        user_contributions: UserContributions. Value object representing
            a user's contributions.
    """
    user_contributions.validate()
    user_models.UserContributionsModel(
        id=user_contributions.user_id,
        created_exploration_ids=user_contributions.created_exploration_ids,
        edited_exploration_ids=user_contributions.edited_exploration_ids,
    ).put()


def _migrate_dashboard_stats_to_latest_schema(versioned_dashboard_stats):
    """Holds responsibility of updating the structure of dashboard stats.

    Args:
        versioned_dashboard_stats: UserStatsModel. Value object representing
            user-specific statistics.

    Raises:
        Exception. If schema_version > CURRENT_DASHBOARD_STATS_SCHEMA_VERSION.
    """
    stats_schema_version = versioned_dashboard_stats.schema_version
    if not (1 <= stats_schema_version
            <= feconf.CURRENT_DASHBOARD_STATS_SCHEMA_VERSION):
        raise Exception(
            'Sorry, we can only process v1-v%d dashboard stats schemas at '
            'present.' % feconf.CURRENT_DASHBOARD_STATS_SCHEMA_VERSION)


def get_current_date_as_string():
    """Gets the current date.

    Returns:
        str. Current date as a string of format 'YYYY-MM-DD'.
    """
    return datetime.datetime.utcnow().strftime(
        feconf.DASHBOARD_STATS_DATETIME_STRING_FORMAT)


def parse_date_from_string(datetime_str):
    """Parses the given string, and returns the year, month and day of the
    date that it represents.

    Args:
        datetime_str: str. String representing datetime.

    Returns:
        dict. Representing date with year, month and day as keys.
    """
    datetime_obj = datetime.datetime.strptime(
        datetime_str, feconf.DASHBOARD_STATS_DATETIME_STRING_FORMAT)
    return {
        'year': datetime_obj.year,
        'month': datetime_obj.month,
        'day': datetime_obj.day
    }


def get_user_impact_score(user_id):
    """Gets the user impact score for the given user_id.

    Args:
        user_id: str. The unique ID of the user.

    Returns:
        float. The user impact score associated with the given user_id.
        Returns 0 if UserStatsModel does not exist for the given user_id.
    """
    model = user_models.UserStatsModel.get(user_id, strict=False)

    if model:
        return model.impact_score
    else:
        return 0


def get_weekly_dashboard_stats(user_id):
    """Gets weekly dashboard stats for a given user_id.

    Args:
        user_id: str. The unique ID of the user.

    Returns:
        list(dict): The weekly dashboard stats for the given user. Each dict in
        the list denotes the dashboard stats of the user, keyed by a datetime
        string. The stats currently being saved are:
            - 'average ratings': Average of ratings across all explorations of
                a user.
            - 'total plays': Total number of plays across all explorations of
                a user.

        The format of returned value:
        [
            {
                {{datetime_string_1}}: {
                    'num_ratings': (value),
                    'average_ratings': (value),
                    'total_plays': (value)
                }
            },
            {
                {{datetime_string_2}}: {
                    'num_ratings': (value),
                    'average_ratings': (value),
                    'total_plays': (value)
                }
            }
        ]
        If the user doesn't exist, then this function returns None.
    """
    model = user_models.UserStatsModel.get(user_id, strict=False)

    if model and model.weekly_creator_stats_list:
        return model.weekly_creator_stats_list
    else:
        return None


def get_last_week_dashboard_stats(user_id):
    """Gets last week's dashboard stats for a given user_id.

    Args:
        user_id: str. The unique ID of the user.

    Returns:
        dict or None: The dict denotes last week dashboard stats of the user,
        and contains a single key-value pair. The key is the datetime string and
        the value is the dashboard stats in the format:
        {
            'num_ratings': (value),
            'average_ratings': (value),
            'total_plays': (value)
        }
        If the user doesn't exist, then this function returns None.
    """
    weekly_dashboard_stats = get_weekly_dashboard_stats(user_id)
    if weekly_dashboard_stats:
        return weekly_dashboard_stats[-1]
    else:
        return None


def update_dashboard_stats_log(user_id):
    """Save statistics for creator dashboard of a user by appending to a list
    keyed by a datetime string.

    Args:
        user_id: str. The unique ID of the user.
    """
    model = user_models.UserStatsModel.get_or_create(user_id)

    if model.schema_version != feconf.CURRENT_DASHBOARD_STATS_SCHEMA_VERSION:
        _migrate_dashboard_stats_to_latest_schema(model)

    weekly_dashboard_stats = {
        get_current_date_as_string(): {
            'num_ratings': model.num_ratings or 0,
            'average_ratings': model.average_ratings,
            'total_plays': model.total_plays or 0
        }
    }
    model.weekly_creator_stats_list.append(weekly_dashboard_stats)
    model.put()


def is_at_least_moderator(user_id):
    """Checks if a user with given user_id is at least a moderator.

    Args:
        user_id: str. The unique ID of the user.

    Returns:
        bool. True if user is atleast a moderator, False otherwise.
    """
    user_role = get_user_role_from_id(user_id)
    if (user_role == feconf.ROLE_ID_MODERATOR or
            user_role == feconf.ROLE_ID_ADMIN):
        return True
    return False


def is_admin(user_id):
    """Checks if a user with given user_id is an admin.

    Args:
        user_id: str. The unique ID of the user.

    Returns:
        bool. True if user is an admin, False otherwise.
    """
    user_role = get_user_role_from_id(user_id)
    if user_role == feconf.ROLE_ID_ADMIN:
        return True
    return False


def is_topic_manager(user_id):
    """Checks if a user with given user_id is a topic manager.

    Args:
        user_id: str. The unique ID of the user.

    Returns:
        bool. Whether the user is a topic manager.
    """
    user_role = get_user_role_from_id(user_id)
    if user_role == feconf.ROLE_ID_TOPIC_MANAGER:
        return True
    return False


def can_review_translation_suggestions(user_id, language_code=None):
    """Returns whether the user can review translation suggestions in any
    language or in the given language.

    NOTE: If the language_code is provided then this method will check whether
    the user can review translations in the given language code. Otherwise, it
    will check whether the user can review in any language.

    Args:
        user_id: str. The unique ID of the user.
        language_code: str. The code of the language.

    Returns:
        bool. Whether the user can review translation suggestions in any
        language or in the given language.
    """
    user_contribution_rights = get_user_contribution_rights(user_id)
    reviewable_language_codes = (
        user_contribution_rights.can_review_translation_for_language_codes)
    if language_code is not None:
        return language_code in reviewable_language_codes
    else:
        return bool(reviewable_language_codes)


def can_review_voiceover_applications(user_id, language_code=None):
    """Returns whether the user can review voiceover applications in any
    language or in the given language.

    NOTE: If the language_code is provided then this method will check whether
    the user can review voiceover in the given language code else it will
    check whether the user can review in any language.

    Args:
        user_id: str. The unique ID of the user.
        language_code: str. The code of the language.

    Returns:
        bool. Whether the user can review voiceover applications in any language
        or in the given language.
    """
    user_contribution_rights = get_user_contribution_rights(user_id)
    reviewable_language_codes = (
        user_contribution_rights.can_review_voiceover_for_language_codes)
    if language_code is not None:
        return language_code in reviewable_language_codes
    else:
        return bool(reviewable_language_codes)


def can_review_question_suggestions(user_id):
    """Checks whether the user can review question suggestions.

    Args:
        user_id: str. The unique ID of the user.

    Returns:
        bool. Whether the user can review question suggestions.
    """
    user_contribution_rights = get_user_contribution_rights(user_id)
    return user_contribution_rights.can_review_questions


def allow_user_to_review_translation_in_language(user_id, language_code):
    """Allows the user with the given user id to review translation in the given
    language_code.

    Args:
        user_id: str. The unique ID of the user.
        language_code: str. The code of the language. Callers should ensure that
            the user does not have rights to review translations in the given
            language code.
    """
    user_contribution_rights = get_user_contribution_rights(user_id)
    allowed_language_codes = set(
        user_contribution_rights.can_review_translation_for_language_codes)
    allowed_language_codes.add(language_code)
    user_contribution_rights.can_review_translation_for_language_codes = (
        sorted(list(allowed_language_codes)))
    _save_user_contribution_rights(user_contribution_rights)


def remove_translation_review_rights_in_language(user_id, language_code):
    """Removes the user's review rights to translation suggestions in the given
    language_code.

    Args:
        user_id: str. The unique ID of the user.
        language_code: str. The code of the language. Callers should ensure that
            the user already has rights to review translations in the given
            language code.
    """
    user_contribution_rights = get_user_contribution_rights(user_id)
    user_contribution_rights.can_review_translation_for_language_codes.remove(
        language_code)
    _update_user_contribution_rights(user_contribution_rights)


def allow_user_to_review_voiceover_in_language(user_id, language_code):
    """Allows the user with the given user id to review voiceover applications
    in the given language_code.

    Args:
        user_id: str. The unique ID of the user.
        language_code: str. The code of the language. Callers should ensure that
            the user does not have rights to review voiceovers in the given
            language code.
    """
    user_contribution_rights = get_user_contribution_rights(user_id)
    allowed_language_codes = set(
        user_contribution_rights.can_review_voiceover_for_language_codes)
    allowed_language_codes.add(language_code)
    user_contribution_rights.can_review_voiceover_for_language_codes = (
        sorted(list(allowed_language_codes)))
    _save_user_contribution_rights(user_contribution_rights)


def remove_voiceover_review_rights_in_language(user_id, language_code):
    """Removes the user's review rights to voiceover applications in the given
    language_code.

    Args:
        user_id: str. The unique ID of the user.
        language_code: str. The code of the language. Callers should ensure that
            the user already has rights to review voiceovers in the given
            language code.
    """
    user_contribution_rights = get_user_contribution_rights(user_id)
    user_contribution_rights.can_review_voiceover_for_language_codes.remove(
        language_code)
    _update_user_contribution_rights(user_contribution_rights)


def allow_user_to_review_question(user_id):
    """Allows the user with the given user id to review question suggestions.

    Args:
        user_id: str. The unique ID of the user. Callers should ensure that
            the given user does not have rights to review questions.
    """
    user_contribution_rights = get_user_contribution_rights(user_id)
    user_contribution_rights.can_review_questions = True
    _save_user_contribution_rights(user_contribution_rights)


def remove_question_review_rights(user_id):
    """Removes the user's review rights to question suggestions.

    Args:
        user_id: str. The unique ID of the user. Callers should ensure that
            the given user already has rights to review questions.
    """
    user_contribution_rights = get_user_contribution_rights(user_id)
    user_contribution_rights.can_review_questions = False
    _update_user_contribution_rights(user_contribution_rights)


def remove_contribution_reviewer(user_id):
    """Deletes the UserContributionRightsModel corresponding to the given
    user_id.

    Args:
        user_id: str. The unique ID of the user.
    """
    user_contribution_rights_model = (
        user_models.UserContributionRightsModel.get_by_id(user_id))
    if user_contribution_rights_model is not None:
        user_contribution_rights_model.delete()


def get_contribution_reviewer_usernames(review_category, language_code=None):
    """Returns a list of usernames of users who has rights to review item of
    given review category.

    Args:
        review_category: str. The review category to find the list of reviewers
            for.
        language_code: None|str. The language code for translation or voiceover
            review category.

    Returns:
        list(str). A list of usernames.
    """
    reviewer_ids = []
    if review_category == constants.REVIEW_CATEGORY_TRANSLATION:
        reviewer_ids = (
            user_models.UserContributionRightsModel
            .get_translation_reviewer_user_ids(language_code))
    elif review_category == constants.REVIEW_CATEGORY_VOICEOVER:
        reviewer_ids = (
            user_models.UserContributionRightsModel
            .get_voiceover_reviewer_user_ids(language_code))
    elif review_category == constants.REVIEW_CATEGORY_QUESTION:
        if language_code is not None:
            raise Exception('Expected language_code to be None, found: %s' % (
                language_code))
        reviewer_ids = (
            user_models.UserContributionRightsModel
            .get_question_reviewer_user_ids())
    else:
        raise Exception('Invalid review category: %s' % review_category)

    return get_usernames(reviewer_ids)


def log_username_change(committer_id, old_username, new_username):
    """Stores the query to role structure in UsernameChangeAuditModel.

    Args:
        committer_id: str. The ID of the user that is making the change.
        old_username: str. The current username that is being changed.
        new_username: str. The new username that the current one is being
            changed to.
    """

    model_id = '%s.%d' % (committer_id, utils.get_current_time_in_millisecs())
    audit_models.UsernameChangeAuditModel(
        id=model_id, committer_id=committer_id, old_username=old_username,
        new_username=new_username).put()<|MERGE_RESOLUTION|>--- conflicted
+++ resolved
@@ -497,24 +497,6 @@
         user_id.islower(),
         user_id.startswith('uid_'),
         len(user_id) == feconf.USER_ID_LENGTH))
-<<<<<<< HEAD
-
-
-def is_pseudonymous_id(user_id):
-    """Check that the ID is a pseudonymous one.
-
-    Args:
-        user_id: str. The ID to be checked.
-
-    Returns:
-        bool. Whether the ID represents a pseudonymous user.
-    """
-    return all((
-        user_id.islower(),
-        user_id.startswith('pid_'),
-        len(user_id) == feconf.USER_ID_LENGTH))
-=======
->>>>>>> 8b054373
 
 
 def is_username_taken(username):
