# coding: utf-8
#
# Copyright 2014 The Oppia Authors. All Rights Reserved.
#
# Licensed under the Apache License, Version 2.0 (the "License");
# you may not use this file except in compliance with the License.
# You may obtain a copy of the License at
#
#      http://www.apache.org/licenses/LICENSE-2.0
#
# Unless required by applicable law or agreed to in writing, software
# distributed under the License is distributed on an "AS-IS" BASIS,
# WITHOUT WARRANTIES OR CONDITIONS OF ANY KIND, either express or implied.
# See the License for the specific language governing permissions and
# limitations under the License.

"""Classes relating to value generators."""

import copy
import inspect
import os
import pkgutil

import feconf
import utils


class BaseValueGenerator(object):
    """Base value generator class.

    A value generator is a class containing a function that takes in
    customization args and uses them to generate a value. The generated values
    are not typed, so if the caller wants strongly-typed values it would need
    to normalize the output of each generator.

    Each value generator should define a template file and an AngularJS
    directive. The names of these two files should be [ClassName].html and
    [ClassName].js respectively, where [ClassName] is the name of the value
    generator class.
    """

    @property
    def id(self):
        """Returns the Class name as a string, i.e "BaseValueGenerator".

        Returns:
            str. Class name i.e "BaseValueGenerator".
        """
        return self.__class__.__name__

    @classmethod
    def get_html_template(cls):
        """Returns the HTML template for the class.

        Returns:
            str. The HTML template corresponding to the class.
        """
        return utils.get_file_contents(os.path.join(
            os.getcwd(), feconf.VALUE_GENERATORS_DIR, 'templates',
            '%s.html' % cls.__name__))

    @classmethod
    def get_js_template(cls):
        """Returns the JavaScript template for the class.

        Returns:
            str. The JS template corresponding to the class.
        """

        # NB: These generators should use only Angular templating. The
        # variables they have access to are generatorId, initArgs,
        # customizationArgs and objType.
        return utils.get_file_contents(os.path.join(
<<<<<<< HEAD
            os.getcwd(), feconf.VALUE_GENERATORS_DIR_FOR_JS, 'templates',
            '%s.js' % cls.__name__))
=======
            os.getcwd(), feconf.VALUE_GENERATORS_DIR, 'templates',
            '%sDirective.js' % cls.__name__))
>>>>>>> bff3e006

    def generate_value(self, *args, **kwargs):
        """Generates a new value, using the given customization args.

        The first arg should be context_params.
        """
        raise NotImplementedError


class Registry(object):
    """Maintains a registry of all the value generators.

    Attributes:
        value_generators_dict: dict(str : BaseValueGenerator). Dictionary
            mapping value generator class names to their classes.
    """
    value_generators_dict = {}

    @classmethod
    def _refresh_registry(cls):
        """Refreshes the dictionary mapping between generator_id and the
        corresponding generator classes.
        """
        cls.value_generators_dict.clear()

        # Assemble all generators in
        # extensions/value_generators/models/generators.py.
        value_generator_paths = [os.path.join(
            os.getcwd(), feconf.VALUE_GENERATORS_DIR, 'models')]

        # Crawl the directories and add new generator instances to the
        # registries.
        for loader, name, _ in pkgutil.iter_modules(
                path=value_generator_paths):
            if name.endswith('_test'):
                continue
            module = loader.find_module(name).load_module(name)
            for _, clazz in inspect.getmembers(
                    module, predicate=inspect.isclass):
                if issubclass(clazz, BaseValueGenerator):
                    if clazz.__name__ in cls.value_generators_dict:
                        raise Exception(
                            'Duplicate value generator name %s'
                            % clazz.__name__)

                    cls.value_generators_dict[clazz.__name__] = clazz

    @classmethod
    def get_all_generator_classes(cls):
        """Get the dict of all value generator classes."""
        cls._refresh_registry()
        return copy.deepcopy(cls.value_generators_dict)

    @classmethod
    def get_generator_class_by_id(cls, generator_id):
        """Gets a generator class by its id.

        Refreshes once if the generator is not found; subsequently, throws an
        error.

        Args:
            generator_id: str. An id corresponding to a generator class.

        Returns:
            class(BaseValueGenerator). A generator class mapping to the
                generator id given.

        Raises:
            KeyError: The given generator_id is invalid.
        """
        if generator_id not in cls.value_generators_dict:
            cls._refresh_registry()
        return cls.value_generators_dict[generator_id]<|MERGE_RESOLUTION|>--- conflicted
+++ resolved
@@ -71,13 +71,8 @@
         # variables they have access to are generatorId, initArgs,
         # customizationArgs and objType.
         return utils.get_file_contents(os.path.join(
-<<<<<<< HEAD
             os.getcwd(), feconf.VALUE_GENERATORS_DIR_FOR_JS, 'templates',
-            '%s.js' % cls.__name__))
-=======
-            os.getcwd(), feconf.VALUE_GENERATORS_DIR, 'templates',
             '%sDirective.js' % cls.__name__))
->>>>>>> bff3e006
 
     def generate_value(self, *args, **kwargs):
         """Generates a new value, using the given customization args.
