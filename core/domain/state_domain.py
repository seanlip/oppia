--- conflicted
+++ resolved
@@ -1168,16 +1168,12 @@
 
         subtitled_htmls = self.get_subtitled_html()
         for subtitled_html in subtitled_htmls:
-            html_string = subtitled_html.html
-            # Make sure we don't include content that only consists of
-            # numbers. See issue #13055.
-            if not html_string.isnumeric():
-                translatable_contents_collection.add_translatable_field(
-                    subtitled_html.content_id,
-                    translation_domain.ContentType.INTERACTION,
-                    translation_domain.TranslatableContentFormat.HTML,
-                    html_string,
-                    kwargs['interaction_id'])
+            translatable_contents_collection.add_translatable_field(
+                subtitled_html.content_id,
+                translation_domain.ContentType.INTERACTION,
+                translation_domain.TranslatableContentFormat.HTML,
+                subtitled_html.html,
+                kwargs['interaction_id'])
 
         subtitled_unicodes = self.get_subtitled_unicode()
         for subtitled_unicode in subtitled_unicodes:
@@ -1837,150 +1833,8 @@
                 self.duration_secs)
 
 
-<<<<<<< HEAD
 class RecordedVoiceoversDict(TypedDict):
     """Dictionary representing the RecordedVoiceovers object."""
-=======
-class WrittenTranslationDict(TypedDict):
-    """Dictionary representing the WrittenTranslation object."""
-
-    data_format: str
-    translation: Union[str, List[str]]
-    needs_update: bool
-
-
-class WrittenTranslation:
-    """Value object representing a written translation for a content.
-
-    Here, "content" could mean a string or a list of strings. The latter arises,
-    for example, in the case where we are checking for equality of a learner's
-    answer against a given set of strings. In such cases, the number of strings
-    in the translation of the original object may not be the same as the number
-    of strings in the original object.
-    """
-
-    DATA_FORMAT_HTML: Final = 'html'
-    DATA_FORMAT_UNICODE_STRING: Final = 'unicode'
-    DATA_FORMAT_SET_OF_NORMALIZED_STRING: Final = 'set_of_normalized_string'
-    DATA_FORMAT_SET_OF_UNICODE_STRING: Final = 'set_of_unicode_string'
-
-    DATA_FORMAT_TO_TRANSLATABLE_OBJ_TYPE: Dict[
-        str, translatable_object_registry.TranslatableObjectNames
-    ] = {
-        DATA_FORMAT_HTML: 'TranslatableHtml',
-        DATA_FORMAT_UNICODE_STRING: 'TranslatableUnicodeString',
-        DATA_FORMAT_SET_OF_NORMALIZED_STRING: (
-            'TranslatableSetOfNormalizedString'),
-        DATA_FORMAT_SET_OF_UNICODE_STRING: 'TranslatableSetOfUnicodeString',
-    }
-
-    @classmethod
-    def is_data_format_list(cls, data_format: str) -> bool:
-        """Checks whether the content of translation with given format is of
-        a list type.
-
-        Args:
-            data_format: str. The format of the translation.
-
-        Returns:
-            bool. Whether the content of translation is a list.
-        """
-        return data_format in (
-            cls.DATA_FORMAT_SET_OF_NORMALIZED_STRING,
-            cls.DATA_FORMAT_SET_OF_UNICODE_STRING
-        )
-
-    def __init__(
-        self,
-        data_format: str,
-        translation: Union[str, List[str]],
-        needs_update: bool
-    ) -> None:
-        """Initializes a WrittenTranslation domain object.
-
-        Args:
-            data_format: str. One of the keys in
-                DATA_FORMAT_TO_TRANSLATABLE_OBJ_TYPE. Indicates the
-                type of the field (html, unicode, etc.).
-            translation: str|list(str). A user-submitted string or list of
-                strings that matches the given data format.
-            needs_update: bool. Whether the translation is marked as needing
-                review.
-        """
-        self.data_format = data_format
-        self.translation = translation
-        self.needs_update = needs_update
-
-    def to_dict(self) -> WrittenTranslationDict:
-        """Returns a dict representing this WrittenTranslation domain object.
-
-        Returns:
-            dict. A dict, mapping all fields of WrittenTranslation instance.
-        """
-        return {
-            'data_format': self.data_format,
-            'translation': self.translation,
-            'needs_update': self.needs_update,
-        }
-
-    @classmethod
-    def from_dict(
-        cls, written_translation_dict: WrittenTranslationDict
-    ) -> WrittenTranslation:
-        """Return a WrittenTranslation domain object from a dict.
-
-        Args:
-            written_translation_dict: dict. The dict representation of
-                WrittenTranslation object.
-
-        Returns:
-            WrittenTranslation. The corresponding WrittenTranslation domain
-            object.
-        """
-        return cls(
-            written_translation_dict['data_format'],
-            written_translation_dict['translation'],
-            written_translation_dict['needs_update'])
-
-    def validate(self) -> None:
-        """Validates properties of the WrittenTranslation, normalizing the
-        translation if needed.
-
-        Raises:
-            ValidationError. One or more attributes of the WrittenTranslation
-                are invalid.
-        """
-        if self.data_format not in (
-                self.DATA_FORMAT_TO_TRANSLATABLE_OBJ_TYPE):
-            raise utils.ValidationError(
-                'Invalid data_format: %s' % self.data_format)
-
-        translatable_class_name = (
-            self.DATA_FORMAT_TO_TRANSLATABLE_OBJ_TYPE[self.data_format])
-        translatable_obj_class = (
-            translatable_object_registry.Registry.get_object_class(
-                translatable_class_name))
-        self.translation = translatable_obj_class.normalize_value(
-            self.translation)
-
-        if not isinstance(self.needs_update, bool):
-            raise utils.ValidationError(
-                'Expected needs_update to be a bool, received %s' %
-                self.needs_update)
-
-        # Validate translations.
-        if self.data_format == 'html':
-            # Ruling out the possibility of different types for mypy
-            # type checking.
-            assert isinstance(self.translation, str)
-            html_cleaner.validate_rte_tags(self.translation)
-            html_cleaner.validate_tabs_and_collapsible_rte_tags(
-                self.translation)
-
-
-class WrittenTranslationsDict(TypedDict):
-    """Dictionary representing the WrittenTranslations object."""
->>>>>>> 279a6a2b
 
     voiceovers_mapping: Dict[str, Dict[str, VoiceoverDict]]
 
@@ -3248,159 +3102,6 @@
                 % card_is_checkpoint)
         self.card_is_checkpoint = card_is_checkpoint
 
-<<<<<<< HEAD
-=======
-    def _get_all_translatable_content(self) -> Dict[str, TranslatableItem]:
-        """Returns all content which can be translated into different languages.
-
-        Returns:
-            dict(str, TranslatableItem). Returns a dict with key as content
-            id and TranslatableItem as value with the appropriate data
-            format.
-        """
-        content_id_to_translatable_item = {}
-
-        content_id_to_translatable_item[self.content.content_id] = (
-            TranslatableItem(
-                self.content.html,
-                TranslatableItem.DATA_FORMAT_HTML,
-                TranslatableItem.CONTENT_TYPE_CONTENT))
-
-        # TODO(#6178): Remove empty html checks once we add a validation
-        # check that ensures each content in state should be non-empty html.
-        default_outcome = self.interaction.default_outcome
-        if default_outcome is not None and default_outcome.feedback.html != '':
-            content_id_to_translatable_item[
-                default_outcome.feedback.content_id
-            ] = TranslatableItem(
-                default_outcome.feedback.html,
-                TranslatableItem.DATA_FORMAT_HTML,
-                TranslatableItem.CONTENT_TYPE_FEEDBACK)
-
-        for answer_group in self.interaction.answer_groups:
-            if answer_group.outcome.feedback.html != '':
-                content_id_to_translatable_item[
-                    answer_group.outcome.feedback.content_id
-                ] = TranslatableItem(
-                    answer_group.outcome.feedback.html,
-                    TranslatableItem.DATA_FORMAT_HTML,
-                    TranslatableItem.CONTENT_TYPE_FEEDBACK)
-            # As of Aug 2021, only TextInput and SetInput have translatable rule
-            # inputs.
-            if self.interaction.id not in ['TextInput', 'SetInput']:
-                continue
-            for rule_spec in answer_group.rule_specs:
-                for input_value in rule_spec.inputs.values():
-                    if 'normalizedStrSet' in input_value:
-                        content_id_to_translatable_item[
-                            input_value['contentId']
-                        ] = TranslatableItem(
-                            input_value['normalizedStrSet'],
-                            TranslatableItem
-                            .DATA_FORMAT_SET_OF_NORMALIZED_STRING,
-                            TranslatableItem.CONTENT_TYPE_RULE,
-                            self.interaction.id,
-                            rule_spec.rule_type)
-                    if 'unicodeStrSet' in input_value:
-                        content_id_to_translatable_item[
-                            input_value['contentId']
-                        ] = TranslatableItem(
-                            input_value['unicodeStrSet'],
-                            TranslatableItem
-                            .DATA_FORMAT_SET_OF_UNICODE_STRING,
-                            TranslatableItem.CONTENT_TYPE_RULE,
-                            self.interaction.id,
-                            rule_spec.rule_type)
-
-        for hint in self.interaction.hints:
-            if hint.hint_content.html != '':
-                content_id_to_translatable_item[
-                    hint.hint_content.content_id
-                ] = TranslatableItem(
-                    hint.hint_content.html,
-                    TranslatableItem.DATA_FORMAT_HTML,
-                    TranslatableItem.CONTENT_TYPE_HINT)
-
-        solution = self.interaction.solution
-        if solution is not None and solution.explanation.html != '':
-            content_id_to_translatable_item[
-                solution.explanation.content_id
-            ] = TranslatableItem(
-                solution.explanation.html,
-                TranslatableItem.DATA_FORMAT_HTML,
-                TranslatableItem.CONTENT_TYPE_SOLUTION)
-
-        for ca_dict in self.interaction.customization_args.values():
-            subtitled_htmls = ca_dict.get_subtitled_html()
-            for subtitled_html in subtitled_htmls:
-                html_string = subtitled_html.html
-                stripped_html_string = html_cleaner.strip_html_tags(html_string)
-                if (
-                    stripped_html_string != '' and
-                    not stripped_html_string.isnumeric()
-                ):
-                    content_id_to_translatable_item[
-                        subtitled_html.content_id
-                    ] = TranslatableItem(
-                        html_string,
-                        TranslatableItem.DATA_FORMAT_HTML,
-                        TranslatableItem.CONTENT_TYPE_INTERACTION,
-                        self.interaction.id)
-
-            subtitled_unicodes = ca_dict.get_subtitled_unicode()
-            for subtitled_unicode in subtitled_unicodes:
-                if subtitled_unicode.unicode_str != '':
-                    content_id_to_translatable_item[
-                        subtitled_unicode.content_id
-                    ] = TranslatableItem(
-                        subtitled_unicode.unicode_str,
-                        TranslatableItem.DATA_FORMAT_UNICODE_STRING,
-                        TranslatableItem.CONTENT_TYPE_INTERACTION,
-                        self.interaction.id)
-
-        return content_id_to_translatable_item
-
-    def has_content_id(self, content_id: str) -> bool:
-        """Returns whether a given content ID is available in the translatable
-        content.
-
-        Args:
-            content_id: str. The content ID that needs to be checked for the
-                availability.
-
-        Returns:
-            bool. A boolean that indicates the availability of the content ID
-            in the translatable content.
-        """
-        available_translate_content = self._get_all_translatable_content()
-        return bool(content_id in available_translate_content)
-
-    def get_content_id_mapping_needing_translations(
-        self, language_code: str
-    ) -> Dict[str, TranslatableItem]:
-        """Returns all text html which can be translated in the given language.
-
-        Args:
-            language_code: str. The abbreviated code of the language.
-
-        Returns:
-            dict(str, TranslatableItem). A dict with key as content id and
-            value as TranslatableItem containing the content and the data
-            format.
-        """
-        content_id_to_translatable_item = self._get_all_translatable_content()
-        available_translation_content_ids = (
-            self.written_translations
-            .get_content_ids_that_are_correctly_translated(language_code))
-        for content_id in available_translation_content_ids:
-            content_id_to_translatable_item.pop(content_id, None)
-
-        # TODO(#7571): Add functionality to return the list of
-        # translations which needs update.
-
-        return content_id_to_translatable_item
-
->>>>>>> 279a6a2b
     def to_dict(self) -> StateDict:
         """Returns a dict representing this State domain object.
 
