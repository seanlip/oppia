--- conflicted
+++ resolved
@@ -18,7 +18,6 @@
 
 from __future__ import annotations
 
-import collections
 import copy
 import itertools
 import logging
@@ -35,11 +34,7 @@
 from extensions.objects.models import objects
 
 from typing import (
-<<<<<<< HEAD
-    Any, Callable, Dict, Iterator, List, Mapping, Optional, Tuple, Union,
-=======
-    Any, Callable, Dict, List, Mapping, Optional, Tuple, Type, Union,
->>>>>>> c17d6cd6
+    Any, Callable, Dict, Iterator, List, Mapping, Optional, Tuple, Type, Union,
     cast, overload
 )
 from typing_extensions import Final, Literal, TypedDict
@@ -1001,79 +996,6 @@
         return cls(
             cls._DEFAULT_INTERACTION_ID, {}, [], default_outcome, [], [], None)
 
-<<<<<<< HEAD
-=======
-    def get_all_html_content_strings(self) -> List[str]:
-        """Get all html content strings in the interaction.
-
-        Returns:
-            list(str). The list of all html content strings in the interaction.
-
-        Raises:
-            Exception. The solution has invalid type.
-        """
-        html_list = []
-
-        for answer_group in self.answer_groups:
-            # Here, we are asserting that self.id is never going to be None,
-            # because interaction_id can only be None when there are no answer
-            # groups.
-            assert self.id is not None
-            html_list += answer_group.get_all_html_content_strings(self.id)
-
-        if self.default_outcome:
-            default_outcome_html = self.default_outcome.feedback.html
-            html_list += [default_outcome_html]
-
-        for hint in self.hints:
-            hint_html = hint.hint_content.html
-            html_list += [hint_html]
-
-        if self.id is None:
-            return html_list
-
-        interaction = (
-            interaction_registry.Registry.get_interaction_by_id(
-                self.id))
-
-        if self.solution and interaction.can_have_solution:
-            solution_html = self.solution.explanation.html
-            html_list += [solution_html]
-            html_field_types_to_rule_specs = (
-                rules_registry.Registry.get_html_field_types_to_rule_specs())
-
-            if self.solution.correct_answer:
-                for html_type in html_field_types_to_rule_specs.keys():
-                    if html_type == interaction.answer_type:
-                        if (
-                                html_type ==
-                                feconf.ANSWER_TYPE_LIST_OF_SETS_OF_HTML):
-                            # Here we use cast because above 'if' clause forces
-                            # 'correct_answer' to be of type List[List[str]].
-                            list_of_set_of_html_answer = cast(
-                                List[List[str]], self.solution.correct_answer
-                            )
-                            for set_of_html_value in list_of_set_of_html_answer:
-                                html_list += set_of_html_value
-                        elif html_type == feconf.ANSWER_TYPE_SET_OF_HTML:
-                            # Here we use cast because above 'elif' clause
-                            # forces 'correct_answer' to be of type List[str].
-                            set_of_html_answer = cast(
-                                List[str], self.solution.correct_answer
-                            )
-                            for html_value in set_of_html_answer:
-                                html_list += [html_value]
-                        else:
-                            raise Exception(
-                                'The solution does not have a valid '
-                                'correct_answer type.')
-
-        for ca_name in self.customization_args:
-            html_list += self.customization_args[ca_name].get_html()
-
-        return html_list
-
->>>>>>> c17d6cd6
     @staticmethod
     def convert_html_in_interaction(
         interaction_dict: InteractionInstanceDict,
@@ -1889,141 +1811,8 @@
                 self.duration_secs)
 
 
-<<<<<<< HEAD
 class RecordedVoiceoversDict(TypedDict):
     """Dictionary representing the RecordedVoiceovers object."""
-=======
-class WrittenTranslationDict(TypedDict):
-    """Dictionary representing the WrittenTranslation object."""
-
-    data_format: str
-    translation: Union[str, List[str]]
-    needs_update: bool
-
-
-class WrittenTranslation:
-    """Value object representing a written translation for a content.
-
-    Here, "content" could mean a string or a list of strings. The latter arises,
-    for example, in the case where we are checking for equality of a learner's
-    answer against a given set of strings. In such cases, the number of strings
-    in the translation of the original object may not be the same as the number
-    of strings in the original object.
-    """
-
-    DATA_FORMAT_HTML: Final = 'html'
-    DATA_FORMAT_UNICODE_STRING: Final = 'unicode'
-    DATA_FORMAT_SET_OF_NORMALIZED_STRING: Final = 'set_of_normalized_string'
-    DATA_FORMAT_SET_OF_UNICODE_STRING: Final = 'set_of_unicode_string'
-
-    DATA_FORMAT_TO_TRANSLATABLE_OBJ_TYPE: Dict[
-        str, translatable_object_registry.TranslatableObjectNames
-    ] = {
-        DATA_FORMAT_HTML: 'TranslatableHtml',
-        DATA_FORMAT_UNICODE_STRING: 'TranslatableUnicodeString',
-        DATA_FORMAT_SET_OF_NORMALIZED_STRING: (
-            'TranslatableSetOfNormalizedString'),
-        DATA_FORMAT_SET_OF_UNICODE_STRING: 'TranslatableSetOfUnicodeString',
-    }
-
-    @classmethod
-    def is_data_format_list(cls, data_format: str) -> bool:
-        """Checks whether the content of translation with given format is of
-        a list type.
-
-        Args:
-            data_format: str. The format of the translation.
-
-        Returns:
-            bool. Whether the content of translation is a list.
-        """
-        return data_format in (
-            cls.DATA_FORMAT_SET_OF_NORMALIZED_STRING,
-            cls.DATA_FORMAT_SET_OF_UNICODE_STRING
-        )
-
-    def __init__(
-        self,
-        data_format: str,
-        translation: Union[str, List[str]],
-        needs_update: bool
-    ) -> None:
-        """Initializes a WrittenTranslation domain object.
-
-        Args:
-            data_format: str. One of the keys in
-                DATA_FORMAT_TO_TRANSLATABLE_OBJ_TYPE. Indicates the
-                type of the field (html, unicode, etc.).
-            translation: str|list(str). A user-submitted string or list of
-                strings that matches the given data format.
-            needs_update: bool. Whether the translation is marked as needing
-                review.
-        """
-        self.data_format = data_format
-        self.translation = translation
-        self.needs_update = needs_update
-
-    def to_dict(self) -> WrittenTranslationDict:
-        """Returns a dict representing this WrittenTranslation domain object.
-
-        Returns:
-            dict. A dict, mapping all fields of WrittenTranslation instance.
-        """
-        return {
-            'data_format': self.data_format,
-            'translation': self.translation,
-            'needs_update': self.needs_update,
-        }
-
-    @classmethod
-    def from_dict(
-        cls, written_translation_dict: WrittenTranslationDict
-    ) -> WrittenTranslation:
-        """Return a WrittenTranslation domain object from a dict.
-
-        Args:
-            written_translation_dict: dict. The dict representation of
-                WrittenTranslation object.
-
-        Returns:
-            WrittenTranslation. The corresponding WrittenTranslation domain
-            object.
-        """
-        return cls(
-            written_translation_dict['data_format'],
-            written_translation_dict['translation'],
-            written_translation_dict['needs_update'])
-
-    def validate(self) -> None:
-        """Validates properties of the WrittenTranslation, normalizing the
-        translation if needed.
-
-        Raises:
-            ValidationError. One or more attributes of the WrittenTranslation
-                are invalid.
-        """
-        if self.data_format not in (
-                self.DATA_FORMAT_TO_TRANSLATABLE_OBJ_TYPE):
-            raise utils.ValidationError(
-                'Invalid data_format: %s' % self.data_format)
-
-        translatable_class_name = (
-            self.DATA_FORMAT_TO_TRANSLATABLE_OBJ_TYPE[self.data_format])
-        translatable_obj_class = (
-            translatable_object_registry.Registry.get_object_class(
-                translatable_class_name))
-        self.translation = translatable_obj_class.normalize_value(
-            self.translation)
-
-        if not isinstance(self.needs_update, bool):
-            raise utils.ValidationError(
-                'Expected needs_update to be a bool, received %s' %
-                self.needs_update)
-
-
-class WrittenTranslationsDict(TypedDict):
-    """Dictionary representing the WrittenTranslations object."""
->>>>>>> c17d6cd6
 
     voiceovers_mapping: Dict[str, Dict[str, VoiceoverDict]]
 
@@ -2790,81 +2579,6 @@
         if self.interaction.id is not None:
             self.interaction.validate(exp_param_specs_dict)
 
-<<<<<<< HEAD
-=======
-        content_id_list = []
-        content_id_list.append(self.content.content_id)
-        for answer_group in self.interaction.answer_groups:
-            feedback_content_id = answer_group.outcome.feedback.content_id
-            if feedback_content_id in content_id_list:
-                raise utils.ValidationError(
-                    'Found a duplicate content id %s' % feedback_content_id)
-            content_id_list.append(feedback_content_id)
-
-            for rule_spec in answer_group.rule_specs:
-                for param_name, value in rule_spec.inputs.items():
-                    param_type = (
-                        interaction_registry.Registry.get_interaction_by_id(
-                            self.interaction.id
-                        ).get_rule_param_type(rule_spec.rule_type, param_name))
-
-                    if issubclass(param_type, objects.BaseTranslatableObject):
-                        if value['contentId'] in content_id_list:
-                            raise utils.ValidationError(
-                                'Found a duplicate content '
-                                'id %s' % value['contentId'])
-                        content_id_list.append(value['contentId'])
-
-        if self.interaction.default_outcome:
-            default_outcome_content_id = (
-                self.interaction.default_outcome.feedback.content_id)
-            if default_outcome_content_id in content_id_list:
-                raise utils.ValidationError(
-                    'Found a duplicate content id %s'
-                    % default_outcome_content_id)
-            content_id_list.append(default_outcome_content_id)
-        for hint in self.interaction.hints:
-            hint_content_id = hint.hint_content.content_id
-            if hint_content_id in content_id_list:
-                raise utils.ValidationError(
-                    'Found a duplicate content id %s' % hint_content_id)
-            content_id_list.append(hint_content_id)
-        if self.interaction.solution:
-            solution_content_id = (
-                self.interaction.solution.explanation.content_id)
-            if solution_content_id in content_id_list:
-                raise utils.ValidationError(
-                    'Found a duplicate content id %s' % solution_content_id)
-            content_id_list.append(solution_content_id)
-
-        if self.interaction.id is not None:
-            for ca_name in self.interaction.customization_args:
-                content_id_list.extend(
-                    self.interaction.customization_args[ca_name]
-                    .get_content_ids()
-                )
-
-        if len(set(content_id_list)) != len(content_id_list):
-            raise utils.ValidationError(
-                'Expected all content_ids to be unique, '
-                'received %s' % content_id_list)
-
-        for content_id in content_id_list:
-            content_id_suffix = content_id.split('_')[-1]
-
-            # Possible values of content_id_suffix are a digit, or from
-            # a 'outcome' (from 'default_outcome'). If the content_id_suffix
-            # is not a digit, we disregard it here.
-            if (
-                    content_id_suffix.isdigit() and
-                    int(content_id_suffix) > self.next_content_id_index
-            ):
-                raise utils.ValidationError(
-                    'Expected all content id indexes to be less than the "next '
-                    'content id index", but received content id %s' % content_id
-                )
-
->>>>>>> c17d6cd6
         if not isinstance(self.solicit_answer_details, bool):
             raise utils.ValidationError(
                 'Expected solicit_answer_details to be a boolean, '
