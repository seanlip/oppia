--- conflicted
+++ resolved
@@ -628,97 +628,6 @@
                     'received %s' % self.refresher_exploration_id)
 
 
-<<<<<<< HEAD
-# TODO(@DubeySandeep): Remove AudioTranslation class after removing
-# content_ids_to_audio_translations from Skill class.
-class AudioTranslation(object):
-    """Value object representing an audio translation."""
-
-    def to_dict(self):
-        """Returns a dict representing this AudioTranslation domain object.
-
-        Returns:
-            dict. A dict, mapping all fields of AudioTranslation instance.
-        """
-        return {
-            'filename': self.filename,
-            'file_size_bytes': self.file_size_bytes,
-            'needs_update': self.needs_update,
-        }
-
-    @classmethod
-    def from_dict(cls, audio_translation_dict):
-        """Return a AudioTranslation domain object from a dict.
-
-        Args:
-            audio_translation_dict: dict. The dict representation of
-                AudioTranslation object.
-
-        Returns:
-            AudioTranslation. The corresponding AudioTranslation domain object.
-        """
-        return cls(
-            audio_translation_dict['filename'],
-            audio_translation_dict['file_size_bytes'],
-            audio_translation_dict['needs_update'])
-
-    def __init__(self, filename, file_size_bytes, needs_update):
-        """Initializes a AudioTranslation domain object.
-
-        Args:
-            filename: str. The corresponding audio file path.
-            file_size_bytes: int. The file size, in bytes. Used to display
-                potential bandwidth usage to the learner before they download
-                the file.
-            needs_update: bool. Whether audio is marked for needing review.
-        """
-        # str. The corresponding audio file path, e.g.
-        # "content-en-2-h7sjp8s.mp3".
-        self.filename = filename
-        # int. The file size, in bytes. Used to display potential bandwidth
-        # usage to the learner before they download the file.
-        self.file_size_bytes = file_size_bytes
-        # bool. Whether audio is marked for needing review.
-        self.needs_update = needs_update
-
-    def validate(self):
-        """Validates properties of the AudioTranslation.
-
-        Raises:
-            ValidationError: One or more attributes of the AudioTranslation are
-            invalid.
-        """
-        if not isinstance(self.filename, basestring):
-            raise utils.ValidationError(
-                'Expected audio filename to be a string, received %s' %
-                self.filename)
-        dot_index = self.filename.rfind('.')
-        if dot_index == -1 or dot_index == 0:
-            raise utils.ValidationError(
-                'Invalid audio filename: %s' % self.filename)
-        extension = self.filename[dot_index + 1:]
-        if extension not in feconf.ACCEPTED_AUDIO_EXTENSIONS:
-            raise utils.ValidationError(
-                'Invalid audio filename: it should have one of '
-                'the following extensions: %s. Received: %s'
-                % (feconf.ACCEPTED_AUDIO_EXTENSIONS.keys(), self.filename))
-
-        if not isinstance(self.file_size_bytes, int):
-            raise utils.ValidationError(
-                'Expected file size to be an int, received %s' %
-                self.file_size_bytes)
-        if self.file_size_bytes <= 0:
-            raise utils.ValidationError(
-                'Invalid file size: %s' % self.file_size_bytes)
-
-        if not isinstance(self.needs_update, bool):
-            raise utils.ValidationError(
-                'Expected needs_update to be a bool, received %s' %
-                self.needs_update)
-
-
-=======
->>>>>>> f52947f8
 class Voiceover(object):
     """Value object representing an voiceover."""
 
