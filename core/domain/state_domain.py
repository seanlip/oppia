--- conflicted
+++ resolved
@@ -913,7 +913,6 @@
             outcomes.append(self.default_outcome)
         return outcomes
 
-<<<<<<< HEAD
     def validate_numeric_input(self):
         """Validates NumericInput interaction
 
@@ -1278,12 +1277,9 @@
                 'choices in DragAndDropSortInput interaction.'
             )
 
-    def validate(self, exp_param_specs_dict):
-=======
     def validate(
         self, exp_param_specs_dict: Dict[str, param_domain.ParamSpec]
     ) -> None:
->>>>>>> 69638d73
         """Validates various properties of the InteractionInstance.
 
         Args:
@@ -1342,7 +1338,6 @@
             raise utils.ValidationError(
                 'Hint(s) must be specified if solution is specified')
 
-<<<<<<< HEAD
         # Validation for NumericInput interaction.
         if self.id == 'NumericInput':
             self.validate_numeric_input()
@@ -1367,10 +1362,7 @@
         if self.id == 'DragAndDropSortInput':
             self.validate_drag_and_drop_input()
 
-    def _validate_customization_args(self):
-=======
     def _validate_customization_args(self) -> None:
->>>>>>> 69638d73
         """Validates the customization arguments keys and values using
         customization_args_util.validate_customization_args_and_values().
         """
