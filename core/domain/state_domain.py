# coding: utf-8
#
# Copyright 2018 The Oppia Authors. All Rights Reserved.
#
# Licensed under the Apache License, Version 2.0 (the "License");
# you may not use this file except in compliance with the License.
# You may obtain a copy of the License at
#
#      http://www.apache.org/licenses/LICENSE-2.0
#
# Unless required by applicable law or agreed to in writing, software
# distributed under the License is distributed on an "AS-IS" BASIS,
# WITHOUT WARRANTIES OR CONDITIONS OF ANY KIND, either express or implied.
# See the License for the specific language governing permissions and
# limitations under the License.

"""Domain object for states and their constituents."""

from __future__ import annotations

import copy
import itertools
import logging
import math
import re

from core import android_validation_constants
from core import feconf
from core import schema_utils
from core import utils
from core.constants import constants
from core.domain import customization_args_util
from core.domain import param_domain
from core.domain import translation_domain
from extensions.objects.models import objects

from typing import (
<<<<<<< HEAD
    Any, Callable, Dict, Iterator, List, Mapping, Optional, Tuple, Type, Union,
    cast, overload
)
from typing_extensions import Literal, TypedDict
=======
    Any, Callable, Dict, Final, List, Literal, Mapping, Optional, Tuple,
    Type, TypedDict, Union, cast, overload)
>>>>>>> 82bc285e

from core.domain import html_cleaner  # pylint: disable=invalid-import-from # isort:skip
from core.domain import interaction_registry  # pylint: disable=invalid-import-from # isort:skip
from core.domain import rules_registry  # pylint: disable=invalid-import-from # isort:skip

MYPY = False
if MYPY:  # pragma: no cover
    from extensions import domain
    from extensions.interactions import base

# TODO(#14537): Refactor this file and remove imports marked
# with 'invalid-import-from'.


# The `AllowedRuleSpecInputTypes` is union of allowed types that a
# RuleSpec's inputs dictionary can accept for it's values.
AllowedRuleSpecInputTypes = Union[
    str,
    int,
    float,
    List[str],
    List[List[str]],
    # Here we use type Any because some rule specs have deeply nested types,
    # such as for the `NumberWithUnits` interaction.
    Mapping[
        str, Union[str, List[str], int, bool, float, Dict[str, int], List[Any]]
    ],
]

# TODO(#15982): Here we use type Any because `CustomizationArgsDictType` is a
# type for customization_args dictionary, and we used Any type here because
# it accepts the values of customization args and that values can be of type
# str, int, bool, List and other types too.
CustomizationArgsDictType = Dict[str, Dict[str, Any]]


class TrainingDataDict(TypedDict):
    """Type for the training data dictionary."""

    answer_group_index: int
    answers: List[str]


class AnswerGroupDict(TypedDict):
    """Dictionary representing the AnswerGroup object."""

    outcome: OutcomeDict
    rule_specs: List[RuleSpecDict]
    training_data: List[str]
    tagged_skill_misconception_id: Optional[str]


class StateVersionHistoryDict(TypedDict):
    """Dictionary representing the StateVersionHistory object."""

    previously_edited_in_version: Optional[int]
    state_name_in_previous_version: Optional[str]
    committer_id: str


AcceptableCorrectAnswerTypes = Union[
    List[List[str]], List[str], str, Dict[str, str], int, None
]


class AnswerGroup(translation_domain.BaseTranslatableObject):
    """Value object for an answer group. Answer groups represent a set of rules
    dictating whether a shared feedback should be shared with the user. These
    rules are ORed together. Answer groups may also support a classifier
    that involve soft matching of answers to a set of training data and/or
    example answers dictated by the creator.
    """

    def __init__(
        self,
        outcome: Outcome,
        rule_specs: List[RuleSpec],
        training_data: List[str],
        tagged_skill_misconception_id: Optional[str]
    ) -> None:
        """Initializes a AnswerGroup domain object.

        Args:
            outcome: Outcome. The outcome corresponding to the answer group.
            rule_specs: list(RuleSpec). List of rule specifications.
            training_data: list(*). List of answers belonging to training
                data of this answer group.
            tagged_skill_misconception_id: str or None. The format is
                '<skill_id>-<misconception_id>', where skill_id is the skill ID
                of the tagged misconception and misconception_id is the id of
                the tagged misconception for the answer group. It is not None
                only when a state is part of a Question object that
                tests a particular skill.
        """
        self.rule_specs = [RuleSpec(
            rule_spec.rule_type, rule_spec.inputs
        ) for rule_spec in rule_specs]
        self.outcome = outcome
        self.training_data = training_data
        self.tagged_skill_misconception_id = tagged_skill_misconception_id

    def get_translatable_contents_collection(
        self, **kwargs: Optional[str]
    ) -> translation_domain.TranslatableContentsCollection:
        """Get all translatable fields in the answer group.

        Returns:
            translatable_contents_collection: TranslatableContentsCollection.
            An instance of TranslatableContentsCollection class.
        """
        translatable_contents_collection = (
            translation_domain.TranslatableContentsCollection())

        if self.outcome is not None:
            (
                translatable_contents_collection
                .add_fields_from_translatable_object(self.outcome)
            )
        # TODO(#16256): Instead of hardcoding interactions name here,
        # Interaction can have a flag indicating whether the rule_specs can have
        # translations.
        for rule_spec in self.rule_specs:
            if kwargs['interaction_id'] not in ['TextInput', 'SetInput']:
                break
            (
                translatable_contents_collection
                .add_fields_from_translatable_object(
                    rule_spec,
                    interaction_id=kwargs['interaction_id'])
            )
        return translatable_contents_collection

    def to_dict(self) -> AnswerGroupDict:
        """Returns a dict representing this AnswerGroup domain object.

        Returns:
            dict. A dict, mapping all fields of AnswerGroup instance.
        """
        return {
            'rule_specs': [rule_spec.to_dict()
                           for rule_spec in self.rule_specs],
            'outcome': self.outcome.to_dict(),
            'training_data': self.training_data,
            'tagged_skill_misconception_id': self.tagged_skill_misconception_id
        }

    @classmethod
    def from_dict(cls, answer_group_dict: AnswerGroupDict) -> AnswerGroup:
        """Return a AnswerGroup domain object from a dict.

        Args:
            answer_group_dict: dict. The dict representation of AnswerGroup
                object.

        Returns:
            AnswerGroup. The corresponding AnswerGroup domain object.
        """
        return cls(
            Outcome.from_dict(answer_group_dict['outcome']),
            [RuleSpec.from_dict(rs)
             for rs in answer_group_dict['rule_specs']],
            answer_group_dict['training_data'],
            answer_group_dict['tagged_skill_misconception_id']
        )

    def validate(
        self,
        interaction: base.BaseInteraction,
        exp_param_specs_dict: Dict[str, param_domain.ParamSpec],
        *,
        tagged_skill_misconception_id_required: bool = False,
    ) -> None:
        """Verifies that all rule classes are valid, and that the AnswerGroup
        only has one classifier rule.

        Args:
            interaction: BaseInteraction. The interaction object.
            exp_param_specs_dict: dict. A dict of all parameters used in the
                exploration. Keys are parameter names and values are ParamSpec
                value objects with an object type property (obj_type).
            tagged_skill_misconception_id_required: bool. The 'tagged_skill_
                misconception_id' is required or not.

        Raises:
            ValidationError. One or more attributes of the AnswerGroup are
                invalid.
            ValidationError. The AnswerGroup contains more than one classifier
                rule.
            ValidationError. The tagged_skill_misconception_id is not valid.
        """
        if not isinstance(self.rule_specs, list):
            raise utils.ValidationError(
                'Expected answer group rules to be a list, received %s'
                % self.rule_specs)

        if (
            self.tagged_skill_misconception_id is not None and
            not tagged_skill_misconception_id_required
        ):
            raise utils.ValidationError(
                'Expected tagged skill misconception id to be None, '
                'received %s' % self.tagged_skill_misconception_id)

        if (
            self.tagged_skill_misconception_id is not None and
            tagged_skill_misconception_id_required
        ):
            if not isinstance(self.tagged_skill_misconception_id, str):
                raise utils.ValidationError(
                    'Expected tagged skill misconception id to be a str, '
                    'received %s' % self.tagged_skill_misconception_id)

            if not re.match(
                    constants.VALID_SKILL_MISCONCEPTION_ID_REGEX,
                    self.tagged_skill_misconception_id):
                raise utils.ValidationError(
                    'Expected the format of tagged skill misconception id '
                    'to be <skill_id>-<misconception_id>, received %s'
                    % self.tagged_skill_misconception_id)

        if len(self.rule_specs) == 0:
            raise utils.ValidationError(
                'There must be at least one rule for each answer group.')

        for rule_spec in self.rule_specs:
            if rule_spec.rule_type not in interaction.rules_dict:
                raise utils.ValidationError(
                    'Unrecognized rule type: %s' % rule_spec.rule_type)
            rule_spec.validate(
                interaction.get_rule_param_list(rule_spec.rule_type),
                exp_param_specs_dict)

        self.outcome.validate()

    @staticmethod
    def convert_html_in_answer_group(
        answer_group_dict: AnswerGroupDict,
        conversion_fn: Callable[[str], str],
        html_field_types_to_rule_specs: Dict[
            str, rules_registry.RuleSpecsExtensionDict
        ]
    ) -> AnswerGroupDict:
        """Checks for HTML fields in an answer group dict and converts it
        according to the conversion function.

        Args:
            answer_group_dict: dict. The answer group dict.
            conversion_fn: function. The function to be used for converting the
                HTML.
            html_field_types_to_rule_specs: dict. A dictionary that specifies
                the locations of html fields in rule specs. It is defined as a
                mapping of rule input types to a dictionary containing
                interaction id, format, and rule types. See
                html_field_types_to_rule_specs_state_v41.json for an example.

        Returns:
            dict. The converted answer group dict.
        """
        answer_group_dict['outcome']['feedback']['html'] = conversion_fn(
            answer_group_dict['outcome']['feedback']['html'])

        for rule_spec_index, rule_spec in enumerate(
                answer_group_dict['rule_specs']):
            answer_group_dict['rule_specs'][rule_spec_index] = (
                RuleSpec.convert_html_in_rule_spec(
                    rule_spec, conversion_fn, html_field_types_to_rule_specs))

        return answer_group_dict


class HintDict(TypedDict):
    """Dictionary representing the Hint object."""

    hint_content: SubtitledHtmlDict


class Hint(translation_domain.BaseTranslatableObject):
    """Value object representing a hint."""

    def __init__(
        self,
        hint_content: SubtitledHtml
    ) -> None:
        """Constructs a Hint domain object.

        Args:
            hint_content: SubtitledHtml. The hint text and ID referring to the
                other assets for this content.
        """
        self.hint_content = hint_content

    def get_translatable_contents_collection(
        self,
        **kwargs: Optional[str]
    ) -> translation_domain.TranslatableContentsCollection:
        """Get all translatable fields in the hint.

        Returns:
            translatable_contents_collection: TranslatableContentsCollection.
            An instance of TranslatableContentsCollection class.
        """
        translatable_contents_collection = (
            translation_domain.TranslatableContentsCollection())

        translatable_contents_collection.add_translatable_field(
            self.hint_content.content_id,
            translation_domain.ContentType.HINT,
            translation_domain.TranslatableContentFormat.HTML,
            self.hint_content.html)
        return translatable_contents_collection

    def to_dict(self) -> HintDict:
        """Returns a dict representing this Hint domain object.

        Returns:
            dict. A dict mapping the field of Hint instance.
        """
        return {
            'hint_content': self.hint_content.to_dict(),
        }

    @classmethod
    def from_dict(cls, hint_dict: HintDict) -> Hint:
        """Return a Hint domain object from a dict.

        Args:
            hint_dict: dict. The dict representation of Hint object.

        Returns:
            Hint. The corresponding Hint domain object.
        """
        hint_content = SubtitledHtml.from_dict(hint_dict['hint_content'])
        hint_content.validate()
        return cls(hint_content)

    def validate(self) -> None:
        """Validates all properties of Hint."""
        self.hint_content.validate()

    @staticmethod
    def convert_html_in_hint(
        hint_dict: HintDict, conversion_fn: Callable[[str], str]
    ) -> HintDict:
        """Checks for HTML fields in the hints and converts it
        according to the conversion function.

        Args:
            hint_dict: dict. The hints dict.
            conversion_fn: function. The function to be used for converting the
                HTML.

        Returns:
            dict. The converted hints dict.
        """
        hint_dict['hint_content']['html'] = (
            conversion_fn(hint_dict['hint_content']['html']))
        return hint_dict


class SolutionDict(TypedDict):
    """Dictionary representing the Solution object."""

    answer_is_exclusive: bool
    correct_answer: AcceptableCorrectAnswerTypes
    explanation: SubtitledHtmlDict


class Solution(translation_domain.BaseTranslatableObject):
    """Value object representing a solution.

    A solution consists of answer_is_exclusive, correct_answer and an
    explanation.When answer_is_exclusive is True, this indicates that it is
    the only correct answer; when it is False, this indicates that it is one
    possible answer. correct_answer records an answer that enables the learner
    to progress to the next card and explanation is an HTML string containing
    an explanation for the solution.
    """

    def __init__(
        self,
        interaction_id: str,
        answer_is_exclusive: bool,
        correct_answer: AcceptableCorrectAnswerTypes,
        explanation: SubtitledHtml
    ) -> None:
        """Constructs a Solution domain object.

        Args:
            interaction_id: str. The interaction id.
            answer_is_exclusive: bool. True if is the only correct answer;
                False if is one of possible answer.
            correct_answer: *. The correct answer; this answer
                enables the learner to progress to the next card. The type of
                correct_answer is determined by the value of
                BaseInteraction.answer_type. Some examples for the types are
                list(set(str)), list(str), str, dict(str, str), etc.
            explanation: SubtitledHtml. Contains text and text id to link audio
                translations for the solution's explanation.
        """
        self.answer_is_exclusive = answer_is_exclusive
        self.correct_answer = (
            interaction_registry.Registry.get_interaction_by_id(
                interaction_id).normalize_answer(correct_answer))
        self.explanation = explanation

    def get_translatable_contents_collection(
        self,
        **kwargs: Optional[str]
    ) -> translation_domain.TranslatableContentsCollection:
        """Get all translatable fields in the solution.

        Returns:
            translatable_contents_collection: TranslatableContentsCollection.
            An instance of TranslatableContentsCollection class.
        """
        translatable_contents_collection = (
            translation_domain.TranslatableContentsCollection())

        translatable_contents_collection.add_translatable_field(
            self.explanation.content_id,
            translation_domain.ContentType.SOLUTION,
            translation_domain.TranslatableContentFormat.HTML,
            self.explanation.html)
        return translatable_contents_collection

    def to_dict(self) -> SolutionDict:
        """Returns a dict representing this Solution domain object.

        Returns:
            dict. A dict mapping all fields of Solution instance.
        """
        return {
            'answer_is_exclusive': self.answer_is_exclusive,
            'correct_answer': self.correct_answer,
            'explanation': self.explanation.to_dict(),
        }

    @classmethod
    def from_dict(
        cls,
        interaction_id: str,
        solution_dict: SolutionDict
    ) -> Solution:
        """Return a Solution domain object from a dict.

        Args:
            interaction_id: str. The interaction id.
            solution_dict: dict. The dict representation of Solution object.

        Returns:
            Solution. The corresponding Solution domain object.
        """
        explanation = SubtitledHtml.from_dict(solution_dict['explanation'])
        explanation.validate()
        return cls(
            interaction_id,
            solution_dict['answer_is_exclusive'],
            interaction_registry.Registry.get_interaction_by_id(
                interaction_id).normalize_answer(
                    solution_dict['correct_answer']),
            explanation)

    def validate(self, interaction_id: str) -> None:
        """Validates all properties of Solution.

        Args:
            interaction_id: str. The interaction id.

        Raises:
            ValidationError. One or more attributes of the Solution are not
                valid.
        """
        if not isinstance(self.answer_is_exclusive, bool):
            raise utils.ValidationError(
                'Expected answer_is_exclusive to be bool, received %s' %
                self.answer_is_exclusive)
        interaction_registry.Registry.get_interaction_by_id(
            interaction_id).normalize_answer(self.correct_answer)
        self.explanation.validate()

    @staticmethod
    def convert_html_in_solution(
        interaction_id: Optional[str],
        solution_dict: SolutionDict,
        conversion_fn: Callable[[str], str],
        html_field_types_to_rule_specs: Dict[
            str, rules_registry.RuleSpecsExtensionDict
        ],
        interaction_spec: base.BaseInteractionDict
    ) -> SolutionDict:
        """Checks for HTML fields in a solution and convert it according
        to the conversion function.

        Args:
            interaction_id: Optional[str]. The interaction id.
            solution_dict: dict. The Solution dict.
            conversion_fn: function. The function to be used for converting the
                HTML.
            html_field_types_to_rule_specs: dict. A dictionary that specifies
                the locations of html fields in rule specs. It is defined as a
                mapping of rule input types to a dictionary containing
                interaction id, format, and rule types. See
                html_field_types_to_rule_specs_state_v41.json for an example.
            interaction_spec: dict. The specification for the interaction.

        Returns:
            dict. The converted Solution dict.

        Raises:
            Exception. The Solution dict has an invalid answer type.
        """
        if interaction_id is None:
            return solution_dict

        solution_dict['explanation']['html'] = (
            conversion_fn(solution_dict['explanation']['html']))

        if interaction_spec['can_have_solution']:
            if solution_dict['correct_answer']:
                for html_type in html_field_types_to_rule_specs.keys():
                    if html_type == interaction_spec['answer_type']:

                        if (
                                html_type ==
                                feconf.ANSWER_TYPE_LIST_OF_SETS_OF_HTML):

                            # Here correct_answer can only be of type
                            # List[List[str]] because here html_type is
                            # 'ListOfSetsOfHtmlStrings'.
                            assert isinstance(
                                solution_dict['correct_answer'], list
                            )
                            for list_index, html_list in enumerate(
                                    solution_dict['correct_answer']):
                                assert isinstance(html_list, list)
                                for answer_html_index, answer_html in enumerate(
                                        html_list):
                                    # Here we use cast because above assert
                                    # conditions forces correct_answer to be of
                                    # type List[List[str]].
                                    correct_answer = cast(
                                        List[List[str]],
                                        solution_dict['correct_answer']
                                    )
                                    correct_answer[list_index][
                                        answer_html_index] = (
                                            conversion_fn(answer_html))
                        elif html_type == feconf.ANSWER_TYPE_SET_OF_HTML:
                            # Here correct_answer can only be of type
                            # List[str] because here html_type is
                            # 'SetOfHtmlString'.
                            assert isinstance(
                                solution_dict['correct_answer'], list
                            )
                            for answer_html_index, answer_html in enumerate(
                                    solution_dict['correct_answer']):
                                assert isinstance(answer_html, str)
                                # Here we use cast because above assert
                                # conditions forces correct_answer to be of
                                # type List[str].
                                set_of_html_correct_answer = cast(
                                    List[str],
                                    solution_dict['correct_answer']
                                )
                                set_of_html_correct_answer[
                                    answer_html_index] = (
                                        conversion_fn(answer_html))
                        else:
                            raise Exception(
                                'The solution does not have a valid '
                                'correct_answer type.')

        return solution_dict


class InteractionInstanceDict(TypedDict):
    """Dictionary representing the InteractionInstance object."""

    id: Optional[str]
    customization_args: CustomizationArgsDictType
    answer_groups: List[AnswerGroupDict]
    default_outcome: Optional[OutcomeDict]
    confirmed_unclassified_answers: List[AnswerGroup]
    hints: List[HintDict]
    solution: Optional[SolutionDict]


class InteractionInstance(translation_domain.BaseTranslatableObject):
    """Value object for an instance of an interaction."""

    class RangeVariableDict(TypedDict):
        """Dictionary representing the range variable for the NumericInput
        interaction.
        """

        ans_group_index: int
        rule_spec_index: int
        lower_bound: Optional[float]
        upper_bound: Optional[float]
        lb_inclusive: bool
        ub_inclusive: bool

    class MatchedDenominatorDict(TypedDict):
        """Dictionary representing the matched denominator variable for the
        FractionInput interaction.
        """

        ans_group_index: int
        rule_spec_index: int
        denominator: int

    # The default interaction used for a new state.
    _DEFAULT_INTERACTION_ID = None

    def __init__(
        self,
        interaction_id: Optional[str],
        customization_args: Dict[str, InteractionCustomizationArg],
        answer_groups: List[AnswerGroup],
        default_outcome: Optional[Outcome],
        confirmed_unclassified_answers: List[AnswerGroup],
        hints: List[Hint],
        solution: Optional[Solution]
    ) -> None:
        """Initializes a InteractionInstance domain object.

        Args:
            interaction_id: Optional[str]. The interaction id.
            customization_args: dict. The customization dict. The keys are
                names of customization_args and the values are dicts with a
                single key, 'value', whose corresponding value is the value of
                the customization arg.
            answer_groups: list(AnswerGroup). List of answer groups of the
                interaction instance.
            default_outcome: Optional[Outcome]. The default outcome of the
                interaction instance, or None if no default outcome exists
                for the interaction.
            confirmed_unclassified_answers: list(*). List of answers which have
                been confirmed to be associated with the default outcome.
            hints: list(Hint). List of hints for this interaction.
            solution: Solution|None. A possible solution for the question asked
                in this interaction, or None if no solution exists for the
                interaction.
        """
        self.id = interaction_id
        # Customization args for the interaction's view. Parts of these
        # args may be Jinja templates that refer to state parameters.
        # This is a dict: the keys are names of customization_args and the
        # values are dicts with a single key, 'value', whose corresponding
        # value is the value of the customization arg.
        self.customization_args = customization_args
        self.answer_groups = answer_groups
        self.default_outcome = default_outcome
        self.confirmed_unclassified_answers = confirmed_unclassified_answers
        self.hints = hints
        self.solution = solution

    def get_translatable_contents_collection(
        self,
        **kwargs: Optional[str]
    ) -> translation_domain.TranslatableContentsCollection:
        """Get all translatable fields in the interaction instance.

        Returns:
            translatable_contents_collection: TranslatableContentsCollection.
            An instance of TranslatableContentsCollection class.
        """
        translatable_contents_collection = (
            translation_domain.TranslatableContentsCollection())

        if self.default_outcome is not None:
            (
                translatable_contents_collection
                .add_fields_from_translatable_object(self.default_outcome)
            )
        for answer_group in self.answer_groups:
            (
                translatable_contents_collection
                .add_fields_from_translatable_object(
                    answer_group,
                    interaction_id=self.id
                )
            )
        for customization_arg in self.customization_args.values():
            (
                translatable_contents_collection
                .add_fields_from_translatable_object(
                    customization_arg,
                    interaction_id=self.id)
            )
        for hint in self.hints:
            (
                translatable_contents_collection
                .add_fields_from_translatable_object(hint)
            )
        if self.solution is not None:
            (
                translatable_contents_collection
                .add_fields_from_translatable_object(self.solution)
            )
        return translatable_contents_collection

    def to_dict(self) -> InteractionInstanceDict:
        """Returns a dict representing this InteractionInstance domain object.

        Returns:
            dict. A dict mapping all fields of InteractionInstance instance.
        """

        # customization_args_dict here indicates a dict that maps customization
        # argument names to a customization argument dict, the dict
        # representation of InteractionCustomizationArg.
        customization_args_dict = {}
        if self.id:
            for ca_name in self.customization_args:
                customization_args_dict[ca_name] = (
                    self.customization_args[
                        ca_name].to_customization_arg_dict()
                )

        # Consistent with other usages of to_dict() across the codebase, all
        # values below are plain Python data structures and not domain objects,
        # despite the names of the keys. This applies to customization_args_dict
        # below.
        return {
            'id': self.id,
            'customization_args': customization_args_dict,
            'answer_groups': [group.to_dict() for group in self.answer_groups],
            'default_outcome': (
                self.default_outcome.to_dict()
                if self.default_outcome is not None
                else None),
            'confirmed_unclassified_answers': (
                self.confirmed_unclassified_answers),
            'hints': [hint.to_dict() for hint in self.hints],
            'solution': self.solution.to_dict() if self.solution else None,
        }

    @classmethod
    def from_dict(
        cls, interaction_dict: InteractionInstanceDict
    ) -> InteractionInstance:
        """Return a InteractionInstance domain object from a dict.

        Args:
            interaction_dict: dict. The dict representation of
                InteractionInstance object.

        Returns:
            InteractionInstance. The corresponding InteractionInstance domain
            object.
        """
        default_outcome_dict = (
            Outcome.from_dict(interaction_dict['default_outcome'])
            if interaction_dict['default_outcome'] is not None else None)
        solution_dict = (
            Solution.from_dict(
                interaction_dict['id'], interaction_dict['solution'])
            if (
                interaction_dict['solution'] is not None and
                interaction_dict['id'] is not None
            )
            else None)

        customization_args = (
            InteractionInstance
            .convert_customization_args_dict_to_customization_args(
                interaction_dict['id'],
                interaction_dict['customization_args']
            )
        )

        return cls(
            interaction_dict['id'],
            customization_args,
            [AnswerGroup.from_dict(h)
             for h in interaction_dict['answer_groups']],
            default_outcome_dict,
            interaction_dict['confirmed_unclassified_answers'],
            [Hint.from_dict(h) for h in interaction_dict['hints']],
            solution_dict)

    @property
    def is_terminal(self) -> bool:
        """Determines if this interaction type is terminal. If no ID is set for
        this interaction, it is assumed to not be terminal.

        Returns:
            bool. Whether the interaction is terminal.
        """
        return bool(
            self.id and interaction_registry.Registry.get_interaction_by_id(
                self.id
            ).is_terminal
        )

    @property
    def is_linear(self) -> bool:
        """Determines if this interaction type is linear.

        Returns:
            bool. Whether the interaction is linear.
        """
        return interaction_registry.Registry.get_interaction_by_id(
            self.id).is_linear

    def is_supported_on_android_app(self) -> bool:
        """Determines whether the interaction is a valid interaction that is
        supported by the Android app.

        Returns:
            bool. Whether the interaction is supported by the Android app.
        """
        return (
            self.id is None or
            self.id in android_validation_constants.VALID_INTERACTION_IDS
        )

    def is_rte_content_supported_on_android(
        self, require_valid_component_names: Callable[[str], bool]
    ) -> bool:
        """Determines whether the RTE content in interaction answer groups,
        hints and solution is supported by Android app.

        Args:
            require_valid_component_names: function. Function to check
                whether the RTE tags in the html string are whitelisted.

        Returns:
            bool. Whether the RTE content is valid.
        """
        for answer_group in self.answer_groups:
            if require_valid_component_names(
                    answer_group.outcome.feedback.html):
                return False

        if (
                self.default_outcome and self.default_outcome.feedback and
                require_valid_component_names(
                    self.default_outcome.feedback.html)):
            return False

        for hint in self.hints:
            if require_valid_component_names(hint.hint_content.html):
                return False

        if (
                self.solution and self.solution.explanation and
                require_valid_component_names(
                    self.solution.explanation.html)):
            return False

        return True

    def get_all_outcomes(self) -> List[Outcome]:
        """Returns a list of all outcomes of this interaction, taking into
        consideration every answer group and the default outcome.

        Returns:
            list(Outcome). List of all outcomes of this interaction.
        """
        outcomes = []
        for answer_group in self.answer_groups:
            outcomes.append(answer_group.outcome)
        if self.default_outcome is not None:
            outcomes.append(self.default_outcome)
        return outcomes

    def _validate_continue_interaction(self) -> None:
        """Validates Continue interaction."""
        text_value = (
            self.customization_args['buttonText'].value.unicode_str)
        if len(text_value) > 20:
            raise utils.ValidationError(
                'The `continue` interaction text length should be atmost '
                '20 characters.'
            )

    def _validate_end_interaction(self) -> None:
        """Validates End interaction."""
        recc_exp_ids = (
            self.customization_args['recommendedExplorationIds'].value)
        if len(recc_exp_ids) > 3:
            raise utils.ValidationError(
                'The total number of recommended explorations inside End '
                'interaction should be atmost 3.'
            )

    def _validates_choices_should_be_unique_and_nonempty(
        self, choices: List[SubtitledHtml]
    ) -> None:
        """Validates that the choices should be unique and non empty.

        Args:
            choices: List[state_domain.SubtitledHtml]. Choices that needs to
                be validated.

        Raises:
            utils.ValidationError. Choice is empty.
            utils.ValidationError. Choice is duplicate.
        """
        seen_choices = []
        for choice in choices:
            if html_cleaner.is_html_empty(choice.html):
                raise utils.ValidationError(
                    'Choices should be non empty.'
                )

            if choice.html not in seen_choices:
                seen_choices.append(choice.html)
            else:
                raise utils.ValidationError(
                    'Choices should be unique.'
                )

    def _set_lower_and_upper_bounds(
        self,
        range_var: RangeVariableDict,
        lower_bound: float,
        upper_bound: float,
        *,
        lb_inclusive: bool,
        ub_inclusive: bool
    ) -> None:
        """Sets the lower and upper bounds for the range_var.

        Args:
            range_var: RangeVariableDict. Variable used to keep track of each
                range.
            lower_bound: float. The lower bound.
            upper_bound: float. The upper bound.
            lb_inclusive: bool. If lower bound is inclusive.
            ub_inclusive: bool. If upper bound is inclusive.
        """
        range_var['lower_bound'] = lower_bound
        range_var['upper_bound'] = upper_bound
        range_var['lb_inclusive'] = lb_inclusive
        range_var['ub_inclusive'] = ub_inclusive

    def _is_enclosed_by(
        self, test_range: RangeVariableDict, base_range: RangeVariableDict
    ) -> bool:
        """Returns `True` when `test_range` variable lies within
        `base_range` variable.

        Args:
            test_range: RangeVariableDictDict. It represents the variable for
                which we have to check the range.
            base_range: RangeVariableDictDict. It is the variable to which
                the range is compared.

        Returns:
            bool. Returns True if test_range lies
            within base_range.
        """
        if (
            base_range['lower_bound'] is None or
            test_range['lower_bound'] is None or
            base_range['upper_bound'] is None or
            test_range['upper_bound'] is None
        ):
            return False

        lb_satisfied = (
            base_range['lower_bound'] < test_range['lower_bound'] or
            (
                base_range['lower_bound'] == test_range['lower_bound'] and
                (not test_range['lb_inclusive'] or base_range['lb_inclusive'])
            )
        )
        ub_satisfied = (
            base_range['upper_bound'] > test_range['upper_bound'] or
            (
                base_range['upper_bound'] == test_range['upper_bound'] and
                (not test_range['ub_inclusive'] or base_range['ub_inclusive'])
            )
        )
        return lb_satisfied and ub_satisfied

    def _should_check_range_criteria(
        self, earlier_rule: RuleSpec, later_rule: RuleSpec
    ) -> bool:
        """Compares the rule types of two rule specs to determine whether
        to check for range enclosure.

        Args:
            earlier_rule: RuleSpec. Previous rule.
            later_rule: RuleSpec. Current rule.

        Returns:
            bool. Returns True if the rules passes the range criteria check.
        """
        if earlier_rule.rule_type in (
            'HasDenominatorEqualTo', 'IsEquivalentTo', 'IsLessThan',
            'IsEquivalentToAndInSimplestForm', 'IsGreaterThan'
        ):
            return True

        return later_rule.rule_type in (
            'HasDenominatorEqualTo', 'IsLessThan', 'IsGreaterThan'
        )

    def _get_rule_value_of_fraction_interaction(
        self, rule_spec: RuleSpec
    ) -> float:
        """Returns rule value of the rule_spec of FractionInput interaction so
        that we can keep track of rule's range.

        Args:
            rule_spec: RuleSpec. Rule spec of an answer group.

        Returns:
            rule_value_f: float. The value of the rule spec.
        """
        rule_value_f = rule_spec.inputs['f']
        value: float = (
            rule_value_f['wholeNumber'] +
            float(rule_value_f['numerator']) / rule_value_f['denominator']
        )
        return value

    def _validate_numeric_input(self) -> None:
        """Validates the NumericInput interaction.

        Raises:
            ValidationError. Duplicate rules are present.
            ValidationError. Rule having a solution that is subset of previous
                rules' solution.
            ValidationError. The 'tol' value in 'IsWithinTolerance' is negetive.
            ValidationError. The 'a' is greater than or equal to 'b' in
                'IsInclusivelyBetween' rule.
        """
        lower_infinity = float('-inf')
        upper_infinity = float('inf')
        ranges: List[InteractionInstance.RangeVariableDict] = []
        rule_spec_till_now: List[RuleSpecDict] = []

        for ans_group_index, answer_group in enumerate(self.answer_groups):
            for rule_spec_index, rule_spec in enumerate(
                answer_group.rule_specs
            ):
                # Rule should not be duplicate.
                if rule_spec.to_dict() in rule_spec_till_now:
                    raise utils.ValidationError(
                        f'The rule \'{rule_spec_index}\' of answer group '
                        f'\'{ans_group_index}\' of NumericInput '
                        f'interaction is already present.'
                    )
                rule_spec_till_now.append(rule_spec.to_dict())
                # All rules should have solutions that is not subset of
                # previous rules' solutions.
                range_var: InteractionInstance.RangeVariableDict = {
                    'ans_group_index': int(ans_group_index),
                    'rule_spec_index': int(rule_spec_index),
                    'lower_bound': None,
                    'upper_bound': None,
                    'lb_inclusive': False,
                    'ub_inclusive': False
                }

                if rule_spec.rule_type == 'IsLessThanOrEqualTo':
                    rule_value = float(rule_spec.inputs['x'])
                    self._set_lower_and_upper_bounds(
                        range_var,
                        lower_infinity,
                        rule_value,
                        lb_inclusive=False,
                        ub_inclusive=True
                    )

                elif rule_spec.rule_type == 'IsGreaterThanOrEqualTo':
                    rule_value = float(rule_spec.inputs['x'])
                    self._set_lower_and_upper_bounds(
                        range_var,
                        rule_value,
                        upper_infinity,
                        lb_inclusive=True,
                        ub_inclusive=False
                    )

                elif rule_spec.rule_type == 'Equals':
                    rule_value = float(rule_spec.inputs['x'])
                    self._set_lower_and_upper_bounds(
                        range_var,
                        rule_value,
                        rule_value,
                        lb_inclusive=True,
                        ub_inclusive=True
                    )

                elif rule_spec.rule_type == 'IsLessThan':
                    rule_value = float(rule_spec.inputs['x'])
                    self._set_lower_and_upper_bounds(
                        range_var,
                        lower_infinity,
                        rule_value,
                        lb_inclusive=False,
                        ub_inclusive=False
                    )

                elif rule_spec.rule_type == 'IsGreaterThan':
                    rule_value = float(rule_spec.inputs['x'])
                    self._set_lower_and_upper_bounds(
                        range_var,
                        rule_value,
                        upper_infinity,
                        lb_inclusive=False,
                        ub_inclusive=False
                    )

                elif rule_spec.rule_type == 'IsWithinTolerance':
                    rule_value_x = float(rule_spec.inputs['x'])
                    rule_value_tol = float(rule_spec.inputs['tol'])
                    if rule_value_tol <= 0.0:
                        raise utils.ValidationError(
                            f'The rule \'{rule_spec_index}\' of answer '
                            f'group \'{ans_group_index}\' having '
                            f'rule type \'IsWithinTolerance\' '
                            f'have \'tol\' value less than or equal to '
                            f'zero in NumericInput interaction.'
                        )
                    self._set_lower_and_upper_bounds(
                        range_var,
                        rule_value_x - rule_value_tol,
                        rule_value_x + rule_value_tol,
                        lb_inclusive=True,
                        ub_inclusive=True
                    )

                elif rule_spec.rule_type == 'IsInclusivelyBetween':
                    rule_value_a = float(rule_spec.inputs['a'])
                    rule_value_b = float(rule_spec.inputs['b'])
                    if rule_value_a >= rule_value_b:
                        raise utils.ValidationError(
                            f'The rule \'{rule_spec_index}\' of answer '
                            f'group \'{ans_group_index}\' having '
                            f'rule type \'IsInclusivelyBetween\' '
                            f'have `a` value greater than `b` value '
                            f'in NumericInput interaction.'
                        )
                    self._set_lower_and_upper_bounds(
                        range_var,
                        rule_value_a,
                        rule_value_b,
                        lb_inclusive=True,
                        ub_inclusive=True
                    )

                for range_ele in ranges:
                    if self._is_enclosed_by(range_var, range_ele):
                        raise utils.ValidationError(
                            f'Rule \'{rule_spec_index}\' from answer '
                            f'group \'{ans_group_index}\' will never be '
                            f'matched because it is made redundant '
                            f'by the above rules'
                        )

                ranges.append(range_var)

    def _validate_fraction_input(self) -> None:
        """Validates the FractionInput interaction.

        Raises:
            ValidationError. Duplicate rules are present.
            ValidationError. Solution is not in simplest form when the
                'simplest form' setting is turned on.
            ValidationError. Solution is not in proper form, having values
                like 1 2/3 when the 'proper form' setting is turned on.
            ValidationError. Solution is not in proper form, when the 'proper
                form' setting is turned on.
            ValidationError. The 'IsExactlyEqualTo' rule have integral value
                when 'allow non zero integers' setting is off.
            ValidationError. Rule have solution that is subset of previous
                rules' solutions.
            ValidationError. The 'HasFractionalPartExactlyEqualTo' rule comes
                after 'HasDenominatorEqualTo' rule where the fractional
                denominator is equal to 'HasDenominatorEqualTo' rule value.
        """
        ranges: List[InteractionInstance.RangeVariableDict] = []
        matched_denominator_list: List[
            InteractionInstance.MatchedDenominatorDict] = []
        rule_spec_till_now: List[RuleSpecDict] = []
        inputs_without_fractions = [
            'HasDenominatorEqualTo',
            'HasNumeratorEqualTo',
            'HasIntegerPartEqualTo',
            'HasNoFractionalPart'
        ]
        rules_that_can_have_improper_fractions = [
            'IsExactlyEqualTo',
            'HasFractionalPartExactlyEqualTo'
        ]
        lower_infinity = float('-inf')
        upper_infinity = float('inf')
        allow_non_zero_integ_part = (
            self.customization_args['allowNonzeroIntegerPart'].value)
        allow_imp_frac = self.customization_args['allowImproperFraction'].value
        require_simple_form = (
            self.customization_args['requireSimplestForm'].value)

        for ans_group_index, answer_group in enumerate(self.answer_groups):
            for rule_spec_index, rule_spec in enumerate(
                answer_group.rule_specs
            ):
                # Rule should not be duplicate.
                if rule_spec.to_dict() in rule_spec_till_now:
                    raise utils.ValidationError(
                        f'The rule \'{rule_spec_index}\' of answer group '
                        f'\'{ans_group_index}\' of FractionInput '
                        f'interaction is already present.'
                    )
                rule_spec_till_now.append(rule_spec.to_dict())

                if rule_spec.rule_type not in inputs_without_fractions:
                    num = rule_spec.inputs['f']['numerator']
                    den = rule_spec.inputs['f']['denominator']
                    whole = rule_spec.inputs['f']['wholeNumber']

                    # Solution should be in simplest form if the `simplest form`
                    # setting is turned on.
                    if require_simple_form:
                        d = math.gcd(num, den)
                        val_num = num // d
                        val_den = den // d
                        if val_num != num and val_den != den:
                            raise utils.ValidationError(
                                f'The rule \'{rule_spec_index}\' of '
                                f'answer group \'{ans_group_index}\' do '
                                f'not have value in simple form '
                                f'in FractionInput interaction.'
                            )

                    if (
                        not allow_imp_frac and
                        den <= num and
                        (
                            rule_spec.rule_type in
                            rules_that_can_have_improper_fractions
                        )
                    ):
                        raise utils.ValidationError(
                            f'The rule \'{rule_spec_index}\' of '
                            f'answer group \'{ans_group_index}\' do '
                            f'not have value in proper fraction '
                            f'in FractionInput interaction.'
                        )

                # All rules should have solutions that is not subset of
                # previous rules' solutions.
                range_var: InteractionInstance.RangeVariableDict = {
                    'ans_group_index': int(ans_group_index),
                    'rule_spec_index': int(rule_spec_index),
                    'lower_bound': None,
                    'upper_bound': None,
                    'lb_inclusive': False,
                    'ub_inclusive': False
                }
                matched_denominator: (
                    InteractionInstance.MatchedDenominatorDict
                ) = {
                    'ans_group_index': int(ans_group_index),
                    'rule_spec_index': int(rule_spec_index),
                    'denominator': 0
                }

                if rule_spec.rule_type in (
                    'IsEquivalentTo', 'IsExactlyEqualTo',
                    'IsEquivalentToAndInSimplestForm'
                ):
                    if (
                        rule_spec.rule_type == 'IsExactlyEqualTo' and
                        not allow_non_zero_integ_part and
                        whole != 0
                    ):
                        raise utils.ValidationError(
                            f'The rule \'{rule_spec_index}\' of '
                            f'answer group \'{ans_group_index}\' has '
                            f'non zero integer part '
                            f'in FractionInput interaction.'
                        )
                    rule_value_f = (
                        self._get_rule_value_of_fraction_interaction(rule_spec))
                    self._set_lower_and_upper_bounds(
                        range_var,
                        rule_value_f,
                        rule_value_f,
                        lb_inclusive=True,
                        ub_inclusive=True
                    )

                if rule_spec.rule_type == 'IsGreaterThan':
                    rule_value_f = (
                        self._get_rule_value_of_fraction_interaction(rule_spec))
                    self._set_lower_and_upper_bounds(
                        range_var,
                        rule_value_f,
                        upper_infinity,
                        lb_inclusive=False,
                        ub_inclusive=False
                    )

                if rule_spec.rule_type == 'IsLessThan':
                    rule_value_f = (
                        self._get_rule_value_of_fraction_interaction(rule_spec))
                    self._set_lower_and_upper_bounds(
                        range_var,
                        lower_infinity,
                        rule_value_f,
                        lb_inclusive=False,
                        ub_inclusive=False
                    )

                if rule_spec.rule_type == 'HasDenominatorEqualTo':
                    rule_value_x = int(rule_spec.inputs['x'])
                    matched_denominator['denominator'] = rule_value_x

                for range_ele in ranges:
                    earlier_rule = (
                        self.answer_groups[range_ele['ans_group_index']]
                        .rule_specs[range_ele['rule_spec_index']]
                    )
                    if (
                        self._should_check_range_criteria(
                            earlier_rule, rule_spec) and
                        self._is_enclosed_by(range_var, range_ele)
                    ):
                        raise utils.ValidationError(
                            f'Rule \'{rule_spec_index}\' from answer '
                            f'group \'{ans_group_index}\' of '
                            f'FractionInput interaction will '
                            f'never be matched because it is '
                            f'made redundant by the above rules'
                        )

                # `HasFractionalPartExactlyEqualTo` rule should always come
                # before `HasDenominatorEqualTo` rule where the fractional
                # denominator is equal to `HasDenominatorEqualTo` rule value.
                for den in matched_denominator_list:
                    if (
                        den is not None and rule_spec.rule_type ==
                        'HasFractionalPartExactlyEqualTo' and
                        den['denominator'] ==
                        rule_spec.inputs['f']['denominator']
                    ):
                        raise utils.ValidationError(
                            f'Rule \'{rule_spec_index}\' from answer '
                            f'group \'{ans_group_index}\' of '
                            f'FractionInput interaction having '
                            f'rule type HasFractionalPart'
                            f'ExactlyEqualTo will '
                            f'never be matched because it is '
                            f'made redundant by the above rules'
                        )

                ranges.append(range_var)
                matched_denominator_list.append(matched_denominator)

    def _validate_number_with_units_input(self) -> None:
        """Validates the NumberWithUnitsInput interaction.

        Raises:
            ValidationError. Duplicate rules are present.
            ValidationError. The 'IsEqualTo' rule comes after 'IsEquivalentTo'
                rule having same values.
        """
        number_with_units_rules = []
        rule_spec_till_now: List[RuleSpecDict] = []

        for ans_group_index, answer_group in enumerate(self.answer_groups):
            for rule_spec_index, rule_spec in enumerate(
                answer_group.rule_specs
            ):
                # Rule should not be duplicate.
                if rule_spec.to_dict() in rule_spec_till_now:
                    raise utils.ValidationError(
                        f'The rule \'{rule_spec_index}\' of answer group '
                        f'\'{ans_group_index}\' of NumberWithUnitsInput '
                        f'interaction is already present.'
                    )
                rule_spec_till_now.append(rule_spec.to_dict())

                # `IsEqualTo` rule should not come after `IsEquivalentTo` rule.
                if rule_spec.rule_type == 'IsEquivalentTo':
                    number_with_units_rules.append(rule_spec.inputs['f'])
                if (
                    rule_spec.rule_type == 'IsEqualTo' and
                    rule_spec.inputs['f'] in number_with_units_rules
                ):
                    raise utils.ValidationError(
                        f'The rule \'{rule_spec_index}\' of answer '
                        f'group \'{ans_group_index}\' has '
                        f'rule type equal is coming after '
                        f'rule type equivalent having same value '
                        f'in FractionInput interaction.'
                    )

    def _validate_multi_choice_input(self) -> None:
        """Validates the MultipleChoiceInput interaction.

        Raises:
            ValidationError. Duplicate rules are present.
            ValidationError. Answer choices are empty or duplicate.
        """
        rule_spec_till_now: List[RuleSpecDict] = []

        choices = self.customization_args['choices'].value
        self._validates_choices_should_be_unique_and_nonempty(choices)

        for ans_group_index, answer_group in enumerate(self.answer_groups):
            for rule_spec_index, rule_spec in enumerate(
                answer_group.rule_specs
            ):
                # Rule should not be duplicate.
                if rule_spec.to_dict() in rule_spec_till_now:
                    raise utils.ValidationError(
                        f'The rule \'{rule_spec_index}\' of answer group '
                        f'\'{ans_group_index}\' of MultipleChoiceInput '
                        f'interaction is already present.'
                    )
                rule_spec_till_now.append(rule_spec.to_dict())

    def _validate_item_selec_input(self) -> None:
        """Validates the ItemSelectionInput interaction.

        Raises:
            ValidationError. Duplicate rules are present.
            ValidationError. The 'Equals' rule does not have value between min
                and max number of selections.
            ValidationError. Minimum number of selections value is greater
                than maximum number of selections value.
            ValidationError. Not enough choices to have minimum number of
                selections.
            ValidationError. Answer choices are empty or duplicate.
        """
        min_value = (
            self.customization_args['minAllowableSelectionCount'].value)
        max_value = (
            self.customization_args['maxAllowableSelectionCount'].value)
        rule_spec_till_now: List[RuleSpecDict] = []

        choices = self.customization_args['choices'].value
        self._validates_choices_should_be_unique_and_nonempty(choices)

        # Minimum number of selections should be no greater than maximum
        # number of selections.
        if min_value > max_value:
            raise utils.ValidationError(
                f'Min value which is {str(min_value)} '
                f'is greater than max value '
                f'which is {str(max_value)} '
                f'in ItemSelectionInput interaction.'
            )

        # There should be enough choices to have minimum number
        # of selections.
        if len(choices) < min_value:
            raise utils.ValidationError(
                f'Number of choices which is {str(len(choices))} '
                f'is lesser than the '
                f'min value selection which is {str(min_value)} '
                f'in ItemSelectionInput interaction.'
            )

        for ans_group_index, answer_group in enumerate(self.answer_groups):
            for rule_spec_index, rule_spec in enumerate(
                answer_group.rule_specs
            ):
                # Rule should not be duplicate.
                if rule_spec.to_dict() in rule_spec_till_now:
                    raise utils.ValidationError(
                        f'The rule {rule_spec_index} of answer group '
                        f'{ans_group_index} of ItemSelectionInput interaction '
                        f'is already present.'
                    )
                rule_spec_till_now.append(rule_spec.to_dict())

                # `Equals` should have between min and max number of selections.
                if rule_spec.rule_type == 'Equals':
                    if (
                        len(rule_spec.inputs['x']) < min_value or
                        len(rule_spec.inputs['x']) > max_value
                    ):
                        raise utils.ValidationError(
                            f'Selected choices of rule \'{rule_spec_index}\' '
                            f'of answer group \'{ans_group_index}\' '
                            f'either less than min_selection_value '
                            f'or greater than max_selection_value '
                            f'in ItemSelectionInput interaction.'
                        )

    def _validate_drag_and_drop_input(self) -> None:
        """Validates the DragAndDropInput interaction.

        Raises:
            ValidationError. Duplicate rules are present.
            ValidationError. Multiple items at the same place when the setting
                is turned off.
            ValidationError. The 'IsEqualToOrderingWithOneItemAtIncorrect
                Position' rule present when 'multiple items at same place'
                setting turned off.
            ValidationError. In 'HasElementXBeforeElementY' rule, 'X' value
                is equal to 'Y' value.
            ValidationError. The 'IsEqualToOrdering' rule have empty values.
            ValidationError. The 'IsEqualToOrdering' rule comes after
                'HasElementXAtPositionY' where element 'X' is present at
                position 'Y' in 'IsEqualToOrdering' rule.
            ValidationError. Less than 2 items are present.
            ValidationError. Answer choices are empty or duplicate.
        """
        multi_item_value = (
            self.customization_args
            ['allowMultipleItemsInSamePosition'].value)
        ele_x_at_y_rules = []
        rule_spec_till_now: List[RuleSpecDict] = []
        equal_ordering_one_at_incorec_posn = []

        choices = self.customization_args['choices'].value
        if len(choices) < 2:
            raise utils.ValidationError(
                'There should be atleast 2 values inside DragAndDrop '
                'interaction.'
            )

        self._validates_choices_should_be_unique_and_nonempty(choices)

        for ans_group_index, answer_group in enumerate(self.answer_groups):
            for rule_spec_index, rule_spec in enumerate(
                answer_group.rule_specs
            ):
                # Rule should not be duplicate.
                if rule_spec.to_dict() in rule_spec_till_now:
                    raise utils.ValidationError(
                        f'The rule \'{rule_spec_index}\' of answer group '
                        f'\'{ans_group_index}\' of DragAndDropInput '
                        f'interaction is already present.'
                    )
                rule_spec_till_now.append(rule_spec.to_dict())

                if not multi_item_value and (
                    rule_spec.rule_type ==
                    'IsEqualToOrderingWithOneItemAtIncorrectPosition'
                ):
                    raise utils.ValidationError(
                        f'The rule \'{rule_spec_index}\' '
                        f'of answer group \'{ans_group_index}\' '
                        f'having rule type - IsEqualToOrderingWith'
                        f'OneItemAtIncorrectPosition should not '
                        f'be there when the '
                        f'multiple items in same position '
                        f'setting is turned off '
                        f'in DragAndDropSortInput interaction.'
                    )

                # Multiple items cannot be in the same place iff the
                # `allow multiple items at same place` setting is turned off.
                if not multi_item_value:
                    for ele in rule_spec.inputs['x']:
                        if len(ele) > 1:
                            raise utils.ValidationError(
                                f'The rule \'{rule_spec_index}\' of '
                                f'answer group \'{ans_group_index}\' '
                                f'have multiple items at same place '
                                f'when multiple items in same '
                                f'position settings is turned off '
                                f'in DragAndDropSortInput interaction.'
                            )

                if (
                    rule_spec.rule_type == 'HasElementXBeforeElementY' and
                    rule_spec.inputs['x'] == rule_spec.inputs['y']
                ):
                    raise utils.ValidationError(
                        f'The rule \'{rule_spec_index}\' of '
                        f'answer group \'{ans_group_index}\', '
                        f'the value 1 and value 2 cannot be '
                        f'same when rule type is '
                        f'HasElementXBeforeElementY '
                        f'of DragAndDropSortInput interaction.'
                    )

                if rule_spec.rule_type == 'HasElementXAtPositionY':
                    element = rule_spec.inputs['x']
                    position = rule_spec.inputs['y']
                    ele_x_at_y_rules.append(
                        {'element': element, 'position': position}
                    )

                if (
                    rule_spec.rule_type ==
                    'IsEqualToOrderingWithOneItemAtIncorrectPosition'
                ):
                    equal_ordering_one_at_incorec_posn.append(
                        rule_spec.inputs['x']
                    )

                if rule_spec.rule_type == 'IsEqualToOrdering':
                    # `IsEqualToOrdering` rule should not have empty values.
                    if len(rule_spec.inputs['x']) <= 0:
                        raise utils.ValidationError(
                            f'The rule \'{rule_spec_index}\'of '
                            f'answer group \'{ans_group_index}\', '
                            f'having rule type IsEqualToOrdering '
                            f'should not have empty values.'
                        )
                    # `IsEqualToOrdering` rule should always come before
                    # `HasElementXAtPositionY` where element `X` is present
                    # at position `Y` in `IsEqualToOrdering` rule.
                    for ele in ele_x_at_y_rules:
                        ele_position = ele['position']
                        ele_element = ele['element']
                        rule_choice = rule_spec.inputs['x'][
                            ele_position - 1]

                        for choice in rule_choice:
                            if choice == ele_element:
                                raise utils.ValidationError(
                                    f'Rule - {rule_spec_index} of '
                                    f'answer group {ans_group_index} '
                                    f'will never be match '
                                    f'because it is made redundant by the '
                                    f'HasElementXAtPositionY rule above.'
                                )
                    # `IsEqualToOrdering` should always come before
                    # `IsEqualToOrderingWithOneItemAtIncorrectPosition` when
                    # they are off by one value.
                    item_to_layer_idx = {}
                    for layer_idx, layer in enumerate(rule_spec.inputs['x']):
                        for item in layer:
                            item_to_layer_idx[item] = layer_idx

                    for ele in equal_ordering_one_at_incorec_posn:
                        wrong_positions = 0
                        for layer_idx, layer in enumerate(ele):
                            for item in layer:
                                if layer_idx != item_to_layer_idx[item]:
                                    wrong_positions += 1
                        if wrong_positions <= 1:
                            raise utils.ValidationError(
                                f'Rule - {rule_spec_index} of answer '
                                f'group {ans_group_index} will never '
                                f'be match because it is made '
                                f'redundant by the IsEqualToOrdering'
                                f'WithOneItemAtIncorrectPosition '
                                f'rule above.'
                            )

    def _validate_text_input(self) -> None:
        """Validates the TextInput interaction.

        Raises:
            ValidationError. Text input height is not >= 1 and <= 10.
            ValidationError. Duplicate rules are present.
            ValidationError. The 'Contains' rule comes before another 'Contains'
                rule, where 'Contains' rule string is a substring of other
                rules string.
            ValidationError. The 'Contains' rule comes before 'StartsWith'
                rule, where 'Contains' rule string is a substring of other
                rules string.
            ValidationError. The 'Contains' rule comes before 'Equals'
                rule, where 'Contains' rule string is a substring of other
                rules string.
            ValidationError. The 'StartsWith' rule comes before the 'Equals'
                rule where the 'StartsWith' rule string is a prefix of other
                rules string.
            ValidationError. The 'StartsWith' rule comes before the another
                'StartsWith' rule where the 'StartsWith' rule string is
                a prefix of other rules string.
        """
        rule_spec_till_now: List[RuleSpecDict] = []
        seen_strings_contains: List[List[str]] = []
        seen_strings_startswith: List[List[str]] = []

        for ans_group_idx, answer_group in enumerate(self.answer_groups):
            for rule_spec_idx, rule_spec in enumerate(answer_group.rule_specs):
                # Rule should not be duplicate.
                if rule_spec.to_dict() in rule_spec_till_now:
                    raise utils.ValidationError(
                        f'The rule \'{rule_spec_idx}\' of answer group '
                        f'\'{ans_group_idx}\' of TextInput interaction '
                        f'is already present.'
                    )
                rule_spec_till_now.append(rule_spec.to_dict())

                if rule_spec.rule_type == 'Contains':
                    rule_values = rule_spec.inputs['x']['normalizedStrSet']
                    # `Contains` should always come after another
                    # `Contains` rule where the first contains rule
                    # strings is a substring of the other contains
                    # rule strings.
                    for contain_rule_ele in seen_strings_contains:
                        for contain_rule_string in contain_rule_ele:
                            for rule_value in rule_values:
                                if contain_rule_string in rule_value:
                                    raise utils.ValidationError(
                                        f'Rule - \'{rule_spec_idx}\' of answer '
                                        f'group - \'{ans_group_idx}\' having '
                                        f'rule type \'{rule_spec.rule_type}\' '
                                        f'will never be matched because it '
                                        f'is made redundant by the above '
                                        f'\'contains\' rule.'
                                    )

                    seen_strings_contains.append(
                        rule_spec.inputs['x']['normalizedStrSet'])

                if rule_spec.rule_type == 'StartsWith':
                    rule_values = rule_spec.inputs['x']['normalizedStrSet']
                    # `StartsWith` rule should always come after another
                    # `StartsWith` rule where the first starts-with string
                    # is the prefix of the other starts-with string.
                    for start_with_rule_ele in seen_strings_startswith:
                        for start_with_rule_string in start_with_rule_ele:
                            for rule_value in rule_values:
                                if rule_value.startswith(
                                    start_with_rule_string
                                ):
                                    raise utils.ValidationError(
                                        f'Rule - \'{rule_spec_idx}\' of answer '
                                        f'group - \'{ans_group_idx}\' having '
                                        f'rule type \'{rule_spec.rule_type}\' '
                                        f'will never be matched because it '
                                        f'is made redundant by the above '
                                        f'\'StartsWith\' rule.'
                                    )

                    # `Contains` should always come after `StartsWith` rule
                    # where the contains rule strings is a substring
                    # of the `StartsWith` rule string.
                    for contain_rule_ele in seen_strings_contains:
                        for contain_rule_string in contain_rule_ele:
                            for rule_value in rule_values:
                                if contain_rule_string in rule_value:
                                    raise utils.ValidationError(
                                        f'Rule - \'{rule_spec_idx}\' of answer '
                                        f'group - \'{ans_group_idx}\' having '
                                        f'rule type \'{rule_spec.rule_type}\' '
                                        f'will never be matched because it '
                                        f'is made redundant by the above '
                                        f'\'contains\' rule.'
                                    )

                    seen_strings_startswith.append(rule_values)

                if rule_spec.rule_type == 'Equals':
                    rule_values = rule_spec.inputs['x']['normalizedStrSet']
                    # `Contains` should always come after `Equals` rule
                    # where the contains rule strings is a substring
                    # of the `Equals` rule string.
                    for contain_rule_ele in seen_strings_contains:
                        for contain_rule_string in contain_rule_ele:
                            for rule_value in rule_values:
                                if contain_rule_string in rule_value:
                                    raise utils.ValidationError(
                                        f'Rule - \'{rule_spec_idx}\' of answer '
                                        f'group - \'{ans_group_idx}\' having '
                                        f'rule type \'{rule_spec.rule_type}\' '
                                        f'will never be matched because it '
                                        f'is made redundant by the above '
                                        f'\'contains\' rule.'
                                    )

                    # `Startswith` should always come after the `Equals`
                    # rule where a `starts-with` string is a prefix of the
                    # `Equals` rule's string.
                    for start_with_rule_ele in seen_strings_startswith:
                        for start_with_rule_string in start_with_rule_ele:
                            for rule_value in rule_values:
                                if rule_value.startswith(
                                    start_with_rule_string
                                ):
                                    raise utils.ValidationError(
                                        f'Rule - \'{rule_spec_idx}\' of answer '
                                        f'group - \'{ans_group_idx}\' having '
                                        f'rule type \'{rule_spec.rule_type}\' '
                                        f'will never be matched because it '
                                        f'is made redundant by the above '
                                        f'\'StartsWith\' rule.'
                                    )

    def validate(
        self,
        exp_param_specs_dict: Dict[str, param_domain.ParamSpec],
        *,
        tagged_skill_misconception_id_required: bool = False,
    ) -> None:
        """Validates various properties of the InteractionInstance.

        Args:
            exp_param_specs_dict: dict. A dict of specified parameters used in
                the exploration. Keys are parameter names and values are
                ParamSpec value objects with an object type property(obj_type).
                Is used to validate AnswerGroup objects.
            tagged_skill_misconception_id_required: bool. The 'tagged_skill_
                misconception_id' is required or not.

        Raises:
            ValidationError. One or more attributes of the InteractionInstance
                are invalid.
        """
        if not isinstance(self.id, str):
            raise utils.ValidationError(
                'Expected interaction id to be a string, received %s' %
                self.id)
        try:
            interaction = interaction_registry.Registry.get_interaction_by_id(
                self.id)
        except KeyError as e:
            raise utils.ValidationError(
                'Invalid interaction id: %s' % self.id) from e

        self._validate_customization_args()

        if not isinstance(self.answer_groups, list):
            raise utils.ValidationError(
                'Expected answer groups to be a list, received %s.'
                % self.answer_groups)
        if not self.is_terminal and self.default_outcome is None:
            raise utils.ValidationError(
                'Non-terminal interactions must have a default outcome.')
        if self.is_terminal and self.default_outcome is not None:
            raise utils.ValidationError(
                'Terminal interactions must not have a default outcome.')
        if self.is_terminal and self.answer_groups:
            raise utils.ValidationError(
                'Terminal interactions must not have any answer groups.')
        if self.is_linear and self.answer_groups:
            raise utils.ValidationError(
                'Linear interactions must not have any answer groups.')

        for answer_group in self.answer_groups:
            answer_group.validate(
                interaction, exp_param_specs_dict,
                tagged_skill_misconception_id_required=(
                    tagged_skill_misconception_id_required))
        if self.default_outcome is not None:
            self.default_outcome.validate()

        if not isinstance(self.hints, list):
            raise utils.ValidationError(
                'Expected hints to be a list, received %s'
                % self.hints)
        for hint in self.hints:
            hint.validate()

        if self.solution:
            self.solution.validate(self.id)

        # TODO(#16236): Find a way to encode these checks more declaratively.
        # Conceptually the validation code should go in each interaction
        # and as inside the interaction the code is very declarative we need
        # to figure out a way to put these validations following the
        # same format.
        interaction_id_to_validation_func = {
            'Continue': self._validate_continue_interaction,
            'EndExploration': self._validate_end_interaction,
            'NumericInput': self._validate_numeric_input,
            'FractionInput': self._validate_fraction_input,
            'NumberWithUnits': self._validate_number_with_units_input,
            'MultipleChoiceInput': self._validate_multi_choice_input,
            'ItemSelectionInput': self._validate_item_selec_input,
            'DragAndDropSortInput': self._validate_drag_and_drop_input,
            'TextInput': self._validate_text_input
        }
        if self.id in interaction_id_to_validation_func:
            interaction_id_to_validation_func[self.id]()

    def _validate_customization_args(self) -> None:
        """Validates the customization arguments keys and values using
        customization_args_util.validate_customization_args_and_values().
        """
        # Because validate_customization_args_and_values() takes in
        # customization argument values that are dictionaries, we first convert
        # the InteractionCustomizationArg domain objects into dictionaries
        # before passing it to the method.

        # First, do some basic validation.
        if not isinstance(self.customization_args, dict):
            raise utils.ValidationError(
                'Expected customization args to be a dict, received %s'
                % self.customization_args)

        # customization_args_dict here indicates a dict that maps customization
        # argument names to a customization argument dict, the dict
        # representation of InteractionCustomizationArg.
        customization_args_dict = {}
        if self.id:
            for ca_name in self.customization_args:
                try:
                    customization_args_dict[ca_name] = (
                        self.customization_args[
                            ca_name].to_customization_arg_dict()
                    )
                except AttributeError as e:
                    raise utils.ValidationError(
                        'Expected customization arg value to be a '
                        'InteractionCustomizationArg domain object, '
                        'received %s' % self.customization_args[ca_name]
                    ) from e

        # Here, we are asserting that interaction_id is never going to be None,
        # Because this is a private method and before calling this method we are
        # already checking if interaction_id exists or not.
        assert self.id is not None
        interaction = interaction_registry.Registry.get_interaction_by_id(
            self.id)
        customization_args_util.validate_customization_args_and_values(
            'interaction', self.id, customization_args_dict,
            interaction.customization_arg_specs)

        self.customization_args = (
            InteractionInstance
            .convert_customization_args_dict_to_customization_args(
                self.id,
                customization_args_dict
            )
        )

    @classmethod
    def create_default_interaction(
        cls,
        default_dest_state_name: Optional[str],
        content_id_for_default_outcome: str
    ) -> InteractionInstance:
        """Create a default InteractionInstance domain object:
            - customization_args: empty dictionary;
            - answer_groups: empty list;
            - default_outcome: dest is set to 'default_dest_state_name' and
                feedback and param_changes are initialized as empty lists;
            - confirmed_unclassified_answers: empty list;

        Args:
            default_dest_state_name: str|None. The default destination state, or
                None if no default destination is provided.
            content_id_for_default_outcome: str. The content id for the default
                outcome.

        Returns:
            InteractionInstance. The corresponding InteractionInstance domain
            object with default values.
        """
        default_outcome = Outcome(
            default_dest_state_name,
            None,
            SubtitledHtml.create_default_subtitled_html(
                content_id_for_default_outcome), False, [], None, None)

        return cls(
            cls._DEFAULT_INTERACTION_ID, {}, [], default_outcome, [], [], None)

    @staticmethod
    def convert_html_in_interaction(
        interaction_dict: InteractionInstanceDict,
        ca_specs_dict: List[domain.CustomizationArgSpecsDict],
        conversion_fn: Callable[[str], str]
    ) -> InteractionInstanceDict:
        """Checks for HTML fields in the interaction and converts it
        according to the conversion function.

        Args:
            interaction_dict: dict. The interaction dict.
            ca_specs_dict: dict. The customization args dict.
            conversion_fn: function. The function to be used for converting the
                HTML.

        Returns:
            dict. The converted interaction dict.
        """
        def wrapped_conversion_fn(
            value: SubtitledHtml, schema_obj_type: str
        ) -> SubtitledHtml:
            """Applies the conversion function to the SubtitledHtml values.

            Args:
                value: SubtitledHtml|SubtitledUnicode. The value in the
                    customization argument value to be converted.
                schema_obj_type: str. The schema obj_type for the customization
                    argument value, which is one of 'SubtitledUnicode' or
                    'SubtitledHtml'.

            Returns:
                SubtitledHtml|SubtitledUnicode. The converted SubtitledHtml
                object, if schema_type is 'SubititledHtml', otherwise the
                unmodified SubtitledUnicode object.
            """
            if schema_obj_type == schema_utils.SCHEMA_OBJ_TYPE_SUBTITLED_HTML:
                value.html = conversion_fn(value.html)
            return value

        # Convert the customization_args to a dictionary of customization arg
        # name to InteractionCustomizationArg, so that we can utilize
        # InteractionCustomizationArg helper functions.
        # Then, convert back to original dict format afterwards, at the end.
        customization_args = (
            InteractionCustomizationArg
            .convert_cust_args_dict_to_cust_args_based_on_specs(
                interaction_dict['customization_args'],
                ca_specs_dict)
        )

        for ca_spec in ca_specs_dict:
            ca_spec_name = ca_spec['name']
            customization_args[ca_spec_name].value = (
                InteractionCustomizationArg.traverse_by_schema_and_convert(
                    ca_spec['schema'],
                    customization_args[ca_spec_name].value,
                    wrapped_conversion_fn
                )
            )

        # customization_args_dict here indicates a dict that maps customization
        # argument names to a customization argument dict, the dict
        # representation of InteractionCustomizationArg.
        customization_args_dict = {}
        for ca_name in customization_args:
            customization_args_dict[ca_name] = (
                customization_args[ca_name].to_customization_arg_dict())

        interaction_dict['customization_args'] = customization_args_dict
        return interaction_dict

    @staticmethod
    def convert_customization_args_dict_to_customization_args(
        interaction_id: Optional[str],
        customization_args_dict: CustomizationArgsDictType,
        state_schema_version: int = feconf.CURRENT_STATE_SCHEMA_VERSION
    ) -> Dict[str, InteractionCustomizationArg]:
        """Converts customization arguments dictionary to customization
        arguments. This is done by converting each customization argument to a
        InteractionCustomizationArg domain object.

        Args:
            interaction_id: str. The interaction id.
            customization_args_dict: dict. A dictionary of customization
                argument name to a customization argument dict, which is a dict
                of the single key 'value' to the value of the customization
                argument.
            state_schema_version: int. The state schema version.

        Returns:
            dict. A dictionary of customization argument names to the
            InteractionCustomizationArg domain object's.
        """
        all_interaction_ids = (
            interaction_registry.Registry.get_all_interaction_ids()
        )
        interaction_id_is_valid = interaction_id not in all_interaction_ids
        if interaction_id_is_valid or interaction_id is None:
            return {}

        ca_specs_dict = (
            interaction_registry.Registry
            .get_all_specs_for_state_schema_version(
                state_schema_version,
                can_fetch_latest_specs=True
            )[interaction_id]['customization_arg_specs']
        )

        return (
            InteractionCustomizationArg
            .convert_cust_args_dict_to_cust_args_based_on_specs(
                customization_args_dict, ca_specs_dict))


class InteractionCustomizationArg(translation_domain.BaseTranslatableObject):
    """Object representing an interaction's customization argument.
    Any SubtitledHtml or SubtitledUnicode values in the customization argument
    value are represented as their respective domain objects here, rather than a
    SubtitledHtml dict or SubtitledUnicode dict.
    """

    # Here we use type Any because values in schema dictionary can be of type
    # str, List, Dict and other types too. We also use type Any for `value`
    # because it can be of type SubtitledHtmlDict, SubtitledUnicodeDict
    # and so on.
    def __init__(
        self,
        value: Any,
        schema: Dict[
            str, Union[SubtitledHtmlDict, SubtitledUnicodeDict, str]
        ]
    ) -> None:
        """Initializes a InteractionCustomizationArg domain object.

        Args:
            value: *. The value of the interaction customization argument.
            schema: dict. The schema defining the specification of the value.
        """
        self.value = value
        self.schema = schema

    def get_translatable_contents_collection(
        self,
        **kwargs: Optional[str]
    ) -> translation_domain.TranslatableContentsCollection:
        """Get all translatable fields in the interaction customization args.

        Returns:
            translatable_contents_collection: TranslatableContentsCollection.
            An instance of TranslatableContentsCollection class.
        """
        translatable_contents_collection = (
            translation_domain.TranslatableContentsCollection())

        subtitled_htmls = self.get_subtitled_html()
        for subtitled_html in subtitled_htmls:
            translatable_contents_collection.add_translatable_field(
                subtitled_html.content_id,
                translation_domain.ContentType.INTERACTION,
                translation_domain.TranslatableContentFormat.HTML,
                subtitled_html.html,
                kwargs['interaction_id'])

        subtitled_unicodes = self.get_subtitled_unicode()
        for subtitled_unicode in subtitled_unicodes:
            translatable_contents_collection.add_translatable_field(
                subtitled_unicode.content_id,
                translation_domain.ContentType.INTERACTION,
                translation_domain.TranslatableContentFormat.UNICODE_STRING,
                subtitled_unicode.unicode_str,
                kwargs['interaction_id'])
        return translatable_contents_collection

    # Here we use type Any because this method returns the values of
    # customization args and that values can be of type str, int, bool,
    # List and other types too. So to make the return type generalize
    # for every type of values, we used Any here.
    def to_customization_arg_dict(self) -> Dict[str, Any]:
        """Converts a InteractionCustomizationArgument domain object to a
        customization argument dictionary. This is done by
        traversing the customization argument schema, and converting
        SubtitledUnicode to unicode and SubtitledHtml to html where appropriate.
        """
        @overload
        def convert_content_to_dict(
            ca_value: SubtitledHtml, unused_schema_obj_type: str
        ) -> SubtitledHtmlDict: ...

        @overload
        def convert_content_to_dict(
            ca_value: SubtitledUnicode, unused_schema_obj_type: str
        ) -> SubtitledUnicodeDict: ...

        def convert_content_to_dict(
            ca_value: Union[SubtitledHtml, SubtitledUnicode],
            unused_schema_obj_type: str
        ) -> Union[SubtitledHtmlDict, SubtitledUnicodeDict]:
            """Conversion function used to convert SubtitledHtml to
            SubtitledHtml dicts and SubtitledUnicode to SubtitledUnicode dicts.

            Args:
                ca_value: SubtitledHtml|SubtitledUnicode. A SubtitledUnicode or
                    SubtitledHtml value found inside the customization
                    argument value.
                unused_schema_obj_type: str. The schema obj_type for the
                    customization argument value, which is one
                    of 'SubtitledUnicode' or 'SubtitledHtml'.

            Returns:
                dict. The customization argument value converted to a dict.
            """
            return ca_value.to_dict()

        return {
            'value': InteractionCustomizationArg.traverse_by_schema_and_convert(
                self.schema,
                copy.deepcopy(self.value),
                convert_content_to_dict
            )
        }

    # Here we use type Any because argument 'ca_schema' can accept schema
    # dictionaries that can contain values of types str, List, Dict and other
    # types too.
    @classmethod
    def from_customization_arg_dict(
        cls, ca_dict: CustomizationArgsDictType, ca_schema: Dict[str, Any]
    ) -> InteractionCustomizationArg:
        """Converts a customization argument dictionary to an
        InteractionCustomizationArgument domain object. This is done by
        traversing the customization argument schema, and converting
        unicode to SubtitledUnicode and html to SubtitledHtml where appropriate.

        Args:
            ca_dict: dict. The customization argument dictionary. A dict of the
                single key 'value' to the value of the customization argument.
            ca_schema: dict. The schema that defines the customization argument
                value.

        Returns:
            InteractionCustomizationArg. The customization argument domain
            object.
        """
        @overload
        def convert_content_to_domain_obj(
            ca_value: Dict[str, str],
            schema_obj_type: Literal['SubtitledUnicode']
        ) -> SubtitledUnicode: ...

        @overload
        def convert_content_to_domain_obj(
            ca_value: Dict[str, str],
            schema_obj_type: Literal['SubtitledHtml']
        ) -> SubtitledHtml: ...

        def convert_content_to_domain_obj(
            ca_value: Dict[str, str], schema_obj_type: str
        ) -> Union[SubtitledHtml, SubtitledUnicode]:
            """Conversion function used to convert SubtitledHtml dicts to
            SubtitledHtml and SubtitledUnicode dicts to SubtitledUnicode.

            Args:
                ca_value: dict. Value of customization argument.
                schema_obj_type: str. The schema obj_type for the customization
                    argument value, which is one of 'SubtitledUnicode' or
                    'SubtitledHtml'.

            Returns:
                dict. The unmodified customization argument value.
            """
            if (
                    schema_obj_type ==
                    schema_utils.SCHEMA_OBJ_TYPE_SUBTITLED_UNICODE
            ):
                class_obj: Union[
                    SubtitledUnicode, SubtitledHtml
                ] = SubtitledUnicode(
                    ca_value['content_id'], ca_value['unicode_str'])

            if schema_obj_type == schema_utils.SCHEMA_OBJ_TYPE_SUBTITLED_HTML:
                class_obj = SubtitledHtml(
                    ca_value['content_id'], ca_value['html'])
            return class_obj

        ca_value = InteractionCustomizationArg.traverse_by_schema_and_convert(
            ca_schema,
            copy.deepcopy(ca_dict['value']),
            convert_content_to_domain_obj
        )

        return cls(ca_value, ca_schema)

    def get_subtitled_unicode(self) -> List[SubtitledUnicode]:
        """Get all SubtitledUnicode(s) in the customization argument.

        Returns:
            list(SubtitledUnicode). A list of SubtitledUnicode.
        """
        return InteractionCustomizationArg.traverse_by_schema_and_get(
            self.schema,
            self.value,
            [schema_utils.SCHEMA_OBJ_TYPE_SUBTITLED_UNICODE],
            lambda x: x
        )

    def get_subtitled_html(self) -> List[SubtitledHtml]:
        """Get all SubtitledHtml(s) in the customization argument.

        Returns:
            list(SubtitledHtml). A list of SubtitledHtml.
        """
        return InteractionCustomizationArg.traverse_by_schema_and_get(
            self.schema,
            self.value,
            [schema_utils.SCHEMA_OBJ_TYPE_SUBTITLED_HTML],
            lambda x: x
        )

    def get_content_ids(self) -> List[str]:
        """Get all content_ids from SubtitledHtml and SubtitledUnicode in the
        customization argument.

        Returns:
            list(str). A list of content_ids.
        """
        return InteractionCustomizationArg.traverse_by_schema_and_get(
            self.schema,
            self.value,
            [schema_utils.SCHEMA_OBJ_TYPE_SUBTITLED_UNICODE,
             schema_utils.SCHEMA_OBJ_TYPE_SUBTITLED_HTML],
            lambda x: x.content_id
        )

    def validate_subtitled_html(self) -> None:
        """Calls the validate method on all SubtitledHtml domain objects in
        the customization arguments.
        """
        def validate_html(subtitled_html: SubtitledHtml) -> None:
            """A dummy value extractor that calls the validate method on
            the passed SubtitledHtml domain object.
            """
            subtitled_html.validate()

        InteractionCustomizationArg.traverse_by_schema_and_get(
            self.schema,
            self.value,
            [schema_utils.SCHEMA_OBJ_TYPE_SUBTITLED_HTML],
            validate_html
        )

    # TODO(#15982): Here we use type Any because `value` argument can accept
    # values of customization arg and that values can be of type Dict[Dict[..]],
    # str, int, bool and other types too, and for argument `schema` we used Any
    # type because values in schema dictionary can be of type str, List, Dict
    # and other types too.
    @staticmethod
    def traverse_by_schema_and_convert(
        schema: Dict[str, Any],
        value: Any,
        conversion_fn: AcceptableConversionFnType
    ) -> Any:
        """Helper function that recursively traverses an interaction
        customization argument spec to locate any SubtitledHtml or
        SubtitledUnicode objects, and applies a conversion function to the
        customization argument value.

        Args:
            schema: dict. The customization dict to be modified: dict
                with a single key, 'value', whose corresponding value is the
                value of the customization arg.
            value: dict. The current nested customization argument value to be
                modified.
            conversion_fn: function. The function to be used for converting the
                content. It is passed the customization argument value and
                schema obj_type, which is one of 'SubtitledUnicode' or
                'SubtitledHtml'.

        Returns:
            dict. The converted customization dict.
        """
        is_subtitled_html_spec = (
            schema['type'] == schema_utils.SCHEMA_TYPE_CUSTOM and
            schema['obj_type'] ==
            schema_utils.SCHEMA_OBJ_TYPE_SUBTITLED_HTML)
        is_subtitled_unicode_spec = (
            schema['type'] == schema_utils.SCHEMA_TYPE_CUSTOM and
            schema['obj_type'] ==
            schema_utils.SCHEMA_OBJ_TYPE_SUBTITLED_UNICODE)

        if is_subtitled_html_spec or is_subtitled_unicode_spec:
            value = conversion_fn(value, schema['obj_type'])
        elif schema['type'] == schema_utils.SCHEMA_TYPE_LIST:
            value = [
                InteractionCustomizationArg.traverse_by_schema_and_convert(
                    schema['items'],
                    value_element,
                    conversion_fn
                ) for value_element in value
            ]
        elif schema['type'] == schema_utils.SCHEMA_TYPE_DICT:
            for property_spec in schema['properties']:
                name = property_spec['name']
                value[name] = (
                    InteractionCustomizationArg.traverse_by_schema_and_convert(
                        property_spec['schema'],
                        value[name],
                        conversion_fn)
                )

        return value

    # TODO(#15982): Here we use type Any because `value` argument can accept
    # values of customization arg and that values can be of type Dict[Dict[..]],
    # str, int, bool and other types too, and for argument `schema` we used Any
    # type because values in schema dictionary can be of type str, List, Dict
    # and other types too.
    @staticmethod
    def traverse_by_schema_and_get(
        schema: Dict[str, Any],
        value: Any,
        obj_types_to_search_for: List[str],
        value_extractor: Union[Callable[..., str], Callable[..., None]]
    ) -> List[Any]:
        """Recursively traverses an interaction customization argument spec to
        locate values with schema obj_type in obj_types_to_search_for, and
        extracting the value using a value_extractor function.

        Args:
            schema: dict. The customization dict to be modified: dict
                with a single key, 'value', whose corresponding value is the
                value of the customization arg.
            value: dict. The current nested customization argument value to be
                modified.
            obj_types_to_search_for: list(str). The obj types to search for. If
                this list contains the current obj type, the value is passed to
                value_extractor and the results are collected.
            value_extractor: function. The function that extracts the wanted
                computed value from each value that matches the obj_types. It
                accepts one parameter, the value that matches the search object
                type, and returns a desired computed value.

        Returns:
            list(*). A list of the extracted values returned from
            value_extractor, which is run on any values that have a schema type
            equal to 'custom' and have a obj_type in obj_types_to_search_for.
            Because value_extractor can return any type, the result is a list of
            any type.
        """
        result = []
        schema_type = schema['type']

        if (
                schema_type == schema_utils.SCHEMA_TYPE_CUSTOM and
                schema['obj_type'] in obj_types_to_search_for
        ):
            result.append(value_extractor(value))
        elif schema_type == schema_utils.SCHEMA_TYPE_LIST:
            result = list(itertools.chain.from_iterable([
                InteractionCustomizationArg.traverse_by_schema_and_get(
                    schema['items'],
                    value_element,
                    obj_types_to_search_for,
                    value_extractor
                ) for value_element in value]))
        elif schema_type == schema_utils.SCHEMA_TYPE_DICT:
            result = list(itertools.chain.from_iterable([
                InteractionCustomizationArg.traverse_by_schema_and_get(
                    property_spec['schema'],
                    value[property_spec['name']],
                    obj_types_to_search_for,
                    value_extractor
                ) for property_spec in schema['properties']]))

        return result

    @staticmethod
    def convert_cust_args_dict_to_cust_args_based_on_specs(
        ca_dict: CustomizationArgsDictType,
        ca_specs_dict: List[domain.CustomizationArgSpecsDict]
    ) -> Dict[str, InteractionCustomizationArg]:
        """Converts customization arguments dictionary to customization
        arguments. This is done by converting each customization argument to a
        InteractionCustomizationArg domain object.

        Args:
            ca_dict: dict. A dictionary of customization
                argument name to a customization argument dict, which is a dict
                of the single key 'value' to the value of the customization
                argument.
            ca_specs_dict: dict. A dictionary of customization argument specs.

        Returns:
            dict. A dictionary of customization argument names to the
            InteractionCustomizationArg domain object's.
        """
        return {
            spec['name']: (
                InteractionCustomizationArg.from_customization_arg_dict(
                    ca_dict[spec['name']],
                    spec['schema']
                )
            ) for spec in ca_specs_dict
        }


class OutcomeDict(TypedDict):
    """Dictionary representing the Outcome object."""

    dest: Optional[str]
    dest_if_really_stuck: Optional[str]
    feedback: SubtitledHtmlDict
    labelled_as_correct: bool
    param_changes: List[param_domain.ParamChangeDict]
    refresher_exploration_id: Optional[str]
    missing_prerequisite_skill_id: Optional[str]


class Outcome(translation_domain.BaseTranslatableObject):
    """Value object representing an outcome of an interaction. An outcome
    consists of a destination state, feedback to show the user, and any
    parameter changes.
    """

    def __init__(
        self,
        dest: Optional[str],
        dest_if_really_stuck: Optional[str],
        feedback: SubtitledHtml,
        labelled_as_correct: bool,
        param_changes: List[param_domain.ParamChange],
        refresher_exploration_id: Optional[str],
        missing_prerequisite_skill_id: Optional[str]
    ) -> None:
        """Initializes a Outcome domain object.

        Args:
            dest: str. The name of the destination state.
            dest_if_really_stuck: str or None. The name of the optional state
                to redirect the learner to strengthen their concepts.
            feedback: SubtitledHtml. Feedback to give to the user if this rule
                is triggered.
            labelled_as_correct: bool. Whether this outcome has been labelled
                by the creator as corresponding to a "correct" answer.
            param_changes: list(ParamChange). List of exploration-level
                parameter changes to make if this rule is triggered.
            refresher_exploration_id: str or None. An optional exploration ID
                to redirect the learner to if they seem to lack understanding
                of a prerequisite concept. This should only exist if the
                destination state for this outcome is a self-loop.
            missing_prerequisite_skill_id: str or None. The id of the skill that
                this answer group tests. If this is not None, the exploration
                player would redirect to this skill when a learner receives this
                outcome.
        """
        # Id of the destination state.
        # TODO(sll): Check that this state actually exists.
        self.dest = dest
        # An optional destination state to redirect the learner to
        # strengthen their concepts corresponding to a particular card.
        self.dest_if_really_stuck = dest_if_really_stuck
        # Feedback to give the reader if this rule is triggered.
        self.feedback = feedback
        # Whether this outcome has been labelled by the creator as
        # corresponding to a "correct" answer.
        self.labelled_as_correct = labelled_as_correct
        # Exploration-level parameter changes to make if this rule is
        # triggered.
        self.param_changes = param_changes or []
        # An optional exploration ID to redirect the learner to if they lack
        # understanding of a prerequisite concept. This should only exist if
        # the destination state for this outcome is a self-loop.
        self.refresher_exploration_id = refresher_exploration_id
        # An optional skill id whose concept card would be shown to the learner
        # when the learner receives this outcome.
        self.missing_prerequisite_skill_id = missing_prerequisite_skill_id

    def get_translatable_contents_collection(
        self,
        **kwargs: Optional[str]
    ) -> translation_domain.TranslatableContentsCollection:
        """Get all translatable fields in the outcome.

        Returns:
            translatable_contents_collection: TranslatableContentsCollection.
            An instance of TranslatableContentsCollection class.
        """
        translatable_contents_collection = (
            translation_domain.TranslatableContentsCollection())

        translatable_contents_collection.add_translatable_field(
            self.feedback.content_id,
            translation_domain.ContentType.FEEDBACK,
            translation_domain.TranslatableContentFormat.HTML,
            self.feedback.html)
        return translatable_contents_collection

    def to_dict(self) -> OutcomeDict:
        """Returns a dict representing this Outcome domain object.

        Returns:
            dict. A dict, mapping all fields of Outcome instance.
        """
        return {
            'dest': self.dest,
            'dest_if_really_stuck': self.dest_if_really_stuck,
            'feedback': self.feedback.to_dict(),
            'labelled_as_correct': self.labelled_as_correct,
            'param_changes': [
                param_change.to_dict() for param_change in self.param_changes],
            'refresher_exploration_id': self.refresher_exploration_id,
            'missing_prerequisite_skill_id': self.missing_prerequisite_skill_id
        }

    @classmethod
    def from_dict(cls, outcome_dict: OutcomeDict) -> Outcome:
        """Return a Outcome domain object from a dict.

        Args:
            outcome_dict: dict. The dict representation of Outcome object.

        Returns:
            Outcome. The corresponding Outcome domain object.
        """
        feedback = SubtitledHtml.from_dict(outcome_dict['feedback'])
        feedback.validate()
        return cls(
            outcome_dict['dest'],
            outcome_dict['dest_if_really_stuck'],
            feedback,
            outcome_dict['labelled_as_correct'],
            [param_domain.ParamChange(
                param_change['name'], param_change['generator_id'],
                param_change['customization_args'])
             for param_change in outcome_dict['param_changes']],
            outcome_dict['refresher_exploration_id'],
            outcome_dict['missing_prerequisite_skill_id']
        )

    def validate(self) -> None:
        """Validates various properties of the Outcome.

        Raises:
            ValidationError. One or more attributes of the Outcome are invalid.
        """
        self.feedback.validate()

        if not isinstance(self.labelled_as_correct, bool):
            raise utils.ValidationError(
                'The "labelled_as_correct" field should be a boolean, received '
                '%s' % self.labelled_as_correct)

        if self.missing_prerequisite_skill_id is not None:
            if not isinstance(self.missing_prerequisite_skill_id, str):
                raise utils.ValidationError(
                    'Expected outcome missing_prerequisite_skill_id to be a '
                    'string, received %s' % self.missing_prerequisite_skill_id)

        if not isinstance(self.param_changes, list):
            raise utils.ValidationError(
                'Expected outcome param_changes to be a list, received %s'
                % self.param_changes)
        for param_change in self.param_changes:
            param_change.validate()

        if self.refresher_exploration_id is not None:
            if not isinstance(self.refresher_exploration_id, str):
                raise utils.ValidationError(
                    'Expected outcome refresher_exploration_id to be a string, '
                    'received %s' % self.refresher_exploration_id)

    @staticmethod
    def convert_html_in_outcome(
        outcome_dict: OutcomeDict, conversion_fn: Callable[[str], str]
    ) -> OutcomeDict:
        """Checks for HTML fields in the outcome and converts it
        according to the conversion function.

        Args:
            outcome_dict: dict. The outcome dict.
            conversion_fn: function. The function to be used for converting the
                HTML.

        Returns:
            dict. The converted outcome dict.
        """
        outcome_dict['feedback']['html'] = (
            conversion_fn(outcome_dict['feedback']['html']))
        return outcome_dict


class VoiceoverDict(TypedDict):
    """Dictionary representing the Voiceover object."""

    filename: str
    file_size_bytes: int
    needs_update: bool
    duration_secs: float


class Voiceover:
    """Value object representing an voiceover."""

    def to_dict(self) -> VoiceoverDict:
        """Returns a dict representing this Voiceover domain object.

        Returns:
            dict. A dict, mapping all fields of Voiceover instance.
        """
        return {
            'filename': self.filename,
            'file_size_bytes': self.file_size_bytes,
            'needs_update': self.needs_update,
            'duration_secs': self.duration_secs
        }

    @classmethod
    def from_dict(cls, voiceover_dict: VoiceoverDict) -> Voiceover:
        """Return a Voiceover domain object from a dict.

        Args:
            voiceover_dict: dict. The dict representation of
                Voiceover object.

        Returns:
            Voiceover. The corresponding Voiceover domain object.
        """
        return cls(
            voiceover_dict['filename'],
            voiceover_dict['file_size_bytes'],
            voiceover_dict['needs_update'],
            voiceover_dict['duration_secs'])

    def __init__(
        self,
        filename: str,
        file_size_bytes: int,
        needs_update: bool,
        duration_secs: float
    ) -> None:
        """Initializes a Voiceover domain object.

        Args:
            filename: str. The corresponding voiceover file path.
            file_size_bytes: int. The file size, in bytes. Used to display
                potential bandwidth usage to the learner before they download
                the file.
            needs_update: bool. Whether voiceover is marked for needing review.
            duration_secs: float. The duration in seconds for the voiceover
                recording.
        """
        # str. The corresponding audio file path, e.g.
        # "content-en-2-h7sjp8s.mp3".
        self.filename = filename
        # int. The file size, in bytes. Used to display potential bandwidth
        # usage to the learner before they download the file.
        self.file_size_bytes = file_size_bytes
        # bool. Whether audio is marked for needing review.
        self.needs_update = needs_update
        # float. The duration in seconds for the voiceover recording.
        self.duration_secs = duration_secs

    def validate(self) -> None:
        """Validates properties of the Voiceover.

        Raises:
            ValidationError. One or more attributes of the Voiceover are
                invalid.
        """
        if not isinstance(self.filename, str):
            raise utils.ValidationError(
                'Expected audio filename to be a string, received %s' %
                self.filename)
        dot_index = self.filename.rfind('.')
        if dot_index in (-1, 0):
            raise utils.ValidationError(
                'Invalid audio filename: %s' % self.filename)
        extension = self.filename[dot_index + 1:]
        if extension not in feconf.ACCEPTED_AUDIO_EXTENSIONS:
            raise utils.ValidationError(
                'Invalid audio filename: it should have one of '
                'the following extensions: %s. Received: %s' % (
                    list(feconf.ACCEPTED_AUDIO_EXTENSIONS.keys()),
                    self.filename))

        if not isinstance(self.file_size_bytes, int):
            raise utils.ValidationError(
                'Expected file size to be an int, received %s' %
                self.file_size_bytes)
        if self.file_size_bytes <= 0:
            raise utils.ValidationError(
                'Invalid file size: %s' % self.file_size_bytes)

        if not isinstance(self.needs_update, bool):
            raise utils.ValidationError(
                'Expected needs_update to be a bool, received %s' %
                self.needs_update)
        if not isinstance(self.duration_secs, (float, int)):
            raise utils.ValidationError(
                'Expected duration_secs to be a float, received %s' %
                self.duration_secs)
        if self.duration_secs < 0:
            raise utils.ValidationError(
                'Expected duration_secs to be positive number, '
                'or zero if not yet specified %s' %
                self.duration_secs)


class RecordedVoiceoversDict(TypedDict):
    """Dictionary representing the RecordedVoiceovers object."""

    voiceovers_mapping: Dict[str, Dict[str, VoiceoverDict]]


class RecordedVoiceovers:
    """Value object representing a recorded voiceovers which stores voiceover of
    all state contents (like hints, feedback etc.) in different languages linked
    through their content_id.
    """

    def __init__(
        self, voiceovers_mapping: Dict[str, Dict[str, Voiceover]]
    ) -> None:
        """Initializes a RecordedVoiceovers domain object.

        Args:
            voiceovers_mapping: dict. A dict mapping the content Ids
                to the dicts which is the map of abbreviated code of the
                languages to the Voiceover objects.
        """
        self.voiceovers_mapping = voiceovers_mapping

    def to_dict(self) -> RecordedVoiceoversDict:
        """Returns a dict representing this RecordedVoiceovers domain object.

        Returns:
            dict. A dict, mapping all fields of RecordedVoiceovers instance.
        """
        voiceovers_mapping: Dict[str, Dict[str, VoiceoverDict]] = {}
        for (content_id, language_code_to_voiceover) in (
                self.voiceovers_mapping.items()):
            voiceovers_mapping[content_id] = {}
            for (language_code, voiceover) in (
                    language_code_to_voiceover.items()):
                voiceovers_mapping[content_id][language_code] = (
                    voiceover.to_dict())
        recorded_voiceovers_dict: RecordedVoiceoversDict = {
            'voiceovers_mapping': voiceovers_mapping
        }

        return recorded_voiceovers_dict

    @classmethod
    def from_dict(
        cls, recorded_voiceovers_dict: RecordedVoiceoversDict
    ) -> RecordedVoiceovers:
        """Return a RecordedVoiceovers domain object from a dict.

        Args:
            recorded_voiceovers_dict: dict. The dict representation of
                RecordedVoiceovers object.

        Returns:
            RecordedVoiceovers. The corresponding RecordedVoiceovers domain
            object.
        """
        voiceovers_mapping: Dict[str, Dict[str, Voiceover]] = {}
        for (content_id, language_code_to_voiceover) in (
                recorded_voiceovers_dict['voiceovers_mapping'].items()):
            voiceovers_mapping[content_id] = {}
            for (language_code, voiceover) in (
                    language_code_to_voiceover.items()):
                voiceovers_mapping[content_id][language_code] = (
                    Voiceover.from_dict(voiceover))

        return cls(voiceovers_mapping)

    def validate(self, expected_content_id_list: Optional[List[str]]) -> None:
        """Validates properties of the RecordedVoiceovers.

        Args:
            expected_content_id_list: list(str)|None. A list of content id which
                are expected to be inside the RecordedVoiceovers.

        Raises:
            ValidationError. One or more attributes of the RecordedVoiceovers
                are invalid.
        """
        if expected_content_id_list is not None:
            if not set(self.voiceovers_mapping.keys()) == (
                    set(expected_content_id_list)):
                raise utils.ValidationError(
                    'Expected state recorded_voiceovers to match the listed '
                    'content ids %s, found %s' % (
                        expected_content_id_list,
                        list(self.voiceovers_mapping.keys()))
                    )

        for (content_id, language_code_to_voiceover) in (
                self.voiceovers_mapping.items()):
            if not isinstance(content_id, str):
                raise utils.ValidationError(
                    'Expected content_id to be a string, received %s'
                    % content_id)
            if not isinstance(language_code_to_voiceover, dict):
                raise utils.ValidationError(
                    'Expected content_id value to be a dict, received %s'
                    % language_code_to_voiceover)
            for (language_code, voiceover) in (
                    language_code_to_voiceover.items()):
                if not isinstance(language_code, str):
                    raise utils.ValidationError(
                        'Expected language_code to be a string, received %s'
                        % language_code)
                allowed_language_codes = [language['id'] for language in (
                    constants.SUPPORTED_AUDIO_LANGUAGES)]
                if language_code not in allowed_language_codes:
                    raise utils.ValidationError(
                        'Invalid language_code: %s' % language_code)

                voiceover.validate()

    def get_content_ids_for_voiceovers(self) -> List[str]:
        """Returns a list of content_id available for voiceover.

        Returns:
            list(str). A list of content id available for voiceover.
        """
        return list(self.voiceovers_mapping.keys())

    def strip_all_existing_voiceovers(self) -> None:
        """Strips all existing voiceovers from the voiceovers_mapping."""
        for content_id in self.voiceovers_mapping.keys():
            self.voiceovers_mapping[content_id] = {}

    def add_content_id_for_voiceover(self, content_id: str) -> None:
        """Adds a content id as a key for the voiceover into the
        voiceovers_mapping dict.

        Args:
            content_id: str. The id representing a subtitled html.

        Raises:
            Exception. The content id isn't a string.
            Exception. The content id already exist in the voiceovers_mapping
                dict.
        """
        if not isinstance(content_id, str):
            raise Exception(
                'Expected content_id to be a string, received %s' % content_id)
        if content_id in self.voiceovers_mapping:
            raise Exception(
                'The content_id %s already exist.' % content_id)

        self.voiceovers_mapping[content_id] = {}

    def delete_content_id_for_voiceover(self, content_id: str) -> None:
        """Deletes a content id from the voiceovers_mapping dict.

        Args:
            content_id: str. The id representing a subtitled html.

        Raises:
            Exception. The content id isn't a string.
            Exception. The content id does not exist in the voiceovers_mapping
                dict.
        """
        if not isinstance(content_id, str):
            raise Exception(
                'Expected content_id to be a string, received %s' % content_id)
        if content_id not in self.voiceovers_mapping:
            raise Exception(
                'The content_id %s does not exist.' % content_id)

        self.voiceovers_mapping.pop(content_id, None)


class RuleSpecDict(TypedDict):
    """Dictionary representing the RuleSpec object."""

    rule_type: str
    inputs: Dict[str, AllowedRuleSpecInputTypes]


class RuleSpec(translation_domain.BaseTranslatableObject):
    """Value object representing a rule specification."""

    def __init__(
        self,
        rule_type: str,
        inputs: Mapping[str, AllowedRuleSpecInputTypes]
    ) -> None:
        """Initializes a RuleSpec domain object.

        Args:
            rule_type: str. The rule type, e.g. "CodeContains" or "Equals". A
                full list of rule types can be found in
                extensions/interactions/rule_templates.json.
            inputs: dict. The values of the parameters needed in order to fully
                specify the rule. The keys for this dict can be deduced from
                the relevant description field in
                extensions/interactions/rule_templates.json -- they are
                enclosed in {{...}} braces.
        """
        self.rule_type = rule_type
        # Here, we are narrowing down the type from Mapping to Dict. Because
        # Mapping is used just to accept the different types of allowed Dicts.
        assert isinstance(inputs, dict)
        self.inputs = inputs

    def get_translatable_contents_collection(
        self,
        **kwargs: Optional[str]
    ) -> translation_domain.TranslatableContentsCollection:
        """Get all translatable fields in the rule spec.

        Returns:
            translatable_contents_collection: TranslatableContentsCollection.
            An instance of TranslatableContentsCollection class.
        """
        translatable_contents_collection = (
            translation_domain.TranslatableContentsCollection())

        for input_value in self.inputs.values():
            if 'normalizedStrSet' in input_value:
                translatable_contents_collection.add_translatable_field(
                    input_value['contentId'],
                    translation_domain.ContentType.RULE,
                    translation_domain.TranslatableContentFormat
                    .SET_OF_NORMALIZED_STRING,
                    input_value['normalizedStrSet'],
                    kwargs['interaction_id'],
                    self.rule_type)
            if 'unicodeStrSet' in input_value:
                translatable_contents_collection.add_translatable_field(
                    input_value['contentId'],
                    translation_domain.ContentType.RULE,
                    translation_domain.TranslatableContentFormat
                    .SET_OF_UNICODE_STRING,
                    input_value['unicodeStrSet'],
                    kwargs['interaction_id'],
                    self.rule_type)
        return translatable_contents_collection

    def to_dict(self) -> RuleSpecDict:
        """Returns a dict representing this RuleSpec domain object.

        Returns:
            dict. A dict, mapping all fields of RuleSpec instance.
        """
        return {
            'rule_type': self.rule_type,
            'inputs': self.inputs,
        }

    @classmethod
    def from_dict(cls, rulespec_dict: RuleSpecDict) -> RuleSpec:
        """Return a RuleSpec domain object from a dict.

        Args:
            rulespec_dict: dict. The dict representation of RuleSpec object.

        Returns:
            RuleSpec. The corresponding RuleSpec domain object.
        """
        return cls(
            rulespec_dict['rule_type'],
            rulespec_dict['inputs']
        )

    def validate(
        self,
        rule_params_list: List[Tuple[str, Type[objects.BaseObject]]],
        exp_param_specs_dict: Dict[str, param_domain.ParamSpec]
    ) -> None:
        """Validates a RuleSpec value object. It ensures the inputs dict does
        not refer to any non-existent parameters and that it contains values
        for all the parameters the rule expects.

        Args:
            rule_params_list: list(str, object(*)). A list of parameters used by
                the rule represented by this RuleSpec instance, to be used to
                validate the inputs of this RuleSpec. Each element of the list
                represents a single parameter and is a tuple with two elements:
                    0: The name (string) of the parameter.
                    1: The typed object instance for that
                        parameter (e.g. Real).
            exp_param_specs_dict: dict. A dict of specified parameters used in
                this exploration. Keys are parameter names and values are
                ParamSpec value objects with an object type property (obj_type).
                RuleSpec inputs may have a parameter value which refers to one
                of these exploration parameters.

        Raises:
            ValidationError. One or more attributes of the RuleSpec are
                invalid.
        """
        if not isinstance(self.inputs, dict):
            raise utils.ValidationError(
                'Expected inputs to be a dict, received %s' % self.inputs)
        input_key_set = set(self.inputs.keys())
        param_names_set = set(rp[0] for rp in rule_params_list)
        leftover_input_keys = input_key_set - param_names_set
        leftover_param_names = param_names_set - input_key_set

        # Check if there are input keys which are not rule parameters.
        if leftover_input_keys:
            logging.warning(
                'RuleSpec \'%s\' has inputs which are not recognized '
                'parameter names: %s' % (self.rule_type, leftover_input_keys))

        # Check if there are missing parameters.
        if leftover_param_names:
            raise utils.ValidationError(
                'RuleSpec \'%s\' is missing inputs: %s'
                % (self.rule_type, leftover_param_names))

        rule_params_dict = {rp[0]: rp[1] for rp in rule_params_list}
        for (param_name, param_value) in self.inputs.items():
            param_obj = rule_params_dict[param_name]
            # Validate the parameter type given the value.
            if isinstance(param_value, str) and '{{' in param_value:
                # Value refers to a parameter spec. Cross-validate the type of
                # the parameter spec with the rule parameter.
                start_brace_index = param_value.index('{{') + 2
                end_brace_index = param_value.index('}}')
                param_spec_name = param_value[
                    start_brace_index:end_brace_index]
                if param_spec_name not in exp_param_specs_dict:
                    raise utils.ValidationError(
                        'RuleSpec \'%s\' has an input with name \'%s\' which '
                        'refers to an unknown parameter within the '
                        'exploration: %s' % (
                            self.rule_type, param_name, param_spec_name))
                # TODO(bhenning): The obj_type of the param_spec
                # (exp_param_specs_dict[param_spec_name]) should be validated
                # to be the same as param_obj.__name__ to ensure the rule spec
                # can accept the type of the parameter.
            else:
                # Otherwise, a simple parameter value needs to be normalizable
                # by the parameter object in order to be valid.
                param_obj.normalize(param_value)

    @staticmethod
    def convert_html_in_rule_spec(
        rule_spec_dict: RuleSpecDict,
        conversion_fn: Callable[[str], str],
        html_field_types_to_rule_specs: Dict[
            str, rules_registry.RuleSpecsExtensionDict
        ]
    ) -> RuleSpecDict:
        """Checks for HTML fields in a Rule Spec and converts it according
        to the conversion function.

        Args:
            rule_spec_dict: dict. The Rule Spec dict.
            conversion_fn: function. The function to be used for converting the
                HTML.
            html_field_types_to_rule_specs: dict. A dictionary that specifies
                the locations of html fields in rule specs. It is defined as a
                mapping of rule input types to a dictionary containing
                interaction id, format, and rule types. See
                html_field_types_to_rule_specs_state_v41.json for an example.

        Returns:
            dict. The converted Rule Spec dict.

        Raises:
            Exception. The Rule spec has an invalid format.
            Exception. The Rule spec has no valid input variable
                with HTML in it.
        """
        # TODO(#9413): Find a way to include a reference to the interaction
        # type in the Draft change lists.
        # See issue: https://github.com/oppia/oppia/issues/9413. We cannot use
        # the interaction-id from the rules_index_dict until issue-9413 has
        # been fixed, because this method has no reference to the interaction
        # type and draft changes use this method. The rules_index_dict below
        # is used to figure out the assembly of the html in the rulespecs.
        for interaction_and_rule_details in (
                html_field_types_to_rule_specs.values()):
            rule_type_has_html = (
                rule_spec_dict['rule_type'] in
                interaction_and_rule_details['ruleTypes'].keys())
            if rule_type_has_html:
                html_type_format = interaction_and_rule_details['format']
                input_variables_from_html_mapping = (
                    interaction_and_rule_details['ruleTypes'][
                        rule_spec_dict['rule_type']][
                            'htmlInputVariables'])
                input_variable_match_found = False
                for input_variable in rule_spec_dict['inputs'].keys():
                    if input_variable in input_variables_from_html_mapping:
                        input_variable_match_found = True
                        rule_input_variable = (
                            rule_spec_dict['inputs'][input_variable])
                        if (html_type_format ==
                                feconf.HTML_RULE_VARIABLE_FORMAT_STRING):
                            input_value = (
                                rule_spec_dict['inputs'][input_variable]
                            )
                            # Ruling out the possibility of any other type for
                            # mypy type checking.
                            assert isinstance(input_value, str)
                            rule_spec_dict['inputs'][input_variable] = (
                                conversion_fn(input_value))
                        elif (html_type_format ==
                              feconf.HTML_RULE_VARIABLE_FORMAT_SET):
                            # Here we are checking the type of the
                            # rule_specs.inputs because the rule type
                            # 'Equals' is used by other interactions as
                            # well which don't have HTML and we don't have
                            # a reference to the interaction ID.
                            if isinstance(rule_input_variable, list):
                                for value_index, value in enumerate(
                                        rule_input_variable):
                                    if isinstance(value, str):
                                        # Here we use cast because above assert
                                        # conditions forces 'inputs' to be of
                                        # type Dict[str, List[str]].
                                        variable_format_set_input = cast(
                                            Dict[str, List[str]],
                                            rule_spec_dict['inputs']
                                        )
                                        variable_format_set_input[
                                            input_variable][value_index] = (
                                                conversion_fn(value))
                        elif (html_type_format ==
                              feconf.HTML_RULE_VARIABLE_FORMAT_LIST_OF_SETS):
                            input_variable_list = (
                                rule_spec_dict['inputs'][input_variable]
                            )
                            # Ruling out the possibility of any other type for
                            # mypy type checking.
                            assert isinstance(input_variable_list, list)
                            for list_index, html_list in enumerate(
                                    input_variable_list):
                                for rule_html_index, rule_html in enumerate(
                                        html_list):
                                    # Here we use cast because above assert
                                    # conditions forces 'inputs' to be of
                                    # type Dict[str, List[List[str]]].
                                    list_of_sets_inputs = cast(
                                        Dict[str, List[List[str]]],
                                        rule_spec_dict['inputs']
                                    )
                                    list_of_sets_inputs[input_variable][
                                        list_index][rule_html_index] = (
                                            conversion_fn(rule_html))
                        else:
                            raise Exception(
                                'The rule spec does not belong to a valid'
                                ' format.')
                if not input_variable_match_found:
                    raise Exception(
                        'Rule spec should have at least one valid input '
                        'variable with Html in it.')

        return rule_spec_dict


class SubtitledHtmlDict(TypedDict):
    """Dictionary representing the SubtitledHtml object."""

    content_id: str
    html: str


class SubtitledHtml:
    """Value object representing subtitled HTML."""

    def __init__(
        self,
        content_id: str,
        html: str
    ) -> None:
        """Initializes a SubtitledHtml domain object. Note that initializing
        the SubtitledHtml object does not clean the html. This is because we
        sometimes need to initialize SubtitledHtml and migrate the contained
        html from an old schema, but the cleaner would remove invalid tags
        and attributes before having a chance to migrate it. An example where
        this functionality is required is
        InteractionInstance.convert_html_in_interaction. Before saving the
        SubtitledHtml object, validate() should be called for validation and
        cleaning of the html.

        Args:
            content_id: str. A unique id referring to the other assets for this
                content.
            html: str. A piece of user-submitted HTML. Note that this is NOT
                cleaned in such a way as to contain a restricted set of HTML
                tags. To clean it, the validate() method must be called.
        """
        self.content_id = content_id
        self.html = html

    def to_dict(self) -> SubtitledHtmlDict:
        """Returns a dict representing this SubtitledHtml domain object.

        Returns:
            dict. A dict, mapping all fields of SubtitledHtml instance.
        """
        return {
            'content_id': self.content_id,
            'html': self.html
        }

    @classmethod
    def from_dict(cls, subtitled_html_dict: SubtitledHtmlDict) -> SubtitledHtml:
        """Return a SubtitledHtml domain object from a dict.

        Args:
            subtitled_html_dict: dict. The dict representation of SubtitledHtml
                object.

        Returns:
            SubtitledHtml. The corresponding SubtitledHtml domain object.
        """
        return cls(
            subtitled_html_dict['content_id'], subtitled_html_dict['html'])

    def validate(self) -> None:
        """Validates properties of the SubtitledHtml, and cleans the html.

        Raises:
            ValidationError. One or more attributes of the SubtitledHtml are
                invalid.
        """
        if not isinstance(self.content_id, str):
            raise utils.ValidationError(
                'Expected content id to be a string, received %s' %
                self.content_id)

        if not isinstance(self.html, str):
            raise utils.ValidationError(
                'Invalid content HTML: %s' % self.html)

        self.html = html_cleaner.clean(self.html)

        html_cleaner.validate_rte_tags(self.html)
        html_cleaner.validate_tabs_and_collapsible_rte_tags(self.html)

    @classmethod
    def create_default_subtitled_html(cls, content_id: str) -> SubtitledHtml:
        """Create a default SubtitledHtml domain object.

        Args:
            content_id: str. The id of the content.

        Returns:
            SubtitledHtml. A default SubtitledHtml domain object, some
            attribute of that object will be ''.
        """
        return cls(content_id, '')


class SubtitledUnicodeDict(TypedDict):
    """Dictionary representing the SubtitledUnicode object."""

    content_id: str
    unicode_str: str


class SubtitledUnicode:
    """Value object representing subtitled unicode."""

    def __init__(self, content_id: str, unicode_str: str) -> None:
        """Initializes a SubtitledUnicode domain object.

        Args:
            content_id: str. A unique id referring to the other assets for this
                content.
            unicode_str: str. A piece of user-submitted unicode.
        """
        self.content_id = content_id
        self.unicode_str = unicode_str
        self.validate()

    def to_dict(self) -> SubtitledUnicodeDict:
        """Returns a dict representing this SubtitledUnicode domain object.

        Returns:
            dict. A dict, mapping all fields of SubtitledUnicode instance.
        """
        return {
            'content_id': self.content_id,
            'unicode_str': self.unicode_str
        }

    @classmethod
    def from_dict(
        cls, subtitled_unicode_dict: SubtitledUnicodeDict
    ) -> SubtitledUnicode:
        """Return a SubtitledUnicode domain object from a dict.

        Args:
            subtitled_unicode_dict: dict. The dict representation of
                SubtitledUnicode object.

        Returns:
            SubtitledUnicode. The corresponding SubtitledUnicode domain object.
        """
        return cls(
            subtitled_unicode_dict['content_id'],
            subtitled_unicode_dict['unicode_str']
        )

    def validate(self) -> None:
        """Validates properties of the SubtitledUnicode.

        Raises:
            ValidationError. One or more attributes of the SubtitledUnicode are
                invalid.
        """
        if not isinstance(self.content_id, str):
            raise utils.ValidationError(
                'Expected content id to be a string, received %s' %
                self.content_id)

        if not isinstance(self.unicode_str, str):
            raise utils.ValidationError(
                'Invalid content unicode: %s' % self.unicode_str)

    @classmethod
    def create_default_subtitled_unicode(
        cls, content_id: str
    ) -> SubtitledUnicode:
        """Create a default SubtitledUnicode domain object.

        Args:
            content_id: str. The id of the content.

        Returns:
            SubtitledUnicode. A default SubtitledUnicode domain object.
        """
        return cls(content_id, '')


DomainObjectCustomizationArgsConversionFnTypes = Union[
    Callable[[SubtitledHtml, str], SubtitledHtml],
    Callable[[SubtitledHtml, str], SubtitledHtmlDict],
    Callable[[SubtitledUnicode, str], SubtitledUnicodeDict],
    Callable[[SubtitledHtml, str], List[str]]
]

DictCustomizationArgsConversionFnTypes = Union[
    Callable[[Dict[str, str], Literal['SubtitledUnicode']], SubtitledUnicode],
    Callable[[Dict[str, str], Literal['SubtitledHtml']], SubtitledHtml]
]

AcceptableConversionFnType = Union[
    DomainObjectCustomizationArgsConversionFnTypes,
    DictCustomizationArgsConversionFnTypes
]


class StateDict(TypedDict):
    """Dictionary representing the State object."""

    content: SubtitledHtmlDict
    param_changes: List[param_domain.ParamChangeDict]
    interaction: InteractionInstanceDict
    recorded_voiceovers: RecordedVoiceoversDict
    solicit_answer_details: bool
    card_is_checkpoint: bool
    linked_skill_id: Optional[str]
    classifier_model_id: Optional[str]


class State(translation_domain.BaseTranslatableObject):
    """Domain object for a state."""

    def __init__(
        self,
        content: SubtitledHtml,
        param_changes: List[param_domain.ParamChange],
        interaction: InteractionInstance,
        recorded_voiceovers: RecordedVoiceovers,
        solicit_answer_details: bool,
        card_is_checkpoint: bool,
        linked_skill_id: Optional[str] = None,
        classifier_model_id: Optional[str] = None
    ) -> None:
        """Initializes a State domain object.

        Args:
            content: SubtitledHtml. The contents displayed to the reader in this
                state.
            param_changes: list(ParamChange). Parameter changes associated with
                this state.
            interaction: InteractionInstance. The interaction instance
                associated with this state.
            recorded_voiceovers: RecordedVoiceovers. The recorded voiceovers for
                the state contents and translations.
            solicit_answer_details: bool. Whether the creator wants to ask
                for answer details from the learner about why they picked a
                particular answer while playing the exploration.
            card_is_checkpoint: bool. If the card is marked as a checkpoint by
                the creator or not.
            linked_skill_id: str or None. The linked skill ID associated with
                this state.
            classifier_model_id: str or None. The classifier model ID
                associated with this state, if applicable.
        """
        # The content displayed to the reader in this state.
        self.content = content
        # Parameter changes associated with this state.
        self.param_changes = [param_domain.ParamChange(
            param_change.name, param_change.generator.id,
            param_change.customization_args
        ) for param_change in param_changes]
        # The interaction instance associated with this state.
        self.interaction = InteractionInstance(
            interaction.id, interaction.customization_args,
            interaction.answer_groups, interaction.default_outcome,
            interaction.confirmed_unclassified_answers,
            interaction.hints, interaction.solution)
        self.classifier_model_id = classifier_model_id
        self.recorded_voiceovers = recorded_voiceovers
        self.linked_skill_id = linked_skill_id
        self.solicit_answer_details = solicit_answer_details
        self.card_is_checkpoint = card_is_checkpoint

    def get_translatable_contents_collection(
        self,
        **kwargs: Optional[str]
    ) -> translation_domain.TranslatableContentsCollection:
        """Get all translatable fields in the state.

        Returns:
            translatable_contents_collection: TranslatableContentsCollection.
            An instance of TranslatableContentsCollection class.
        """
        translatable_contents_collection = (
            translation_domain.TranslatableContentsCollection())

        translatable_contents_collection.add_translatable_field(
            self.content.content_id,
            translation_domain.ContentType.CONTENT,
            translation_domain.TranslatableContentFormat.HTML,
            self.content.html)
        translatable_contents_collection.add_fields_from_translatable_object(
            self.interaction)
        return translatable_contents_collection

    def validate(
        self,
        exp_param_specs_dict: Dict[str, param_domain.ParamSpec],
        allow_null_interaction: bool,
        *,
        tagged_skill_misconception_id_required: bool = False,
    ) -> None:
        """Validates various properties of the State.

        Args:
            exp_param_specs_dict: dict or None. A dict of specified parameters
                used in this exploration. Keys are parameter names and values
                are ParamSpec value objects with an object type
                property(obj_type). It is None if the state belongs to a
                question.
            allow_null_interaction: bool. Whether this state's interaction is
                allowed to be unspecified.
            tagged_skill_misconception_id_required: bool. The 'tagged_skill_
                misconception_id' is required or not.

        Raises:
            ValidationError. One or more attributes of the State are invalid.
        """
        self.content.validate()

        if not isinstance(self.param_changes, list):
            raise utils.ValidationError(
                'Expected state param_changes to be a list, received %s'
                % self.param_changes)
        for param_change in self.param_changes:
            param_change.validate()

        if not allow_null_interaction and self.interaction.id is None:
            raise utils.ValidationError(
                'This state does not have any interaction specified.')
        if self.interaction.id is not None:
            self.interaction.validate(
                exp_param_specs_dict,
                tagged_skill_misconception_id_required=(
                    tagged_skill_misconception_id_required))

        if not isinstance(self.solicit_answer_details, bool):
            raise utils.ValidationError(
                'Expected solicit_answer_details to be a boolean, '
                'received %s' % self.solicit_answer_details)
        if self.solicit_answer_details:
            if self.interaction.id in (
                    constants.INTERACTION_IDS_WITHOUT_ANSWER_DETAILS):
                raise utils.ValidationError(
                    'The %s interaction does not support soliciting '
                    'answer details from learners.' % (self.interaction.id))

        if not isinstance(self.card_is_checkpoint, bool):
            raise utils.ValidationError(
                'Expected card_is_checkpoint to be a boolean, '
                'received %s' % self.card_is_checkpoint)

        self.recorded_voiceovers.validate(self.get_translatable_content_ids())

        if self.linked_skill_id is not None:
            if not isinstance(self.linked_skill_id, str):
                raise utils.ValidationError(
                    'Expected linked_skill_id to be a str, '
                    'received %s.' % self.linked_skill_id)

    def is_rte_content_supported_on_android(self) -> bool:
        """Checks whether the RTE components used in the state are supported by
        Android.

        Returns:
            bool. Whether the RTE components in the state is valid.
        """
        def require_valid_component_names(html: str) -> bool:
            """Checks if the provided html string contains only whitelisted
            RTE tags.

            Args:
                html: str. The html string.

            Returns:
                bool. Whether all RTE tags in the html are whitelisted.
            """
            component_name_prefix = 'oppia-noninteractive-'
            component_names = set(
                component['id'].replace(component_name_prefix, '')
                for component in html_cleaner.get_rte_components(html))
            return any(component_names.difference(
                android_validation_constants.VALID_RTE_COMPONENTS))

        if self.content and require_valid_component_names(
                self.content.html):
            return False

        return self.interaction.is_rte_content_supported_on_android(
            require_valid_component_names)

    def get_training_data(self) -> List[TrainingDataDict]:
        """Retrieves training data from the State domain object.

        Returns:
            list(dict). A list of dicts, each of which has two key-value pairs.
            One pair maps 'answer_group_index' to the index of the answer
            group and the other maps 'answers' to the answer group's
            training data.
        """
        state_training_data_by_answer_group: List[TrainingDataDict] = []
        for (answer_group_index, answer_group) in enumerate(
                self.interaction.answer_groups):
            if answer_group.training_data:
                answers = copy.deepcopy(answer_group.training_data)
                state_training_data_by_answer_group.append({
                    'answer_group_index': answer_group_index,
                    'answers': answers
                })
        return state_training_data_by_answer_group

    def can_undergo_classification(self) -> bool:
        """Checks whether the answers for this state satisfy the preconditions
        for a ML model to be trained.

        Returns:
            bool. True, if the conditions are satisfied.
        """
        training_examples_count = 0
        labels_count = 0
        training_examples_count += len(
            self.interaction.confirmed_unclassified_answers)
        for answer_group in self.interaction.answer_groups:
            training_examples_count += len(answer_group.training_data)
            labels_count += 1
        if (training_examples_count >= feconf.MIN_TOTAL_TRAINING_EXAMPLES
                and (labels_count >= feconf.MIN_ASSIGNED_LABELS)):
            return True
        return False

    @classmethod
    def convert_state_dict_to_yaml(
        cls, state_dict: StateDict, width: int
    ) -> str:
        """Converts the given state dict to yaml format.

        Args:
            state_dict: dict. A dict representing a state in an exploration.
            width: int. The maximum number of characters in a line for the
                returned YAML string.

        Returns:
            str. The YAML version of the state_dict.

        Raises:
            Exception. The state dict does not represent a valid state.
        """
        try:
            # Check if the state_dict can be converted to a State.
            state = cls.from_dict(state_dict)
        except Exception as e:
            logging.exception('Bad state dict: %s' % str(state_dict))
            raise e

        return utils.yaml_from_dict(state.to_dict(), width=width)

    def _update_content_ids_in_assets(
        self, old_ids_list: List[str], new_ids_list: List[str]
    ) -> None:
        """Adds or deletes content ids in assets i.e, other parts of state
        object such as recorded_voiceovers.

        Args:
            old_ids_list: list(str). A list of content ids present earlier
                within the substructure (like answer groups, hints etc.) of
                state.
            new_ids_list: list(str). A list of content ids currently present
                within the substructure (like answer groups, hints etc.) of
                state.

        Raises:
            Exception. The content to be deleted doesn't exist.
            Exception. The content to be added already exists.
        """
        content_ids_to_delete = set(old_ids_list) - set(new_ids_list)
        content_ids_to_add = set(new_ids_list) - set(old_ids_list)
        content_ids_for_voiceovers = (
            self.recorded_voiceovers.get_content_ids_for_voiceovers())
        for content_id in content_ids_to_delete:
            if not content_id in content_ids_for_voiceovers:
                raise Exception(
                    'The content_id %s does not exist in recorded_voiceovers.'
                    % content_id)

            self.recorded_voiceovers.delete_content_id_for_voiceover(content_id)

        for content_id in content_ids_to_add:
            if content_id in content_ids_for_voiceovers:
                raise Exception(
                    'The content_id %s already exists in recorded_voiceovers'
                    % content_id)

            self.recorded_voiceovers.add_content_id_for_voiceover(content_id)

    def update_content(self, content: SubtitledHtml) -> None:
        """Update the content of this state.

        Args:
            content: SubtitledHtml. Representation of updated content.
        """
        old_content_id = self.content.content_id
        # TODO(sll): Must sanitize all content in RTE component attrs.
        self.content = content
        self._update_content_ids_in_assets(
            [old_content_id], [self.content.content_id])

    def update_param_changes(
        self, param_changes: List[param_domain.ParamChange]
    ) -> None:
        """Update the param_changes dict attribute.

        Args:
            param_changes: list(ParamChange). List of param_change domain
                objects that represents ParamChange domain object.
        """
        self.param_changes = param_changes

    def update_interaction_id(self, interaction_id: Optional[str]) -> None:
        """Update the interaction id attribute.

        Args:
            interaction_id: str|None. The new interaction id to set.
        """
        if self.interaction.id:
            old_content_id_list = [
                answer_group.outcome.feedback.content_id for answer_group in (
                    self.interaction.answer_groups)]

            for answer_group in self.interaction.answer_groups:
                for rule_spec in answer_group.rule_specs:
                    for param_name, value in rule_spec.inputs.items():
                        param_type = (
                            interaction_registry.Registry.get_interaction_by_id(
                                self.interaction.id
                            ).get_rule_param_type(
                                rule_spec.rule_type, param_name))

                        if issubclass(
                                param_type, objects.BaseTranslatableObject
                        ):
                            old_content_id_list.append(value['contentId'])

            self._update_content_ids_in_assets(
                old_content_id_list, [])

        self.interaction.id = interaction_id
        self.interaction.answer_groups = []

    def update_linked_skill_id(self, linked_skill_id: str) -> None:
        """Update the state linked skill id attribute.

        Args:
            linked_skill_id: str. The linked skill id to state.
        """
        self.linked_skill_id = linked_skill_id

    def update_interaction_customization_args(
        self, customization_args_dict: CustomizationArgsDictType
    ) -> None:
        """Update the customization_args of InteractionInstance domain object.

        Args:
            customization_args_dict: dict. The new customization_args to set.

        Raises:
            Exception. The customization arguments are not unique.
        """
        customization_args = (
            InteractionInstance.
            convert_customization_args_dict_to_customization_args(
                self.interaction.id,
                customization_args_dict)
        )
        for ca_name in customization_args:
            customization_args[ca_name].validate_subtitled_html()

        old_content_id_list = list(itertools.chain.from_iterable([
            self.interaction.customization_args[ca_name].get_content_ids()
            for ca_name in self.interaction.customization_args]))

        self.interaction.customization_args = customization_args
        new_content_id_list = list(itertools.chain.from_iterable([
            self.interaction.customization_args[ca_name].get_content_ids()
            for ca_name in self.interaction.customization_args]))

        if len(new_content_id_list) != len(set(new_content_id_list)):
            raise Exception(
                'All customization argument content_ids should be unique. '
                'Content ids received: %s' % new_content_id_list)

        self._update_content_ids_in_assets(
            old_content_id_list, new_content_id_list)

    def update_interaction_answer_groups(
        self, answer_groups_list: List[AnswerGroup]
    ) -> None:
        """Update the list of AnswerGroup in InteractionInstance domain object.

        Args:
            answer_groups_list: list(AnswerGroup). List of AnswerGroup domain
                objects.

        Raises:
            Exception. Type of AnswerGroup domain objects is not as expected.
        """
        if not isinstance(answer_groups_list, list):
            raise Exception(
                'Expected interaction_answer_groups to be a list, received %s'
                % answer_groups_list)

        interaction_answer_groups = []
        new_content_id_list = []
        old_content_id_list = [
            answer_group.outcome.feedback.content_id for answer_group in (
                self.interaction.answer_groups)]

        for answer_group in self.interaction.answer_groups:
            for rule_spec in answer_group.rule_specs:
                for param_name, value in rule_spec.inputs.items():
                    param_type = (
                        interaction_registry.Registry.get_interaction_by_id(
                            self.interaction.id
                        ).get_rule_param_type(rule_spec.rule_type, param_name))

                    if issubclass(param_type, objects.BaseTranslatableObject):
                        old_content_id_list.append(value['contentId'])

        # TODO(yanamal): Do additional calculations here to get the
        # parameter changes, if necessary.
        for answer_group in answer_groups_list:
            rule_specs_list = answer_group.rule_specs
            if not isinstance(rule_specs_list, list):
                raise Exception(
                    'Expected answer group rule specs to be a list, '
                    'received %s' % rule_specs_list)

            answer_group.rule_specs = []
            interaction_answer_groups.append(answer_group)

            for rule_spec in rule_specs_list:

                # Normalize and store the rule params.
                rule_inputs = rule_spec.inputs
                if not isinstance(rule_inputs, dict):
                    raise Exception(
                        'Expected rule_inputs to be a dict, received %s'
                        % rule_inputs)
                for param_name, value in rule_inputs.items():
                    param_type = (
                        interaction_registry.Registry.get_interaction_by_id(
                            self.interaction.id
                        ).get_rule_param_type(rule_spec.rule_type, param_name))

                    if (isinstance(value, str) and
                            '{{' in value and '}}' in value):
                        # TODO(jacobdavis11): Create checks that all parameters
                        # referred to exist and have the correct types.
                        normalized_param = value
                    else:
                        if issubclass(
                                param_type,
                                objects.BaseTranslatableObject
                        ):
                            new_content_id_list.append(value['contentId'])

                        try:
                            normalized_param = param_type.normalize(value)
                        except Exception as e:
                            raise Exception(
                                'Value has the wrong type. It should be a %s. '
                                'The value is %s' %
                                (param_type.__name__, value)) from e

                    rule_inputs[param_name] = normalized_param

                answer_group.rule_specs.append(rule_spec)
        self.interaction.answer_groups = interaction_answer_groups

        new_content_id_list += [
            answer_group.outcome.feedback.content_id for answer_group in (
                self.interaction.answer_groups)]
        self._update_content_ids_in_assets(
            old_content_id_list, new_content_id_list)

    def update_interaction_default_outcome(
        self, default_outcome: Optional[Outcome]
    ) -> None:
        """Update the default_outcome of InteractionInstance domain object.

        Args:
            default_outcome: Outcome. Object representing the new Outcome.
        """
        old_content_id_list = []
        new_content_id_list = []
        if self.interaction.default_outcome:
            old_content_id_list.append(
                self.interaction.default_outcome.feedback.content_id)

        if default_outcome:
            self.interaction.default_outcome = default_outcome
            new_content_id_list.append(
                self.interaction.default_outcome.feedback.content_id)
        else:
            self.interaction.default_outcome = None

        self._update_content_ids_in_assets(
            old_content_id_list, new_content_id_list)

    def update_interaction_confirmed_unclassified_answers(
        self, confirmed_unclassified_answers: List[AnswerGroup]
    ) -> None:
        """Update the confirmed_unclassified_answers of IteractionInstance
        domain object.

        Args:
            confirmed_unclassified_answers: list(AnswerGroup). The new list of
                answers which have been confirmed to be associated with the
                default outcome.

        Raises:
            Exception. Given answers is not of type list.
        """
        if not isinstance(confirmed_unclassified_answers, list):
            raise Exception(
                'Expected confirmed_unclassified_answers to be a list,'
                ' received %s' % confirmed_unclassified_answers)
        self.interaction.confirmed_unclassified_answers = (
            confirmed_unclassified_answers)

    def update_interaction_hints(self, hints_list: List[Hint]) -> None:
        """Update the list of hints.

        Args:
            hints_list: list(Hint). A list of Hint objects.

        Raises:
            Exception. The 'hints_list' is not a list.
        """
        if not isinstance(hints_list, list):
            raise Exception(
                'Expected hints_list to be a list, received %s'
                % hints_list)
        old_content_id_list = [
            hint.hint_content.content_id for hint in self.interaction.hints]
        self.interaction.hints = copy.deepcopy(hints_list)

        new_content_id_list = [
            hint.hint_content.content_id for hint in self.interaction.hints]
        self._update_content_ids_in_assets(
            old_content_id_list, new_content_id_list)

    def update_interaction_solution(
        self, solution: Optional[Solution]
    ) -> None:
        """Update the solution of interaction.

        Args:
            solution: Solution|None. Object of class Solution.

        Raises:
            Exception. The 'solution' is not a domain object.
        """
        old_content_id_list = []
        new_content_id_list = []
        if self.interaction.solution:
            old_content_id_list.append(
                self.interaction.solution.explanation.content_id)

        if solution is not None:
            if not isinstance(solution, Solution):
                raise Exception(
                    'Expected solution to be a Solution object,received %s'
                    % solution)
            self.interaction.solution = solution
            new_content_id_list.append(
                self.interaction.solution.explanation.content_id)
        else:
            self.interaction.solution = None

        self._update_content_ids_in_assets(
            old_content_id_list, new_content_id_list)

    def update_recorded_voiceovers(
        self, recorded_voiceovers: RecordedVoiceovers
    ) -> None:
        """Update the recorded_voiceovers of a state.

        Args:
            recorded_voiceovers: RecordedVoiceovers. The new RecordedVoiceovers
                object for the state.
        """
        self.recorded_voiceovers = recorded_voiceovers

    def update_solicit_answer_details(
        self, solicit_answer_details: bool
    ) -> None:
        """Update the solicit_answer_details of a state.

        Args:
            solicit_answer_details: bool. The new value of
                solicit_answer_details for the state.

        Raises:
            Exception. The argument is not of type bool.
        """
        if not isinstance(solicit_answer_details, bool):
            raise Exception(
                'Expected solicit_answer_details to be a boolean, received %s'
                % solicit_answer_details)
        self.solicit_answer_details = solicit_answer_details

    def update_card_is_checkpoint(self, card_is_checkpoint: bool) -> None:
        """Update the card_is_checkpoint field of a state.

        Args:
            card_is_checkpoint: bool. The new value of
                card_is_checkpoint for the state.

        Raises:
            Exception. The argument is not of type bool.
        """
        if not isinstance(card_is_checkpoint, bool):
            raise Exception(
                'Expected card_is_checkpoint to be a boolean, received %s'
                % card_is_checkpoint)
        self.card_is_checkpoint = card_is_checkpoint

    def to_dict(self) -> StateDict:
        """Returns a dict representing this State domain object.

        Returns:
            dict. A dict mapping all fields of State instance.
        """
        return {
            'content': self.content.to_dict(),
            'param_changes': [param_change.to_dict()
                              for param_change in self.param_changes],
            'interaction': self.interaction.to_dict(),
            'classifier_model_id': self.classifier_model_id,
            'linked_skill_id': self.linked_skill_id,
            'recorded_voiceovers': self.recorded_voiceovers.to_dict(),
            'solicit_answer_details': self.solicit_answer_details,
            'card_is_checkpoint': self.card_is_checkpoint
        }

    @classmethod
    def from_dict(cls, state_dict: StateDict) -> State:
        """Return a State domain object from a dict.

        Args:
            state_dict: dict. The dict representation of State object.

        Returns:
            State. The corresponding State domain object.
        """
        content = SubtitledHtml.from_dict(state_dict['content'])
        content.validate()
        return cls(
            content,
            [param_domain.ParamChange.from_dict(param)
             for param in state_dict['param_changes']],
            InteractionInstance.from_dict(state_dict['interaction']),
            RecordedVoiceovers.from_dict(state_dict['recorded_voiceovers']),
            state_dict['solicit_answer_details'],
            state_dict['card_is_checkpoint'],
            state_dict['linked_skill_id'],
            state_dict['classifier_model_id'])

    @classmethod
    def create_default_state(
        cls,
        default_dest_state_name: Optional[str],
        content_id_for_state_content: str,
        content_id_for_default_outcome: str,
        is_initial_state: bool = False
    ) -> State:
        """Return a State domain object with default value.

        Args:
            default_dest_state_name: str|None. The default destination state, or
                None if no default destination state is defined.
            is_initial_state: bool. Whether this state represents the initial
                state of an exploration.
            content_id_for_state_content: str. The content id for the content.
            content_id_for_default_outcome: str. The content id for the default
                outcome.

        Returns:
            State. The corresponding State domain object.
        """
        content_html = (
            feconf.DEFAULT_INIT_STATE_CONTENT_STR if is_initial_state else '')

        recorded_voiceovers = RecordedVoiceovers({})
        recorded_voiceovers.add_content_id_for_voiceover(
            content_id_for_state_content)
        recorded_voiceovers.add_content_id_for_voiceover(
            content_id_for_default_outcome)

        return cls(
            SubtitledHtml(content_id_for_state_content, content_html),
            [],
            InteractionInstance.create_default_interaction(
                default_dest_state_name, content_id_for_default_outcome),
            recorded_voiceovers, False, is_initial_state)

    @classmethod
    def convert_html_fields_in_state(
        cls,
        state_dict: StateDict,
        conversion_fn: Callable[[str], str],
        state_schema_version: int = feconf.CURRENT_STATE_SCHEMA_VERSION,
        state_uses_old_interaction_cust_args_schema: bool = False,
        state_uses_old_rule_template_schema: bool = False
    ) -> StateDict:
        """Applies a conversion function on all the html strings in a state
        to migrate them to a desired state.

        Args:
            state_dict: dict. The dict representation of State object.
            conversion_fn: function. The conversion function to be applied on
                the states_dict.
            state_schema_version: int. The state schema version.
            state_uses_old_interaction_cust_args_schema: bool. Whether the
                interaction customization arguments contain SubtitledHtml
                and SubtitledUnicode dicts (should be True if prior to state
                schema v36).
            state_uses_old_rule_template_schema: bool. Whether the rule inputs
                contain html in the form of DragAndDropHtmlString,
                SetOfHtmlString, or ListOfSetsOfHtmlString (shoud be True if
                prior to state schema v42).

        Returns:
            dict. The converted state_dict.
        """
        state_dict['content']['html'] = (
            conversion_fn(state_dict['content']['html']))
        if state_dict['interaction']['default_outcome'] is not None:
            state_dict['interaction']['default_outcome'] = (
                Outcome.convert_html_in_outcome(
                    state_dict['interaction']['default_outcome'],
                    conversion_fn))

        if state_uses_old_rule_template_schema:
            # We need to retrieve an older version of
            # html_field_types_to_rule_specs to properly convert html, since
            # after state schema v41, some html fields were removed.
            html_field_types_to_rule_specs = (
                rules_registry.Registry.get_html_field_types_to_rule_specs(
                    state_schema_version=41))
        else:
            html_field_types_to_rule_specs = (
                rules_registry.Registry.get_html_field_types_to_rule_specs())

        for answer_group_index, answer_group in enumerate(
                state_dict['interaction']['answer_groups']):
            state_dict['interaction']['answer_groups'][answer_group_index] = (
                AnswerGroup.convert_html_in_answer_group(
                    answer_group, conversion_fn, html_field_types_to_rule_specs)
            )

        for hint_index, hint in enumerate(state_dict['interaction']['hints']):
            state_dict['interaction']['hints'][hint_index] = (
                Hint.convert_html_in_hint(hint, conversion_fn))

        interaction_id = state_dict['interaction']['id']
        all_interaction_ids = (
            interaction_registry.Registry.get_all_interaction_ids()
        )
        interaction_id_is_valid = interaction_id not in all_interaction_ids
        if interaction_id_is_valid or interaction_id is None:
            return state_dict

        if state_dict['interaction']['solution'] is not None:
            if state_uses_old_rule_template_schema:
                interaction_spec = (
                    interaction_registry.Registry
                    .get_all_specs_for_state_schema_version(41)[
                        interaction_id]
                )
            else:
                interaction_spec = (
                    interaction_registry.Registry
                    .get_all_specs()[interaction_id]
                )
            state_dict['interaction']['solution'] = (
                Solution.convert_html_in_solution(
                    state_dict['interaction']['id'],
                    state_dict['interaction']['solution'],
                    conversion_fn,
                    html_field_types_to_rule_specs,
                    interaction_spec))

        if state_uses_old_interaction_cust_args_schema:
            # We need to retrieve an older version of interaction_specs to
            # properly convert html, since past state schema v35,
            # some html and unicode customization arguments were replaced with
            # SubtitledHtml and SubtitledUnicode.
            ca_specs = (
                interaction_registry.Registry
                .get_all_specs_for_state_schema_version(35)[
                    interaction_id]['customization_arg_specs']
            )

            interaction_customization_arg_has_html = False
            for customization_arg_spec in ca_specs:
                schema = customization_arg_spec['schema']
                if (schema['type'] == schema_utils.SCHEMA_TYPE_LIST and
                        schema['items']['type'] ==
                        schema_utils.SCHEMA_TYPE_HTML):
                    interaction_customization_arg_has_html = True

            if interaction_customization_arg_has_html:
                if 'choices' in (
                        state_dict['interaction']['customization_args'].keys()):
                    state_dict['interaction']['customization_args'][
                        'choices']['value'] = ([
                            conversion_fn(html)
                            for html in state_dict[
                                'interaction']['customization_args'][
                                    'choices']['value']
                        ])
        else:
            ca_specs_dict = (
                interaction_registry.Registry
                .get_all_specs_for_state_schema_version(
                    state_schema_version,
                    can_fetch_latest_specs=True
                )[interaction_id]['customization_arg_specs']
            )
            state_dict['interaction'] = (
                InteractionInstance.convert_html_in_interaction(
                    state_dict['interaction'],
                    ca_specs_dict,
                    conversion_fn
                ))

        return state_dict

    def get_content_html(self, content_id: str) -> Union[str, List[str]]:
        """Returns the content belongs to a given content id of the object.

        Args:
            content_id: str. The id of the content.

        Returns:
            str. The html content corresponding to the given content id.

        Raises:
            ValueError. The given content_id does not exist.
        """
        content_id_to_translatable_content = (
            self.get_translatable_contents_collection()
            .content_id_to_translatable_content)

        if content_id not in content_id_to_translatable_content:
            raise ValueError('Content ID %s does not exist' % content_id)

        return content_id_to_translatable_content[content_id].content_value

    @classmethod
    def traverse_v52_state_dict_for_contents(
        cls,
        state_dict: StateDict
    ) -> Iterator[Tuple[
        Union[SubtitledHtmlDict, Dict[str, Union[str, List[str]]]],
        translation_domain.ContentType,
        Optional[str]
    ]]:
        """This method iterates throughout the state dict and yields the value
        for each field. The yielded value is used for generating and updating
        the content-ids for the fields in the state in their respective methods.

        Args:
            state_dict: StateDict. State object represented in the dict format.

        Yields:
            (str|list(str), str). A tuple containing content and content-id.
        """
        yield (
            state_dict['content'],
            translation_domain.ContentType.CONTENT,
            None)

        interaction = state_dict['interaction']

        default_outcome = interaction['default_outcome']
        if default_outcome is not None:
            yield (
                default_outcome['feedback'],
                translation_domain.ContentType.DEFAULT_OUTCOME,
                None)

        answer_groups = interaction['answer_groups']
        for answer_group in answer_groups:
            outcome = answer_group['outcome']
            yield (
                outcome['feedback'],
                translation_domain.ContentType.FEEDBACK,
                None)

            if interaction['id'] not in ['TextInput', 'SetInput']:
                continue

            for rule_spec in answer_group['rule_specs']:
                for input_name in sorted(rule_spec['inputs'].keys()):
                    input_value = rule_spec['inputs'][input_name]
                    if not isinstance(input_value, dict):
                        continue
                    if 'normalizedStrSet' in input_value:
                        yield (
                            input_value,
                            translation_domain.ContentType.RULE,
                            'input')
                    if 'unicodeStrSet' in input_value:
                        yield (
                            input_value,
                            translation_domain.ContentType.RULE,
                            'input')

        for hint in interaction['hints']:
            yield (
                hint['hint_content'], translation_domain.ContentType.HINT, None)

        solution = interaction['solution']
        if solution is not None:
            yield (
                solution['explanation'],
                translation_domain.ContentType.SOLUTION,
                None)

        interaction_id = interaction['id']
        customisation_args = interaction['customization_args']
        interaction_specs = (
            interaction_registry.Registry
                .get_all_specs_for_state_schema_version(
                    feconf.CURRENT_STATE_SCHEMA_VERSION,
                    can_fetch_latest_specs=True
               )
        )
        if interaction_id in interaction_specs:
            ca_specs_dict = interaction_specs[interaction_id][
                'customization_arg_specs']
            for spec in ca_specs_dict:
                customisation_arg = customisation_args[spec['name']]
                contents = (
                    InteractionCustomizationArg.traverse_by_schema_and_get(
                        spec['schema'], customisation_arg['value'], [
                            schema_utils.SCHEMA_OBJ_TYPE_SUBTITLED_UNICODE,
                            schema_utils.SCHEMA_OBJ_TYPE_SUBTITLED_HTML],
                        lambda x: x
                    )
                )
                for content in contents:
                    yield (
                        content,
                        translation_domain.ContentType.CUSTOMIZATION_ARG,
                        spec['name']
                    )

    @classmethod
    def update_old_content_id_to_new_content_id_in_v52_states(
        cls,
        states_dict: Dict[str, StateDict]
    ) -> Tuple[Dict[str, StateDict], int]:
        """Updates the old content-ids from the state fields like hints,
        solution, etc with the newly generated content id.

        Args:
            states_dict: list(dict(State)). List of dictionaries, where each
                dict represents a state object.

        Returns:
            states_dict: list(dict(State)). List of state dicts, with updated
            content-ids.
        """
        PossibleContentIdsType = Union[str, List[str], List[List[str]]]

        def _replace_content_id(
            old_id: PossibleContentIdsType,
            id_mapping: Dict[str, str]
        ) -> str:
            """Replace old Id with the new Id."""
            assert isinstance(old_id, str)

            # INVALID_CONTENT_ID doesn't corresponds to any existing content in
            # the state. Such Ids cannot be replaced with any new id.
            if old_id == feconf.INVALID_CONTENT_ID:
                return old_id

            return id_mapping[old_id]

        object_content_ids_replacers: Dict[
            str,
            Callable[
                [PossibleContentIdsType, Dict[str, str]], PossibleContentIdsType
            ]
        ] = {}

        object_content_ids_replacers['TranslatableHtmlContentId'] = (
           _replace_content_id)

        object_content_ids_replacers['SetOfTranslatableHtmlContentIds'] = (
            lambda ids_set, id_mapping: [
                _replace_content_id(old_id, id_mapping)
                for old_id in ids_set
            ]
        )
        object_content_ids_replacers[
                'ListOfSetsOfTranslatableHtmlContentIds'] = (
            lambda items, id_mapping: [
                [_replace_content_id(old_id, id_mapping)for old_id in ids_set]
                for ids_set in items
            ]
        )
        content_id_generator = translation_domain.ContentIdGenerator()
        for state_name in sorted(states_dict.keys()):
            state: StateDict = states_dict[state_name]
            new_voiceovers_mapping: Dict[str, Dict[str, VoiceoverDict]] = {}
            old_to_new_content_id: Dict[str, str] = {}
            old_voiceovers_mapping = state['recorded_voiceovers'][
                'voiceovers_mapping']

            for content, content_type, extra_prefix in (
                cls.traverse_v52_state_dict_for_contents(state)
            ):
                new_content_id = content_id_generator.generate(
                    content_type, extra_prefix=extra_prefix)
                content_id_key = 'content_id'
                if content_type == translation_domain.ContentType.RULE:
                    content_id_key = 'contentId'

                # Here we use MyPy ignore because the content Id key for the
                # contents in the rule inputs is contentId instead of
                # content_id.
                old_content_id = content[content_id_key]  # type: ignore[misc]
                # Here we use MyPy ignore because the content Id key for the
                # contents in the rule inputs is contentId instead of
                # content_id.
                content[content_id_key] = new_content_id  # type: ignore[index]

                assert isinstance(old_content_id, str)
                old_to_new_content_id[old_content_id] = new_content_id

                new_voiceovers_mapping[new_content_id] = old_voiceovers_mapping[
                    old_content_id]

            state['recorded_voiceovers']['voiceovers_mapping'] = (
                new_voiceovers_mapping
            )

            interaction_specs = (
                interaction_registry.Registry
                    .get_all_specs_for_state_schema_version(
                        feconf.CURRENT_STATE_SCHEMA_VERSION,
                        can_fetch_latest_specs=True
                )
            )
            interaction_id = state['interaction']['id']
            if interaction_id is None:
                continue

            interaction = state['interaction']
            answer_groups = interaction['answer_groups']
            rule_descriptions = interaction_specs[interaction_id][
                'rule_descriptions']
            answer_type = interaction_specs[interaction_id]['answer_type']

            if interaction['solution']:
                solution_dict = interaction['solution']
                assert solution_dict is not None
                if answer_type in object_content_ids_replacers:
                    # Here we use cast because correct_answer can be of
                    # different types but the 'if' case above covers only for
                    # the PossibleContentIdsType.
                    correct_answer = cast(
                        PossibleContentIdsType, solution_dict['correct_answer'])
                    solution_dict['correct_answer'] = (
                        object_content_ids_replacers[answer_type](
                            correct_answer, old_to_new_content_id
                        )
                    )

            if not rule_descriptions:
                continue

            rules_variables = {
                name: re.findall(r'\{\{(.+?)\|(.+?)\}\}', description)
                for name, description in rule_descriptions.items()
            }

            for answer_group in answer_groups:
                for rule_spec in answer_group['rule_specs']:
                    rule_inputs = rule_spec['inputs']
                    rule_type = rule_spec['rule_type']
                    for key, value_class in rules_variables[rule_type]:
                        if value_class not in object_content_ids_replacers:
                            continue
                        # Here we use cast because rule input can be a dict but
                        # the 'if' case above covers only for the
                        # PossibleContentIdsType.
                        rule_input = cast(
                            PossibleContentIdsType, rule_inputs[key])
                        rule_inputs[key] = object_content_ids_replacers[
                            value_class](rule_input, old_to_new_content_id)

        return states_dict, content_id_generator.next_content_id_index

    @classmethod
    def generate_old_content_id_to_new_content_id_in_v52_states(
        cls,
        states_dict: Dict[str, StateDict]
    ) -> Tuple[Dict[str, Dict[str, str]], int]:
        """Generates the new content-id for each state field based on
        next_content_id_index variable.

        Args:
            states_dict: list(dict(State)). List of dictionaries, where each
                dict represents a state object.

        Returns:
            (dict(str, dict(str, str)), str). A tuple with the first field as a
            dict and the second field is the value of the next_content_id_index.
            The first field is a dict with state name as a key and
            old-content-id to new-content-id dict as a value.
        """
        content_id_generator = translation_domain.ContentIdGenerator()
        states_to_content_id = {}

        for state_name in sorted(states_dict.keys()):
            old_id_to_new_id: Dict[str, str] = {}

            for content, content_type, extra_prefix in (
                cls.traverse_v52_state_dict_for_contents(
                    states_dict[state_name])
            ):
                if content_type == translation_domain.ContentType.RULE:
                    # Here we use MyPy ignore because the content Id key for the
                    # contents in the rule inputs is contentId instead of
                    # content_id.
                    content_id = content['contentId']  # type: ignore[misc]
                else:
                    content_id = content['content_id']

                assert isinstance(content_id, str)
                old_id_to_new_id[content_id] = content_id_generator.generate(
                    content_type, extra_prefix=extra_prefix)

            states_to_content_id[state_name] = old_id_to_new_id

        return (
            states_to_content_id,
            content_id_generator.next_content_id_index
        )

    def has_content_id(self, content_id: str) -> bool:
        """Returns whether a given content ID is available in the translatable
        content.

        Args:
            content_id: str. The content ID that needs to be checked for the
                availability.

        Returns:
            bool. A boolean that indicates the availability of the content ID
            in the translatable content.
        """

        available_translate_content = (
            self.get_translatable_contents_collection()
            .content_id_to_translatable_content)
        return bool(content_id in available_translate_content)


class StateVersionHistory:
    """Class to represent an element of the version history list of a state.
    The version history list of a state is the list of exploration versions
    in which the state has been edited.

    Attributes:
        previously_edited_in_version: int. The version number of the
            exploration in which the state was previously edited.
        state_name_in_previous_version: str. The name of the state in the
            previously edited version. It is useful in case of state renames.
        committer_id: str. The id of the user who committed the changes in the
            previously edited version.
    """

    def __init__(
        self,
        previously_edited_in_version: Optional[int],
        state_name_in_previous_version: Optional[str],
        committer_id: str
    ) -> None:
        """Initializes the StateVersionHistory domain object.

        Args:
            previously_edited_in_version: int. The version number of the
                exploration on which the state was previously edited.
            state_name_in_previous_version: str. The name of the state in the
                previously edited version. It is useful in case of state
                renames.
            committer_id: str. The id of the user who committed the changes in
                the previously edited version.
        """
        self.previously_edited_in_version = previously_edited_in_version
        self.state_name_in_previous_version = state_name_in_previous_version
        self.committer_id = committer_id

    def to_dict(self) -> StateVersionHistoryDict:
        """Returns a dict representation of the StateVersionHistory domain
        object.

        Returns:
            dict. The dict representation of the StateVersionHistory domain
            object.
        """
        return {
            'previously_edited_in_version': self.previously_edited_in_version,
            'state_name_in_previous_version': (
                self.state_name_in_previous_version),
            'committer_id': self.committer_id
        }

    @classmethod
    def from_dict(
        cls,
        state_version_history_dict: StateVersionHistoryDict
    ) -> StateVersionHistory:
        """Return a StateVersionHistory domain object from a dict.

        Args:
            state_version_history_dict: dict. The dict representation of
                StateVersionHistory object.

        Returns:
            StateVersionHistory. The corresponding StateVersionHistory domain
            object.
        """
        return cls(
            state_version_history_dict['previously_edited_in_version'],
            state_version_history_dict['state_name_in_previous_version'],
            state_version_history_dict['committer_id']
        )<|MERGE_RESOLUTION|>--- conflicted
+++ resolved
@@ -35,15 +35,10 @@
 from extensions.objects.models import objects
 
 from typing import (
-<<<<<<< HEAD
     Any, Callable, Dict, Iterator, List, Mapping, Optional, Tuple, Type, Union,
     cast, overload
 )
 from typing_extensions import Literal, TypedDict
-=======
-    Any, Callable, Dict, Final, List, Literal, Mapping, Optional, Tuple,
-    Type, TypedDict, Union, cast, overload)
->>>>>>> 82bc285e
 
 from core.domain import html_cleaner  # pylint: disable=invalid-import-from # isort:skip
 from core.domain import interaction_registry  # pylint: disable=invalid-import-from # isort:skip
@@ -4303,7 +4298,7 @@
         return content_id_to_translatable_content[content_id].content_value
 
     @classmethod
-    def traverse_v52_state_dict_for_contents(
+    def traverse_v53_state_dict_for_contents(
         cls,
         state_dict: StateDict
     ) -> Iterator[Tuple[
@@ -4403,7 +4398,7 @@
                     )
 
     @classmethod
-    def update_old_content_id_to_new_content_id_in_v52_states(
+    def update_old_content_id_to_new_content_id_in_v53_states(
         cls,
         states_dict: Dict[str, StateDict]
     ) -> Tuple[Dict[str, StateDict], int]:
@@ -4466,7 +4461,7 @@
                 'voiceovers_mapping']
 
             for content, content_type, extra_prefix in (
-                cls.traverse_v52_state_dict_for_contents(state)
+                cls.traverse_v53_state_dict_for_contents(state)
             ):
                 new_content_id = content_id_generator.generate(
                     content_type, extra_prefix=extra_prefix)
@@ -4551,7 +4546,7 @@
         return states_dict, content_id_generator.next_content_id_index
 
     @classmethod
-    def generate_old_content_id_to_new_content_id_in_v52_states(
+    def generate_old_content_id_to_new_content_id_in_v53_states(
         cls,
         states_dict: Dict[str, StateDict]
     ) -> Tuple[Dict[str, Dict[str, str]], int]:
@@ -4575,7 +4570,7 @@
             old_id_to_new_id: Dict[str, str] = {}
 
             for content, content_type, extra_prefix in (
-                cls.traverse_v52_state_dict_for_contents(
+                cls.traverse_v53_state_dict_for_contents(
                     states_dict[state_name])
             ):
                 if content_type == translation_domain.ContentType.RULE:
