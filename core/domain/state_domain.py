--- conflicted
+++ resolved
@@ -34,7 +34,7 @@
 from core.domain import translation_domain
 from extensions.objects.models import objects
 
-from typing import Any, Dict, List, Mapping, Optional, Sequence, Union
+from typing import Any, Dict, List, Mapping, Optional, Union
 from typing_extensions import TypedDict
 
 from core.domain import html_cleaner  # pylint: disable=invalid-import-from # isort:skip
@@ -45,20 +45,12 @@
 # TODO(#14537): Refactor this file and remove imports marked
 # with 'invalid-import-from'.
 
-<<<<<<< HEAD
-AllowedRuleSpecInputs = Union[
-=======
 AllowedInputValueTypes = Union[
->>>>>>> 621ae5e4
     str,
     int,
     List[str],
     List[List[str]],
-<<<<<<< HEAD
-    Dict[str, Sequence[str]]
-=======
     Dict[str, Union[str, List[str]]]
->>>>>>> 621ae5e4
 ]
 
 
@@ -611,13 +603,8 @@
 class InteractionInstanceDict(TypedDict):
     """Dictionary representing the InteractionInstance object."""
 
-<<<<<<< HEAD
     id: Optional[str]
     customization_args: Dict[str, Dict[str, Any]]
-=======
-    id: str
-    customization_args: Dict[str, InteractionCustomizationArg]
->>>>>>> 621ae5e4
     answer_groups: List[AnswerGroupDict]
     default_outcome: OutcomeDict
     confirmed_unclassified_answers: List[str]
@@ -637,13 +624,8 @@
     # of values, we used Any here.
     def __init__(
         self,
-<<<<<<< HEAD
         interaction_id: Optional[str],
-        customization_args: Dict[str, Dict[str, Any]],
-=======
-        interaction_id: str,
         customization_args: Dict[str, InteractionCustomizationArg],
->>>>>>> 621ae5e4
         answer_groups: List[AnswerGroup],
         default_outcome: Outcome,
         confirmed_unclassified_answers: List[str],
@@ -1503,11 +1485,7 @@
 class OutcomeDict(TypedDict):
     """Dictionary representing the Outcome object."""
 
-<<<<<<< HEAD
-    dest: str
-=======
     dest: Optional[str]
->>>>>>> 621ae5e4
     dest_if_really_stuck: Optional[str]
     feedback: SubtitledHtmlDict
     labelled_as_correct: bool
@@ -2406,11 +2384,7 @@
     """Dictionary representing the RuleSpec object."""
 
     rule_type: str
-<<<<<<< HEAD
-    inputs: Dict[str, AllowedRuleSpecInputs]
-=======
-    inputs: Mapping[str, AllowedInputValueTypes]
->>>>>>> 621ae5e4
+    inputs: Dict[str, AllowedInputValueTypes]
 
 
 class RuleSpec(translation_domain.BaseTranslatableObject):
@@ -2419,11 +2393,7 @@
     def __init__(
         self,
         rule_type: str,
-<<<<<<< HEAD
-        inputs: Mapping[str, AllowedRuleSpecInputs]
-=======
         inputs: Mapping[str, AllowedInputValueTypes]
->>>>>>> 621ae5e4
     ) -> None:
         """Initializes a RuleSpec domain object.
 
