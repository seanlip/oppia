# coding: utf-8
#
# Copyright 2018 The Oppia Authors. All Rights Reserved.
#
# Licensed under the Apache License, Version 2.0 (the "License");
# you may not use this file except in compliance with the License.
# You may obtain a copy of the License at
#
#      http://www.apache.org/licenses/LICENSE-2.0
#
# Unless required by applicable law or agreed to in writing, software
# distributed under the License is distributed on an "AS-IS" BASIS,
# WITHOUT WARRANTIES OR CONDITIONS OF ANY KIND, either express or implied.
# See the License for the specific language governing permissions and
# limitations under the License.

"""Domain object for states and their constituents."""

from __future__ import annotations

import collections
import copy
import itertools
import logging
import re

from core import android_validation_constants
from core import feconf
from core import schema_utils
from core import utils
from core.constants import constants
from core.domain import customization_args_util
from core.domain import param_domain
from core.domain import translation_domain
from extensions.objects.models import objects

from typing import (
<<<<<<< HEAD
        Any, Callable, Dict, Final, List, Literal, Mapping, Optional, Tuple,
        TypedDict, Union, cast, overload)
=======
    Any, Callable, Dict, List, Mapping, Optional, Tuple, Type, Union,
    cast, overload
)
from typing_extensions import Final, Literal, TypedDict
>>>>>>> c17d6cd6

from core.domain import html_cleaner  # pylint: disable=invalid-import-from # isort:skip
from core.domain import interaction_registry  # pylint: disable=invalid-import-from # isort:skip
from core.domain import rules_registry  # pylint: disable=invalid-import-from # isort:skip
from core.domain import translatable_object_registry  # pylint: disable=invalid-import-from # isort:skip

MYPY = False
if MYPY:  # pragma: no cover
    from extensions import domain
    from extensions.interactions import base

# TODO(#14537): Refactor this file and remove imports marked
# with 'invalid-import-from'.


# The `AllowedRuleSpecInputTypes` is union of allowed types that a
# RuleSpec's inputs dictionary can accept for it's values.
AllowedRuleSpecInputTypes = Union[
    str,
    int,
    List[str],
    List[List[str]],
    Dict[str, Union[str, List[str]]],
]

# TODO(#15982): Here we use type Any because `CustomizationArgsDictType` is a
# type for customization_args dictionary, and we used Any type here because
# it accepts the values of customization args and that values can be of type
# str, int, bool, List and other types too.
CustomizationArgsDictType = Dict[str, Dict[str, Any]]


class TrainingDataDict(TypedDict):
    """Type for the training data dictionary."""

    answer_group_index: int
    answers: List[str]


class AnswerGroupDict(TypedDict):
    """Dictionary representing the AnswerGroup object."""

    outcome: OutcomeDict
    rule_specs: List[RuleSpecDict]
    training_data: List[str]
    tagged_skill_misconception_id: Optional[str]


class StateVersionHistoryDict(TypedDict):
    """Dictionary representing the StateVersionHistory object."""

    previously_edited_in_version: Optional[int]
    state_name_in_previous_version: Optional[str]
    committer_id: str


AcceptableCorrectAnswerTypes = Union[
    List[List[str]], List[str], str, Dict[str, str], int, None
]


class AnswerGroup(translation_domain.BaseTranslatableObject):
    """Value object for an answer group. Answer groups represent a set of rules
    dictating whether a shared feedback should be shared with the user. These
    rules are ORed together. Answer groups may also support a classifier
    that involve soft matching of answers to a set of training data and/or
    example answers dictated by the creator.
    """

    def __init__(
        self,
        outcome: Outcome,
        rule_specs: List[RuleSpec],
        training_data: List[str],
        tagged_skill_misconception_id: Optional[str]
    ) -> None:
        """Initializes a AnswerGroup domain object.

        Args:
            outcome: Outcome. The outcome corresponding to the answer group.
            rule_specs: list(RuleSpec). List of rule specifications.
            training_data: list(*). List of answers belonging to training
                data of this answer group.
            tagged_skill_misconception_id: str or None. The format is
                '<skill_id>-<misconception_id>', where skill_id is the skill ID
                of the tagged misconception and misconception_id is the id of
                the tagged misconception for the answer group. It is not None
                only when a state is part of a Question object that
                tests a particular skill.
        """
        self.rule_specs = [RuleSpec(
            rule_spec.rule_type, rule_spec.inputs
        ) for rule_spec in rule_specs]
        self.outcome = outcome
        self.training_data = training_data
        self.tagged_skill_misconception_id = tagged_skill_misconception_id

    def get_translatable_contents_collection(
        self
    ) -> translation_domain.TranslatableContentsCollection:
        """Get all translatable fields in the answer group.

        Returns:
            translatable_contents_collection: TranslatableContentsCollection.
            An instance of TranslatableContentsCollection class.
        """
        translatable_contents_collection = (
            translation_domain.TranslatableContentsCollection())

        if self.outcome is not None:
            (
                translatable_contents_collection
                .add_fields_from_translatable_object(self.outcome)
            )
        for rule_spec in self.rule_specs:
            (
                translatable_contents_collection
                .add_fields_from_translatable_object(rule_spec)
            )
        return translatable_contents_collection

    def to_dict(self) -> AnswerGroupDict:
        """Returns a dict representing this AnswerGroup domain object.

        Returns:
            dict. A dict, mapping all fields of AnswerGroup instance.
        """
        return {
            'rule_specs': [rule_spec.to_dict()
                           for rule_spec in self.rule_specs],
            'outcome': self.outcome.to_dict(),
            'training_data': self.training_data,
            'tagged_skill_misconception_id': self.tagged_skill_misconception_id
        }

    @classmethod
    def from_dict(cls, answer_group_dict: AnswerGroupDict) -> AnswerGroup:
        """Return a AnswerGroup domain object from a dict.

        Args:
            answer_group_dict: dict. The dict representation of AnswerGroup
                object.

        Returns:
            AnswerGroup. The corresponding AnswerGroup domain object.
        """
        return cls(
            Outcome.from_dict(answer_group_dict['outcome']),
            [RuleSpec.from_dict(rs)
             for rs in answer_group_dict['rule_specs']],
            answer_group_dict['training_data'],
            answer_group_dict['tagged_skill_misconception_id']
        )

    def validate(
        self,
        interaction: base.BaseInteraction,
        exp_param_specs_dict: Dict[str, param_domain.ParamSpec]
    ) -> None:
        """Verifies that all rule classes are valid, and that the AnswerGroup
        only has one classifier rule.

        Args:
            interaction: BaseInteraction. The interaction object.
            exp_param_specs_dict: dict. A dict of all parameters used in the
                exploration. Keys are parameter names and values are ParamSpec
                value objects with an object type property (obj_type).

        Raises:
            ValidationError. One or more attributes of the AnswerGroup are
                invalid.
            ValidationError. The AnswerGroup contains more than one classifier
                rule.
        """
        if not isinstance(self.rule_specs, list):
            raise utils.ValidationError(
                'Expected answer group rules to be a list, received %s'
                % self.rule_specs)

        if self.tagged_skill_misconception_id is not None:
            if not isinstance(self.tagged_skill_misconception_id, str):
                raise utils.ValidationError(
                    'Expected tagged skill misconception id to be a str, '
                    'received %s' % self.tagged_skill_misconception_id)
            if not re.match(
                    constants.VALID_SKILL_MISCONCEPTION_ID_REGEX,
                    self.tagged_skill_misconception_id):
                raise utils.ValidationError(
                    'Expected the format of tagged skill misconception id '
                    'to be <skill_id>-<misconception_id>, received %s'
                    % self.tagged_skill_misconception_id)

        if len(self.rule_specs) == 0 and len(self.training_data) == 0:
            raise utils.ValidationError(
                'There must be at least one rule or training data for each'
                ' answer group.')

        for rule_spec in self.rule_specs:
            if rule_spec.rule_type not in interaction.rules_dict:
                raise utils.ValidationError(
                    'Unrecognized rule type: %s' % rule_spec.rule_type)
            rule_spec.validate(
                interaction.get_rule_param_list(rule_spec.rule_type),
                exp_param_specs_dict)

        self.outcome.validate()

    def get_all_html_content_strings(self, interaction_id: str) -> List[str]:
        """Get all html content strings in the AnswerGroup.

        Args:
            interaction_id: str. The interaction id that the answer group is
                associated with.

        Returns:
            list(str). The list of all html content strings in the interaction.

        Raises:
            Exception. The Rule spec has an invalid format.
            Exception. The Rule spec has no valid input variable
                with HTML in it.
        """
        html_list = []

        # TODO(#9413): Find a way to include a reference to the interaction
        # type in the Draft change lists.
        # See issue: https://github.com/oppia/oppia/issues/9413. We cannot use
        # the interaction-id from the rules_index_dict until issue-9413 has
        # been fixed, because this method has no reference to the interaction
        # type and draft changes use this method. The rules_index_dict below
        # is used to figure out the assembly of the html in the rulespecs.

        outcome_html = self.outcome.feedback.html
        html_list += [outcome_html]

        html_field_types_to_rule_specs = (
            rules_registry.Registry.get_html_field_types_to_rule_specs())
        for rule_spec in self.rule_specs:
            for interaction_and_rule_details in (
                    html_field_types_to_rule_specs.values()):
                # Check that the value corresponds to the answer group's
                # associated interaction id.
                if (
                        interaction_and_rule_details['interactionId'] !=
                        interaction_id):
                    continue

                rule_type_has_html = (
                    rule_spec.rule_type in
                    interaction_and_rule_details['ruleTypes'].keys())
                if rule_type_has_html:
                    html_type_format = interaction_and_rule_details['format']
                    input_variables_from_html_mapping = (
                        interaction_and_rule_details['ruleTypes'][
                            rule_spec.rule_type][
                                'htmlInputVariables'])
                    input_variable_match_found = False
                    for input_variable in rule_spec.inputs.keys():
                        if input_variable in input_variables_from_html_mapping:
                            input_variable_match_found = True
                            rule_input_variable = (
                                rule_spec.inputs[input_variable])
                            if (html_type_format ==
                                    feconf.HTML_RULE_VARIABLE_FORMAT_STRING):
                                html_list += [rule_input_variable]
                            elif (html_type_format ==
                                  feconf.HTML_RULE_VARIABLE_FORMAT_SET):
                                for value in rule_input_variable:
                                    if isinstance(value, str):
                                        html_list += [value]
                            elif (html_type_format ==
                                  feconf.
                                  HTML_RULE_VARIABLE_FORMAT_LIST_OF_SETS):
                                for rule_spec_html in rule_input_variable:
                                    html_list += rule_spec_html
                            else:
                                raise Exception(
                                    'The rule spec does not belong to a valid'
                                    ' format.')
                    if not input_variable_match_found:
                        raise Exception(
                            'Rule spec should have at least one valid input '
                            'variable with Html in it.')

        return html_list

    @staticmethod
    def convert_html_in_answer_group(
        answer_group_dict: AnswerGroupDict,
        conversion_fn: Callable[[str], str],
        html_field_types_to_rule_specs: Dict[
            str, rules_registry.RuleSpecsExtensionDict
        ]
    ) -> AnswerGroupDict:
        """Checks for HTML fields in an answer group dict and converts it
        according to the conversion function.

        Args:
            answer_group_dict: dict. The answer group dict.
            conversion_fn: function. The function to be used for converting the
                HTML.
            html_field_types_to_rule_specs: dict. A dictionary that specifies
                the locations of html fields in rule specs. It is defined as a
                mapping of rule input types to a dictionary containing
                interaction id, format, and rule types. See
                html_field_types_to_rule_specs_state_v41.json for an example.

        Returns:
            dict. The converted answer group dict.
        """
        answer_group_dict['outcome']['feedback']['html'] = conversion_fn(
            answer_group_dict['outcome']['feedback']['html'])

        for rule_spec_index, rule_spec in enumerate(
                answer_group_dict['rule_specs']):
            answer_group_dict['rule_specs'][rule_spec_index] = (
                RuleSpec.convert_html_in_rule_spec(
                    rule_spec, conversion_fn, html_field_types_to_rule_specs))

        return answer_group_dict


class HintDict(TypedDict):
    """Dictionary representing the Hint object."""

    hint_content: SubtitledHtmlDict


class Hint(translation_domain.BaseTranslatableObject):
    """Value object representing a hint."""

    def __init__(
        self,
        hint_content: SubtitledHtml
    ) -> None:
        """Constructs a Hint domain object.

        Args:
            hint_content: SubtitledHtml. The hint text and ID referring to the
                other assets for this content.
        """
        self.hint_content = hint_content

    def get_translatable_contents_collection(
        self
    ) -> translation_domain.TranslatableContentsCollection:
        """Get all translatable fields/objects in the hint.

        Returns:
            translatable_contents_collection: TranslatableContentsCollection.
            An instance of TranslatableContentsCollection class.
        """
        translatable_contents_collection = (
            translation_domain.TranslatableContentsCollection())

        translatable_contents_collection.add_translatable_field(
            translation_domain.TranslatableContentFormat.HTML,
            self.hint_content.content_id,
            self.hint_content.html)
        return translatable_contents_collection

    def to_dict(self) -> HintDict:
        """Returns a dict representing this Hint domain object.

        Returns:
            dict. A dict mapping the field of Hint instance.
        """
        return {
            'hint_content': self.hint_content.to_dict(),
        }

    @classmethod
    def from_dict(cls, hint_dict: HintDict) -> Hint:
        """Return a Hint domain object from a dict.

        Args:
            hint_dict: dict. The dict representation of Hint object.

        Returns:
            Hint. The corresponding Hint domain object.
        """
        hint_content = SubtitledHtml.from_dict(hint_dict['hint_content'])
        hint_content.validate()
        return cls(hint_content)

    def validate(self) -> None:
        """Validates all properties of Hint."""
        self.hint_content.validate()

    @staticmethod
    def convert_html_in_hint(
        hint_dict: HintDict, conversion_fn: Callable[[str], str]
    ) -> HintDict:
        """Checks for HTML fields in the hints and converts it
        according to the conversion function.

        Args:
            hint_dict: dict. The hints dict.
            conversion_fn: function. The function to be used for converting the
                HTML.

        Returns:
            dict. The converted hints dict.
        """
        hint_dict['hint_content']['html'] = (
            conversion_fn(hint_dict['hint_content']['html']))
        return hint_dict


class SolutionDict(TypedDict):
    """Dictionary representing the Solution object."""

    answer_is_exclusive: bool
    correct_answer: AcceptableCorrectAnswerTypes
    explanation: SubtitledHtmlDict


class Solution(translation_domain.BaseTranslatableObject):
    """Value object representing a solution.

    A solution consists of answer_is_exclusive, correct_answer and an
    explanation.When answer_is_exclusive is True, this indicates that it is
    the only correct answer; when it is False, this indicates that it is one
    possible answer. correct_answer records an answer that enables the learner
    to progress to the next card and explanation is an HTML string containing
    an explanation for the solution.
    """

    def __init__(
        self,
        interaction_id: str,
        answer_is_exclusive: bool,
        correct_answer: AcceptableCorrectAnswerTypes,
        explanation: SubtitledHtml
    ) -> None:
        """Constructs a Solution domain object.

        Args:
            interaction_id: str. The interaction id.
            answer_is_exclusive: bool. True if is the only correct answer;
                False if is one of possible answer.
            correct_answer: *. The correct answer; this answer
                enables the learner to progress to the next card. The type of
                correct_answer is determined by the value of
                BaseInteraction.answer_type. Some examples for the types are
                list(set(str)), list(str), str, dict(str, str), etc.
            explanation: SubtitledHtml. Contains text and text id to link audio
                translations for the solution's explanation.
        """
        self.answer_is_exclusive = answer_is_exclusive
        self.correct_answer = (
            interaction_registry.Registry.get_interaction_by_id(
                interaction_id).normalize_answer(correct_answer))
        self.explanation = explanation

    def get_translatable_contents_collection(
        self
    ) -> translation_domain.TranslatableContentsCollection:
        """Get all translatable fields/objects in the solution.

        Returns:
            translatable_contents_collection: TranslatableContentsCollection.
            An instance of TranslatableContentsCollection class.
        """
        translatable_contents_collection = (
            translation_domain.TranslatableContentsCollection())

        translatable_contents_collection.add_translatable_field(
            translation_domain.TranslatableContentFormat.HTML,
            self.explanation.content_id,
            self.explanation.html)
        return translatable_contents_collection

    def to_dict(self) -> SolutionDict:
        """Returns a dict representing this Solution domain object.

        Returns:
            dict. A dict mapping all fields of Solution instance.
        """
        return {
            'answer_is_exclusive': self.answer_is_exclusive,
            'correct_answer': self.correct_answer,
            'explanation': self.explanation.to_dict(),
        }

    @classmethod
    def from_dict(
        cls,
        interaction_id: str,
        solution_dict: SolutionDict
    ) -> Solution:
        """Return a Solution domain object from a dict.

        Args:
            interaction_id: str. The interaction id.
            solution_dict: dict. The dict representation of Solution object.

        Returns:
            Solution. The corresponding Solution domain object.
        """
        explanation = SubtitledHtml.from_dict(solution_dict['explanation'])
        explanation.validate()
        return cls(
            interaction_id,
            solution_dict['answer_is_exclusive'],
            interaction_registry.Registry.get_interaction_by_id(
                interaction_id).normalize_answer(
                    solution_dict['correct_answer']),
            explanation)

    def validate(self, interaction_id: str) -> None:
        """Validates all properties of Solution.

        Args:
            interaction_id: str. The interaction id.

        Raises:
            ValidationError. One or more attributes of the Solution are not
                valid.
        """
        if not isinstance(self.answer_is_exclusive, bool):
            raise utils.ValidationError(
                'Expected answer_is_exclusive to be bool, received %s' %
                self.answer_is_exclusive)
        interaction_registry.Registry.get_interaction_by_id(
            interaction_id).normalize_answer(self.correct_answer)
        self.explanation.validate()

    @staticmethod
    def convert_html_in_solution(
        interaction_id: Optional[str],
        solution_dict: SolutionDict,
        conversion_fn: Callable[[str], str],
        html_field_types_to_rule_specs: Dict[
            str, rules_registry.RuleSpecsExtensionDict
        ],
        interaction_spec: base.BaseInteractionDict
    ) -> SolutionDict:
        """Checks for HTML fields in a solution and convert it according
        to the conversion function.

        Args:
            interaction_id: Optional[str]. The interaction id.
            solution_dict: dict. The Solution dict.
            conversion_fn: function. The function to be used for converting the
                HTML.
            html_field_types_to_rule_specs: dict. A dictionary that specifies
                the locations of html fields in rule specs. It is defined as a
                mapping of rule input types to a dictionary containing
                interaction id, format, and rule types. See
                html_field_types_to_rule_specs_state_v41.json for an example.
            interaction_spec: dict. The specification for the interaction.

        Returns:
            dict. The converted Solution dict.

        Raises:
            Exception. The Solution dict has an invalid answer type.
        """
        if interaction_id is None:
            return solution_dict

        solution_dict['explanation']['html'] = (
            conversion_fn(solution_dict['explanation']['html']))

        if interaction_spec['can_have_solution']:
            if solution_dict['correct_answer']:
                for html_type in html_field_types_to_rule_specs.keys():
                    if html_type == interaction_spec['answer_type']:

                        if (
                                html_type ==
                                feconf.ANSWER_TYPE_LIST_OF_SETS_OF_HTML):

                            # Here correct_answer can only be of type
                            # List[List[str]] because here html_type is
                            # 'ListOfSetsOfHtmlStrings'.
                            assert isinstance(
                                solution_dict['correct_answer'], list
                            )
                            for list_index, html_list in enumerate(
                                    solution_dict['correct_answer']):
                                assert isinstance(html_list, list)
                                for answer_html_index, answer_html in enumerate(
                                        html_list):
                                    # Here we use cast because above assert
                                    # conditions forces correct_answer to be of
                                    # type List[List[str]].
                                    correct_answer = cast(
                                        List[List[str]],
                                        solution_dict['correct_answer']
                                    )
                                    correct_answer[list_index][
                                        answer_html_index] = (
                                            conversion_fn(answer_html))
                        elif html_type == feconf.ANSWER_TYPE_SET_OF_HTML:
                            # Here correct_answer can only be of type
                            # List[str] because here html_type is
                            # 'SetOfHtmlString'.
                            assert isinstance(
                                solution_dict['correct_answer'], list
                            )
                            for answer_html_index, answer_html in enumerate(
                                    solution_dict['correct_answer']):
                                assert isinstance(answer_html, str)
                                # Here we use cast because above assert
                                # conditions forces correct_answer to be of
                                # type List[str].
                                set_of_html_correct_answer = cast(
                                    List[str],
                                    solution_dict['correct_answer']
                                )
                                set_of_html_correct_answer[
                                    answer_html_index] = (
                                        conversion_fn(answer_html))
                        else:
                            raise Exception(
                                'The solution does not have a valid '
                                'correct_answer type.')

        return solution_dict


class InteractionInstanceDict(TypedDict):
    """Dictionary representing the InteractionInstance object."""

    id: Optional[str]
    customization_args: CustomizationArgsDictType
    answer_groups: List[AnswerGroupDict]
    default_outcome: Optional[OutcomeDict]
    confirmed_unclassified_answers: List[AnswerGroup]
    hints: List[HintDict]
    solution: Optional[SolutionDict]


class InteractionInstance(translation_domain.BaseTranslatableObject):
    """Value object for an instance of an interaction."""

    # The default interaction used for a new state.
    _DEFAULT_INTERACTION_ID = None

    def __init__(
        self,
        interaction_id: Optional[str],
        customization_args: Dict[str, InteractionCustomizationArg],
        answer_groups: List[AnswerGroup],
        default_outcome: Optional[Outcome],
        confirmed_unclassified_answers: List[AnswerGroup],
        hints: List[Hint],
        solution: Optional[Solution]
    ) -> None:
        """Initializes a InteractionInstance domain object.

        Args:
            interaction_id: Optional[str]. The interaction id.
            customization_args: dict. The customization dict. The keys are
                names of customization_args and the values are dicts with a
                single key, 'value', whose corresponding value is the value of
                the customization arg.
            answer_groups: list(AnswerGroup). List of answer groups of the
                interaction instance.
            default_outcome: Optional[Outcome]. The default outcome of the
                interaction instance, or None if no default outcome exists
                for the interaction.
            confirmed_unclassified_answers: list(*). List of answers which have
                been confirmed to be associated with the default outcome.
            hints: list(Hint). List of hints for this interaction.
            solution: Solution|None. A possible solution for the question asked
                in this interaction, or None if no solution exists for the
                interaction.
        """
        self.id = interaction_id
        # Customization args for the interaction's view. Parts of these
        # args may be Jinja templates that refer to state parameters.
        # This is a dict: the keys are names of customization_args and the
        # values are dicts with a single key, 'value', whose corresponding
        # value is the value of the customization arg.
        self.customization_args = customization_args
        self.answer_groups = answer_groups
        self.default_outcome = default_outcome
        self.confirmed_unclassified_answers = confirmed_unclassified_answers
        self.hints = hints
        self.solution = solution

    def get_translatable_contents_collection(
        self
    ) -> translation_domain.TranslatableContentsCollection:
        """Get all translatable fields/objects in the interaction instance.

        Returns:
            translatable_contents_collection: TranslatableContentsCollection.
            An instance of TranslatableContentsCollection class.
        """
        translatable_contents_collection = (
            translation_domain.TranslatableContentsCollection())

        if self.default_outcome is not None:
            (
                translatable_contents_collection
                .add_fields_from_translatable_object(self.default_outcome)
            )
        for answer_group in self.answer_groups:
            (
                translatable_contents_collection
                .add_fields_from_translatable_object(answer_group)
            )
        for customization_arg in self.customization_args.values():
            (
                translatable_contents_collection
                .add_fields_from_translatable_object(customization_arg)
            )
        for hint in self.hints:
            (
                translatable_contents_collection
                .add_fields_from_translatable_object(hint)
            )
        if self.solution is not None:
            (
                translatable_contents_collection
                .add_fields_from_translatable_object(self.solution)
            )
        return translatable_contents_collection

    def to_dict(self) -> InteractionInstanceDict:
        """Returns a dict representing this InteractionInstance domain object.

        Returns:
            dict. A dict mapping all fields of InteractionInstance instance.
        """

        # customization_args_dict here indicates a dict that maps customization
        # argument names to a customization argument dict, the dict
        # representation of InteractionCustomizationArg.
        customization_args_dict = {}
        if self.id:
            for ca_name in self.customization_args:
                customization_args_dict[ca_name] = (
                    self.customization_args[
                        ca_name].to_customization_arg_dict()
                )

        # Consistent with other usages of to_dict() across the codebase, all
        # values below are plain Python data structures and not domain objects,
        # despite the names of the keys. This applies to customization_args_dict
        # below.
        return {
            'id': self.id,
            'customization_args': customization_args_dict,
            'answer_groups': [group.to_dict() for group in self.answer_groups],
            'default_outcome': (
                self.default_outcome.to_dict()
                if self.default_outcome is not None
                else None),
            'confirmed_unclassified_answers': (
                self.confirmed_unclassified_answers),
            'hints': [hint.to_dict() for hint in self.hints],
            'solution': self.solution.to_dict() if self.solution else None,
        }

    @classmethod
    def from_dict(
        cls, interaction_dict: InteractionInstanceDict
    ) -> InteractionInstance:
        """Return a InteractionInstance domain object from a dict.

        Args:
            interaction_dict: dict. The dict representation of
                InteractionInstance object.

        Returns:
            InteractionInstance. The corresponding InteractionInstance domain
            object.
        """
        default_outcome_dict = (
            Outcome.from_dict(interaction_dict['default_outcome'])
            if interaction_dict['default_outcome'] is not None else None)
        solution_dict = (
            Solution.from_dict(
                interaction_dict['id'], interaction_dict['solution'])
            if (
                interaction_dict['solution'] is not None and
                interaction_dict['id'] is not None
            )
            else None)

        customization_args = (
            InteractionInstance
            .convert_customization_args_dict_to_customization_args(
                interaction_dict['id'],
                interaction_dict['customization_args']
            )
        )

        return cls(
            interaction_dict['id'],
            customization_args,
            [AnswerGroup.from_dict(h)
             for h in interaction_dict['answer_groups']],
            default_outcome_dict,
            interaction_dict['confirmed_unclassified_answers'],
            [Hint.from_dict(h) for h in interaction_dict['hints']],
            solution_dict)

    @property
    def is_terminal(self) -> bool:
        """Determines if this interaction type is terminal. If no ID is set for
        this interaction, it is assumed to not be terminal.

        Returns:
            bool. Whether the interaction is terminal.
        """
        return bool(
            self.id and interaction_registry.Registry.get_interaction_by_id(
                self.id
            ).is_terminal
        )

    def is_supported_on_android_app(self) -> bool:
        """Determines whether the interaction is a valid interaction that is
        supported by the Android app.

        Returns:
            bool. Whether the interaction is supported by the Android app.
        """
        return (
            self.id is None or
            self.id in android_validation_constants.VALID_INTERACTION_IDS
        )

    def is_rte_content_supported_on_android(
        self, require_valid_component_names: Callable[[str], bool]
    ) -> bool:
        """Determines whether the RTE content in interaction answer groups,
        hints and solution is supported by Android app.

        Args:
            require_valid_component_names: function. Function to check
                whether the RTE tags in the html string are whitelisted.

        Returns:
            bool. Whether the RTE content is valid.
        """
        for answer_group in self.answer_groups:
            if require_valid_component_names(
                    answer_group.outcome.feedback.html):
                return False

        if (
                self.default_outcome and self.default_outcome.feedback and
                require_valid_component_names(
                    self.default_outcome.feedback.html)):
            return False

        for hint in self.hints:
            if require_valid_component_names(hint.hint_content.html):
                return False

        if (
                self.solution and self.solution.explanation and
                require_valid_component_names(
                    self.solution.explanation.html)):
            return False

        return True

    def get_all_outcomes(self) -> List[Outcome]:
        """Returns a list of all outcomes of this interaction, taking into
        consideration every answer group and the default outcome.

        Returns:
            list(Outcome). List of all outcomes of this interaction.
        """
        outcomes = []
        for answer_group in self.answer_groups:
            outcomes.append(answer_group.outcome)
        if self.default_outcome is not None:
            outcomes.append(self.default_outcome)
        return outcomes

    def validate(
        self, exp_param_specs_dict: Dict[str, param_domain.ParamSpec]
    ) -> None:
        """Validates various properties of the InteractionInstance.

        Args:
            exp_param_specs_dict: dict. A dict of specified parameters used in
                the exploration. Keys are parameter names and values are
                ParamSpec value objects with an object type property(obj_type).
                Is used to validate AnswerGroup objects.

        Raises:
            ValidationError. One or more attributes of the InteractionInstance
                are invalid.
        """
        if not isinstance(self.id, str):
            raise utils.ValidationError(
                'Expected interaction id to be a string, received %s' %
                self.id)
        try:
            interaction = interaction_registry.Registry.get_interaction_by_id(
                self.id)
        except KeyError as e:
            raise utils.ValidationError(
                'Invalid interaction id: %s' % self.id) from e

        self._validate_customization_args()

        if not isinstance(self.answer_groups, list):
            raise utils.ValidationError(
                'Expected answer groups to be a list, received %s.'
                % self.answer_groups)
        if not self.is_terminal and self.default_outcome is None:
            raise utils.ValidationError(
                'Non-terminal interactions must have a default outcome.')
        if self.is_terminal and self.default_outcome is not None:
            raise utils.ValidationError(
                'Terminal interactions must not have a default outcome.')
        if self.is_terminal and self.answer_groups:
            raise utils.ValidationError(
                'Terminal interactions must not have any answer groups.')

        for answer_group in self.answer_groups:
            answer_group.validate(interaction, exp_param_specs_dict)
        if self.default_outcome is not None:
            self.default_outcome.validate()

        if not isinstance(self.hints, list):
            raise utils.ValidationError(
                'Expected hints to be a list, received %s'
                % self.hints)
        for hint in self.hints:
            hint.validate()

        if self.solution:
            self.solution.validate(self.id)

        if self.solution and not self.hints:
            raise utils.ValidationError(
                'Hint(s) must be specified if solution is specified')

    def _validate_customization_args(self) -> None:
        """Validates the customization arguments keys and values using
        customization_args_util.validate_customization_args_and_values().
        """
        # Because validate_customization_args_and_values() takes in
        # customization argument values that are dictionaries, we first convert
        # the InteractionCustomizationArg domain objects into dictionaries
        # before passing it to the method.

        # First, do some basic validation.
        if not isinstance(self.customization_args, dict):
            raise utils.ValidationError(
                'Expected customization args to be a dict, received %s'
                % self.customization_args)

        # customization_args_dict here indicates a dict that maps customization
        # argument names to a customization argument dict, the dict
        # representation of InteractionCustomizationArg.
        customization_args_dict = {}
        if self.id:
            for ca_name in self.customization_args:
                try:
                    customization_args_dict[ca_name] = (
                        self.customization_args[
                            ca_name].to_customization_arg_dict()
                    )
                except AttributeError as e:
                    raise utils.ValidationError(
                        'Expected customization arg value to be a '
                        'InteractionCustomizationArg domain object, '
                        'received %s' % self.customization_args[ca_name]
                    ) from e

        # Here, we are asserting that interaction_id is never going to be None,
        # Because this is a private method and before calling this method we are
        # already checking if interaction_id exists or not.
        assert self.id is not None
        interaction = interaction_registry.Registry.get_interaction_by_id(
            self.id)
        customization_args_util.validate_customization_args_and_values(
            'interaction', self.id, customization_args_dict,
            interaction.customization_arg_specs)

        self.customization_args = (
            InteractionInstance
            .convert_customization_args_dict_to_customization_args(
                self.id,
                customization_args_dict
            )
        )

    @classmethod
    def create_default_interaction(
        cls, default_dest_state_name: Optional[str]
    ) -> InteractionInstance:
        """Create a default InteractionInstance domain object:
            - customization_args: empty dictionary;
            - answer_groups: empty list;
            - default_outcome: dest is set to 'default_dest_state_name' and
                feedback and param_changes are initialized as empty lists;
            - confirmed_unclassified_answers: empty list;

        Args:
            default_dest_state_name: str|None. The default destination state, or
                None if no default destination is provided.

        Returns:
            InteractionInstance. The corresponding InteractionInstance domain
            object with default values.
        """
        default_outcome = Outcome(
            default_dest_state_name,
            None,
            SubtitledHtml.create_default_subtitled_html(
                feconf.DEFAULT_OUTCOME_CONTENT_ID), False, [], None, None)

        return cls(
            cls._DEFAULT_INTERACTION_ID, {}, [], default_outcome, [], [], None)

    def get_all_html_content_strings(self) -> List[str]:
        """Get all html content strings in the interaction.

        Returns:
            list(str). The list of all html content strings in the interaction.

        Raises:
            Exception. The solution has invalid type.
        """
        html_list = []

        for answer_group in self.answer_groups:
            # Here, we are asserting that self.id is never going to be None,
            # because interaction_id can only be None when there are no answer
            # groups.
            assert self.id is not None
            html_list += answer_group.get_all_html_content_strings(self.id)

        if self.default_outcome:
            default_outcome_html = self.default_outcome.feedback.html
            html_list += [default_outcome_html]

        for hint in self.hints:
            hint_html = hint.hint_content.html
            html_list += [hint_html]

        if self.id is None:
            return html_list

        interaction = (
            interaction_registry.Registry.get_interaction_by_id(
                self.id))

        if self.solution and interaction.can_have_solution:
            solution_html = self.solution.explanation.html
            html_list += [solution_html]
            html_field_types_to_rule_specs = (
                rules_registry.Registry.get_html_field_types_to_rule_specs())

            if self.solution.correct_answer:
                for html_type in html_field_types_to_rule_specs.keys():
                    if html_type == interaction.answer_type:
                        if (
                                html_type ==
                                feconf.ANSWER_TYPE_LIST_OF_SETS_OF_HTML):
                            # Here we use cast because above 'if' clause forces
                            # 'correct_answer' to be of type List[List[str]].
                            list_of_set_of_html_answer = cast(
                                List[List[str]], self.solution.correct_answer
                            )
                            for set_of_html_value in list_of_set_of_html_answer:
                                html_list += set_of_html_value
                        elif html_type == feconf.ANSWER_TYPE_SET_OF_HTML:
                            # Here we use cast because above 'elif' clause
                            # forces 'correct_answer' to be of type List[str].
                            set_of_html_answer = cast(
                                List[str], self.solution.correct_answer
                            )
                            for html_value in set_of_html_answer:
                                html_list += [html_value]
                        else:
                            raise Exception(
                                'The solution does not have a valid '
                                'correct_answer type.')

        for ca_name in self.customization_args:
            html_list += self.customization_args[ca_name].get_html()

        return html_list

    @staticmethod
    def convert_html_in_interaction(
        interaction_dict: InteractionInstanceDict,
        ca_specs_dict: List[domain.CustomizationArgSpecsDict],
        conversion_fn: Callable[[str], str]
    ) -> InteractionInstanceDict:
        """Checks for HTML fields in the interaction and converts it
        according to the conversion function.

        Args:
            interaction_dict: dict. The interaction dict.
            ca_specs_dict: dict. The customization args dict.
            conversion_fn: function. The function to be used for converting the
                HTML.

        Returns:
            dict. The converted interaction dict.
        """
        def wrapped_conversion_fn(
            value: SubtitledHtml, schema_obj_type: str
        ) -> SubtitledHtml:
            """Applies the conversion function to the SubtitledHtml values.

            Args:
                value: SubtitledHtml|SubtitledUnicode. The value in the
                    customization argument value to be converted.
                schema_obj_type: str. The schema obj_type for the customization
                    argument value, which is one of 'SubtitledUnicode' or
                    'SubtitledHtml'.

            Returns:
                SubtitledHtml|SubtitledUnicode. The converted SubtitledHtml
                object, if schema_type is 'SubititledHtml', otherwise the
                unmodified SubtitledUnicode object.
            """
            if schema_obj_type == schema_utils.SCHEMA_OBJ_TYPE_SUBTITLED_HTML:
                value.html = conversion_fn(value.html)
            return value

        # Convert the customization_args to a dictionary of customization arg
        # name to InteractionCustomizationArg, so that we can utilize
        # InteractionCustomizationArg helper functions.
        # Then, convert back to original dict format afterwards, at the end.
        customization_args = (
            InteractionCustomizationArg
            .convert_cust_args_dict_to_cust_args_based_on_specs(
                interaction_dict['customization_args'],
                ca_specs_dict)
        )

        for ca_spec in ca_specs_dict:
            ca_spec_name = ca_spec['name']
            customization_args[ca_spec_name].value = (
                InteractionCustomizationArg.traverse_by_schema_and_convert(
                    ca_spec['schema'],
                    customization_args[ca_spec_name].value,
                    wrapped_conversion_fn
                )
            )

        # customization_args_dict here indicates a dict that maps customization
        # argument names to a customization argument dict, the dict
        # representation of InteractionCustomizationArg.
        customization_args_dict = {}
        for ca_name in customization_args:
            customization_args_dict[ca_name] = (
                customization_args[ca_name].to_customization_arg_dict())

        interaction_dict['customization_args'] = customization_args_dict
        return interaction_dict

    @staticmethod
    def convert_customization_args_dict_to_customization_args(
        interaction_id: Optional[str],
        customization_args_dict: CustomizationArgsDictType,
        state_schema_version: int = feconf.CURRENT_STATE_SCHEMA_VERSION
    ) -> Dict[str, InteractionCustomizationArg]:
        """Converts customization arguments dictionary to customization
        arguments. This is done by converting each customization argument to a
        InteractionCustomizationArg domain object.

        Args:
            interaction_id: str. The interaction id.
            customization_args_dict: dict. A dictionary of customization
                argument name to a customization argument dict, which is a dict
                of the single key 'value' to the value of the customization
                argument.
            state_schema_version: int. The state schema version.

        Returns:
            dict. A dictionary of customization argument names to the
            InteractionCustomizationArg domain object's.
        """
        if interaction_id is None:
            return {}

        ca_specs_dict = (
            interaction_registry.Registry
            .get_all_specs_for_state_schema_version(
                state_schema_version,
                can_fetch_latest_specs=True
            )[interaction_id]['customization_arg_specs']
        )

        return (
            InteractionCustomizationArg
            .convert_cust_args_dict_to_cust_args_based_on_specs(
                customization_args_dict, ca_specs_dict))


class InteractionCustomizationArg(translation_domain.BaseTranslatableObject):
    """Object representing an interaction's customization argument.
    Any SubtitledHtml or SubtitledUnicode values in the customization argument
    value are represented as their respective domain objects here, rather than a
    SubtitledHtml dict or SubtitledUnicode dict.
    """

    # Here we use type Any because values in schema dictionary can be of type
    # str, List, Dict and other types too.
    def __init__(
        self, value: Union[str, Dict[str, str]], schema: Dict[str, Any]
    ) -> None:
        """Initializes a InteractionCustomizationArg domain object.

        Args:
            value: *. The value of the interaction customization argument.
            schema: dict. The schema defining the specification of the value.
        """
        self.value = value
        self.schema = schema

    def get_translatable_contents_collection(
        self
    ) -> translation_domain.TranslatableContentsCollection:
        """Get all translatable fields/objects in the interaction customization
        args.

        Returns:
            translatable_contents_collection: TranslatableContentsCollection.
            An instance of TranslatableContentsCollection class.
        """
        translatable_contents_collection = (
            translation_domain.TranslatableContentsCollection())

        subtitled_htmls = self.get_subtitled_html()
        for subtitled_html in subtitled_htmls:
            html_string = subtitled_html.html
            # Make sure we don't include content that only consists of
            # numbers. See issue #13055.
            if not html_string.isnumeric():
                translatable_contents_collection.add_translatable_field(
                    translation_domain.TranslatableContentFormat.HTML,
                    subtitled_html.content_id,
                    html_string)

        subtitled_unicodes = self.get_subtitled_unicode()
        for subtitled_unicode in subtitled_unicodes:
            translatable_contents_collection.add_translatable_field(
                translation_domain.TranslatableContentFormat.UNICODE_STRING,
                subtitled_unicode.content_id,
                subtitled_unicode.unicode_str)
        return translatable_contents_collection

    # Here we use type Any because this method returns the values of
    # customization args and that values can be of type str, int, bool,
    # List and other types too. So to make the return type generalize
    # for every type of values, we used Any here.
    def to_customization_arg_dict(self) -> Dict[str, Any]:
        """Converts a InteractionCustomizationArgument domain object to a
        customization argument dictionary. This is done by
        traversing the customization argument schema, and converting
        SubtitledUnicode to unicode and SubtitledHtml to html where appropriate.
        """
        @overload
        def convert_content_to_dict(
            ca_value: SubtitledHtml, unused_schema_obj_type: str
        ) -> SubtitledHtmlDict: ...

        @overload
        def convert_content_to_dict(
            ca_value: SubtitledUnicode, unused_schema_obj_type: str
        ) -> SubtitledUnicodeDict: ...

        def convert_content_to_dict(
            ca_value: Union[SubtitledHtml, SubtitledUnicode],
            unused_schema_obj_type: str
        ) -> Union[SubtitledHtmlDict, SubtitledUnicodeDict]:
            """Conversion function used to convert SubtitledHtml to
            SubtitledHtml dicts and SubtitledUnicode to SubtitledUnicode dicts.

            Args:
                ca_value: SubtitledHtml|SubtitledUnicode. A SubtitledUnicode or
                    SubtitledHtml value found inside the customization
                    argument value.
                unused_schema_obj_type: str. The schema obj_type for the
                    customization argument value, which is one
                    of 'SubtitledUnicode' or 'SubtitledHtml'.

            Returns:
                dict. The customization argument value converted to a dict.
            """
            return ca_value.to_dict()

        return {
            'value': InteractionCustomizationArg.traverse_by_schema_and_convert(
                self.schema,
                copy.deepcopy(self.value),
                convert_content_to_dict
            )
        }

    # Here we use type Any because argument 'ca_schema' can accept schema
    # dictionaries that can contain values of types str, List, Dict and other
    # types too.
    @classmethod
    def from_customization_arg_dict(
        cls, ca_dict: CustomizationArgsDictType, ca_schema: Dict[str, Any]
    ) -> InteractionCustomizationArg:
        """Converts a customization argument dictionary to an
        InteractionCustomizationArgument domain object. This is done by
        traversing the customization argument schema, and converting
        unicode to SubtitledUnicode and html to SubtitledHtml where appropriate.

        Args:
            ca_dict: dict. The customization argument dictionary. A dict of the
                single key 'value' to the value of the customization argument.
            ca_schema: dict. The schema that defines the customization argument
                value.

        Returns:
            InteractionCustomizationArg. The customization argument domain
            object.
        """
        @overload
        def convert_content_to_domain_obj(
            ca_value: Dict[str, str],
            schema_obj_type: Literal['SubtitledUnicode']
        ) -> SubtitledUnicode: ...

        @overload
        def convert_content_to_domain_obj(
            ca_value: Dict[str, str],
            schema_obj_type: Literal['SubtitledHtml']
        ) -> SubtitledHtml: ...

        def convert_content_to_domain_obj(
            ca_value: Dict[str, str], schema_obj_type: str
        ) -> Union[SubtitledHtml, SubtitledUnicode]:
            """Conversion function used to convert SubtitledHtml dicts to
            SubtitledHtml and SubtitledUnicode dicts to SubtitledUnicode.

            Args:
                ca_value: dict. Value of customization argument.
                schema_obj_type: str. The schema obj_type for the customization
                    argument value, which is one of 'SubtitledUnicode' or
                    'SubtitledHtml'.

            Returns:
                dict. The unmodified customization argument value.
            """
            if (
                    schema_obj_type ==
                    schema_utils.SCHEMA_OBJ_TYPE_SUBTITLED_UNICODE
            ):
                class_obj: Union[
                    SubtitledUnicode, SubtitledHtml
                ] = SubtitledUnicode(
                    ca_value['content_id'], ca_value['unicode_str'])

            if schema_obj_type == schema_utils.SCHEMA_OBJ_TYPE_SUBTITLED_HTML:
                class_obj = SubtitledHtml(
                    ca_value['content_id'], ca_value['html'])
            return class_obj

        ca_value = InteractionCustomizationArg.traverse_by_schema_and_convert(
            ca_schema,
            copy.deepcopy(ca_dict['value']),
            convert_content_to_domain_obj
        )

        return cls(ca_value, ca_schema)

    def get_subtitled_unicode(self) -> List[SubtitledUnicode]:
        """Get all SubtitledUnicode(s) in the customization argument.

        Returns:
            list(SubtitledUnicode). A list of SubtitledUnicode.
        """
        return InteractionCustomizationArg.traverse_by_schema_and_get(
            self.schema,
            self.value,
            [schema_utils.SCHEMA_OBJ_TYPE_SUBTITLED_UNICODE],
            lambda x: x
        )

    def get_subtitled_html(self) -> List[SubtitledHtml]:
        """Get all SubtitledHtml(s) in the customization argument.

        Returns:
            list(SubtitledHtml). A list of SubtitledHtml.
        """
        return InteractionCustomizationArg.traverse_by_schema_and_get(
            self.schema,
            self.value,
            [schema_utils.SCHEMA_OBJ_TYPE_SUBTITLED_HTML],
            lambda x: x
        )

    def get_content_ids(self) -> List[str]:
        """Get all content_ids from SubtitledHtml and SubtitledUnicode in the
        customization argument.

        Returns:
            list(str). A list of content_ids.
        """
        return InteractionCustomizationArg.traverse_by_schema_and_get(
            self.schema,
            self.value,
            [schema_utils.SCHEMA_OBJ_TYPE_SUBTITLED_UNICODE,
             schema_utils.SCHEMA_OBJ_TYPE_SUBTITLED_HTML],
            lambda x: x.content_id
        )

    def get_html(self) -> List[str]:
        """Get all html from SubtitledHtml in the customization argument.

        Returns:
            list(str). All html strings in the customization argument.
        """

        return InteractionCustomizationArg.traverse_by_schema_and_get(
            self.schema,
            self.value,
            [schema_utils.SCHEMA_OBJ_TYPE_SUBTITLED_HTML],
            lambda x: x.html
        )

    def validate_subtitled_html(self) -> None:
        """Calls the validate method on all SubtitledHtml domain objects in
        the customization arguments.
        """
        def validate_html(subtitled_html: SubtitledHtml) -> None:
            """A dummy value extractor that calls the validate method on
            the passed SubtitledHtml domain object.
            """
            subtitled_html.validate()

        InteractionCustomizationArg.traverse_by_schema_and_get(
            self.schema,
            self.value,
            [schema_utils.SCHEMA_OBJ_TYPE_SUBTITLED_HTML],
            validate_html
        )

    # TODO(#15982): Here we use type Any because `value` argument can accept
    # values of customization arg and that values can be of type Dict[Dict[..]],
    # str, int, bool and other types too, and for argument `schema` we used Any
    # type because values in schema dictionary can be of type str, List, Dict
    # and other types too.
    @staticmethod
    def traverse_by_schema_and_convert(
        schema: Dict[str, Any],
        value: Any,
        conversion_fn: AcceptableConversionFnType
    ) -> Any:
        """Helper function that recursively traverses an interaction
        customization argument spec to locate any SubtitledHtml or
        SubtitledUnicode objects, and applies a conversion function to the
        customization argument value.

        Args:
            schema: dict. The customization dict to be modified: dict
                with a single key, 'value', whose corresponding value is the
                value of the customization arg.
            value: dict. The current nested customization argument value to be
                modified.
            conversion_fn: function. The function to be used for converting the
                content. It is passed the customization argument value and
                schema obj_type, which is one of 'SubtitledUnicode' or
                'SubtitledHtml'.

        Returns:
            dict. The converted customization dict.
        """
        is_subtitled_html_spec = (
            schema['type'] == schema_utils.SCHEMA_TYPE_CUSTOM and
            schema['obj_type'] ==
            schema_utils.SCHEMA_OBJ_TYPE_SUBTITLED_HTML)
        is_subtitled_unicode_spec = (
            schema['type'] == schema_utils.SCHEMA_TYPE_CUSTOM and
            schema['obj_type'] ==
            schema_utils.SCHEMA_OBJ_TYPE_SUBTITLED_UNICODE)

        if is_subtitled_html_spec or is_subtitled_unicode_spec:
            value = conversion_fn(value, schema['obj_type'])
        elif schema['type'] == schema_utils.SCHEMA_TYPE_LIST:
            value = [
                InteractionCustomizationArg.traverse_by_schema_and_convert(
                    schema['items'],
                    value_element,
                    conversion_fn
                ) for value_element in value
            ]
        elif schema['type'] == schema_utils.SCHEMA_TYPE_DICT:
            for property_spec in schema['properties']:
                name = property_spec['name']
                value[name] = (
                    InteractionCustomizationArg.traverse_by_schema_and_convert(
                        property_spec['schema'],
                        value[name],
                        conversion_fn)
                )

        return value

    # TODO(#15982): Here we use type Any because `value` argument can accept
    # values of customization arg and that values can be of type Dict[Dict[..]],
    # str, int, bool and other types too, and for argument `schema` we used Any
    # type because values in schema dictionary can be of type str, List, Dict
    # and other types too.
    @staticmethod
    def traverse_by_schema_and_get(
        schema: Dict[str, Any],
        value: Any,
        obj_types_to_search_for: List[str],
        value_extractor: Union[Callable[..., str], Callable[..., None]]
    ) -> List[Any]:
        """Recursively traverses an interaction customization argument spec to
        locate values with schema obj_type in obj_types_to_search_for, and
        extracting the value using a value_extractor function.

        Args:
            schema: dict. The customization dict to be modified: dict
                with a single key, 'value', whose corresponding value is the
                value of the customization arg.
            value: dict. The current nested customization argument value to be
                modified.
            obj_types_to_search_for: list(str). The obj types to search for. If
                this list contains the current obj type, the value is passed to
                value_extractor and the results are collected.
            value_extractor: function. The function that extracts the wanted
                computed value from each value that matches the obj_types. It
                accepts one parameter, the value that matches the search object
                type, and returns a desired computed value.

        Returns:
            list(*). A list of the extracted values returned from
            value_extractor, which is run on any values that have a schema type
            equal to 'custom' and have a obj_type in obj_types_to_search_for.
            Because value_extractor can return any type, the result is a list of
            any type.
        """
        result = []
        schema_type = schema['type']

        if (
                schema_type == schema_utils.SCHEMA_TYPE_CUSTOM and
                schema['obj_type'] in obj_types_to_search_for
        ):
            result.append(value_extractor(value))
        elif schema_type == schema_utils.SCHEMA_TYPE_LIST:
            result = list(itertools.chain.from_iterable([
                InteractionCustomizationArg.traverse_by_schema_and_get(
                    schema['items'],
                    value_element,
                    obj_types_to_search_for,
                    value_extractor
                ) for value_element in value]))
        elif schema_type == schema_utils.SCHEMA_TYPE_DICT:
            result = list(itertools.chain.from_iterable([
                InteractionCustomizationArg.traverse_by_schema_and_get(
                    property_spec['schema'],
                    value[property_spec['name']],
                    obj_types_to_search_for,
                    value_extractor
                ) for property_spec in schema['properties']]))

        return result

    @staticmethod
    def convert_cust_args_dict_to_cust_args_based_on_specs(
        ca_dict: CustomizationArgsDictType,
        ca_specs_dict: List[domain.CustomizationArgSpecsDict]
    ) -> Dict[str, InteractionCustomizationArg]:
        """Converts customization arguments dictionary to customization
        arguments. This is done by converting each customization argument to a
        InteractionCustomizationArg domain object.

        Args:
            ca_dict: dict. A dictionary of customization
                argument name to a customization argument dict, which is a dict
                of the single key 'value' to the value of the customization
                argument.
            ca_specs_dict: dict. A dictionary of customization argument specs.

        Returns:
            dict. A dictionary of customization argument names to the
            InteractionCustomizationArg domain object's.
        """
        return {
            spec['name']: (
                InteractionCustomizationArg.from_customization_arg_dict(
                    ca_dict[spec['name']],
                    spec['schema']
                )
            ) for spec in ca_specs_dict
        }


class OutcomeDict(TypedDict):
    """Dictionary representing the Outcome object."""

    dest: Optional[str]
    dest_if_really_stuck: Optional[str]
    feedback: SubtitledHtmlDict
    labelled_as_correct: bool
    param_changes: List[param_domain.ParamChangeDict]
    refresher_exploration_id: Optional[str]
    missing_prerequisite_skill_id: Optional[str]


class Outcome(translation_domain.BaseTranslatableObject):
    """Value object representing an outcome of an interaction. An outcome
    consists of a destination state, feedback to show the user, and any
    parameter changes.
    """

    def __init__(
        self,
        dest: Optional[str],
        dest_if_really_stuck: Optional[str],
        feedback: SubtitledHtml,
        labelled_as_correct: bool,
        param_changes: List[param_domain.ParamChange],
        refresher_exploration_id: Optional[str],
        missing_prerequisite_skill_id: Optional[str]
    ) -> None:
        """Initializes a Outcome domain object.

        Args:
            dest: str. The name of the destination state.
            dest_if_really_stuck: str or None. The name of the optional state
                to redirect the learner to strengthen their concepts.
            feedback: SubtitledHtml. Feedback to give to the user if this rule
                is triggered.
            labelled_as_correct: bool. Whether this outcome has been labelled
                by the creator as corresponding to a "correct" answer.
            param_changes: list(ParamChange). List of exploration-level
                parameter changes to make if this rule is triggered.
            refresher_exploration_id: str or None. An optional exploration ID
                to redirect the learner to if they seem to lack understanding
                of a prerequisite concept. This should only exist if the
                destination state for this outcome is a self-loop.
            missing_prerequisite_skill_id: str or None. The id of the skill that
                this answer group tests. If this is not None, the exploration
                player would redirect to this skill when a learner receives this
                outcome.
        """
        # Id of the destination state.
        # TODO(sll): Check that this state actually exists.
        self.dest = dest
        # An optional destination state to redirect the learner to
        # strengthen their concepts corresponding to a particular card.
        self.dest_if_really_stuck = dest_if_really_stuck
        # Feedback to give the reader if this rule is triggered.
        self.feedback = feedback
        # Whether this outcome has been labelled by the creator as
        # corresponding to a "correct" answer.
        self.labelled_as_correct = labelled_as_correct
        # Exploration-level parameter changes to make if this rule is
        # triggered.
        self.param_changes = param_changes or []
        # An optional exploration ID to redirect the learner to if they lack
        # understanding of a prerequisite concept. This should only exist if
        # the destination state for this outcome is a self-loop.
        self.refresher_exploration_id = refresher_exploration_id
        # An optional skill id whose concept card would be shown to the learner
        # when the learner receives this outcome.
        self.missing_prerequisite_skill_id = missing_prerequisite_skill_id

    def get_translatable_contents_collection(
        self
    ) -> translation_domain.TranslatableContentsCollection:
        """Get all translatable fields/objects in the outcome.

        Returns:
            translatable_contents_collection: TranslatableContentsCollection.
            An instance of TranslatableContentsCollection class.
        """
        translatable_contents_collection = (
            translation_domain.TranslatableContentsCollection())

        translatable_contents_collection.add_translatable_field(
            translation_domain.TranslatableContentFormat.HTML,
            self.feedback.content_id,
            self.feedback.html)
        return translatable_contents_collection

    def to_dict(self) -> OutcomeDict:
        """Returns a dict representing this Outcome domain object.

        Returns:
            dict. A dict, mapping all fields of Outcome instance.
        """
        return {
            'dest': self.dest,
            'dest_if_really_stuck': self.dest_if_really_stuck,
            'feedback': self.feedback.to_dict(),
            'labelled_as_correct': self.labelled_as_correct,
            'param_changes': [
                param_change.to_dict() for param_change in self.param_changes],
            'refresher_exploration_id': self.refresher_exploration_id,
            'missing_prerequisite_skill_id': self.missing_prerequisite_skill_id
        }

    @classmethod
    def from_dict(cls, outcome_dict: OutcomeDict) -> Outcome:
        """Return a Outcome domain object from a dict.

        Args:
            outcome_dict: dict. The dict representation of Outcome object.

        Returns:
            Outcome. The corresponding Outcome domain object.
        """
        feedback = SubtitledHtml.from_dict(outcome_dict['feedback'])
        feedback.validate()
        return cls(
            outcome_dict['dest'],
            outcome_dict['dest_if_really_stuck'],
            feedback,
            outcome_dict['labelled_as_correct'],
            [param_domain.ParamChange(
                param_change['name'], param_change['generator_id'],
                param_change['customization_args'])
             for param_change in outcome_dict['param_changes']],
            outcome_dict['refresher_exploration_id'],
            outcome_dict['missing_prerequisite_skill_id']
        )

    def validate(self) -> None:
        """Validates various properties of the Outcome.

        Raises:
            ValidationError. One or more attributes of the Outcome are invalid.
        """
        self.feedback.validate()

        if not isinstance(self.labelled_as_correct, bool):
            raise utils.ValidationError(
                'The "labelled_as_correct" field should be a boolean, received '
                '%s' % self.labelled_as_correct)

        if self.missing_prerequisite_skill_id is not None:
            if not isinstance(self.missing_prerequisite_skill_id, str):
                raise utils.ValidationError(
                    'Expected outcome missing_prerequisite_skill_id to be a '
                    'string, received %s' % self.missing_prerequisite_skill_id)

        if not isinstance(self.param_changes, list):
            raise utils.ValidationError(
                'Expected outcome param_changes to be a list, received %s'
                % self.param_changes)
        for param_change in self.param_changes:
            param_change.validate()

        if self.refresher_exploration_id is not None:
            if not isinstance(self.refresher_exploration_id, str):
                raise utils.ValidationError(
                    'Expected outcome refresher_exploration_id to be a string, '
                    'received %s' % self.refresher_exploration_id)

    @staticmethod
    def convert_html_in_outcome(
        outcome_dict: OutcomeDict, conversion_fn: Callable[[str], str]
    ) -> OutcomeDict:
        """Checks for HTML fields in the outcome and converts it
        according to the conversion function.

        Args:
            outcome_dict: dict. The outcome dict.
            conversion_fn: function. The function to be used for converting the
                HTML.

        Returns:
            dict. The converted outcome dict.
        """
        outcome_dict['feedback']['html'] = (
            conversion_fn(outcome_dict['feedback']['html']))
        return outcome_dict


class VoiceoverDict(TypedDict):
    """Dictionary representing the Voiceover object."""

    filename: str
    file_size_bytes: int
    needs_update: bool
    duration_secs: float


class Voiceover:
    """Value object representing an voiceover."""

    def to_dict(self) -> VoiceoverDict:
        """Returns a dict representing this Voiceover domain object.

        Returns:
            dict. A dict, mapping all fields of Voiceover instance.
        """
        return {
            'filename': self.filename,
            'file_size_bytes': self.file_size_bytes,
            'needs_update': self.needs_update,
            'duration_secs': self.duration_secs
        }

    @classmethod
    def from_dict(cls, voiceover_dict: VoiceoverDict) -> Voiceover:
        """Return a Voiceover domain object from a dict.

        Args:
            voiceover_dict: dict. The dict representation of
                Voiceover object.

        Returns:
            Voiceover. The corresponding Voiceover domain object.
        """
        return cls(
            voiceover_dict['filename'],
            voiceover_dict['file_size_bytes'],
            voiceover_dict['needs_update'],
            voiceover_dict['duration_secs'])

    def __init__(
        self,
        filename: str,
        file_size_bytes: int,
        needs_update: bool,
        duration_secs: float
    ) -> None:
        """Initializes a Voiceover domain object.

        Args:
            filename: str. The corresponding voiceover file path.
            file_size_bytes: int. The file size, in bytes. Used to display
                potential bandwidth usage to the learner before they download
                the file.
            needs_update: bool. Whether voiceover is marked for needing review.
            duration_secs: float. The duration in seconds for the voiceover
                recording.
        """
        # str. The corresponding audio file path, e.g.
        # "content-en-2-h7sjp8s.mp3".
        self.filename = filename
        # int. The file size, in bytes. Used to display potential bandwidth
        # usage to the learner before they download the file.
        self.file_size_bytes = file_size_bytes
        # bool. Whether audio is marked for needing review.
        self.needs_update = needs_update
        # float. The duration in seconds for the voiceover recording.
        self.duration_secs = duration_secs

    def validate(self) -> None:
        """Validates properties of the Voiceover.

        Raises:
            ValidationError. One or more attributes of the Voiceover are
                invalid.
        """
        if not isinstance(self.filename, str):
            raise utils.ValidationError(
                'Expected audio filename to be a string, received %s' %
                self.filename)
        dot_index = self.filename.rfind('.')
        if dot_index in (-1, 0):
            raise utils.ValidationError(
                'Invalid audio filename: %s' % self.filename)
        extension = self.filename[dot_index + 1:]
        if extension not in feconf.ACCEPTED_AUDIO_EXTENSIONS:
            raise utils.ValidationError(
                'Invalid audio filename: it should have one of '
                'the following extensions: %s. Received: %s' % (
                    list(feconf.ACCEPTED_AUDIO_EXTENSIONS.keys()),
                    self.filename))

        if not isinstance(self.file_size_bytes, int):
            raise utils.ValidationError(
                'Expected file size to be an int, received %s' %
                self.file_size_bytes)
        if self.file_size_bytes <= 0:
            raise utils.ValidationError(
                'Invalid file size: %s' % self.file_size_bytes)

        if not isinstance(self.needs_update, bool):
            raise utils.ValidationError(
                'Expected needs_update to be a bool, received %s' %
                self.needs_update)
        if not isinstance(self.duration_secs, (float, int)):
            raise utils.ValidationError(
                'Expected duration_secs to be a float, received %s' %
                self.duration_secs)
        if self.duration_secs < 0:
            raise utils.ValidationError(
                'Expected duration_secs to be positive number, '
                'or zero if not yet specified %s' %
                self.duration_secs)


class WrittenTranslationDict(TypedDict):
    """Dictionary representing the WrittenTranslation object."""

    data_format: str
    translation: Union[str, List[str]]
    needs_update: bool


class WrittenTranslation:
    """Value object representing a written translation for a content.

    Here, "content" could mean a string or a list of strings. The latter arises,
    for example, in the case where we are checking for equality of a learner's
    answer against a given set of strings. In such cases, the number of strings
    in the translation of the original object may not be the same as the number
    of strings in the original object.
    """

    DATA_FORMAT_HTML: Final = 'html'
    DATA_FORMAT_UNICODE_STRING: Final = 'unicode'
    DATA_FORMAT_SET_OF_NORMALIZED_STRING: Final = 'set_of_normalized_string'
    DATA_FORMAT_SET_OF_UNICODE_STRING: Final = 'set_of_unicode_string'

    DATA_FORMAT_TO_TRANSLATABLE_OBJ_TYPE: Dict[
        str, translatable_object_registry.TranslatableObjectNames
    ] = {
        DATA_FORMAT_HTML: 'TranslatableHtml',
        DATA_FORMAT_UNICODE_STRING: 'TranslatableUnicodeString',
        DATA_FORMAT_SET_OF_NORMALIZED_STRING: (
            'TranslatableSetOfNormalizedString'),
        DATA_FORMAT_SET_OF_UNICODE_STRING: 'TranslatableSetOfUnicodeString',
    }

    @classmethod
    def is_data_format_list(cls, data_format: str) -> bool:
        """Checks whether the content of translation with given format is of
        a list type.

        Args:
            data_format: str. The format of the translation.

        Returns:
            bool. Whether the content of translation is a list.
        """
        return data_format in (
            cls.DATA_FORMAT_SET_OF_NORMALIZED_STRING,
            cls.DATA_FORMAT_SET_OF_UNICODE_STRING
        )

    def __init__(
        self,
        data_format: str,
        translation: Union[str, List[str]],
        needs_update: bool
    ) -> None:
        """Initializes a WrittenTranslation domain object.

        Args:
            data_format: str. One of the keys in
                DATA_FORMAT_TO_TRANSLATABLE_OBJ_TYPE. Indicates the
                type of the field (html, unicode, etc.).
            translation: str|list(str). A user-submitted string or list of
                strings that matches the given data format.
            needs_update: bool. Whether the translation is marked as needing
                review.
        """
        self.data_format = data_format
        self.translation = translation
        self.needs_update = needs_update

    def to_dict(self) -> WrittenTranslationDict:
        """Returns a dict representing this WrittenTranslation domain object.

        Returns:
            dict. A dict, mapping all fields of WrittenTranslation instance.
        """
        return {
            'data_format': self.data_format,
            'translation': self.translation,
            'needs_update': self.needs_update,
        }

    @classmethod
    def from_dict(
        cls, written_translation_dict: WrittenTranslationDict
    ) -> WrittenTranslation:
        """Return a WrittenTranslation domain object from a dict.

        Args:
            written_translation_dict: dict. The dict representation of
                WrittenTranslation object.

        Returns:
            WrittenTranslation. The corresponding WrittenTranslation domain
            object.
        """
        return cls(
            written_translation_dict['data_format'],
            written_translation_dict['translation'],
            written_translation_dict['needs_update'])

    def validate(self) -> None:
        """Validates properties of the WrittenTranslation, normalizing the
        translation if needed.

        Raises:
            ValidationError. One or more attributes of the WrittenTranslation
                are invalid.
        """
        if self.data_format not in (
                self.DATA_FORMAT_TO_TRANSLATABLE_OBJ_TYPE):
            raise utils.ValidationError(
                'Invalid data_format: %s' % self.data_format)

        translatable_class_name = (
            self.DATA_FORMAT_TO_TRANSLATABLE_OBJ_TYPE[self.data_format])
        translatable_obj_class = (
            translatable_object_registry.Registry.get_object_class(
                translatable_class_name))
        self.translation = translatable_obj_class.normalize_value(
            self.translation)

        if not isinstance(self.needs_update, bool):
            raise utils.ValidationError(
                'Expected needs_update to be a bool, received %s' %
                self.needs_update)


class WrittenTranslationsDict(TypedDict):
    """Dictionary representing the WrittenTranslations object."""

    translations_mapping: Dict[str, Dict[str, WrittenTranslationDict]]


class WrittenTranslations:
    """Value object representing a content translations which stores
    translated contents of all state contents (like hints, feedback etc.) in
    different languages linked through their content_id.
    """

    def __init__(
        self,
        translations_mapping: Dict[str, Dict[str, WrittenTranslation]]
    ) -> None:
        """Initializes a WrittenTranslations domain object.

        Args:
            translations_mapping: dict. A dict mapping the content Ids
                to the dicts which is the map of abbreviated code of the
                languages to WrittenTranslation objects.
        """
        self.translations_mapping = translations_mapping

    def to_dict(self) -> WrittenTranslationsDict:
        """Returns a dict representing this WrittenTranslations domain object.

        Returns:
            dict. A dict, mapping all fields of WrittenTranslations instance.
        """
        translations_mapping: Dict[str, Dict[str, WrittenTranslationDict]] = {}
        for (content_id, language_code_to_written_translation) in (
                self.translations_mapping.items()):
            translations_mapping[content_id] = {}
            for (language_code, written_translation) in (
                    language_code_to_written_translation.items()):
                translations_mapping[content_id][language_code] = (
                    written_translation.to_dict())
        written_translations_dict: WrittenTranslationsDict = {
            'translations_mapping': translations_mapping
        }

        return written_translations_dict

    @classmethod
    def from_dict(
        cls, written_translations_dict: WrittenTranslationsDict
    ) -> WrittenTranslations:
        """Return a WrittenTranslations domain object from a dict.

        Args:
            written_translations_dict: dict. The dict representation of
                WrittenTranslations object.

        Returns:
            WrittenTranslations. The corresponding WrittenTranslations domain
            object.
        """
        translations_mapping: Dict[str, Dict[str, WrittenTranslation]] = {}
        for (content_id, language_code_to_written_translation) in (
                written_translations_dict['translations_mapping'].items()):
            translations_mapping[content_id] = {}
            for (language_code, written_translation) in (
                    language_code_to_written_translation.items()):
                translations_mapping[content_id][language_code] = (
                    WrittenTranslation.from_dict(written_translation))

        return cls(translations_mapping)

    def get_content_ids_that_are_correctly_translated(
        self, language_code: str
    ) -> List[str]:
        """Returns a list of content ids in which a correct translation is
        available in the given language.

        Args:
            language_code: str. The abbreviated code of the language.

        Returns:
            list(str). A list of content ids in which the translations are
            available in the given language.
        """
        correctly_translated_content_ids = []
        for content_id, translations in self.translations_mapping.items():
            if (
                language_code in translations and
                not translations[language_code].needs_update
            ):
                correctly_translated_content_ids.append(content_id)

        return correctly_translated_content_ids

    def add_translation(
        self,
        content_id: str,
        language_code: str,
        html: str
    ) -> None:
        """Adds a translation for the given content id in a given language.

        Args:
            content_id: str. The id of the content.
            language_code: str. The language code of the translated html.
            html: str. The translated html.
        """
        written_translation = WrittenTranslation(
            WrittenTranslation.DATA_FORMAT_HTML, html, False)
        self.translations_mapping[content_id][language_code] = (
            written_translation)

    def mark_written_translation_as_needing_update(
        self, content_id: str, language_code: str
    ) -> None:
        """Marks translation as needing update for the given content id and
        language code.

        Args:
            content_id: str. The id of the content.
            language_code: str. The language code.
        """
        self.translations_mapping[content_id][language_code].needs_update = (
            True
        )

    def mark_written_translations_as_needing_update(
        self, content_id: str
    ) -> None:
        """Marks translation as needing update for the given content id in all
        languages.

        Args:
            content_id: str. The id of the content.
        """
        for (language_code, written_translation) in (
                self.translations_mapping[content_id].items()):
            written_translation.needs_update = True
            self.translations_mapping[content_id][language_code] = (
                written_translation)

    def validate(self, expected_content_id_list: Optional[List[str]]) -> None:
        """Validates properties of the WrittenTranslations.

        Args:
            expected_content_id_list: list(str)|None. A list of content id which
                are expected to be inside they WrittenTranslations.

        Raises:
            ValidationError. One or more attributes of the WrittenTranslations
                are invalid.
        """
        if expected_content_id_list is not None:
            if not set(self.translations_mapping.keys()) == (
                    set(expected_content_id_list)):
                raise utils.ValidationError(
                    'Expected state written_translations to match the listed '
                    'content ids %s, found %s' % (
                        expected_content_id_list,
                        list(self.translations_mapping.keys()))
                    )

        for (content_id, language_code_to_written_translation) in (
                self.translations_mapping.items()):
            if not isinstance(content_id, str):
                raise utils.ValidationError(
                    'Expected content_id to be a string, received %s'
                    % content_id)
            if not isinstance(language_code_to_written_translation, dict):
                raise utils.ValidationError(
                    'Expected content_id value to be a dict, received %s'
                    % language_code_to_written_translation)
            for (language_code, written_translation) in (
                    language_code_to_written_translation.items()):
                if not isinstance(language_code, str):
                    raise utils.ValidationError(
                        'Expected language_code to be a string, received %s'
                        % language_code)
                # Currently, we assume written translations are used by the
                # voice-artist to voiceover the translated text so written
                # translations can be in supported audio/voiceover languages.
                allowed_language_codes = [language['id'] for language in (
                    constants.SUPPORTED_AUDIO_LANGUAGES)]
                if language_code not in allowed_language_codes:
                    raise utils.ValidationError(
                        'Invalid language_code: %s' % language_code)

                written_translation.validate()

    def get_content_ids_for_text_translation(self) -> List[str]:
        """Returns a list of content_id available for text translation.

        Returns:
            list(str). A list of content id available for text translation.
        """
        return list(sorted(self.translations_mapping.keys()))

    def get_translated_content(
        self, content_id: str, language_code: str
    ) -> str:
        """Returns the translated content for the given content_id in the given
        language.

        Args:
            content_id: str. The ID of the content.
            language_code: str. The language code for the translated content.

        Returns:
            str. The translated content for a given content id in a language.

        Raises:
            Exception. Translation doesn't exist in the given language.
            Exception. The given content id doesn't exist.
        """
        if content_id in self.translations_mapping:
            if language_code in self.translations_mapping[content_id]:
                translation = self.translations_mapping[
                    content_id][language_code].translation
                # Ruling out the possibility of any other type for mypy
                # type checking.
                assert isinstance(translation, str)
                return translation
            else:
                raise Exception(
                    'Translation for the given content_id %s does not exist in '
                    '%s language code' % (content_id, language_code))
        else:
            raise Exception('Invalid content_id: %s' % content_id)

    def add_content_id_for_translation(self, content_id: str) -> None:
        """Adds a content id as a key for the translation into the
        content_translation dict.

        Args:
            content_id: str. The id representing a subtitled html.

        Raises:
            Exception. The content id isn't a string.
        """
        if not isinstance(content_id, str):
            raise Exception(
                'Expected content_id to be a string, received %s' % content_id)
        if content_id in self.translations_mapping:
            raise Exception(
                'The content_id %s already exist.' % content_id)

        self.translations_mapping[content_id] = {}

    def delete_content_id_for_translation(self, content_id: str) -> None:
        """Deletes a content id from the content_translation dict.

        Args:
            content_id: str. The id representing a subtitled html.

        Raises:
            Exception. The content id isn't a string.
        """
        if not isinstance(content_id, str):
            raise Exception(
                'Expected content_id to be a string, received %s' % content_id)
        if content_id not in self.translations_mapping:
            raise Exception(
                'The content_id %s does not exist.' % content_id)

        self.translations_mapping.pop(content_id, None)

    def get_all_html_content_strings(self) -> List[str]:
        """Gets all html content strings used in the WrittenTranslations.

        Returns:
            list(str). The list of html content strings.
        """
        html_string_list = []
        for translations in self.translations_mapping.values():
            for written_translation in translations.values():
                if (written_translation.data_format ==
                        WrittenTranslation.DATA_FORMAT_HTML):
                    # Ruling out the possibility of any other type for mypy
                    # type checking.
                    assert isinstance(written_translation.translation, str)
                    html_string_list.append(written_translation.translation)
        return html_string_list

    @staticmethod
    def convert_html_in_written_translations(
        written_translations_dict: WrittenTranslationsDict,
        conversion_fn: Callable[[str], str]
    ) -> WrittenTranslationsDict:
        """Checks for HTML fields in the written translations and converts it
        according to the conversion function.

        Args:
            written_translations_dict: dict. The written translations dict.
            conversion_fn: function. The function to be used for converting the
                HTML.

        Returns:
            dict. The converted written translations dict.
        """
        for content_id, language_code_to_written_translation in (
                written_translations_dict['translations_mapping'].items()):
            for language_code in (
                    language_code_to_written_translation.keys()):
                translation_dict = written_translations_dict[
                    'translations_mapping'][content_id][language_code]
                if 'data_format' in translation_dict:
                    if (translation_dict['data_format'] ==
                            WrittenTranslation.DATA_FORMAT_HTML):
                        translation = written_translations_dict[
                                'translations_mapping'
                            ][content_id][language_code]['translation']
                        # Ruling out the possibility of any other type for mypy
                        # type checking.
                        assert isinstance(translation, str)
                        written_translations_dict['translations_mapping'][
                            content_id][language_code]['translation'] = (
                                conversion_fn(translation)
                            )
                elif 'html' in translation_dict:
                    # TODO(#11950): Delete this once old schema migration
                    # functions are deleted.
                    # This "elif" branch is needed because, in states schema
                    # v33, this function is called but the dict is still in the
                    # old format (that doesn't have a "data_format" key).
                    # Here we use MyPy ignore because in convert functions,
                    # we allow less strict typing because here we are working
                    # with previous versions of the domain object and in
                    # previous versions of the domain object there are some
                    # fields that are discontinued in the latest domain object
                    # (eg. html). So, while accessing these discontinued fields
                    # MyPy throws an error. Thus to avoid the error, we used
                    # ignore here.
                    written_translations_dict['translations_mapping'][
                        content_id][language_code]['html'] = (  # type: ignore[misc]
                            # Here we use MyPy ignore because we want to avoid
                            # the error that was generated by accessing a 'html'
                            # key, because this 'html' key was deprecated from
                            # the latest domain object.
                            conversion_fn(translation_dict['html']))  # type: ignore[misc]

        return written_translations_dict


class RecordedVoiceoversDict(TypedDict):
    """Dictionary representing the RecordedVoiceovers object."""

    voiceovers_mapping: Dict[str, Dict[str, VoiceoverDict]]


class RecordedVoiceovers:
    """Value object representing a recorded voiceovers which stores voiceover of
    all state contents (like hints, feedback etc.) in different languages linked
    through their content_id.
    """

    def __init__(
        self, voiceovers_mapping: Dict[str, Dict[str, Voiceover]]
    ) -> None:
        """Initializes a RecordedVoiceovers domain object.

        Args:
            voiceovers_mapping: dict. A dict mapping the content Ids
                to the dicts which is the map of abbreviated code of the
                languages to the Voiceover objects.
        """
        self.voiceovers_mapping = voiceovers_mapping

    def to_dict(self) -> RecordedVoiceoversDict:
        """Returns a dict representing this RecordedVoiceovers domain object.

        Returns:
            dict. A dict, mapping all fields of RecordedVoiceovers instance.
        """
        voiceovers_mapping: Dict[str, Dict[str, VoiceoverDict]] = {}
        for (content_id, language_code_to_voiceover) in (
                self.voiceovers_mapping.items()):
            voiceovers_mapping[content_id] = {}
            for (language_code, voiceover) in (
                    language_code_to_voiceover.items()):
                voiceovers_mapping[content_id][language_code] = (
                    voiceover.to_dict())
        recorded_voiceovers_dict: RecordedVoiceoversDict = {
            'voiceovers_mapping': voiceovers_mapping
        }

        return recorded_voiceovers_dict

    @classmethod
    def from_dict(
        cls, recorded_voiceovers_dict: RecordedVoiceoversDict
    ) -> RecordedVoiceovers:
        """Return a RecordedVoiceovers domain object from a dict.

        Args:
            recorded_voiceovers_dict: dict. The dict representation of
                RecordedVoiceovers object.

        Returns:
            RecordedVoiceovers. The corresponding RecordedVoiceovers domain
            object.
        """
        voiceovers_mapping: Dict[str, Dict[str, Voiceover]] = {}
        for (content_id, language_code_to_voiceover) in (
                recorded_voiceovers_dict['voiceovers_mapping'].items()):
            voiceovers_mapping[content_id] = {}
            for (language_code, voiceover) in (
                    language_code_to_voiceover.items()):
                voiceovers_mapping[content_id][language_code] = (
                    Voiceover.from_dict(voiceover))

        return cls(voiceovers_mapping)

    def validate(self, expected_content_id_list: Optional[List[str]]) -> None:
        """Validates properties of the RecordedVoiceovers.

        Args:
            expected_content_id_list: list(str)|None. A list of content id which
                are expected to be inside the RecordedVoiceovers.

        Raises:
            ValidationError. One or more attributes of the RecordedVoiceovers
                are invalid.
        """
        if expected_content_id_list is not None:
            if not set(self.voiceovers_mapping.keys()) == (
                    set(expected_content_id_list)):
                raise utils.ValidationError(
                    'Expected state recorded_voiceovers to match the listed '
                    'content ids %s, found %s' % (
                        expected_content_id_list,
                        list(self.voiceovers_mapping.keys()))
                    )

        for (content_id, language_code_to_voiceover) in (
                self.voiceovers_mapping.items()):
            if not isinstance(content_id, str):
                raise utils.ValidationError(
                    'Expected content_id to be a string, received %s'
                    % content_id)
            if not isinstance(language_code_to_voiceover, dict):
                raise utils.ValidationError(
                    'Expected content_id value to be a dict, received %s'
                    % language_code_to_voiceover)
            for (language_code, voiceover) in (
                    language_code_to_voiceover.items()):
                if not isinstance(language_code, str):
                    raise utils.ValidationError(
                        'Expected language_code to be a string, received %s'
                        % language_code)
                allowed_language_codes = [language['id'] for language in (
                    constants.SUPPORTED_AUDIO_LANGUAGES)]
                if language_code not in allowed_language_codes:
                    raise utils.ValidationError(
                        'Invalid language_code: %s' % language_code)

                voiceover.validate()

    def get_content_ids_for_voiceovers(self) -> List[str]:
        """Returns a list of content_id available for voiceover.

        Returns:
            list(str). A list of content id available for voiceover.
        """
        return list(self.voiceovers_mapping.keys())

    def strip_all_existing_voiceovers(self) -> None:
        """Strips all existing voiceovers from the voiceovers_mapping."""
        for content_id in self.voiceovers_mapping.keys():
            self.voiceovers_mapping[content_id] = {}

    def add_content_id_for_voiceover(self, content_id: str) -> None:
        """Adds a content id as a key for the voiceover into the
        voiceovers_mapping dict.

        Args:
            content_id: str. The id representing a subtitled html.

        Raises:
            Exception. The content id isn't a string.
            Exception. The content id already exist in the voiceovers_mapping
                dict.
        """
        if not isinstance(content_id, str):
            raise Exception(
                'Expected content_id to be a string, received %s' % content_id)
        if content_id in self.voiceovers_mapping:
            raise Exception(
                'The content_id %s already exist.' % content_id)

        self.voiceovers_mapping[content_id] = {}

    def delete_content_id_for_voiceover(self, content_id: str) -> None:
        """Deletes a content id from the voiceovers_mapping dict.

        Args:
            content_id: str. The id representing a subtitled html.

        Raises:
            Exception. The content id isn't a string.
            Exception. The content id does not exist in the voiceovers_mapping
                dict.
        """
        if not isinstance(content_id, str):
            raise Exception(
                'Expected content_id to be a string, received %s' % content_id)
        if content_id not in self.voiceovers_mapping:
            raise Exception(
                'The content_id %s does not exist.' % content_id)

        self.voiceovers_mapping.pop(content_id, None)


class RuleSpecDict(TypedDict):
    """Dictionary representing the RuleSpec object."""

    rule_type: str
    inputs: Dict[str, AllowedRuleSpecInputTypes]


class RuleSpec(translation_domain.BaseTranslatableObject):
    """Value object representing a rule specification."""

    def __init__(
        self,
        rule_type: str,
        inputs: Mapping[str, AllowedRuleSpecInputTypes]
    ) -> None:
        """Initializes a RuleSpec domain object.

        Args:
            rule_type: str. The rule type, e.g. "CodeContains" or "Equals". A
                full list of rule types can be found in
                extensions/interactions/rule_templates.json.
            inputs: dict. The values of the parameters needed in order to fully
                specify the rule. The keys for this dict can be deduced from
                the relevant description field in
                extensions/interactions/rule_templates.json -- they are
                enclosed in {{...}} braces.
        """
        self.rule_type = rule_type
        # Here, we are narrowing down the type from Mapping to Dict. Because
        # Mapping is used just to accept the different types of allowed Dicts.
        assert isinstance(inputs, dict)
        self.inputs = inputs

    def get_translatable_contents_collection(
        self
    ) -> translation_domain.TranslatableContentsCollection:
        """Get all translatable fields/objects in the rule spec.

        Returns:
            translatable_contents_collection: TranslatableContentsCollection.
            An instance of TranslatableContentsCollection class.
        """
        translatable_contents_collection = (
            translation_domain.TranslatableContentsCollection())

        for input_value in self.inputs.values():
            if 'normalizedStrSet' in input_value:
                translatable_contents_collection.add_translatable_field(
                    translation_domain.TranslatableContentFormat
                    .SET_OF_NORMALIZED_STRING,
                    input_value['contentId'],
                    input_value['normalizedStrSet'])
            if 'unicodeStrSet' in input_value:
                translatable_contents_collection.add_translatable_field(
                    translation_domain.TranslatableContentFormat
                    .SET_OF_UNICODE_STRING,
                    input_value['contentId'],
                    input_value['unicodeStrSet'])
        return translatable_contents_collection

    def to_dict(self) -> RuleSpecDict:
        """Returns a dict representing this RuleSpec domain object.

        Returns:
            dict. A dict, mapping all fields of RuleSpec instance.
        """
        return {
            'rule_type': self.rule_type,
            'inputs': self.inputs,
        }

    @classmethod
    def from_dict(cls, rulespec_dict: RuleSpecDict) -> RuleSpec:
        """Return a RuleSpec domain object from a dict.

        Args:
            rulespec_dict: dict. The dict representation of RuleSpec object.

        Returns:
            RuleSpec. The corresponding RuleSpec domain object.
        """
        return cls(
            rulespec_dict['rule_type'],
            rulespec_dict['inputs']
        )

    def validate(
        self,
        rule_params_list: List[Tuple[str, Type[objects.BaseObject]]],
        exp_param_specs_dict: Dict[str, param_domain.ParamSpec]
    ) -> None:
        """Validates a RuleSpec value object. It ensures the inputs dict does
        not refer to any non-existent parameters and that it contains values
        for all the parameters the rule expects.

        Args:
            rule_params_list: list(str, object(*)). A list of parameters used by
                the rule represented by this RuleSpec instance, to be used to
                validate the inputs of this RuleSpec. Each element of the list
                represents a single parameter and is a tuple with two elements:
                    0: The name (string) of the parameter.
                    1: The typed object instance for that
                        parameter (e.g. Real).
            exp_param_specs_dict: dict. A dict of specified parameters used in
                this exploration. Keys are parameter names and values are
                ParamSpec value objects with an object type property (obj_type).
                RuleSpec inputs may have a parameter value which refers to one
                of these exploration parameters.

        Raises:
            ValidationError. One or more attributes of the RuleSpec are
                invalid.
        """
        if not isinstance(self.inputs, dict):
            raise utils.ValidationError(
                'Expected inputs to be a dict, received %s' % self.inputs)
        input_key_set = set(self.inputs.keys())
        param_names_set = set(rp[0] for rp in rule_params_list)
        leftover_input_keys = input_key_set - param_names_set
        leftover_param_names = param_names_set - input_key_set

        # Check if there are input keys which are not rule parameters.
        if leftover_input_keys:
            logging.warning(
                'RuleSpec \'%s\' has inputs which are not recognized '
                'parameter names: %s' % (self.rule_type, leftover_input_keys))

        # Check if there are missing parameters.
        if leftover_param_names:
            raise utils.ValidationError(
                'RuleSpec \'%s\' is missing inputs: %s'
                % (self.rule_type, leftover_param_names))

        rule_params_dict = {rp[0]: rp[1] for rp in rule_params_list}
        for (param_name, param_value) in self.inputs.items():
            param_obj = rule_params_dict[param_name]
            # Validate the parameter type given the value.
            if isinstance(param_value, str) and '{{' in param_value:
                # Value refers to a parameter spec. Cross-validate the type of
                # the parameter spec with the rule parameter.
                start_brace_index = param_value.index('{{') + 2
                end_brace_index = param_value.index('}}')
                param_spec_name = param_value[
                    start_brace_index:end_brace_index]
                if param_spec_name not in exp_param_specs_dict:
                    raise utils.ValidationError(
                        'RuleSpec \'%s\' has an input with name \'%s\' which '
                        'refers to an unknown parameter within the '
                        'exploration: %s' % (
                            self.rule_type, param_name, param_spec_name))
                # TODO(bhenning): The obj_type of the param_spec
                # (exp_param_specs_dict[param_spec_name]) should be validated
                # to be the same as param_obj.__name__ to ensure the rule spec
                # can accept the type of the parameter.
            else:
                # Otherwise, a simple parameter value needs to be normalizable
                # by the parameter object in order to be valid.
                param_obj.normalize(param_value)

    @staticmethod
    def convert_html_in_rule_spec(
        rule_spec_dict: RuleSpecDict,
        conversion_fn: Callable[[str], str],
        html_field_types_to_rule_specs: Dict[
            str, rules_registry.RuleSpecsExtensionDict
        ]
    ) -> RuleSpecDict:
        """Checks for HTML fields in a Rule Spec and converts it according
        to the conversion function.

        Args:
            rule_spec_dict: dict. The Rule Spec dict.
            conversion_fn: function. The function to be used for converting the
                HTML.
            html_field_types_to_rule_specs: dict. A dictionary that specifies
                the locations of html fields in rule specs. It is defined as a
                mapping of rule input types to a dictionary containing
                interaction id, format, and rule types. See
                html_field_types_to_rule_specs_state_v41.json for an example.

        Returns:
            dict. The converted Rule Spec dict.

        Raises:
            Exception. The Rule spec has an invalid format.
            Exception. The Rule spec has no valid input variable
                with HTML in it.
        """
        # TODO(#9413): Find a way to include a reference to the interaction
        # type in the Draft change lists.
        # See issue: https://github.com/oppia/oppia/issues/9413. We cannot use
        # the interaction-id from the rules_index_dict until issue-9413 has
        # been fixed, because this method has no reference to the interaction
        # type and draft changes use this method. The rules_index_dict below
        # is used to figure out the assembly of the html in the rulespecs.
        for interaction_and_rule_details in (
                html_field_types_to_rule_specs.values()):
            rule_type_has_html = (
                rule_spec_dict['rule_type'] in
                interaction_and_rule_details['ruleTypes'].keys())
            if rule_type_has_html:
                html_type_format = interaction_and_rule_details['format']
                input_variables_from_html_mapping = (
                    interaction_and_rule_details['ruleTypes'][
                        rule_spec_dict['rule_type']][
                            'htmlInputVariables'])
                input_variable_match_found = False
                for input_variable in rule_spec_dict['inputs'].keys():
                    if input_variable in input_variables_from_html_mapping:
                        input_variable_match_found = True
                        rule_input_variable = (
                            rule_spec_dict['inputs'][input_variable])
                        if (html_type_format ==
                                feconf.HTML_RULE_VARIABLE_FORMAT_STRING):
                            input_value = (
                                rule_spec_dict['inputs'][input_variable]
                            )
                            # Ruling out the possibility of any other type for
                            # mypy type checking.
                            assert isinstance(input_value, str)
                            rule_spec_dict['inputs'][input_variable] = (
                                conversion_fn(input_value))
                        elif (html_type_format ==
                              feconf.HTML_RULE_VARIABLE_FORMAT_SET):
                            # Here we are checking the type of the
                            # rule_specs.inputs because the rule type
                            # 'Equals' is used by other interactions as
                            # well which don't have HTML and we don't have
                            # a reference to the interaction ID.
                            if isinstance(rule_input_variable, list):
                                for value_index, value in enumerate(
                                        rule_input_variable):
                                    if isinstance(value, str):
                                        # Here we use cast because above assert
                                        # conditions forces 'inputs' to be of
                                        # type Dict[str, List[str]].
                                        variable_format_set_input = cast(
                                            Dict[str, List[str]],
                                            rule_spec_dict['inputs']
                                        )
                                        variable_format_set_input[
                                            input_variable][value_index] = (
                                                conversion_fn(value))
                        elif (html_type_format ==
                              feconf.HTML_RULE_VARIABLE_FORMAT_LIST_OF_SETS):
                            input_variable_list = (
                                rule_spec_dict['inputs'][input_variable]
                            )
                            # Ruling out the possibility of any other type for
                            # mypy type checking.
                            assert isinstance(input_variable_list, list)
                            for list_index, html_list in enumerate(
                                    input_variable_list):
                                for rule_html_index, rule_html in enumerate(
                                        html_list):
                                    # Here we use cast because above assert
                                    # conditions forces 'inputs' to be of
                                    # type Dict[str, List[List[str]]].
                                    list_of_sets_inputs = cast(
                                        Dict[str, List[List[str]]],
                                        rule_spec_dict['inputs']
                                    )
                                    list_of_sets_inputs[input_variable][
                                        list_index][rule_html_index] = (
                                            conversion_fn(rule_html))
                        else:
                            raise Exception(
                                'The rule spec does not belong to a valid'
                                ' format.')
                if not input_variable_match_found:
                    raise Exception(
                        'Rule spec should have at least one valid input '
                        'variable with Html in it.')

        return rule_spec_dict


class SubtitledHtmlDict(TypedDict):
    """Dictionary representing the SubtitledHtml object."""

    content_id: str
    html: str


class SubtitledHtml:
    """Value object representing subtitled HTML."""

    def __init__(
        self,
        content_id: str,
        html: str
    ) -> None:
        """Initializes a SubtitledHtml domain object. Note that initializing
        the SubtitledHtml object does not clean the html. This is because we
        sometimes need to initialize SubtitledHtml and migrate the contained
        html from an old schema, but the cleaner would remove invalid tags
        and attributes before having a chance to migrate it. An example where
        this functionality is required is
        InteractionInstance.convert_html_in_interaction. Before saving the
        SubtitledHtml object, validate() should be called for validation and
        cleaning of the html.

        Args:
            content_id: str. A unique id referring to the other assets for this
                content.
            html: str. A piece of user-submitted HTML. Note that this is NOT
                cleaned in such a way as to contain a restricted set of HTML
                tags. To clean it, the validate() method must be called.
        """
        self.content_id = content_id
        self.html = html

    def to_dict(self) -> SubtitledHtmlDict:
        """Returns a dict representing this SubtitledHtml domain object.

        Returns:
            dict. A dict, mapping all fields of SubtitledHtml instance.
        """
        return {
            'content_id': self.content_id,
            'html': self.html
        }

    @classmethod
    def from_dict(cls, subtitled_html_dict: SubtitledHtmlDict) -> SubtitledHtml:
        """Return a SubtitledHtml domain object from a dict.

        Args:
            subtitled_html_dict: dict. The dict representation of SubtitledHtml
                object.

        Returns:
            SubtitledHtml. The corresponding SubtitledHtml domain object.
        """
        return cls(
            subtitled_html_dict['content_id'], subtitled_html_dict['html'])

    def validate(self) -> None:
        """Validates properties of the SubtitledHtml, and cleans the html.

        Raises:
            ValidationError. One or more attributes of the SubtitledHtml are
                invalid.
        """
        if not isinstance(self.content_id, str):
            raise utils.ValidationError(
                'Expected content id to be a string, received %s' %
                self.content_id)

        if not isinstance(self.html, str):
            raise utils.ValidationError(
                'Invalid content HTML: %s' % self.html)

        self.html = html_cleaner.clean(self.html)

    @classmethod
    def create_default_subtitled_html(cls, content_id: str) -> SubtitledHtml:
        """Create a default SubtitledHtml domain object.

        Args:
            content_id: str. The id of the content.

        Returns:
            SubtitledHtml. A default SubtitledHtml domain object, some
            attribute of that object will be ''.
        """
        return cls(content_id, '')


class SubtitledUnicodeDict(TypedDict):
    """Dictionary representing the SubtitledUnicode object."""

    content_id: str
    unicode_str: str


class SubtitledUnicode:
    """Value object representing subtitled unicode."""

    def __init__(self, content_id: str, unicode_str: str) -> None:
        """Initializes a SubtitledUnicode domain object.

        Args:
            content_id: str. A unique id referring to the other assets for this
                content.
            unicode_str: str. A piece of user-submitted unicode.
        """
        self.content_id = content_id
        self.unicode_str = unicode_str
        self.validate()

    def to_dict(self) -> SubtitledUnicodeDict:
        """Returns a dict representing this SubtitledUnicode domain object.

        Returns:
            dict. A dict, mapping all fields of SubtitledUnicode instance.
        """
        return {
            'content_id': self.content_id,
            'unicode_str': self.unicode_str
        }

    @classmethod
    def from_dict(
        cls, subtitled_unicode_dict: SubtitledUnicodeDict
    ) -> SubtitledUnicode:
        """Return a SubtitledUnicode domain object from a dict.

        Args:
            subtitled_unicode_dict: dict. The dict representation of
                SubtitledUnicode object.

        Returns:
            SubtitledUnicode. The corresponding SubtitledUnicode domain object.
        """
        return cls(
            subtitled_unicode_dict['content_id'],
            subtitled_unicode_dict['unicode_str']
        )

    def validate(self) -> None:
        """Validates properties of the SubtitledUnicode.

        Raises:
            ValidationError. One or more attributes of the SubtitledUnicode are
                invalid.
        """
        if not isinstance(self.content_id, str):
            raise utils.ValidationError(
                'Expected content id to be a string, received %s' %
                self.content_id)

        if not isinstance(self.unicode_str, str):
            raise utils.ValidationError(
                'Invalid content unicode: %s' % self.unicode_str)

    @classmethod
    def create_default_subtitled_unicode(
        cls, content_id: str
    ) -> SubtitledUnicode:
        """Create a default SubtitledUnicode domain object.

        Args:
            content_id: str. The id of the content.

        Returns:
            SubtitledUnicode. A default SubtitledUnicode domain object.
        """
        return cls(content_id, '')


class TranslatableItemDict(TypedDict):
    """Dictionary representing the TranslatableItem object."""

    content: str
    data_format: str
    content_type: str
    interaction_id: Optional[str]
    rule_type: Optional[str]


class TranslatableItem:
    """Value object representing item that can be translated."""

    DATA_FORMAT_HTML: Final = 'html'
    DATA_FORMAT_UNICODE_STRING: Final = 'unicode'
    DATA_FORMAT_SET_OF_NORMALIZED_STRING: Final = 'set_of_normalized_string'
    DATA_FORMAT_SET_OF_UNICODE_STRING: Final = 'set_of_unicode_string'
    CONTENT_TYPE_CONTENT: Final = 'content'
    CONTENT_TYPE_INTERACTION: Final = 'interaction'
    CONTENT_TYPE_RULE: Final = 'rule'
    CONTENT_TYPE_FEEDBACK: Final = 'feedback'
    CONTENT_TYPE_HINT: Final = 'hint'
    CONTENT_TYPE_SOLUTION: Final = 'solution'

    def __init__(
        self,
        content: str,
        data_format: str,
        content_type: str,
        interaction_id: Optional[str] = None,
        rule_type: Optional[str] = None
    ) -> None:
        """Initializes a TranslatableItem domain object.

        Args:
            content: str|list(str). The translatable content text.
            data_format: str. The data format of the translatable content.
            content_type: str. One of `Content`, `Interaction`, ‘Rule`,
                `Feedback`, `Hint`, `Solution`.
            interaction_id: str|None. Interaction ID, e.g. `TextInput`, if the
                content corresponds to an InteractionInstance, else None.
            rule_type: str|None. Rule type if content_type == `Rule`, e.g.
                “Equals”, “IsSubsetOf”, “Contains” else None.
        """
        self.content = content
        self.data_format = data_format
        self.content_type = content_type
        self.interaction_id = interaction_id
        self.rule_type = rule_type

    def to_dict(self) -> TranslatableItemDict:
        """Returns a dict representing this TranslatableItem domain object.

        Returns:
            dict. A dict, mapping all fields of TranslatableItem instance.
        """
        return {
            'content': self.content,
            'data_format': self.data_format,
            'content_type': self.content_type,
            'interaction_id': self.interaction_id,
            'rule_type': self.rule_type
        }

    def is_set_data_format(self) -> bool:
        """Check whether the data format of the translatable content is set of
        strings.

        Returns:
            bool. Whether the data format of the translatable content is set of
            strings.
        """
        return self.data_format in [
            TranslatableItem.DATA_FORMAT_SET_OF_NORMALIZED_STRING,
            TranslatableItem.DATA_FORMAT_SET_OF_UNICODE_STRING]


DomainObjectCustomizationArgsConversionFnTypes = Union[
    Callable[[SubtitledHtml, str], SubtitledHtml],
    Callable[[SubtitledHtml, str], SubtitledHtmlDict],
    Callable[[SubtitledUnicode, str], SubtitledUnicodeDict],
    Callable[[SubtitledHtml, str], List[str]]
]

DictCustomizationArgsConversionFnTypes = Union[
    Callable[[Dict[str, str], Literal['SubtitledUnicode']], SubtitledUnicode],
    Callable[[Dict[str, str], Literal['SubtitledHtml']], SubtitledHtml]
]

AcceptableConversionFnType = Union[
    DomainObjectCustomizationArgsConversionFnTypes,
    DictCustomizationArgsConversionFnTypes
]


class StateDict(TypedDict):
    """Dictionary representing the State object."""

    content: SubtitledHtmlDict
    param_changes: List[param_domain.ParamChangeDict]
    interaction: InteractionInstanceDict
    recorded_voiceovers: RecordedVoiceoversDict
    written_translations: WrittenTranslationsDict
    solicit_answer_details: bool
    card_is_checkpoint: bool
    next_content_id_index: int
    linked_skill_id: Optional[str]
    classifier_model_id: Optional[str]


class State(translation_domain.BaseTranslatableObject):
    """Domain object for a state."""

    def __init__(
        self,
        content: SubtitledHtml,
        param_changes: List[param_domain.ParamChange],
        interaction: InteractionInstance,
        recorded_voiceovers: RecordedVoiceovers,
        written_translations: WrittenTranslations,
        solicit_answer_details: bool,
        card_is_checkpoint: bool,
        next_content_id_index: int,
        linked_skill_id: Optional[str] = None,
        classifier_model_id: Optional[str] = None
    ) -> None:
        """Initializes a State domain object.

        Args:
            content: SubtitledHtml. The contents displayed to the reader in this
                state.
            param_changes: list(ParamChange). Parameter changes associated with
                this state.
            interaction: InteractionInstance. The interaction instance
                associated with this state.
            recorded_voiceovers: RecordedVoiceovers. The recorded voiceovers for
                the state contents and translations.
            written_translations: WrittenTranslations. The written translations
                for the state contents.
            solicit_answer_details: bool. Whether the creator wants to ask
                for answer details from the learner about why they picked a
                particular answer while playing the exploration.
            card_is_checkpoint: bool. If the card is marked as a checkpoint by
                the creator or not.
            next_content_id_index: int. The next content_id index to use for
                generation of new content_ids.
            linked_skill_id: str or None. The linked skill ID associated with
                this state.
            classifier_model_id: str or None. The classifier model ID
                associated with this state, if applicable.
        """
        # The content displayed to the reader in this state.
        self.content = content
        # Parameter changes associated with this state.
        self.param_changes = [param_domain.ParamChange(
            param_change.name, param_change.generator.id,
            param_change.customization_args
        ) for param_change in param_changes]
        # The interaction instance associated with this state.
        self.interaction = InteractionInstance(
            interaction.id, interaction.customization_args,
            interaction.answer_groups, interaction.default_outcome,
            interaction.confirmed_unclassified_answers,
            interaction.hints, interaction.solution)
        self.classifier_model_id = classifier_model_id
        self.recorded_voiceovers = recorded_voiceovers
        self.linked_skill_id = linked_skill_id
        self.written_translations = written_translations
        self.solicit_answer_details = solicit_answer_details
        self.card_is_checkpoint = card_is_checkpoint
        self.next_content_id_index = next_content_id_index

    def get_translatable_contents_collection(
        self
    ) -> translation_domain.TranslatableContentsCollection:
        """Get all translatable fields/objects in the state.

        Returns:
            translatable_contents_collection: TranslatableContentsCollection.
            An instance of TranslatableContentsCollection class.
        """
        translatable_contents_collection = (
            translation_domain.TranslatableContentsCollection())

        translatable_contents_collection.add_translatable_field(
            translation_domain.TranslatableContentFormat.HTML,
            self.content.content_id,
            self.content.html)
        translatable_contents_collection.add_fields_from_translatable_object(
            self.interaction)
        return translatable_contents_collection

    def validate(
        self,
        exp_param_specs_dict: Dict[str, param_domain.ParamSpec],
        allow_null_interaction: bool
    ) -> None:
        """Validates various properties of the State.

        Args:
            exp_param_specs_dict: dict or None. A dict of specified parameters
                used in this exploration. Keys are parameter names and values
                are ParamSpec value objects with an object type
                property(obj_type). It is None if the state belongs to a
                question.
            allow_null_interaction: bool. Whether this state's interaction is
                allowed to be unspecified.

        Raises:
            ValidationError. One or more attributes of the State are invalid.
        """
        self.content.validate()

        if not isinstance(self.param_changes, list):
            raise utils.ValidationError(
                'Expected state param_changes to be a list, received %s'
                % self.param_changes)
        for param_change in self.param_changes:
            param_change.validate()

        if not allow_null_interaction and self.interaction.id is None:
            raise utils.ValidationError(
                'This state does not have any interaction specified.')
        if self.interaction.id is not None:
            self.interaction.validate(exp_param_specs_dict)

        content_id_list = []
        content_id_list.append(self.content.content_id)
        for answer_group in self.interaction.answer_groups:
            feedback_content_id = answer_group.outcome.feedback.content_id
            if feedback_content_id in content_id_list:
                raise utils.ValidationError(
                    'Found a duplicate content id %s' % feedback_content_id)
            content_id_list.append(feedback_content_id)

            for rule_spec in answer_group.rule_specs:
                for param_name, value in rule_spec.inputs.items():
                    param_type = (
                        interaction_registry.Registry.get_interaction_by_id(
                            self.interaction.id
                        ).get_rule_param_type(rule_spec.rule_type, param_name))

                    if issubclass(param_type, objects.BaseTranslatableObject):
                        if value['contentId'] in content_id_list:
                            raise utils.ValidationError(
                                'Found a duplicate content '
                                'id %s' % value['contentId'])
                        content_id_list.append(value['contentId'])

        if self.interaction.default_outcome:
            default_outcome_content_id = (
                self.interaction.default_outcome.feedback.content_id)
            if default_outcome_content_id in content_id_list:
                raise utils.ValidationError(
                    'Found a duplicate content id %s'
                    % default_outcome_content_id)
            content_id_list.append(default_outcome_content_id)
        for hint in self.interaction.hints:
            hint_content_id = hint.hint_content.content_id
            if hint_content_id in content_id_list:
                raise utils.ValidationError(
                    'Found a duplicate content id %s' % hint_content_id)
            content_id_list.append(hint_content_id)
        if self.interaction.solution:
            solution_content_id = (
                self.interaction.solution.explanation.content_id)
            if solution_content_id in content_id_list:
                raise utils.ValidationError(
                    'Found a duplicate content id %s' % solution_content_id)
            content_id_list.append(solution_content_id)

        if self.interaction.id is not None:
            for ca_name in self.interaction.customization_args:
                content_id_list.extend(
                    self.interaction.customization_args[ca_name]
                    .get_content_ids()
                )

        if len(set(content_id_list)) != len(content_id_list):
            raise utils.ValidationError(
                'Expected all content_ids to be unique, '
                'received %s' % content_id_list)

        for content_id in content_id_list:
            content_id_suffix = content_id.split('_')[-1]

            # Possible values of content_id_suffix are a digit, or from
            # a 'outcome' (from 'default_outcome'). If the content_id_suffix
            # is not a digit, we disregard it here.
            if (
                    content_id_suffix.isdigit() and
                    int(content_id_suffix) > self.next_content_id_index
            ):
                raise utils.ValidationError(
                    'Expected all content id indexes to be less than the "next '
                    'content id index", but received content id %s' % content_id
                )

        if not isinstance(self.solicit_answer_details, bool):
            raise utils.ValidationError(
                'Expected solicit_answer_details to be a boolean, '
                'received %s' % self.solicit_answer_details)
        if self.solicit_answer_details:
            if self.interaction.id in (
                    constants.INTERACTION_IDS_WITHOUT_ANSWER_DETAILS):
                raise utils.ValidationError(
                    'The %s interaction does not support soliciting '
                    'answer details from learners.' % (self.interaction.id))

        if not isinstance(self.card_is_checkpoint, bool):
            raise utils.ValidationError(
                'Expected card_is_checkpoint to be a boolean, '
                'received %s' % self.card_is_checkpoint)

        self.written_translations.validate(content_id_list)
        self.recorded_voiceovers.validate(content_id_list)

        if self.linked_skill_id is not None:
            if not isinstance(self.linked_skill_id, str):
                raise utils.ValidationError(
                    'Expected linked_skill_id to be a str, '
                    'received %s.' % self.linked_skill_id)

    def get_content_html(self, content_id: str) -> str:
        """Returns the content belongs to a given content id of the object.

        Args:
            content_id: str. The id of the content.

        Returns:
            str. The html content corresponding to the given content id.

        Raises:
            ValueError. The given content_id does not exist.
        """
        content_id_to_translatable_item = self._get_all_translatable_content()
        if content_id not in content_id_to_translatable_item:
            raise ValueError('Content ID %s does not exist' % content_id)

        return content_id_to_translatable_item[content_id].content

    def is_rte_content_supported_on_android(self) -> bool:
        """Checks whether the RTE components used in the state are supported by
        Android.

        Returns:
            bool. Whether the RTE components in the state is valid.
        """
        def require_valid_component_names(html: str) -> bool:
            """Checks if the provided html string contains only whitelisted
            RTE tags.

            Args:
                html: str. The html string.

            Returns:
                bool. Whether all RTE tags in the html are whitelisted.
            """
            component_name_prefix = 'oppia-noninteractive-'
            component_names = set(
                component['id'].replace(component_name_prefix, '')
                for component in html_cleaner.get_rte_components(html))
            return any(component_names.difference(
                android_validation_constants.VALID_RTE_COMPONENTS))

        if self.content and require_valid_component_names(
                self.content.html):
            return False

        return self.interaction.is_rte_content_supported_on_android(
            require_valid_component_names)

    def get_training_data(self) -> List[TrainingDataDict]:
        """Retrieves training data from the State domain object.

        Returns:
            list(dict). A list of dicts, each of which has two key-value pairs.
            One pair maps 'answer_group_index' to the index of the answer
            group and the other maps 'answers' to the answer group's
            training data.
        """
        state_training_data_by_answer_group: List[TrainingDataDict] = []
        for (answer_group_index, answer_group) in enumerate(
                self.interaction.answer_groups):
            if answer_group.training_data:
                answers = copy.deepcopy(answer_group.training_data)
                state_training_data_by_answer_group.append({
                    'answer_group_index': answer_group_index,
                    'answers': answers
                })
        return state_training_data_by_answer_group

    def can_undergo_classification(self) -> bool:
        """Checks whether the answers for this state satisfy the preconditions
        for a ML model to be trained.

        Returns:
            bool. True, if the conditions are satisfied.
        """
        training_examples_count = 0
        labels_count = 0
        training_examples_count += len(
            self.interaction.confirmed_unclassified_answers)
        for answer_group in self.interaction.answer_groups:
            training_examples_count += len(answer_group.training_data)
            labels_count += 1
        if (training_examples_count >= feconf.MIN_TOTAL_TRAINING_EXAMPLES
                and (labels_count >= feconf.MIN_ASSIGNED_LABELS)):
            return True
        return False

    @classmethod
    def convert_state_dict_to_yaml(
        cls, state_dict: StateDict, width: int
    ) -> str:
        """Converts the given state dict to yaml format.

        Args:
            state_dict: dict. A dict representing a state in an exploration.
            width: int. The maximum number of characters in a line for the
                returned YAML string.

        Returns:
            str. The YAML version of the state_dict.

        Raises:
            Exception. The state dict does not represent a valid state.
        """
        try:
            # Check if the state_dict can be converted to a State.
            state = cls.from_dict(state_dict)
        except Exception as e:
            logging.exception('Bad state dict: %s' % str(state_dict))
            raise e

        return utils.yaml_from_dict(state.to_dict(), width=width)

    def get_translation_counts(self) -> Dict[str, int]:
        """Return a dict representing the number of translations available in a
        languages in which there exists at least one translation in the state
        object.

        Note: This method only counts the translations which are translatable as
        per _get_all_translatable_content method.

        Returns:
            dict(str, int). A dict with language code as a key and number of
            translations available in that language as the value.
        """
        translation_counts: Dict[str, int] = collections.defaultdict(int)
        translations_mapping = self.written_translations.translations_mapping

        for content_id in self._get_all_translatable_content():
            for language_code, translation in (
                    translations_mapping[content_id].items()):
                if not translation.needs_update:
                    translation_counts[language_code] += 1
        return translation_counts

    def get_translatable_content_count(self) -> int:
        """Returns the number of content fields available for translation in
        the object.

        Returns:
            int. The number of content fields available for translation in
            the state.
        """
        return len(self._get_all_translatable_content())

    def _update_content_ids_in_assets(
        self, old_ids_list: List[str], new_ids_list: List[str]
    ) -> None:
        """Adds or deletes content ids in assets i.e, other parts of state
        object such as recorded_voiceovers and written_translations.

        Args:
            old_ids_list: list(str). A list of content ids present earlier
                within the substructure (like answer groups, hints etc.) of
                state.
            new_ids_list: list(str). A list of content ids currently present
                within the substructure (like answer groups, hints etc.) of
                state.

        Raises:
            Exception. The content to be deleted doesn't exist.
            Exception. The content to be added already exists.
        """
        content_ids_to_delete = set(old_ids_list) - set(new_ids_list)
        content_ids_to_add = set(new_ids_list) - set(old_ids_list)
        content_ids_for_text_translations = (
            self.written_translations.get_content_ids_for_text_translation())
        content_ids_for_voiceovers = (
            self.recorded_voiceovers.get_content_ids_for_voiceovers())
        for content_id in content_ids_to_delete:
            if not content_id in content_ids_for_voiceovers:
                raise Exception(
                    'The content_id %s does not exist in recorded_voiceovers.'
                    % content_id)
            if not content_id in content_ids_for_text_translations:
                raise Exception(
                    'The content_id %s does not exist in written_translations.'
                    % content_id)

            self.recorded_voiceovers.delete_content_id_for_voiceover(content_id)
            self.written_translations.delete_content_id_for_translation(
                content_id)

        for content_id in content_ids_to_add:
            if content_id in content_ids_for_voiceovers:
                raise Exception(
                    'The content_id %s already exists in recorded_voiceovers'
                    % content_id)
            if content_id in content_ids_for_text_translations:
                raise Exception(
                    'The content_id %s already exists in written_translations.'
                    % content_id)

            self.recorded_voiceovers.add_content_id_for_voiceover(content_id)
            self.written_translations.add_content_id_for_translation(content_id)

    def add_translation(
        self, content_id: str, language_code: str, translation_html: str
    ) -> None:
        """Adds translation to a given content id in a specific language.

        Args:
            content_id: str. The id of the content.
            language_code: str. The language code.
            translation_html: str. The translated html content.
        """
        translation_html = html_cleaner.clean(translation_html)
        self.written_translations.add_translation(
            content_id, language_code, translation_html)

    def add_written_translation(
        self,
        content_id: str,
        language_code: str,
        translation: Union[str, List[str]],
        data_format: str
    ) -> None:
        """Adds a translation for the given content id in a given language.

        Args:
            content_id: str. The id of the content.
            language_code: str. The language code of the translated html.
            translation: str|list(str). The translated content.
            data_format: str. The data format of the translated content.
        """
        written_translation = WrittenTranslation(
            data_format, translation, False)
        self.written_translations.translations_mapping[content_id][
            language_code] = written_translation

    def mark_written_translation_as_needing_update(
        self, content_id: str, language_code: str
    ) -> None:
        """Marks translation as needing update for the given content id and
        language code.

        Args:
            content_id: str. The id of the content.
            language_code: str. The language code.
        """
        self.written_translations.mark_written_translation_as_needing_update(
            content_id, language_code)

    def mark_written_translations_as_needing_update(
        self, content_id: str
    ) -> None:
        """Marks translation as needing update for the given content id in all
        languages.

        Args:
            content_id: str. The id of the content.
        """
        self.written_translations.mark_written_translations_as_needing_update(
            content_id)

    def update_content(self, content: SubtitledHtml) -> None:
        """Update the content of this state.

        Args:
            content: SubtitledHtml. Representation of updated content.
        """
        # TODO(sll): Must sanitize all content in RTE component attrs.
        self.content = content

    def update_param_changes(
        self, param_changes: List[param_domain.ParamChange]
    ) -> None:
        """Update the param_changes dict attribute.

        Args:
            param_changes: list(ParamChange). List of param_change domain
                objects that represents ParamChange domain object.
        """
        self.param_changes = param_changes

    def update_interaction_id(self, interaction_id: Optional[str]) -> None:
        """Update the interaction id attribute.

        Args:
            interaction_id: str|None. The new interaction id to set.
        """
        if self.interaction.id:
            old_content_id_list = [
                answer_group.outcome.feedback.content_id for answer_group in (
                    self.interaction.answer_groups)]

            for answer_group in self.interaction.answer_groups:
                for rule_spec in answer_group.rule_specs:
                    for param_name, value in rule_spec.inputs.items():
                        param_type = (
                            interaction_registry.Registry.get_interaction_by_id(
                                self.interaction.id
                            ).get_rule_param_type(
                                rule_spec.rule_type, param_name))

                        if issubclass(
                                param_type, objects.BaseTranslatableObject
                        ):
                            old_content_id_list.append(value['contentId'])

            self._update_content_ids_in_assets(
                old_content_id_list, [])

        self.interaction.id = interaction_id
        self.interaction.answer_groups = []

    def update_next_content_id_index(self, next_content_id_index: int) -> None:
        """Update the interaction next content id index attribute.

        Args:
            next_content_id_index: int. The new next content id index to set.
        """
        self.next_content_id_index = next_content_id_index

    def update_linked_skill_id(self, linked_skill_id: str) -> None:
        """Update the state linked skill id attribute.

        Args:
            linked_skill_id: str. The linked skill id to state.
        """
        self.linked_skill_id = linked_skill_id

    def update_interaction_customization_args(
        self, customization_args_dict: CustomizationArgsDictType
    ) -> None:
        """Update the customization_args of InteractionInstance domain object.

        Args:
            customization_args_dict: dict. The new customization_args to set.

        Raises:
            Exception. The customization arguments are not unique.
        """
        customization_args = (
            InteractionInstance.
            convert_customization_args_dict_to_customization_args(
                self.interaction.id,
                customization_args_dict)
        )
        for ca_name in customization_args:
            customization_args[ca_name].validate_subtitled_html()

        old_content_id_list = list(itertools.chain.from_iterable([
            self.interaction.customization_args[ca_name].get_content_ids()
            for ca_name in self.interaction.customization_args]))

        self.interaction.customization_args = customization_args
        new_content_id_list = list(itertools.chain.from_iterable([
            self.interaction.customization_args[ca_name].get_content_ids()
            for ca_name in self.interaction.customization_args]))

        if len(new_content_id_list) != len(set(new_content_id_list)):
            raise Exception(
                'All customization argument content_ids should be unique. '
                'Content ids received: %s' % new_content_id_list)

        self._update_content_ids_in_assets(
            old_content_id_list, new_content_id_list)

    def update_interaction_answer_groups(
        self, answer_groups_list: List[AnswerGroup]
    ) -> None:
        """Update the list of AnswerGroup in InteractionInstance domain object.

        Args:
            answer_groups_list: list(AnswerGroup). List of AnswerGroup domain
                objects.

        Raises:
            Exception. Type of AnswerGroup domain objects is not as expected.
        """
        if not isinstance(answer_groups_list, list):
            raise Exception(
                'Expected interaction_answer_groups to be a list, received %s'
                % answer_groups_list)

        interaction_answer_groups = []
        new_content_id_list = []
        old_content_id_list = [
            answer_group.outcome.feedback.content_id for answer_group in (
                self.interaction.answer_groups)]

        for answer_group in self.interaction.answer_groups:
            for rule_spec in answer_group.rule_specs:
                for param_name, value in rule_spec.inputs.items():
                    param_type = (
                        interaction_registry.Registry.get_interaction_by_id(
                            self.interaction.id
                        ).get_rule_param_type(rule_spec.rule_type, param_name))

                    if issubclass(param_type, objects.BaseTranslatableObject):
                        old_content_id_list.append(value['contentId'])

        # TODO(yanamal): Do additional calculations here to get the
        # parameter changes, if necessary.
        for answer_group in answer_groups_list:
            rule_specs_list = answer_group.rule_specs
            if not isinstance(rule_specs_list, list):
                raise Exception(
                    'Expected answer group rule specs to be a list, '
                    'received %s' % rule_specs_list)

            answer_group.rule_specs = []
            interaction_answer_groups.append(answer_group)

            for rule_spec in rule_specs_list:

                # Normalize and store the rule params.
                rule_inputs = rule_spec.inputs
                if not isinstance(rule_inputs, dict):
                    raise Exception(
                        'Expected rule_inputs to be a dict, received %s'
                        % rule_inputs)
                for param_name, value in rule_inputs.items():
                    param_type = (
                        interaction_registry.Registry.get_interaction_by_id(
                            self.interaction.id
                        ).get_rule_param_type(rule_spec.rule_type, param_name))

                    if (isinstance(value, str) and
                            '{{' in value and '}}' in value):
                        # TODO(jacobdavis11): Create checks that all parameters
                        # referred to exist and have the correct types.
                        normalized_param = value
                    else:
                        if issubclass(
                                param_type,
                                objects.BaseTranslatableObject
                        ):
                            new_content_id_list.append(value['contentId'])

                        try:
                            normalized_param = param_type.normalize(value)
                        except Exception as e:
                            raise Exception(
                                'Value has the wrong type. It should be a %s. '
                                'The value is %s' %
                                (param_type.__name__, value)) from e

                    rule_inputs[param_name] = normalized_param

                answer_group.rule_specs.append(rule_spec)
        self.interaction.answer_groups = interaction_answer_groups

        new_content_id_list += [
            answer_group.outcome.feedback.content_id for answer_group in (
                self.interaction.answer_groups)]
        self._update_content_ids_in_assets(
            old_content_id_list, new_content_id_list)

    def update_interaction_default_outcome(
        self, default_outcome: Optional[Outcome]
    ) -> None:
        """Update the default_outcome of InteractionInstance domain object.

        Args:
            default_outcome: Outcome. Object representing the new Outcome.
        """
        old_content_id_list = []
        new_content_id_list = []
        if self.interaction.default_outcome:
            old_content_id_list.append(
                self.interaction.default_outcome.feedback.content_id)

        if default_outcome:
            self.interaction.default_outcome = default_outcome
            new_content_id_list.append(
                self.interaction.default_outcome.feedback.content_id)
        else:
            self.interaction.default_outcome = None

        self._update_content_ids_in_assets(
            old_content_id_list, new_content_id_list)

    def update_interaction_confirmed_unclassified_answers(
        self, confirmed_unclassified_answers: List[AnswerGroup]
    ) -> None:
        """Update the confirmed_unclassified_answers of IteractionInstance
        domain object.

        Args:
            confirmed_unclassified_answers: list(AnswerGroup). The new list of
                answers which have been confirmed to be associated with the
                default outcome.

        Raises:
            Exception. Given answers is not of type list.
        """
        if not isinstance(confirmed_unclassified_answers, list):
            raise Exception(
                'Expected confirmed_unclassified_answers to be a list,'
                ' received %s' % confirmed_unclassified_answers)
        self.interaction.confirmed_unclassified_answers = (
            confirmed_unclassified_answers)

    def update_interaction_hints(self, hints_list: List[Hint]) -> None:
        """Update the list of hints.

        Args:
            hints_list: list(Hint). A list of Hint objects.

        Raises:
            Exception. The 'hints_list' is not a list.
        """
        if not isinstance(hints_list, list):
            raise Exception(
                'Expected hints_list to be a list, received %s'
                % hints_list)
        old_content_id_list = [
            hint.hint_content.content_id for hint in self.interaction.hints]
        self.interaction.hints = copy.deepcopy(hints_list)

        new_content_id_list = [
            hint.hint_content.content_id for hint in self.interaction.hints]
        self._update_content_ids_in_assets(
            old_content_id_list, new_content_id_list)

    def update_interaction_solution(
        self, solution: Optional[Solution]
    ) -> None:
        """Update the solution of interaction.

        Args:
            solution: Solution|None. Object of class Solution.

        Raises:
            Exception. The 'solution' is not a domain object.
        """
        old_content_id_list = []
        new_content_id_list = []
        if self.interaction.solution:
            old_content_id_list.append(
                self.interaction.solution.explanation.content_id)

        if solution is not None:
            if not isinstance(solution, Solution):
                raise Exception(
                    'Expected solution to be a Solution object,received %s'
                    % solution)
            self.interaction.solution = solution
            new_content_id_list.append(
                self.interaction.solution.explanation.content_id)
        else:
            self.interaction.solution = None

        self._update_content_ids_in_assets(
            old_content_id_list, new_content_id_list)

    def update_recorded_voiceovers(
        self, recorded_voiceovers: RecordedVoiceovers
    ) -> None:
        """Update the recorded_voiceovers of a state.

        Args:
            recorded_voiceovers: RecordedVoiceovers. The new RecordedVoiceovers
                object for the state.
        """
        self.recorded_voiceovers = recorded_voiceovers

    def update_written_translations(
        self, written_translations: WrittenTranslations
    ) -> None:
        """Update the written_translations of a state.

        Args:
            written_translations: WrittenTranslations. The new
                WrittenTranslations object for the state.
        """
        self.written_translations = written_translations

    def update_solicit_answer_details(
        self, solicit_answer_details: bool
    ) -> None:
        """Update the solicit_answer_details of a state.

        Args:
            solicit_answer_details: bool. The new value of
                solicit_answer_details for the state.

        Raises:
            Exception. The argument is not of type bool.
        """
        if not isinstance(solicit_answer_details, bool):
            raise Exception(
                'Expected solicit_answer_details to be a boolean, received %s'
                % solicit_answer_details)
        self.solicit_answer_details = solicit_answer_details

    def update_card_is_checkpoint(self, card_is_checkpoint: bool) -> None:
        """Update the card_is_checkpoint field of a state.

        Args:
            card_is_checkpoint: bool. The new value of
                card_is_checkpoint for the state.

        Raises:
            Exception. The argument is not of type bool.
        """
        if not isinstance(card_is_checkpoint, bool):
            raise Exception(
                'Expected card_is_checkpoint to be a boolean, received %s'
                % card_is_checkpoint)
        self.card_is_checkpoint = card_is_checkpoint

    def _get_all_translatable_content(self) -> Dict[str, TranslatableItem]:
        """Returns all content which can be translated into different languages.

        Returns:
            dict(str, TranslatableItem). Returns a dict with key as content
            id and TranslatableItem as value with the appropriate data
            format.
        """
        content_id_to_translatable_item = {}

        content_id_to_translatable_item[self.content.content_id] = (
            TranslatableItem(
                self.content.html,
                TranslatableItem.DATA_FORMAT_HTML,
                TranslatableItem.CONTENT_TYPE_CONTENT))

        # TODO(#6178): Remove empty html checks once we add a validation
        # check that ensures each content in state should be non-empty html.
        default_outcome = self.interaction.default_outcome
        if default_outcome is not None and default_outcome.feedback.html != '':
            content_id_to_translatable_item[
                default_outcome.feedback.content_id
            ] = TranslatableItem(
                default_outcome.feedback.html,
                TranslatableItem.DATA_FORMAT_HTML,
                TranslatableItem.CONTENT_TYPE_FEEDBACK)

        for answer_group in self.interaction.answer_groups:
            if answer_group.outcome.feedback.html != '':
                content_id_to_translatable_item[
                    answer_group.outcome.feedback.content_id
                ] = TranslatableItem(
                    answer_group.outcome.feedback.html,
                    TranslatableItem.DATA_FORMAT_HTML,
                    TranslatableItem.CONTENT_TYPE_FEEDBACK)
            # As of Aug 2021, only TextInput and SetInput have translatable rule
            # inputs.
            if self.interaction.id not in ['TextInput', 'SetInput']:
                continue
            for rule_spec in answer_group.rule_specs:
                for input_value in rule_spec.inputs.values():
                    if 'normalizedStrSet' in input_value:
                        content_id_to_translatable_item[
                            input_value['contentId']
                        ] = TranslatableItem(
                            input_value['normalizedStrSet'],
                            TranslatableItem
                            .DATA_FORMAT_SET_OF_NORMALIZED_STRING,
                            TranslatableItem.CONTENT_TYPE_RULE,
                            self.interaction.id,
                            rule_spec.rule_type)
                    if 'unicodeStrSet' in input_value:
                        content_id_to_translatable_item[
                            input_value['contentId']
                        ] = TranslatableItem(
                            input_value['unicodeStrSet'],
                            TranslatableItem
                            .DATA_FORMAT_SET_OF_UNICODE_STRING,
                            TranslatableItem.CONTENT_TYPE_RULE,
                            self.interaction.id,
                            rule_spec.rule_type)

        for hint in self.interaction.hints:
            if hint.hint_content.html != '':
                content_id_to_translatable_item[
                    hint.hint_content.content_id
                ] = TranslatableItem(
                    hint.hint_content.html,
                    TranslatableItem.DATA_FORMAT_HTML,
                    TranslatableItem.CONTENT_TYPE_HINT)

        solution = self.interaction.solution
        if solution is not None and solution.explanation.html != '':
            content_id_to_translatable_item[
                solution.explanation.content_id
            ] = TranslatableItem(
                solution.explanation.html,
                TranslatableItem.DATA_FORMAT_HTML,
                TranslatableItem.CONTENT_TYPE_SOLUTION)

        for ca_dict in self.interaction.customization_args.values():
            subtitled_htmls = ca_dict.get_subtitled_html()
            for subtitled_html in subtitled_htmls:
                html_string = subtitled_html.html
                # Make sure we don't include content that only consists of
                # numbers. See issue #13055.
                if html_string != '' and not html_string.isnumeric():
                    content_id_to_translatable_item[
                        subtitled_html.content_id
                    ] = TranslatableItem(
                        html_string,
                        TranslatableItem.DATA_FORMAT_HTML,
                        TranslatableItem.CONTENT_TYPE_INTERACTION,
                        self.interaction.id)

            subtitled_unicodes = ca_dict.get_subtitled_unicode()
            for subtitled_unicode in subtitled_unicodes:
                if subtitled_unicode.unicode_str != '':
                    content_id_to_translatable_item[
                        subtitled_unicode.content_id
                    ] = TranslatableItem(
                        subtitled_unicode.unicode_str,
                        TranslatableItem.DATA_FORMAT_UNICODE_STRING,
                        TranslatableItem.CONTENT_TYPE_INTERACTION,
                        self.interaction.id)

        return content_id_to_translatable_item

    def has_content_id(self, content_id: str) -> bool:
        """Returns whether a given content ID is available in the translatable
        content.

        Args:
            content_id: str. The content ID that needs to be checked for the
                availability.

        Returns:
            bool. A boolean that indicates the availability of the content ID
            in the translatable content.
        """
        available_translate_content = self._get_all_translatable_content()
        return bool(content_id in available_translate_content)

    def get_content_id_mapping_needing_translations(
        self, language_code: str
    ) -> Dict[str, TranslatableItem]:
        """Returns all text html which can be translated in the given language.

        Args:
            language_code: str. The abbreviated code of the language.

        Returns:
            dict(str, TranslatableItem). A dict with key as content id and
            value as TranslatableItem containing the content and the data
            format.
        """
        content_id_to_translatable_item = self._get_all_translatable_content()
        available_translation_content_ids = (
            self.written_translations
            .get_content_ids_that_are_correctly_translated(language_code))
        for content_id in available_translation_content_ids:
            content_id_to_translatable_item.pop(content_id, None)

        # TODO(#7571): Add functionality to return the list of
        # translations which needs update.

        return content_id_to_translatable_item

    def to_dict(self) -> StateDict:
        """Returns a dict representing this State domain object.

        Returns:
            dict. A dict mapping all fields of State instance.
        """
        return {
            'content': self.content.to_dict(),
            'param_changes': [param_change.to_dict()
                              for param_change in self.param_changes],
            'interaction': self.interaction.to_dict(),
            'classifier_model_id': self.classifier_model_id,
            'linked_skill_id': self.linked_skill_id,
            'recorded_voiceovers': self.recorded_voiceovers.to_dict(),
            'written_translations': self.written_translations.to_dict(),
            'solicit_answer_details': self.solicit_answer_details,
            'card_is_checkpoint': self.card_is_checkpoint,
            'next_content_id_index': self.next_content_id_index
        }

    @classmethod
    def from_dict(cls, state_dict: StateDict) -> State:
        """Return a State domain object from a dict.

        Args:
            state_dict: dict. The dict representation of State object.

        Returns:
            State. The corresponding State domain object.
        """
        content = SubtitledHtml.from_dict(state_dict['content'])
        content.validate()
        return cls(
            content,
            [param_domain.ParamChange.from_dict(param)
             for param in state_dict['param_changes']],
            InteractionInstance.from_dict(state_dict['interaction']),
            RecordedVoiceovers.from_dict(state_dict['recorded_voiceovers']),
            WrittenTranslations.from_dict(state_dict['written_translations']),
            state_dict['solicit_answer_details'],
            state_dict['card_is_checkpoint'],
            state_dict['next_content_id_index'],
            state_dict['linked_skill_id'],
            state_dict['classifier_model_id'])

    @classmethod
    def create_default_state(
        cls,
        default_dest_state_name: Optional[str],
        is_initial_state: bool = False
    ) -> State:
        """Return a State domain object with default value.

        Args:
            default_dest_state_name: str|None. The default destination state, or
                None if no default destination state is defined.
            is_initial_state: bool. Whether this state represents the initial
                state of an exploration.

        Returns:
            State. The corresponding State domain object.
        """
        content_html = (
            feconf.DEFAULT_INIT_STATE_CONTENT_STR if is_initial_state else '')
        content_id = feconf.DEFAULT_NEW_STATE_CONTENT_ID
        return cls(
            SubtitledHtml(content_id, content_html),
            [],
            InteractionInstance.create_default_interaction(
                default_dest_state_name),
            RecordedVoiceovers.from_dict(copy.deepcopy(
                feconf.DEFAULT_RECORDED_VOICEOVERS)),
            WrittenTranslations.from_dict(
                copy.deepcopy(feconf.DEFAULT_WRITTEN_TRANSLATIONS)),
            False, is_initial_state, 0)

    @classmethod
    def convert_html_fields_in_state(
        cls,
        state_dict: StateDict,
        conversion_fn: Callable[[str], str],
        state_schema_version: int = feconf.CURRENT_STATE_SCHEMA_VERSION,
        state_uses_old_interaction_cust_args_schema: bool = False,
        state_uses_old_rule_template_schema: bool = False
    ) -> StateDict:
        """Applies a conversion function on all the html strings in a state
        to migrate them to a desired state.

        Args:
            state_dict: dict. The dict representation of State object.
            conversion_fn: function. The conversion function to be applied on
                the states_dict.
            state_schema_version: int. The state schema version.
            state_uses_old_interaction_cust_args_schema: bool. Whether the
                interaction customization arguments contain SubtitledHtml
                and SubtitledUnicode dicts (should be True if prior to state
                schema v36).
            state_uses_old_rule_template_schema: bool. Whether the rule inputs
                contain html in the form of DragAndDropHtmlString,
                SetOfHtmlString, or ListOfSetsOfHtmlString (shoud be True if
                prior to state schema v42).

        Returns:
            dict. The converted state_dict.
        """
        state_dict['content']['html'] = (
            conversion_fn(state_dict['content']['html']))
        if state_dict['interaction']['default_outcome'] is not None:
            state_dict['interaction']['default_outcome'] = (
                Outcome.convert_html_in_outcome(
                    state_dict['interaction']['default_outcome'],
                    conversion_fn))

        if state_uses_old_rule_template_schema:
            # We need to retrieve an older version of
            # html_field_types_to_rule_specs to properly convert html, since
            # after state schema v41, some html fields were removed.
            html_field_types_to_rule_specs = (
                rules_registry.Registry.get_html_field_types_to_rule_specs(
                    state_schema_version=41))
        else:
            html_field_types_to_rule_specs = (
                rules_registry.Registry.get_html_field_types_to_rule_specs())

        for answer_group_index, answer_group in enumerate(
                state_dict['interaction']['answer_groups']):
            state_dict['interaction']['answer_groups'][answer_group_index] = (
                AnswerGroup.convert_html_in_answer_group(
                    answer_group, conversion_fn, html_field_types_to_rule_specs)
            )

        if 'written_translations' in state_dict.keys():
            state_dict['written_translations'] = (
                WrittenTranslations.
                convert_html_in_written_translations(
                    state_dict['written_translations'], conversion_fn))

        for hint_index, hint in enumerate(state_dict['interaction']['hints']):
            state_dict['interaction']['hints'][hint_index] = (
                Hint.convert_html_in_hint(hint, conversion_fn))

        interaction_id = state_dict['interaction']['id']
        if interaction_id is None:
            return state_dict

        # TODO(#11950): Drop the following 'if' clause once all snapshots have
        # been migrated. This is currently causing issues in migrating old
        # snapshots to schema v34 because MathExpressionInput was still around
        # at the time. It is conceptually OK to ignore customization args here
        # because the MathExpressionInput has no customization arg fields.
        if interaction_id == 'MathExpressionInput':
            if state_dict['interaction']['solution'] is not None:
                state_dict['interaction']['solution']['explanation']['html'] = (
                    conversion_fn(state_dict['interaction']['solution'][
                        'explanation']['html']))
            return state_dict

        if state_dict['interaction']['solution'] is not None:
            if state_uses_old_rule_template_schema:
                interaction_spec = (
                    interaction_registry.Registry
                    .get_all_specs_for_state_schema_version(41)[
                        interaction_id]
                )
            else:
                interaction_spec = (
                    interaction_registry.Registry
                    .get_all_specs()[interaction_id]
                )
            state_dict['interaction']['solution'] = (
                Solution.convert_html_in_solution(
                    state_dict['interaction']['id'],
                    state_dict['interaction']['solution'],
                    conversion_fn,
                    html_field_types_to_rule_specs,
                    interaction_spec))

        if state_uses_old_interaction_cust_args_schema:
            # We need to retrieve an older version of interaction_specs to
            # properly convert html, since past state schema v35,
            # some html and unicode customization arguments were replaced with
            # SubtitledHtml and SubtitledUnicode.
            ca_specs = (
                interaction_registry.Registry
                .get_all_specs_for_state_schema_version(35)[
                    interaction_id]['customization_arg_specs']
            )

            interaction_customization_arg_has_html = False
            for customization_arg_spec in ca_specs:
                schema = customization_arg_spec['schema']
                if (schema['type'] == schema_utils.SCHEMA_TYPE_LIST and
                        schema['items']['type'] ==
                        schema_utils.SCHEMA_TYPE_HTML):
                    interaction_customization_arg_has_html = True

            if interaction_customization_arg_has_html:
                if 'choices' in (
                        state_dict['interaction']['customization_args'].keys()):
                    state_dict['interaction']['customization_args'][
                        'choices']['value'] = ([
                            conversion_fn(html)
                            for html in state_dict[
                                'interaction']['customization_args'][
                                    'choices']['value']
                        ])
        else:
            ca_specs_dict = (
                interaction_registry.Registry
                .get_all_specs_for_state_schema_version(
                    state_schema_version,
                    can_fetch_latest_specs=True
                )[interaction_id]['customization_arg_specs']
            )
            state_dict['interaction'] = (
                InteractionInstance.convert_html_in_interaction(
                    state_dict['interaction'],
                    ca_specs_dict,
                    conversion_fn
                ))

        return state_dict

    def get_all_html_content_strings(self) -> List[str]:
        """Get all html content strings in the state.

        Returns:
            list(str). The list of all html content strings in the interaction.
        """
        html_list = (
            self.written_translations.get_all_html_content_strings() +
            self.interaction.get_all_html_content_strings() + [
                self.content.html])
        return html_list


class StateVersionHistory:
    """Class to represent an element of the version history list of a state.
    The version history list of a state is the list of exploration versions
    in which the state has been edited.

    Attributes:
        previously_edited_in_version: int. The version number of the
            exploration in which the state was previously edited.
        state_name_in_previous_version: str. The name of the state in the
            previously edited version. It is useful in case of state renames.
        committer_id: str. The id of the user who committed the changes in the
            previously edited version.
    """

    def __init__(
        self,
        previously_edited_in_version: Optional[int],
        state_name_in_previous_version: Optional[str],
        committer_id: str
    ) -> None:
        """Initializes the StateVersionHistory domain object.

        Args:
            previously_edited_in_version: int. The version number of the
                exploration on which the state was previously edited.
            state_name_in_previous_version: str. The name of the state in the
                previously edited version. It is useful in case of state
                renames.
            committer_id: str. The id of the user who committed the changes in
                the previously edited version.
        """
        self.previously_edited_in_version = previously_edited_in_version
        self.state_name_in_previous_version = state_name_in_previous_version
        self.committer_id = committer_id

    def to_dict(self) -> StateVersionHistoryDict:
        """Returns a dict representation of the StateVersionHistory domain
        object.

        Returns:
            dict. The dict representation of the StateVersionHistory domain
            object.
        """
        return {
            'previously_edited_in_version': self.previously_edited_in_version,
            'state_name_in_previous_version': (
                self.state_name_in_previous_version),
            'committer_id': self.committer_id
        }

    @classmethod
    def from_dict(
        cls,
        state_version_history_dict: StateVersionHistoryDict
    ) -> StateVersionHistory:
        """Return a StateVersionHistory domain object from a dict.

        Args:
            state_version_history_dict: dict. The dict representation of
                StateVersionHistory object.

        Returns:
            StateVersionHistory. The corresponding StateVersionHistory domain
            object.
        """
        return cls(
            state_version_history_dict['previously_edited_in_version'],
            state_version_history_dict['state_name_in_previous_version'],
            state_version_history_dict['committer_id']
        )<|MERGE_RESOLUTION|>--- conflicted
+++ resolved
@@ -35,15 +35,8 @@
 from extensions.objects.models import objects
 
 from typing import (
-<<<<<<< HEAD
         Any, Callable, Dict, Final, List, Literal, Mapping, Optional, Tuple,
-        TypedDict, Union, cast, overload)
-=======
-    Any, Callable, Dict, List, Mapping, Optional, Tuple, Type, Union,
-    cast, overload
-)
-from typing_extensions import Final, Literal, TypedDict
->>>>>>> c17d6cd6
+        Type, TypedDict, Union, cast, overload)
 
 from core.domain import html_cleaner  # pylint: disable=invalid-import-from # isort:skip
 from core.domain import interaction_registry  # pylint: disable=invalid-import-from # isort:skip
