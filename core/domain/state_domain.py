# coding: utf-8
#
# Copyright 2018 The Oppia Authors. All Rights Reserved.
#
# Licensed under the Apache License, Version 2.0 (the "License");
# you may not use this file except in compliance with the License.
# You may obtain a copy of the License at
#
#      http://www.apache.org/licenses/LICENSE-2.0
#
# Unless required by applicable law or agreed to in writing, software
# distributed under the License is distributed on an "AS-IS" BASIS,
# WITHOUT WARRANTIES OR CONDITIONS OF ANY KIND, either express or implied.
# See the License for the specific language governing permissions and
# limitations under the License.

"""Domain object for states and their constituents."""

from __future__ import annotations

import collections
import copy
import itertools
import logging
import re

from core import android_validation_constants
from core import feconf
from core import schema_utils
from core import utils
from core.constants import constants
from core.domain import customization_args_util
from core.domain import param_domain
from core.domain import translation_domain
from extensions.objects.models import objects

from typing import Any, Dict, List, Mapping, Optional, Union
from typing_extensions import TypedDict

from core.domain import html_cleaner  # pylint: disable=invalid-import-from # isort:skip
from core.domain import interaction_registry  # pylint: disable=invalid-import-from # isort:skip
from core.domain import rules_registry  # pylint: disable=invalid-import-from # isort:skip
from core.domain import translatable_object_registry  # pylint: disable=invalid-import-from # isort:skip

# TODO(#14537): Refactor this file and remove imports marked
# with 'invalid-import-from'.


class AnswerGroupDict(TypedDict):
    """Dictionary representing the AnswerGroup object."""

    outcome: OutcomeDict
    rule_specs: List[RuleSpecDict]
    training_data: List[str]
    tagged_skill_misconception_id: Optional[str]


class AnswerGroup(translation_domain.BaseTranslatableObject):
    """Value object for an answer group. Answer groups represent a set of rules
    dictating whether a shared feedback should be shared with the user. These
    rules are ORed together. Answer groups may also support a classifier
    that involve soft matching of answers to a set of training data and/or
    example answers dictated by the creator.
    """

    def __init__(
        self,
        outcome: Outcome,
        rule_specs: List[RuleSpec],
        training_data: List[str],
        tagged_skill_misconception_id: Optional[str]
    ) -> None:
        """Initializes a AnswerGroup domain object.

        Args:
            outcome: Outcome. The outcome corresponding to the answer group.
            rule_specs: list(RuleSpec). List of rule specifications.
            training_data: list(*). List of answers belonging to training
                data of this answer group.
            tagged_skill_misconception_id: str or None. The format is
                '<skill_id>-<misconception_id>', where skill_id is the skill ID
                of the tagged misconception and misconception_id is the id of
                the tagged misconception for the answer group. It is not None
                only when a state is part of a Question object that
                tests a particular skill.
        """
        self.rule_specs = [RuleSpec(
            rule_spec.rule_type, rule_spec.inputs
        ) for rule_spec in rule_specs]
        self.outcome = outcome
        self.training_data = training_data
        self.tagged_skill_misconception_id = tagged_skill_misconception_id

    def get_translatable_contents_collection(
        self
    ) -> translation_domain.TranslatableContentsCollection:
        """Get all translatable fields in the answer group.

        Returns:
            translatable_contents_collection: TranslatableContentsCollection.
            An instance of TranslatableContentsCollection class.
        """
        translatable_contents_collection = (
            translation_domain.TranslatableContentsCollection())

        if self.outcome is not None:
            (
                translatable_contents_collection
                .add_fields_from_translatable_object(self.outcome)
            )
        for rule_spec in self.rule_specs:
            (
                translatable_contents_collection
                .add_fields_from_translatable_object(rule_spec)
            )
        return translatable_contents_collection

    def to_dict(self) -> AnswerGroupDict:
        """Returns a dict representing this AnswerGroup domain object.

        Returns:
            dict. A dict, mapping all fields of AnswerGroup instance.
        """
        return {
            'rule_specs': [rule_spec.to_dict()
                           for rule_spec in self.rule_specs],
            'outcome': self.outcome.to_dict(),
            'training_data': self.training_data,
            'tagged_skill_misconception_id': self.tagged_skill_misconception_id
        }

    @classmethod
    def from_dict(cls, answer_group_dict: AnswerGroupDict) -> AnswerGroup:
        """Return a AnswerGroup domain object from a dict.

        Args:
            answer_group_dict: dict. The dict representation of AnswerGroup
                object.

        Returns:
            AnswerGroup. The corresponding AnswerGroup domain object.
        """
        return cls(
            Outcome.from_dict(answer_group_dict['outcome']),
            [RuleSpec.from_dict(rs)
             for rs in answer_group_dict['rule_specs']],
            answer_group_dict['training_data'],
            answer_group_dict['tagged_skill_misconception_id']
        )

    def validate(self, interaction, exp_param_specs_dict):
        """Verifies that all rule classes are valid, and that the AnswerGroup
        only has one classifier rule.

        Args:
            interaction: BaseInteraction. The interaction object.
            exp_param_specs_dict: dict. A dict of all parameters used in the
                exploration. Keys are parameter names and values are ParamSpec
                value objects with an object type property (obj_type).

        Raises:
            ValidationError. One or more attributes of the AnswerGroup are
                invalid.
            ValidationError. The AnswerGroup contains more than one classifier
                rule.
        """
        if not isinstance(self.rule_specs, list):
            raise utils.ValidationError(
                'Expected answer group rules to be a list, received %s'
                % self.rule_specs)

        if self.tagged_skill_misconception_id is not None:
            if not isinstance(self.tagged_skill_misconception_id, str):
                raise utils.ValidationError(
                    'Expected tagged skill misconception id to be a str, '
                    'received %s' % self.tagged_skill_misconception_id)
            if not re.match(
                    constants.VALID_SKILL_MISCONCEPTION_ID_REGEX,
                    self.tagged_skill_misconception_id):
                raise utils.ValidationError(
                    'Expected the format of tagged skill misconception id '
                    'to be <skill_id>-<misconception_id>, received %s'
                    % self.tagged_skill_misconception_id)

        if len(self.rule_specs) == 0 and len(self.training_data) == 0:
            raise utils.ValidationError(
                'There must be at least one rule or training data for each'
                ' answer group.')

        for rule_spec in self.rule_specs:
            if rule_spec.rule_type not in interaction.rules_dict:
                raise utils.ValidationError(
                    'Unrecognized rule type: %s' % rule_spec.rule_type)
            rule_spec.validate(
                interaction.get_rule_param_list(rule_spec.rule_type),
                exp_param_specs_dict)

        self.outcome.validate()

    def get_all_html_content_strings(self, interaction_id):
        """Get all html content strings in the AnswerGroup.

        Args:
            interaction_id: str. The interaction id that the answer group is
                associated with.

        Returns:
            list(str). The list of all html content strings in the interaction.

        Raises:
            Exception. The Rule spec has an invalid format.
            Exception. The Rule spec has no valid input variable
                with HTML in it.
        """
        html_list = []

        # TODO(#9413): Find a way to include a reference to the interaction
        # type in the Draft change lists.
        # See issue: https://github.com/oppia/oppia/issues/9413. We cannot use
        # the interaction-id from the rules_index_dict until issue-9413 has
        # been fixed, because this method has no reference to the interaction
        # type and draft changes use this method. The rules_index_dict below
        # is used to figure out the assembly of the html in the rulespecs.

        outcome_html = self.outcome.feedback.html
        html_list += [outcome_html]

        html_field_types_to_rule_specs = (
            rules_registry.Registry.get_html_field_types_to_rule_specs())
        for rule_spec in self.rule_specs:
            for interaction_and_rule_details in (
                    html_field_types_to_rule_specs.values()):
                # Check that the value corresponds to the answer group's
                # associated interaction id.
                if (
                        interaction_and_rule_details['interactionId'] !=
                        interaction_id):
                    continue

                rule_type_has_html = (
                    rule_spec.rule_type in
                    interaction_and_rule_details['ruleTypes'].keys())
                if rule_type_has_html:
                    html_type_format = interaction_and_rule_details['format']
                    input_variables_from_html_mapping = (
                        interaction_and_rule_details['ruleTypes'][
                            rule_spec.rule_type][
                                'htmlInputVariables'])
                    input_variable_match_found = False
                    for input_variable in rule_spec.inputs.keys():
                        if input_variable in input_variables_from_html_mapping:
                            input_variable_match_found = True
                            rule_input_variable = (
                                rule_spec.inputs[input_variable])
                            if (html_type_format ==
                                    feconf.HTML_RULE_VARIABLE_FORMAT_STRING):
                                html_list += [rule_input_variable]
                            elif (html_type_format ==
                                  feconf.HTML_RULE_VARIABLE_FORMAT_SET):
                                for value in rule_input_variable:
                                    if isinstance(value, str):
                                        html_list += [value]
                            elif (html_type_format ==
                                  feconf.
                                  HTML_RULE_VARIABLE_FORMAT_LIST_OF_SETS):
                                for rule_spec_html in rule_input_variable:
                                    html_list += rule_spec_html
                            else:
                                raise Exception(
                                    'The rule spec does not belong to a valid'
                                    ' format.')
                    if not input_variable_match_found:
                        raise Exception(
                            'Rule spec should have at least one valid input '
                            'variable with Html in it.')

        return html_list

    @staticmethod
    def convert_html_in_answer_group(
            answer_group_dict, conversion_fn, html_field_types_to_rule_specs):
        """Checks for HTML fields in an answer group dict and converts it
        according to the conversion function.

        Args:
            answer_group_dict: dict. The answer group dict.
            conversion_fn: function. The function to be used for converting the
                HTML.
            html_field_types_to_rule_specs: dict. A dictionary that specifies
                the locations of html fields in rule specs. It is defined as a
                mapping of rule input types to a dictionary containing
                interaction id, format, and rule types. See
                html_field_types_to_rule_specs_state_v41.json for an example.

        Returns:
            dict. The converted answer group dict.
        """
        answer_group_dict['outcome']['feedback']['html'] = conversion_fn(
            answer_group_dict['outcome']['feedback']['html'])

        for rule_spec_index, rule_spec in enumerate(
                answer_group_dict['rule_specs']):
            answer_group_dict['rule_specs'][rule_spec_index] = (
                RuleSpec.convert_html_in_rule_spec(
                    rule_spec, conversion_fn, html_field_types_to_rule_specs))

        return answer_group_dict


class HintDict(TypedDict):
    """Dictionary representing the Hint object."""

    hint_content: SubtitledHtmlDict


class Hint(translation_domain.BaseTranslatableObject):
    """Value object representing a hint."""

    def __init__(
        self,
        hint_content: SubtitledHtml
    ) -> None:
        """Constructs a Hint domain object.

        Args:
            hint_content: SubtitledHtml. The hint text and ID referring to the
                other assets for this content.
        """
        self.hint_content = hint_content

    def get_translatable_contents_collection(
        self
    ) -> translation_domain.TranslatableContentsCollection:
        """Get all translatable fields/objects in the hint.

        Returns:
            translatable_contents_collection: TranslatableContentsCollection.
            An instance of TranslatableContentsCollection class.
        """
        translatable_contents_collection = (
            translation_domain.TranslatableContentsCollection())

        translatable_contents_collection.add_translatable_field(
            translation_domain.TranslatableContentFormat.HTML,
            self.hint_content.content_id,
            self.hint_content.html)
        return translatable_contents_collection

    def to_dict(self) -> HintDict:
        """Returns a dict representing this Hint domain object.

        Returns:
            dict. A dict mapping the field of Hint instance.
        """
        return {
            'hint_content': self.hint_content.to_dict(),
        }

    @classmethod
    def from_dict(cls, hint_dict: HintDict) -> Hint:
        """Return a Hint domain object from a dict.

        Args:
            hint_dict: dict. The dict representation of Hint object.

        Returns:
            Hint. The corresponding Hint domain object.
        """
        hint_content = SubtitledHtml.from_dict(hint_dict['hint_content'])
        hint_content.validate()
        return cls(hint_content)

    def validate(self):
        """Validates all properties of Hint."""
        self.hint_content.validate()

    @staticmethod
    def convert_html_in_hint(hint_dict, conversion_fn):
        """Checks for HTML fields in the hints and converts it
        according to the conversion function.

        Args:
            hint_dict: dict. The hints dict.
            conversion_fn: function. The function to be used for converting the
                HTML.

        Returns:
            dict. The converted hints dict.
        """
        hint_dict['hint_content']['html'] = (
            conversion_fn(hint_dict['hint_content']['html']))
        return hint_dict


# Here, correct_answer is annotated with Any type. Because correct_answer
# can accept values of type List[Set[str]], List[str], str, int, Dict and
# other types too. So, to make it generalized for every types of values.
# We used Any type here.
class SolutionDict(TypedDict):
    """Dictionary representing the Solution object."""

    answer_is_exclusive: bool
    correct_answer: Any
    explanation: SubtitledHtmlDict


class Solution(translation_domain.BaseTranslatableObject):
    """Value object representing a solution.

    A solution consists of answer_is_exclusive, correct_answer and an
    explanation.When answer_is_exclusive is True, this indicates that it is
    the only correct answer; when it is False, this indicates that it is one
    possible answer. correct_answer records an answer that enables the learner
    to progress to the next card and explanation is an HTML string containing
    an explanation for the solution.
    """

    # Here, argument `correct_answer` is annotated with Any type. Because
    # correct_answer can accept values of type List[Set[str]], List[str], str,
    # int, Dict and other types too. So, to make it generalized for every types
    # of values. We used Any type here.
    def __init__(
        self,
        interaction_id: str,
        answer_is_exclusive: bool,
        correct_answer: Any,
        explanation: SubtitledHtml
    ) -> None:
        """Constructs a Solution domain object.

        Args:
            interaction_id: str. The interaction id.
            answer_is_exclusive: bool. True if is the only correct answer;
                False if is one of possible answer.
            correct_answer: *. The correct answer; this answer
                enables the learner to progress to the next card. The type of
                correct_answer is determined by the value of
                BaseInteraction.answer_type. Some examples for the types are
                list(set(str)), list(str), str, dict(str, str), etc.
            explanation: SubtitledHtml. Contains text and text id to link audio
                translations for the solution's explanation.
        """
        self.answer_is_exclusive = answer_is_exclusive
        self.correct_answer = (
            interaction_registry.Registry.get_interaction_by_id(
                interaction_id).normalize_answer(correct_answer))
        self.explanation = explanation

    def get_translatable_contents_collection(
        self
    ) -> translation_domain.TranslatableContentsCollection:
        """Get all translatable fields/objects in the solution.

        Returns:
            translatable_contents_collection: TranslatableContentsCollection.
            An instance of TranslatableContentsCollection class.
        """
        translatable_contents_collection = (
            translation_domain.TranslatableContentsCollection())

        translatable_contents_collection.add_translatable_field(
            translation_domain.TranslatableContentFormat.HTML,
            self.explanation.content_id,
            self.explanation.html)
        return translatable_contents_collection

    def to_dict(self) -> SolutionDict:
        """Returns a dict representing this Solution domain object.

        Returns:
            dict. A dict mapping all fields of Solution instance.
        """
        return {
            'answer_is_exclusive': self.answer_is_exclusive,
            'correct_answer': self.correct_answer,
            'explanation': self.explanation.to_dict(),
        }

    @classmethod
    def from_dict(
        cls,
        interaction_id: str,
        solution_dict: SolutionDict
    ) -> Solution:
        """Return a Solution domain object from a dict.

        Args:
            interaction_id: str. The interaction id.
            solution_dict: dict. The dict representation of Solution object.

        Returns:
            Solution. The corresponding Solution domain object.
        """
        explanation = SubtitledHtml.from_dict(solution_dict['explanation'])
        explanation.validate()
        return cls(
            interaction_id,
            solution_dict['answer_is_exclusive'],
            interaction_registry.Registry.get_interaction_by_id(
                interaction_id).normalize_answer(
                    solution_dict['correct_answer']),
            explanation)

    def validate(self, interaction_id):
        """Validates all properties of Solution.

        Args:
            interaction_id: str. The interaction id.

        Raises:
            ValidationError. One or more attributes of the Solution are not
                valid.
        """
        if not isinstance(self.answer_is_exclusive, bool):
            raise utils.ValidationError(
                'Expected answer_is_exclusive to be bool, received %s' %
                self.answer_is_exclusive)
        interaction_registry.Registry.get_interaction_by_id(
            interaction_id).normalize_answer(self.correct_answer)
        self.explanation.validate()

    @staticmethod
    def convert_html_in_solution(
            interaction_id, solution_dict, conversion_fn,
            html_field_types_to_rule_specs, interaction_spec):
        """Checks for HTML fields in a solution and convert it according
        to the conversion function.

        Args:
            interaction_id: str. The interaction id.
            solution_dict: dict. The Solution dict.
            conversion_fn: function. The function to be used for converting the
                HTML.
            html_field_types_to_rule_specs: dict. A dictionary that specifies
                the locations of html fields in rule specs. It is defined as a
                mapping of rule input types to a dictionary containing
                interaction id, format, and rule types. See
                html_field_types_to_rule_specs_state_v41.json for an example.
            interaction_spec: dict. The specification for the interaction.

        Returns:
            dict. The converted Solution dict.

        Raises:
            Exception. The Solution dict has an invalid answer type.
        """
        if interaction_id is None:
            return solution_dict

        solution_dict['explanation']['html'] = (
            conversion_fn(solution_dict['explanation']['html']))

        if interaction_spec['can_have_solution']:
            if solution_dict['correct_answer']:
                for html_type in html_field_types_to_rule_specs.keys():
                    if html_type == interaction_spec['answer_type']:

                        if (
                                html_type ==
                                feconf.ANSWER_TYPE_LIST_OF_SETS_OF_HTML):

                            for list_index, html_list in enumerate(
                                    solution_dict['correct_answer']):
                                for answer_html_index, answer_html in enumerate(
                                        html_list):
                                    solution_dict['correct_answer'][list_index][
                                        answer_html_index] = (
                                            conversion_fn(answer_html))
                        elif html_type == feconf.ANSWER_TYPE_SET_OF_HTML:
                            for answer_html_index, answer_html in enumerate(
                                    solution_dict['correct_answer']):
                                solution_dict['correct_answer'][
                                    answer_html_index] = (
                                        conversion_fn(answer_html))
                        else:
                            raise Exception(
                                'The solution does not have a valid '
                                'correct_answer type.')

        return solution_dict


# Here, in 'customization_args', we used Any type because it accepts
# the values of customization args and that values can be of type str, int,
# bool, List and other types too. So to make it generalize for every type
# of values, we used Any here.
class InteractionInstanceDict(TypedDict):
    """Dictionary representing the InteractionInstance object."""

    id: str
    customization_args: Dict[str, Dict[str, Any]]
    answer_groups: List[AnswerGroupDict]
    default_outcome: OutcomeDict
    confirmed_unclassified_answers: List[str]
    hints: List[HintDict]
    solution: SolutionDict


class InteractionInstance(translation_domain.BaseTranslatableObject):
    """Value object for an instance of an interaction."""

    # The default interaction used for a new state.
    _DEFAULT_INTERACTION_ID = None

    # In argument 'customization_args', we used Any type because it accepts
    # the values of customization args and that values can be of type str, int,
    # bool, List and other types too. So to make it generalize for every type
    # of values, we used Any here.
    def __init__(
        self,
        interaction_id: str,
        customization_args: Dict[str, Dict[str, Any]],
        answer_groups: List[AnswerGroup],
        default_outcome: Outcome,
        confirmed_unclassified_answers: List[str],
        hints: List[Hint],
        solution: Solution
    ) -> None:
        """Initializes a InteractionInstance domain object.

        Args:
            interaction_id: str. The interaction id.
            customization_args: dict. The customization dict. The keys are
                names of customization_args and the values are dicts with a
                single key, 'value', whose corresponding value is the value of
                the customization arg.
            answer_groups: list(AnswerGroup). List of answer groups of the
                interaction instance.
            default_outcome: Outcome. The default outcome of the interaction
                instance.
            confirmed_unclassified_answers: list(*). List of answers which have
                been confirmed to be associated with the default outcome.
            hints: list(Hint). List of hints for this interaction.
            solution: Solution. A possible solution for the question asked in
                this interaction.
        """
        self.id = interaction_id
        # Customization args for the interaction's view. Parts of these
        # args may be Jinja templates that refer to state parameters.
        # This is a dict: the keys are names of customization_args and the
        # values are dicts with a single key, 'value', whose corresponding
        # value is the value of the customization arg.
        self.customization_args = customization_args
        self.answer_groups = answer_groups
        self.default_outcome = default_outcome
        self.confirmed_unclassified_answers = confirmed_unclassified_answers
        self.hints = hints
        self.solution = solution

    def get_translatable_contents_collection(
        self
    ) -> translation_domain.TranslatableContentsCollection:
        """Get all translatable fields/objects in the interaction instance.

        Returns:
            translatable_contents_collection: TranslatableContentsCollection.
            An instance of TranslatableContentsCollection class.
        """
        translatable_contents_collection = (
            translation_domain.TranslatableContentsCollection())

        if self.default_outcome is not None:
            (
                translatable_contents_collection
                .add_fields_from_translatable_object(self.default_outcome)
            )
        for answer_group in self.answer_groups:
            (
                translatable_contents_collection
                .add_fields_from_translatable_object(answer_group)
            )
        for customization_arg in self.customization_args.values():
            (
                translatable_contents_collection
                .add_fields_from_translatable_object(customization_arg)
            )
        for hint in self.hints:
            (
                translatable_contents_collection
                .add_fields_from_translatable_object(hint)
            )
        if self.solution is not None:
            (
                translatable_contents_collection
                .add_fields_from_translatable_object(self.solution)
            )
        return translatable_contents_collection

    def to_dict(self):
        """Returns a dict representing this InteractionInstance domain object.

        Returns:
            dict. A dict mapping all fields of InteractionInstance instance.
        """

        # customization_args_dict here indicates a dict that maps customization
        # argument names to a customization argument dict, the dict
        # representation of InteractionCustomizationArg.
        customization_args_dict = {}
        if self.id:
            for ca_name in self.customization_args:
                customization_args_dict[ca_name] = (
                    self.customization_args[
                        ca_name].to_customization_arg_dict()
                )

        # Consistent with other usages of to_dict() across the codebase, all
        # values below are plain Python data structures and not domain objects,
        # despite the names of the keys. This applies to customization_args_dict
        # below.
        return {
            'id': self.id,
            'customization_args': customization_args_dict,
            'answer_groups': [group.to_dict() for group in self.answer_groups],
            'default_outcome': (
                self.default_outcome.to_dict()
                if self.default_outcome is not None
                else None),
            'confirmed_unclassified_answers': (
                self.confirmed_unclassified_answers),
            'hints': [hint.to_dict() for hint in self.hints],
            'solution': self.solution.to_dict() if self.solution else None,
        }

    @classmethod
    def from_dict(cls, interaction_dict):
        """Return a InteractionInstance domain object from a dict.

        Args:
            interaction_dict: dict. The dict representation of
                InteractionInstance object.

        Returns:
            InteractionInstance. The corresponding InteractionInstance domain
            object.
        """
        default_outcome_dict = (
            Outcome.from_dict(interaction_dict['default_outcome'])
            if interaction_dict['default_outcome'] is not None else None)
        solution_dict = (
            Solution.from_dict(
                interaction_dict['id'], interaction_dict['solution'])
            if (interaction_dict['solution'] and interaction_dict['id'])
            else None)

        customization_args = (
            InteractionInstance
            .convert_customization_args_dict_to_customization_args(
                interaction_dict['id'],
                interaction_dict['customization_args']
            )
        )

        return cls(
            interaction_dict['id'],
            customization_args,
            [AnswerGroup.from_dict(h)
             for h in interaction_dict['answer_groups']],
            default_outcome_dict,
            interaction_dict['confirmed_unclassified_answers'],
            [Hint.from_dict(h) for h in interaction_dict['hints']],
            solution_dict)

    @property
    def is_terminal(self):
        """Determines if this interaction type is terminal. If no ID is set for
        this interaction, it is assumed to not be terminal.

        Returns:
            bool. Whether the interaction is terminal.
        """
        return self.id and interaction_registry.Registry.get_interaction_by_id(
            self.id).is_terminal

    def is_supported_on_android_app(self):
        """Determines whether the interaction is a valid interaction that is
        supported by the Android app.

        Returns:
            bool. Whether the interaction is supported by the Android app.
        """
        return (
            self.id is None or
            self.id in android_validation_constants.VALID_INTERACTION_IDS
        )

    def is_rte_content_supported_on_android(
            self, require_valid_component_names):
        """Determines whether the RTE content in interaction answer groups,
        hints and solution is supported by Android app.

        Args:
            require_valid_component_names: function. Function to check
                whether the RTE tags in the html string are whitelisted.

        Returns:
            bool. Whether the RTE content is valid.
        """
        for answer_group in self.answer_groups:
            if require_valid_component_names(
                    answer_group.outcome.feedback.html):
                return False

        if (
                self.default_outcome and self.default_outcome.feedback and
                require_valid_component_names(
                    self.default_outcome.feedback.html)):
            return False

        for hint in self.hints:
            if require_valid_component_names(hint.hint_content.html):
                return False

        if (
                self.solution and self.solution.explanation and
                require_valid_component_names(
                    self.solution.explanation.html)):
            return False

        return True

    def get_all_outcomes(self):
        """Returns a list of all outcomes of this interaction, taking into
        consideration every answer group and the default outcome.

        Returns:
            list(Outcome). List of all outcomes of this interaction.
        """
        outcomes = []
        for answer_group in self.answer_groups:
            outcomes.append(answer_group.outcome)
        if self.default_outcome is not None:
            outcomes.append(self.default_outcome)
        return outcomes

    def validate(self, exp_param_specs_dict):
        """Validates various properties of the InteractionInstance.

        Args:
            exp_param_specs_dict: dict. A dict of specified parameters used in
                the exploration. Keys are parameter names and values are
                ParamSpec value objects with an object type property(obj_type).
                Is used to validate AnswerGroup objects.

        Raises:
            ValidationError. One or more attributes of the InteractionInstance
                are invalid.
        """
        if not isinstance(self.id, str):
            raise utils.ValidationError(
                'Expected interaction id to be a string, received %s' %
                self.id)
        try:
            interaction = interaction_registry.Registry.get_interaction_by_id(
                self.id)
        except KeyError as e:
            raise utils.ValidationError(
                'Invalid interaction id: %s' % self.id) from e

        self._validate_customization_args()

        if not isinstance(self.answer_groups, list):
            raise utils.ValidationError(
                'Expected answer groups to be a list, received %s.'
                % self.answer_groups)
        if not self.is_terminal and self.default_outcome is None:
            raise utils.ValidationError(
                'Non-terminal interactions must have a default outcome.')
        if self.is_terminal and self.default_outcome is not None:
            raise utils.ValidationError(
                'Terminal interactions must not have a default outcome.')
        if self.is_terminal and self.answer_groups:
            raise utils.ValidationError(
                'Terminal interactions must not have any answer groups.')

        for answer_group in self.answer_groups:
            answer_group.validate(interaction, exp_param_specs_dict)
        if self.default_outcome is not None:
            self.default_outcome.validate()

        if not isinstance(self.hints, list):
            raise utils.ValidationError(
                'Expected hints to be a list, received %s'
                % self.hints)
        for hint in self.hints:
            hint.validate()

        if self.solution:
            self.solution.validate(self.id)

        if self.solution and not self.hints:
            raise utils.ValidationError(
                'Hint(s) must be specified if solution is specified')

    def _validate_customization_args(self):
        """Validates the customization arguments keys and values using
        customization_args_util.validate_customization_args_and_values().
        """
        # Because validate_customization_args_and_values() takes in
        # customization argument values that are dictionaries, we first convert
        # the InteractionCustomizationArg domain objects into dictionaries
        # before passing it to the method.

        # First, do some basic validation.
        if not isinstance(self.customization_args, dict):
            raise utils.ValidationError(
                'Expected customization args to be a dict, received %s'
                % self.customization_args)

        # customization_args_dict here indicates a dict that maps customization
        # argument names to a customization argument dict, the dict
        # representation of InteractionCustomizationArg.
        customization_args_dict = {}
        if self.id:
            for ca_name in self.customization_args:
                try:
                    customization_args_dict[ca_name] = (
                        self.customization_args[
                            ca_name].to_customization_arg_dict()
                    )
                except AttributeError as e:
                    raise utils.ValidationError(
                        'Expected customization arg value to be a '
                        'InteractionCustomizationArg domain object, '
                        'received %s' % self.customization_args[ca_name]
                    ) from e

        interaction = interaction_registry.Registry.get_interaction_by_id(
            self.id)
        customization_args_util.validate_customization_args_and_values(
            'interaction', self.id, customization_args_dict,
            interaction.customization_arg_specs)

        self.customization_args = (
            InteractionInstance
            .convert_customization_args_dict_to_customization_args(
                self.id,
                customization_args_dict
            )
        )

    @classmethod
    def create_default_interaction(cls, default_dest_state_name):
        """Create a default InteractionInstance domain object:
            - customization_args: empty dictionary;
            - answer_groups: empty list;
            - default_outcome: dest is set to 'default_dest_state_name' and
                feedback and param_changes are initialized as empty lists;
            - confirmed_unclassified_answers: empty list;

        Args:
            default_dest_state_name: str. The default destination state.

        Returns:
            InteractionInstance. The corresponding InteractionInstance domain
            object with default values.
        """
        default_outcome = Outcome(
            default_dest_state_name,
            None,
            SubtitledHtml.create_default_subtitled_html(
                feconf.DEFAULT_OUTCOME_CONTENT_ID), False, {}, None, None)

        return cls(
            cls._DEFAULT_INTERACTION_ID, {}, [], default_outcome, [], [], None)

    def get_all_html_content_strings(self):
        """Get all html content strings in the interaction.

        Returns:
            list(str). The list of all html content strings in the interaction.

        Raises:
            Exception. The solution has invalid type.
        """
        html_list = []

        for answer_group in self.answer_groups:
            html_list += answer_group.get_all_html_content_strings(self.id)

        if self.default_outcome:
            default_outcome_html = self.default_outcome.feedback.html
            html_list += [default_outcome_html]

        for hint in self.hints:
            hint_html = hint.hint_content.html
            html_list += [hint_html]

        if self.id is None:
            return html_list

        interaction = (
            interaction_registry.Registry.get_interaction_by_id(
                self.id))

        if self.solution and interaction.can_have_solution:
            solution_html = self.solution.explanation.html
            html_list += [solution_html]
            html_field_types_to_rule_specs = (
                rules_registry.Registry.get_html_field_types_to_rule_specs())

            if self.solution.correct_answer:
                for html_type in html_field_types_to_rule_specs.keys():
                    if html_type == interaction.answer_type:
                        if (
                                html_type ==
                                feconf.ANSWER_TYPE_LIST_OF_SETS_OF_HTML):
                            for value in self.solution.correct_answer:
                                html_list += value
                        elif html_type == feconf.ANSWER_TYPE_SET_OF_HTML:
                            for value in self.solution.correct_answer:
                                html_list += [value]
                        else:
                            raise Exception(
                                'The solution does not have a valid '
                                'correct_answer type.')

        for ca_name in self.customization_args:
            html_list += self.customization_args[ca_name].get_html()

        return html_list

    @staticmethod
    def convert_html_in_interaction(
        interaction_dict,
        ca_specs_dict,
        conversion_fn
    ):
        """Checks for HTML fields in the interaction and converts it
        according to the conversion function.

        Args:
            interaction_dict: dict. The interaction dict.
            ca_specs_dict: dict. The customization args dict.
            conversion_fn: function. The function to be used for converting the
                HTML.

        Returns:
            dict. The converted interaction dict.
        """
        def wrapped_conversion_fn(value, schema_obj_type):
            """Applies the conversion function to the SubtitledHtml values.

            Args:
                value: SubtitledHtml|SubtitledUnicode. The value in the
                    customization argument value to be converted.
                schema_obj_type: str. The schema obj_type for the customization
                    argument value, which is one of 'SubtitledUnicode' or
                    'SubtitledHtml'.

            Returns:
                SubtitledHtml|SubtitledUnicode. The converted SubtitledHtml
                object, if schema_type is 'SubititledHtml', otherwise the
                unmodified SubtitledUnicode object.
            """
            if schema_obj_type == schema_utils.SCHEMA_OBJ_TYPE_SUBTITLED_HTML:
                value.html = conversion_fn(value.html)
            return value

        # Convert the customization_args to a dictionary of customization arg
        # name to InteractionCustomizationArg, so that we can utilize
        # InteractionCustomizationArg helper functions.
        # Then, convert back to original dict format afterwards, at the end.
        customization_args = (
            InteractionCustomizationArg
            .convert_cust_args_dict_to_cust_args_based_on_specs(
                interaction_dict['customization_args'],
                ca_specs_dict)
        )

        for ca_spec in ca_specs_dict:
            ca_spec_name = ca_spec['name']
            customization_args[ca_spec_name].value = (
                InteractionCustomizationArg.traverse_by_schema_and_convert(
                    ca_spec['schema'],
                    customization_args[ca_spec_name].value,
                    wrapped_conversion_fn
                )
            )

        # customization_args_dict here indicates a dict that maps customization
        # argument names to a customization argument dict, the dict
        # representation of InteractionCustomizationArg.
        customization_args_dict = {}
        for ca_name in customization_args:
            customization_args_dict[ca_name] = (
                customization_args[ca_name].to_customization_arg_dict())

        interaction_dict['customization_args'] = customization_args_dict
        return interaction_dict

    @staticmethod
    def convert_customization_args_dict_to_customization_args(
        interaction_id,
        customization_args_dict,
        state_schema_version=feconf.CURRENT_STATE_SCHEMA_VERSION
    ):
        """Converts customization arguments dictionary to customization
        arguments. This is done by converting each customization argument to a
        InteractionCustomizationArg domain object.

        Args:
            interaction_id: str. The interaction id.
            customization_args_dict: dict. A dictionary of customization
                argument name to a customization argument dict, which is a dict
                of the single key 'value' to the value of the customization
                argument.
            state_schema_version: int. The state schema version.

        Returns:
            dict. A dictionary of customization argument names to the
            InteractionCustomizationArg domain object's.
        """
        if interaction_id is None:
            return {}

        ca_specs_dict = (
            interaction_registry.Registry
            .get_all_specs_for_state_schema_version(
                state_schema_version,
                can_fetch_latest_specs=True
            )[interaction_id]['customization_arg_specs']
        )

        return (
            InteractionCustomizationArg
            .convert_cust_args_dict_to_cust_args_based_on_specs(
                customization_args_dict, ca_specs_dict))


class InteractionCustomizationArg(translation_domain.BaseTranslatableObject):
    """Object representing an interaction's customization argument.
    Any SubtitledHtml or SubtitledUnicode values in the customization argument
    value are represented as their respective domain objects here, rather than a
    SubtitledHtml dict or SubtitledUnicode dict.
    """

    def __init__(self, value, schema):
        """Initializes a InteractionCustomizationArg domain object.

        Args:
            value: *. The value of the interaction customization argument.
            schema: dict. The schema defining the specification of the value.
        """
        self.value = value
        self.schema = schema

    def get_translatable_contents_collection(
        self
    ) -> translation_domain.TranslatableContentsCollection:
        """Get all translatable fields/objects in the interaction customization
        args.

        Returns:
            translatable_contents_collection: TranslatableContentsCollection.
            An instance of TranslatableContentsCollection class.
        """
        translatable_contents_collection = (
            translation_domain.TranslatableContentsCollection())

        subtitled_htmls = self.get_subtitled_html()
        for subtitled_html in subtitled_htmls:
            html_string = subtitled_html.html
            # Make sure we don't include content that only consists of
            # numbers. See issue #13055.
            if not html_string.isnumeric():
                translatable_contents_collection.add_translatable_field(
                    translation_domain.TranslatableContentFormat.HTML,
                    subtitled_html.content_id,
                    html_string)

        subtitled_unicodes = self.get_subtitled_unicode()
        for subtitled_unicode in subtitled_unicodes:
            translatable_contents_collection.add_translatable_field(
                translation_domain.TranslatableContentFormat.UNICODE_STRING,
                subtitled_unicode.content_id,
                subtitled_unicode.unicode_str)
        return translatable_contents_collection

    def to_customization_arg_dict(self):
        """Converts a InteractionCustomizationArgument domain object to a
        customization argument dictionary. This is done by
        traversing the customization argument schema, and converting
        SubtitledUnicode to unicode and SubtitledHtml to html where appropriate.
        """
        def convert_content_to_dict(ca_value, unused_schema_obj_type):
            """Conversion function used to convert SubtitledHtml to
            SubtitledHtml dicts and SubtitledUnicode to SubtitledUnicode dicts.

            Args:
                ca_value: SubtitledHtml|SubtitledUnicode. A SubtitledUnicode or
                    SubtitledHtml value found inside the customization
                    argument value.
                unused_schema_obj_type: str. The schema obj_type for the
                    customization argument value, which is one
                    of 'SubtitledUnicode' or 'SubtitledHtml'.

            Returns:
                dict. The customization argument value converted to a dict.
            """
            return ca_value.to_dict()

        return {
            'value': InteractionCustomizationArg.traverse_by_schema_and_convert(
                self.schema,
                copy.deepcopy(self.value),
                convert_content_to_dict
            )
        }

    @classmethod
    def from_customization_arg_dict(cls, ca_dict, ca_schema):
        """Converts a customization argument dictionary to an
        InteractionCustomizationArgument domain object. This is done by
        traversing the customization argument schema, and converting
        unicode to SubtitledUnicode and html to SubtitledHtml where appropriate.

        Args:
            ca_dict: dict. The customization argument dictionary. A dict of the
                single key 'value' to the value of the customization argument.
            ca_schema: dict. The schema that defines the customization argument
                value.

        Returns:
            InteractionCustomizationArg. The customization argument domain
            object.
        """
        def convert_content_to_domain_obj(ca_value, schema_obj_type):
            """Conversion function used to convert SubtitledHtml dicts to
            SubtitledHtml and SubtitledUnicode dicts to SubtitledUnicode.

            Args:
                ca_value: dict. Value of customization argument.
                schema_obj_type: str. The schema obj_type for the customization
                    argument value, which is one of 'SubtitledUnicode' or
                    'SubtitledHtml'.

            Returns:
                dict. The unmodified customization argument value.
            """
            if (
                    schema_obj_type ==
                    schema_utils.SCHEMA_OBJ_TYPE_SUBTITLED_UNICODE
            ):
                return SubtitledUnicode(
                    ca_value['content_id'], ca_value['unicode_str'])

            if schema_obj_type == schema_utils.SCHEMA_OBJ_TYPE_SUBTITLED_HTML:
                return SubtitledHtml(
                    ca_value['content_id'], ca_value['html'])

        ca_value = InteractionCustomizationArg.traverse_by_schema_and_convert(
            ca_schema,
            copy.deepcopy(ca_dict['value']),
            convert_content_to_domain_obj
        )

        return cls(ca_value, ca_schema)

    def get_subtitled_unicode(self):
        """Get all SubtitledUnicode(s) in the customization argument.

        Returns:
            list(str). A list of SubtitledUnicode.
        """
        return InteractionCustomizationArg.traverse_by_schema_and_get(
            self.schema,
            self.value,
            [schema_utils.SCHEMA_OBJ_TYPE_SUBTITLED_UNICODE],
            lambda x: x
        )

    def get_subtitled_html(self):
        """Get all SubtitledHtml(s) in the customization argument.

        Returns:
            list(str). A list of SubtitledHtml.
        """
        return InteractionCustomizationArg.traverse_by_schema_and_get(
            self.schema,
            self.value,
            [schema_utils.SCHEMA_OBJ_TYPE_SUBTITLED_HTML],
            lambda x: x
        )

    def get_content_ids(self):
        """Get all content_ids from SubtitledHtml and SubtitledUnicode in the
        customization argument.

        Returns:
            list(str). A list of content_ids.
        """
        return InteractionCustomizationArg.traverse_by_schema_and_get(
            self.schema,
            self.value,
            [schema_utils.SCHEMA_OBJ_TYPE_SUBTITLED_UNICODE,
             schema_utils.SCHEMA_OBJ_TYPE_SUBTITLED_HTML],
            lambda x: x.content_id
        )

    def get_html(self):
        """Get all html from SubtitledHtml in the customization argument.

        Returns:
            list(str). All html strings in the customization argument.
        """

        return InteractionCustomizationArg.traverse_by_schema_and_get(
            self.schema,
            self.value,
            [schema_utils.SCHEMA_OBJ_TYPE_SUBTITLED_HTML],
            lambda x: x.html
        )

    def validate_subtitled_html(self):
        """Calls the validate method on all SubtitledHtml domain objects in
        the customization arguments.
        """
        def validate_html(subtitled_html):
            """A dummy value extractor that calls the validate method on
            the passed SubtitledHtml domain object.
            """
            subtitled_html.validate()

        InteractionCustomizationArg.traverse_by_schema_and_get(
            self.schema,
            self.value,
            [schema_utils.SCHEMA_OBJ_TYPE_SUBTITLED_HTML],
            validate_html
        )

    @staticmethod
    def traverse_by_schema_and_convert(schema, value, conversion_fn):
        """Helper function that recursively traverses an interaction
        customization argument spec to locate any SubtitledHtml or
        SubtitledUnicode objects, and applies a conversion function to the
        customization argument value.

        Args:
            schema: dict. The customization dict to be modified: dict
                with a single key, 'value', whose corresponding value is the
                value of the customization arg.
            value: dict. The current nested customization argument value to be
                modified.
            conversion_fn: function. The function to be used for converting the
                content. It is passed the customization argument value and
                schema obj_type, which is one of 'SubtitledUnicode' or
                'SubtitledHtml'.

        Returns:
            dict. The converted customization dict.
        """
        is_subtitled_html_spec = (
            schema['type'] == schema_utils.SCHEMA_TYPE_CUSTOM and
            schema['obj_type'] ==
            schema_utils.SCHEMA_OBJ_TYPE_SUBTITLED_HTML)
        is_subtitled_unicode_spec = (
            schema['type'] == schema_utils.SCHEMA_TYPE_CUSTOM and
            schema['obj_type'] ==
            schema_utils.SCHEMA_OBJ_TYPE_SUBTITLED_UNICODE)

        if is_subtitled_html_spec or is_subtitled_unicode_spec:
            value = conversion_fn(value, schema['obj_type'])
        elif schema['type'] == schema_utils.SCHEMA_TYPE_LIST:
            value = [
                InteractionCustomizationArg.traverse_by_schema_and_convert(
                    schema['items'],
                    value_element,
                    conversion_fn
                ) for value_element in value
            ]
        elif schema['type'] == schema_utils.SCHEMA_TYPE_DICT:
            for property_spec in schema['properties']:
                name = property_spec['name']
                value[name] = (
                    InteractionCustomizationArg.traverse_by_schema_and_convert(
                        property_spec['schema'],
                        value[name],
                        conversion_fn)
                )

        return value

    @staticmethod
    def traverse_by_schema_and_get(
            schema, value, obj_types_to_search_for, value_extractor):
        """Recursively traverses an interaction customization argument spec to
        locate values with schema obj_type in obj_types_to_search_for, and
        extracting the value using a value_extractor function.

        Args:
            schema: dict. The customization dict to be modified: dict
                with a single key, 'value', whose corresponding value is the
                value of the customization arg.
            value: dict. The current nested customization argument value to be
                modified.
            obj_types_to_search_for: list(str). The obj types to search for. If
                this list contains the current obj type, the value is passed to
                value_extractor and the results are collected.
            value_extractor: function. The function that extracts the wanted
                computed value from each value that matches the obj_types. It
                accepts one parameter, the value that matches the search object
                type, and returns a desired computed value.

        Returns:
            list(*). A list of the extracted values returned from
            value_extractor, which is run on any values that have a schema type
            equal to 'custom' and have a obj_type in obj_types_to_search_for.
            Because value_extractor can return any type, the result is a list of
            any type.
        """
        result = []
        schema_type = schema['type']

        if (
                schema_type == schema_utils.SCHEMA_TYPE_CUSTOM and
                schema['obj_type'] in obj_types_to_search_for
        ):
            result.append(value_extractor(value))
        elif schema_type == schema_utils.SCHEMA_TYPE_LIST:
            result = list(itertools.chain.from_iterable([
                InteractionCustomizationArg.traverse_by_schema_and_get(
                    schema['items'],
                    value_element,
                    obj_types_to_search_for,
                    value_extractor
                ) for value_element in value]))
        elif schema_type == schema_utils.SCHEMA_TYPE_DICT:
            result = list(itertools.chain.from_iterable([
                InteractionCustomizationArg.traverse_by_schema_and_get(
                    property_spec['schema'],
                    value[property_spec['name']],
                    obj_types_to_search_for,
                    value_extractor
                ) for property_spec in schema['properties']]))

        return result

    @staticmethod
    def convert_cust_args_dict_to_cust_args_based_on_specs(
        ca_dict,
        ca_specs_dict
    ):
        """Converts customization arguments dictionary to customization
        arguments. This is done by converting each customization argument to a
        InteractionCustomizationArg domain object.

        Args:
            ca_dict: dict. A dictionary of customization
                argument name to a customization argument dict, which is a dict
                of the single key 'value' to the value of the customization
                argument.
            ca_specs_dict: dict. A dictionary of customization argument specs.

        Returns:
            dict. A dictionary of customization argument names to the
            InteractionCustomizationArg domain object's.
        """
        return {
            spec['name']: (
                InteractionCustomizationArg.from_customization_arg_dict(
                    ca_dict[spec['name']],
                    spec['schema']
                )
            ) for spec in ca_specs_dict
        }


class OutcomeDict(TypedDict):
    """Dictionary representing the Outcome object."""

    dest: str
    feedback: SubtitledHtmlDict
    labelled_as_correct: bool
    param_changes: List[param_domain.ParamChangeDict]
    refresher_exploration_id: Optional[str]
    missing_prerequisite_skill_id: Optional[str]


class Outcome(translation_domain.BaseTranslatableObject):
    """Value object representing an outcome of an interaction. An outcome
    consists of a destination state, feedback to show the user, and any
    parameter changes.
    """

    def to_dict(self):
        """Returns a dict representing this Outcome domain object.

        Returns:
            dict. A dict, mapping all fields of Outcome instance.
        """
        return {
            'dest': self.dest,
            'dest_if_really_stuck': self.dest_if_really_stuck,
            'feedback': self.feedback.to_dict(),
            'labelled_as_correct': self.labelled_as_correct,
            'param_changes': [
                param_change.to_dict() for param_change in self.param_changes],
            'refresher_exploration_id': self.refresher_exploration_id,
            'missing_prerequisite_skill_id': self.missing_prerequisite_skill_id
        }

    @classmethod
    def from_dict(cls, outcome_dict):
        """Return a Outcome domain object from a dict.

        Args:
            outcome_dict: dict. The dict representation of Outcome object.

        Returns:
            Outcome. The corresponding Outcome domain object.
        """
        feedback = SubtitledHtml.from_dict(outcome_dict['feedback'])
        feedback.validate()
        return cls(
            outcome_dict['dest'],
            outcome_dict['dest_if_really_stuck'],
            feedback,
            outcome_dict['labelled_as_correct'],
            [param_domain.ParamChange(
                param_change['name'], param_change['generator_id'],
                param_change['customization_args'])
             for param_change in outcome_dict['param_changes']],
            outcome_dict['refresher_exploration_id'],
            outcome_dict['missing_prerequisite_skill_id']
        )

    def __init__(
<<<<<<< HEAD
            self, dest, dest_if_really_stuck, feedback, labelled_as_correct,
            param_changes, refresher_exploration_id,
            missing_prerequisite_skill_id):
=======
        self,
        dest: str,
        feedback: SubtitledHtml,
        labelled_as_correct: bool,
        param_changes: List[param_domain.ParamChange],
        refresher_exploration_id: Optional[str],
        missing_prerequisite_skill_id: Optional[str]
    ) -> None:
>>>>>>> 14cebfad
        """Initializes a Outcome domain object.

        Args:
            dest: str. The name of the destination state.
            dest_if_really_stuck: str or None. The name of the optional state
                to redirect the learner to strengthen their concepts.
            feedback: SubtitledHtml. Feedback to give to the user if this rule
                is triggered.
            labelled_as_correct: bool. Whether this outcome has been labelled
                by the creator as corresponding to a "correct" answer.
            param_changes: list(ParamChange). List of exploration-level
                parameter changes to make if this rule is triggered.
            refresher_exploration_id: str or None. An optional exploration ID
                to redirect the learner to if they seem to lack understanding
                of a prerequisite concept. This should only exist if the
                destination state for this outcome is a self-loop.
            missing_prerequisite_skill_id: str or None. The id of the skill that
                this answer group tests. If this is not None, the exploration
                player would redirect to this skill when a learner receives this
                outcome.
        """
        # Id of the destination state.
        # TODO(sll): Check that this state actually exists.
        self.dest = dest
        # An optional destination state to redirect the learner to
        # strengthen their concepts corresponding to a particular card.
        self.dest_if_really_stuck = dest_if_really_stuck
        # Feedback to give the reader if this rule is triggered.
        self.feedback = feedback
        # Whether this outcome has been labelled by the creator as
        # corresponding to a "correct" answer.
        self.labelled_as_correct = labelled_as_correct
        # Exploration-level parameter changes to make if this rule is
        # triggered.
        self.param_changes = param_changes or []
        # An optional exploration ID to redirect the learner to if they lack
        # understanding of a prerequisite concept. This should only exist if
        # the destination state for this outcome is a self-loop.
        self.refresher_exploration_id = refresher_exploration_id
        # An optional skill id whose concept card would be shown to the learner
        # when the learner receives this outcome.
        self.missing_prerequisite_skill_id = missing_prerequisite_skill_id

    def get_translatable_contents_collection(
        self
    ) -> translation_domain.TranslatableContentsCollection:
        """Get all translatable fields/objects in the outcome.

        Returns:
            translatable_contents_collection: TranslatableContentsCollection.
            An instance of TranslatableContentsCollection class.
        """
        translatable_contents_collection = (
            translation_domain.TranslatableContentsCollection())

        translatable_contents_collection.add_translatable_field(
            translation_domain.TranslatableContentFormat.HTML,
            self.feedback.content_id,
            self.feedback.html)
        return translatable_contents_collection

<<<<<<< HEAD
=======
    def to_dict(self) -> OutcomeDict:
        """Returns a dict representing this Outcome domain object.

        Returns:
            dict. A dict, mapping all fields of Outcome instance.
        """
        return {
            'dest': self.dest,
            'feedback': self.feedback.to_dict(),
            'labelled_as_correct': self.labelled_as_correct,
            'param_changes': [
                param_change.to_dict() for param_change in self.param_changes],
            'refresher_exploration_id': self.refresher_exploration_id,
            'missing_prerequisite_skill_id': self.missing_prerequisite_skill_id
        }

    @classmethod
    def from_dict(cls, outcome_dict: OutcomeDict) -> Outcome:
        """Return a Outcome domain object from a dict.

        Args:
            outcome_dict: dict. The dict representation of Outcome object.

        Returns:
            Outcome. The corresponding Outcome domain object.
        """
        feedback = SubtitledHtml.from_dict(outcome_dict['feedback'])
        feedback.validate()
        return cls(
            outcome_dict['dest'],
            feedback,
            outcome_dict['labelled_as_correct'],
            [param_domain.ParamChange(
                param_change['name'], param_change['generator_id'],
                param_change['customization_args'])
             for param_change in outcome_dict['param_changes']],
            outcome_dict['refresher_exploration_id'],
            outcome_dict['missing_prerequisite_skill_id']
        )

>>>>>>> 14cebfad
    def validate(self):
        """Validates various properties of the Outcome.

        Raises:
            ValidationError. One or more attributes of the Outcome are invalid.
        """
        self.feedback.validate()

        if not isinstance(self.labelled_as_correct, bool):
            raise utils.ValidationError(
                'The "labelled_as_correct" field should be a boolean, received '
                '%s' % self.labelled_as_correct)

        if self.missing_prerequisite_skill_id is not None:
            if not isinstance(self.missing_prerequisite_skill_id, str):
                raise utils.ValidationError(
                    'Expected outcome missing_prerequisite_skill_id to be a '
                    'string, received %s' % self.missing_prerequisite_skill_id)

        if not isinstance(self.param_changes, list):
            raise utils.ValidationError(
                'Expected outcome param_changes to be a list, received %s'
                % self.param_changes)
        for param_change in self.param_changes:
            param_change.validate()

        if self.refresher_exploration_id is not None:
            if not isinstance(self.refresher_exploration_id, str):
                raise utils.ValidationError(
                    'Expected outcome refresher_exploration_id to be a string, '
                    'received %s' % self.refresher_exploration_id)

    @staticmethod
    def convert_html_in_outcome(outcome_dict, conversion_fn):
        """Checks for HTML fields in the outcome and converts it
        according to the conversion function.

        Args:
            outcome_dict: dict. The outcome dict.
            conversion_fn: function. The function to be used for converting the
                HTML.

        Returns:
            dict. The converted outcome dict.
        """
        outcome_dict['feedback']['html'] = (
            conversion_fn(outcome_dict['feedback']['html']))
        return outcome_dict


class VoiceoverDict(TypedDict):
    """Dictionary representing the Voiceover object."""

    filename: str
    file_size_bytes: int
    needs_update: bool
    duration_secs: float


class Voiceover:
    """Value object representing an voiceover."""

    def to_dict(self) -> VoiceoverDict:
        """Returns a dict representing this Voiceover domain object.

        Returns:
            dict. A dict, mapping all fields of Voiceover instance.
        """
        return {
            'filename': self.filename,
            'file_size_bytes': self.file_size_bytes,
            'needs_update': self.needs_update,
            'duration_secs': self.duration_secs
        }

    @classmethod
    def from_dict(cls, voiceover_dict):
        """Return a Voiceover domain object from a dict.

        Args:
            voiceover_dict: dict. The dict representation of
                Voiceover object.

        Returns:
            Voiceover. The corresponding Voiceover domain object.
        """
        return cls(
            voiceover_dict['filename'],
            voiceover_dict['file_size_bytes'],
            voiceover_dict['needs_update'],
            voiceover_dict['duration_secs'])

    def __init__(
        self,
        filename: str,
        file_size_bytes: int,
        needs_update: bool,
        duration_secs: float
    ) -> None:
        """Initializes a Voiceover domain object.

        Args:
            filename: str. The corresponding voiceover file path.
            file_size_bytes: int. The file size, in bytes. Used to display
                potential bandwidth usage to the learner before they download
                the file.
            needs_update: bool. Whether voiceover is marked for needing review.
            duration_secs: float. The duration in seconds for the voiceover
                recording.
        """
        # str. The corresponding audio file path, e.g.
        # "content-en-2-h7sjp8s.mp3".
        self.filename = filename
        # int. The file size, in bytes. Used to display potential bandwidth
        # usage to the learner before they download the file.
        self.file_size_bytes = file_size_bytes
        # bool. Whether audio is marked for needing review.
        self.needs_update = needs_update
        # float. The duration in seconds for the voiceover recording.
        self.duration_secs = duration_secs

    def validate(self):
        """Validates properties of the Voiceover.

        Raises:
            ValidationError. One or more attributes of the Voiceover are
                invalid.
        """
        if not isinstance(self.filename, str):
            raise utils.ValidationError(
                'Expected audio filename to be a string, received %s' %
                self.filename)
        dot_index = self.filename.rfind('.')
        if dot_index in (-1, 0):
            raise utils.ValidationError(
                'Invalid audio filename: %s' % self.filename)
        extension = self.filename[dot_index + 1:]
        if extension not in feconf.ACCEPTED_AUDIO_EXTENSIONS:
            raise utils.ValidationError(
                'Invalid audio filename: it should have one of '
                'the following extensions: %s. Received: %s' % (
                    list(feconf.ACCEPTED_AUDIO_EXTENSIONS.keys()),
                    self.filename))

        if not isinstance(self.file_size_bytes, int):
            raise utils.ValidationError(
                'Expected file size to be an int, received %s' %
                self.file_size_bytes)
        if self.file_size_bytes <= 0:
            raise utils.ValidationError(
                'Invalid file size: %s' % self.file_size_bytes)

        if not isinstance(self.needs_update, bool):
            raise utils.ValidationError(
                'Expected needs_update to be a bool, received %s' %
                self.needs_update)
        if not isinstance(self.duration_secs, (float, int)):
            raise utils.ValidationError(
                'Expected duration_secs to be a float, received %s' %
                self.duration_secs)
        if self.duration_secs < 0:
            raise utils.ValidationError(
                'Expected duration_secs to be positive number, '
                'or zero if not yet specified %s' %
                self.duration_secs)


class WrittenTranslationDict(TypedDict):
    """Dictionary representing the WrittenTranslation object."""

    data_format: str
    translation: Union[str, List[str]]
    needs_update: bool


class WrittenTranslation:
    """Value object representing a written translation for a content.

    Here, "content" could mean a string or a list of strings. The latter arises,
    for example, in the case where we are checking for equality of a learner's
    answer against a given set of strings. In such cases, the number of strings
    in the translation of the original object may not be the same as the number
    of strings in the original object.
    """

    DATA_FORMAT_HTML = 'html'
    DATA_FORMAT_UNICODE_STRING = 'unicode'
    DATA_FORMAT_SET_OF_NORMALIZED_STRING = 'set_of_normalized_string'
    DATA_FORMAT_SET_OF_UNICODE_STRING = 'set_of_unicode_string'

    DATA_FORMAT_TO_TRANSLATABLE_OBJ_TYPE = {
        DATA_FORMAT_HTML: 'TranslatableHtml',
        DATA_FORMAT_UNICODE_STRING: 'TranslatableUnicodeString',
        DATA_FORMAT_SET_OF_NORMALIZED_STRING: (
            'TranslatableSetOfNormalizedString'),
        DATA_FORMAT_SET_OF_UNICODE_STRING: 'TranslatableSetOfUnicodeString',
    }

    @classmethod
    def is_data_format_list(cls, data_format):
        """Checks whether the content of translation with given format is of
        a list type.

        Args:
            data_format: str. The format of the translation.

        Returns:
            bool. Whether the content of translation is a list.
        """
        return data_format in (
            cls.DATA_FORMAT_SET_OF_NORMALIZED_STRING,
            cls.DATA_FORMAT_SET_OF_UNICODE_STRING
        )

    def __init__(
        self,
        data_format: str,
        translation: Union[str, List[str]],
        needs_update: bool
    ) -> None:
        """Initializes a WrittenTranslation domain object.

        Args:
            data_format: str. One of the keys in
                DATA_FORMAT_TO_TRANSLATABLE_OBJ_TYPE. Indicates the
                type of the field (html, unicode, etc.).
            translation: str|list(str). A user-submitted string or list of
                strings that matches the given data format.
            needs_update: bool. Whether the translation is marked as needing
                review.
        """
        self.data_format = data_format
        self.translation = translation
        self.needs_update = needs_update

    def to_dict(self) -> WrittenTranslationDict:
        """Returns a dict representing this WrittenTranslation domain object.

        Returns:
            dict. A dict, mapping all fields of WrittenTranslation instance.
        """
        return {
            'data_format': self.data_format,
            'translation': self.translation,
            'needs_update': self.needs_update,
        }

    @classmethod
    def from_dict(
        cls, written_translation_dict: WrittenTranslationDict
    ) -> WrittenTranslation:
        """Return a WrittenTranslation domain object from a dict.

        Args:
            written_translation_dict: dict. The dict representation of
                WrittenTranslation object.

        Returns:
            WrittenTranslation. The corresponding WrittenTranslation domain
            object.
        """
        return cls(
            written_translation_dict['data_format'],
            written_translation_dict['translation'],
            written_translation_dict['needs_update'])

    def validate(self):
        """Validates properties of the WrittenTranslation, normalizing the
        translation if needed.

        Raises:
            ValidationError. One or more attributes of the WrittenTranslation
                are invalid.
        """
        if self.data_format not in (
                self.DATA_FORMAT_TO_TRANSLATABLE_OBJ_TYPE):
            raise utils.ValidationError(
                'Invalid data_format: %s' % self.data_format)

        translatable_class_name = (
            self.DATA_FORMAT_TO_TRANSLATABLE_OBJ_TYPE[self.data_format])
        translatable_obj_class = (
            translatable_object_registry.Registry.get_object_class(
                translatable_class_name))
        self.translation = translatable_obj_class.normalize_value(
            self.translation)

        if not isinstance(self.needs_update, bool):
            raise utils.ValidationError(
                'Expected needs_update to be a bool, received %s' %
                self.needs_update)


class WrittenTranslationsDict(TypedDict):
    """Dictionary representing the WrittenTranslations object."""

    translations_mapping: Dict[str, Dict[str, WrittenTranslationDict]]


class WrittenTranslations:
    """Value object representing a content translations which stores
    translated contents of all state contents (like hints, feedback etc.) in
    different languages linked through their content_id.
    """

    def __init__(
        self,
        translations_mapping: Dict[str, Dict[str, WrittenTranslation]]
    ) -> None:
        """Initializes a WrittenTranslations domain object.

        Args:
            translations_mapping: dict. A dict mapping the content Ids
                to the dicts which is the map of abbreviated code of the
                languages to WrittenTranslation objects.
        """
        self.translations_mapping = translations_mapping

    def to_dict(self) -> WrittenTranslationsDict:
        """Returns a dict representing this WrittenTranslations domain object.

        Returns:
            dict. A dict, mapping all fields of WrittenTranslations instance.
        """
        translations_mapping = {}
        for (content_id, language_code_to_written_translation) in (
                self.translations_mapping.items()):
            translations_mapping[content_id] = {}
            for (language_code, written_translation) in (
                    language_code_to_written_translation.items()):
                translations_mapping[content_id][language_code] = (
                    written_translation.to_dict())
        written_translations_dict = {
            'translations_mapping': translations_mapping
        }

        return written_translations_dict

    @classmethod
    def from_dict(
        cls, written_translations_dict: WrittenTranslationsDict
    ) -> WrittenTranslations:
        """Return a WrittenTranslations domain object from a dict.

        Args:
            written_translations_dict: dict. The dict representation of
                WrittenTranslations object.

        Returns:
            WrittenTranslations. The corresponding WrittenTranslations domain
            object.
        """
        translations_mapping = {}
        for (content_id, language_code_to_written_translation) in (
                written_translations_dict['translations_mapping'].items()):
            translations_mapping[content_id] = {}
            for (language_code, written_translation) in (
                    language_code_to_written_translation.items()):
                translations_mapping[content_id][language_code] = (
                    WrittenTranslation.from_dict(written_translation))

        return cls(translations_mapping)

    def get_content_ids_that_are_correctly_translated(self, language_code):
        """Returns a list of content ids in which a correct translation is
        available in the given language.

        Args:
            language_code: str. The abbreviated code of the language.

        Returns:
            list(str). A list of content ids in which the translations are
            available in the given language.
        """
        correctly_translated_content_ids = []
        for content_id, translations in self.translations_mapping.items():
            if (
                language_code in translations and
                not translations[language_code].needs_update
            ):
                correctly_translated_content_ids.append(content_id)

        return correctly_translated_content_ids

    def add_translation(self, content_id, language_code, html):
        """Adds a translation for the given content id in a given language.

        Args:
            content_id: str. The id of the content.
            language_code: str. The language code of the translated html.
            html: str. The translated html.
        """
        written_translation = WrittenTranslation(
            WrittenTranslation.DATA_FORMAT_HTML, html, False)
        self.translations_mapping[content_id][language_code] = (
            written_translation)

    def mark_written_translation_as_needing_update(
            self, content_id, language_code):
        """Marks translation as needing update for the given content id and
        language code.

        Args:
            content_id: str. The id of the content.
            language_code: str. The language code.
        """
        self.translations_mapping[content_id][language_code].needs_update = (
            True
        )

    def mark_written_translations_as_needing_update(self, content_id):
        """Marks translation as needing update for the given content id in all
        languages.

        Args:
            content_id: str. The id of the content.
        """
        for (language_code, written_translation) in (
                self.translations_mapping[content_id].items()):
            written_translation.needs_update = True
            self.translations_mapping[content_id][language_code] = (
                written_translation)

    def validate(self, expected_content_id_list: List[str]) -> None:
        """Validates properties of the WrittenTranslations.

        Args:
            expected_content_id_list: list(str). A list of content id which are
                expected to be inside they WrittenTranslations.

        Raises:
            ValidationError. One or more attributes of the WrittenTranslations
                are invalid.
        """
        if expected_content_id_list is not None:
            if not set(self.translations_mapping.keys()) == (
                    set(expected_content_id_list)):
                raise utils.ValidationError(
                    'Expected state written_translations to match the listed '
                    'content ids %s, found %s' % (
                        expected_content_id_list,
                        list(self.translations_mapping.keys()))
                    )

        for (content_id, language_code_to_written_translation) in (
                self.translations_mapping.items()):
            if not isinstance(content_id, str):
                raise utils.ValidationError(
                    'Expected content_id to be a string, received %s'
                    % content_id)
            if not isinstance(language_code_to_written_translation, dict):
                raise utils.ValidationError(
                    'Expected content_id value to be a dict, received %s'
                    % language_code_to_written_translation)
            for (language_code, written_translation) in (
                    language_code_to_written_translation.items()):
                if not isinstance(language_code, str):
                    raise utils.ValidationError(
                        'Expected language_code to be a string, received %s'
                        % language_code)
                # Currently, we assume written translations are used by the
                # voice-artist to voiceover the translated text so written
                # translations can be in supported audio/voiceover languages.
                allowed_language_codes = [language['id'] for language in (
                    constants.SUPPORTED_AUDIO_LANGUAGES)]
                if language_code not in allowed_language_codes:
                    raise utils.ValidationError(
                        'Invalid language_code: %s' % language_code)

                written_translation.validate()

    def get_content_ids_for_text_translation(self):
        """Returns a list of content_id available for text translation.

        Returns:
            list(str). A list of content id available for text translation.
        """
        return list(sorted(self.translations_mapping.keys()))

    def get_translated_content(self, content_id, language_code):
        """Returns the translated content for the given content_id in the given
        language.

        Args:
            content_id: str. The ID of the content.
            language_code: str. The language code for the translated content.

        Returns:
            str. The translated content for a given content id in a language.

        Raises:
            Exception. Translation doesn't exist in the given language.
            Exception. The given content id doesn't exist.
        """
        if content_id in self.translations_mapping:
            if language_code in self.translations_mapping[content_id]:
                return self.translations_mapping[
                    content_id][language_code].translation
            else:
                raise Exception(
                    'Translation for the given content_id %s does not exist in '
                    '%s language code' % (content_id, language_code))
        else:
            raise Exception('Invalid content_id: %s' % content_id)

    def add_content_id_for_translation(self, content_id):
        """Adds a content id as a key for the translation into the
        content_translation dict.

        Args:
            content_id: str. The id representing a subtitled html.

        Raises:
            Exception. The content id isn't a string.
        """
        if not isinstance(content_id, str):
            raise Exception(
                'Expected content_id to be a string, received %s' % content_id)
        if content_id in self.translations_mapping:
            raise Exception(
                'The content_id %s already exist.' % content_id)

        self.translations_mapping[content_id] = {}

    def delete_content_id_for_translation(self, content_id):
        """Deletes a content id from the content_translation dict.

        Args:
            content_id: str. The id representing a subtitled html.

        Raises:
            Exception. The content id isn't a string.
        """
        if not isinstance(content_id, str):
            raise Exception(
                'Expected content_id to be a string, received %s' % content_id)
        if content_id not in self.translations_mapping:
            raise Exception(
                'The content_id %s does not exist.' % content_id)

        self.translations_mapping.pop(content_id, None)

    def get_all_html_content_strings(self):
        """Gets all html content strings used in the WrittenTranslations.

        Returns:
            list(str). The list of html content strings.
        """
        html_string_list = []
        for translations in self.translations_mapping.values():
            for written_translation in translations.values():
                if (written_translation.data_format ==
                        WrittenTranslation.DATA_FORMAT_HTML):
                    html_string_list.append(written_translation.translation)
        return html_string_list

    @staticmethod
    def convert_html_in_written_translations(
            written_translations_dict, conversion_fn):
        """Checks for HTML fields in the written translations and converts it
        according to the conversion function.

        Args:
            written_translations_dict: dict. The written translations dict.
            conversion_fn: function. The function to be used for converting the
                HTML.

        Returns:
            dict. The converted written translations dict.
        """
        for content_id, language_code_to_written_translation in (
                written_translations_dict['translations_mapping'].items()):
            for language_code in (
                    language_code_to_written_translation.keys()):
                translation_dict = written_translations_dict[
                    'translations_mapping'][content_id][language_code]
                if 'data_format' in translation_dict:
                    if (translation_dict['data_format'] ==
                            WrittenTranslation.DATA_FORMAT_HTML):
                        written_translations_dict['translations_mapping'][
                            content_id][language_code]['translation'] = (
                                conversion_fn(written_translations_dict[
                                    'translations_mapping'][content_id][
                                        language_code]['translation'])
                            )
                elif 'html' in translation_dict:
                    # TODO(#11950): Delete this once old schema migration
                    # functions are deleted.
                    # This "elif" branch is needed because, in states schema
                    # v33, this function is called but the dict is still in the
                    # old format (that doesn't have a "data_format" key).
                    written_translations_dict['translations_mapping'][
                        content_id][language_code]['html'] = (
                            conversion_fn(translation_dict['html']))

        return written_translations_dict


class RecordedVoiceoversDict(TypedDict):
    """Dictionary representing the RecordedVoiceovers object."""

    voiceovers_mapping: Dict[str, Dict[str, VoiceoverDict]]


class RecordedVoiceovers:
    """Value object representing a recorded voiceovers which stores voiceover of
    all state contents (like hints, feedback etc.) in different languages linked
    through their content_id.
    """

    def __init__(
        self, voiceovers_mapping: Dict[str, Dict[str, Voiceover]]
    ) -> None:
        """Initializes a RecordedVoiceovers domain object.

        Args:
            voiceovers_mapping: dict. A dict mapping the content Ids
                to the dicts which is the map of abbreviated code of the
                languages to the Voiceover objects.
        """
        self.voiceovers_mapping = voiceovers_mapping

    def to_dict(self) -> RecordedVoiceoversDict:
        """Returns a dict representing this RecordedVoiceovers domain object.

        Returns:
            dict. A dict, mapping all fields of RecordedVoiceovers instance.
        """
        voiceovers_mapping = {}
        for (content_id, language_code_to_voiceover) in (
                self.voiceovers_mapping.items()):
            voiceovers_mapping[content_id] = {}
            for (language_code, voiceover) in (
                    language_code_to_voiceover.items()):
                voiceovers_mapping[content_id][language_code] = (
                    voiceover.to_dict())
        recorded_voiceovers_dict = {
            'voiceovers_mapping': voiceovers_mapping
        }

        return recorded_voiceovers_dict

    @classmethod
    def from_dict(
        cls, recorded_voiceovers_dict: RecordedVoiceoversDict
    ) -> RecordedVoiceovers:
        """Return a RecordedVoiceovers domain object from a dict.

        Args:
            recorded_voiceovers_dict: dict. The dict representation of
                RecordedVoiceovers object.

        Returns:
            RecordedVoiceovers. The corresponding RecordedVoiceovers domain
            object.
        """
        voiceovers_mapping = {}
        for (content_id, language_code_to_voiceover) in (
                recorded_voiceovers_dict['voiceovers_mapping'].items()):
            voiceovers_mapping[content_id] = {}
            for (language_code, voiceover) in (
                    language_code_to_voiceover.items()):
                voiceovers_mapping[content_id][language_code] = (
                    Voiceover.from_dict(voiceover))

        return cls(voiceovers_mapping)

    def validate(self, expected_content_id_list: List[str]) -> None:
        """Validates properties of the RecordedVoiceovers.

        Args:
            expected_content_id_list: list(str). A list of content id which are
                expected to be inside the RecordedVoiceovers.

        Raises:
            ValidationError. One or more attributes of the RecordedVoiceovers
                are invalid.
        """
        if expected_content_id_list is not None:
            if not set(self.voiceovers_mapping.keys()) == (
                    set(expected_content_id_list)):
                raise utils.ValidationError(
                    'Expected state recorded_voiceovers to match the listed '
                    'content ids %s, found %s' % (
                        expected_content_id_list,
                        list(self.voiceovers_mapping.keys()))
                    )

        for (content_id, language_code_to_voiceover) in (
                self.voiceovers_mapping.items()):
            if not isinstance(content_id, str):
                raise utils.ValidationError(
                    'Expected content_id to be a string, received %s'
                    % content_id)
            if not isinstance(language_code_to_voiceover, dict):
                raise utils.ValidationError(
                    'Expected content_id value to be a dict, received %s'
                    % language_code_to_voiceover)
            for (language_code, voiceover) in (
                    language_code_to_voiceover.items()):
                if not isinstance(language_code, str):
                    raise utils.ValidationError(
                        'Expected language_code to be a string, received %s'
                        % language_code)
                allowed_language_codes = [language['id'] for language in (
                    constants.SUPPORTED_AUDIO_LANGUAGES)]
                if language_code not in allowed_language_codes:
                    raise utils.ValidationError(
                        'Invalid language_code: %s' % language_code)

                voiceover.validate()

    def get_content_ids_for_voiceovers(self):
        """Returns a list of content_id available for voiceover.

        Returns:
            list(str). A list of content id available for voiceover.
        """
        return list(self.voiceovers_mapping.keys())

    def strip_all_existing_voiceovers(self):
        """Strips all existing voiceovers from the voiceovers_mapping."""
        for content_id in self.voiceovers_mapping.keys():
            self.voiceovers_mapping[content_id] = {}

    def add_content_id_for_voiceover(self, content_id):
        """Adds a content id as a key for the voiceover into the
        voiceovers_mapping dict.

        Args:
            content_id: str. The id representing a subtitled html.

        Raises:
            Exception. The content id isn't a string.
            Exception. The content id already exist in the voiceovers_mapping
                dict.
        """
        if not isinstance(content_id, str):
            raise Exception(
                'Expected content_id to be a string, received %s' % content_id)
        if content_id in self.voiceovers_mapping:
            raise Exception(
                'The content_id %s already exist.' % content_id)

        self.voiceovers_mapping[content_id] = {}

    def delete_content_id_for_voiceover(self, content_id):
        """Deletes a content id from the voiceovers_mapping dict.

        Args:
            content_id: str. The id representing a subtitled html.

        Raises:
            Exception. The content id isn't a string.
            Exception. The content id does not exist in the voiceovers_mapping
                dict.
        """
        if not isinstance(content_id, str):
            raise Exception(
                'Expected content_id to be a string, received %s' % content_id)
        if content_id not in self.voiceovers_mapping:
            raise Exception(
                'The content_id %s does not exist.' % content_id)

        self.voiceovers_mapping.pop(content_id, None)


class RuleSpecDict(TypedDict):
    """Dictionary representing the RuleSpec object."""

    rule_type: str
    inputs: Mapping[str, Union[str, int, List[str], List[List[str]]]]


class RuleSpec(translation_domain.BaseTranslatableObject):
    """Value object representing a rule specification."""

    def __init__(
        self,
        rule_type: str,
        inputs: Mapping[str, Union[str, int, List[str], List[List[str]]]]
    ) -> None:
        """Initializes a RuleSpec domain object.

        Args:
            rule_type: str. The rule type, e.g. "CodeContains" or "Equals". A
                full list of rule types can be found in
                extensions/interactions/rule_templates.json.
            inputs: dict. The values of the parameters needed in order to fully
                specify the rule. The keys for this dict can be deduced from
                the relevant description field in
                extensions/interactions/rule_templates.json -- they are
                enclosed in {{...}} braces.
        """
        self.rule_type = rule_type
        # Here, we are narrowing down the type from Mapping to Dict. Because
        # Mapping is used just to accept the different types of allowed Dicts.
        assert isinstance(inputs, dict)
        self.inputs = inputs

    def get_translatable_contents_collection(
        self
    ) -> translation_domain.TranslatableContentsCollection:
        """Get all translatable fields/objects in the rule spec.

        Returns:
            translatable_contents_collection: TranslatableContentsCollection.
            An instance of TranslatableContentsCollection class.
        """
        translatable_contents_collection = (
            translation_domain.TranslatableContentsCollection())

        for input_value in self.inputs.values():
            if 'normalizedStrSet' in input_value:
                translatable_contents_collection.add_translatable_field(
                    translation_domain.TranslatableContentFormat
                    .SET_OF_NORMALIZED_STRING,
                    input_value['contentId'],
                    input_value['normalizedStrSet'])
            if 'unicodeStrSet' in input_value:
                translatable_contents_collection.add_translatable_field(
                    translation_domain.TranslatableContentFormat
                    .SET_OF_UNICODE_STRING,
                    input_value['contentId'],
                    input_value['unicodeStrSet'])
        return translatable_contents_collection

    def to_dict(self) -> RuleSpecDict:
        """Returns a dict representing this RuleSpec domain object.

        Returns:
            dict. A dict, mapping all fields of RuleSpec instance.
        """
        return {
            'rule_type': self.rule_type,
            'inputs': self.inputs,
        }

    @classmethod
    def from_dict(cls, rulespec_dict: RuleSpecDict) -> RuleSpec:
        """Return a RuleSpec domain object from a dict.

        Args:
            rulespec_dict: dict. The dict representation of RuleSpec object.

        Returns:
            RuleSpec. The corresponding RuleSpec domain object.
        """
        return cls(
            rulespec_dict['rule_type'],
            rulespec_dict['inputs']
        )

    def validate(self, rule_params_list, exp_param_specs_dict):
        """Validates a RuleSpec value object. It ensures the inputs dict does
        not refer to any non-existent parameters and that it contains values
        for all the parameters the rule expects.

        Args:
            rule_params_list: list(str, object(*)). A list of parameters used by
                the rule represented by this RuleSpec instance, to be used to
                validate the inputs of this RuleSpec. Each element of the list
                represents a single parameter and is a tuple with two elements:
                    0: The name (string) of the parameter.
                    1: The typed object instance for that
                        parameter (e.g. Real).
            exp_param_specs_dict: dict. A dict of specified parameters used in
                this exploration. Keys are parameter names and values are
                ParamSpec value objects with an object type property (obj_type).
                RuleSpec inputs may have a parameter value which refers to one
                of these exploration parameters.

        Raises:
            ValidationError. One or more attributes of the RuleSpec are
                invalid.
        """
        if not isinstance(self.inputs, dict):
            raise utils.ValidationError(
                'Expected inputs to be a dict, received %s' % self.inputs)
        input_key_set = set(self.inputs.keys())
        param_names_set = set(rp[0] for rp in rule_params_list)
        leftover_input_keys = input_key_set - param_names_set
        leftover_param_names = param_names_set - input_key_set

        # Check if there are input keys which are not rule parameters.
        if leftover_input_keys:
            logging.warning(
                'RuleSpec \'%s\' has inputs which are not recognized '
                'parameter names: %s' % (self.rule_type, leftover_input_keys))

        # Check if there are missing parameters.
        if leftover_param_names:
            raise utils.ValidationError(
                'RuleSpec \'%s\' is missing inputs: %s'
                % (self.rule_type, leftover_param_names))

        rule_params_dict = {rp[0]: rp[1] for rp in rule_params_list}
        for (param_name, param_value) in self.inputs.items():
            param_obj = rule_params_dict[param_name]
            # Validate the parameter type given the value.
            if isinstance(param_value, str) and '{{' in param_value:
                # Value refers to a parameter spec. Cross-validate the type of
                # the parameter spec with the rule parameter.
                start_brace_index = param_value.index('{{') + 2
                end_brace_index = param_value.index('}}')
                param_spec_name = param_value[
                    start_brace_index:end_brace_index]
                if param_spec_name not in exp_param_specs_dict:
                    raise utils.ValidationError(
                        'RuleSpec \'%s\' has an input with name \'%s\' which '
                        'refers to an unknown parameter within the '
                        'exploration: %s' % (
                            self.rule_type, param_name, param_spec_name))
                # TODO(bhenning): The obj_type of the param_spec
                # (exp_param_specs_dict[param_spec_name]) should be validated
                # to be the same as param_obj.__name__ to ensure the rule spec
                # can accept the type of the parameter.
            else:
                # Otherwise, a simple parameter value needs to be normalizable
                # by the parameter object in order to be valid.
                param_obj.normalize(param_value)

    @staticmethod
    def convert_html_in_rule_spec(
            rule_spec_dict, conversion_fn, html_field_types_to_rule_specs):
        """Checks for HTML fields in a Rule Spec and converts it according
        to the conversion function.

        Args:
            rule_spec_dict: dict. The Rule Spec dict.
            conversion_fn: function. The function to be used for converting the
                HTML.
            html_field_types_to_rule_specs: dict. A dictionary that specifies
                the locations of html fields in rule specs. It is defined as a
                mapping of rule input types to a dictionary containing
                interaction id, format, and rule types. See
                html_field_types_to_rule_specs_state_v41.json for an example.

        Returns:
            dict. The converted Rule Spec dict.

        Raises:
            Exception. The Rule spec has an invalid format.
            Exception. The Rule spec has no valid input variable
                with HTML in it.
        """
        # TODO(#9413): Find a way to include a reference to the interaction
        # type in the Draft change lists.
        # See issue: https://github.com/oppia/oppia/issues/9413. We cannot use
        # the interaction-id from the rules_index_dict until issue-9413 has
        # been fixed, because this method has no reference to the interaction
        # type and draft changes use this method. The rules_index_dict below
        # is used to figure out the assembly of the html in the rulespecs.
        for interaction_and_rule_details in (
                html_field_types_to_rule_specs.values()):
            rule_type_has_html = (
                rule_spec_dict['rule_type'] in
                interaction_and_rule_details['ruleTypes'].keys())
            if rule_type_has_html:
                html_type_format = interaction_and_rule_details['format']
                input_variables_from_html_mapping = (
                    interaction_and_rule_details['ruleTypes'][
                        rule_spec_dict['rule_type']][
                            'htmlInputVariables'])
                input_variable_match_found = False
                for input_variable in rule_spec_dict['inputs'].keys():
                    if input_variable in input_variables_from_html_mapping:
                        input_variable_match_found = True
                        rule_input_variable = (
                            rule_spec_dict['inputs'][input_variable])
                        if (html_type_format ==
                                feconf.HTML_RULE_VARIABLE_FORMAT_STRING):
                            rule_spec_dict['inputs'][input_variable] = (
                                conversion_fn(
                                    rule_spec_dict['inputs'][input_variable]))
                        elif (html_type_format ==
                              feconf.HTML_RULE_VARIABLE_FORMAT_SET):
                            # Here we are checking the type of the
                            # rule_specs.inputs because the rule type
                            # 'Equals' is used by other interactions as
                            # well which don't have HTML and we don't have
                            # a reference to the interaction ID.
                            if isinstance(rule_input_variable, list):
                                for value_index, value in enumerate(
                                        rule_input_variable):
                                    if isinstance(value, str):
                                        rule_spec_dict['inputs'][
                                            input_variable][value_index] = (
                                                conversion_fn(value))
                        elif (html_type_format ==
                              feconf.HTML_RULE_VARIABLE_FORMAT_LIST_OF_SETS):
                            for list_index, html_list in enumerate(
                                    rule_spec_dict['inputs'][input_variable]):
                                for rule_html_index, rule_html in enumerate(
                                        html_list):
                                    rule_spec_dict['inputs'][input_variable][
                                        list_index][rule_html_index] = (
                                            conversion_fn(rule_html))
                        else:
                            raise Exception(
                                'The rule spec does not belong to a valid'
                                ' format.')
                if not input_variable_match_found:
                    raise Exception(
                        'Rule spec should have at least one valid input '
                        'variable with Html in it.')

        return rule_spec_dict


class SubtitledHtmlDict(TypedDict):
    """Dictionary representing the SubtitledHtml object."""

    content_id: str
    html: str


class SubtitledHtml:
    """Value object representing subtitled HTML."""

    def __init__(
        self,
        content_id: str,
        html: str
    ) -> None:
        """Initializes a SubtitledHtml domain object. Note that initializing
        the SubtitledHtml object does not clean the html. This is because we
        sometimes need to initialize SubtitledHtml and migrate the contained
        html from an old schema, but the cleaner would remove invalid tags
        and attributes before having a chance to migrate it. An example where
        this functionality is required is
        InteractionInstance.convert_html_in_interaction. Before saving the
        SubtitledHtml object, validate() should be called for validation and
        cleaning of the html.

        Args:
            content_id: str. A unique id referring to the other assets for this
                content.
            html: str. A piece of user-submitted HTML. Note that this is NOT
                cleaned in such a way as to contain a restricted set of HTML
                tags. To clean it, the validate() method must be called.
        """
        self.content_id = content_id
        self.html = html

    def to_dict(self) -> SubtitledHtmlDict:
        """Returns a dict representing this SubtitledHtml domain object.

        Returns:
            dict. A dict, mapping all fields of SubtitledHtml instance.
        """
        return {
            'content_id': self.content_id,
            'html': self.html
        }

    @classmethod
    def from_dict(cls, subtitled_html_dict: SubtitledHtmlDict) -> SubtitledHtml:
        """Return a SubtitledHtml domain object from a dict.

        Args:
            subtitled_html_dict: dict. The dict representation of SubtitledHtml
                object.

        Returns:
            SubtitledHtml. The corresponding SubtitledHtml domain object.
        """
        return cls(
            subtitled_html_dict['content_id'], subtitled_html_dict['html'])

    def validate(self) -> None:
        """Validates properties of the SubtitledHtml, and cleans the html.

        Raises:
            ValidationError. One or more attributes of the SubtitledHtml are
                invalid.
        """
        if not isinstance(self.content_id, str):
            raise utils.ValidationError(
                'Expected content id to be a string, received %s' %
                self.content_id)

        if not isinstance(self.html, str):
            raise utils.ValidationError(
                'Invalid content HTML: %s' % self.html)

        self.html = html_cleaner.clean(self.html)

    @classmethod
    def create_default_subtitled_html(cls, content_id):
        """Create a default SubtitledHtml domain object.

        Args:
            content_id: str. The id of the content.

        Returns:
            SubtitledHtml. A default SubtitledHtml domain object, some
            attribute of that object will be ''.
        """
        return cls(content_id, '')


class SubtitledUnicode:
    """Value object representing subtitled unicode."""

    def __init__(self, content_id, unicode_str):
        """Initializes a SubtitledUnicode domain object.

        Args:
            content_id: str. A unique id referring to the other assets for this
                content.
            unicode_str: str. A piece of user-submitted unicode.
        """
        self.content_id = content_id
        self.unicode_str = unicode_str
        self.validate()

    def to_dict(self):
        """Returns a dict representing this SubtitledUnicode domain object.

        Returns:
            dict. A dict, mapping all fields of SubtitledUnicode instance.
        """
        return {
            'content_id': self.content_id,
            'unicode_str': self.unicode_str
        }

    @classmethod
    def from_dict(cls, subtitled_unicode_dict):
        """Return a SubtitledUnicode domain object from a dict.

        Args:
            subtitled_unicode_dict: dict. The dict representation of
                SubtitledUnicode object.

        Returns:
            SubtitledUnicode. The corresponding SubtitledUnicode domain object.
        """
        return cls(
            subtitled_unicode_dict['content_id'],
            subtitled_unicode_dict['unicode_str']
        )

    def validate(self):
        """Validates properties of the SubtitledUnicode.

        Raises:
            ValidationError. One or more attributes of the SubtitledUnicode are
                invalid.
        """
        if not isinstance(self.content_id, str):
            raise utils.ValidationError(
                'Expected content id to be a string, received %s' %
                self.content_id)

        if not isinstance(self.unicode_str, str):
            raise utils.ValidationError(
                'Invalid content unicode: %s' % self.unicode_str)

    @classmethod
    def create_default_subtitled_unicode(cls, content_id):
        """Create a default SubtitledUnicode domain object.

        Args:
            content_id: str. The id of the content.

        Returns:
            SubtitledUnicode. A default SubtitledUnicode domain object.
        """
        return cls(content_id, '')


class TranslatableItem:
    """Value object representing item that can be translated."""

    DATA_FORMAT_HTML = 'html'
    DATA_FORMAT_UNICODE_STRING = 'unicode'
    DATA_FORMAT_SET_OF_NORMALIZED_STRING = 'set_of_normalized_string'
    DATA_FORMAT_SET_OF_UNICODE_STRING = 'set_of_unicode_string'
    CONTENT_TYPE_CONTENT = 'content'
    CONTENT_TYPE_INTERACTION = 'interaction'
    CONTENT_TYPE_RULE = 'rule'
    CONTENT_TYPE_FEEDBACK = 'feedback'
    CONTENT_TYPE_HINT = 'hint'
    CONTENT_TYPE_SOLUTION = 'solution'

    def __init__(
            self, content, data_format, content_type, interaction_id=None,
            rule_type=None):
        """Initializes a TranslatableItem domain object.

        Args:
            content: str|list(str). The translatable content text.
            data_format: str. The data format of the translatable content.
            content_type: str. One of `Content`, `Interaction`, ‘Rule`,
                `Feedback`, `Hint`, `Solution`.
            interaction_id: str|None. Interaction ID, e.g. `TextInput`, if the
                content corresponds to an InteractionInstance, else None.
            rule_type: str|None. Rule type if content_type == `Rule`, e.g.
                “Equals”, “IsSubsetOf”, “Contains” else None.
        """
        self.content = content
        self.data_format = data_format
        self.content_type = content_type
        self.interaction_id = interaction_id
        self.rule_type = rule_type

    def to_dict(self):
        """Returns a dict representing this TranslatableItem domain object.

        Returns:
            dict. A dict, mapping all fields of TranslatableItem instance.
        """
        return {
            'content': self.content,
            'data_format': self.data_format,
            'content_type': self.content_type,
            'interaction_id': self.interaction_id,
            'rule_type': self.rule_type
        }


class StateDict(TypedDict):
    """Dictionary representing the State object."""

    content: SubtitledHtmlDict
    param_changes: List[param_domain.ParamChangeDict]
    interaction: InteractionInstanceDict
    recorded_voiceovers: RecordedVoiceoversDict
    written_translations: WrittenTranslationsDict
    solicit_answer_details: bool
    card_is_checkpoint: bool
    next_content_id_index: int
    linked_skill_id: Optional[str]
    classifier_model_id: Optional[str]


class State(translation_domain.BaseTranslatableObject):
    """Domain object for a state."""

    def __init__(
        self,
        content: SubtitledHtml,
        param_changes: List[param_domain.ParamChange],
        interaction: InteractionInstance,
        recorded_voiceovers: RecordedVoiceovers,
        written_translations: WrittenTranslations,
        solicit_answer_details: bool,
        card_is_checkpoint: bool,
        next_content_id_index: int,
        linked_skill_id: Optional[str] = None,
        classifier_model_id: Optional[str] = None
    ) -> None:
        """Initializes a State domain object.

        Args:
            content: SubtitledHtml. The contents displayed to the reader in this
                state.
            param_changes: list(ParamChange). Parameter changes associated with
                this state.
            interaction: InteractionInstance. The interaction instance
                associated with this state.
            recorded_voiceovers: RecordedVoiceovers. The recorded voiceovers for
                the state contents and translations.
            written_translations: WrittenTranslations. The written translations
                for the state contents.
            solicit_answer_details: bool. Whether the creator wants to ask
                for answer details from the learner about why they picked a
                particular answer while playing the exploration.
            card_is_checkpoint: bool. If the card is marked as a checkpoint by
                the creator or not.
            next_content_id_index: int. The next content_id index to use for
                generation of new content_ids.
            linked_skill_id: str or None. The linked skill ID associated with
                this state.
            classifier_model_id: str or None. The classifier model ID
                associated with this state, if applicable.
        """
        # The content displayed to the reader in this state.
        self.content = content
        # Parameter changes associated with this state.
        self.param_changes = [param_domain.ParamChange(
            param_change.name, param_change.generator.id,
            param_change.customization_args
        ) for param_change in param_changes]
        # The interaction instance associated with this state.
        self.interaction = InteractionInstance(
            interaction.id, interaction.customization_args,
            interaction.answer_groups, interaction.default_outcome,
            interaction.confirmed_unclassified_answers,
            interaction.hints, interaction.solution)
        self.classifier_model_id = classifier_model_id
        self.recorded_voiceovers = recorded_voiceovers
        self.linked_skill_id = linked_skill_id
        self.written_translations = written_translations
        self.solicit_answer_details = solicit_answer_details
        self.card_is_checkpoint = card_is_checkpoint
        self.next_content_id_index = next_content_id_index

    def get_translatable_contents_collection(
        self
    ) -> translation_domain.TranslatableContentsCollection:
        """Get all translatable fields/objects in the state.

        Returns:
            translatable_contents_collection: TranslatableContentsCollection.
            An instance of TranslatableContentsCollection class.
        """
        translatable_contents_collection = (
            translation_domain.TranslatableContentsCollection())

        translatable_contents_collection.add_translatable_field(
            translation_domain.TranslatableContentFormat.HTML,
            self.content.content_id,
            self.content.html)
        translatable_contents_collection.add_fields_from_translatable_object(
            self.interaction)
        return translatable_contents_collection

    def validate(self, exp_param_specs_dict, allow_null_interaction):
        """Validates various properties of the State.

        Args:
            exp_param_specs_dict: dict or None. A dict of specified parameters
                used in this exploration. Keys are parameter names and values
                are ParamSpec value objects with an object type
                property(obj_type). It is None if the state belongs to a
                question.
            allow_null_interaction: bool. Whether this state's interaction is
                allowed to be unspecified.

        Raises:
            ValidationError. One or more attributes of the State are invalid.
        """
        self.content.validate()

        if not isinstance(self.param_changes, list):
            raise utils.ValidationError(
                'Expected state param_changes to be a list, received %s'
                % self.param_changes)
        for param_change in self.param_changes:
            param_change.validate()

        if not allow_null_interaction and self.interaction.id is None:
            raise utils.ValidationError(
                'This state does not have any interaction specified.')
        if self.interaction.id is not None:
            self.interaction.validate(exp_param_specs_dict)

        content_id_list = []
        content_id_list.append(self.content.content_id)
        for answer_group in self.interaction.answer_groups:
            feedback_content_id = answer_group.outcome.feedback.content_id
            if feedback_content_id in content_id_list:
                raise utils.ValidationError(
                    'Found a duplicate content id %s' % feedback_content_id)
            content_id_list.append(feedback_content_id)

            for rule_spec in answer_group.rule_specs:
                for param_name, value in rule_spec.inputs.items():
                    param_type = (
                        interaction_registry.Registry.get_interaction_by_id(
                            self.interaction.id
                        ).get_rule_param_type(rule_spec.rule_type, param_name))

                    if issubclass(param_type, objects.BaseTranslatableObject):
                        if value['contentId'] in content_id_list:
                            raise utils.ValidationError(
                                'Found a duplicate content '
                                'id %s' % value['contentId'])
                        content_id_list.append(value['contentId'])

        if self.interaction.default_outcome:
            default_outcome_content_id = (
                self.interaction.default_outcome.feedback.content_id)
            if default_outcome_content_id in content_id_list:
                raise utils.ValidationError(
                    'Found a duplicate content id %s'
                    % default_outcome_content_id)
            content_id_list.append(default_outcome_content_id)
        for hint in self.interaction.hints:
            hint_content_id = hint.hint_content.content_id
            if hint_content_id in content_id_list:
                raise utils.ValidationError(
                    'Found a duplicate content id %s' % hint_content_id)
            content_id_list.append(hint_content_id)
        if self.interaction.solution:
            solution_content_id = (
                self.interaction.solution.explanation.content_id)
            if solution_content_id in content_id_list:
                raise utils.ValidationError(
                    'Found a duplicate content id %s' % solution_content_id)
            content_id_list.append(solution_content_id)

        if self.interaction.id is not None:
            for ca_name in self.interaction.customization_args:
                content_id_list.extend(
                    self.interaction.customization_args[ca_name]
                    .get_content_ids()
                )

        if len(set(content_id_list)) != len(content_id_list):
            raise utils.ValidationError(
                'Expected all content_ids to be unique, '
                'received %s' % content_id_list)

        for content_id in content_id_list:
            content_id_suffix = content_id.split('_')[-1]

            # Possible values of content_id_suffix are a digit, or from
            # a 'outcome' (from 'default_outcome'). If the content_id_suffix
            # is not a digit, we disregard it here.
            if (
                    content_id_suffix.isdigit() and
                    int(content_id_suffix) > self.next_content_id_index
            ):
                raise utils.ValidationError(
                    'Expected all content id indexes to be less than the "next '
                    'content id index", but received content id %s' % content_id
                )

        if not isinstance(self.solicit_answer_details, bool):
            raise utils.ValidationError(
                'Expected solicit_answer_details to be a boolean, '
                'received %s' % self.solicit_answer_details)
        if self.solicit_answer_details:
            if self.interaction.id in (
                    constants.INTERACTION_IDS_WITHOUT_ANSWER_DETAILS):
                raise utils.ValidationError(
                    'The %s interaction does not support soliciting '
                    'answer details from learners.' % (self.interaction.id))

        if not isinstance(self.card_is_checkpoint, bool):
            raise utils.ValidationError(
                'Expected card_is_checkpoint to be a boolean, '
                'received %s' % self.card_is_checkpoint)

        self.written_translations.validate(content_id_list)
        self.recorded_voiceovers.validate(content_id_list)

        if self.linked_skill_id is not None:
            if not isinstance(self.linked_skill_id, str):
                raise utils.ValidationError(
                    'Expected linked_skill_id to be a str, '
                    'received %s.' % self.linked_skill_id)

    def get_content_html(self, content_id):
        """Returns the content belongs to a given content id of the object.

        Args:
            content_id: str. The id of the content.

        Returns:
            str. The html content corresponding to the given content id.

        Raises:
            ValueError. The given content_id does not exist.
        """
        content_id_to_translatable_item = self._get_all_translatable_content()
        if content_id not in content_id_to_translatable_item:
            raise ValueError('Content ID %s does not exist' % content_id)

        return content_id_to_translatable_item[content_id].content

    def is_rte_content_supported_on_android(self):
        """Checks whether the RTE components used in the state are supported by
        Android.

        Returns:
            bool. Whether the RTE components in the state is valid.
        """
        def require_valid_component_names(html):
            """Checks if the provided html string contains only whitelisted
            RTE tags.

            Args:
                html: str. The html string.

            Returns:
                bool. Whether all RTE tags in the html are whitelisted.
            """
            component_name_prefix = 'oppia-noninteractive-'
            component_names = set(
                component['id'].replace(component_name_prefix, '')
                for component in html_cleaner.get_rte_components(html))
            return any(component_names.difference(
                android_validation_constants.VALID_RTE_COMPONENTS))

        if self.content and require_valid_component_names(
                self.content.html):
            return False

        return self.interaction.is_rte_content_supported_on_android(
            require_valid_component_names)

    def get_training_data(self):
        """Retrieves training data from the State domain object.

        Returns:
            list(dict). A list of dicts, each of which has two key-value pairs.
            One pair maps 'answer_group_index' to the index of the answer
            group and the other maps 'answers' to the answer group's
            training data.
        """
        state_training_data_by_answer_group = []
        for (answer_group_index, answer_group) in enumerate(
                self.interaction.answer_groups):
            if answer_group.training_data:
                answers = copy.deepcopy(answer_group.training_data)
                state_training_data_by_answer_group.append({
                    'answer_group_index': answer_group_index,
                    'answers': answers
                })
        return state_training_data_by_answer_group

    def can_undergo_classification(self):
        """Checks whether the answers for this state satisfy the preconditions
        for a ML model to be trained.

        Returns:
            bool. True, if the conditions are satisfied.
        """
        training_examples_count = 0
        labels_count = 0
        training_examples_count += len(
            self.interaction.confirmed_unclassified_answers)
        for answer_group in self.interaction.answer_groups:
            training_examples_count += len(answer_group.training_data)
            labels_count += 1
        if (training_examples_count >= feconf.MIN_TOTAL_TRAINING_EXAMPLES
                and (labels_count >= feconf.MIN_ASSIGNED_LABELS)):
            return True
        return False

    @classmethod
    def convert_state_dict_to_yaml(cls, state_dict, width):
        """Converts the given state dict to yaml format.

        Args:
            state_dict: dict. A dict representing a state in an exploration.
            width: int. The maximum number of characters in a line for the
                returned YAML string.

        Returns:
            str. The YAML version of the state_dict.

        Raises:
            Exception. The state dict does not represent a valid state.
        """
        try:
            # Check if the state_dict can be converted to a State.
            state = cls.from_dict(state_dict)
        except Exception as e:
            logging.exception('Bad state dict: %s' % str(state_dict))
            raise e

        return utils.yaml_from_dict(state.to_dict(), width=width)

    def get_translation_counts(self):
        """Return a dict representing the number of translations available in a
        languages in which there exists at least one translation in the state
        object.

        Note: This method only counts the translations which are translatable as
        per _get_all_translatable_content method.

        Returns:
            dict(str, int). A dict with language code as a key and number of
            translations available in that language as the value.
        """
        translation_counts = collections.defaultdict(int)
        translations_mapping = self.written_translations.translations_mapping

        for content_id in self._get_all_translatable_content():
            for language_code, translation in (
                    translations_mapping[content_id].items()):
                if not translation.needs_update:
                    translation_counts[language_code] += 1
        return translation_counts

    def get_translatable_content_count(self):
        """Returns the number of content fields available for translation in
        the object.

        Returns:
            int. The number of content fields available for translation in
            the state.
        """
        return len(self._get_all_translatable_content())

    def _update_content_ids_in_assets(self, old_ids_list, new_ids_list):
        """Adds or deletes content ids in assets i.e, other parts of state
        object such as recorded_voiceovers and written_translations.

        Args:
            old_ids_list: list(str). A list of content ids present earlier
                within the substructure (like answer groups, hints etc.) of
                state.
            new_ids_list: list(str). A list of content ids currently present
                within the substructure (like answer groups, hints etc.) of
                state.

        Raises:
            Exception. The content to be deleted doesn't exist.
            Exception. The content to be added already exists.
        """
        content_ids_to_delete = set(old_ids_list) - set(new_ids_list)
        content_ids_to_add = set(new_ids_list) - set(old_ids_list)
        content_ids_for_text_translations = (
            self.written_translations.get_content_ids_for_text_translation())
        content_ids_for_voiceovers = (
            self.recorded_voiceovers.get_content_ids_for_voiceovers())
        for content_id in content_ids_to_delete:
            if not content_id in content_ids_for_voiceovers:
                raise Exception(
                    'The content_id %s does not exist in recorded_voiceovers.'
                    % content_id)
            if not content_id in content_ids_for_text_translations:
                raise Exception(
                    'The content_id %s does not exist in written_translations.'
                    % content_id)

            self.recorded_voiceovers.delete_content_id_for_voiceover(content_id)
            self.written_translations.delete_content_id_for_translation(
                content_id)

        for content_id in content_ids_to_add:
            if content_id in content_ids_for_voiceovers:
                raise Exception(
                    'The content_id %s already exists in recorded_voiceovers'
                    % content_id)
            if content_id in content_ids_for_text_translations:
                raise Exception(
                    'The content_id %s already exists in written_translations.'
                    % content_id)

            self.recorded_voiceovers.add_content_id_for_voiceover(content_id)
            self.written_translations.add_content_id_for_translation(content_id)

    def add_translation(self, content_id, language_code, translation_html):
        """Adds translation to a given content id in a specific language.

        Args:
            content_id: str. The id of the content.
            language_code: str. The language code.
            translation_html: str. The translated html content.
        """
        translation_html = html_cleaner.clean(translation_html)
        self.written_translations.add_translation(
            content_id, language_code, translation_html)

    def add_written_translation(
            self, content_id, language_code, translation, data_format):
        """Adds a translation for the given content id in a given language.

        Args:
            content_id: str. The id of the content.
            language_code: str. The language code of the translated html.
            translation: str|list(str). The translated content.
            data_format: str. The data format of the translated content.
        """
        written_translation = WrittenTranslation(
            data_format, translation, False)
        self.written_translations.translations_mapping[content_id][
            language_code] = written_translation

    def mark_written_translation_as_needing_update(
            self, content_id, language_code):
        """Marks translation as needing update for the given content id and
        language code.

        Args:
            content_id: str. The id of the content.
            language_code: str. The language code.
        """
        self.written_translations.mark_written_translation_as_needing_update(
            content_id, language_code)

    def mark_written_translations_as_needing_update(self, content_id):
        """Marks translation as needing update for the given content id in all
        languages.

        Args:
            content_id: str. The id of the content.
        """
        self.written_translations.mark_written_translations_as_needing_update(
            content_id)

    def update_content(self, content):
        """Update the content of this state.

        Args:
            content: SubtitledHtml. Representation of updated content.
        """
        # TODO(sll): Must sanitize all content in RTE component attrs.
        self.content = content

    def update_param_changes(self, param_changes):
        """Update the param_changes dict attribute.

        Args:
            param_changes: list(ParamChange). List of param_change domain
                objects that represents ParamChange domain object.
        """
        self.param_changes = param_changes

    def update_interaction_id(self, interaction_id):
        """Update the interaction id attribute.

        Args:
            interaction_id: str. The new interaction id to set.
        """
        if self.interaction.id:
            old_content_id_list = [
                answer_group.outcome.feedback.content_id for answer_group in (
                    self.interaction.answer_groups)]

            for answer_group in self.interaction.answer_groups:
                for rule_spec in answer_group.rule_specs:
                    for param_name, value in rule_spec.inputs.items():
                        param_type = (
                            interaction_registry.Registry.get_interaction_by_id(
                                self.interaction.id
                            ).get_rule_param_type(
                                rule_spec.rule_type, param_name))

                        if issubclass(
                                param_type, objects.BaseTranslatableObject
                        ):
                            old_content_id_list.append(value['contentId'])

            self._update_content_ids_in_assets(
                old_content_id_list, [])

        self.interaction.id = interaction_id
        self.interaction.answer_groups = []

    def update_next_content_id_index(self, next_content_id_index):
        """Update the interaction next content id index attribute.

        Args:
            next_content_id_index: int. The new next content id index to set.
        """
        self.next_content_id_index = next_content_id_index

    def update_linked_skill_id(self, linked_skill_id):
        """Update the state linked skill id attribute.

        Args:
            linked_skill_id: str. The linked skill id to state.
        """
        self.linked_skill_id = linked_skill_id

    def update_interaction_customization_args(self, customization_args_dict):
        """Update the customization_args of InteractionInstance domain object.

        Args:
            customization_args_dict: dict. The new customization_args to set.

        Raises:
            Exception. The customization arguments are not unique.
        """
        customization_args = (
            InteractionInstance.
            convert_customization_args_dict_to_customization_args(
                self.interaction.id,
                customization_args_dict)
        )
        for ca_name in customization_args:
            customization_args[ca_name].validate_subtitled_html()

        old_content_id_list = list(itertools.chain.from_iterable([
            self.interaction.customization_args[ca_name].get_content_ids()
            for ca_name in self.interaction.customization_args]))

        self.interaction.customization_args = customization_args
        new_content_id_list = list(itertools.chain.from_iterable([
            self.interaction.customization_args[ca_name].get_content_ids()
            for ca_name in self.interaction.customization_args]))

        if len(new_content_id_list) != len(set(new_content_id_list)):
            raise Exception(
                'All customization argument content_ids should be unique. '
                'Content ids received: %s' % new_content_id_list)

        self._update_content_ids_in_assets(
            old_content_id_list, new_content_id_list)

    def update_interaction_answer_groups(self, answer_groups_list):
        """Update the list of AnswerGroup in InteractionInstance domain object.

        Args:
            answer_groups_list: list(AnswerGroup). List of AnswerGroup domain
                objects.

        Raises:
            Exception. Type of AnswerGroup domain objects is not as expected.
        """
        if not isinstance(answer_groups_list, list):
            raise Exception(
                'Expected interaction_answer_groups to be a list, received %s'
                % answer_groups_list)

        interaction_answer_groups = []
        new_content_id_list = []
        old_content_id_list = [
            answer_group.outcome.feedback.content_id for answer_group in (
                self.interaction.answer_groups)]

        for answer_group in self.interaction.answer_groups:
            for rule_spec in answer_group.rule_specs:
                for param_name, value in rule_spec.inputs.items():
                    param_type = (
                        interaction_registry.Registry.get_interaction_by_id(
                            self.interaction.id
                        ).get_rule_param_type(rule_spec.rule_type, param_name))

                    if issubclass(param_type, objects.BaseTranslatableObject):
                        old_content_id_list.append(value['contentId'])

        # TODO(yanamal): Do additional calculations here to get the
        # parameter changes, if necessary.
        for answer_group in answer_groups_list:
            rule_specs_list = answer_group.rule_specs
            if not isinstance(rule_specs_list, list):
                raise Exception(
                    'Expected answer group rule specs to be a list, '
                    'received %s' % rule_specs_list)

            answer_group.rule_specs = []
            interaction_answer_groups.append(answer_group)

            for rule_spec in rule_specs_list:

                # Normalize and store the rule params.
                rule_inputs = rule_spec.inputs
                if not isinstance(rule_inputs, dict):
                    raise Exception(
                        'Expected rule_inputs to be a dict, received %s'
                        % rule_inputs)
                for param_name, value in rule_inputs.items():
                    param_type = (
                        interaction_registry.Registry.get_interaction_by_id(
                            self.interaction.id
                        ).get_rule_param_type(rule_spec.rule_type, param_name))

                    if (isinstance(value, str) and
                            '{{' in value and '}}' in value):
                        # TODO(jacobdavis11): Create checks that all parameters
                        # referred to exist and have the correct types.
                        normalized_param = value
                    else:
                        if issubclass(
                                param_type,
                                objects.BaseTranslatableObject
                        ):
                            new_content_id_list.append(value['contentId'])

                        try:
                            normalized_param = param_type.normalize(value)
                        except Exception as e:
                            raise Exception(
                                'Value has the wrong type. It should be a %s. '
                                'The value is %s' %
                                (param_type.__name__, value)) from e

                    rule_inputs[param_name] = normalized_param

                answer_group.rule_specs.append(rule_spec)
        self.interaction.answer_groups = interaction_answer_groups

        new_content_id_list += [
            answer_group.outcome.feedback.content_id for answer_group in (
                self.interaction.answer_groups)]
        self._update_content_ids_in_assets(
            old_content_id_list, new_content_id_list)

    def update_interaction_default_outcome(self, default_outcome):
        """Update the default_outcome of InteractionInstance domain object.

        Args:
            default_outcome: Outcome. Object representing the new Outcome.
        """
        old_content_id_list = []
        new_content_id_list = []
        if self.interaction.default_outcome:
            old_content_id_list.append(
                self.interaction.default_outcome.feedback.content_id)

        if default_outcome:
            self.interaction.default_outcome = default_outcome
            new_content_id_list.append(
                self.interaction.default_outcome.feedback.content_id)
        else:
            self.interaction.default_outcome = None

        self._update_content_ids_in_assets(
            old_content_id_list, new_content_id_list)

    def update_interaction_confirmed_unclassified_answers(
            self, confirmed_unclassified_answers):
        """Update the confirmed_unclassified_answers of IteractionInstance
        domain object.

        Args:
            confirmed_unclassified_answers: list(AnswerGroup). The new list of
                answers which have been confirmed to be associated with the
                default outcome.

        Raises:
            Exception. Given answers is not of type list.
        """
        if not isinstance(confirmed_unclassified_answers, list):
            raise Exception(
                'Expected confirmed_unclassified_answers to be a list,'
                ' received %s' % confirmed_unclassified_answers)
        self.interaction.confirmed_unclassified_answers = (
            confirmed_unclassified_answers)

    def update_interaction_hints(self, hints_list):
        """Update the list of hints.

        Args:
            hints_list: list(Hint). A list of Hint objects.

        Raises:
            Exception. The 'hints_list' is not a list.
        """
        if not isinstance(hints_list, list):
            raise Exception(
                'Expected hints_list to be a list, received %s'
                % hints_list)
        old_content_id_list = [
            hint.hint_content.content_id for hint in self.interaction.hints]
        self.interaction.hints = copy.deepcopy(hints_list)

        new_content_id_list = [
            hint.hint_content.content_id for hint in self.interaction.hints]
        self._update_content_ids_in_assets(
            old_content_id_list, new_content_id_list)

    def update_interaction_solution(self, solution):
        """Update the solution of interaction.

        Args:
            solution: Solution. Object of class Solution.

        Raises:
            Exception. The 'solution' is not a domain object.
        """
        old_content_id_list = []
        new_content_id_list = []
        if self.interaction.solution:
            old_content_id_list.append(
                self.interaction.solution.explanation.content_id)

        if solution is not None:
            if not isinstance(solution, Solution):
                raise Exception(
                    'Expected solution to be a Solution object,received %s'
                    % solution)
            self.interaction.solution = solution
            new_content_id_list.append(
                self.interaction.solution.explanation.content_id)
        else:
            self.interaction.solution = None

        self._update_content_ids_in_assets(
            old_content_id_list, new_content_id_list)

    def update_recorded_voiceovers(self, recorded_voiceovers):
        """Update the recorded_voiceovers of a state.

        Args:
            recorded_voiceovers: RecordedVoiceovers. The new RecordedVoiceovers
                object for the state.
        """
        self.recorded_voiceovers = recorded_voiceovers

    def update_written_translations(self, written_translations):
        """Update the written_translations of a state.

        Args:
            written_translations: WrittenTranslations. The new
                WrittenTranslations object for the state.
        """
        self.written_translations = written_translations

    def update_solicit_answer_details(self, solicit_answer_details):
        """Update the solicit_answer_details of a state.

        Args:
            solicit_answer_details: bool. The new value of
                solicit_answer_details for the state.

        Raises:
            Exception. The argument is not of type bool.
        """
        if not isinstance(solicit_answer_details, bool):
            raise Exception(
                'Expected solicit_answer_details to be a boolean, received %s'
                % solicit_answer_details)
        self.solicit_answer_details = solicit_answer_details

    def update_card_is_checkpoint(self, card_is_checkpoint):
        """Update the card_is_checkpoint field of a state.

        Args:
            card_is_checkpoint: bool. The new value of
                card_is_checkpoint for the state.

        Raises:
            Exception. The argument is not of type bool.
        """
        if not isinstance(card_is_checkpoint, bool):
            raise Exception(
                'Expected card_is_checkpoint to be a boolean, received %s'
                % card_is_checkpoint)
        self.card_is_checkpoint = card_is_checkpoint

    def _get_all_translatable_content(self):
        """Returns all content which can be translated into different languages.

        Returns:
            dict(str, TranslatableItem). Returns a dict with key as content
            id and TranslatableItem as value with the appropriate data
            format.
        """
        content_id_to_translatable_item = {}

        content_id_to_translatable_item[self.content.content_id] = (
            TranslatableItem(
                self.content.html,
                TranslatableItem.DATA_FORMAT_HTML,
                TranslatableItem.CONTENT_TYPE_CONTENT))

        # TODO(#6178): Remove empty html checks once we add a validation
        # check that ensures each content in state should be non-empty html.
        default_outcome = self.interaction.default_outcome
        if default_outcome is not None and default_outcome.feedback.html != '':
            content_id_to_translatable_item[
                default_outcome.feedback.content_id
            ] = TranslatableItem(
                default_outcome.feedback.html,
                TranslatableItem.DATA_FORMAT_HTML,
                TranslatableItem.CONTENT_TYPE_FEEDBACK)

        for answer_group in self.interaction.answer_groups:
            if answer_group.outcome.feedback.html != '':
                content_id_to_translatable_item[
                    answer_group.outcome.feedback.content_id
                ] = TranslatableItem(
                    answer_group.outcome.feedback.html,
                    TranslatableItem.DATA_FORMAT_HTML,
                    TranslatableItem.CONTENT_TYPE_FEEDBACK)
            # As of Aug 2021, only TextInput and SetInput have translatable rule
            # inputs.
            if self.interaction.id not in ['TextInput', 'SetInput']:
                continue
            for rule_spec in answer_group.rule_specs:
                for input_value in rule_spec.inputs.values():
                    if 'normalizedStrSet' in input_value:
                        content_id_to_translatable_item[
                            input_value['contentId']
                        ] = TranslatableItem(
                            input_value['normalizedStrSet'],
                            TranslatableItem
                            .DATA_FORMAT_SET_OF_NORMALIZED_STRING,
                            TranslatableItem.CONTENT_TYPE_RULE,
                            self.interaction.id,
                            rule_spec.rule_type)
                    if 'unicodeStrSet' in input_value:
                        content_id_to_translatable_item[
                            input_value['contentId']
                        ] = TranslatableItem(
                            input_value['unicodeStrSet'],
                            TranslatableItem
                            .DATA_FORMAT_SET_OF_UNICODE_STRING,
                            TranslatableItem.CONTENT_TYPE_RULE,
                            self.interaction.id,
                            rule_spec.rule_type)

        for hint in self.interaction.hints:
            if hint.hint_content.html != '':
                content_id_to_translatable_item[
                    hint.hint_content.content_id
                ] = TranslatableItem(
                    hint.hint_content.html,
                    TranslatableItem.DATA_FORMAT_HTML,
                    TranslatableItem.CONTENT_TYPE_HINT)

        solution = self.interaction.solution
        if solution is not None and solution.explanation.html != '':
            content_id_to_translatable_item[
                solution.explanation.content_id
            ] = TranslatableItem(
                solution.explanation.html,
                TranslatableItem.DATA_FORMAT_HTML,
                TranslatableItem.CONTENT_TYPE_SOLUTION)

        for ca_dict in self.interaction.customization_args.values():
            subtitled_htmls = ca_dict.get_subtitled_html()
            for subtitled_html in subtitled_htmls:
                html_string = subtitled_html.html
                # Make sure we don't include content that only consists of
                # numbers. See issue #13055.
                if html_string != '' and not html_string.isnumeric():
                    content_id_to_translatable_item[
                        subtitled_html.content_id
                    ] = TranslatableItem(
                        html_string,
                        TranslatableItem.DATA_FORMAT_HTML,
                        TranslatableItem.CONTENT_TYPE_INTERACTION,
                        self.interaction.id)

            subtitled_unicodes = ca_dict.get_subtitled_unicode()
            for subtitled_unicode in subtitled_unicodes:
                if subtitled_unicode.unicode_str != '':
                    content_id_to_translatable_item[
                        subtitled_unicode.content_id
                    ] = TranslatableItem(
                        subtitled_unicode.unicode_str,
                        TranslatableItem.DATA_FORMAT_UNICODE_STRING,
                        TranslatableItem.CONTENT_TYPE_INTERACTION,
                        self.interaction.id)

        return content_id_to_translatable_item

    def has_content_id(self, content_id):
        """Returns whether a given content ID is available in the translatable
        content.

        Args:
            content_id: str. The content ID that needs to be checked for the
                availability.

        Returns:
            bool. A boolean that indicates the availability of the content ID
            in the translatable content.
        """
        available_translate_content = self._get_all_translatable_content()
        return bool(content_id in available_translate_content)

    def get_content_id_mapping_needing_translations(self, language_code):
        """Returns all text html which can be translated in the given language.

        Args:
            language_code: str. The abbreviated code of the language.

        Returns:
            dict(str, TranslatableItem). A dict with key as content id and
            value as TranslatableItem containing the content and the data
            format.
        """
        content_id_to_translatable_item = self._get_all_translatable_content()
        available_translation_content_ids = (
            self.written_translations
            .get_content_ids_that_are_correctly_translated(language_code))
        for content_id in available_translation_content_ids:
            content_id_to_translatable_item.pop(content_id, None)

        # TODO(#7571): Add functionality to return the list of
        # translations which needs update.

        return content_id_to_translatable_item

    def to_dict(self) -> StateDict:
        """Returns a dict representing this State domain object.

        Returns:
            dict. A dict mapping all fields of State instance.
        """
        return {
            'content': self.content.to_dict(),
            'param_changes': [param_change.to_dict()
                              for param_change in self.param_changes],
            'interaction': self.interaction.to_dict(),
            'classifier_model_id': self.classifier_model_id,
            'linked_skill_id': self.linked_skill_id,
            'recorded_voiceovers': self.recorded_voiceovers.to_dict(),
            'written_translations': self.written_translations.to_dict(),
            'solicit_answer_details': self.solicit_answer_details,
            'card_is_checkpoint': self.card_is_checkpoint,
            'next_content_id_index': self.next_content_id_index
        }

    @classmethod
    def from_dict(cls, state_dict: StateDict) -> State:
        """Return a State domain object from a dict.

        Args:
            state_dict: dict. The dict representation of State object.

        Returns:
            State. The corresponding State domain object.
        """
        content = SubtitledHtml.from_dict(state_dict['content'])
        content.validate()
        return cls(
            content,
            [param_domain.ParamChange.from_dict(param)
             for param in state_dict['param_changes']],
            InteractionInstance.from_dict(state_dict['interaction']),
            RecordedVoiceovers.from_dict(state_dict['recorded_voiceovers']),
            WrittenTranslations.from_dict(state_dict['written_translations']),
            state_dict['solicit_answer_details'],
            state_dict['card_is_checkpoint'],
            state_dict['next_content_id_index'],
            state_dict['linked_skill_id'],
            state_dict['classifier_model_id'])

    @classmethod
    def create_default_state(
            cls, default_dest_state_name, is_initial_state=False):
        """Return a State domain object with default value.

        Args:
            default_dest_state_name: str. The default destination state.
            is_initial_state: bool. Whether this state represents the initial
                state of an exploration.

        Returns:
            State. The corresponding State domain object.
        """
        content_html = (
            feconf.DEFAULT_INIT_STATE_CONTENT_STR if is_initial_state else '')
        content_id = feconf.DEFAULT_NEW_STATE_CONTENT_ID
        return cls(
            SubtitledHtml(content_id, content_html),
            [],
            InteractionInstance.create_default_interaction(
                default_dest_state_name),
            RecordedVoiceovers.from_dict(copy.deepcopy(
                feconf.DEFAULT_RECORDED_VOICEOVERS)),
            WrittenTranslations.from_dict(
                copy.deepcopy(feconf.DEFAULT_WRITTEN_TRANSLATIONS)),
            False, is_initial_state, 0)

    @classmethod
    def convert_html_fields_in_state(
            cls, state_dict, conversion_fn,
            state_schema_version=feconf.CURRENT_STATE_SCHEMA_VERSION,
            state_uses_old_interaction_cust_args_schema=False,
            state_uses_old_rule_template_schema=False):
        """Applies a conversion function on all the html strings in a state
        to migrate them to a desired state.

        Args:
            state_dict: dict. The dict representation of State object.
            conversion_fn: function. The conversion function to be applied on
                the states_dict.
            state_schema_version: int. The state schema version.
            state_uses_old_interaction_cust_args_schema: bool. Whether the
                interaction customization arguments contain SubtitledHtml
                and SubtitledUnicode dicts (should be True if prior to state
                schema v36).
            state_uses_old_rule_template_schema: bool. Whether the rule inputs
                contain html in the form of DragAndDropHtmlString,
                SetOfHtmlString, or ListOfSetsOfHtmlString (shoud be True if
                prior to state schema v42).

        Returns:
            dict. The converted state_dict.
        """
        state_dict['content']['html'] = (
            conversion_fn(state_dict['content']['html']))
        if state_dict['interaction']['default_outcome']:
            state_dict['interaction']['default_outcome'] = (
                Outcome.convert_html_in_outcome(
                    state_dict['interaction']['default_outcome'],
                    conversion_fn))

        if state_uses_old_rule_template_schema:
            # We need to retrieve an older version of
            # html_field_types_to_rule_specs to properly convert html, since
            # after state schema v41, some html fields were removed.
            html_field_types_to_rule_specs = (
                rules_registry.Registry.get_html_field_types_to_rule_specs(
                    state_schema_version=41))
        else:
            html_field_types_to_rule_specs = (
                rules_registry.Registry.get_html_field_types_to_rule_specs())

        for answer_group_index, answer_group in enumerate(
                state_dict['interaction']['answer_groups']):
            state_dict['interaction']['answer_groups'][answer_group_index] = (
                AnswerGroup.convert_html_in_answer_group(
                    answer_group, conversion_fn, html_field_types_to_rule_specs)
            )

        if 'written_translations' in state_dict.keys():
            state_dict['written_translations'] = (
                WrittenTranslations.
                convert_html_in_written_translations(
                    state_dict['written_translations'], conversion_fn))

        for hint_index, hint in enumerate(state_dict['interaction']['hints']):
            state_dict['interaction']['hints'][hint_index] = (
                Hint.convert_html_in_hint(hint, conversion_fn))

        interaction_id = state_dict['interaction']['id']
        if interaction_id is None:
            return state_dict

        # TODO(#11950): Drop the following 'if' clause once all snapshots have
        # been migrated. This is currently causing issues in migrating old
        # snapshots to schema v34 because MathExpressionInput was still around
        # at the time. It is conceptually OK to ignore customization args here
        # because the MathExpressionInput has no customization arg fields.
        if interaction_id == 'MathExpressionInput':
            if state_dict['interaction']['solution']:
                state_dict['interaction']['solution']['explanation']['html'] = (
                    conversion_fn(state_dict['interaction']['solution'][
                        'explanation']['html']))
            return state_dict

        if state_dict['interaction']['solution']:
            if state_uses_old_rule_template_schema:
                interaction_spec = (
                    interaction_registry.Registry
                    .get_all_specs_for_state_schema_version(41)[
                        interaction_id]
                )
            else:
                interaction_spec = (
                    interaction_registry.Registry
                    .get_all_specs()[interaction_id]
                )
            state_dict['interaction']['solution'] = (
                Solution.convert_html_in_solution(
                    state_dict['interaction']['id'],
                    state_dict['interaction']['solution'],
                    conversion_fn,
                    html_field_types_to_rule_specs,
                    interaction_spec))

        if state_uses_old_interaction_cust_args_schema:
            # We need to retrieve an older version of interaction_specs to
            # properly convert html, since past state schema v35,
            # some html and unicode customization arguments were replaced with
            # SubtitledHtml and SubtitledUnicode.
            ca_specs = (
                interaction_registry.Registry
                .get_all_specs_for_state_schema_version(35)[
                    interaction_id]['customization_arg_specs']
            )

            interaction_customization_arg_has_html = False
            for customization_arg_spec in ca_specs:
                schema = customization_arg_spec['schema']
                if (schema['type'] == schema_utils.SCHEMA_TYPE_LIST and
                        schema['items']['type'] ==
                        schema_utils.SCHEMA_TYPE_HTML):
                    interaction_customization_arg_has_html = True

            if interaction_customization_arg_has_html:
                if 'choices' in (
                        state_dict['interaction']['customization_args'].keys()):
                    state_dict['interaction']['customization_args'][
                        'choices']['value'] = ([
                            conversion_fn(html)
                            for html in state_dict[
                                'interaction']['customization_args'][
                                    'choices']['value']
                        ])
        else:
            ca_specs_dict = (
                interaction_registry.Registry
                .get_all_specs_for_state_schema_version(
                    state_schema_version,
                    can_fetch_latest_specs=True
                )[interaction_id]['customization_arg_specs']
            )
            state_dict['interaction'] = (
                InteractionInstance.convert_html_in_interaction(
                    state_dict['interaction'],
                    ca_specs_dict,
                    conversion_fn
                ))

        return state_dict

    def get_all_html_content_strings(self):
        """Get all html content strings in the state.

        Returns:
            list(str). The list of all html content strings in the interaction.
        """
        html_list = (
            self.written_translations.get_all_html_content_strings() +
            self.interaction.get_all_html_content_strings() + [
                self.content.html])
        return html_list


class StateVersionHistory:
    """Class to represent an element of the version history list of a state.
    The version history list of a state is the list of exploration versions
    in which the state has been edited.

    Attributes:
        previously_edited_in_version: int. The version number of the
            exploration in which the state was previously edited.
        state_name_in_previous_version: str. The name of the state in the
            previously edited version. It is useful in case of state renames.
        committer_id: str. The id of the user who committed the changes in the
            previously edited version.
    """

    def __init__(
        self, previously_edited_in_version,
        state_name_in_previous_version, committer_id
    ):
        """Initializes the StateVersionHistory domain object.

        Args:
            previously_edited_in_version: int. The version number of the
                exploration on which the state was previously edited.
            state_name_in_previous_version: str. The name of the state in the
                previously edited version. It is useful in case of state
                renames.
            committer_id: str. The id of the user who committed the changes in
                the previously edited version.
        """
        self.previously_edited_in_version = previously_edited_in_version
        self.state_name_in_previous_version = state_name_in_previous_version
        self.committer_id = committer_id

    def to_dict(self):
        """Returns a dict representation of the StateVersionHistory domain
        object.

        Returns:
            dict. The dict representation of the StateVersionHistory domain
            object.
        """
        return {
            'previously_edited_in_version': self.previously_edited_in_version,
            'state_name_in_previous_version': (
                self.state_name_in_previous_version),
            'committer_id': self.committer_id
        }

    @classmethod
    def from_dict(cls, state_version_history_dict):
        """Return a StateVersionHistory domain object from a dict.

        Args:
            state_version_history_dict: dict. The dict representation of
                StateVersionHistory object.

        Returns:
            StateVersionHistory. The corresponding StateVersionHistory domain
            object.
        """
        return cls(
            state_version_history_dict['previously_edited_in_version'],
            state_version_history_dict['state_name_in_previous_version'],
            state_version_history_dict['committer_id']
        )<|MERGE_RESOLUTION|>--- conflicted
+++ resolved
@@ -1483,63 +1483,16 @@
     parameter changes.
     """
 
-    def to_dict(self):
-        """Returns a dict representing this Outcome domain object.
-
-        Returns:
-            dict. A dict, mapping all fields of Outcome instance.
-        """
-        return {
-            'dest': self.dest,
-            'dest_if_really_stuck': self.dest_if_really_stuck,
-            'feedback': self.feedback.to_dict(),
-            'labelled_as_correct': self.labelled_as_correct,
-            'param_changes': [
-                param_change.to_dict() for param_change in self.param_changes],
-            'refresher_exploration_id': self.refresher_exploration_id,
-            'missing_prerequisite_skill_id': self.missing_prerequisite_skill_id
-        }
-
-    @classmethod
-    def from_dict(cls, outcome_dict):
-        """Return a Outcome domain object from a dict.
-
-        Args:
-            outcome_dict: dict. The dict representation of Outcome object.
-
-        Returns:
-            Outcome. The corresponding Outcome domain object.
-        """
-        feedback = SubtitledHtml.from_dict(outcome_dict['feedback'])
-        feedback.validate()
-        return cls(
-            outcome_dict['dest'],
-            outcome_dict['dest_if_really_stuck'],
-            feedback,
-            outcome_dict['labelled_as_correct'],
-            [param_domain.ParamChange(
-                param_change['name'], param_change['generator_id'],
-                param_change['customization_args'])
-             for param_change in outcome_dict['param_changes']],
-            outcome_dict['refresher_exploration_id'],
-            outcome_dict['missing_prerequisite_skill_id']
-        )
-
     def __init__(
-<<<<<<< HEAD
-            self, dest, dest_if_really_stuck, feedback, labelled_as_correct,
-            param_changes, refresher_exploration_id,
-            missing_prerequisite_skill_id):
-=======
         self,
         dest: str,
+        dest_if_really_stuck: Optional[str],
         feedback: SubtitledHtml,
         labelled_as_correct: bool,
         param_changes: List[param_domain.ParamChange],
         refresher_exploration_id: Optional[str],
         missing_prerequisite_skill_id: Optional[str]
     ) -> None:
->>>>>>> 14cebfad
         """Initializes a Outcome domain object.
 
         Args:
@@ -1601,8 +1554,6 @@
             self.feedback.html)
         return translatable_contents_collection
 
-<<<<<<< HEAD
-=======
     def to_dict(self) -> OutcomeDict:
         """Returns a dict representing this Outcome domain object.
 
@@ -1611,6 +1562,7 @@
         """
         return {
             'dest': self.dest,
+            'dest_if_really_stuck': self.dest_if_really_stuck,
             'feedback': self.feedback.to_dict(),
             'labelled_as_correct': self.labelled_as_correct,
             'param_changes': [
@@ -1633,6 +1585,7 @@
         feedback.validate()
         return cls(
             outcome_dict['dest'],
+            outcome_dict['dest_if_really_stuck'],
             feedback,
             outcome_dict['labelled_as_correct'],
             [param_domain.ParamChange(
@@ -1643,7 +1596,6 @@
             outcome_dict['missing_prerequisite_skill_id']
         )
 
->>>>>>> 14cebfad
     def validate(self):
         """Validates various properties of the Outcome.
 
