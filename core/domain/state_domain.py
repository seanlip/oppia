--- conflicted
+++ resolved
@@ -65,13 +65,9 @@
     List[List[str]],
     # Here we use type Any because some rule specs have deeply nested types,
     # such as for the `NumberWithUnits` interaction.
-<<<<<<< HEAD
     Mapping[
         str, Union[str, List[str], int, bool, float, Dict[str, int], List[Any]]
     ],
-=======
-    Mapping[str, Union[str, List[str], int, bool, Dict[str, int], List[Any]]],
->>>>>>> 2375a02e
 ]
 
 # TODO(#15982): Here we use type Any because `CustomizationArgsDictType` is a
