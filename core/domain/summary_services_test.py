--- conflicted
+++ resolved
@@ -33,11 +33,8 @@
     EXP_ID_1 = 'eid1'
     EXP_ID_2 = 'eid2'
     EXP_ID_3 = 'eid3'
-<<<<<<< HEAD
-=======
     EXP_ID_4 = 'eid4'
     EXP_ID_5 = 'eid5'
->>>>>>> faee4d8a
 
     EXPECTED_VERSION_1 = 4
     EXPECTED_VERSION_2 = 2
@@ -103,8 +100,6 @@
         rights_manager.publish_exploration(self.albert_id, self.EXP_ID_3)
         exp_services.delete_exploration(self.albert_id, self.EXP_ID_3)
 
-<<<<<<< HEAD
-=======
         self.user_c_id = self.get_user_id_from_email(self.USER_C_EMAIL)
         self.user_d_id = self.get_user_id_from_email(self.USER_D_EMAIL)
         self.signup(self.USER_C_EMAIL, self.USER_C_NAME)
@@ -129,7 +124,6 @@
 
         self.save_new_valid_exploration(self.EXP_ID_5, self.bob_id)
 
->>>>>>> faee4d8a
     def test_get_human_readable_contributors_summary(self):
         contributors_summary = {self.albert_id: 10, self.bob_id: 13}
         self.assertEqual({
