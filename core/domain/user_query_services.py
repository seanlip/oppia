# coding: utf-8
#
# Copyright 2016 The Oppia Authors. All Rights Reserved.
#
# Licensed under the Apache License, Version 2.0 (the "License");
# you may not use this file except in compliance with the License.
# You may obtain a copy of the License at
#
#      http://www.apache.org/licenses/LICENSE-2.0
#
# Unless required by applicable law or agreed to in writing, software
# distributed under the License is distributed on an "AS-IS" BASIS,
# WITHOUT WARRANTIES OR CONDITIONS OF ANY KIND, either express or implied.
# See the License for the specific language governing permissions and
# limitations under the License.

"""Domain object for a parameters of a query."""

from __future__ import absolute_import  # pylint: disable=import-only-modules
from __future__ import unicode_literals  # pylint: disable=import-only-modules

from core.domain import email_manager
from core.domain import user_query_domain
from core.platform import models

(user_models,) = models.Registry.import_models([models.NAMES.user])


def _get_user_query_from_model(user_query_model):
    """Transform user query model to domain object.

    Args:
        user_query_model: UserQueryModel. The model to be converted.

    Returns:
        UserQuery. User query domain object.
    """
    user_query_params = user_query_domain.UserQueryParams(
        user_query_model.inactive_in_last_n_days,
        user_query_model.has_not_logged_in_for_n_days,
        user_query_model.created_at_least_n_exps,
        user_query_model.created_fewer_than_n_exps,
        user_query_model.edited_at_least_n_exps,
        user_query_model.edited_fewer_than_n_exps
    )
    return user_query_domain.UserQuery(
        user_query_model.id,
        user_query_params,
        user_query_model.submitter_id,
        user_query_model.query_status,
        user_query_model.user_ids,
        user_query_model.sent_email_model_id,
        user_query_model.created_on,
        user_query_model.deleted,
    )


def get_user_query(query_id, strict=False):
    """Gets the user query with some ID.

    Args:
        query_id: str. The ID of the query.
        strict: bool. Whether to raise an error if the user query doesn't exist.

    Returns:
        UserQuery. The user query.
    """
    user_query_model = user_models.UserQueryModel.get(query_id, strict=strict)
    return (
        _get_user_query_from_model(user_query_model)
        if user_query_model else None
    )


def get_recent_user_queries(num_queries_to_fetch, cursor):
    """Get recent user queries.

    Args:
        num_queries_to_fetch: int. Number of user queries to fetch.
        cursor: str|None. The list of returned entities starts from this
            datastore cursor. Can be None if there are no more entities.

    Returns:
        tuple(list(QueryModel), str). Returns tuple with the list of user
        queries and the next cursor that can be used when doing subsequent
        queries.
    """
    user_query_models, next_cursor, _ = user_models.UserQueryModel.fetch_page(
        num_queries_to_fetch, cursor)

    return (
        [_get_user_query_from_model(model) for model in user_query_models],
        next_cursor
    )


def _save_user_query(user_query):
    """Save the user query into the datastore.

    Args:
        user_query: UserQuery. The user query to save.

    Returns:
        str. The ID of the user query that was saved.
    """
    user_query.validate()

    user_query_dict = {
        'inactive_in_last_n_days': user_query.params.inactive_in_last_n_days,
        'has_not_logged_in_for_n_days': (
            user_query.params.has_not_logged_in_for_n_days),
        'created_at_least_n_exps': user_query.params.created_at_least_n_exps,
        'created_fewer_than_n_exps': (
            user_query.params.created_fewer_than_n_exps),
        'edited_at_least_n_exps': user_query.params.edited_at_least_n_exps,
        'edited_fewer_than_n_exps': user_query.params.edited_fewer_than_n_exps,
        'submitter_id': user_query.submitter_id,
        'query_status': user_query.status,
        'user_ids': user_query.user_ids,
        'sent_email_model_id': user_query.sent_email_model_id,
        'deleted': user_query.deleted
    }

    user_query_model = (
        user_models.UserQueryModel.get(user_query.id, strict=False))
    if user_query_model is not None:
        user_query_model.populate(**user_query_dict)
    else:
        user_query_dict['id'] = user_query.id
        user_query_model = user_models.UserQueryModel(**user_query_dict)

    user_query_model.update_timestamps()
    user_query_model.put()

    return user_query_model.id


def save_new_user_query(
        submitter_id, inactive_in_last_n_days=None,
        has_not_logged_in_for_n_days=None, created_at_least_n_exps=None,
        created_fewer_than_n_exps=None, edited_at_least_n_exps=None,
        edited_fewer_than_n_exps=None):
    """Saves a new user query.

    Args:
        submitter_id: str. ID of the UserQueryModel instance.
        inactive_in_last_n_days: int. Number of days user is inactive.
        has_not_logged_in_for_n_days: int. Number of days user hasn't logged in.
        created_at_least_n_exps: int. Minimum number of explorations created
            by user.
        created_fewer_than_n_exps: int. Maximum number of explorations created
            by user.
        edited_at_least_n_exps: int|None. Minimum number of
            explorations edited by user.
        edited_fewer_than_n_exps: int|None. Maximum number of
            explorations edited by user.

    Returns:
        str. The ID of the newly saved user query.
    """
    query_id = user_models.UserQueryModel.get_new_id('')
    user_query_params = user_query_domain.UserQueryParams(
        inactive_in_last_n_days=inactive_in_last_n_days,
        has_not_logged_in_for_n_days=has_not_logged_in_for_n_days,
        created_at_least_n_exps=created_at_least_n_exps,
        created_fewer_than_n_exps=created_fewer_than_n_exps,
        edited_at_least_n_exps=edited_at_least_n_exps,
        edited_fewer_than_n_exps=edited_fewer_than_n_exps
    )
    user_query = (
        user_query_domain.UserQuery.create_default(
            query_id, user_query_params, submitter_id))
    return _save_user_query(user_query)


def archive_user_query(user_query_id):
    """Delete the user query.

    Args:
        user_query_id: str. The ID of the user query to delete.
    """
    user_query = get_user_query(user_query_id, strict=True)
    user_query.archive()
    _save_user_query(user_query)


def send_email_to_qualified_users(
        query_id, email_subject, email_body, email_intent, max_recipients):
    """Send email to maximum 'max_recipients' qualified users.

    Args:
        query_id: str. ID of the UserQueryModel instance.
        email_subject: str. Subject of the email to be sent.
        email_body: str. Body of the email to be sent.
        email_intent: str. Intent of the email.
        max_recipients: int. Maximum number of recipients send emails to.
    """
    user_query = get_user_query(query_id, strict=True)
    recipient_ids = user_query.user_ids

    if max_recipients:
        recipient_ids = recipient_ids[:max_recipients]

    bulk_email_model_id = email_manager.send_user_query_email(
<<<<<<< HEAD
        query_model.submitter_id, recipient_ids, email_subject,
        email_body, email_intent)
    query_model.sent_email_model_id = bulk_email_model_id
    query_model.deleted = True
    query_model.put()
=======
        user_query.submitter_id, recipient_ids, email_subject,
        email_body, email_intent
    )

    user_query.archive(sent_email_model_id=bulk_email_model_id)
    _save_user_query(user_query)
>>>>>>> 0d4daa3f

    # Store BulkEmailModel in UserBulkEmailsModel of each recipient.
    for recipient_id in recipient_ids:
        recipient_bulk_email_model = (
            user_models.UserBulkEmailsModel.get(recipient_id, strict=False))

        if recipient_bulk_email_model is None:
            recipient_bulk_email_model = user_models.UserBulkEmailsModel(
                id=recipient_id, sent_email_model_ids=[])

        recipient_bulk_email_model.sent_email_model_ids.append(
            bulk_email_model_id)
        recipient_bulk_email_model.put()<|MERGE_RESOLUTION|>--- conflicted
+++ resolved
@@ -202,20 +202,12 @@
         recipient_ids = recipient_ids[:max_recipients]
 
     bulk_email_model_id = email_manager.send_user_query_email(
-<<<<<<< HEAD
-        query_model.submitter_id, recipient_ids, email_subject,
-        email_body, email_intent)
-    query_model.sent_email_model_id = bulk_email_model_id
-    query_model.deleted = True
-    query_model.put()
-=======
         user_query.submitter_id, recipient_ids, email_subject,
         email_body, email_intent
     )
 
     user_query.archive(sent_email_model_id=bulk_email_model_id)
     _save_user_query(user_query)
->>>>>>> 0d4daa3f
 
     # Store BulkEmailModel in UserBulkEmailsModel of each recipient.
     for recipient_id in recipient_ids:
