--- conflicted
+++ resolved
@@ -28,12 +28,7 @@
 from core.domain import rights_manager
 from core.platform import models
 
-<<<<<<< HEAD
-from typing import Final, List, Optional, Tuple, TypedDict, cast
-=======
-from typing import List, Optional, Tuple
-from typing_extensions import Final, TypedDict
->>>>>>> 4b870169
+from typing import Final, List, Optional, Tuple, TypedDict
 
 MYPY = False
 if MYPY: # pragma: no cover
