--- conflicted
+++ resolved
@@ -20,11 +20,8 @@
 from __future__ import unicode_literals  # pylint: disable=import-only-modules
 
 import copy
-<<<<<<< HEAD
 import json
-=======
 import re
->>>>>>> 07435f48
 
 from constants import constants
 from core.domain import android_validation_constants
