--- conflicted
+++ resolved
@@ -379,11 +379,7 @@
             raise utils.ValidationError('Name field should not be empty')
 
     def get_all_skill_ids(self):
-<<<<<<< HEAD
-        """Returns all the ids of all the skilld present in the topic.
-=======
         """Returns all the ids of all the skills present in the topic.
->>>>>>> e66ac84f
 
         Returns:
             list(str). The list of all the skill ids present in the topic.
