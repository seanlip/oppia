--- conflicted
+++ resolved
@@ -38,17 +38,10 @@
         """Implements the map function for this job."""
         pending_deletion_request = wipeout_service.get_pending_deletion_request(
             pending_deletion_request_model.id)
-<<<<<<< HEAD
-        yield (
-            wipeout_service.run_user_deletion(pending_deletion_request),
-            pending_deletion_request.user_id
-        )
-=======
         # The final status of the deletion. Either 'SUCCESS' or 'ALREADY DONE'.
         deletion_status = wipeout_service.run_user_deletion(
             pending_deletion_request)
         yield (deletion_status, pending_deletion_request.user_id)
->>>>>>> b99d7daf
 
     @staticmethod
     def reduce(key, values):
@@ -78,18 +71,11 @@
         # FullyCompleteUserDeletionOneOffJob.
         pending_deletion_request = wipeout_service.get_pending_deletion_request(
             pending_deletion_request_model.id)
-<<<<<<< HEAD
-        yield (
-            wipeout_service.run_user_verification(pending_deletion_request),
-            pending_deletion_request.user_id
-        )
-=======
         # The final status of the completion. Either 'NOT DELETED', 'SUCCESS',
         # or 'FAILURE'.
         completion_status = wipeout_service.run_user_deletion_completion(
             pending_deletion_request)
         yield (completion_status, pending_deletion_request.user_id)
->>>>>>> b99d7daf
 
     @staticmethod
     def reduce(key, values):
