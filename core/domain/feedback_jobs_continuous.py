--- conflicted
+++ resolved
@@ -94,11 +94,7 @@
         exp_id = args[0]
 
         @transaction_services.run_in_transaction_wrapper
-<<<<<<< HEAD
-        def _increment_open_threads_count():
-=======
         def _increment_open_threads_count_transactional():
->>>>>>> acec9ec0
             """Increments count of open threads by one."""
             realtime_class = cls._get_realtime_datastore_class()
             realtime_model_id = realtime_class.get_realtime_id(
@@ -115,11 +111,7 @@
                 model.put()
 
         @transaction_services.run_in_transaction_wrapper
-<<<<<<< HEAD
-        def _increment_total_threads_count():
-=======
         def _increment_total_threads_count_transactional():
->>>>>>> acec9ec0
             """Increments count of total threads by one."""
             realtime_class = cls._get_realtime_datastore_class()
             realtime_model_id = realtime_class.get_realtime_id(
@@ -136,11 +128,7 @@
                 model.put()
 
         @transaction_services.run_in_transaction_wrapper
-<<<<<<< HEAD
-        def _decrement_open_threads_count():
-=======
         def _decrement_open_threads_count_transactional():
->>>>>>> acec9ec0
             """Decrements count of open threads by one."""
             realtime_class = cls._get_realtime_datastore_class()
             realtime_model_id = realtime_class.get_realtime_id(
@@ -157,32 +145,19 @@
                 model.put()
 
         if event_type == feconf.EVENT_TYPE_NEW_THREAD_CREATED:
-<<<<<<< HEAD
-            _increment_total_threads_count()
-            _increment_open_threads_count()
-=======
             _increment_total_threads_count_transactional()
             _increment_open_threads_count_transactional()
->>>>>>> acec9ec0
         elif event_type == feconf.EVENT_TYPE_THREAD_STATUS_CHANGED:
             old_status = args[1]
             updated_status = args[2]
             # Status changed from closed to open.
             if (old_status != feedback_models.STATUS_CHOICES_OPEN
                     and updated_status == feedback_models.STATUS_CHOICES_OPEN):
-<<<<<<< HEAD
-                _increment_open_threads_count()
-            # Status changed from open to closed.
-            elif (old_status == feedback_models.STATUS_CHOICES_OPEN
-                  and updated_status != feedback_models.STATUS_CHOICES_OPEN):
-                _decrement_open_threads_count()
-=======
                 _increment_open_threads_count_transactional()
             # Status changed from open to closed.
             elif (old_status == feedback_models.STATUS_CHOICES_OPEN
                   and updated_status != feedback_models.STATUS_CHOICES_OPEN):
                 _decrement_open_threads_count_transactional()
->>>>>>> acec9ec0
 
     # Public query methods.
     @classmethod
