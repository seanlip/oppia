# coding: utf-8
#
# Copyright 2017 The Oppia Authors. All Rights Reserved.
#
# Licensed under the Apache License, Version 2.0 (the "License");
# you may not use this file except in compliance with the License.
# You may obtain a copy of the License at
#
#      http://www.apache.org/licenses/LICENSE-2.0
#
# Unless required by applicable law or agreed to in writing, software
# distributed under the License is distributed on an "AS-IS" BASIS,
# WITHOUT WARRANTIES OR CONDITIONS OF ANY KIND, either express or implied.
# See the License for the specific language governing permissions and
# limitations under the License.

"""Domain objects relating to questions."""

from __future__ import absolute_import  # pylint: disable=import-only-modules
from __future__ import unicode_literals  # pylint: disable=import-only-modules

import collections
import copy
import datetime
import re

from constants import constants
from core.domain import change_domain
from core.domain import customization_args_util
from core.domain import exp_domain
from core.domain import expression_parser
from core.domain import html_cleaner
from core.domain import html_validation_service
from core.domain import interaction_registry
from core.domain import state_domain
from core.platform import models
from extensions import domain
import feconf
import python_utils
import schema_utils
import utils

from pylatexenc import latex2text

(question_models,) = models.Registry.import_models([models.NAMES.question])

# Do not modify the values of these constants. This is to preserve backwards
# compatibility with previous change dicts.
QUESTION_PROPERTY_LANGUAGE_CODE = 'language_code'
QUESTION_PROPERTY_QUESTION_STATE_DATA = 'question_state_data'
QUESTION_PROPERTY_LINKED_SKILL_IDS = 'linked_skill_ids'
QUESTION_PROPERTY_INAPPLICABLE_SKILL_MISCONCEPTION_IDS = (
    'inapplicable_skill_misconception_ids')

# This takes additional 'property_name' and 'new_value' parameters and,
# optionally, 'old_value'.
CMD_UPDATE_QUESTION_PROPERTY = 'update_question_property'
CMD_CREATE_NEW_FULLY_SPECIFIED_QUESTION = 'create_new_fully_specified_question'
CMD_MIGRATE_STATE_SCHEMA_TO_LATEST_VERSION = (
    'migrate_state_schema_to_latest_version')

# The following commands are deprecated, as these functionalities will be
# handled by a QuestionSkillLink class in the future.
CMD_ADD_QUESTION_SKILL = 'add_question_skill'
CMD_REMOVE_QUESTION_SKILL = 'remove_question_skill'

CMD_CREATE_NEW = 'create_new'


class QuestionChange(change_domain.BaseChange):
    """Domain object for changes made to question object.

    The allowed commands, together with the attributes:
        - 'create_new'
        - 'update question property' (with property_name, new_value
        and old_value)
        - 'create_new_fully_specified_question' (with question_dict,
        skill_id)
        - 'migrate_state_schema_to_latest_version' (with from_version
        and to_version)
    """

    # The allowed list of question properties which can be used in
    # update_question_property command.
    QUESTION_PROPERTIES = (
        QUESTION_PROPERTY_QUESTION_STATE_DATA,
        QUESTION_PROPERTY_LANGUAGE_CODE,
        QUESTION_PROPERTY_LINKED_SKILL_IDS,
        QUESTION_PROPERTY_INAPPLICABLE_SKILL_MISCONCEPTION_IDS)

    ALLOWED_COMMANDS = [{
        'name': CMD_CREATE_NEW,
        'required_attribute_names': [],
        'optional_attribute_names': [],
        'user_id_attribute_names': []
    }, {
        'name': CMD_UPDATE_QUESTION_PROPERTY,
        'required_attribute_names': ['property_name', 'new_value', 'old_value'],
        'optional_attribute_names': [],
        'user_id_attribute_names': [],
        'allowed_values': {'property_name': QUESTION_PROPERTIES}
    }, {
        'name': CMD_CREATE_NEW_FULLY_SPECIFIED_QUESTION,
        'required_attribute_names': ['question_dict', 'skill_id'],
        'optional_attribute_names': ['topic_name'],
        'user_id_attribute_names': []
    }, {
        'name': CMD_MIGRATE_STATE_SCHEMA_TO_LATEST_VERSION,
        'required_attribute_names': ['from_version', 'to_version'],
        'optional_attribute_names': [],
        'user_id_attribute_names': []
    }]


class QuestionSuggestionChange(change_domain.BaseChange):
    """Domain object for changes made to question suggestion object.

    The allowed commands, together with the attributes:
        - 'create_new_fully_specified_question' (with question_dict,
        skill_id, skill_difficulty)
    """

    ALLOWED_COMMANDS = [
        {
            'name': CMD_CREATE_NEW_FULLY_SPECIFIED_QUESTION,
            'required_attribute_names': [
                'question_dict', 'skill_id', 'skill_difficulty'],
            'optional_attribute_names': [],
            'user_id_attribute_names': []
        }
    ]


class Question(python_utils.OBJECT):
    """Domain object for a question."""

    def __init__(
            self, question_id, question_state_data,
            question_state_data_schema_version, language_code, version,
            linked_skill_ids, inapplicable_skill_misconception_ids,
            created_on=None, last_updated=None):
        """Constructs a Question domain object.

        Args:
            question_id: str. The unique ID of the question.
            question_state_data: State. An object representing the question
                state data.
            question_state_data_schema_version: int. The schema version of the
                question states (equivalent to the states schema version of
                explorations).
            language_code: str. The ISO 639-1 code for the language this
                question is written in.
            version: int. The version of the question.
            linked_skill_ids: list(str). Skill ids linked to the question.
                Note: Do not update this field manually.
            inapplicable_skill_misconception_ids: list(str). Optional
                misconception ids that are marked as not relevant to the
                question.
            created_on: datetime.datetime. Date and time when the question was
                created.
            last_updated: datetime.datetime. Date and time when the
                question was last updated.
        """
        self.id = question_id
        self.question_state_data = question_state_data
        self.language_code = language_code
        self.question_state_data_schema_version = (
            question_state_data_schema_version)
        self.version = version
        self.linked_skill_ids = linked_skill_ids
        self.inapplicable_skill_misconception_ids = (
            inapplicable_skill_misconception_ids)
        self.created_on = created_on
        self.last_updated = last_updated

    def to_dict(self):
        """Returns a dict representing this Question domain object.

        Returns:
            dict. A dict representation of the Question instance.
        """
        return {
            'id': self.id,
            'question_state_data': self.question_state_data.to_dict(),
            'question_state_data_schema_version': (
                self.question_state_data_schema_version),
            'language_code': self.language_code,
            'version': self.version,
            'linked_skill_ids': self.linked_skill_ids,
            'inapplicable_skill_misconception_ids': (
                self.inapplicable_skill_misconception_ids)
        }

    @classmethod
    def create_default_question_state(cls):
        """Return a State domain object with default value for being used as
        question state data.

        Returns:
            State. The corresponding State domain object.
        """
        return state_domain.State.create_default_state(
            None, is_initial_state=True)

    @classmethod
    def _convert_state_v27_dict_to_v28_dict(cls, question_state_dict):
        """Converts from version 27 to 28. Version 28 replaces
        content_ids_to_audio_translations with recorded_voiceovers.

        Args:
            question_state_dict: dict. The dict representation of
                question_state_data.

        Returns:
            dict. The converted question_state_dict.
        """
        question_state_dict['recorded_voiceovers'] = {
            'voiceovers_mapping': (
                question_state_dict.pop('content_ids_to_audio_translations'))
        }
        return question_state_dict

    @classmethod
    def _convert_state_v28_dict_to_v29_dict(cls, question_state_dict):
        """Converts from version 28 to 29. Version 29 adds
        solicit_answer_details boolean variable to the state, which
        allows the creator to ask for answer details from the learner
        about why they landed on a particular answer.

        Args:
            question_state_dict: dict. The dict representation of
                question_state_data.

        Returns:
            dict. The converted question_state_dict.
        """
        question_state_dict['solicit_answer_details'] = False
        return question_state_dict

    @classmethod
    def _convert_state_v29_dict_to_v30_dict(cls, question_state_dict):
        """Converts from version 29 to 30. Version 30 replaces
        tagged_misconception_id with tagged_skill_misconception_id, which
        is default to None.

        Args:
            question_state_dict: dict. A dict where each key-value pair
                represents respectively, a state name and a dict used to
                initialize a State domain object.

        Returns:
            dict. The converted question_state_dict.
        """
        answer_groups = question_state_dict['interaction']['answer_groups']
        for answer_group in answer_groups:
            answer_group['tagged_skill_misconception_id'] = None
            del answer_group['tagged_misconception_id']

        return question_state_dict

    @classmethod
    def _convert_state_v30_dict_to_v31_dict(cls, question_state_dict):
        """Converts from version 30 to 31. Version 31 updates the
        Voiceover model to have an initialized duration_secs attribute of 0.0.

        Args:
            question_state_dict: dict. A dict where each key-value pair
                represents respectively, a state name and a dict used to
                initialize a State domain object.

        Returns:
            dict. The converted question_state_dict.
        """
        # Get the voiceovers_mapping metadata.
        voiceovers_mapping = (
            question_state_dict['recorded_voiceovers']['voiceovers_mapping'])
        language_codes_to_audio_metadata = voiceovers_mapping.values()
        for language_codes in language_codes_to_audio_metadata:
            for audio_metadata in language_codes.values():
                # Initialize duration_secs with 0.0 for every voiceover
                # recording under Content, Feedback, Hints, and Solutions.
                # This is necessary to keep the state functional
                # when migrating to v31.
                audio_metadata['duration_secs'] = 0.0
        return question_state_dict

    @classmethod
    def _convert_state_v31_dict_to_v32_dict(cls, question_state_dict):
        """Converts from version 31 to 32. Version 32 adds a new
        customization arg to SetInput interaction which allows
        creators to add custom text to the "Add" button.

        Args:
            question_state_dict: dict. A dict where each key-value pair
                represents respectively, a state name and a dict used to
                initialize a State domain object.

        Returns:
            dict. The converted question_state_dict.
        """
        if question_state_dict['interaction']['id'] == 'SetInput':
            customization_args = question_state_dict[
                'interaction']['customization_args']
            customization_args.update({
                'buttonText': {
                    'value': 'Add item'
                }
            })

        return question_state_dict

    @classmethod
    def _convert_state_v32_dict_to_v33_dict(cls, question_state_dict):
        """Converts from version 32 to 33. Version 33 adds a new
        customization arg to MultipleChoiceInput Interaction which allows
        answer choices to be shuffled.

        Args:
            question_state_dict: dict. A dict where each key-value pair
                represents respectively, a state name and a dict used to
                initialize a State domain object.

        Returns:
            dict. The converted question_state_dict.
        """
        if question_state_dict['interaction']['id'] == 'MultipleChoiceInput':
            customization_args = question_state_dict[
                'interaction']['customization_args']
            customization_args.update({
                'showChoicesInShuffledOrder': {
                    'value': True
                }
            })

        return question_state_dict

    @classmethod
    def _convert_state_v33_dict_to_v34_dict(cls, question_state_dict):
        """Converts from version 33 to 34. Version 34 adds a new
        attribute for math components. The new attribute has an additional field
        to for storing SVG filenames.

        Args:
            question_state_dict: dict. A dict where each key-value pair
                represents respectively, a state name and a dict used to
                initialize a State domain object.

        Returns:
            dict. The converted question_state_dict.
        """
        question_state_dict = state_domain.State.convert_html_fields_in_state(
            question_state_dict,
            html_validation_service.add_math_content_to_math_rte_components,
            state_uses_old_interaction_cust_args_schema=True,
            state_uses_old_rule_template_schema=True)
        return question_state_dict

    @classmethod
    def _convert_state_v34_dict_to_v35_dict(cls, question_state_dict):
        """Converts from version 34 to 35. Version 35 upgrades all explorations
        that use the MathExpressionInput interaction to use one of
        AlgebraicExpressionInput, NumericExpressionInput, or MathEquationInput
        interactions.

        Args:
            question_state_dict: dict. A dict where each key-value pair
                represents respectively, a state name and a dict used to
                initialize a State domain object.

        Returns:
            dict. The converted question_state_dict.
        """
        is_valid_algebraic_expression = schema_utils.get_validator(
            'is_valid_algebraic_expression')
        is_valid_numeric_expression = schema_utils.get_validator(
            'is_valid_numeric_expression')
        is_valid_math_equation = schema_utils.get_validator(
            'is_valid_math_equation')
        ltt = latex2text.LatexNodes2Text()

        if question_state_dict['interaction']['id'] == 'MathExpressionInput':
            new_answer_groups = []
            types_of_inputs = set()
            for group in question_state_dict['interaction']['answer_groups']:
                new_answer_group = copy.deepcopy(group)
                for rule_spec in new_answer_group['rule_specs']:
                    rule_input = ltt.latex_to_text(rule_spec['inputs']['x'])

                    rule_input = exp_domain.clean_math_expression(
                        rule_input)

                    type_of_input = exp_domain.TYPE_INVALID_EXPRESSION
                    if is_valid_algebraic_expression(rule_input):
                        type_of_input = (
                            exp_domain.TYPE_VALID_ALGEBRAIC_EXPRESSION)
                    elif is_valid_numeric_expression(rule_input):
                        type_of_input = exp_domain.TYPE_VALID_NUMERIC_EXPRESSION
                    elif is_valid_math_equation(rule_input):
                        type_of_input = exp_domain.TYPE_VALID_MATH_EQUATION

                    types_of_inputs.add(type_of_input)

                    if type_of_input != exp_domain.TYPE_INVALID_EXPRESSION:
                        rule_spec['inputs']['x'] = rule_input
                        if type_of_input == exp_domain.TYPE_VALID_MATH_EQUATION:
                            rule_spec['inputs']['y'] = 'both'
                        rule_spec['rule_type'] = 'MatchesExactlyWith'

                new_answer_groups.append(new_answer_group)

            if exp_domain.TYPE_INVALID_EXPRESSION not in types_of_inputs:
                # If at least one rule input is an equation, we remove
                # all other rule inputs that are expressions.
                if exp_domain.TYPE_VALID_MATH_EQUATION in types_of_inputs:
                    new_interaction_id = exp_domain.TYPE_VALID_MATH_EQUATION
                    for group in new_answer_groups:
                        new_rule_specs = []
                        for rule_spec in group['rule_specs']:
                            if is_valid_math_equation(
                                    rule_spec['inputs']['x']):
                                new_rule_specs.append(rule_spec)
                        group['rule_specs'] = new_rule_specs
                # Otherwise, if at least one rule_input is an algebraic
                # expression, we remove all other rule inputs that are
                # numeric expressions.
                elif exp_domain.TYPE_VALID_ALGEBRAIC_EXPRESSION in (
                        types_of_inputs):
                    new_interaction_id = (
                        exp_domain.TYPE_VALID_ALGEBRAIC_EXPRESSION)
                    for group in new_answer_groups:
                        new_rule_specs = []
                        for rule_spec in group['rule_specs']:
                            if is_valid_algebraic_expression(
                                    rule_spec['inputs']['x']):
                                new_rule_specs.append(rule_spec)
                        group['rule_specs'] = new_rule_specs
                else:
                    new_interaction_id = (
                        exp_domain.TYPE_VALID_NUMERIC_EXPRESSION)

                # Removing answer groups that have no rule specs left after
                # the filtration done above.
                new_answer_groups = [
                    answer_group for answer_group in new_answer_groups if (
                        len(answer_group['rule_specs']) != 0)]

                # Removing feedback keys, from voiceovers_mapping and
                # translations_mapping, that correspond to the rules that
                # got deleted.
                old_answer_groups_feedback_keys = [
                    answer_group['outcome'][
                        'feedback']['content_id'] for answer_group in (
                            question_state_dict[
                                'interaction']['answer_groups'])]
                new_answer_groups_feedback_keys = [
                    answer_group['outcome'][
                        'feedback']['content_id'] for answer_group in (
                            new_answer_groups)]
                content_ids_to_delete = set(
                    old_answer_groups_feedback_keys) - set(
                        new_answer_groups_feedback_keys)
                for content_id in content_ids_to_delete:
                    if content_id in question_state_dict['recorded_voiceovers'][
                            'voiceovers_mapping']:
                        del question_state_dict['recorded_voiceovers'][
                            'voiceovers_mapping'][content_id]
                    if content_id in question_state_dict[
                            'written_translations']['translations_mapping']:
                        del question_state_dict['written_translations'][
                            'translations_mapping'][content_id]

                question_state_dict['interaction']['id'] = new_interaction_id
                question_state_dict['interaction']['answer_groups'] = (
                    new_answer_groups)
                if question_state_dict['interaction']['solution']:
                    correct_answer = question_state_dict['interaction'][
                        'solution']['correct_answer']['ascii']
                    correct_answer = exp_domain.clean_math_expression(
                        correct_answer)
                    question_state_dict['interaction'][
                        'solution']['correct_answer'] = correct_answer

        return question_state_dict

    @classmethod
    def _convert_state_v35_dict_to_v36_dict(cls, question_state_dict):
        """Converts from version 35 to 36. Version 35 adds translation support
        for interaction customization arguments. This migration converts
        customization arguments whose schemas have been changed from unicode to
        SubtitledUnicode or html to SubtitledHtml. It also populates missing
        customization argument keys on all interactions, removes extra
        customization arguments, normalizes customization arguments against
        its schema, and changes PencilCodeEditor's customization argument
        name from initial_code to initialCode.

        Args:
            question_state_dict: dict. A dict where each key-value pair
                represents respectively, a state name and a dict used to
                initialize a State domain object.

        Returns:
            dict. The converted question_state_dict.
        """
        max_existing_content_id_index = -1
        translations_mapping = question_state_dict[
            'written_translations']['translations_mapping']
        for content_id in translations_mapping:
            # Find maximum existing content_id index.
            content_id_suffix = content_id.split('_')[-1]

            # Possible values of content_id_suffix are a digit, or from
            # a 'outcome' (from 'default_outcome'). If the content_id_suffix
            # is not a digit, we disregard it here.
            if content_id_suffix.isdigit():
                max_existing_content_id_index = max(
                    max_existing_content_id_index,
                    int(content_id_suffix)
                )

            # Move 'html' field to 'translation' field and set 'data_format'
            # to 'html' for all WrittenTranslations.
            for lang_code in translations_mapping[content_id]:
                translations_mapping[
                    content_id][lang_code]['data_format'] = 'html'
                translations_mapping[
                    content_id][lang_code]['translation'] = (
                        translations_mapping[content_id][lang_code]['html'])
                del translations_mapping[content_id][lang_code]['html']

        interaction_id = question_state_dict['interaction']['id']
        if interaction_id is None:
            question_state_dict['next_content_id_index'] = (
                max_existing_content_id_index + 1)
            return question_state_dict

        class ContentIdCounter(python_utils.OBJECT):
            """This helper class is used to keep track of
            next_content_id_index and new_content_ids, and provides a
            function to generate new content_ids.
            """

            new_content_ids = []

            def __init__(self, next_content_id_index):
                """Initializes a ContentIdCounter object.

                Args:
                    next_content_id_index: int. The next content id index.
                """
                self.next_content_id_index = next_content_id_index

            def generate_content_id(self, content_id_prefix):
                """Generate a new content_id from the prefix provided and
                the next content id index.

                Args:
                    content_id_prefix: str. The prefix of the content_id.

                Returns:
                    str. The generated content_id.
                """
                content_id = '%s%i' % (
                    content_id_prefix,
                    self.next_content_id_index)
                self.next_content_id_index += 1
                self.new_content_ids.append(content_id)
                return content_id

        content_id_counter = (
            ContentIdCounter(max_existing_content_id_index + 1))

        ca_dict = question_state_dict['interaction']['customization_args']
        if (interaction_id == 'PencilCodeEditor' and
                'initial_code' in ca_dict):
            ca_dict['initialCode'] = ca_dict['initial_code']
            del ca_dict['initial_code']

        # Retrieve a cached version (state schema v35) of
        # interaction_specs.json to ensure that this migration remains
        # stable even when interaction_specs.json is changed.
        ca_specs = [
            domain.CustomizationArgSpec(
                ca_spec_dict['name'],
                ca_spec_dict['description'],
                ca_spec_dict['schema'],
                ca_spec_dict['default_value']
            ) for ca_spec_dict in (
                interaction_registry.Registry
                .get_all_specs_for_state_schema_version(36)[
                    interaction_id]['customization_arg_specs']
            )
        ]

        for ca_spec in ca_specs:
            schema = ca_spec.schema
            ca_name = ca_spec.name
            content_id_prefix = 'ca_%s_' % ca_name

            # We only have to migrate unicode to SubtitledUnicode or
            # list of html to list of SubtitledHtml. No interactions
            # were changed from html to SubtitledHtml.
            is_subtitled_unicode_spec = (
                schema['type'] == schema_utils.SCHEMA_TYPE_CUSTOM and
                schema['obj_type'] ==
                schema_utils.SCHEMA_OBJ_TYPE_SUBTITLED_UNICODE)
            is_subtitled_html_list_spec = (
                schema['type'] == schema_utils.SCHEMA_TYPE_LIST and
                schema['items']['type'] ==
                schema_utils.SCHEMA_TYPE_CUSTOM and
                schema['items']['obj_type'] ==
                schema_utils.SCHEMA_OBJ_TYPE_SUBTITLED_HTML)

            if is_subtitled_unicode_spec:
                # Default is a SubtitledHtml dict or SubtitleUnicode dict.
                new_value = copy.deepcopy(ca_spec.default_value)

                # If available, assign value to html or unicode_str.
                if ca_name in ca_dict:
                    new_value['unicode_str'] = ca_dict[ca_name]['value']

                # Assign content_id.
                new_value['content_id'] = (
                    content_id_counter
                    .generate_content_id(content_id_prefix)
                )

                ca_dict[ca_name] = {'value': new_value}
            elif is_subtitled_html_list_spec:
                new_value = []

                if ca_name in ca_dict:
                    # Assign values to html fields.
                    for html in ca_dict[ca_name]['value']:
                        new_value.append({
                            'html': html, 'content_id': None
                        })
                else:
                    # Default is a list of SubtitledHtml dict.
                    new_value.extend(copy.deepcopy(ca_spec.default_value))

                # Assign content_ids.
                for subtitled_html_dict in new_value:
                    subtitled_html_dict['content_id'] = (
                        content_id_counter
                        .generate_content_id(content_id_prefix)
                    )

                ca_dict[ca_name] = {'value': new_value}
            elif ca_name not in ca_dict:
                ca_dict[ca_name] = {'value': ca_spec.default_value}

        (
            customization_args_util
            .validate_customization_args_and_values(
                'interaction',
                interaction_id,
                ca_dict,
                ca_specs)
        )

        question_state_dict['next_content_id_index'] = (
            content_id_counter.next_content_id_index)
        for new_content_id in content_id_counter.new_content_ids:
            question_state_dict[
                'written_translations'][
                    'translations_mapping'][new_content_id] = {}
            question_state_dict[
                'recorded_voiceovers'][
                    'voiceovers_mapping'][new_content_id] = {}

        return question_state_dict

    @classmethod
    def _convert_state_v36_dict_to_v37_dict(cls, question_state_dict):
        """Converts from version 36 to 37. Version 37 changes all rules with
        type CaseSensitiveEquals to Equals.

        Args:
            question_state_dict: dict. A dict where each key-value pair
                represents respectively, a state name and a dict used to
                initialize a State domain object.

        Returns:
            dict. The converted question_state_dict.
        """
        if question_state_dict['interaction']['id'] != 'TextInput':
            return question_state_dict
        answer_group_dicts = question_state_dict['interaction']['answer_groups']
        for answer_group_dict in answer_group_dicts:
            for rule_spec_dict in answer_group_dict['rule_specs']:
                if rule_spec_dict['rule_type'] == 'CaseSensitiveEquals':
                    rule_spec_dict['rule_type'] = 'Equals'

        return question_state_dict

    @classmethod
    def _convert_state_v37_dict_to_v38_dict(cls, question_state_dict):
        """Converts from version 37 to 38. Version 38 adds a customization arg
        for the Math interactions that allows creators to specify the letters
        that would be displayed to the learner.

        Args:
            question_state_dict: dict. A dict where each key-value pair
                represents respectively, a state name and a dict used to
                initialize a State domain object.

        Returns:
            dict. The converted question_state_dict.
        """
        if question_state_dict['interaction']['id'] in (
                'AlgebraicExpressionInput', 'MathEquationInput'):
            variables = set()
            for group in question_state_dict[
                    'interaction']['answer_groups']:
                for rule_spec in group['rule_specs']:
                    rule_input = rule_spec['inputs']['x']
                    for variable in expression_parser.get_variables(
                            rule_input):
                        # Replacing greek letter names with greek symbols.
                        if len(variable) > 1:
                            variable = (
                                constants.GREEK_LETTER_NAMES_TO_SYMBOLS[
                                    variable])
                        variables.add(variable)

            customization_args = question_state_dict[
                'interaction']['customization_args']
            customization_args.update({
                'customOskLetters': {
                    'value': sorted(variables)
                }
            })

        return question_state_dict

    @classmethod
    def _convert_state_v38_dict_to_v39_dict(cls, question_state_dict):
        """Converts from version 38 to 39. Version 39 adds a new
        customization arg to NumericExpressionInput interaction which allows
        creators to modify the placeholder text.

        Args:
            question_state_dict: dict. A dict where each key-value pair
                represents respectively, a state name and a dict used to
                initialize a State domain object.

        Returns:
            dict. The converted question_state_dict.
        """
        if question_state_dict['interaction']['id'] == 'NumericExpressionInput':
            customization_args = question_state_dict[
                'interaction']['customization_args']
            customization_args.update({
                'placeholder': {
                    'value': {
                        'content_id': 'ca_placeholder_0',
                        'unicode_str': (
                            'Type an expression here, using only numbers.')
                    }
                }
            })
            question_state_dict['written_translations']['translations_mapping'][
                'ca_placeholder_0'] = {}
            question_state_dict['recorded_voiceovers']['voiceovers_mapping'][
                'ca_placeholder_0'] = {}

        return question_state_dict

    @classmethod
    def _convert_state_v39_dict_to_v40_dict(cls, question_state_dict):
        """Converts from version 39 to 40. Version 40 converts TextInput rule
        inputs from NormalizedString to SetOfNormalizedString.

        Args:
            question_state_dict: dict. A dict where each key-value pair
                represents respectively, a state name and a dict used to
                initialize a State domain object.

        Returns:
            dict. The converted question_state_dict.
        """
        if question_state_dict['interaction']['id'] != 'TextInput':
            return question_state_dict

        answer_group_dicts = question_state_dict['interaction']['answer_groups']
        for answer_group_dict in answer_group_dicts:
            rule_type_to_inputs = collections.defaultdict(set)
            for rule_spec_dict in answer_group_dict['rule_specs']:
                rule_type = rule_spec_dict['rule_type']
                rule_inputs = rule_spec_dict['inputs']['x']
                rule_type_to_inputs[rule_type].add(rule_inputs)
            answer_group_dict['rule_specs'] = [{
                'rule_type': rule_type,
                'inputs': {'x': list(rule_type_to_inputs[rule_type])}
            } for rule_type in rule_type_to_inputs]

        return question_state_dict

    @classmethod
    def _convert_state_v40_dict_to_v41_dict(cls, question_state_dict):
        """Converts from version 40 to 41. Version 41 adds
        TranslatableSetOfUnicodeString and TranslatableSetOfNormalizedString
        objects to RuleSpec domain objects to allow for translations.

        Args:
            question_state_dict: dict. A dict where each key-value pair
                represents respectively, a state name and a dict used to
                initialize a State domain object.

        Returns:
            dict. The converted question_state_dict.
        """
        class ContentIdCounter(python_utils.OBJECT):
            """This helper class is used to keep track of
            next_content_id_index and new_content_ids, and provides a
            function to generate new content_ids.
            """

            def __init__(self, next_content_id_index):
                """Initializes a ContentIdCounter object.

                Args:
                    next_content_id_index: int. The next content id index.
                """
                self.new_content_ids = []
                self.next_content_id_index = next_content_id_index

            def generate_content_id(self, content_id_prefix):
                """Generate a new content_id from the prefix provided and
                the next content id index.

                Args:
                    content_id_prefix: str. The prefix of the content_id.

                Returns:
                    str. The generated content_id.
                """
                content_id = '%s%i' % (
                    content_id_prefix,
                    self.next_content_id_index)
                self.next_content_id_index += 1
                self.new_content_ids.append(content_id)
                return content_id

        # As of Jan 2021, which is when this migration is to be run, only
        # TextInput and SetInput have translatable rule inputs, and every rule
        # for these interactions takes exactly one translatable input named x.
        interaction_id = question_state_dict['interaction']['id']
        if interaction_id not in ['TextInput', 'SetInput']:
            return question_state_dict

        content_id_counter = ContentIdCounter(
            question_state_dict['next_content_id_index'])
        answer_group_dicts = question_state_dict['interaction']['answer_groups']
        for answer_group_dict in answer_group_dicts:
            for rule_spec_dict in answer_group_dict['rule_specs']:
                content_id = content_id_counter.generate_content_id(
                    'rule_input_')
                if interaction_id == 'TextInput':
                    # Convert to TranslatableSetOfNormalizedString.
                    rule_spec_dict['inputs']['x'] = {
                        'contentId': content_id,
                        'normalizedStrSet': rule_spec_dict['inputs']['x']
                    }
                elif interaction_id == 'SetInput':
                    # Convert to TranslatableSetOfUnicodeString.
                    rule_spec_dict['inputs']['x'] = {
                        'contentId': content_id,
                        'unicodeStrSet': rule_spec_dict['inputs']['x']
                    }
        question_state_dict['next_content_id_index'] = (
            content_id_counter.next_content_id_index)
        for new_content_id in content_id_counter.new_content_ids:
            question_state_dict[
                'written_translations'][
                    'translations_mapping'][new_content_id] = {}
            question_state_dict[
                'recorded_voiceovers'][
                    'voiceovers_mapping'][new_content_id] = {}

        return question_state_dict

    @classmethod
    def _convert_state_v41_dict_to_v42_dict(cls, question_state_dict):
        """Converts from version 41 to 42. Version 42 changes rule input types
        for DragAndDropSortInput and ItemSelectionInput interactions to better
        support translations. Specifically, the rule inputs will store content
        ids of the html rather than the raw html. Solution answers for
        DragAndDropSortInput and ItemSelectionInput interactions are also
        updated.

        Args:
            question_state_dict: dict. A dict where each key-value pair
                represents respectively, a state name and a dict used to
                initialize a State domain object.

        Returns:
            dict. The converted question_state_dict.
        """

        def migrate_rule_inputs_and_answers(new_type, value, choices):
            """Migrates SetOfHtmlString to SetOfTranslatableHtmlContentIds,
            ListOfSetsOfHtmlStrings to ListOfSetsOfTranslatableHtmlContentIds,
            and DragAndDropHtmlString to TranslatableHtmlContentId. These
            migrations are necessary to have rules work easily for multiple
            languages; instead of comparing html for equality, we compare
            content_ids for equality.

            Args:
                new_type: str. The type to migrate to.
                value: *. The value to migrate.
                choices: list(dict). The list of subtitled html dicts to extract
                    content ids from.

            Returns:
                *. The migrated rule input.
            """

            def extract_content_id_from_choices(html):
                """Given a html, find its associated content id in choices,
                which is a list of subtitled html dicts.

                Args:
                    html: str. The html to find the content id of.

                Returns:
                    str. The content id of html.
                """
                for subtitled_html_dict in choices:
                    if subtitled_html_dict['html'] == html:
                        return subtitled_html_dict['content_id']
                # If there is no match, we discard the rule input. The frontend
                # will handle invalid content ids similar to how it handled
                # non-matching html.
                return feconf.INVALID_CONTENT_ID

            if new_type == 'TranslatableHtmlContentId':
                return extract_content_id_from_choices(value)
            elif new_type == 'SetOfTranslatableHtmlContentIds':
                return [
                    migrate_rule_inputs_and_answers(
                        'TranslatableHtmlContentId', html, choices
                    ) for html in value
                ]
            elif new_type == 'ListOfSetsOfTranslatableHtmlContentIds':
                return [
                    migrate_rule_inputs_and_answers(
                        'SetOfTranslatableHtmlContentIds', html_set, choices
                    ) for html_set in value
                ]

        interaction_id = question_state_dict['interaction']['id']
        if interaction_id not in [
                'DragAndDropSortInput', 'ItemSelectionInput']:
            return question_state_dict

        solution = question_state_dict['interaction']['solution']
        choices = question_state_dict['interaction']['customization_args'][
            'choices']['value']

        if interaction_id == 'ItemSelectionInput':
            # The solution type will be migrated from SetOfHtmlString to
            # SetOfTranslatableHtmlContentIds.
            if solution is not None:
                solution['correct_answer'] = (
                    migrate_rule_inputs_and_answers(
                        'SetOfTranslatableHtmlContentIds',
                        solution['correct_answer'],
                        choices)
                )
        if interaction_id == 'DragAndDropSortInput':
            # The solution type will be migrated from ListOfSetsOfHtmlString
            # to ListOfSetsOfTranslatableHtmlContentIds.
            if solution is not None:
                solution['correct_answer'] = (
                    migrate_rule_inputs_and_answers(
                        'ListOfSetsOfTranslatableHtmlContentIds',
                        solution['correct_answer'],
                        choices)
                )

        answer_group_dicts = question_state_dict['interaction']['answer_groups']
        for answer_group_dict in answer_group_dicts:
            for rule_spec_dict in answer_group_dict['rule_specs']:
                rule_type = rule_spec_dict['rule_type']
                rule_inputs = rule_spec_dict['inputs']

                if interaction_id == 'ItemSelectionInput':
                    # All rule inputs for ItemSelectionInput will be
                    # migrated from SetOfHtmlString to
                    # SetOfTranslatableHtmlContentIds.
                    rule_inputs['x'] = migrate_rule_inputs_and_answers(
                        'SetOfTranslatableHtmlContentIds',
                        rule_inputs['x'],
                        choices)
                if interaction_id == 'DragAndDropSortInput':
                    rule_types_with_list_of_sets = [
                        'IsEqualToOrdering',
                        'IsEqualToOrderingWithOneItemAtIncorrectPosition'
                    ]
                    if rule_type in rule_types_with_list_of_sets:
                        # For rule type IsEqualToOrdering and
                        # IsEqualToOrderingWithOneItemAtIncorrectPosition,
                        # the x input will be migrated from
                        # ListOfSetsOfHtmlStrings to
                        # ListOfSetsOfTranslatableHtmlContentIds.
                        rule_inputs['x'] = migrate_rule_inputs_and_answers(
                            'ListOfSetsOfTranslatableHtmlContentIds',
                            rule_inputs['x'],
                            choices)
                    elif rule_type == 'HasElementXAtPositionY':
                        # For rule type HasElementXAtPositionY,
                        # the x input will be migrated from
                        # DragAndDropHtmlString to
                        # TranslatableHtmlContentId, and the y input will
                        # remain as DragAndDropPositiveInt.
                        rule_inputs['x'] = migrate_rule_inputs_and_answers(
                            'TranslatableHtmlContentId',
                            rule_inputs['x'],
                            choices)
                    elif rule_type == 'HasElementXBeforeElementY':
                        # For rule type HasElementXBeforeElementY,
                        # the x and y inputs will be migrated from
                        # DragAndDropHtmlString to
                        # TranslatableHtmlContentId.
                        for rule_input_name in ['x', 'y']:
                            rule_inputs[rule_input_name] = (
                                migrate_rule_inputs_and_answers(
                                    'TranslatableHtmlContentId',
                                    rule_inputs[rule_input_name],
                                    choices))

        return question_state_dict

    @classmethod
    def _convert_state_v42_dict_to_v43_dict(cls, question_state_dict):
        """Converts from version 42 to 43. Version 43 adds a new customization
        arg to NumericExpressionInput, AlgebraicExpressionInput, and
        MathEquationInput. The customization arg will allow creators to choose
        whether to render the division sign (÷) instead of a fraction for the
        division operation.

        Args:
            question_state_dict: dict. A dict where each key-value pair
                represents respectively, a state name and a dict used to
                initialize a State domain object.

        Returns:
            dict. The converted question_state_dict.
        """
        if question_state_dict['interaction']['id'] in [
                'NumericExpressionInput', 'AlgebraicExpressionInput',
                'MathEquationInput']:
            customization_args = question_state_dict[
                'interaction']['customization_args']
            customization_args.update({
                'useFractionForDivision': {
                    'value': True
                }
            })

        return question_state_dict

    @classmethod
    def _convert_state_v43_dict_to_v44_dict(cls, question_state_dict):
        """Converts from version 43 to version 44. Version 44 adds
        card_is_checkpoint boolean to the state, which allows creators to
        mark a state as a checkpoint for the learners.

        Args:
            question_state_dict: dict. A dict representation of
                question_state_data.

        Returns:
            dict. The converted question_state_dict.
        """
        question_state_dict['card_is_checkpoint'] = False
        return question_state_dict

    @classmethod
    def _convert_state_v44_dict_to_v45_dict(cls, question_state_dict):
        """Converts from version 44 to 45. Version 45 contains
        linked skil id.

        Args:
            question_state_dict: dict. A dict where each key-value pair
                represents respectively, a state name and a dict used to
                initialize a State domain object.

        Returns:
            dict. The converted states_dict.
        """

        question_state_dict['linked_skill_id'] = None

        return question_state_dict

    @classmethod
    def _convert_state_v45_dict_to_v46_dict(cls, question_state_dict):
<<<<<<< HEAD
        """Converts from version 45 to 46. Version 46 adds inputGreaterThanzero
        customization arg to NumericInput interaction which allows
        creators to set input range greater than or equal to zero.
=======
        """Converts from version 45 to 46. Version 46 ensures that the written
        translations in a state containing unicode content do not contain HTML
        tags and the data_format is unicode. This does not affect questions, so
        no conversion is required.
>>>>>>> b1846a83

        Args:
            question_state_dict: dict. A dict where each key-value pair
                represents respectively, a state name and a dict used to
                initialize a State domain object.

        Returns:
<<<<<<< HEAD
            dict. The converted question_state_dict.
        """
        if question_state_dict['interaction']['id'] == 'NumericInput':
            customization_args = question_state_dict[
                'interaction']['customization_args']
            customization_args.update({
                'inputGreaterThanZero': {
                    'value': True
                }
            })
=======
            dict. The converted states_dict.
        """

>>>>>>> b1846a83
        return question_state_dict

    @classmethod
    def update_state_from_model(
            cls, versioned_question_state, current_state_schema_version):
        """Converts the state object contained in the given
        versioned_question_state dict from current_state_schema_version to
        current_state_schema_version + 1.
        Note that the versioned_question_state being passed in is modified
        in-place.

        Args:
            versioned_question_state: dict. A dict with two keys:
                - state_schema_version: int. The state schema version for the
                    question.
                - state: The State domain object representing the question
                    state data.
            current_state_schema_version: int. The current state
                schema version.
        """
        versioned_question_state['state_schema_version'] = (
            current_state_schema_version + 1)

        conversion_fn = getattr(cls, '_convert_state_v%s_dict_to_v%s_dict' % (
            current_state_schema_version, current_state_schema_version + 1))

        versioned_question_state['state'] = conversion_fn(
            versioned_question_state['state'])

    def partial_validate(self):
        """Validates the Question domain object, but doesn't require the
        object to contain an ID and a version. To be used to validate the
        question before it is finalized.
        """

        if not isinstance(self.language_code, python_utils.BASESTRING):
            raise utils.ValidationError(
                'Expected language_code to be a string, received %s' %
                self.language_code)

        if not self.linked_skill_ids:
            raise utils.ValidationError(
                'linked_skill_ids is either null or an empty list')

        if not (isinstance(self.linked_skill_ids, list) and (
                all(isinstance(
                    elem, python_utils.BASESTRING) for elem in (
                        self.linked_skill_ids)))):
            raise utils.ValidationError(
                'Expected linked_skill_ids to be a list of strings, '
                'received %s' % self.linked_skill_ids)

        if len(set(self.linked_skill_ids)) != len(self.linked_skill_ids):
            raise utils.ValidationError(
                'linked_skill_ids has duplicate skill ids')
        inapplicable_skill_misconception_ids_is_list = isinstance(
            self.inapplicable_skill_misconception_ids, list)
        if not (inapplicable_skill_misconception_ids_is_list and (
                all(isinstance(
                    elem, python_utils.BASESTRING) for elem in (
                        self.inapplicable_skill_misconception_ids)))):
            raise utils.ValidationError(
                'Expected inapplicable_skill_misconception_ids to be a list '
                'of strings, received %s'
                % self.inapplicable_skill_misconception_ids)

        if not (all(
                re.match(
                    constants.VALID_SKILL_MISCONCEPTION_ID_REGEX, elem
                ) for elem in self.inapplicable_skill_misconception_ids)):
            raise utils.ValidationError(
                'Expected inapplicable_skill_misconception_ids to be a list '
                'of strings of the format <skill_id>-<misconception_id>, '
                'received %s' % self.inapplicable_skill_misconception_ids)

        if len(set(self.inapplicable_skill_misconception_ids)) != len(
                self.inapplicable_skill_misconception_ids):
            raise utils.ValidationError(
                'inapplicable_skill_misconception_ids has duplicate values')

        if not isinstance(self.question_state_data_schema_version, int):
            raise utils.ValidationError(
                'Expected schema version to be an integer, received %s' %
                self.question_state_data_schema_version)

        if not isinstance(self.question_state_data, state_domain.State):
            raise utils.ValidationError(
                'Expected question state data to be a State object, '
                'received %s' % self.question_state_data)

        if not utils.is_valid_language_code(self.language_code):
            raise utils.ValidationError(
                'Invalid language code: %s' % self.language_code)

        interaction_specs = interaction_registry.Registry.get_all_specs()
        at_least_one_correct_answer = False
        dest_is_specified = False
        interaction = self.question_state_data.interaction
        for answer_group in interaction.answer_groups:
            if answer_group.outcome.labelled_as_correct:
                at_least_one_correct_answer = True
            if answer_group.outcome.dest is not None:
                dest_is_specified = True

        if interaction.default_outcome.labelled_as_correct:
            at_least_one_correct_answer = True

        if interaction.default_outcome.dest is not None:
            dest_is_specified = True

        if not at_least_one_correct_answer:
            raise utils.ValidationError(
                'Expected at least one answer group to have a correct ' +
                'answer.'
            )

        if dest_is_specified:
            raise utils.ValidationError(
                'Expected all answer groups to have destination as None.'
            )

        if not interaction.hints:
            raise utils.ValidationError(
                'Expected the question to have at least one hint')

        if (
                (interaction.solution is None) and
                (interaction_specs[interaction.id]['can_have_solution'])):
            raise utils.ValidationError(
                'Expected the question to have a solution'
            )
        self.question_state_data.validate({}, False)

    def validate(self):
        """Validates the Question domain object before it is saved."""

        if not isinstance(self.id, python_utils.BASESTRING):
            raise utils.ValidationError(
                'Expected ID to be a string, received %s' % self.id)

        if not isinstance(self.version, int):
            raise utils.ValidationError(
                'Expected version to be an integer, received %s' %
                self.version)

        self.partial_validate()

    @classmethod
    def from_dict(cls, question_dict):
        """Returns a Question domain object from dict.

        Returns:
            Question. The corresponding Question domain object.
        """
        question = cls(
            question_dict['id'],
            state_domain.State.from_dict(question_dict['question_state_data']),
            question_dict['question_state_data_schema_version'],
            question_dict['language_code'], question_dict['version'],
            question_dict['linked_skill_ids'],
            question_dict['inapplicable_skill_misconception_ids'])

        return question

    @classmethod
    def create_default_question(cls, question_id, skill_ids):
        """Returns a Question domain object with default values.

        Args:
            question_id: str. The unique ID of the question.
            skill_ids: list(str). List of skill IDs attached to this question.

        Returns:
            Question. A Question domain object with default values.
        """
        default_question_state_data = cls.create_default_question_state()

        return cls(
            question_id, default_question_state_data,
            feconf.CURRENT_STATE_SCHEMA_VERSION,
            constants.DEFAULT_LANGUAGE_CODE, 0, skill_ids, [])

    def update_language_code(self, language_code):
        """Updates the language code of the question.

        Args:
            language_code: str. The ISO 639-1 code for the language this
                question is written in.
        """
        self.language_code = language_code

    def update_linked_skill_ids(self, linked_skill_ids):
        """Updates the linked skill ids of the question.

        Args:
            linked_skill_ids: list(str). The skill ids linked to the question.
        """
        self.linked_skill_ids = list(set(linked_skill_ids))

    def update_inapplicable_skill_misconception_ids(
            self, inapplicable_skill_misconception_ids):
        """Updates the optional misconception ids marked as not applicable
        to the question.

        Args:
            inapplicable_skill_misconception_ids: list(str). The optional
                skill misconception ids marked as not applicable to the
                question.
        """
        self.inapplicable_skill_misconception_ids = list(
            set(inapplicable_skill_misconception_ids))

    def update_question_state_data(self, question_state_data):
        """Updates the question data of the question.

        Args:
            question_state_data: State. A State domain object
                representing the question state data.
        """
        self.question_state_data = question_state_data


class QuestionSummary(python_utils.OBJECT):
    """Domain object for Question Summary."""

    def __init__(
            self, question_id, question_content, misconception_ids,
            interaction_id, question_model_created_on=None,
            question_model_last_updated=None):
        """Constructs a Question Summary domain object.

        Args:
            question_id: str. The ID of the question.
            question_content: str. The static HTML of the question shown to
                the learner.
            misconception_ids: str. The misconception ids addressed in
                the question. This includes tagged misconceptions ids as well
                as inapplicable misconception ids in the question.
            interaction_id: str. The ID of the interaction.
            question_model_created_on: datetime.datetime. Date and time when
                the question model is created.
            question_model_last_updated: datetime.datetime. Date and time
                when the question model was last updated.
        """
        self.id = question_id
        self.question_content = html_cleaner.clean(question_content)
        self.misconception_ids = misconception_ids
        self.interaction_id = interaction_id
        self.created_on = question_model_created_on
        self.last_updated = question_model_last_updated

    def to_dict(self):
        """Returns a dictionary representation of this domain object.

        Returns:
            dict. A dict representing this QuestionSummary object.
        """
        return {
            'id': self.id,
            'question_content': self.question_content,
            'interaction_id': self.interaction_id,
            'last_updated_msec': utils.get_time_in_millisecs(self.last_updated),
            'created_on_msec': utils.get_time_in_millisecs(self.created_on),
            'misconception_ids': self.misconception_ids
        }

    def validate(self):
        """Validates the Question summary domain object before it is saved.

        Raises:
            ValidationError. One or more attributes of question summary are
                invalid.
        """
        if not isinstance(self.id, python_utils.BASESTRING):
            raise utils.ValidationError(
                'Expected id to be a string, received %s' % self.id)

        if not isinstance(self.question_content, python_utils.BASESTRING):
            raise utils.ValidationError(
                'Expected question content to be a string, received %s' %
                self.question_content)

        if not isinstance(self.interaction_id, python_utils.BASESTRING):
            raise utils.ValidationError(
                'Expected interaction id to be a string, received %s' %
                self.interaction_id)

        if not isinstance(self.created_on, datetime.datetime):
            raise utils.ValidationError(
                'Expected created on to be a datetime, received %s' %
                self.created_on)

        if not isinstance(self.last_updated, datetime.datetime):
            raise utils.ValidationError(
                'Expected last updated to be a datetime, received %s' %
                self.last_updated)

        if not (isinstance(self.misconception_ids, list) and (
                all(isinstance(elem, python_utils.BASESTRING) for elem in (
                    self.misconception_ids)))):
            raise utils.ValidationError(
                'Expected misconception ids to be a list of '
                'strings, received %s' % self.misconception_ids)


class QuestionSkillLink(python_utils.OBJECT):
    """Domain object for Question Skill Link.

    Attributes:
        question_id: str. The ID of the question.
        skill_id: str. The ID of the skill to which the
            question is linked.
        skill_description: str. The description of the corresponding skill.
        skill_difficulty: float. The difficulty between [0, 1] of the skill.
    """

    def __init__(
            self, question_id, skill_id, skill_description, skill_difficulty):
        """Constructs a Question Skill Link domain object.

        Args:
            question_id: str. The ID of the question.
            skill_id: str. The ID of the skill to which the question is linked.
            skill_description: str. The description of the corresponding skill.
            skill_difficulty: float. The difficulty between [0, 1] of the skill.
        """
        self.question_id = question_id
        self.skill_id = skill_id
        self.skill_description = skill_description
        self.skill_difficulty = skill_difficulty

    def to_dict(self):
        """Returns a dictionary representation of this domain object.

        Returns:
            dict. A dict representing this QuestionSkillLink object.
        """
        return {
            'question_id': self.question_id,
            'skill_id': self.skill_id,
            'skill_description': self.skill_description,
            'skill_difficulty': self.skill_difficulty,
        }


class MergedQuestionSkillLink(python_utils.OBJECT):
    """Domain object for the Merged Question Skill Link object, returned to the
    editors.

    Attributes:
        question_id: str. The ID of the question.
        skill_ids: list(str). The skill IDs of the linked skills.
        skill_descriptions: list(str). The descriptions of the skills to which
            the question is linked.
        skill_difficulties: list(float). The difficulties between [0, 1] of the
            skills.
    """

    def __init__(
            self, question_id, skill_ids, skill_descriptions,
            skill_difficulties):
        """Constructs a Merged Question Skill Link domain object.

        Args:
            question_id: str. The ID of the question.
            skill_ids: list(str). The skill IDs of the linked skills.
            skill_descriptions: list(str). The descriptions of the skills to
                which the question is linked.
            skill_difficulties: list(float). The difficulties between [0, 1] of
                the skills.
        """
        self.question_id = question_id
        self.skill_ids = skill_ids
        self.skill_descriptions = skill_descriptions
        self.skill_difficulties = skill_difficulties

    def to_dict(self):
        """Returns a dictionary representation of this domain object.

        Returns:
            dict. A dict representing this MergedQuestionSkillLink object.
        """
        return {
            'question_id': self.question_id,
            'skill_ids': self.skill_ids,
            'skill_descriptions': self.skill_descriptions,
            'skill_difficulties': self.skill_difficulties,
        }<|MERGE_RESOLUTION|>--- conflicted
+++ resolved
@@ -1097,16 +1097,10 @@
 
     @classmethod
     def _convert_state_v45_dict_to_v46_dict(cls, question_state_dict):
-<<<<<<< HEAD
-        """Converts from version 45 to 46. Version 46 adds inputGreaterThanzero
-        customization arg to NumericInput interaction which allows
-        creators to set input range greater than or equal to zero.
-=======
         """Converts from version 45 to 46. Version 46 ensures that the written
         translations in a state containing unicode content do not contain HTML
         tags and the data_format is unicode. This does not affect questions, so
         no conversion is required.
->>>>>>> b1846a83
 
         Args:
             question_state_dict: dict. A dict where each key-value pair
@@ -1114,22 +1108,9 @@
                 initialize a State domain object.
 
         Returns:
-<<<<<<< HEAD
-            dict. The converted question_state_dict.
-        """
-        if question_state_dict['interaction']['id'] == 'NumericInput':
-            customization_args = question_state_dict[
-                'interaction']['customization_args']
-            customization_args.update({
-                'inputGreaterThanZero': {
-                    'value': True
-                }
-            })
-=======
             dict. The converted states_dict.
         """
 
->>>>>>> b1846a83
         return question_state_dict
 
     @classmethod
