# coding: utf-8
#
# Copyright 2017 The Oppia Authors. All Rights Reserved.
#
# Licensed under the Apache License, Version 2.0 (the "License");
# you may not use this file except in compliance with the License.
# You may obtain a copy of the License at
#
#      http://www.apache.org/licenses/LICENSE-2.0
#
# Unless required by applicable law or agreed to in writing, software
# distributed under the License is distributed on an "AS-IS" BASIS,
# WITHOUT WARRANTIES OR CONDITIONS OF ANY KIND, either express or implied.
# See the License for the specific language governing permissions and
# limitations under the License.

"""Domain objects relating to questions."""

from __future__ import annotations

import collections
import copy
import datetime
import re

from core import feconf
from core import schema_utils
from core import utils
from core.constants import constants
from core.domain import change_domain
from core.domain import customization_args_util
from core.domain import exp_domain
from core.domain import expression_parser
from core.domain import state_domain
<<<<<<< HEAD
from core.domain import translation_domain
from core.platform import models
=======
>>>>>>> aca4d2aa
from extensions import domain

from pylatexenc import latex2text

from core.domain import html_cleaner  # pylint: disable=invalid-import-from # isort:skip
from core.domain import html_validation_service  # pylint: disable=invalid-import-from # isort:skip
from core.domain import interaction_registry  # pylint: disable=invalid-import-from # isort:skip

# TODO(#14537): Refactor this file and remove imports marked
# with 'invalid-import-from'.

# Do not modify the values of these constants. This is to preserve backwards
# compatibility with previous change dicts.
QUESTION_PROPERTY_LANGUAGE_CODE = 'language_code'
QUESTION_PROPERTY_QUESTION_STATE_DATA = 'question_state_data'
QUESTION_PROPERTY_LINKED_SKILL_IDS = 'linked_skill_ids'
QUESTION_PROPERTY_INAPPLICABLE_SKILL_MISCONCEPTION_IDS = (
    'inapplicable_skill_misconception_ids')

# This takes additional 'property_name' and 'new_value' parameters and,
# optionally, 'old_value'.
CMD_UPDATE_QUESTION_PROPERTY = 'update_question_property'
CMD_CREATE_NEW_FULLY_SPECIFIED_QUESTION = 'create_new_fully_specified_question'
CMD_MIGRATE_STATE_SCHEMA_TO_LATEST_VERSION = (
    'migrate_state_schema_to_latest_version')

# The following commands are deprecated, as these functionalities will be
# handled by a QuestionSkillLink class in the future.
CMD_ADD_QUESTION_SKILL = 'add_question_skill'
CMD_REMOVE_QUESTION_SKILL = 'remove_question_skill'

CMD_CREATE_NEW = 'create_new'


class QuestionChange(change_domain.BaseChange):
    """Domain object for changes made to question object.

    The allowed commands, together with the attributes:
        - 'create_new'
        - 'update question property' (with property_name, new_value
        and old_value)
        - 'create_new_fully_specified_question' (with question_dict,
        skill_id)
        - 'migrate_state_schema_to_latest_version' (with from_version
        and to_version)
    """

    # The allowed list of question properties which can be used in
    # update_question_property command.
    QUESTION_PROPERTIES = (
        QUESTION_PROPERTY_QUESTION_STATE_DATA,
        QUESTION_PROPERTY_LANGUAGE_CODE,
        QUESTION_PROPERTY_LINKED_SKILL_IDS,
        QUESTION_PROPERTY_INAPPLICABLE_SKILL_MISCONCEPTION_IDS)

    ALLOWED_COMMANDS = [{
        'name': CMD_CREATE_NEW,
        'required_attribute_names': [],
        'optional_attribute_names': [],
        'user_id_attribute_names': []
    }, {
        'name': CMD_UPDATE_QUESTION_PROPERTY,
        'required_attribute_names': ['property_name', 'new_value', 'old_value'],
        'optional_attribute_names': [],
        'user_id_attribute_names': [],
        'allowed_values': {'property_name': QUESTION_PROPERTIES}
    }, {
        'name': CMD_CREATE_NEW_FULLY_SPECIFIED_QUESTION,
        'required_attribute_names': ['question_dict', 'skill_id'],
        'optional_attribute_names': ['topic_name'],
        'user_id_attribute_names': []
    }, {
        'name': CMD_MIGRATE_STATE_SCHEMA_TO_LATEST_VERSION,
        'required_attribute_names': ['from_version', 'to_version'],
        'optional_attribute_names': [],
        'user_id_attribute_names': []
    }]


class QuestionSuggestionChange(change_domain.BaseChange):
    """Domain object for changes made to question suggestion object.

    The allowed commands, together with the attributes:
        - 'create_new_fully_specified_question' (with question_dict,
        skill_id, skill_difficulty)
    """

    ALLOWED_COMMANDS = [
        {
            'name': CMD_CREATE_NEW_FULLY_SPECIFIED_QUESTION,
            'required_attribute_names': [
                'question_dict', 'skill_id', 'skill_difficulty'],
            'optional_attribute_names': [],
            'user_id_attribute_names': []
        }
    ]


class Question(translation_domain.BaseTranslatableObject):
    """Domain object for a question."""

    def __init__(
            self, question_id, question_state_data,
            question_state_data_schema_version, language_code, version,
            linked_skill_ids, inapplicable_skill_misconception_ids,
            created_on=None, last_updated=None):
        """Constructs a Question domain object.

        Args:
            question_id: str. The unique ID of the question.
            question_state_data: State. An object representing the question
                state data.
            question_state_data_schema_version: int. The schema version of the
                question states (equivalent to the states schema version of
                explorations).
            language_code: str. The ISO 639-1 code for the language this
                question is written in.
            version: int. The version of the question.
            linked_skill_ids: list(str). Skill ids linked to the question.
                Note: Do not update this field manually.
            inapplicable_skill_misconception_ids: list(str). Optional
                misconception ids that are marked as not relevant to the
                question.
            created_on: datetime.datetime. Date and time when the question was
                created.
            last_updated: datetime.datetime. Date and time when the
                question was last updated.
        """
        self.id = question_id
        self.question_state_data = question_state_data
        self.language_code = language_code
        self.question_state_data_schema_version = (
            question_state_data_schema_version)
        self.version = version
        self.linked_skill_ids = linked_skill_ids
        self.inapplicable_skill_misconception_ids = (
            inapplicable_skill_misconception_ids)
        self.created_on = created_on
        self.last_updated = last_updated

    def _register_all_translatable_fields(self) -> None:
        """Registration of all translatable field for Question."""

        self._register_translatable_object(self.question_state_data)

    def to_dict(self):
        """Returns a dict representing this Question domain object.

        Returns:
            dict. A dict representation of the Question instance.
        """
        return {
            'id': self.id,
            'question_state_data': self.question_state_data.to_dict(),
            'question_state_data_schema_version': (
                self.question_state_data_schema_version),
            'language_code': self.language_code,
            'version': self.version,
            'linked_skill_ids': self.linked_skill_ids,
            'inapplicable_skill_misconception_ids': (
                self.inapplicable_skill_misconception_ids)
        }

    @classmethod
    def create_default_question_state(cls):
        """Return a State domain object with default value for being used as
        question state data.

        Returns:
            State. The corresponding State domain object.
        """
        return state_domain.State.create_default_state(
            None, is_initial_state=True)

    @classmethod
    def _convert_state_v27_dict_to_v28_dict(cls, question_state_dict):
        """Converts from version 27 to 28. Version 28 replaces
        content_ids_to_audio_translations with recorded_voiceovers.

        Args:
            question_state_dict: dict. The dict representation of
                question_state_data.

        Returns:
            dict. The converted question_state_dict.
        """
        question_state_dict['recorded_voiceovers'] = {
            'voiceovers_mapping': (
                question_state_dict.pop('content_ids_to_audio_translations'))
        }
        return question_state_dict

    @classmethod
    def _convert_state_v28_dict_to_v29_dict(cls, question_state_dict):
        """Converts from version 28 to 29. Version 29 adds
        solicit_answer_details boolean variable to the state, which
        allows the creator to ask for answer details from the learner
        about why they landed on a particular answer.

        Args:
            question_state_dict: dict. The dict representation of
                question_state_data.

        Returns:
            dict. The converted question_state_dict.
        """
        question_state_dict['solicit_answer_details'] = False
        return question_state_dict

    @classmethod
    def _convert_state_v29_dict_to_v30_dict(cls, question_state_dict):
        """Converts from version 29 to 30. Version 30 replaces
        tagged_misconception_id with tagged_skill_misconception_id, which
        is default to None.

        Args:
            question_state_dict: dict. A dict where each key-value pair
                represents respectively, a state name and a dict used to
                initialize a State domain object.

        Returns:
            dict. The converted question_state_dict.
        """
        answer_groups = question_state_dict['interaction']['answer_groups']
        for answer_group in answer_groups:
            answer_group['tagged_skill_misconception_id'] = None
            del answer_group['tagged_misconception_id']

        return question_state_dict

    @classmethod
    def _convert_state_v30_dict_to_v31_dict(cls, question_state_dict):
        """Converts from version 30 to 31. Version 31 updates the
        Voiceover model to have an initialized duration_secs attribute of 0.0.

        Args:
            question_state_dict: dict. A dict where each key-value pair
                represents respectively, a state name and a dict used to
                initialize a State domain object.

        Returns:
            dict. The converted question_state_dict.
        """
        # Get the voiceovers_mapping metadata.
        voiceovers_mapping = (
            question_state_dict['recorded_voiceovers']['voiceovers_mapping'])
        language_codes_to_audio_metadata = voiceovers_mapping.values()
        for language_codes in language_codes_to_audio_metadata:
            for audio_metadata in language_codes.values():
                # Initialize duration_secs with 0.0 for every voiceover
                # recording under Content, Feedback, Hints, and Solutions.
                # This is necessary to keep the state functional
                # when migrating to v31.
                audio_metadata['duration_secs'] = 0.0
        return question_state_dict

    @classmethod
    def _convert_state_v31_dict_to_v32_dict(cls, question_state_dict):
        """Converts from version 31 to 32. Version 32 adds a new
        customization arg to SetInput interaction which allows
        creators to add custom text to the "Add" button.

        Args:
            question_state_dict: dict. A dict where each key-value pair
                represents respectively, a state name and a dict used to
                initialize a State domain object.

        Returns:
            dict. The converted question_state_dict.
        """
        if question_state_dict['interaction']['id'] == 'SetInput':
            customization_args = question_state_dict[
                'interaction']['customization_args']
            customization_args.update({
                'buttonText': {
                    'value': 'Add item'
                }
            })

        return question_state_dict

    @classmethod
    def _convert_state_v32_dict_to_v33_dict(cls, question_state_dict):
        """Converts from version 32 to 33. Version 33 adds a new
        customization arg to MultipleChoiceInput Interaction which allows
        answer choices to be shuffled.

        Args:
            question_state_dict: dict. A dict where each key-value pair
                represents respectively, a state name and a dict used to
                initialize a State domain object.

        Returns:
            dict. The converted question_state_dict.
        """
        if question_state_dict['interaction']['id'] == 'MultipleChoiceInput':
            customization_args = question_state_dict[
                'interaction']['customization_args']
            customization_args.update({
                'showChoicesInShuffledOrder': {
                    'value': True
                }
            })

        return question_state_dict

    @classmethod
    def _convert_state_v33_dict_to_v34_dict(cls, question_state_dict):
        """Converts from version 33 to 34. Version 34 adds a new
        attribute for math components. The new attribute has an additional field
        to for storing SVG filenames.

        Args:
            question_state_dict: dict. A dict where each key-value pair
                represents respectively, a state name and a dict used to
                initialize a State domain object.

        Returns:
            dict. The converted question_state_dict.
        """
        question_state_dict = state_domain.State.convert_html_fields_in_state(
            question_state_dict,
            html_validation_service.add_math_content_to_math_rte_components,
            state_uses_old_interaction_cust_args_schema=True,
            state_uses_old_rule_template_schema=True)
        return question_state_dict

    @classmethod
    def _convert_state_v34_dict_to_v35_dict(cls, question_state_dict):
        """Converts from version 34 to 35. Version 35 upgrades all explorations
        that use the MathExpressionInput interaction to use one of
        AlgebraicExpressionInput, NumericExpressionInput, or MathEquationInput
        interactions.

        Args:
            question_state_dict: dict. A dict where each key-value pair
                represents respectively, a state name and a dict used to
                initialize a State domain object.

        Returns:
            dict. The converted question_state_dict.
        """
        is_valid_algebraic_expression = schema_utils.get_validator(
            'is_valid_algebraic_expression')
        is_valid_numeric_expression = schema_utils.get_validator(
            'is_valid_numeric_expression')
        is_valid_math_equation = schema_utils.get_validator(
            'is_valid_math_equation')
        ltt = latex2text.LatexNodes2Text()

        if question_state_dict['interaction']['id'] == 'MathExpressionInput':
            new_answer_groups = []
            types_of_inputs = set()
            for group in question_state_dict['interaction']['answer_groups']:
                new_answer_group = copy.deepcopy(group)
                for rule_spec in new_answer_group['rule_specs']:
                    rule_input = ltt.latex_to_text(rule_spec['inputs']['x'])

                    rule_input = exp_domain.clean_math_expression(
                        rule_input)

                    type_of_input = exp_domain.TYPE_INVALID_EXPRESSION
                    if is_valid_algebraic_expression(rule_input):
                        type_of_input = (
                            exp_domain.TYPE_VALID_ALGEBRAIC_EXPRESSION)
                    elif is_valid_numeric_expression(rule_input):
                        type_of_input = exp_domain.TYPE_VALID_NUMERIC_EXPRESSION
                    elif is_valid_math_equation(rule_input):
                        type_of_input = exp_domain.TYPE_VALID_MATH_EQUATION

                    types_of_inputs.add(type_of_input)

                    if type_of_input != exp_domain.TYPE_INVALID_EXPRESSION:
                        rule_spec['inputs']['x'] = rule_input
                        if type_of_input == exp_domain.TYPE_VALID_MATH_EQUATION:
                            rule_spec['inputs']['y'] = 'both'
                        rule_spec['rule_type'] = 'MatchesExactlyWith'

                new_answer_groups.append(new_answer_group)

            if exp_domain.TYPE_INVALID_EXPRESSION not in types_of_inputs:
                # If at least one rule input is an equation, we remove
                # all other rule inputs that are expressions.
                if exp_domain.TYPE_VALID_MATH_EQUATION in types_of_inputs:
                    new_interaction_id = exp_domain.TYPE_VALID_MATH_EQUATION
                    for group in new_answer_groups:
                        new_rule_specs = []
                        for rule_spec in group['rule_specs']:
                            if is_valid_math_equation(
                                    rule_spec['inputs']['x']):
                                new_rule_specs.append(rule_spec)
                        group['rule_specs'] = new_rule_specs
                # Otherwise, if at least one rule_input is an algebraic
                # expression, we remove all other rule inputs that are
                # numeric expressions.
                elif exp_domain.TYPE_VALID_ALGEBRAIC_EXPRESSION in (
                        types_of_inputs):
                    new_interaction_id = (
                        exp_domain.TYPE_VALID_ALGEBRAIC_EXPRESSION)
                    for group in new_answer_groups:
                        new_rule_specs = []
                        for rule_spec in group['rule_specs']:
                            if is_valid_algebraic_expression(
                                    rule_spec['inputs']['x']):
                                new_rule_specs.append(rule_spec)
                        group['rule_specs'] = new_rule_specs
                else:
                    new_interaction_id = (
                        exp_domain.TYPE_VALID_NUMERIC_EXPRESSION)

                # Removing answer groups that have no rule specs left after
                # the filtration done above.
                new_answer_groups = [
                    answer_group for answer_group in new_answer_groups if (
                        len(answer_group['rule_specs']) != 0)]

                # Removing feedback keys, from voiceovers_mapping and
                # translations_mapping, that correspond to the rules that
                # got deleted.
                old_answer_groups_feedback_keys = [
                    answer_group['outcome'][
                        'feedback']['content_id'] for answer_group in (
                            question_state_dict[
                                'interaction']['answer_groups'])]
                new_answer_groups_feedback_keys = [
                    answer_group['outcome'][
                        'feedback']['content_id'] for answer_group in (
                            new_answer_groups)]
                content_ids_to_delete = set(
                    old_answer_groups_feedback_keys) - set(
                        new_answer_groups_feedback_keys)
                for content_id in content_ids_to_delete:
                    if content_id in question_state_dict['recorded_voiceovers'][
                            'voiceovers_mapping']:
                        del question_state_dict['recorded_voiceovers'][
                            'voiceovers_mapping'][content_id]
                    if content_id in question_state_dict[
                            'written_translations']['translations_mapping']:
                        del question_state_dict['written_translations'][
                            'translations_mapping'][content_id]

                question_state_dict['interaction']['id'] = new_interaction_id
                question_state_dict['interaction']['answer_groups'] = (
                    new_answer_groups)
                if question_state_dict['interaction']['solution']:
                    correct_answer = question_state_dict['interaction'][
                        'solution']['correct_answer']['ascii']
                    correct_answer = exp_domain.clean_math_expression(
                        correct_answer)
                    question_state_dict['interaction'][
                        'solution']['correct_answer'] = correct_answer

        return question_state_dict

    @classmethod
    def _convert_state_v35_dict_to_v36_dict(cls, question_state_dict):
        """Converts from version 35 to 36. Version 35 adds translation support
        for interaction customization arguments. This migration converts
        customization arguments whose schemas have been changed from unicode to
        SubtitledUnicode or html to SubtitledHtml. It also populates missing
        customization argument keys on all interactions, removes extra
        customization arguments, normalizes customization arguments against
        its schema, and changes PencilCodeEditor's customization argument
        name from initial_code to initialCode.

        Args:
            question_state_dict: dict. A dict where each key-value pair
                represents respectively, a state name and a dict used to
                initialize a State domain object.

        Returns:
            dict. The converted question_state_dict.
        """
        max_existing_content_id_index = -1
        translations_mapping = question_state_dict[
            'written_translations']['translations_mapping']
        for content_id in translations_mapping:
            # Find maximum existing content_id index.
            content_id_suffix = content_id.split('_')[-1]

            # Possible values of content_id_suffix are a digit, or from
            # a 'outcome' (from 'default_outcome'). If the content_id_suffix
            # is not a digit, we disregard it here.
            if content_id_suffix.isdigit():
                max_existing_content_id_index = max(
                    max_existing_content_id_index,
                    int(content_id_suffix)
                )

            # Move 'html' field to 'translation' field and set 'data_format'
            # to 'html' for all WrittenTranslations.
            for lang_code in translations_mapping[content_id]:
                translations_mapping[
                    content_id][lang_code]['data_format'] = 'html'
                translations_mapping[
                    content_id][lang_code]['translation'] = (
                        translations_mapping[content_id][lang_code]['html'])
                del translations_mapping[content_id][lang_code]['html']

        interaction_id = question_state_dict['interaction']['id']
        if interaction_id is None:
            question_state_dict['next_content_id_index'] = (
                max_existing_content_id_index + 1)
            return question_state_dict

        class ContentIdCounter:
            """This helper class is used to keep track of
            next_content_id_index and new_content_ids, and provides a
            function to generate new content_ids.
            """

            new_content_ids = []

            def __init__(self, next_content_id_index):
                """Initializes a ContentIdCounter object.

                Args:
                    next_content_id_index: int. The next content id index.
                """
                self.next_content_id_index = next_content_id_index

            def generate_content_id(self, content_id_prefix):
                """Generate a new content_id from the prefix provided and
                the next content id index.

                Args:
                    content_id_prefix: str. The prefix of the content_id.

                Returns:
                    str. The generated content_id.
                """
                content_id = '%s%i' % (
                    content_id_prefix,
                    self.next_content_id_index)
                self.next_content_id_index += 1
                self.new_content_ids.append(content_id)
                return content_id

        content_id_counter = (
            ContentIdCounter(max_existing_content_id_index + 1))

        ca_dict = question_state_dict['interaction']['customization_args']
        if (interaction_id == 'PencilCodeEditor' and
                'initial_code' in ca_dict):
            ca_dict['initialCode'] = ca_dict['initial_code']
            del ca_dict['initial_code']

        # Retrieve a cached version (state schema v35) of
        # interaction_specs.json to ensure that this migration remains
        # stable even when interaction_specs.json is changed.
        ca_specs = [
            domain.CustomizationArgSpec(
                ca_spec_dict['name'],
                ca_spec_dict['description'],
                ca_spec_dict['schema'],
                ca_spec_dict['default_value']
            ) for ca_spec_dict in (
                interaction_registry.Registry
                .get_all_specs_for_state_schema_version(36)[
                    interaction_id]['customization_arg_specs']
            )
        ]

        for ca_spec in ca_specs:
            schema = ca_spec.schema
            ca_name = ca_spec.name
            content_id_prefix = 'ca_%s_' % ca_name

            # We only have to migrate unicode to SubtitledUnicode or
            # list of html to list of SubtitledHtml. No interactions
            # were changed from html to SubtitledHtml.
            is_subtitled_unicode_spec = (
                schema['type'] == schema_utils.SCHEMA_TYPE_CUSTOM and
                schema['obj_type'] ==
                schema_utils.SCHEMA_OBJ_TYPE_SUBTITLED_UNICODE)
            is_subtitled_html_list_spec = (
                schema['type'] == schema_utils.SCHEMA_TYPE_LIST and
                schema['items']['type'] ==
                schema_utils.SCHEMA_TYPE_CUSTOM and
                schema['items']['obj_type'] ==
                schema_utils.SCHEMA_OBJ_TYPE_SUBTITLED_HTML)

            if is_subtitled_unicode_spec:
                # Default is a SubtitledHtml dict or SubtitleUnicode dict.
                new_value = copy.deepcopy(ca_spec.default_value)

                # If available, assign value to html or unicode_str.
                if ca_name in ca_dict:
                    new_value['unicode_str'] = ca_dict[ca_name]['value']

                # Assign content_id.
                new_value['content_id'] = (
                    content_id_counter
                    .generate_content_id(content_id_prefix)
                )

                ca_dict[ca_name] = {'value': new_value}
            elif is_subtitled_html_list_spec:
                new_value = []

                if ca_name in ca_dict:
                    # Assign values to html fields.
                    for html in ca_dict[ca_name]['value']:
                        new_value.append({
                            'html': html, 'content_id': None
                        })
                else:
                    # Default is a list of SubtitledHtml dict.
                    new_value.extend(copy.deepcopy(ca_spec.default_value))

                # Assign content_ids.
                for subtitled_html_dict in new_value:
                    subtitled_html_dict['content_id'] = (
                        content_id_counter
                        .generate_content_id(content_id_prefix)
                    )

                ca_dict[ca_name] = {'value': new_value}
            elif ca_name not in ca_dict:
                ca_dict[ca_name] = {'value': ca_spec.default_value}

        (
            customization_args_util
            .validate_customization_args_and_values(
                'interaction',
                interaction_id,
                ca_dict,
                ca_specs)
        )

        question_state_dict['next_content_id_index'] = (
            content_id_counter.next_content_id_index)
        for new_content_id in content_id_counter.new_content_ids:
            question_state_dict[
                'written_translations'][
                    'translations_mapping'][new_content_id] = {}
            question_state_dict[
                'recorded_voiceovers'][
                    'voiceovers_mapping'][new_content_id] = {}

        return question_state_dict

    @classmethod
    def _convert_state_v36_dict_to_v37_dict(cls, question_state_dict):
        """Converts from version 36 to 37. Version 37 changes all rules with
        type CaseSensitiveEquals to Equals.

        Args:
            question_state_dict: dict. A dict where each key-value pair
                represents respectively, a state name and a dict used to
                initialize a State domain object.

        Returns:
            dict. The converted question_state_dict.
        """
        if question_state_dict['interaction']['id'] != 'TextInput':
            return question_state_dict
        answer_group_dicts = question_state_dict['interaction']['answer_groups']
        for answer_group_dict in answer_group_dicts:
            for rule_spec_dict in answer_group_dict['rule_specs']:
                if rule_spec_dict['rule_type'] == 'CaseSensitiveEquals':
                    rule_spec_dict['rule_type'] = 'Equals'

        return question_state_dict

    @classmethod
    def _convert_state_v37_dict_to_v38_dict(cls, question_state_dict):
        """Converts from version 37 to 38. Version 38 adds a customization arg
        for the Math interactions that allows creators to specify the letters
        that would be displayed to the learner.

        Args:
            question_state_dict: dict. A dict where each key-value pair
                represents respectively, a state name and a dict used to
                initialize a State domain object.

        Returns:
            dict. The converted question_state_dict.
        """
        if question_state_dict['interaction']['id'] in (
                'AlgebraicExpressionInput', 'MathEquationInput'):
            variables = set()
            for group in question_state_dict[
                    'interaction']['answer_groups']:
                for rule_spec in group['rule_specs']:
                    rule_input = rule_spec['inputs']['x']
                    for variable in expression_parser.get_variables(
                            rule_input):
                        # Replacing greek letter names with greek symbols.
                        if len(variable) > 1:
                            variable = (
                                constants.GREEK_LETTER_NAMES_TO_SYMBOLS[
                                    variable])
                        variables.add(variable)

            customization_args = question_state_dict[
                'interaction']['customization_args']
            customization_args.update({
                'customOskLetters': {
                    'value': sorted(variables)
                }
            })

        return question_state_dict

    @classmethod
    def _convert_state_v38_dict_to_v39_dict(cls, question_state_dict):
        """Converts from version 38 to 39. Version 39 adds a new
        customization arg to NumericExpressionInput interaction which allows
        creators to modify the placeholder text.

        Args:
            question_state_dict: dict. A dict where each key-value pair
                represents respectively, a state name and a dict used to
                initialize a State domain object.

        Returns:
            dict. The converted question_state_dict.
        """
        if question_state_dict['interaction']['id'] == 'NumericExpressionInput':
            customization_args = question_state_dict[
                'interaction']['customization_args']
            customization_args.update({
                'placeholder': {
                    'value': {
                        'content_id': 'ca_placeholder_0',
                        'unicode_str': (
                            'Type an expression here, using only numbers.')
                    }
                }
            })
            question_state_dict['written_translations']['translations_mapping'][
                'ca_placeholder_0'] = {}
            question_state_dict['recorded_voiceovers']['voiceovers_mapping'][
                'ca_placeholder_0'] = {}

        return question_state_dict

    @classmethod
    def _convert_state_v39_dict_to_v40_dict(cls, question_state_dict):
        """Converts from version 39 to 40. Version 40 converts TextInput rule
        inputs from NormalizedString to SetOfNormalizedString.

        Args:
            question_state_dict: dict. A dict where each key-value pair
                represents respectively, a state name and a dict used to
                initialize a State domain object.

        Returns:
            dict. The converted question_state_dict.
        """
        if question_state_dict['interaction']['id'] != 'TextInput':
            return question_state_dict

        answer_group_dicts = question_state_dict['interaction']['answer_groups']
        for answer_group_dict in answer_group_dicts:
            rule_type_to_inputs = collections.defaultdict(set)
            for rule_spec_dict in answer_group_dict['rule_specs']:
                rule_type = rule_spec_dict['rule_type']
                rule_inputs = rule_spec_dict['inputs']['x']
                rule_type_to_inputs[rule_type].add(rule_inputs)
            answer_group_dict['rule_specs'] = [{
                'rule_type': rule_type,
                'inputs': {'x': list(rule_type_to_inputs[rule_type])}
            } for rule_type in rule_type_to_inputs]

        return question_state_dict

    @classmethod
    def _convert_state_v40_dict_to_v41_dict(cls, question_state_dict):
        """Converts from version 40 to 41. Version 41 adds
        TranslatableSetOfUnicodeString and TranslatableSetOfNormalizedString
        objects to RuleSpec domain objects to allow for translations.

        Args:
            question_state_dict: dict. A dict where each key-value pair
                represents respectively, a state name and a dict used to
                initialize a State domain object.

        Returns:
            dict. The converted question_state_dict.
        """
        class ContentIdCounter:
            """This helper class is used to keep track of
            next_content_id_index and new_content_ids, and provides a
            function to generate new content_ids.
            """

            def __init__(self, next_content_id_index):
                """Initializes a ContentIdCounter object.

                Args:
                    next_content_id_index: int. The next content id index.
                """
                self.new_content_ids = []
                self.next_content_id_index = next_content_id_index

            def generate_content_id(self, content_id_prefix):
                """Generate a new content_id from the prefix provided and
                the next content id index.

                Args:
                    content_id_prefix: str. The prefix of the content_id.

                Returns:
                    str. The generated content_id.
                """
                content_id = '%s%i' % (
                    content_id_prefix,
                    self.next_content_id_index)
                self.next_content_id_index += 1
                self.new_content_ids.append(content_id)
                return content_id

        # As of Jan 2021, which is when this migration is to be run, only
        # TextInput and SetInput have translatable rule inputs, and every rule
        # for these interactions takes exactly one translatable input named x.
        interaction_id = question_state_dict['interaction']['id']
        if interaction_id not in ['TextInput', 'SetInput']:
            return question_state_dict

        content_id_counter = ContentIdCounter(
            question_state_dict['next_content_id_index'])
        answer_group_dicts = question_state_dict['interaction']['answer_groups']
        for answer_group_dict in answer_group_dicts:
            for rule_spec_dict in answer_group_dict['rule_specs']:
                content_id = content_id_counter.generate_content_id(
                    'rule_input_')
                if interaction_id == 'TextInput':
                    # Convert to TranslatableSetOfNormalizedString.
                    rule_spec_dict['inputs']['x'] = {
                        'contentId': content_id,
                        'normalizedStrSet': rule_spec_dict['inputs']['x']
                    }
                elif interaction_id == 'SetInput':
                    # Convert to TranslatableSetOfUnicodeString.
                    rule_spec_dict['inputs']['x'] = {
                        'contentId': content_id,
                        'unicodeStrSet': rule_spec_dict['inputs']['x']
                    }
        question_state_dict['next_content_id_index'] = (
            content_id_counter.next_content_id_index)
        for new_content_id in content_id_counter.new_content_ids:
            question_state_dict[
                'written_translations'][
                    'translations_mapping'][new_content_id] = {}
            question_state_dict[
                'recorded_voiceovers'][
                    'voiceovers_mapping'][new_content_id] = {}

        return question_state_dict

    @classmethod
    def _convert_state_v41_dict_to_v42_dict(cls, question_state_dict):
        """Converts from version 41 to 42. Version 42 changes rule input types
        for DragAndDropSortInput and ItemSelectionInput interactions to better
        support translations. Specifically, the rule inputs will store content
        ids of the html rather than the raw html. Solution answers for
        DragAndDropSortInput and ItemSelectionInput interactions are also
        updated.

        Args:
            question_state_dict: dict. A dict where each key-value pair
                represents respectively, a state name and a dict used to
                initialize a State domain object.

        Returns:
            dict. The converted question_state_dict.
        """

        def migrate_rule_inputs_and_answers(new_type, value, choices):
            """Migrates SetOfHtmlString to SetOfTranslatableHtmlContentIds,
            ListOfSetsOfHtmlStrings to ListOfSetsOfTranslatableHtmlContentIds,
            and DragAndDropHtmlString to TranslatableHtmlContentId. These
            migrations are necessary to have rules work easily for multiple
            languages; instead of comparing html for equality, we compare
            content_ids for equality.

            Args:
                new_type: str. The type to migrate to.
                value: *. The value to migrate.
                choices: list(dict). The list of subtitled html dicts to extract
                    content ids from.

            Returns:
                *. The migrated rule input.
            """

            def extract_content_id_from_choices(html):
                """Given a html, find its associated content id in choices,
                which is a list of subtitled html dicts.

                Args:
                    html: str. The html to find the content id of.

                Returns:
                    str. The content id of html.
                """
                for subtitled_html_dict in choices:
                    if subtitled_html_dict['html'] == html:
                        return subtitled_html_dict['content_id']
                # If there is no match, we discard the rule input. The frontend
                # will handle invalid content ids similar to how it handled
                # non-matching html.
                return feconf.INVALID_CONTENT_ID

            if new_type == 'TranslatableHtmlContentId':
                return extract_content_id_from_choices(value)
            elif new_type == 'SetOfTranslatableHtmlContentIds':
                return [
                    migrate_rule_inputs_and_answers(
                        'TranslatableHtmlContentId', html, choices
                    ) for html in value
                ]
            elif new_type == 'ListOfSetsOfTranslatableHtmlContentIds':
                return [
                    migrate_rule_inputs_and_answers(
                        'SetOfTranslatableHtmlContentIds', html_set, choices
                    ) for html_set in value
                ]

        interaction_id = question_state_dict['interaction']['id']
        if interaction_id not in [
                'DragAndDropSortInput', 'ItemSelectionInput']:
            return question_state_dict

        solution = question_state_dict['interaction']['solution']
        choices = question_state_dict['interaction']['customization_args'][
            'choices']['value']

        if interaction_id == 'ItemSelectionInput':
            # The solution type will be migrated from SetOfHtmlString to
            # SetOfTranslatableHtmlContentIds.
            if solution is not None:
                solution['correct_answer'] = (
                    migrate_rule_inputs_and_answers(
                        'SetOfTranslatableHtmlContentIds',
                        solution['correct_answer'],
                        choices)
                )
        if interaction_id == 'DragAndDropSortInput':
            # The solution type will be migrated from ListOfSetsOfHtmlString
            # to ListOfSetsOfTranslatableHtmlContentIds.
            if solution is not None:
                solution['correct_answer'] = (
                    migrate_rule_inputs_and_answers(
                        'ListOfSetsOfTranslatableHtmlContentIds',
                        solution['correct_answer'],
                        choices)
                )

        answer_group_dicts = question_state_dict['interaction']['answer_groups']
        for answer_group_dict in answer_group_dicts:
            for rule_spec_dict in answer_group_dict['rule_specs']:
                rule_type = rule_spec_dict['rule_type']
                rule_inputs = rule_spec_dict['inputs']

                if interaction_id == 'ItemSelectionInput':
                    # All rule inputs for ItemSelectionInput will be
                    # migrated from SetOfHtmlString to
                    # SetOfTranslatableHtmlContentIds.
                    rule_inputs['x'] = migrate_rule_inputs_and_answers(
                        'SetOfTranslatableHtmlContentIds',
                        rule_inputs['x'],
                        choices)
                if interaction_id == 'DragAndDropSortInput':
                    rule_types_with_list_of_sets = [
                        'IsEqualToOrdering',
                        'IsEqualToOrderingWithOneItemAtIncorrectPosition'
                    ]
                    if rule_type in rule_types_with_list_of_sets:
                        # For rule type IsEqualToOrdering and
                        # IsEqualToOrderingWithOneItemAtIncorrectPosition,
                        # the x input will be migrated from
                        # ListOfSetsOfHtmlStrings to
                        # ListOfSetsOfTranslatableHtmlContentIds.
                        rule_inputs['x'] = migrate_rule_inputs_and_answers(
                            'ListOfSetsOfTranslatableHtmlContentIds',
                            rule_inputs['x'],
                            choices)
                    elif rule_type == 'HasElementXAtPositionY':
                        # For rule type HasElementXAtPositionY,
                        # the x input will be migrated from
                        # DragAndDropHtmlString to
                        # TranslatableHtmlContentId, and the y input will
                        # remain as DragAndDropPositiveInt.
                        rule_inputs['x'] = migrate_rule_inputs_and_answers(
                            'TranslatableHtmlContentId',
                            rule_inputs['x'],
                            choices)
                    elif rule_type == 'HasElementXBeforeElementY':
                        # For rule type HasElementXBeforeElementY,
                        # the x and y inputs will be migrated from
                        # DragAndDropHtmlString to
                        # TranslatableHtmlContentId.
                        for rule_input_name in ['x', 'y']:
                            rule_inputs[rule_input_name] = (
                                migrate_rule_inputs_and_answers(
                                    'TranslatableHtmlContentId',
                                    rule_inputs[rule_input_name],
                                    choices))

        return question_state_dict

    @classmethod
    def _convert_state_v42_dict_to_v43_dict(cls, question_state_dict):
        """Converts from version 42 to 43. Version 43 adds a new customization
        arg to NumericExpressionInput, AlgebraicExpressionInput, and
        MathEquationInput. The customization arg will allow creators to choose
        whether to render the division sign (÷) instead of a fraction for the
        division operation.

        Args:
            question_state_dict: dict. A dict where each key-value pair
                represents respectively, a state name and a dict used to
                initialize a State domain object.

        Returns:
            dict. The converted question_state_dict.
        """
        if question_state_dict['interaction']['id'] in [
                'NumericExpressionInput', 'AlgebraicExpressionInput',
                'MathEquationInput']:
            customization_args = question_state_dict[
                'interaction']['customization_args']
            customization_args.update({
                'useFractionForDivision': {
                    'value': True
                }
            })

        return question_state_dict

    @classmethod
    def _convert_state_v43_dict_to_v44_dict(cls, question_state_dict):
        """Converts from version 43 to version 44. Version 44 adds
        card_is_checkpoint boolean to the state, which allows creators to
        mark a state as a checkpoint for the learners.

        Args:
            question_state_dict: dict. A dict representation of
                question_state_data.

        Returns:
            dict. The converted question_state_dict.
        """
        question_state_dict['card_is_checkpoint'] = False
        return question_state_dict

    @classmethod
    def _convert_state_v44_dict_to_v45_dict(cls, question_state_dict):
        """Converts from version 44 to 45. Version 45 contains
        linked skil id.

        Args:
            question_state_dict: dict. A dict where each key-value pair
                represents respectively, a state name and a dict used to
                initialize a State domain object.

        Returns:
            dict. The converted states_dict.
        """

        question_state_dict['linked_skill_id'] = None

        return question_state_dict

    @classmethod
    def _convert_state_v45_dict_to_v46_dict(cls, question_state_dict):
        """Converts from version 45 to 46. Version 46 ensures that the written
        translations in a state containing unicode content do not contain HTML
        tags and the data_format is unicode. This does not affect questions, so
        no conversion is required.

        Args:
            question_state_dict: dict. A dict where each key-value pair
                represents respectively, a state name and a dict used to
                initialize a State domain object.

        Returns:
            dict. The converted states_dict.
        """

        return question_state_dict

    @classmethod
    def _convert_state_v46_dict_to_v47_dict(cls, question_state_dict):
        """Converts from version 46 to 47. Version 52 deprecates
        oppia-noninteractive-svgdiagram tag and converts existing occurences of
        it to oppia-noninteractive-image tag.

        Args:
            question_state_dict: dict. A dict where each key-value pair
                represents respectively, a state name and a dict used to
                initialize a State domain object.

        Returns:
            dict. The converted states_dict.
        """

        state_domain.State.convert_html_fields_in_state(
            question_state_dict,
            html_validation_service.convert_svg_diagram_tags_to_image_tags)
        return question_state_dict

    @classmethod
    def _convert_state_v47_dict_to_v48_dict(cls, question_state_dict):
        """Converts draft change list from state version 47 to 48. Version 48
        fixes encoding issues in HTML fields.

        Args:
            question_state_dict: dict. A dict where each key-value pair
                represents respectively, a state name and a dict used to
                initialize a State domain object.

        Returns:
            dict. The converted states_dict.
        """

        state_domain.State.convert_html_fields_in_state(
            question_state_dict,
            html_validation_service.fix_incorrectly_encoded_chars,
            state_schema_version=48)
        return question_state_dict

    @classmethod
    def _convert_state_v48_dict_to_v49_dict(cls, question_state_dict):
        """Converts from version 48 to 49. Version 49 adds
        requireNonnegativeInput customization arg to NumericInput
        interaction which allows creators to set input range greater than
        or equal to zero.

        Args:
            question_state_dict: dict. A dict where each key-value pair
                represents respectively, a state name and a dict used to
                initialize a State domain object.

        Returns:
            dict. The converted question_state_dict.
        """
        if question_state_dict['interaction']['id'] == 'NumericInput':
            customization_args = question_state_dict[
                'interaction']['customization_args']
            customization_args.update({
                'requireNonnegativeInput': {
                    'value': False
                }
            })
        return question_state_dict

    @classmethod
    def update_state_from_model(
            cls, versioned_question_state, current_state_schema_version):
        """Converts the state object contained in the given
        versioned_question_state dict from current_state_schema_version to
        current_state_schema_version + 1.
        Note that the versioned_question_state being passed in is modified
        in-place.

        Args:
            versioned_question_state: dict. A dict with two keys:
                - state_schema_version: int. The state schema version for the
                    question.
                - state: The State domain object representing the question
                    state data.
            current_state_schema_version: int. The current state
                schema version.
        """
        versioned_question_state['state_schema_version'] = (
            current_state_schema_version + 1)

        conversion_fn = getattr(cls, '_convert_state_v%s_dict_to_v%s_dict' % (
            current_state_schema_version, current_state_schema_version + 1))

        versioned_question_state['state'] = conversion_fn(
            versioned_question_state['state'])

    def partial_validate(self):
        """Validates the Question domain object, but doesn't require the
        object to contain an ID and a version. To be used to validate the
        question before it is finalized.
        """

        if not isinstance(self.language_code, str):
            raise utils.ValidationError(
                'Expected language_code to be a string, received %s' %
                self.language_code)

        if not self.linked_skill_ids:
            raise utils.ValidationError(
                'linked_skill_ids is either null or an empty list')

        if not (isinstance(self.linked_skill_ids, list) and (
                all(isinstance(elem, str) for elem in (
                    self.linked_skill_ids)))):
            raise utils.ValidationError(
                'Expected linked_skill_ids to be a list of strings, '
                'received %s' % self.linked_skill_ids)

        if len(set(self.linked_skill_ids)) != len(self.linked_skill_ids):
            raise utils.ValidationError(
                'linked_skill_ids has duplicate skill ids')
        inapplicable_skill_misconception_ids_is_list = isinstance(
            self.inapplicable_skill_misconception_ids, list)
        if not (inapplicable_skill_misconception_ids_is_list and (
                all(isinstance(elem, str) for elem in (
                        self.inapplicable_skill_misconception_ids)))):
            raise utils.ValidationError(
                'Expected inapplicable_skill_misconception_ids to be a list '
                'of strings, received %s'
                % self.inapplicable_skill_misconception_ids)

        if not (all(
                re.match(
                    constants.VALID_SKILL_MISCONCEPTION_ID_REGEX, elem
                ) for elem in self.inapplicable_skill_misconception_ids)):
            raise utils.ValidationError(
                'Expected inapplicable_skill_misconception_ids to be a list '
                'of strings of the format <skill_id>-<misconception_id>, '
                'received %s' % self.inapplicable_skill_misconception_ids)

        if len(set(self.inapplicable_skill_misconception_ids)) != len(
                self.inapplicable_skill_misconception_ids):
            raise utils.ValidationError(
                'inapplicable_skill_misconception_ids has duplicate values')

        if not isinstance(self.question_state_data_schema_version, int):
            raise utils.ValidationError(
                'Expected schema version to be an integer, received %s' %
                self.question_state_data_schema_version)

        if not isinstance(self.question_state_data, state_domain.State):
            raise utils.ValidationError(
                'Expected question state data to be a State object, '
                'received %s' % self.question_state_data)

        if not utils.is_valid_language_code(self.language_code):
            raise utils.ValidationError(
                'Invalid language code: %s' % self.language_code)

        interaction_specs = interaction_registry.Registry.get_all_specs()
        at_least_one_correct_answer = False
        dest_is_specified = False
        interaction = self.question_state_data.interaction
        for answer_group in interaction.answer_groups:
            if answer_group.outcome.labelled_as_correct:
                at_least_one_correct_answer = True
            if answer_group.outcome.dest is not None:
                dest_is_specified = True

        if interaction.default_outcome.labelled_as_correct:
            at_least_one_correct_answer = True

        if interaction.default_outcome.dest is not None:
            dest_is_specified = True

        if not at_least_one_correct_answer:
            raise utils.ValidationError(
                'Expected at least one answer group to have a correct ' +
                'answer.'
            )

        if dest_is_specified:
            raise utils.ValidationError(
                'Expected all answer groups to have destination as None.'
            )

        if not interaction.hints:
            raise utils.ValidationError(
                'Expected the question to have at least one hint')

        if (
                (interaction.solution is None) and
                (interaction_specs[interaction.id]['can_have_solution'])):
            raise utils.ValidationError(
                'Expected the question to have a solution'
            )
        self.question_state_data.validate({}, False)

    def validate(self):
        """Validates the Question domain object before it is saved."""

        if not isinstance(self.id, str):
            raise utils.ValidationError(
                'Expected ID to be a string, received %s' % self.id)

        if not isinstance(self.version, int):
            raise utils.ValidationError(
                'Expected version to be an integer, received %s' %
                self.version)

        self.partial_validate()

    @classmethod
    def from_dict(cls, question_dict):
        """Returns a Question domain object from dict.

        Returns:
            Question. The corresponding Question domain object.
        """
        question = cls(
            question_dict['id'],
            state_domain.State.from_dict(question_dict['question_state_data']),
            question_dict['question_state_data_schema_version'],
            question_dict['language_code'], question_dict['version'],
            question_dict['linked_skill_ids'],
            question_dict['inapplicable_skill_misconception_ids'])

        return question

    @classmethod
    def create_default_question(cls, question_id, skill_ids):
        """Returns a Question domain object with default values.

        Args:
            question_id: str. The unique ID of the question.
            skill_ids: list(str). List of skill IDs attached to this question.

        Returns:
            Question. A Question domain object with default values.
        """
        default_question_state_data = cls.create_default_question_state()

        return cls(
            question_id, default_question_state_data,
            feconf.CURRENT_STATE_SCHEMA_VERSION,
            constants.DEFAULT_LANGUAGE_CODE, 0, skill_ids, [])

    def update_language_code(self, language_code):
        """Updates the language code of the question.

        Args:
            language_code: str. The ISO 639-1 code for the language this
                question is written in.
        """
        self.language_code = language_code

    def update_linked_skill_ids(self, linked_skill_ids):
        """Updates the linked skill ids of the question.

        Args:
            linked_skill_ids: list(str). The skill ids linked to the question.
        """
        self.linked_skill_ids = list(set(linked_skill_ids))

    def update_inapplicable_skill_misconception_ids(
            self, inapplicable_skill_misconception_ids):
        """Updates the optional misconception ids marked as not applicable
        to the question.

        Args:
            inapplicable_skill_misconception_ids: list(str). The optional
                skill misconception ids marked as not applicable to the
                question.
        """
        self.inapplicable_skill_misconception_ids = list(
            set(inapplicable_skill_misconception_ids))

    def update_question_state_data(self, question_state_data):
        """Updates the question data of the question.

        Args:
            question_state_data: State. A State domain object
                representing the question state data.
        """
        self.question_state_data = question_state_data


class QuestionSummary:
    """Domain object for Question Summary."""

    def __init__(
            self, question_id, question_content, misconception_ids,
            interaction_id, question_model_created_on=None,
            question_model_last_updated=None):
        """Constructs a Question Summary domain object.

        Args:
            question_id: str. The ID of the question.
            question_content: str. The static HTML of the question shown to
                the learner.
            misconception_ids: str. The misconception ids addressed in
                the question. This includes tagged misconceptions ids as well
                as inapplicable misconception ids in the question.
            interaction_id: str. The ID of the interaction.
            question_model_created_on: datetime.datetime. Date and time when
                the question model is created.
            question_model_last_updated: datetime.datetime. Date and time
                when the question model was last updated.
        """
        self.id = question_id
        self.question_content = html_cleaner.clean(question_content)
        self.misconception_ids = misconception_ids
        self.interaction_id = interaction_id
        self.created_on = question_model_created_on
        self.last_updated = question_model_last_updated

    def to_dict(self):
        """Returns a dictionary representation of this domain object.

        Returns:
            dict. A dict representing this QuestionSummary object.
        """
        return {
            'id': self.id,
            'question_content': self.question_content,
            'interaction_id': self.interaction_id,
            'last_updated_msec': utils.get_time_in_millisecs(self.last_updated),
            'created_on_msec': utils.get_time_in_millisecs(self.created_on),
            'misconception_ids': self.misconception_ids
        }

    def validate(self):
        """Validates the Question summary domain object before it is saved.

        Raises:
            ValidationError. One or more attributes of question summary are
                invalid.
        """
        if not isinstance(self.id, str):
            raise utils.ValidationError(
                'Expected id to be a string, received %s' % self.id)

        if not isinstance(self.question_content, str):
            raise utils.ValidationError(
                'Expected question content to be a string, received %s' %
                self.question_content)

        if not isinstance(self.interaction_id, str):
            raise utils.ValidationError(
                'Expected interaction id to be a string, received %s' %
                self.interaction_id)

        if not isinstance(self.created_on, datetime.datetime):
            raise utils.ValidationError(
                'Expected created on to be a datetime, received %s' %
                self.created_on)

        if not isinstance(self.last_updated, datetime.datetime):
            raise utils.ValidationError(
                'Expected last updated to be a datetime, received %s' %
                self.last_updated)

        if not (isinstance(self.misconception_ids, list) and (
                all(isinstance(elem, str) for elem in (
                    self.misconception_ids)))):
            raise utils.ValidationError(
                'Expected misconception ids to be a list of '
                'strings, received %s' % self.misconception_ids)


class QuestionSkillLink:
    """Domain object for Question Skill Link.

    Attributes:
        question_id: str. The ID of the question.
        skill_id: str. The ID of the skill to which the
            question is linked.
        skill_description: str. The description of the corresponding skill.
        skill_difficulty: float. The difficulty between [0, 1] of the skill.
    """

    def __init__(
            self, question_id, skill_id, skill_description, skill_difficulty):
        """Constructs a Question Skill Link domain object.

        Args:
            question_id: str. The ID of the question.
            skill_id: str. The ID of the skill to which the question is linked.
            skill_description: str. The description of the corresponding skill.
            skill_difficulty: float. The difficulty between [0, 1] of the skill.
        """
        self.question_id = question_id
        self.skill_id = skill_id
        self.skill_description = skill_description
        self.skill_difficulty = skill_difficulty

    def to_dict(self):
        """Returns a dictionary representation of this domain object.

        Returns:
            dict. A dict representing this QuestionSkillLink object.
        """
        return {
            'question_id': self.question_id,
            'skill_id': self.skill_id,
            'skill_description': self.skill_description,
            'skill_difficulty': self.skill_difficulty,
        }


class MergedQuestionSkillLink:
    """Domain object for the Merged Question Skill Link object, returned to the
    editors.

    Attributes:
        question_id: str. The ID of the question.
        skill_ids: list(str). The skill IDs of the linked skills.
        skill_descriptions: list(str). The descriptions of the skills to which
            the question is linked.
        skill_difficulties: list(float). The difficulties between [0, 1] of the
            skills.
    """

    def __init__(
            self, question_id, skill_ids, skill_descriptions,
            skill_difficulties):
        """Constructs a Merged Question Skill Link domain object.

        Args:
            question_id: str. The ID of the question.
            skill_ids: list(str). The skill IDs of the linked skills.
            skill_descriptions: list(str). The descriptions of the skills to
                which the question is linked.
            skill_difficulties: list(float). The difficulties between [0, 1] of
                the skills.
        """
        self.question_id = question_id
        self.skill_ids = skill_ids
        self.skill_descriptions = skill_descriptions
        self.skill_difficulties = skill_difficulties

    def to_dict(self):
        """Returns a dictionary representation of this domain object.

        Returns:
            dict. A dict representing this MergedQuestionSkillLink object.
        """
        return {
            'question_id': self.question_id,
            'skill_ids': self.skill_ids,
            'skill_descriptions': self.skill_descriptions,
            'skill_difficulties': self.skill_difficulties,
        }<|MERGE_RESOLUTION|>--- conflicted
+++ resolved
@@ -32,11 +32,7 @@
 from core.domain import exp_domain
 from core.domain import expression_parser
 from core.domain import state_domain
-<<<<<<< HEAD
 from core.domain import translation_domain
-from core.platform import models
-=======
->>>>>>> aca4d2aa
 from extensions import domain
 
 from pylatexenc import latex2text
