# coding: utf-8
#
# Copyright 2017 The Oppia Authors. All Rights Reserved.
#
# Licensed under the Apache License, Version 2.0 (the "License");
# you may not use this file except in compliance with the License.
# You may obtain a copy of the License at
#
#      http://www.apache.org/licenses/LICENSE-2.0
#
# Unless required by applicable law or agreed to in writing, software
# distributed under the License is distributed on an "AS-IS" BASIS,
# WITHOUT WARRANTIES OR CONDITIONS OF ANY KIND, either express or implied.
# See the License for the specific language governing permissions and
# limitations under the License.

"""Domain objects relating to questions."""

from __future__ import annotations

import collections
import copy
import datetime
import re
from urllib.parse import urlparse   # pylint: disable=import-only-modules

from core import feconf
from core import schema_utils
from core import utils
from core.constants import constants
from core.domain import change_domain
from core.domain import customization_args_util
from core.domain import exp_domain
from core.domain import expression_parser
from core.domain import state_domain
from core.domain import translation_domain
from extensions import domain

from pylatexenc import latex2text

<<<<<<< HEAD
import bs4
from typing import Any, Dict, List, Optional, Set
from typing_extensions import Final, TypedDict
=======
from typing import Dict, List, Optional, Set, Union, cast, overload
from typing_extensions import Final, Literal, TypedDict
>>>>>>> 116b42f1

from core.domain import html_cleaner  # pylint: disable=invalid-import-from # isort:skip
from core.domain import html_validation_service  # pylint: disable=invalid-import-from # isort:skip
from core.domain import interaction_registry  # pylint: disable=invalid-import-from # isort:skip

# TODO(#14537): Refactor this file and remove imports marked
# with 'invalid-import-from'.

# Do not modify the values of these constants. This is to preserve backwards
# compatibility with previous change dicts.
QUESTION_PROPERTY_LANGUAGE_CODE: Final = 'language_code'
QUESTION_PROPERTY_QUESTION_STATE_DATA: Final = 'question_state_data'
QUESTION_PROPERTY_LINKED_SKILL_IDS: Final = 'linked_skill_ids'
QUESTION_PROPERTY_INAPPLICABLE_SKILL_MISCONCEPTION_IDS: Final = (
    'inapplicable_skill_misconception_ids')

# This takes additional 'property_name' and 'new_value' parameters and,
# optionally, 'old_value'.
CMD_UPDATE_QUESTION_PROPERTY: Final = 'update_question_property'
CMD_CREATE_NEW_FULLY_SPECIFIED_QUESTION: Final = (
    'create_new_fully_specified_question')
CMD_MIGRATE_STATE_SCHEMA_TO_LATEST_VERSION: Final = (
    'migrate_state_schema_to_latest_version')

# The following commands are deprecated, as these functionalities will be
# handled by a QuestionSkillLink class in the future.
CMD_ADD_QUESTION_SKILL: Final = 'add_question_skill'
CMD_REMOVE_QUESTION_SKILL: Final = 'remove_question_skill'

CMD_CREATE_NEW: Final = 'create_new'


class QuestionChange(change_domain.BaseChange):
    """Domain object for changes made to question object.

    The allowed commands, together with the attributes:
        - 'create_new'
        - 'update question property' (with property_name, new_value
        and old_value)
        - 'create_new_fully_specified_question' (with question_dict,
        skill_id)
        - 'migrate_state_schema_to_latest_version' (with from_version
        and to_version)
    """

    # The allowed list of question properties which can be used in
    # update_question_property command.
    QUESTION_PROPERTIES: List[str] = [
        QUESTION_PROPERTY_QUESTION_STATE_DATA,
        QUESTION_PROPERTY_LANGUAGE_CODE,
        QUESTION_PROPERTY_LINKED_SKILL_IDS,
        QUESTION_PROPERTY_INAPPLICABLE_SKILL_MISCONCEPTION_IDS
    ]

    ALLOWED_COMMANDS: List[feconf.ValidCmdDict] = [{
        'name': CMD_CREATE_NEW,
        'required_attribute_names': [],
        'optional_attribute_names': [],
        'user_id_attribute_names': [],
        'allowed_values': {},
        'deprecated_values': {}
    }, {
        'name': CMD_UPDATE_QUESTION_PROPERTY,
        'required_attribute_names': ['property_name', 'new_value', 'old_value'],
        'optional_attribute_names': [],
        'user_id_attribute_names': [],
        'allowed_values': {'property_name': QUESTION_PROPERTIES},
        'deprecated_values': {}
    }, {
        'name': CMD_CREATE_NEW_FULLY_SPECIFIED_QUESTION,
        'required_attribute_names': ['question_dict', 'skill_id'],
        'optional_attribute_names': ['topic_name'],
        'user_id_attribute_names': [],
        'allowed_values': {},
        'deprecated_values': {}
    }, {
        'name': CMD_MIGRATE_STATE_SCHEMA_TO_LATEST_VERSION,
        'required_attribute_names': ['from_version', 'to_version'],
        'optional_attribute_names': [],
        'user_id_attribute_names': [],
        'allowed_values': {},
        'deprecated_values': {}
    }]


class CreateNewQuestionCmd(QuestionChange):
    """Class representing the QuestionChange's
    CMD_CREATE_NEW command.
    """

    pass


class UpdateQuestionPropertyQuestionStateDataCmd(QuestionChange):
    """Class representing the QuestionChange's
    CMD_UPDATE_QUESTION_PROPERTY command with
    QUESTION_PROPERTY_QUESTION_STATE_DATA as allowed value.
    """

    property_name: Literal['question_state_data']
    new_value: state_domain.StateDict
    old_value: state_domain.StateDict


class UpdateQuestionPropertyLanguageCodeCmd(QuestionChange):
    """Class representing the QuestionChange's
    CMD_UPDATE_QUESTION_PROPERTY command with
    QUESTION_PROPERTY_LANGUAGE_CODE as allowed value.
    """

    property_name: Literal['language_code']
    new_value: str
    old_value: str


class UpdateQuestionPropertyLinkedSkillIdsCmd(QuestionChange):
    """Class representing the QuestionChange's
    CMD_UPDATE_QUESTION_PROPERTY command with
    QUESTION_PROPERTY_LINKED_SKILL_IDS as allowed value.
    """

    property_name: Literal['linked_skill_ids']
    new_value: List[str]
    old_value: List[str]


class UpdateQuestionPropertySkillMisconceptionIdsCmd(QuestionChange):
    """Class representing the QuestionChange's
    CMD_UPDATE_QUESTION_PROPERTY command with
    QUESTION_PROPERTY_INAPPLICABLE_SKILL_MISCONCEPTION_IDS
    as allowed value.
    """

    property_name: Literal['inapplicable_skill_misconception_ids']
    new_value: List[str]
    old_value: List[str]


class CreateNewFullySpecifiedQuestionCmd(QuestionChange):
    """Class representing the QuestionChange's
    CMD_CREATE_NEW_FULLY_SPECIFIED_QUESTION command.
    """

    question_dict: QuestionDict
    skill_id: str
    topic_name: str


class MigrateStateSchemaToLatestVersion(QuestionChange):
    """Class representing the QuestionChange's
    CMD_MIGRATE_STATE_SCHEMA_TO_LATEST_VERSION command.
    """

    from_version: str
    to_version: str


class QuestionSuggestionChange(change_domain.BaseChange):
    """Domain object for changes made to question suggestion object.

    The allowed commands, together with the attributes:
        - 'create_new_fully_specified_question' (with question_dict,
        skill_id, skill_difficulty)
    """

    ALLOWED_COMMANDS = [
        {
            'name': CMD_CREATE_NEW_FULLY_SPECIFIED_QUESTION,
            'required_attribute_names': [
                'question_dict', 'skill_id', 'skill_difficulty'],
            'optional_attribute_names': [],
            'user_id_attribute_names': [],
            'allowed_values': {},
            'deprecated_values': {}
        }
    ]


class CreateNewFullySpecifiedQuestionSuggestionCmd(QuestionSuggestionChange):
    """Class representing the QuestionSuggestionChange's
    CMD_CREATE_NEW_FULLY_SPECIFIED_QUESTION command.
    """

    question_dict: QuestionDict
    skill_id: str
    skill_difficulty: float


class QuestionDict(TypedDict):
    """Dictionary representing the Question domain object."""

    id: str
    question_state_data: state_domain.StateDict
    question_state_data_schema_version: int
    language_code: str
    version: int
    linked_skill_ids: List[str]
    inapplicable_skill_misconception_ids: List[str]


class VersionedQuestionStateDict(TypedDict):
    """Dictionary representing the versioned State object for Question."""

    state_schema_version: int
    state: state_domain.StateDict


class Question(translation_domain.BaseTranslatableObject):
    """Domain object for a question."""

    def __init__(
        self,
        question_id: str,
        question_state_data: state_domain.State,
        question_state_data_schema_version: int,
        language_code: str,
        version: int,
        linked_skill_ids: List[str],
        inapplicable_skill_misconception_ids: List[str],
        created_on: Optional[datetime.datetime] = None,
        last_updated: Optional[datetime.datetime] = None
    ) -> None:
        """Constructs a Question domain object.

        Args:
            question_id: str. The unique ID of the question.
            question_state_data: State. An object representing the question
                state data.
            question_state_data_schema_version: int. The schema version of the
                question states (equivalent to the states schema version of
                explorations).
            language_code: str. The ISO 639-1 code for the language this
                question is written in.
            version: int. The version of the question.
            linked_skill_ids: list(str). Skill ids linked to the question.
                Note: Do not update this field manually.
            inapplicable_skill_misconception_ids: list(str). Optional
                misconception ids that are marked as not relevant to the
                question.
            created_on: datetime.datetime. Date and time when the question was
                created.
            last_updated: datetime.datetime. Date and time when the
                question was last updated.
        """
        self.id = question_id
        self.question_state_data = question_state_data
        self.language_code = language_code
        self.question_state_data_schema_version = (
            question_state_data_schema_version)
        self.version = version
        self.linked_skill_ids = linked_skill_ids
        self.inapplicable_skill_misconception_ids = (
            inapplicable_skill_misconception_ids)
        self.created_on = created_on
        self.last_updated = last_updated

    def get_translatable_contents_collection(
        self
    ) -> translation_domain.TranslatableContentsCollection:
        """Registers all of translatable fields/objects in the question.

        Returns:
            translatable_contents_collection: TranslatableContentsCollection.
            An instance of TranslatableContentsCollection class.
        """
        translatable_contents_collection = (
            translation_domain.TranslatableContentsCollection())

        translatable_contents_collection.add_fields_from_translatable_object(
            self.question_state_data)
        return translatable_contents_collection

    def to_dict(self) -> QuestionDict:
        """Returns a dict representing this Question domain object.

        Returns:
            dict. A dict representation of the Question instance.
        """
        return {
            'id': self.id,
            'question_state_data': self.question_state_data.to_dict(),
            'question_state_data_schema_version': (
                self.question_state_data_schema_version),
            'language_code': self.language_code,
            'version': self.version,
            'linked_skill_ids': self.linked_skill_ids,
            'inapplicable_skill_misconception_ids': (
                self.inapplicable_skill_misconception_ids)
        }

    @classmethod
    def create_default_question_state(cls) -> state_domain.State:
        """Return a State domain object with default value for being used as
        question state data.

        Returns:
            State. The corresponding State domain object.
        """
        return state_domain.State.create_default_state(
            None, is_initial_state=True)

    @classmethod
    def _convert_state_v27_dict_to_v28_dict(
        cls, question_state_dict: state_domain.StateDict
    ) -> state_domain.StateDict:
        """Converts from version 27 to 28. Version 28 replaces
        content_ids_to_audio_translations with recorded_voiceovers.

        Args:
            question_state_dict: dict. The dict representation of
                question_state_data.

        Returns:
            dict. The converted question_state_dict.
        """
        # Here we use MyPy ignore because in _convert_* functions, we allow less
        # strict typing because here we are working with previous versions of
        # the domain object and in previous versions of the domain object there
        # are some fields that are discontinued in the latest domain object and
        # here 'content_ids_to_audio_translations' is discontinued in the
        # latest recorded_voiceovers. So, while accessing these discontinued
        # fields MyPy throws an error. Thus to avoid the error, we used ignore.
        question_state_dict['recorded_voiceovers'] = {
            'voiceovers_mapping': (
                question_state_dict.pop('content_ids_to_audio_translations'))  # type: ignore[misc]
        }
        return question_state_dict

    @classmethod
    def _convert_state_v28_dict_to_v29_dict(
        cls, question_state_dict: state_domain.StateDict
    ) -> state_domain.StateDict:
        """Converts from version 28 to 29. Version 29 adds
        solicit_answer_details boolean variable to the state, which
        allows the creator to ask for answer details from the learner
        about why they landed on a particular answer.

        Args:
            question_state_dict: dict. The dict representation of
                question_state_data.

        Returns:
            dict. The converted question_state_dict.
        """
        question_state_dict['solicit_answer_details'] = False
        return question_state_dict

    @classmethod
    def _convert_state_v29_dict_to_v30_dict(
        cls, question_state_dict: state_domain.StateDict
    ) -> state_domain.StateDict:
        """Converts from version 29 to 30. Version 30 replaces
        tagged_misconception_id with tagged_skill_misconception_id, which
        is default to None.

        Args:
            question_state_dict: dict. A dict where each key-value pair
                represents respectively, a state name and a dict used to
                initialize a State domain object.

        Returns:
            dict. The converted question_state_dict.
        """
        answer_groups = question_state_dict['interaction']['answer_groups']
        for answer_group in answer_groups:
            answer_group['tagged_skill_misconception_id'] = None
            # Here we use MyPy ignore because in _convert_* functions, we allow
            # less strict typing because here we are working with previous
            # versions of the domain object and in previous versions of the
            # domain object there are some fields that are discontinued in
            # the latest domain object and here 'tagged_misconception_id' is
            # discontinued in the latest answer_group. So, while accessing these
            # discontinued fields MyPy throws an error. Thus to avoid the
            # error, we used ignore here.
            del answer_group['tagged_misconception_id']  # type: ignore[misc]

        return question_state_dict

    @classmethod
    def _convert_state_v30_dict_to_v31_dict(
        cls, question_state_dict: state_domain.StateDict
    ) -> state_domain.StateDict:
        """Converts from version 30 to 31. Version 31 updates the
        Voiceover model to have an initialized duration_secs attribute of 0.0.

        Args:
            question_state_dict: dict. A dict where each key-value pair
                represents respectively, a state name and a dict used to
                initialize a State domain object.

        Returns:
            dict. The converted question_state_dict.
        """
        # Get the voiceovers_mapping metadata.
        voiceovers_mapping = (
            question_state_dict['recorded_voiceovers']['voiceovers_mapping'])
        language_codes_to_audio_metadata = voiceovers_mapping.values()
        for language_codes in language_codes_to_audio_metadata:
            for audio_metadata in language_codes.values():
                # Initialize duration_secs with 0.0 for every voiceover
                # recording under Content, Feedback, Hints, and Solutions.
                # This is necessary to keep the state functional
                # when migrating to v31.
                audio_metadata['duration_secs'] = 0.0
        return question_state_dict

    @classmethod
    def _convert_state_v31_dict_to_v32_dict(
        cls, question_state_dict: state_domain.StateDict
    ) -> state_domain.StateDict:
        """Converts from version 31 to 32. Version 32 adds a new
        customization arg to SetInput interaction which allows
        creators to add custom text to the "Add" button.

        Args:
            question_state_dict: dict. A dict where each key-value pair
                represents respectively, a state name and a dict used to
                initialize a State domain object.

        Returns:
            dict. The converted question_state_dict.
        """
        if question_state_dict['interaction']['id'] == 'SetInput':
            customization_args = question_state_dict[
                'interaction']['customization_args']
            customization_args.update({
                'buttonText': {
                    'value': 'Add item'
                }
            })

        return question_state_dict

    @classmethod
    def _convert_state_v32_dict_to_v33_dict(
        cls, question_state_dict: state_domain.StateDict
    ) -> state_domain.StateDict:
        """Converts from version 32 to 33. Version 33 adds a new
        customization arg to MultipleChoiceInput Interaction which allows
        answer choices to be shuffled.

        Args:
            question_state_dict: dict. A dict where each key-value pair
                represents respectively, a state name and a dict used to
                initialize a State domain object.

        Returns:
            dict. The converted question_state_dict.
        """
        if question_state_dict['interaction']['id'] == 'MultipleChoiceInput':
            customization_args = question_state_dict[
                'interaction']['customization_args']
            customization_args.update({
                'showChoicesInShuffledOrder': {
                    'value': True
                }
            })

        return question_state_dict

    @classmethod
    def _convert_state_v33_dict_to_v34_dict(
        cls, question_state_dict: state_domain.StateDict
    ) -> state_domain.StateDict:
        """Converts from version 33 to 34. Version 34 adds a new
        attribute for math components. The new attribute has an additional field
        to for storing SVG filenames.

        Args:
            question_state_dict: dict. A dict where each key-value pair
                represents respectively, a state name and a dict used to
                initialize a State domain object.

        Returns:
            dict. The converted question_state_dict.
        """
        question_state_dict = state_domain.State.convert_html_fields_in_state(
            question_state_dict,
            html_validation_service.add_math_content_to_math_rte_components,
            state_uses_old_interaction_cust_args_schema=True,
            state_uses_old_rule_template_schema=True)
        return question_state_dict

    @classmethod
    def _convert_state_v34_dict_to_v35_dict(
        cls, question_state_dict: state_domain.StateDict
    ) -> state_domain.StateDict:
        """Converts from version 34 to 35. Version 35 upgrades all explorations
        that use the MathExpressionInput interaction to use one of
        AlgebraicExpressionInput, NumericExpressionInput, or MathEquationInput
        interactions.

        Args:
            question_state_dict: dict. A dict where each key-value pair
                represents respectively, a state name and a dict used to
                initialize a State domain object.

        Returns:
            dict. The converted question_state_dict.
        """
        is_valid_algebraic_expression = schema_utils.get_validator(
            'is_valid_algebraic_expression')
        is_valid_numeric_expression = schema_utils.get_validator(
            'is_valid_numeric_expression')
        is_valid_math_equation = schema_utils.get_validator(
            'is_valid_math_equation')
        ltt = latex2text.LatexNodes2Text()

        if question_state_dict['interaction']['id'] == 'MathExpressionInput':
            new_answer_groups = []
            types_of_inputs = set()
            for group in question_state_dict['interaction']['answer_groups']:
                new_answer_group = copy.deepcopy(group)
                for rule_spec in new_answer_group['rule_specs']:
                    rule_input = ltt.latex_to_text(rule_spec['inputs']['x'])

                    rule_input = exp_domain.clean_math_expression(
                        rule_input)

                    type_of_input = exp_domain.TYPE_INVALID_EXPRESSION
                    if is_valid_numeric_expression(rule_input):
                        type_of_input = exp_domain.TYPE_VALID_NUMERIC_EXPRESSION
                    elif is_valid_algebraic_expression(rule_input):
                        type_of_input = (
                            exp_domain.TYPE_VALID_ALGEBRAIC_EXPRESSION)
                    elif is_valid_math_equation(rule_input):
                        type_of_input = exp_domain.TYPE_VALID_MATH_EQUATION

                    types_of_inputs.add(type_of_input)

                    if type_of_input != exp_domain.TYPE_INVALID_EXPRESSION:
                        rule_spec['inputs']['x'] = rule_input
                        if type_of_input == exp_domain.TYPE_VALID_MATH_EQUATION:
                            rule_spec['inputs']['y'] = 'both'
                        rule_spec['rule_type'] = 'MatchesExactlyWith'

                new_answer_groups.append(new_answer_group)

            if exp_domain.TYPE_INVALID_EXPRESSION not in types_of_inputs:
                # If at least one rule input is an equation, we remove
                # all other rule inputs that are expressions.
                if exp_domain.TYPE_VALID_MATH_EQUATION in types_of_inputs:
                    new_interaction_id = exp_domain.TYPE_VALID_MATH_EQUATION
                    for group in new_answer_groups:
                        new_rule_specs = []
                        for rule_spec in group['rule_specs']:
                            if is_valid_math_equation(
                                    rule_spec['inputs']['x']):
                                new_rule_specs.append(rule_spec)
                        group['rule_specs'] = new_rule_specs
                # Otherwise, if at least one rule_input is an algebraic
                # expression, we remove all other rule inputs that are
                # numeric expressions.
                elif exp_domain.TYPE_VALID_ALGEBRAIC_EXPRESSION in (
                        types_of_inputs):
                    new_interaction_id = (
                        exp_domain.TYPE_VALID_ALGEBRAIC_EXPRESSION)
                    for group in new_answer_groups:
                        new_rule_specs = []
                        for rule_spec in group['rule_specs']:
                            if is_valid_algebraic_expression(
                                    rule_spec['inputs']['x']):
                                new_rule_specs.append(rule_spec)
                        group['rule_specs'] = new_rule_specs
                else:
                    new_interaction_id = (
                        exp_domain.TYPE_VALID_NUMERIC_EXPRESSION)

                # Removing answer groups that have no rule specs left after
                # the filtration done above.
                new_answer_groups = [
                    answer_group for answer_group in new_answer_groups if (
                        len(answer_group['rule_specs']) != 0)]

                # Removing feedback keys, from voiceovers_mapping and
                # translations_mapping, that correspond to the rules that
                # got deleted.
                old_answer_groups_feedback_keys = [
                    answer_group['outcome'][
                        'feedback']['content_id'] for answer_group in (
                            question_state_dict[
                                'interaction']['answer_groups'])]
                new_answer_groups_feedback_keys = [
                    answer_group['outcome'][
                        'feedback']['content_id'] for answer_group in (
                            new_answer_groups)]
                content_ids_to_delete = set(
                    old_answer_groups_feedback_keys) - set(
                        new_answer_groups_feedback_keys)
                for content_id in content_ids_to_delete:
                    if content_id in question_state_dict['recorded_voiceovers'][
                            'voiceovers_mapping']:
                        del question_state_dict['recorded_voiceovers'][
                            'voiceovers_mapping'][content_id]
                    if content_id in question_state_dict[
                            'written_translations']['translations_mapping']:
                        del question_state_dict['written_translations'][
                            'translations_mapping'][content_id]

                question_state_dict['interaction']['id'] = new_interaction_id
                question_state_dict['interaction']['answer_groups'] = (
                    new_answer_groups)
                if question_state_dict['interaction']['solution'] is not None:
                    # Ruling out the possibility of any other type for MyPy type
                    # checking, because for 'ExpressionInput' interactions, the
                    # correct_answer is formatted as a Dict type.
                    assert isinstance(
                        question_state_dict['interaction']['solution'][
                            'correct_answer'
                        ],
                        dict
                    )
                    correct_answer = question_state_dict['interaction'][
                        'solution']['correct_answer']['ascii']
                    correct_answer = exp_domain.clean_math_expression(
                        correct_answer)
                    question_state_dict['interaction'][
                        'solution']['correct_answer'] = correct_answer

        return question_state_dict

    @classmethod
    def _convert_state_v35_dict_to_v36_dict(
        cls, question_state_dict: state_domain.StateDict
    ) -> state_domain.StateDict:
        """Converts from version 35 to 36. Version 35 adds translation support
        for interaction customization arguments. This migration converts
        customization arguments whose schemas have been changed from unicode to
        SubtitledUnicode or html to SubtitledHtml. It also populates missing
        customization argument keys on all interactions, removes extra
        customization arguments, normalizes customization arguments against
        its schema, and changes PencilCodeEditor's customization argument
        name from initial_code to initialCode.

        Args:
            question_state_dict: dict. A dict where each key-value pair
                represents respectively, a state name and a dict used to
                initialize a State domain object.

        Returns:
            dict. The converted question_state_dict.
        """
        max_existing_content_id_index = -1
        translations_mapping = question_state_dict[
            'written_translations']['translations_mapping']
        for content_id in translations_mapping:
            # Find maximum existing content_id index.
            content_id_suffix = content_id.split('_')[-1]

            # Possible values of content_id_suffix are a digit, or from
            # a 'outcome' (from 'default_outcome'). If the content_id_suffix
            # is not a digit, we disregard it here.
            if content_id_suffix.isdigit():
                max_existing_content_id_index = max(
                    max_existing_content_id_index,
                    int(content_id_suffix)
                )

            # Move 'html' field to 'translation' field and set 'data_format'
            # to 'html' for all WrittenTranslations.
            for lang_code in translations_mapping[content_id]:
                translations_mapping[
                    content_id][lang_code]['data_format'] = 'html'
                # Here we use MyPy ignore because in _convert_* functions, we
                # allow less strict typing because here we are working with
                # previous versions of the domain object and in previous
                # versions of the domain object there are some fields (eg. html)
                # that are discontinued in the latest domain object. So, while
                # accessing these discontinued fields MyPy throws an error. Thus
                # to avoid the error, we used ignore here.
                translations_mapping[
                    content_id][lang_code]['translation'] = (
                        translations_mapping[content_id][lang_code]['html'])  # type: ignore[misc]
                # Here we use MyPy ignore because MyPy doesn't allow key
                # deletion from TypedDict.
                del translations_mapping[content_id][lang_code]['html']  # type: ignore[misc]

        interaction_id = question_state_dict['interaction']['id']
        if interaction_id is None:
            question_state_dict['next_content_id_index'] = (
                max_existing_content_id_index + 1)
            return question_state_dict

        class ContentIdCounter:
            """This helper class is used to keep track of
            next_content_id_index and new_content_ids, and provides a
            function to generate new content_ids.
            """

            new_content_ids = []

            def __init__(self, next_content_id_index: int) -> None:
                """Initializes a ContentIdCounter object.

                Args:
                    next_content_id_index: int. The next content id index.
                """
                self.next_content_id_index = next_content_id_index

            def generate_content_id(self, content_id_prefix: str) -> str:
                """Generate a new content_id from the prefix provided and
                the next content id index.

                Args:
                    content_id_prefix: str. The prefix of the content_id.

                Returns:
                    str. The generated content_id.
                """
                content_id = '%s%i' % (
                    content_id_prefix,
                    self.next_content_id_index)
                self.next_content_id_index += 1
                self.new_content_ids.append(content_id)
                return content_id

        content_id_counter = (
            ContentIdCounter(max_existing_content_id_index + 1))

        ca_dict = question_state_dict['interaction']['customization_args']
        if (interaction_id == 'PencilCodeEditor' and
                'initial_code' in ca_dict):
            ca_dict['initialCode'] = ca_dict['initial_code']
            del ca_dict['initial_code']

        # Retrieve a cached version (state schema v35) of
        # interaction_specs.json to ensure that this migration remains
        # stable even when interaction_specs.json is changed.
        ca_specs = [
            domain.CustomizationArgSpec(  # type: ignore[no-untyped-call]
                ca_spec_dict['name'],
                ca_spec_dict['description'],
                ca_spec_dict['schema'],
                ca_spec_dict['default_value']
            ) for ca_spec_dict in (
                interaction_registry.Registry
                .get_all_specs_for_state_schema_version(36)[
                    interaction_id]['customization_arg_specs']
            )
        ]

        for ca_spec in ca_specs:
            schema = ca_spec.schema
            ca_name = ca_spec.name
            content_id_prefix = 'ca_%s_' % ca_name

            # We only have to migrate unicode to SubtitledUnicode or
            # list of html to list of SubtitledHtml. No interactions
            # were changed from html to SubtitledHtml.
            is_subtitled_unicode_spec = (
                schema['type'] == schema_utils.SCHEMA_TYPE_CUSTOM and
                schema['obj_type'] ==
                schema_utils.SCHEMA_OBJ_TYPE_SUBTITLED_UNICODE)
            is_subtitled_html_list_spec = (
                schema['type'] == schema_utils.SCHEMA_TYPE_LIST and
                schema['items']['type'] ==
                schema_utils.SCHEMA_TYPE_CUSTOM and
                schema['items']['obj_type'] ==
                schema_utils.SCHEMA_OBJ_TYPE_SUBTITLED_HTML)

            if is_subtitled_unicode_spec:
                # Default is a SubtitledHtml dict or SubtitleUnicode dict.
                new_value = copy.deepcopy(ca_spec.default_value)

                # If available, assign value to html or unicode_str.
                if ca_name in ca_dict:
                    new_value['unicode_str'] = ca_dict[ca_name]['value']

                # Assign content_id.
                new_value['content_id'] = (
                    content_id_counter
                    .generate_content_id(content_id_prefix)
                )

                ca_dict[ca_name] = {'value': new_value}
            elif is_subtitled_html_list_spec:
                new_value = []

                if ca_name in ca_dict:
                    # Assign values to html fields.
                    for html in ca_dict[ca_name]['value']:
                        new_value.append({
                            'html': html, 'content_id': None
                        })
                else:
                    # Default is a list of SubtitledHtml dict.
                    new_value.extend(copy.deepcopy(ca_spec.default_value))

                # Assign content_ids.
                for subtitled_html_dict in new_value:
                    subtitled_html_dict['content_id'] = (
                        content_id_counter
                        .generate_content_id(content_id_prefix)
                    )

                ca_dict[ca_name] = {'value': new_value}
            elif ca_name not in ca_dict:
                ca_dict[ca_name] = {'value': ca_spec.default_value}

        (
            customization_args_util
            .validate_customization_args_and_values(
                'interaction',
                interaction_id,
                ca_dict,
                ca_specs)
        )

        question_state_dict['next_content_id_index'] = (
            content_id_counter.next_content_id_index)
        for new_content_id in content_id_counter.new_content_ids:
            question_state_dict[
                'written_translations'][
                    'translations_mapping'][new_content_id] = {}
            question_state_dict[
                'recorded_voiceovers'][
                    'voiceovers_mapping'][new_content_id] = {}

        return question_state_dict

    @classmethod
    def _convert_state_v36_dict_to_v37_dict(
        cls, question_state_dict: state_domain.StateDict
    ) -> state_domain.StateDict:
        """Converts from version 36 to 37. Version 37 changes all rules with
        type CaseSensitiveEquals to Equals.

        Args:
            question_state_dict: dict. A dict where each key-value pair
                represents respectively, a state name and a dict used to
                initialize a State domain object.

        Returns:
            dict. The converted question_state_dict.
        """
        if question_state_dict['interaction']['id'] == 'TextInput':
            answer_group_dicts = question_state_dict[
                'interaction']['answer_groups']
            for answer_group_dict in answer_group_dicts:
                for rule_spec_dict in answer_group_dict['rule_specs']:
                    if rule_spec_dict['rule_type'] == 'CaseSensitiveEquals':
                        rule_spec_dict['rule_type'] = 'Equals'

        return question_state_dict

    @classmethod
    def _convert_state_v37_dict_to_v38_dict(
        cls, question_state_dict: state_domain.StateDict
    ) -> state_domain.StateDict:
        """Converts from version 37 to 38. Version 38 adds a customization arg
        for the Math interactions that allows creators to specify the letters
        that would be displayed to the learner.

        Args:
            question_state_dict: dict. A dict where each key-value pair
                represents respectively, a state name and a dict used to
                initialize a State domain object.

        Returns:
            dict. The converted question_state_dict.
        """
        if question_state_dict['interaction']['id'] in (
                'AlgebraicExpressionInput', 'MathEquationInput'):
            variables = set()
            for group in question_state_dict[
                    'interaction']['answer_groups']:
                for rule_spec in group['rule_specs']:
                    rule_input = rule_spec['inputs']['x']
                    # Ruling out the possibility of any other type for mypy
                    # type checking.
                    assert isinstance(rule_input, str)
                    for variable in expression_parser.get_variables(
                            rule_input):
                        # Replacing greek letter names with greek symbols.
                        if len(variable) > 1:
                            variable = (
                                constants.GREEK_LETTER_NAMES_TO_SYMBOLS[
                                    variable])
                        variables.add(variable)

            customization_args = question_state_dict[
                'interaction']['customization_args']
            customization_args.update({
                'customOskLetters': {
                    'value': sorted(variables)
                }
            })

        return question_state_dict

    @classmethod
    def _convert_state_v38_dict_to_v39_dict(
        cls, question_state_dict: state_domain.StateDict
    ) -> state_domain.StateDict:
        """Converts from version 38 to 39. Version 39 adds a new
        customization arg to NumericExpressionInput interaction which allows
        creators to modify the placeholder text.

        Args:
            question_state_dict: dict. A dict where each key-value pair
                represents respectively, a state name and a dict used to
                initialize a State domain object.

        Returns:
            dict. The converted question_state_dict.
        """
        if question_state_dict['interaction']['id'] == 'NumericExpressionInput':
            customization_args = question_state_dict[
                'interaction']['customization_args']
            customization_args.update({
                'placeholder': {
                    'value': {
                        'content_id': 'ca_placeholder_0',
                        'unicode_str': (
                            'Type an expression here, using only numbers.')
                    }
                }
            })
            question_state_dict['written_translations']['translations_mapping'][
                'ca_placeholder_0'] = {}
            question_state_dict['recorded_voiceovers']['voiceovers_mapping'][
                'ca_placeholder_0'] = {}

        return question_state_dict

    @classmethod
    def _convert_state_v39_dict_to_v40_dict(
        cls, question_state_dict: state_domain.StateDict
    ) -> state_domain.StateDict:
        """Converts from version 39 to 40. Version 40 converts TextInput rule
        inputs from NormalizedString to SetOfNormalizedString.

        Args:
            question_state_dict: dict. A dict where each key-value pair
                represents respectively, a state name and a dict used to
                initialize a State domain object.

        Returns:
            dict. The converted question_state_dict.
        """
        if question_state_dict['interaction']['id'] == 'TextInput':
            answer_group_dicts = question_state_dict[
                'interaction']['answer_groups']
            for answer_group_dict in answer_group_dicts:
                rule_type_to_inputs: Dict[
                    str, Set[state_domain.AllowedRuleSpecInputTypes]
                ] = collections.defaultdict(set)
                for rule_spec_dict in answer_group_dict['rule_specs']:
                    rule_type = rule_spec_dict['rule_type']
                    rule_inputs = rule_spec_dict['inputs']['x']
                    rule_type_to_inputs[rule_type].add(rule_inputs)
                # Here we use MyPy ignore because in _convert_* functions, we
                # allow less strict typing because here we are working with
                # previous versions of the domain object and in previous
                # versions of the domain object there are some fields whose type
                # does not match with the latest domain object's types. So,
                # while assigning these old fields  MyPy throws an error. Thus
                # to avoid the error, we used ignore here.
                answer_group_dict['rule_specs'] = [{
                    'rule_type': rule_type,
                    'inputs': {'x': list(rule_type_to_inputs[rule_type])}  # type: ignore[dict-item]
                } for rule_type in rule_type_to_inputs]

        return question_state_dict

    @classmethod
    def _convert_state_v40_dict_to_v41_dict(
        cls, question_state_dict: state_domain.StateDict
    ) -> state_domain.StateDict:
        """Converts from version 40 to 41. Version 41 adds
        TranslatableSetOfUnicodeString and TranslatableSetOfNormalizedString
        objects to RuleSpec domain objects to allow for translations.

        Args:
            question_state_dict: dict. A dict where each key-value pair
                represents respectively, a state name and a dict used to
                initialize a State domain object.

        Returns:
            dict. The converted question_state_dict.
        """
        class ContentIdCounter:
            """This helper class is used to keep track of
            next_content_id_index and new_content_ids, and provides a
            function to generate new content_ids.
            """

            def __init__(self, next_content_id_index: int) -> None:
                """Initializes a ContentIdCounter object.

                Args:
                    next_content_id_index: int. The next content id index.
                """
                self.new_content_ids: List[str] = []
                self.next_content_id_index = next_content_id_index

            def generate_content_id(self, content_id_prefix: str) -> str:
                """Generate a new content_id from the prefix provided and
                the next content id index.

                Args:
                    content_id_prefix: str. The prefix of the content_id.

                Returns:
                    str. The generated content_id.
                """
                content_id = '%s%i' % (
                    content_id_prefix,
                    self.next_content_id_index)
                self.next_content_id_index += 1
                self.new_content_ids.append(content_id)
                return content_id

        # As of Jan 2021, which is when this migration is to be run, only
        # TextInput and SetInput have translatable rule inputs, and every rule
        # for these interactions takes exactly one translatable input named x.
        interaction_id = question_state_dict['interaction']['id']
        if interaction_id in ['TextInput', 'SetInput']:
            content_id_counter = ContentIdCounter(
                question_state_dict['next_content_id_index'])
            answer_group_dicts = question_state_dict[
                'interaction']['answer_groups']
            for answer_group_dict in answer_group_dicts:
                for rule_spec_dict in answer_group_dict['rule_specs']:
                    content_id = content_id_counter.generate_content_id(
                        'rule_input_')
                    # Here we use MyPy ignore because the expected
                    # type for `rule_spec_dict['inputs']['x']` is
                    # AllowedRuleSpecInputTypes but here we are providing
                    # Dict[str, AllowedRuleSpecInputTypes] values which
                    # causes MyPy to throw `incompatible type` error. Thus
                    # to avoid the error, we used ignore here.
                    # Convert to TranslatableSetOfNormalizedString.
                    if interaction_id == 'TextInput':
                        rule_spec_dict['inputs']['x'] = {
                            'contentId': content_id,
                            'normalizedStrSet': rule_spec_dict['inputs']['x']  # type: ignore[dict-item]
                        }
                    # Here we use MyPy ignore because the expected
                    # type for `rule_spec_dict['inputs']['x']` is
                    # AllowedRuleSpecInputTypes but here we are providing
                    # Dict[str, AllowedRuleSpecInputTypes] values which
                    # causes MyPy to throw `incompatible type` error. Thus
                    # to avoid the error, we used ignore here.
                    elif interaction_id == 'SetInput':
                        # Convert to TranslatableSetOfUnicodeString.
                        rule_spec_dict['inputs']['x'] = {
                            'contentId': content_id,
                            'unicodeStrSet': rule_spec_dict['inputs']['x']  # type: ignore[dict-item]
                        }
            question_state_dict['next_content_id_index'] = (
                content_id_counter.next_content_id_index)
            for new_content_id in content_id_counter.new_content_ids:
                question_state_dict[
                    'written_translations'][
                        'translations_mapping'][new_content_id] = {}
                question_state_dict[
                    'recorded_voiceovers'][
                        'voiceovers_mapping'][new_content_id] = {}

        return question_state_dict

    @classmethod
    def _convert_state_v41_dict_to_v42_dict(
        cls, question_state_dict: state_domain.StateDict
    ) -> state_domain.StateDict:
        """Converts from version 41 to 42. Version 42 changes rule input types
        for DragAndDropSortInput and ItemSelectionInput interactions to better
        support translations. Specifically, the rule inputs will store content
        ids of the html rather than the raw html. Solution answers for
        DragAndDropSortInput and ItemSelectionInput interactions are also
        updated.

        Args:
            question_state_dict: dict. A dict where each key-value pair
                represents respectively, a state name and a dict used to
                initialize a State domain object.

        Returns:
            dict. The converted question_state_dict.
        """

        @overload
        def migrate_rule_inputs_and_answers(
            new_type: str,
            value: str,
            choices: List[state_domain.SubtitledHtmlDict]
        ) -> str: ...

        @overload
        def migrate_rule_inputs_and_answers(
            new_type: str,
            value: List[str],
            choices: List[state_domain.SubtitledHtmlDict]
        ) -> List[str]: ...

        @overload
        def migrate_rule_inputs_and_answers(
            new_type: str,
            value: List[List[str]],
            choices: List[state_domain.SubtitledHtmlDict]
        ) -> List[List[str]]: ...

        # Here we use MyPy ignore because MyPy expects a return value in
        # every condition when we define a return type but here we are
        # returning only in if-else conditions and we are not returning
        # when none of the condition matches which causes MyPy to throw
        # a 'Missing return statement' error. Thus to avoid the error,
        # we used ignore here.
        def migrate_rule_inputs_and_answers(  # type: ignore[return]
            new_type: str,
            value: Union[List[List[str]], List[str], str],
            choices: List[state_domain.SubtitledHtmlDict]
        ) -> Union[List[List[str]], List[str], str]:
            """Migrates SetOfHtmlString to SetOfTranslatableHtmlContentIds,
            ListOfSetsOfHtmlStrings to ListOfSetsOfTranslatableHtmlContentIds,
            and DragAndDropHtmlString to TranslatableHtmlContentId. These
            migrations are necessary to have rules work easily for multiple
            languages; instead of comparing html for equality, we compare
            content_ids for equality.

            Args:
                new_type: str. The type to migrate to.
                value: *. The value to migrate.
                choices: list(dict). The list of subtitled html dicts to extract
                    content ids from.

            Returns:
                *. The migrated rule input.
            """

            def extract_content_id_from_choices(html: str) -> str:
                """Given a html, find its associated content id in choices,
                which is a list of subtitled html dicts.

                Args:
                    html: str. The html to find the content id of.

                Returns:
                    str. The content id of html.
                """
                for subtitled_html_dict in choices:
                    if subtitled_html_dict['html'] == html:
                        return subtitled_html_dict['content_id']
                # If there is no match, we discard the rule input. The frontend
                # will handle invalid content ids similar to how it handled
                # non-matching html.
                return feconf.INVALID_CONTENT_ID

            if new_type == 'TranslatableHtmlContentId':
                # Here 'TranslatableHtmlContentId' can only be of str type, thus
                # to narrow down the type we used assert here.
                assert isinstance(value, str)
                return extract_content_id_from_choices(value)
            elif new_type == 'SetOfTranslatableHtmlContentIds':
                # Here we use cast because this 'elif' condition forces value
                # to have type List[str].
                set_of_content_ids = cast(List[str], value)
                return [
                    migrate_rule_inputs_and_answers(
                        'TranslatableHtmlContentId', html, choices
                    ) for html in set_of_content_ids
                ]
            elif new_type == 'ListOfSetsOfTranslatableHtmlContentIds':
                # Here we use cast because this 'elif' condition forces value
                # to have type List[List[str]].
                list_of_set_of_content_ids = cast(
                    List[List[str]], value
                )
                return [
                    migrate_rule_inputs_and_answers(
                        'SetOfTranslatableHtmlContentIds', html_set, choices
                    ) for html_set in list_of_set_of_content_ids
                ]

        interaction_id = question_state_dict['interaction']['id']
        if interaction_id in ['DragAndDropSortInput', 'ItemSelectionInput']:
            solution = question_state_dict['interaction']['solution']
            choices = question_state_dict['interaction'][
                'customization_args']['choices']['value']

            if interaction_id == 'ItemSelectionInput':
                # The solution type will be migrated from SetOfHtmlString to
                # SetOfTranslatableHtmlContentIds.
                if solution is not None:
                    # Ruling out the possibility of any other type for MyPy type
                    # checking because for interaction 'ItemSelectionInput',
                    # the correct_answer is formatted as List[str] type.
                    assert isinstance(solution['correct_answer'], list)
                    list_of_html_contents = []
                    for html_content in solution['correct_answer']:
                        assert isinstance(html_content, str)
                        list_of_html_contents.append(html_content)
                    solution['correct_answer'] = (
                        migrate_rule_inputs_and_answers(
                            'SetOfTranslatableHtmlContentIds',
                            list_of_html_contents,
                            choices)
                    )
            if interaction_id == 'DragAndDropSortInput':
                # The solution type will be migrated from ListOfSetsOfHtmlString
                # to ListOfSetsOfTranslatableHtmlContentIds.
                if solution is not None:
                    # Ruling out the possibility of any other type for MyPy type
                    # checking because for interaction 'DragAndDropSortInput',
                    # the correct_answer is formatted as List[List[str]] type.
                    assert isinstance(solution['correct_answer'], list)
                    list_of_html_content_list = []
                    for html_content_list in solution['correct_answer']:
                        assert isinstance(html_content_list, list)
                        list_of_html_content_list.append(html_content_list)
                    solution['correct_answer'] = (
                        migrate_rule_inputs_and_answers(
                            'ListOfSetsOfTranslatableHtmlContentIds',
                            list_of_html_content_list,
                            choices)
                    )

            answer_group_dicts = question_state_dict[
                'interaction']['answer_groups']
            for answer_group_dict in answer_group_dicts:
                for rule_spec_dict in answer_group_dict['rule_specs']:
                    rule_type = rule_spec_dict['rule_type']
                    rule_inputs = rule_spec_dict['inputs']

                    if interaction_id == 'ItemSelectionInput':
                        # All rule inputs for ItemSelectionInput will be
                        # migrated from SetOfHtmlString to
                        # SetOfTranslatableHtmlContentIds.
                        # Ruling out the possibility of any other type
                        # for MyPy type checking because for interaction
                        # 'ItemSelectionInput', the rule inputs are formatted
                        # as List[str] type.
                        assert isinstance(rule_inputs['x'], list)
                        list_of_html_contents = []
                        for html_content in rule_inputs['x']:
                            assert isinstance(html_content, str)
                            list_of_html_contents.append(html_content)
                        rule_inputs['x'] = migrate_rule_inputs_and_answers(
                            'SetOfTranslatableHtmlContentIds',
                            list_of_html_contents,
                            choices)
                    if interaction_id == 'DragAndDropSortInput':
                        rule_types_with_list_of_sets = [
                            'IsEqualToOrdering',
                            'IsEqualToOrderingWithOneItemAtIncorrectPosition'
                        ]
                        if rule_type in rule_types_with_list_of_sets:
                            # For rule type IsEqualToOrdering and
                            # IsEqualToOrderingWithOneItemAtIncorrectPosition,
                            # the x input will be migrated from
                            # ListOfSetsOfHtmlStrings to
                            # ListOfSetsOfTranslatableHtmlContentIds.
                            # Ruling out the possibility of any other type
                            # for MyPy type checking because for interaction
                            # 'DragAndDropSortInput', the rule inputs are
                            # formatted as List[List[str]] type.
                            assert isinstance(rule_inputs['x'], list)
                            list_of_html_content_list = []
                            for html_content_list in rule_inputs['x']:
                                assert isinstance(html_content_list, list)
                                list_of_html_content_list.append(
                                    html_content_list
                                )
                            rule_inputs['x'] = migrate_rule_inputs_and_answers(
                                'ListOfSetsOfTranslatableHtmlContentIds',
                                list_of_html_content_list,
                                choices)
                        elif rule_type == 'HasElementXAtPositionY':
                            # For rule type HasElementXAtPositionY,
                            # the x input will be migrated from
                            # DragAndDropHtmlString to
                            # TranslatableHtmlContentId, and the y input will
                            # remain as DragAndDropPositiveInt.
                            # Ruling out the possibility of any other type
                            # for MyPy type checking because for interaction
                            # 'HasElementXAtPositionY', the rule inputs are
                            # formatted as str type.
                            assert isinstance(rule_inputs['x'], str)
                            rule_inputs['x'] = migrate_rule_inputs_and_answers(
                                'TranslatableHtmlContentId',
                                rule_inputs['x'],
                                choices)
                        elif rule_type == 'HasElementXBeforeElementY':
                            # For rule type HasElementXBeforeElementY,
                            # the x and y inputs will be migrated from
                            # DragAndDropHtmlString to
                            # TranslatableHtmlContentId.
                            for rule_input_name in ['x', 'y']:
                                rule_input_value = rule_inputs[rule_input_name]
                                # Ruling out the possibility of any other type
                                # for MyPy type checking because for interaction
                                # 'HasElementXBeforeElementY', the rule inputs
                                # are formatted as str type.
                                assert isinstance(rule_input_value, str)
                                rule_inputs[rule_input_name] = (
                                    migrate_rule_inputs_and_answers(
                                        'TranslatableHtmlContentId',
                                        rule_input_value,
                                        choices))

        return question_state_dict

    @classmethod
    def _convert_state_v42_dict_to_v43_dict(
        cls, question_state_dict: state_domain.StateDict
    ) -> state_domain.StateDict:
        """Converts from version 42 to 43. Version 43 adds a new customization
        arg to NumericExpressionInput, AlgebraicExpressionInput, and
        MathEquationInput. The customization arg will allow creators to choose
        whether to render the division sign (÷) instead of a fraction for the
        division operation.

        Args:
            question_state_dict: dict. A dict where each key-value pair
                represents respectively, a state name and a dict used to
                initialize a State domain object.

        Returns:
            dict. The converted question_state_dict.
        """
        if question_state_dict['interaction']['id'] in [
                'NumericExpressionInput', 'AlgebraicExpressionInput',
                'MathEquationInput']:
            customization_args = question_state_dict[
                'interaction']['customization_args']
            customization_args.update({
                'useFractionForDivision': {
                    'value': True
                }
            })

        return question_state_dict

    @classmethod
    def _convert_state_v43_dict_to_v44_dict(
        cls, question_state_dict: state_domain.StateDict
    ) -> state_domain.StateDict:
        """Converts from version 43 to version 44. Version 44 adds
        card_is_checkpoint boolean to the state, which allows creators to
        mark a state as a checkpoint for the learners.

        Args:
            question_state_dict: dict. A dict representation of
                question_state_data.

        Returns:
            dict. The converted question_state_dict.
        """
        question_state_dict['card_is_checkpoint'] = False
        return question_state_dict

    @classmethod
    def _convert_state_v44_dict_to_v45_dict(
        cls, question_state_dict: state_domain.StateDict
    ) -> state_domain.StateDict:
        """Converts from version 44 to 45. Version 45 contains
        linked skil id.

        Args:
            question_state_dict: dict. A dict where each key-value pair
                represents respectively, a state name and a dict used to
                initialize a State domain object.

        Returns:
            dict. The converted states_dict.
        """

        question_state_dict['linked_skill_id'] = None

        return question_state_dict

    @classmethod
    def _convert_state_v45_dict_to_v46_dict(
        cls, question_state_dict: state_domain.StateDict
    ) -> state_domain.StateDict:
        """Converts from version 45 to 46. Version 46 ensures that the written
        translations in a state containing unicode content do not contain HTML
        tags and the data_format is unicode. This does not affect questions, so
        no conversion is required.

        Args:
            question_state_dict: dict. A dict where each key-value pair
                represents respectively, a state name and a dict used to
                initialize a State domain object.

        Returns:
            dict. The converted states_dict.
        """

        return question_state_dict

    @classmethod
    def _convert_state_v46_dict_to_v47_dict(
        cls, question_state_dict: state_domain.StateDict
    ) -> state_domain.StateDict:
        """Converts from version 46 to 47. Version 52 deprecates
        oppia-noninteractive-svgdiagram tag and converts existing occurences of
        it to oppia-noninteractive-image tag.

        Args:
            question_state_dict: dict. A dict where each key-value pair
                represents respectively, a state name and a dict used to
                initialize a State domain object.

        Returns:
            dict. The converted states_dict.
        """

        state_domain.State.convert_html_fields_in_state(
            question_state_dict,
            html_validation_service.convert_svg_diagram_tags_to_image_tags,
            state_schema_version=46)
        return question_state_dict

    @classmethod
    def _convert_state_v47_dict_to_v48_dict(
        cls, question_state_dict: state_domain.StateDict
    ) -> state_domain.StateDict:
        """Converts draft change list from state version 47 to 48. Version 48
        fixes encoding issues in HTML fields.

        Args:
            question_state_dict: dict. A dict where each key-value pair
                represents respectively, a state name and a dict used to
                initialize a State domain object.

        Returns:
            dict. The converted states_dict.
        """

        state_domain.State.convert_html_fields_in_state(
            question_state_dict,
            html_validation_service.fix_incorrectly_encoded_chars,
            state_schema_version=48)
        return question_state_dict

    @classmethod
    def _convert_state_v48_dict_to_v49_dict(
        cls, question_state_dict: state_domain.StateDict
    ) -> state_domain.StateDict:
        """Converts from version 48 to 49. Version 49 adds
        requireNonnegativeInput customization arg to NumericInput
        interaction which allows creators to set input range greater than
        or equal to zero.

        Args:
            question_state_dict: dict. A dict where each key-value pair
                represents respectively, a state name and a dict used to
                initialize a State domain object.

        Returns:
            dict. The converted question_state_dict.
        """
        if question_state_dict['interaction']['id'] == 'NumericInput':
            customization_args = question_state_dict[
                'interaction']['customization_args']
            customization_args.update({
                'requireNonnegativeInput': {
                    'value': False
                }
            })
        return question_state_dict

    @classmethod
    def _convert_state_v49_dict_to_v50_dict(
        cls, question_state_dict: state_domain.StateDict
    ) -> state_domain.StateDict:
        """Converts from version 49 to 50. Version 50 removes rules from
        explorations that use one of the following rules:
        [ContainsSomeOf, OmitsSomeOf, MatchesWithGeneralForm]. It also renames
        `customOskLetters` cust arg to `allowedVariables`.

        Args:
            question_state_dict: dict. A dict where each key-value pair
                represents respectively, a state name and a dict used to
                initialize a State domain object.

        Returns:
            dict. The converted question_state_dict.
        """
        if question_state_dict[
                'interaction']['id'] in exp_domain.MATH_INTERACTION_TYPES:
            filtered_answer_groups = []
            for answer_group_dict in question_state_dict[
                    'interaction']['answer_groups']:
                filtered_rule_specs = []
                for rule_spec_dict in answer_group_dict['rule_specs']:
                    rule_type = rule_spec_dict['rule_type']
                    if rule_type not in (
                            exp_domain.MATH_INTERACTION_DEPRECATED_RULES):
                        filtered_rule_specs.append(
                            copy.deepcopy(rule_spec_dict))
                answer_group_dict['rule_specs'] = filtered_rule_specs
                if len(filtered_rule_specs) > 0:
                    filtered_answer_groups.append(
                        copy.deepcopy(answer_group_dict))
            question_state_dict[
                'interaction']['answer_groups'] = filtered_answer_groups

            # Renaming cust arg.
        if question_state_dict[
                'interaction']['id'] in exp_domain.ALGEBRAIC_MATH_INTERACTIONS:
            customization_args = question_state_dict[
                'interaction']['customization_args']
            customization_args['allowedVariables'] = copy.deepcopy(
                customization_args['customOskLetters'])
            del customization_args['customOskLetters']

        return question_state_dict

    @classmethod
    def _convert_state_v50_dict_to_v51_dict(
        cls, question_state_dict: state_domain.StateDict
    ) -> state_domain.StateDict:
        """Converts from version 50 to 51. Version 51 adds a new
        dest_if_really_stuck field to Outcome class to redirect learners
        to a state for strengthening concepts when they get really stuck.

        Args:
            question_state_dict: dict. A dict where each key-value pair
                represents respectively, a state name and a dict used to
                initialize a State domain object.

        Returns:
            dict. The converted question_state_dict.
        """

        answer_groups = question_state_dict['interaction']['answer_groups']
        for answer_group in answer_groups:
            answer_group['outcome']['dest_if_really_stuck'] = None

        if question_state_dict['interaction']['default_outcome'] is not None:
            question_state_dict[
                'interaction']['default_outcome']['dest_if_really_stuck'] = None

        return question_state_dict

    @classmethod
    def _convert_state_v51_dict_to_v52_dict(
        cls, question_state_dict: state_domain.StateDict
    ) -> state_domain.StateDict:
        """Converts from version 51 to 52. Version 52 fixes content IDs for
        translations and voiceovers in exploration but no action is required in
        question dicts.

        Args:
            question_state_dict: dict. A dict where each key-value pair
                represents respectively, a state name and a dict used to
                initialize a State domain object.

        Returns:
            dict. The converted question_state_dict.
        """

        return question_state_dict

    @classmethod
    def _convert_state_v52_dict_to_v53_dict(
        cls, question_state_dict: state_domain.StateDict
    ) -> state_domain.StateDict:
        """Converts from version 52 to 53. Version 53 makes sure all links
            used in non interactive link component are using the 'https' scheme.

        Args:
            question_state_dict: dict. A dict where each key-value pair
                represents respectively, a state name and a dict used to
                initialize a State domain object.

        Returns:
            dict. The converted question_state_dict.
        """

        content_html_list = [question_state_dict['content']['html']]

        for html_content in content_html_list:
                soup = bs4.BeautifulSoup(html_content, 'html.parser')
                links = soup.find_all('oppia-noninteractive-link')

                acceptable_schemes = ['https', '']

                for link in links:
                    lnk_attr = link.get('url-with-value')
                    txt_attr = link.get('text-with-value')

                    if lnk_attr is None:
                        # Delete the link.
                        link.decompose()
                    if txt_attr is None:
                        # Set link text to be the url itself.
                        txt_attr = lnk_attr

                    lnk = lnk_attr.replace('&quot;', '')
                    txt = txt_attr.replace('&quot;', '')

                    # If text is empty and the link is not.
                    if len(lnk) != 0 and len(txt) == 0:
                        # Delete the link.
                        link.decompose()

                    # If link is http.
                    if urlparse(lnk).scheme == 'http':
                        # Replace http with https.
                        lnk = lnk.replace('http', 'https')

                    # If link is invalid.
                    if urlparse(lnk).scheme not in acceptable_schemes:
                        # Delete the link.
                        link.decompose()

                    link['url-with-value'] = '&quot;' + lnk + '&quot;'
                    link['text-with-value'] = '&quot;' + txt + '&quot;'

        return question_state_dict

    @classmethod
    def update_state_from_model(
        cls,
        versioned_question_state: VersionedQuestionStateDict,
        current_state_schema_version: int
    ) -> None:
        """Converts the state object contained in the given
        versioned_question_state dict from current_state_schema_version to
        current_state_schema_version + 1.
        Note that the versioned_question_state being passed in is modified
        in-place.

        Args:
            versioned_question_state: dict. A dict with two keys:
                - state_schema_version: int. The state schema version for the
                    question.
                - state: The State domain object representing the question
                    state data.
            current_state_schema_version: int. The current state
                schema version.
        """
        versioned_question_state['state_schema_version'] = (
            current_state_schema_version + 1)

        conversion_fn = getattr(cls, '_convert_state_v%s_dict_to_v%s_dict' % (
            current_state_schema_version, current_state_schema_version + 1))

        versioned_question_state['state'] = conversion_fn(
            versioned_question_state['state'])

    def partial_validate(self) -> None:
        """Validates the Question domain object, but doesn't require the
        object to contain an ID and a version. To be used to validate the
        question before it is finalized.
        """

        if not isinstance(self.language_code, str):
            raise utils.ValidationError(
                'Expected language_code to be a string, received %s' %
                self.language_code)

        if not self.linked_skill_ids:
            raise utils.ValidationError(
                'linked_skill_ids is either null or an empty list')

        if not (isinstance(self.linked_skill_ids, list) and (
                all(isinstance(elem, str) for elem in (
                    self.linked_skill_ids)))):
            raise utils.ValidationError(
                'Expected linked_skill_ids to be a list of strings, '
                'received %s' % self.linked_skill_ids)

        if len(set(self.linked_skill_ids)) != len(self.linked_skill_ids):
            raise utils.ValidationError(
                'linked_skill_ids has duplicate skill ids')
        inapplicable_skill_misconception_ids_is_list = isinstance(
            self.inapplicable_skill_misconception_ids, list)
        if not (inapplicable_skill_misconception_ids_is_list and (
                all(isinstance(elem, str) for elem in (
                        self.inapplicable_skill_misconception_ids)))):
            raise utils.ValidationError(
                'Expected inapplicable_skill_misconception_ids to be a list '
                'of strings, received %s'
                % self.inapplicable_skill_misconception_ids)

        if not (all(
                re.match(
                    constants.VALID_SKILL_MISCONCEPTION_ID_REGEX, elem
                ) for elem in self.inapplicable_skill_misconception_ids)):
            raise utils.ValidationError(
                'Expected inapplicable_skill_misconception_ids to be a list '
                'of strings of the format <skill_id>-<misconception_id>, '
                'received %s' % self.inapplicable_skill_misconception_ids)

        if len(set(self.inapplicable_skill_misconception_ids)) != len(
                self.inapplicable_skill_misconception_ids):
            raise utils.ValidationError(
                'inapplicable_skill_misconception_ids has duplicate values')

        if not isinstance(self.question_state_data_schema_version, int):
            raise utils.ValidationError(
                'Expected schema version to be an integer, received %s' %
                self.question_state_data_schema_version)

        if self.question_state_data_schema_version != (
            feconf.CURRENT_STATE_SCHEMA_VERSION):
            raise utils.ValidationError(
                'Expected question state schema version to be %s, received '
                '%s' % (
                    feconf.CURRENT_STATE_SCHEMA_VERSION,
                    self.question_state_data_schema_version))

        if not isinstance(self.question_state_data, state_domain.State):
            raise utils.ValidationError(
                'Expected question state data to be a State object, '
                'received %s' % self.question_state_data)

        if not utils.is_valid_language_code(self.language_code):
            raise utils.ValidationError(
                'Invalid language code: %s' % self.language_code)

        interaction_specs = interaction_registry.Registry.get_all_specs()
        at_least_one_correct_answer = False
        dest_is_specified = False
        dest_if_stuck_is_specified = False
        interaction = self.question_state_data.interaction
        for answer_group in interaction.answer_groups:
            if answer_group.outcome.labelled_as_correct:
                at_least_one_correct_answer = True
            if answer_group.outcome.dest is not None:
                dest_is_specified = True
            if answer_group.outcome.dest_if_really_stuck is not None:
                dest_if_stuck_is_specified = True

        # Ruling out the possibility of None for MyPy type checking, because
        # interaction.default_outcome can be None in the case of explorations
        # but while creating the questions we are always providing default
        # outcome. So, we are sure that here interaction.default_outcome is
        # never going to be None, that's why we used assert here.
        assert interaction.default_outcome is not None
        if interaction.default_outcome.labelled_as_correct:
            at_least_one_correct_answer = True

        if interaction.default_outcome.dest is not None:
            dest_is_specified = True

        if interaction.default_outcome.dest_if_really_stuck is not None:
            dest_if_stuck_is_specified = True

        if not at_least_one_correct_answer:
            raise utils.ValidationError(
                'Expected at least one answer group to have a correct ' +
                'answer.'
            )

        if dest_is_specified:
            raise utils.ValidationError(
                'Expected all answer groups to have destination as None.'
            )

        if dest_if_stuck_is_specified:
            raise utils.ValidationError(
                'Expected all answer groups to have destination for the '
                'stuck learner as None.'
            )

        if not interaction.hints:
            raise utils.ValidationError(
                'Expected the question to have at least one hint')

        # Here, we are asserting that id is never going to be None, because
        # None interactions are not allowed to contain questions, so if an
        # interaction have questions then it definitely have interaction_id.
        assert interaction.id is not None
        if (
                (interaction.solution is None) and
                (interaction_specs[interaction.id]['can_have_solution'])):
            raise utils.ValidationError(
                'Expected the question to have a solution'
            )
        self.question_state_data.validate({}, False)

    def validate(self) -> None:
        """Validates the Question domain object before it is saved."""

        if not isinstance(self.id, str):
            raise utils.ValidationError(
                'Expected ID to be a string, received %s' % self.id)

        if not isinstance(self.version, int):
            raise utils.ValidationError(
                'Expected version to be an integer, received %s' %
                self.version)

        self.partial_validate()

    @classmethod
    def from_dict(cls, question_dict: QuestionDict) -> Question:
        """Returns a Question domain object from dict.

        Returns:
            Question. The corresponding Question domain object.
        """
        question = cls(
            question_dict['id'],
            state_domain.State.from_dict(question_dict['question_state_data']),
            question_dict['question_state_data_schema_version'],
            question_dict['language_code'], question_dict['version'],
            question_dict['linked_skill_ids'],
            question_dict['inapplicable_skill_misconception_ids'])

        return question

    @classmethod
    def create_default_question(
        cls, question_id: str, skill_ids: List[str]
    ) -> Question:
        """Returns a Question domain object with default values.

        Args:
            question_id: str. The unique ID of the question.
            skill_ids: list(str). List of skill IDs attached to this question.

        Returns:
            Question. A Question domain object with default values.
        """
        default_question_state_data = cls.create_default_question_state()

        return cls(
            question_id, default_question_state_data,
            feconf.CURRENT_STATE_SCHEMA_VERSION,
            constants.DEFAULT_LANGUAGE_CODE, 0, skill_ids, [])

    def update_language_code(self, language_code: str) -> None:
        """Updates the language code of the question.

        Args:
            language_code: str. The ISO 639-1 code for the language this
                question is written in.
        """
        self.language_code = language_code

    def update_linked_skill_ids(self, linked_skill_ids: List[str]) -> None:
        """Updates the linked skill ids of the question.

        Args:
            linked_skill_ids: list(str). The skill ids linked to the question.
        """
        self.linked_skill_ids = list(set(linked_skill_ids))

    def update_inapplicable_skill_misconception_ids(
        self, inapplicable_skill_misconception_ids: List[str]
    ) -> None:
        """Updates the optional misconception ids marked as not applicable
        to the question.

        Args:
            inapplicable_skill_misconception_ids: list(str). The optional
                skill misconception ids marked as not applicable to the
                question.
        """
        self.inapplicable_skill_misconception_ids = list(
            set(inapplicable_skill_misconception_ids))

    def update_question_state_data(
        self, question_state_data: state_domain.State
    ) -> None:
        """Updates the question data of the question.

        Args:
            question_state_data: State. A State domain object
                representing the question state data.
        """
        self.question_state_data = question_state_data


class QuestionSummaryDict(TypedDict):
    """Dictionary representing the QuestionSummary domain object."""

    id: str
    question_content: str
    interaction_id: str
    last_updated_msec: float
    created_on_msec: float
    misconception_ids: List[str]


class QuestionSummary:
    """Domain object for Question Summary."""

    def __init__(
        self,
        question_id: str,
        question_content: str,
        misconception_ids: List[str],
        interaction_id: str,
        question_model_created_on: datetime.datetime,
        question_model_last_updated: datetime.datetime
    ) -> None:
        """Constructs a Question Summary domain object.

        Args:
            question_id: str. The ID of the question.
            question_content: str. The static HTML of the question shown to
                the learner.
            misconception_ids: list(str). The misconception ids addressed in
                the question. This includes tagged misconceptions ids as well
                as inapplicable misconception ids in the question.
            interaction_id: str. The ID of the interaction.
            question_model_created_on: datetime.datetime. Date and time when
                the question model is created.
            question_model_last_updated: datetime.datetime. Date and time
                when the question model was last updated.
        """
        self.id = question_id
        self.question_content = html_cleaner.clean(question_content)
        self.misconception_ids = misconception_ids
        self.interaction_id = interaction_id
        self.created_on = question_model_created_on
        self.last_updated = question_model_last_updated

    def to_dict(self) -> QuestionSummaryDict:
        """Returns a dictionary representation of this domain object.

        Returns:
            dict. A dict representing this QuestionSummary object.
        """

        return {
            'id': self.id,
            'question_content': self.question_content,
            'interaction_id': self.interaction_id,
            'last_updated_msec': utils.get_time_in_millisecs(self.last_updated),
            'created_on_msec': utils.get_time_in_millisecs(self.created_on),
            'misconception_ids': self.misconception_ids
        }

    def validate(self) -> None:
        """Validates the Question summary domain object before it is saved.

        Raises:
            ValidationError. One or more attributes of question summary are
                invalid.
        """
        if not isinstance(self.id, str):
            raise utils.ValidationError(
                'Expected id to be a string, received %s' % self.id)

        if not isinstance(self.question_content, str):
            raise utils.ValidationError(
                'Expected question content to be a string, received %s' %
                self.question_content)

        if not isinstance(self.interaction_id, str):
            raise utils.ValidationError(
                'Expected interaction id to be a string, received %s' %
                self.interaction_id)

        if not isinstance(self.created_on, datetime.datetime):
            raise utils.ValidationError(
                'Expected created on to be a datetime, received %s' %
                self.created_on)

        if not isinstance(self.last_updated, datetime.datetime):
            raise utils.ValidationError(
                'Expected last updated to be a datetime, received %s' %
                self.last_updated)

        if not (isinstance(self.misconception_ids, list) and (
                all(isinstance(elem, str) for elem in (
                    self.misconception_ids)))):
            raise utils.ValidationError(
                'Expected misconception ids to be a list of '
                'strings, received %s' % self.misconception_ids)


class QuestionSkillLinkDict(TypedDict):
    """Dictionary representing the QuestionSkillLink domain object."""

    question_id: str
    skill_id: str
    skill_description: str
    skill_difficulty: float


class QuestionSkillLink:
    """Domain object for Question Skill Link.

    Attributes:
        question_id: str. The ID of the question.
        skill_id: str. The ID of the skill to which the
            question is linked.
        skill_description: str. The description of the corresponding skill.
        skill_difficulty: float. The difficulty between [0, 1] of the skill.
    """

    def __init__(
        self,
        question_id: str,
        skill_id: str,
        skill_description: str,
        skill_difficulty: float
    ) -> None:
        """Constructs a Question Skill Link domain object.

        Args:
            question_id: str. The ID of the question.
            skill_id: str. The ID of the skill to which the question is linked.
            skill_description: str. The description of the corresponding skill.
            skill_difficulty: float. The difficulty between [0, 1] of the skill.
        """
        self.question_id = question_id
        self.skill_id = skill_id
        self.skill_description = skill_description
        self.skill_difficulty = skill_difficulty

    def to_dict(self) -> QuestionSkillLinkDict:
        """Returns a dictionary representation of this domain object.

        Returns:
            dict. A dict representing this QuestionSkillLink object.
        """
        return {
            'question_id': self.question_id,
            'skill_id': self.skill_id,
            'skill_description': self.skill_description,
            'skill_difficulty': self.skill_difficulty,
        }


class MergedQuestionSkillLinkDict(TypedDict):
    """Dictionary representing the MergedQuestionSkillLink domain object."""

    question_id: str
    skill_ids: List[str]
    skill_descriptions: List[str]
    skill_difficulties: List[float]


class MergedQuestionSkillLink:
    """Domain object for the Merged Question Skill Link object, returned to the
    editors.

    Attributes:
        question_id: str. The ID of the question.
        skill_ids: list(str). The skill IDs of the linked skills.
        skill_descriptions: list(str). The descriptions of the skills to which
            the question is linked.
        skill_difficulties: list(float). The difficulties between [0, 1] of the
            skills.
    """

    def __init__(
        self,
        question_id: str,
        skill_ids: List[str],
        skill_descriptions: List[str],
        skill_difficulties: List[float]
    ) -> None:
        """Constructs a Merged Question Skill Link domain object.

        Args:
            question_id: str. The ID of the question.
            skill_ids: list(str). The skill IDs of the linked skills.
            skill_descriptions: list(str). The descriptions of the skills to
                which the question is linked.
            skill_difficulties: list(float). The difficulties between [0, 1] of
                the skills.
        """
        self.question_id = question_id
        self.skill_ids = skill_ids
        self.skill_descriptions = skill_descriptions
        self.skill_difficulties = skill_difficulties

    def to_dict(self) -> MergedQuestionSkillLinkDict:
        """Returns a dictionary representation of this domain object.

        Returns:
            dict. A dict representing this MergedQuestionSkillLink object.
        """
        return {
            'question_id': self.question_id,
            'skill_ids': self.skill_ids,
            'skill_descriptions': self.skill_descriptions,
            'skill_difficulties': self.skill_difficulties,
        }<|MERGE_RESOLUTION|>--- conflicted
+++ resolved
@@ -38,14 +38,9 @@
 
 from pylatexenc import latex2text
 
-<<<<<<< HEAD
 import bs4
-from typing import Any, Dict, List, Optional, Set
-from typing_extensions import Final, TypedDict
-=======
 from typing import Dict, List, Optional, Set, Union, cast, overload
 from typing_extensions import Final, Literal, TypedDict
->>>>>>> 116b42f1
 
 from core.domain import html_cleaner  # pylint: disable=invalid-import-from # isort:skip
 from core.domain import html_validation_service  # pylint: disable=invalid-import-from # isort:skip
