--- conflicted
+++ resolved
@@ -1356,17 +1356,9 @@
                 'interaction']['id'] in exp_domain.ALGEBRAIC_MATH_INTERACTIONS:
             customization_args = question_state_dict[
                 'interaction']['customization_args']
-<<<<<<< HEAD
-            customization_args['allowedVariables'] = {}
-            if 'customOskLetters' in customization_args:
-                customization_args['allowedVariables'] = copy.deepcopy(
-                    customization_args['customOskLetters'])
-                del customization_args['customOskLetters']
-=======
             customization_args['allowedVariables'] = copy.deepcopy(
                 customization_args['customOskLetters'])
             del customization_args['customOskLetters']
->>>>>>> 3d856cc2
 
         return question_state_dict
 
