# coding: utf-8
#
# Copyright 2017 The Oppia Authors. All Rights Reserved.
#
# Licensed under the Apache License, Version 2.0 (the "License");
# you may not use this file except in compliance with the License.
# You may obtain a copy of the License at
#
#      http://www.apache.org/licenses/LICENSE-2.0
#
# Unless required by applicable law or agreed to in writing, software
# distributed under the License is distributed on an "AS-IS" BASIS,
# WITHOUT WARRANTIES OR CONDITIONS OF ANY KIND, either express or implied.
# See the License for the specific language governing permissions and
# limitations under the License.

"""Domain objects relating to questions."""

from __future__ import annotations

import collections
import copy
import datetime
import re

from core import feconf
from core import schema_utils
from core import utils
from core.constants import constants
from core.domain import change_domain
from core.domain import customization_args_util
from core.domain import exp_domain
from core.domain import expression_parser
from core.domain import state_domain
from core.domain import translation_domain
from extensions import domain

from pylatexenc import latex2text

from typing import Dict, List, Optional, Set, Tuple, Union, cast, overload
from typing_extensions import Final, Literal, TypedDict

from core.domain import html_cleaner  # pylint: disable=invalid-import-from # isort:skip
from core.domain import html_validation_service  # pylint: disable=invalid-import-from # isort:skip
from core.domain import interaction_registry  # pylint: disable=invalid-import-from # isort:skip

# TODO(#14537): Refactor this file and remove imports marked
# with 'invalid-import-from'.

# Do not modify the values of these constants. This is to preserve backwards
# compatibility with previous change dicts.
QUESTION_PROPERTY_LANGUAGE_CODE: Final = 'language_code'
QUESTION_PROPERTY_QUESTION_STATE_DATA: Final = 'question_state_data'
QUESTION_PROPERTY_LINKED_SKILL_IDS: Final = 'linked_skill_ids'
QUESTION_PROPERTY_INAPPLICABLE_SKILL_MISCONCEPTION_IDS: Final = (
    'inapplicable_skill_misconception_ids')
QUESTION_PROPERTY_NEXT_CONTENT_ID_INDEX: Final = 'next_content_id_index'

# This takes additional 'property_name' and 'new_value' parameters and,
# optionally, 'old_value'.
CMD_UPDATE_QUESTION_PROPERTY: Final = 'update_question_property'
CMD_CREATE_NEW_FULLY_SPECIFIED_QUESTION: Final = (
    'create_new_fully_specified_question')
CMD_MIGRATE_STATE_SCHEMA_TO_LATEST_VERSION: Final = (
    'migrate_state_schema_to_latest_version')

# The following commands are deprecated, as these functionalities will be
# handled by a QuestionSkillLink class in the future.
CMD_ADD_QUESTION_SKILL: Final = 'add_question_skill'
CMD_REMOVE_QUESTION_SKILL: Final = 'remove_question_skill'

CMD_CREATE_NEW: Final = 'create_new'


class QuestionChange(change_domain.BaseChange):
    """Domain object for changes made to question object.

    The allowed commands, together with the attributes:
        - 'create_new'
        - 'update question property' (with property_name, new_value
        and old_value)
        - 'create_new_fully_specified_question' (with question_dict,
        skill_id)
        - 'migrate_state_schema_to_latest_version' (with from_version
        and to_version)
    """

    # The allowed list of question properties which can be used in
    # update_question_property command.
    QUESTION_PROPERTIES: List[str] = [
        QUESTION_PROPERTY_QUESTION_STATE_DATA,
        QUESTION_PROPERTY_LANGUAGE_CODE,
        QUESTION_PROPERTY_LINKED_SKILL_IDS,
        QUESTION_PROPERTY_INAPPLICABLE_SKILL_MISCONCEPTION_IDS,
        QUESTION_PROPERTY_NEXT_CONTENT_ID_INDEX]

    ALLOWED_COMMANDS: List[feconf.ValidCmdDict] = [{
        'name': CMD_CREATE_NEW,
        'required_attribute_names': [],
        'optional_attribute_names': [],
        'user_id_attribute_names': [],
        'allowed_values': {},
        'deprecated_values': {}
    }, {
        'name': CMD_UPDATE_QUESTION_PROPERTY,
        'required_attribute_names': ['property_name', 'new_value', 'old_value'],
        'optional_attribute_names': [],
        'user_id_attribute_names': [],
        'allowed_values': {'property_name': QUESTION_PROPERTIES},
        'deprecated_values': {}
    }, {
        'name': CMD_CREATE_NEW_FULLY_SPECIFIED_QUESTION,
        'required_attribute_names': ['question_dict', 'skill_id'],
        'optional_attribute_names': ['topic_name'],
        'user_id_attribute_names': [],
        'allowed_values': {},
        'deprecated_values': {}
    }, {
        'name': CMD_MIGRATE_STATE_SCHEMA_TO_LATEST_VERSION,
        'required_attribute_names': ['from_version', 'to_version'],
        'optional_attribute_names': [],
        'user_id_attribute_names': [],
        'allowed_values': {},
        'deprecated_values': {}
    }]


class CreateNewQuestionCmd(QuestionChange):
    """Class representing the QuestionChange's
    CMD_CREATE_NEW command.
    """

    pass


class UpdateQuestionPropertyQuestionStateDataCmd(QuestionChange):
    """Class representing the QuestionChange's
    CMD_UPDATE_QUESTION_PROPERTY command with
    QUESTION_PROPERTY_QUESTION_STATE_DATA as allowed value.
    """

    property_name: Literal['question_state_data']
    new_value: state_domain.StateDict
    old_value: state_domain.StateDict


class UpdateQuestionPropertyLanguageCodeCmd(QuestionChange):
    """Class representing the QuestionChange's
    CMD_UPDATE_QUESTION_PROPERTY command with
    QUESTION_PROPERTY_LANGUAGE_CODE as allowed value.
    """

    property_name: Literal['language_code']
    new_value: str
    old_value: str


class UpdateQuestionPropertyNextContentIdIndexCmd(QuestionChange):
    """Class representing the QuestionChange's
    CMD_UPDATE_QUESTION_PROPERTY command with
    QUESTION_PROPERTY_NEXT_CONTENT_ID_INDEX as allowed value.
    """

    property_name: Literal['next_content_id_index']
    new_value: int
    old_value: int


class UpdateQuestionPropertyLinkedSkillIdsCmd(QuestionChange):
    """Class representing the QuestionChange's
    CMD_UPDATE_QUESTION_PROPERTY command with
    QUESTION_PROPERTY_LINKED_SKILL_IDS as allowed value.
    """

    property_name: Literal['linked_skill_ids']
    new_value: List[str]
    old_value: List[str]


class UpdateQuestionPropertySkillMisconceptionIdsCmd(QuestionChange):
    """Class representing the QuestionChange's
    CMD_UPDATE_QUESTION_PROPERTY command with
    QUESTION_PROPERTY_INAPPLICABLE_SKILL_MISCONCEPTION_IDS
    as allowed value.
    """

    property_name: Literal['inapplicable_skill_misconception_ids']
    new_value: List[str]
    old_value: List[str]


class CreateNewFullySpecifiedQuestionCmd(QuestionChange):
    """Class representing the QuestionChange's
    CMD_CREATE_NEW_FULLY_SPECIFIED_QUESTION command.
    """

    question_dict: QuestionDict
    skill_id: str
    topic_name: str


class MigrateStateSchemaToLatestVersion(QuestionChange):
    """Class representing the QuestionChange's
    CMD_MIGRATE_STATE_SCHEMA_TO_LATEST_VERSION command.
    """

    from_version: str
    to_version: str


class QuestionSuggestionChange(change_domain.BaseChange):
    """Domain object for changes made to question suggestion object.

    The allowed commands, together with the attributes:
        - 'create_new_fully_specified_question' (with question_dict,
        skill_id, skill_difficulty)
    """

    ALLOWED_COMMANDS = [
        {
            'name': CMD_CREATE_NEW_FULLY_SPECIFIED_QUESTION,
            'required_attribute_names': [
                'question_dict', 'skill_id', 'skill_difficulty'],
            'optional_attribute_names': [],
            'user_id_attribute_names': [],
            'allowed_values': {},
            'deprecated_values': {}
        }
    ]


class CreateNewFullySpecifiedQuestionSuggestionCmd(QuestionSuggestionChange):
    """Class representing the QuestionSuggestionChange's
    CMD_CREATE_NEW_FULLY_SPECIFIED_QUESTION command.
    """

    question_dict: QuestionDict
    skill_id: str
    skill_difficulty: float


class QuestionDict(TypedDict):
    """Dictionary representing the Question domain object."""

    id: str
    question_state_data: state_domain.StateDict
    question_state_data_schema_version: int
    language_code: str
    version: int
    linked_skill_ids: List[str]
    inapplicable_skill_misconception_ids: List[str]
    next_content_id_index: int


class VersionedQuestionStateDict(TypedDict):
    """Dictionary representing the versioned State object for Question."""

    state_schema_version: int
    state: state_domain.StateDict


class Question(translation_domain.BaseTranslatableObject):
    """Domain object for a question."""

    def __init__(
        self,
        question_id: str,
        question_state_data: state_domain.State,
        question_state_data_schema_version: int,
        language_code: str,
        version: int,
        linked_skill_ids: List[str],
        inapplicable_skill_misconception_ids: List[str],
        next_content_id_index: int,
        created_on: Optional[datetime.datetime] = None,
        last_updated: Optional[datetime.datetime] = None
    ) -> None:
        """Constructs a Question domain object.

        Args:
            question_id: str. The unique ID of the question.
            question_state_data: State. An object representing the question
                state data.
            question_state_data_schema_version: int. The schema version of the
                question states (equivalent to the states schema version of
                explorations).
            language_code: str. The ISO 639-1 code for the language this
                question is written in.
            version: int. The version of the question.
            linked_skill_ids: list(str). Skill ids linked to the question.
                Note: Do not update this field manually.
            inapplicable_skill_misconception_ids: list(str). Optional
                misconception ids that are marked as not relevant to the
                question.
            next_content_id_index: int. The next content_id index to use for
                generation of new content_ids.
            created_on: datetime.datetime. Date and time when the question was
                created.
            last_updated: datetime.datetime. Date and time when the
                question was last updated.
        """
        self.id = question_id
        self.question_state_data = question_state_data
        self.language_code = language_code
        self.question_state_data_schema_version = (
            question_state_data_schema_version)
        self.version = version
        self.linked_skill_ids = linked_skill_ids
        self.inapplicable_skill_misconception_ids = (
            inapplicable_skill_misconception_ids)
        self.next_content_id_index = next_content_id_index
        self.created_on = created_on
        self.last_updated = last_updated

    def get_translatable_contents_collection(
        self,
        **kwargs: Optional[str]
    ) -> translation_domain.TranslatableContentsCollection:
        """Get all translatable fields in the question.

        Returns:
            translatable_contents_collection: TranslatableContentsCollection.
            An instance of TranslatableContentsCollection class.
        """
        translatable_contents_collection = (
            translation_domain.TranslatableContentsCollection())

        translatable_contents_collection.add_fields_from_translatable_object(
            self.question_state_data)
        return translatable_contents_collection

    def to_dict(self) -> QuestionDict:
        """Returns a dict representing this Question domain object.

        Returns:
            dict. A dict representation of the Question instance.
        """
        return {
            'id': self.id,
            'question_state_data': self.question_state_data.to_dict(),
            'question_state_data_schema_version': (
                self.question_state_data_schema_version),
            'language_code': self.language_code,
            'version': self.version,
            'linked_skill_ids': self.linked_skill_ids,
            'inapplicable_skill_misconception_ids': (
                self.inapplicable_skill_misconception_ids),
            'next_content_id_index': self.next_content_id_index,
        }

    @classmethod
    def create_default_question_state(
        cls, content_id_generator: translation_domain.ContentIdGenerator
    ) -> state_domain.State:
        """Return a State domain object with default value for being used as
        question state data.

        Returns:
            State. The corresponding State domain object.
        """
        return state_domain.State.create_default_state(
            None,
            content_id_generator.generate(
                translation_domain.ContentType.CONTENT),
            content_id_generator.generate(
                translation_domain.ContentType.DEFAULT_OUTCOME),
            is_initial_state=True)

    @classmethod
    def _convert_state_v27_dict_to_v28_dict(
        cls, question_state_dict: state_domain.StateDict
    ) -> state_domain.StateDict:
        """Converts from version 27 to 28. Version 28 replaces
        content_ids_to_audio_translations with recorded_voiceovers.

        Args:
            question_state_dict: dict. The dict representation of
                question_state_data.

        Returns:
            dict. The converted question_state_dict.
        """
        # Here we use MyPy ignore because in _convert_* functions, we allow less
        # strict typing because here we are working with previous versions of
        # the domain object and in previous versions of the domain object there
        # are some fields that are discontinued in the latest domain object and
        # here 'content_ids_to_audio_translations' is discontinued in the
        # latest recorded_voiceovers. So, while accessing these discontinued
        # fields MyPy throws an error. Thus to avoid the error, we used ignore.
        question_state_dict['recorded_voiceovers'] = {
            'voiceovers_mapping': (
                question_state_dict.pop('content_ids_to_audio_translations'))  # type: ignore[misc]
        }
        return question_state_dict

    @classmethod
    def _convert_state_v28_dict_to_v29_dict(
        cls, question_state_dict: state_domain.StateDict
    ) -> state_domain.StateDict:
        """Converts from version 28 to 29. Version 29 adds
        solicit_answer_details boolean variable to the state, which
        allows the creator to ask for answer details from the learner
        about why they landed on a particular answer.

        Args:
            question_state_dict: dict. The dict representation of
                question_state_data.

        Returns:
            dict. The converted question_state_dict.
        """
        question_state_dict['solicit_answer_details'] = False
        return question_state_dict

    @classmethod
    def _convert_state_v29_dict_to_v30_dict(
        cls, question_state_dict: state_domain.StateDict
    ) -> state_domain.StateDict:
        """Converts from version 29 to 30. Version 30 replaces
        tagged_misconception_id with tagged_skill_misconception_id, which
        is default to None.

        Args:
            question_state_dict: dict. A dict where each key-value pair
                represents respectively, a state name and a dict used to
                initialize a State domain object.

        Returns:
            dict. The converted question_state_dict.
        """
        answer_groups = question_state_dict['interaction']['answer_groups']
        for answer_group in answer_groups:
            answer_group['tagged_skill_misconception_id'] = None
            # Here we use MyPy ignore because in _convert_* functions, we allow
            # less strict typing because here we are working with previous
            # versions of the domain object and in previous versions of the
            # domain object there are some fields that are discontinued in
            # the latest domain object and here 'tagged_misconception_id' is
            # discontinued in the latest answer_group. So, while accessing these
            # discontinued fields MyPy throws an error. Thus to avoid the
            # error, we used ignore here.
            del answer_group['tagged_misconception_id']  # type: ignore[misc]

        return question_state_dict

    @classmethod
    def _convert_state_v30_dict_to_v31_dict(
        cls, question_state_dict: state_domain.StateDict
    ) -> state_domain.StateDict:
        """Converts from version 30 to 31. Version 31 updates the
        Voiceover model to have an initialized duration_secs attribute of 0.0.

        Args:
            question_state_dict: dict. A dict where each key-value pair
                represents respectively, a state name and a dict used to
                initialize a State domain object.

        Returns:
            dict. The converted question_state_dict.
        """
        # Get the voiceovers_mapping metadata.
        voiceovers_mapping = (
            question_state_dict['recorded_voiceovers']['voiceovers_mapping'])
        language_codes_to_audio_metadata = voiceovers_mapping.values()
        for language_codes in language_codes_to_audio_metadata:
            for audio_metadata in language_codes.values():
                # Initialize duration_secs with 0.0 for every voiceover
                # recording under Content, Feedback, Hints, and Solutions.
                # This is necessary to keep the state functional
                # when migrating to v31.
                audio_metadata['duration_secs'] = 0.0
        return question_state_dict

    @classmethod
    def _convert_state_v31_dict_to_v32_dict(
        cls, question_state_dict: state_domain.StateDict
    ) -> state_domain.StateDict:
        """Converts from version 31 to 32. Version 32 adds a new
        customization arg to SetInput interaction which allows
        creators to add custom text to the "Add" button.

        Args:
            question_state_dict: dict. A dict where each key-value pair
                represents respectively, a state name and a dict used to
                initialize a State domain object.

        Returns:
            dict. The converted question_state_dict.
        """
        if question_state_dict['interaction']['id'] == 'SetInput':
            customization_args = question_state_dict[
                'interaction']['customization_args']
            customization_args.update({
                'buttonText': {
                    'value': 'Add item'
                }
            })

        return question_state_dict

    @classmethod
    def _convert_state_v32_dict_to_v33_dict(
        cls, question_state_dict: state_domain.StateDict
    ) -> state_domain.StateDict:
        """Converts from version 32 to 33. Version 33 adds a new
        customization arg to MultipleChoiceInput Interaction which allows
        answer choices to be shuffled.

        Args:
            question_state_dict: dict. A dict where each key-value pair
                represents respectively, a state name and a dict used to
                initialize a State domain object.

        Returns:
            dict. The converted question_state_dict.
        """
        if question_state_dict['interaction']['id'] == 'MultipleChoiceInput':
            customization_args = question_state_dict[
                'interaction']['customization_args']
            customization_args.update({
                'showChoicesInShuffledOrder': {
                    'value': True
                }
            })

        return question_state_dict

    @classmethod
    def _convert_state_v33_dict_to_v34_dict(
        cls, question_state_dict: state_domain.StateDict
    ) -> state_domain.StateDict:
        """Converts from version 33 to 34. Version 34 adds a new
        attribute for math components. The new attribute has an additional field
        to for storing SVG filenames.

        Args:
            question_state_dict: dict. A dict where each key-value pair
                represents respectively, a state name and a dict used to
                initialize a State domain object.

        Returns:
            dict. The converted question_state_dict.
        """
        question_state_dict = state_domain.State.convert_html_fields_in_state(
            question_state_dict,
            html_validation_service.add_math_content_to_math_rte_components,
            state_uses_old_interaction_cust_args_schema=True,
            state_uses_old_rule_template_schema=True)
        return question_state_dict

    @classmethod
    def _convert_state_v34_dict_to_v35_dict(
        cls, question_state_dict: state_domain.StateDict
    ) -> state_domain.StateDict:
        """Converts from version 34 to 35. Version 35 upgrades all explorations
        that use the MathExpressionInput interaction to use one of
        AlgebraicExpressionInput, NumericExpressionInput, or MathEquationInput
        interactions.

        Args:
            question_state_dict: dict. A dict where each key-value pair
                represents respectively, a state name and a dict used to
                initialize a State domain object.

        Returns:
            dict. The converted question_state_dict.
        """
        is_valid_algebraic_expression = schema_utils.get_validator(
            'is_valid_algebraic_expression')
        is_valid_numeric_expression = schema_utils.get_validator(
            'is_valid_numeric_expression')
        is_valid_math_equation = schema_utils.get_validator(
            'is_valid_math_equation')
        ltt = latex2text.LatexNodes2Text()

        if question_state_dict['interaction']['id'] == 'MathExpressionInput':
            new_answer_groups = []
            types_of_inputs = set()
            for group in question_state_dict['interaction']['answer_groups']:
                new_answer_group = copy.deepcopy(group)
                for rule_spec in new_answer_group['rule_specs']:
                    rule_input = ltt.latex_to_text(rule_spec['inputs']['x'])

                    rule_input = exp_domain.clean_math_expression(
                        rule_input)

                    type_of_input = exp_domain.TYPE_INVALID_EXPRESSION
                    if is_valid_numeric_expression(rule_input):
                        type_of_input = exp_domain.TYPE_VALID_NUMERIC_EXPRESSION
                    elif is_valid_algebraic_expression(rule_input):
                        type_of_input = (
                            exp_domain.TYPE_VALID_ALGEBRAIC_EXPRESSION)
                    elif is_valid_math_equation(rule_input):
                        type_of_input = exp_domain.TYPE_VALID_MATH_EQUATION

                    types_of_inputs.add(type_of_input)

                    if type_of_input != exp_domain.TYPE_INVALID_EXPRESSION:
                        rule_spec['inputs']['x'] = rule_input
                        if type_of_input == exp_domain.TYPE_VALID_MATH_EQUATION:
                            rule_spec['inputs']['y'] = 'both'
                        rule_spec['rule_type'] = 'MatchesExactlyWith'

                new_answer_groups.append(new_answer_group)

            if exp_domain.TYPE_INVALID_EXPRESSION not in types_of_inputs:
                # If at least one rule input is an equation, we remove
                # all other rule inputs that are expressions.
                if exp_domain.TYPE_VALID_MATH_EQUATION in types_of_inputs:
                    new_interaction_id = exp_domain.TYPE_VALID_MATH_EQUATION
                    for group in new_answer_groups:
                        new_rule_specs = []
                        for rule_spec in group['rule_specs']:
                            if is_valid_math_equation(
                                    rule_spec['inputs']['x']):
                                new_rule_specs.append(rule_spec)
                        group['rule_specs'] = new_rule_specs
                # Otherwise, if at least one rule_input is an algebraic
                # expression, we remove all other rule inputs that are
                # numeric expressions.
                elif exp_domain.TYPE_VALID_ALGEBRAIC_EXPRESSION in (
                        types_of_inputs):
                    new_interaction_id = (
                        exp_domain.TYPE_VALID_ALGEBRAIC_EXPRESSION)
                    for group in new_answer_groups:
                        new_rule_specs = []
                        for rule_spec in group['rule_specs']:
                            if is_valid_algebraic_expression(
                                    rule_spec['inputs']['x']):
                                new_rule_specs.append(rule_spec)
                        group['rule_specs'] = new_rule_specs
                else:
                    new_interaction_id = (
                        exp_domain.TYPE_VALID_NUMERIC_EXPRESSION)

                # Removing answer groups that have no rule specs left after
                # the filtration done above.
                new_answer_groups = [
                    answer_group for answer_group in new_answer_groups if (
                        len(answer_group['rule_specs']) != 0)]

                # Removing feedback keys, from voiceovers_mapping and
                # translations_mapping, that correspond to the rules that
                # got deleted.
                old_answer_groups_feedback_keys = [
                    answer_group['outcome'][
                        'feedback']['content_id'] for answer_group in (
                            question_state_dict[
                                'interaction']['answer_groups'])]
                new_answer_groups_feedback_keys = [
                    answer_group['outcome'][
                        'feedback']['content_id'] for answer_group in (
                            new_answer_groups)]
                content_ids_to_delete = set(
                    old_answer_groups_feedback_keys) - set(
                        new_answer_groups_feedback_keys)
                for content_id in content_ids_to_delete:
                    if content_id in question_state_dict['recorded_voiceovers'][
                            'voiceovers_mapping']:
                        del question_state_dict['recorded_voiceovers'][
                            'voiceovers_mapping'][content_id]
                    if content_id in question_state_dict[
                            # Here we use MyPy ignore because this is a
                            # conversion function for old schema and the
                            # StateDict doesn't have the writtent translation
                            # property in the latest schema.
                            'written_translations']['translations_mapping']: # type: ignore[misc]
                            # Here we use MyPy ignore because this is a
                            # conversion function for old schema and the
                            # StateDict doesn't have the writtent translation
                            # property in the latest schema.
                        del question_state_dict['written_translations'][ # type: ignore[misc]
                            'translations_mapping'][content_id]

                question_state_dict['interaction']['id'] = new_interaction_id
                question_state_dict['interaction']['answer_groups'] = (
                    new_answer_groups)
                if question_state_dict['interaction']['solution'] is not None:
                    # Ruling out the possibility of any other type for MyPy type
                    # checking, because for 'ExpressionInput' interactions, the
                    # correct_answer is formatted as a Dict type.
                    assert isinstance(
                        question_state_dict['interaction']['solution'][
                            'correct_answer'
                        ],
                        dict
                    )
                    correct_answer = question_state_dict['interaction'][
                        'solution']['correct_answer']['ascii']
                    correct_answer = exp_domain.clean_math_expression(
                        correct_answer)
                    question_state_dict['interaction'][
                        'solution']['correct_answer'] = correct_answer

        return question_state_dict

    @classmethod
    def _convert_state_v35_dict_to_v36_dict(
        cls, question_state_dict: state_domain.StateDict
    ) -> state_domain.StateDict:
        """Converts from version 35 to 36. Version 35 adds translation support
        for interaction customization arguments. This migration converts
        customization arguments whose schemas have been changed from unicode to
        SubtitledUnicode or html to SubtitledHtml. It also populates missing
        customization argument keys on all interactions, removes extra
        customization arguments, normalizes customization arguments against
        its schema, and changes PencilCodeEditor's customization argument
        name from initial_code to initialCode.

        Args:
            question_state_dict: dict. A dict where each key-value pair
                represents respectively, a state name and a dict used to
                initialize a State domain object.

        Returns:
            dict. The converted question_state_dict.
        """
        max_existing_content_id_index = -1
        # Here we use MyPy ignore because the latest schema of state
        # dict doesn't contains written_translations property.
        translations_mapping = question_state_dict[
            'written_translations']['translations_mapping'] # type: ignore[misc]
        for content_id in translations_mapping:
            # Find maximum existing content_id index.
            content_id_suffix = content_id.split('_')[-1]

            # Possible values of content_id_suffix are a digit, or from
            # a 'outcome' (from 'default_outcome'). If the content_id_suffix
            # is not a digit, we disregard it here.
            if content_id_suffix.isdigit():
                max_existing_content_id_index = max(
                    max_existing_content_id_index,
                    int(content_id_suffix)
                )

            # Move 'html' field to 'translation' field and set 'data_format'
            # to 'html' for all WrittenTranslations.
            for lang_code in translations_mapping[content_id]:
                translations_mapping[
                    content_id][lang_code]['data_format'] = 'html'
                translations_mapping[
                    content_id][lang_code]['translation'] = (
                        translations_mapping[content_id][lang_code]['html'])
                # Here we use MyPy ignore because MyPy doesn't allow key
                # deletion from TypedDict.
                del translations_mapping[content_id][lang_code]['html']

        interaction_id = question_state_dict['interaction']['id']
        if interaction_id is None:
            question_state_dict['next_content_id_index'] = ( # type: ignore[misc]
                max_existing_content_id_index + 1)
            return question_state_dict

        class ContentIdCounter:
            """This helper class is used to keep track of
            next_content_id_index and new_content_ids, and provides a
            function to generate new content_ids.
            """

            new_content_ids = []

            def __init__(self, next_content_id_index: int) -> None:
                """Initializes a ContentIdCounter object.

                Args:
                    next_content_id_index: int. The next content id index.
                """
                self.next_content_id_index = next_content_id_index

            def generate_content_id(self, content_id_prefix: str) -> str:
                """Generate a new content_id from the prefix provided and
                the next content id index.

                Args:
                    content_id_prefix: str. The prefix of the content_id.

                Returns:
                    str. The generated content_id.
                """
                content_id = '%s%i' % (
                    content_id_prefix,
                    self.next_content_id_index)
                self.next_content_id_index += 1
                self.new_content_ids.append(content_id)
                return content_id

        content_id_counter = (
            ContentIdCounter(max_existing_content_id_index + 1))

        ca_dict = question_state_dict['interaction']['customization_args']
        if (interaction_id == 'PencilCodeEditor' and
                'initial_code' in ca_dict):
            ca_dict['initialCode'] = ca_dict['initial_code']
            del ca_dict['initial_code']

        # Retrieve a cached version (state schema v35) of
        # interaction_specs.json to ensure that this migration remains
        # stable even when interaction_specs.json is changed.
        ca_specs = [
            domain.CustomizationArgSpec(
                ca_spec_dict['name'],
                ca_spec_dict['description'],
                ca_spec_dict['schema'],
                ca_spec_dict['default_value']
            ) for ca_spec_dict in (
                interaction_registry.Registry
                .get_all_specs_for_state_schema_version(36)[
                    interaction_id]['customization_arg_specs']
            )
        ]

        for ca_spec in ca_specs:
            schema = ca_spec.schema
            ca_name = ca_spec.name
            content_id_prefix = 'ca_%s_' % ca_name

            # We only have to migrate unicode to SubtitledUnicode or
            # list of html to list of SubtitledHtml. No interactions
            # were changed from html to SubtitledHtml.
            is_subtitled_unicode_spec = (
                schema['type'] == schema_utils.SCHEMA_TYPE_CUSTOM and
                schema['obj_type'] ==
                schema_utils.SCHEMA_OBJ_TYPE_SUBTITLED_UNICODE)
            is_subtitled_html_list_spec = (
                schema['type'] == schema_utils.SCHEMA_TYPE_LIST and
                schema['items']['type'] ==
                schema_utils.SCHEMA_TYPE_CUSTOM and
                schema['items']['obj_type'] ==
                schema_utils.SCHEMA_OBJ_TYPE_SUBTITLED_HTML)

            if is_subtitled_unicode_spec:
                # Default is a SubtitledHtml dict or SubtitleUnicode dict.
                # Here we use cast because in this if is_subtitled_unicode_spec
                # clause, default_value can only be of SubtitledUnicodeDict
                # type. So, to narrow down the type from various default_value
                # types, we used cast here.
                default_value = cast(
                    state_domain.SubtitledUnicodeDict, ca_spec.default_value
                )
                new_value = copy.deepcopy(default_value)

                # If available, assign value to html or unicode_str.
                if ca_name in ca_dict:
                    new_value['unicode_str'] = ca_dict[ca_name]['value']

                # Assign content_id.
                new_value['content_id'] = (
                    content_id_counter
                    .generate_content_id(content_id_prefix)
                )

                ca_dict[ca_name] = {'value': new_value}
            elif is_subtitled_html_list_spec:
                new_subtitled_html_list_value: (
                    List[state_domain.SubtitledHtmlDict]
                ) = []

                if ca_name in ca_dict:
                    # Assign values to html fields.
                    for html in ca_dict[ca_name]['value']:
                        new_subtitled_html_list_value.append({
                            'html': html, 'content_id': ''
                        })
                else:
                    # Default is a list of SubtitledHtml dict.
                    # Here we use cast because in this 'else' clause
                    # default_value can only be of List[SubtitledHtmlDict]
                    # type. So, to narrow down the type from various
                    # default_value types, we used cast here.
                    new_subtitled_html_list_value.extend(
                        cast(
                            List[state_domain.SubtitledHtmlDict],
                            ca_spec.default_value
                        )
                    )

                # Assign content_ids.
                for subtitled_html_dict in new_subtitled_html_list_value:
                    subtitled_html_dict['content_id'] = (
                        content_id_counter
                        .generate_content_id(content_id_prefix)
                    )

                ca_dict[ca_name] = {'value': new_subtitled_html_list_value}
            elif ca_name not in ca_dict:
                ca_dict[ca_name] = {'value': ca_spec.default_value}

        (
            customization_args_util
            .validate_customization_args_and_values(
                'interaction',
                interaction_id,
                ca_dict,
                ca_specs)
        )
        # Here we use MyPy ignore because the latest schema of state
        # dict doesn't contains next_content_id_index property.
        question_state_dict['next_content_id_index'] = ( # type: ignore[misc]
            content_id_counter.next_content_id_index)
        for new_content_id in content_id_counter.new_content_ids:
            # Here we use MyPy ignore because the latest schema of state
            # dict doesn't contains written_translations property.
            question_state_dict['written_translations'][ # type: ignore[misc]
                'translations_mapping'][new_content_id] = {}
            question_state_dict[
                'recorded_voiceovers'][
                    'voiceovers_mapping'][new_content_id] = {}

        return question_state_dict

    @classmethod
    def _convert_state_v36_dict_to_v37_dict(
        cls, question_state_dict: state_domain.StateDict
    ) -> state_domain.StateDict:
        """Converts from version 36 to 37. Version 37 changes all rules with
        type CaseSensitiveEquals to Equals.

        Args:
            question_state_dict: dict. A dict where each key-value pair
                represents respectively, a state name and a dict used to
                initialize a State domain object.

        Returns:
            dict. The converted question_state_dict.
        """
        if question_state_dict['interaction']['id'] == 'TextInput':
            answer_group_dicts = question_state_dict[
                'interaction']['answer_groups']
            for answer_group_dict in answer_group_dicts:
                for rule_spec_dict in answer_group_dict['rule_specs']:
                    if rule_spec_dict['rule_type'] == 'CaseSensitiveEquals':
                        rule_spec_dict['rule_type'] = 'Equals'

        return question_state_dict

    @classmethod
    def _convert_state_v37_dict_to_v38_dict(
        cls, question_state_dict: state_domain.StateDict
    ) -> state_domain.StateDict:
        """Converts from version 37 to 38. Version 38 adds a customization arg
        for the Math interactions that allows creators to specify the letters
        that would be displayed to the learner.

        Args:
            question_state_dict: dict. A dict where each key-value pair
                represents respectively, a state name and a dict used to
                initialize a State domain object.

        Returns:
            dict. The converted question_state_dict.
        """
        if question_state_dict['interaction']['id'] in (
                'AlgebraicExpressionInput', 'MathEquationInput'):
            variables = set()
            for group in question_state_dict[
                    'interaction']['answer_groups']:
                for rule_spec in group['rule_specs']:
                    rule_input = rule_spec['inputs']['x']
                    # Ruling out the possibility of any other type for mypy
                    # type checking.
                    assert isinstance(rule_input, str)
                    for variable in expression_parser.get_variables(
                            rule_input):
                        # Replacing greek letter names with greek symbols.
                        if len(variable) > 1:
                            variable = (
                                constants.GREEK_LETTER_NAMES_TO_SYMBOLS[
                                    variable])
                        variables.add(variable)

            customization_args = question_state_dict[
                'interaction']['customization_args']
            customization_args.update({
                'customOskLetters': {
                    'value': sorted(variables)
                }
            })

        return question_state_dict

    @classmethod
    def _convert_state_v38_dict_to_v39_dict(
        cls, question_state_dict: state_domain.StateDict
    ) -> state_domain.StateDict:
        """Converts from version 38 to 39. Version 39 adds a new
        customization arg to NumericExpressionInput interaction which allows
        creators to modify the placeholder text.

        Args:
            question_state_dict: dict. A dict where each key-value pair
                represents respectively, a state name and a dict used to
                initialize a State domain object.

        Returns:
            dict. The converted question_state_dict.
        """
        if question_state_dict['interaction']['id'] == 'NumericExpressionInput':
            customization_args = question_state_dict[
                'interaction']['customization_args']
            customization_args.update({
                'placeholder': {
                    'value': {
                        'content_id': 'ca_placeholder_0',
                        'unicode_str': (
                            'Type an expression here, using only numbers.')
                    }
                }
            })
            # Here we use MyPy ignore because the latest schema of state
            # dict doesn't contains written_translations property.
            question_state_dict['written_translations']['translations_mapping'][ # type: ignore[misc]
                'ca_placeholder_0'] = {}
            question_state_dict['recorded_voiceovers']['voiceovers_mapping'][
                'ca_placeholder_0'] = {}

        return question_state_dict

    @classmethod
    def _convert_state_v39_dict_to_v40_dict(
        cls, question_state_dict: state_domain.StateDict
    ) -> state_domain.StateDict:
        """Converts from version 39 to 40. Version 40 converts TextInput rule
        inputs from NormalizedString to SetOfNormalizedString.

        Args:
            question_state_dict: dict. A dict where each key-value pair
                represents respectively, a state name and a dict used to
                initialize a State domain object.

        Returns:
            dict. The converted question_state_dict.
        """
        if question_state_dict['interaction']['id'] == 'TextInput':
            answer_group_dicts = question_state_dict[
                'interaction']['answer_groups']
            for answer_group_dict in answer_group_dicts:
                rule_type_to_inputs: Dict[
                    str, Set[state_domain.AllowedRuleSpecInputTypes]
                ] = collections.defaultdict(set)
                for rule_spec_dict in answer_group_dict['rule_specs']:
                    rule_type = rule_spec_dict['rule_type']
                    rule_inputs = rule_spec_dict['inputs']['x']
                    rule_type_to_inputs[rule_type].add(rule_inputs)
                # Here we use MyPy ignore because in _convert_* functions, we
                # allow less strict typing because here we are working with
                # previous versions of the domain object and in previous
                # versions of the domain object there are some fields whose type
                # does not match with the latest domain object's types. So,
                # while assigning these old fields  MyPy throws an error. Thus
                # to avoid the error, we used ignore here.
                answer_group_dict['rule_specs'] = [{
                    'rule_type': rule_type,
                    'inputs': {'x': list(rule_type_to_inputs[rule_type])}  # type: ignore[dict-item]
                } for rule_type in rule_type_to_inputs]

        return question_state_dict

    @classmethod
    def _convert_state_v40_dict_to_v41_dict(
        cls, question_state_dict: state_domain.StateDict
    ) -> state_domain.StateDict:
        """Converts from version 40 to 41. Version 41 adds
        TranslatableSetOfUnicodeString and TranslatableSetOfNormalizedString
        objects to RuleSpec domain objects to allow for translations.

        Args:
            question_state_dict: dict. A dict where each key-value pair
                represents respectively, a state name and a dict used to
                initialize a State domain object.

        Returns:
            dict. The converted question_state_dict.
        """
        class ContentIdCounter:
            """This helper class is used to keep track of
            next_content_id_index and new_content_ids, and provides a
            function to generate new content_ids.
            """

            def __init__(self, next_content_id_index: int) -> None:
                """Initializes a ContentIdCounter object.

                Args:
                    next_content_id_index: int. The next content id index.
                """
                self.new_content_ids: List[str] = []
                self.next_content_id_index = next_content_id_index

            def generate_content_id(self, content_id_prefix: str) -> str:
                """Generate a new content_id from the prefix provided and
                the next content id index.

                Args:
                    content_id_prefix: str. The prefix of the content_id.

                Returns:
                    str. The generated content_id.
                """
                content_id = '%s%i' % (
                    content_id_prefix,
                    self.next_content_id_index)
                self.next_content_id_index += 1
                self.new_content_ids.append(content_id)
                return content_id

        # As of Jan 2021, which is when this migration is to be run, only
        # TextInput and SetInput have translatable rule inputs, and every rule
        # for these interactions takes exactly one translatable input named x.
        interaction_id = question_state_dict['interaction']['id']
        if interaction_id in ['TextInput', 'SetInput']:
            content_id_counter = ContentIdCounter(
                # Here we use MyPy ignore because the latest schema of state
                # dict doesn't contains next_content_id_index property.
                question_state_dict['next_content_id_index']) # type: ignore[misc]
            answer_group_dicts = question_state_dict[
                'interaction']['answer_groups']
            for answer_group_dict in answer_group_dicts:
                for rule_spec_dict in answer_group_dict['rule_specs']:
                    content_id = content_id_counter.generate_content_id(
                        'rule_input_')
                    # Here we use MyPy ignore because the expected
                    # type for `rule_spec_dict['inputs']['x']` is
                    # AllowedRuleSpecInputTypes but here we are providing
                    # Dict[str, AllowedRuleSpecInputTypes] values which
                    # causes MyPy to throw `incompatible type` error. Thus
                    # to avoid the error, we used ignore here.
                    # Convert to TranslatableSetOfNormalizedString.
                    if interaction_id == 'TextInput':
                        rule_spec_dict['inputs']['x'] = {
                            'contentId': content_id,
                            'normalizedStrSet': rule_spec_dict['inputs']['x']  # type: ignore[dict-item]
                        }
                    # Here we use MyPy ignore because the expected
                    # type for `rule_spec_dict['inputs']['x']` is
                    # AllowedRuleSpecInputTypes but here we are providing
                    # Dict[str, AllowedRuleSpecInputTypes] values which
                    # causes MyPy to throw `incompatible type` error. Thus
                    # to avoid the error, we used ignore here.
                    elif interaction_id == 'SetInput':
                        # Convert to TranslatableSetOfUnicodeString.
                        rule_spec_dict['inputs']['x'] = {
                            'contentId': content_id,
                            'unicodeStrSet': rule_spec_dict['inputs']['x']  # type: ignore[dict-item]
                        }
            # Here we use MyPy ignore because the latest schema of state
            # dict doesn't contains next_content_id_index property.
            question_state_dict['next_content_id_index'] = ( # type: ignore[misc]
                content_id_counter.next_content_id_index)
            for new_content_id in content_id_counter.new_content_ids:
                # Here we use MyPy ignore because the latest schema of state
                # dict doesn't contains written_translations property.
                question_state_dict[
                    'written_translations'][ # type: ignore[misc]
                        'translations_mapping'][new_content_id] = {}
                question_state_dict[
                    'recorded_voiceovers'][
                        'voiceovers_mapping'][new_content_id] = {}

        return question_state_dict

    @classmethod
    def _convert_state_v41_dict_to_v42_dict(
        cls, question_state_dict: state_domain.StateDict
    ) -> state_domain.StateDict:
        """Converts from version 41 to 42. Version 42 changes rule input types
        for DragAndDropSortInput and ItemSelectionInput interactions to better
        support translations. Specifically, the rule inputs will store content
        ids of the html rather than the raw html. Solution answers for
        DragAndDropSortInput and ItemSelectionInput interactions are also
        updated.

        Args:
            question_state_dict: dict. A dict where each key-value pair
                represents respectively, a state name and a dict used to
                initialize a State domain object.

        Returns:
            dict. The converted question_state_dict.
        """

        @overload
        def migrate_rule_inputs_and_answers(
            new_type: str,
            value: str,
            choices: List[state_domain.SubtitledHtmlDict]
        ) -> str: ...

        @overload
        def migrate_rule_inputs_and_answers(
            new_type: str,
            value: List[str],
            choices: List[state_domain.SubtitledHtmlDict]
        ) -> List[str]: ...

        @overload
        def migrate_rule_inputs_and_answers(
            new_type: str,
            value: List[List[str]],
            choices: List[state_domain.SubtitledHtmlDict]
        ) -> List[List[str]]: ...

        # Here we use MyPy ignore because MyPy expects a return value in
        # every condition when we define a return type but here we are
        # returning only in if-else conditions and we are not returning
        # when none of the condition matches which causes MyPy to throw
        # a 'Missing return statement' error. Thus to avoid the error,
        # we used ignore here.
        def migrate_rule_inputs_and_answers(  # type: ignore[return]
            new_type: str,
            value: Union[List[List[str]], List[str], str],
            choices: List[state_domain.SubtitledHtmlDict]
        ) -> Union[List[List[str]], List[str], str]:
            """Migrates SetOfHtmlString to SetOfTranslatableHtmlContentIds,
            ListOfSetsOfHtmlStrings to ListOfSetsOfTranslatableHtmlContentIds,
            and DragAndDropHtmlString to TranslatableHtmlContentId. These
            migrations are necessary to have rules work easily for multiple
            languages; instead of comparing html for equality, we compare
            content_ids for equality.

            Args:
                new_type: str. The type to migrate to.
                value: *. The value to migrate.
                choices: list(dict). The list of subtitled html dicts to extract
                    content ids from.

            Returns:
                *. The migrated rule input.
            """

            def extract_content_id_from_choices(html: str) -> str:
                """Given a html, find its associated content id in choices,
                which is a list of subtitled html dicts.

                Args:
                    html: str. The html to find the content id of.

                Returns:
                    str. The content id of html.
                """
                for subtitled_html_dict in choices:
                    if subtitled_html_dict['html'] == html:
                        return subtitled_html_dict['content_id']
                # If there is no match, we discard the rule input. The frontend
                # will handle invalid content ids similar to how it handled
                # non-matching html.
                return feconf.INVALID_CONTENT_ID

            if new_type == 'TranslatableHtmlContentId':
                # Here 'TranslatableHtmlContentId' can only be of str type, thus
                # to narrow down the type we used assert here.
                assert isinstance(value, str)
                return extract_content_id_from_choices(value)
            elif new_type == 'SetOfTranslatableHtmlContentIds':
                # Here we use cast because this 'elif' condition forces value
                # to have type List[str].
                set_of_content_ids = cast(List[str], value)
                return [
                    migrate_rule_inputs_and_answers(
                        'TranslatableHtmlContentId', html, choices
                    ) for html in set_of_content_ids
                ]
            elif new_type == 'ListOfSetsOfTranslatableHtmlContentIds':
                # Here we use cast because this 'elif' condition forces value
                # to have type List[List[str]].
                list_of_set_of_content_ids = cast(
                    List[List[str]], value
                )
                return [
                    migrate_rule_inputs_and_answers(
                        'SetOfTranslatableHtmlContentIds', html_set, choices
                    ) for html_set in list_of_set_of_content_ids
                ]

        interaction_id = question_state_dict['interaction']['id']
        if interaction_id in ['DragAndDropSortInput', 'ItemSelectionInput']:
            solution = question_state_dict['interaction']['solution']
            choices = question_state_dict['interaction'][
                'customization_args']['choices']['value']

            if interaction_id == 'ItemSelectionInput':
                # The solution type will be migrated from SetOfHtmlString to
                # SetOfTranslatableHtmlContentIds.
                if solution is not None:
                    # Ruling out the possibility of any other type for MyPy type
                    # checking because for interaction 'ItemSelectionInput',
                    # the correct_answer is formatted as List[str] type.
                    assert isinstance(solution['correct_answer'], list)
                    list_of_html_contents = []
                    for html_content in solution['correct_answer']:
                        assert isinstance(html_content, str)
                        list_of_html_contents.append(html_content)
                    solution['correct_answer'] = (
                        migrate_rule_inputs_and_answers(
                            'SetOfTranslatableHtmlContentIds',
                            list_of_html_contents,
                            choices)
                    )
            if interaction_id == 'DragAndDropSortInput':
                # The solution type will be migrated from ListOfSetsOfHtmlString
                # to ListOfSetsOfTranslatableHtmlContentIds.
                if solution is not None:
                    # Ruling out the possibility of any other type for MyPy type
                    # checking because for interaction 'DragAndDropSortInput',
                    # the correct_answer is formatted as List[List[str]] type.
                    assert isinstance(solution['correct_answer'], list)
                    list_of_html_content_list = []
                    for html_content_list in solution['correct_answer']:
                        assert isinstance(html_content_list, list)
                        list_of_html_content_list.append(html_content_list)
                    solution['correct_answer'] = (
                        migrate_rule_inputs_and_answers(
                            'ListOfSetsOfTranslatableHtmlContentIds',
                            list_of_html_content_list,
                            choices)
                    )

            answer_group_dicts = question_state_dict[
                'interaction']['answer_groups']
            for answer_group_dict in answer_group_dicts:
                for rule_spec_dict in answer_group_dict['rule_specs']:
                    rule_type = rule_spec_dict['rule_type']
                    rule_inputs = rule_spec_dict['inputs']

                    if interaction_id == 'ItemSelectionInput':
                        # All rule inputs for ItemSelectionInput will be
                        # migrated from SetOfHtmlString to
                        # SetOfTranslatableHtmlContentIds.
                        # Ruling out the possibility of any other type
                        # for MyPy type checking because for interaction
                        # 'ItemSelectionInput', the rule inputs are formatted
                        # as List[str] type.
                        assert isinstance(rule_inputs['x'], list)
                        list_of_html_contents = []
                        for html_content in rule_inputs['x']:
                            assert isinstance(html_content, str)
                            list_of_html_contents.append(html_content)
                        rule_inputs['x'] = migrate_rule_inputs_and_answers(
                            'SetOfTranslatableHtmlContentIds',
                            list_of_html_contents,
                            choices)
                    if interaction_id == 'DragAndDropSortInput':
                        rule_types_with_list_of_sets = [
                            'IsEqualToOrdering',
                            'IsEqualToOrderingWithOneItemAtIncorrectPosition'
                        ]
                        if rule_type in rule_types_with_list_of_sets:
                            # For rule type IsEqualToOrdering and
                            # IsEqualToOrderingWithOneItemAtIncorrectPosition,
                            # the x input will be migrated from
                            # ListOfSetsOfHtmlStrings to
                            # ListOfSetsOfTranslatableHtmlContentIds.
                            # Ruling out the possibility of any other type
                            # for MyPy type checking because for interaction
                            # 'DragAndDropSortInput', the rule inputs are
                            # formatted as List[List[str]] type.
                            assert isinstance(rule_inputs['x'], list)
                            list_of_html_content_list = []
                            for html_content_list in rule_inputs['x']:
                                assert isinstance(html_content_list, list)
                                list_of_html_content_list.append(
                                    html_content_list
                                )
                            rule_inputs['x'] = migrate_rule_inputs_and_answers(
                                'ListOfSetsOfTranslatableHtmlContentIds',
                                list_of_html_content_list,
                                choices)
                        elif rule_type == 'HasElementXAtPositionY':
                            # For rule type HasElementXAtPositionY,
                            # the x input will be migrated from
                            # DragAndDropHtmlString to
                            # TranslatableHtmlContentId, and the y input will
                            # remain as DragAndDropPositiveInt.
                            # Ruling out the possibility of any other type
                            # for MyPy type checking because for interaction
                            # 'HasElementXAtPositionY', the rule inputs are
                            # formatted as str type.
                            assert isinstance(rule_inputs['x'], str)
                            rule_inputs['x'] = migrate_rule_inputs_and_answers(
                                'TranslatableHtmlContentId',
                                rule_inputs['x'],
                                choices)
                        elif rule_type == 'HasElementXBeforeElementY':
                            # For rule type HasElementXBeforeElementY,
                            # the x and y inputs will be migrated from
                            # DragAndDropHtmlString to
                            # TranslatableHtmlContentId.
                            for rule_input_name in ['x', 'y']:
                                rule_input_value = rule_inputs[rule_input_name]
                                # Ruling out the possibility of any other type
                                # for MyPy type checking because for interaction
                                # 'HasElementXBeforeElementY', the rule inputs
                                # are formatted as str type.
                                assert isinstance(rule_input_value, str)
                                rule_inputs[rule_input_name] = (
                                    migrate_rule_inputs_and_answers(
                                        'TranslatableHtmlContentId',
                                        rule_input_value,
                                        choices))

        return question_state_dict

    @classmethod
    def _convert_state_v42_dict_to_v43_dict(
        cls, question_state_dict: state_domain.StateDict
    ) -> state_domain.StateDict:
        """Converts from version 42 to 43. Version 43 adds a new customization
        arg to NumericExpressionInput, AlgebraicExpressionInput, and
        MathEquationInput. The customization arg will allow creators to choose
        whether to render the division sign (÷) instead of a fraction for the
        division operation.

        Args:
            question_state_dict: dict. A dict where each key-value pair
                represents respectively, a state name and a dict used to
                initialize a State domain object.

        Returns:
            dict. The converted question_state_dict.
        """
        if question_state_dict['interaction']['id'] in [
                'NumericExpressionInput', 'AlgebraicExpressionInput',
                'MathEquationInput']:
            customization_args = question_state_dict[
                'interaction']['customization_args']
            customization_args.update({
                'useFractionForDivision': {
                    'value': True
                }
            })

        return question_state_dict

    @classmethod
    def _convert_state_v43_dict_to_v44_dict(
        cls, question_state_dict: state_domain.StateDict
    ) -> state_domain.StateDict:
        """Converts from version 43 to version 44. Version 44 adds
        card_is_checkpoint boolean to the state, which allows creators to
        mark a state as a checkpoint for the learners.

        Args:
            question_state_dict: dict. A dict representation of
                question_state_data.

        Returns:
            dict. The converted question_state_dict.
        """
        question_state_dict['card_is_checkpoint'] = False
        return question_state_dict

    @classmethod
    def _convert_state_v44_dict_to_v45_dict(
        cls, question_state_dict: state_domain.StateDict
    ) -> state_domain.StateDict:
        """Converts from version 44 to 45. Version 45 contains
        linked skil id.

        Args:
            question_state_dict: dict. A dict where each key-value pair
                represents respectively, a state name and a dict used to
                initialize a State domain object.

        Returns:
            dict. The converted states_dict.
        """

        question_state_dict['linked_skill_id'] = None

        return question_state_dict

    @classmethod
    def _convert_state_v45_dict_to_v46_dict(
        cls, question_state_dict: state_domain.StateDict
    ) -> state_domain.StateDict:
        """Converts from version 45 to 46. Version 46 ensures that the written
        translations in a state containing unicode content do not contain HTML
        tags and the data_format is unicode. This does not affect questions, so
        no conversion is required.

        Args:
            question_state_dict: dict. A dict where each key-value pair
                represents respectively, a state name and a dict used to
                initialize a State domain object.

        Returns:
            dict. The converted states_dict.
        """

        return question_state_dict

    @classmethod
    def _convert_state_v46_dict_to_v47_dict(
        cls, question_state_dict: state_domain.StateDict
    ) -> state_domain.StateDict:
        """Converts from version 46 to 47. Version 52 deprecates
        oppia-noninteractive-svgdiagram tag and converts existing occurences of
        it to oppia-noninteractive-image tag.

        Args:
            question_state_dict: dict. A dict where each key-value pair
                represents respectively, a state name and a dict used to
                initialize a State domain object.

        Returns:
            dict. The converted states_dict.
        """

        state_domain.State.convert_html_fields_in_state(
            question_state_dict,
            html_validation_service.convert_svg_diagram_tags_to_image_tags,
            state_schema_version=46)
        return question_state_dict

    @classmethod
    def _convert_state_v47_dict_to_v48_dict(
        cls, question_state_dict: state_domain.StateDict
    ) -> state_domain.StateDict:
        """Converts draft change list from state version 47 to 48. Version 48
        fixes encoding issues in HTML fields.

        Args:
            question_state_dict: dict. A dict where each key-value pair
                represents respectively, a state name and a dict used to
                initialize a State domain object.

        Returns:
            dict. The converted states_dict.
        """

        state_domain.State.convert_html_fields_in_state(
            question_state_dict,
            html_validation_service.fix_incorrectly_encoded_chars,
            state_schema_version=48)
        return question_state_dict

    @classmethod
    def _convert_state_v48_dict_to_v49_dict(
        cls, question_state_dict: state_domain.StateDict
    ) -> state_domain.StateDict:
        """Converts from version 48 to 49. Version 49 adds
        requireNonnegativeInput customization arg to NumericInput
        interaction which allows creators to set input range greater than
        or equal to zero.

        Args:
            question_state_dict: dict. A dict where each key-value pair
                represents respectively, a state name and a dict used to
                initialize a State domain object.

        Returns:
            dict. The converted question_state_dict.
        """
        if question_state_dict['interaction']['id'] == 'NumericInput':
            customization_args = question_state_dict[
                'interaction']['customization_args']
            customization_args.update({
                'requireNonnegativeInput': {
                    'value': False
                }
            })
        return question_state_dict

    @classmethod
    def _convert_state_v49_dict_to_v50_dict(
        cls, question_state_dict: state_domain.StateDict
    ) -> state_domain.StateDict:
        """Converts from version 49 to 50. Version 50 removes rules from
        explorations that use one of the following rules:
        [ContainsSomeOf, OmitsSomeOf, MatchesWithGeneralForm]. It also renames
        `customOskLetters` cust arg to `allowedVariables`.

        Args:
            question_state_dict: dict. A dict where each key-value pair
                represents respectively, a state name and a dict used to
                initialize a State domain object.

        Returns:
            dict. The converted question_state_dict.
        """
        if question_state_dict[
                'interaction']['id'] in exp_domain.MATH_INTERACTION_TYPES:
            filtered_answer_groups = []
            for answer_group_dict in question_state_dict[
                    'interaction']['answer_groups']:
                filtered_rule_specs = []
                for rule_spec_dict in answer_group_dict['rule_specs']:
                    rule_type = rule_spec_dict['rule_type']
                    if rule_type not in (
                            exp_domain.MATH_INTERACTION_DEPRECATED_RULES):
                        filtered_rule_specs.append(
                            copy.deepcopy(rule_spec_dict))
                answer_group_dict['rule_specs'] = filtered_rule_specs
                if len(filtered_rule_specs) > 0:
                    filtered_answer_groups.append(
                        copy.deepcopy(answer_group_dict))
            question_state_dict[
                'interaction']['answer_groups'] = filtered_answer_groups

            # Renaming cust arg.
        if question_state_dict[
                'interaction']['id'] in exp_domain.ALGEBRAIC_MATH_INTERACTIONS:
            customization_args = question_state_dict[
                'interaction']['customization_args']
            customization_args['allowedVariables'] = copy.deepcopy(
                customization_args['customOskLetters'])
            del customization_args['customOskLetters']

        return question_state_dict

    @classmethod
    def _convert_state_v50_dict_to_v51_dict(
        cls, question_state_dict: state_domain.StateDict
    ) -> state_domain.StateDict:
        """Converts from version 50 to 51. Version 51 adds a new
        dest_if_really_stuck field to Outcome class to redirect learners
        to a state for strengthening concepts when they get really stuck.

        Args:
            question_state_dict: dict. A dict where each key-value pair
                represents respectively, a state name and a dict used to
                initialize a State domain object.

        Returns:
            dict. The converted question_state_dict.
        """

        answer_groups = question_state_dict['interaction']['answer_groups']
        for answer_group in answer_groups:
            answer_group['outcome']['dest_if_really_stuck'] = None

        if question_state_dict['interaction']['default_outcome'] is not None:
            question_state_dict[
                'interaction']['default_outcome']['dest_if_really_stuck'] = None

        return question_state_dict

    @classmethod
    def _convert_state_v51_dict_to_v52_dict(
        cls, question_state_dict: state_domain.StateDict
    ) -> state_domain.StateDict:
        """Converts from version 51 to 52. Version 52 fixes content IDs for
        translations and voiceovers in exploration but no action is required in
        question dicts.

        Args:
            question_state_dict: dict. A dict where each key-value pair
                represents respectively, a state name and a dict used to
                initialize a State domain object.

        Returns:
            dict. The converted question_state_dict.
        """

        return question_state_dict

    @classmethod
    def _convert_state_v52_dict_to_v53_dict(
<<<<<<< HEAD
        cls, question_state_dict: state_domain.StateDict
    ) -> state_domain.StateDict:
        """Converts from version 52 to 53. Version 53 fixes errored data present
        in exploration state, RTE and interactions.
=======
        cls,
        question_state_dict: state_domain.StateDict
    ) -> Tuple[state_domain.StateDict, int]:
        """Converts from v52 to v53. Version 53 removes next_content_id_index
        and WrittenTranslation from State. This version also updates the
        content-ids for each translatable field in the state with its new
        content-id.
>>>>>>> 77aed24a

        Args:
            question_state_dict: dict. A dict where each key-value pair
                represents respectively, a state name and a dict used to
                initialize a State domain object.

        Returns:
            dict. The converted question_state_dict.
        """
<<<<<<< HEAD

        # The version 53 only fixes the data for `Exploration` and make
        # no changes in the `Question` that is why we are simply returning.
        return question_state_dict
=======
        # Here we use MyPy ignore because the latest schema of state
        # dict doesn't contains next_content_id_index property.
        del question_state_dict['next_content_id_index'] # type: ignore[misc]
        # Here we use MyPy ignore because the latest schema of state
        # dict doesn't contains written_translations property.
        del question_state_dict['written_translations'] # type: ignore[misc]
        states_dict, next_content_id_index = (
            state_domain.State
            .update_old_content_id_to_new_content_id_in_v52_states({
                'question_state': question_state_dict
            })
        )

        return states_dict['question_state'], next_content_id_index
>>>>>>> 77aed24a

    @classmethod
    def update_state_from_model(
        cls,
        versioned_question_state: VersionedQuestionStateDict,
        current_state_schema_version: int
    ) -> Optional[int]:
        """Converts the state object contained in the given
        versioned_question_state dict from current_state_schema_version to
        current_state_schema_version + 1.
        Note that the versioned_question_state being passed in is modified
        in-place.

        Args:
            versioned_question_state: dict. A dict with two keys:
                - state_schema_version: int. The state schema version for the
                    question.
                - state: The State domain object representing the question
                    state data.
            current_state_schema_version: int. The current state
                schema version.

        Returns:
            int|None. The next content id index if the current state schema
            version is 52 else None.
        """
        versioned_question_state['state_schema_version'] = (
            current_state_schema_version + 1)

        conversion_fn = getattr(cls, '_convert_state_v%s_dict_to_v%s_dict' % (
            current_state_schema_version, current_state_schema_version + 1))

        if current_state_schema_version == 52:
            versioned_question_state['state'], next_content_id_index = (
                conversion_fn(versioned_question_state['state'])
            )
            assert isinstance(next_content_id_index, int)
            return next_content_id_index

        versioned_question_state['state'] = conversion_fn(
            versioned_question_state['state'])

        return None

    def partial_validate(self) -> None:
        """Validates the Question domain object, but doesn't require the
        object to contain an ID and a version. To be used to validate the
        question before it is finalized.
        """

        if not isinstance(self.language_code, str):
            raise utils.ValidationError(
                'Expected language_code to be a string, received %s' %
                self.language_code)

        if not self.linked_skill_ids:
            raise utils.ValidationError(
                'linked_skill_ids is either null or an empty list')

        if not (isinstance(self.linked_skill_ids, list) and (
                all(isinstance(elem, str) for elem in (
                    self.linked_skill_ids)))):
            raise utils.ValidationError(
                'Expected linked_skill_ids to be a list of strings, '
                'received %s' % self.linked_skill_ids)

        if len(set(self.linked_skill_ids)) != len(self.linked_skill_ids):
            raise utils.ValidationError(
                'linked_skill_ids has duplicate skill ids')
        inapplicable_skill_misconception_ids_is_list = isinstance(
            self.inapplicable_skill_misconception_ids, list)
        if not (inapplicable_skill_misconception_ids_is_list and (
                all(isinstance(elem, str) for elem in (
                        self.inapplicable_skill_misconception_ids)))):
            raise utils.ValidationError(
                'Expected inapplicable_skill_misconception_ids to be a list '
                'of strings, received %s'
                % self.inapplicable_skill_misconception_ids)

        if not (all(
                re.match(
                    constants.VALID_SKILL_MISCONCEPTION_ID_REGEX, elem
                ) for elem in self.inapplicable_skill_misconception_ids)):
            raise utils.ValidationError(
                'Expected inapplicable_skill_misconception_ids to be a list '
                'of strings of the format <skill_id>-<misconception_id>, '
                'received %s' % self.inapplicable_skill_misconception_ids)

        if len(set(self.inapplicable_skill_misconception_ids)) != len(
                self.inapplicable_skill_misconception_ids):
            raise utils.ValidationError(
                'inapplicable_skill_misconception_ids has duplicate values')

        if not isinstance(self.question_state_data_schema_version, int):
            raise utils.ValidationError(
                'Expected schema version to be an integer, received %s' %
                self.question_state_data_schema_version)

        if self.question_state_data_schema_version != (
            feconf.CURRENT_STATE_SCHEMA_VERSION):
            raise utils.ValidationError(
                'Expected question state schema version to be %s, received '
                '%s' % (
                    feconf.CURRENT_STATE_SCHEMA_VERSION,
                    self.question_state_data_schema_version))

        if not isinstance(self.question_state_data, state_domain.State):
            raise utils.ValidationError(
                'Expected question state data to be a State object, '
                'received %s' % self.question_state_data)

        if not utils.is_valid_language_code(self.language_code):
            raise utils.ValidationError(
                'Invalid language code: %s' % self.language_code)

        interaction_specs = interaction_registry.Registry.get_all_specs()
        at_least_one_correct_answer = False
        dest_is_specified = False
        dest_if_stuck_is_specified = False
        interaction = self.question_state_data.interaction
        for answer_group in interaction.answer_groups:
            if answer_group.outcome.labelled_as_correct:
                at_least_one_correct_answer = True
            if answer_group.outcome.dest is not None:
                dest_is_specified = True
            if answer_group.outcome.dest_if_really_stuck is not None:
                dest_if_stuck_is_specified = True

        # Ruling out the possibility of None for MyPy type checking, because
        # interaction.default_outcome can be None in the case of explorations
        # but while creating the questions we are always providing default
        # outcome. So, we are sure that here interaction.default_outcome is
        # never going to be None, that's why we used assert here.
        assert interaction.default_outcome is not None
        if interaction.default_outcome.labelled_as_correct:
            at_least_one_correct_answer = True

        if interaction.default_outcome.dest is not None:
            dest_is_specified = True

        if interaction.default_outcome.dest_if_really_stuck is not None:
            dest_if_stuck_is_specified = True

        if not at_least_one_correct_answer:
            raise utils.ValidationError(
                'Expected at least one answer group to have a correct ' +
                'answer.'
            )

        if dest_is_specified:
            raise utils.ValidationError(
                'Expected all answer groups to have destination as None.'
            )

        if dest_if_stuck_is_specified:
            raise utils.ValidationError(
                'Expected all answer groups to have destination for the '
                'stuck learner as None.'
            )

        if not interaction.hints:
            raise utils.ValidationError(
                'Expected the question to have at least one hint')

        # Here, we are asserting that id is never going to be None, because
        # None interactions are not allowed to contain questions, so if an
        # interaction have questions then it definitely have interaction_id.
        assert interaction.id is not None
        if (
                (interaction.solution is None) and
                (interaction_specs[interaction.id]['can_have_solution'])):
            raise utils.ValidationError(
                'Expected the question to have a solution'
            )
        # Here the variable `tagged_skill_misconception_id_required`
        # represents that the tagged skill misconception id field is
        # required for it.
        self.question_state_data.validate(
            {},
            False,
            tagged_skill_misconception_id_required=True)
        self.validate_translatable_contents(self.next_content_id_index)

    def validate(self) -> None:
        """Validates the Question domain object before it is saved."""

        if not isinstance(self.id, str):
            raise utils.ValidationError(
                'Expected ID to be a string, received %s' % self.id)

        if not isinstance(self.version, int):
            raise utils.ValidationError(
                'Expected version to be an integer, received %s' %
                self.version)

        self.partial_validate()

    @classmethod
    def from_dict(cls, question_dict: QuestionDict) -> Question:
        """Returns a Question domain object from dict.

        Returns:
            Question. The corresponding Question domain object.
        """
        question = cls(
            question_dict['id'],
            state_domain.State.from_dict(question_dict['question_state_data']),
            question_dict['question_state_data_schema_version'],
            question_dict['language_code'], question_dict['version'],
            question_dict['linked_skill_ids'],
            question_dict['inapplicable_skill_misconception_ids'],
            question_dict['next_content_id_index'])

        return question

    @classmethod
    def create_default_question(
        cls, question_id: str, skill_ids: List[str]
    ) -> Question:
        """Returns a Question domain object with default values.

        Args:
            question_id: str. The unique ID of the question.
            skill_ids: list(str). List of skill IDs attached to this question.

        Returns:
            Question. A Question domain object with default values.
        """
        content_id_generator = translation_domain.ContentIdGenerator()
        default_question_state_data = cls.create_default_question_state(
            content_id_generator)

        return cls(
            question_id, default_question_state_data,
            feconf.CURRENT_STATE_SCHEMA_VERSION,
            constants.DEFAULT_LANGUAGE_CODE, 0, skill_ids, [],
            content_id_generator.next_content_id_index)

    def update_language_code(self, language_code: str) -> None:
        """Updates the language code of the question.

        Args:
            language_code: str. The ISO 639-1 code for the language this
                question is written in.
        """
        self.language_code = language_code

    def update_linked_skill_ids(self, linked_skill_ids: List[str]) -> None:
        """Updates the linked skill ids of the question.

        Args:
            linked_skill_ids: list(str). The skill ids linked to the question.
        """
        self.linked_skill_ids = list(set(linked_skill_ids))

    def update_inapplicable_skill_misconception_ids(
        self, inapplicable_skill_misconception_ids: List[str]
    ) -> None:
        """Updates the optional misconception ids marked as not applicable
        to the question.

        Args:
            inapplicable_skill_misconception_ids: list(str). The optional
                skill misconception ids marked as not applicable to the
                question.
        """
        self.inapplicable_skill_misconception_ids = list(
            set(inapplicable_skill_misconception_ids))

    def update_next_content_id_index(
        self, next_content_id_index: int
    ) -> None:
        """Updates the next content id index for the question."""
        self.next_content_id_index = next_content_id_index

    def update_question_state_data(
        self, question_state_data: state_domain.State
    ) -> None:
        """Updates the question data of the question.

        Args:
            question_state_data: State. A State domain object
                representing the question state data.
        """
        self.question_state_data = question_state_data


class QuestionSummaryDict(TypedDict):
    """Dictionary representing the QuestionSummary domain object."""

    id: str
    question_content: str
    interaction_id: str
    last_updated_msec: float
    created_on_msec: float
    misconception_ids: List[str]


class QuestionSummary:
    """Domain object for Question Summary."""

    def __init__(
        self,
        question_id: str,
        question_content: str,
        misconception_ids: List[str],
        interaction_id: str,
        question_model_created_on: datetime.datetime,
        question_model_last_updated: datetime.datetime
    ) -> None:
        """Constructs a Question Summary domain object.

        Args:
            question_id: str. The ID of the question.
            question_content: str. The static HTML of the question shown to
                the learner.
            misconception_ids: list(str). The misconception ids addressed in
                the question. This includes tagged misconceptions ids as well
                as inapplicable misconception ids in the question.
            interaction_id: str. The ID of the interaction.
            question_model_created_on: datetime.datetime. Date and time when
                the question model is created.
            question_model_last_updated: datetime.datetime. Date and time
                when the question model was last updated.
        """
        self.id = question_id
        self.question_content = html_cleaner.clean(question_content)
        self.misconception_ids = misconception_ids
        self.interaction_id = interaction_id
        self.created_on = question_model_created_on
        self.last_updated = question_model_last_updated

    def to_dict(self) -> QuestionSummaryDict:
        """Returns a dictionary representation of this domain object.

        Returns:
            dict. A dict representing this QuestionSummary object.
        """

        return {
            'id': self.id,
            'question_content': self.question_content,
            'interaction_id': self.interaction_id,
            'last_updated_msec': utils.get_time_in_millisecs(self.last_updated),
            'created_on_msec': utils.get_time_in_millisecs(self.created_on),
            'misconception_ids': self.misconception_ids
        }

    def validate(self) -> None:
        """Validates the Question summary domain object before it is saved.

        Raises:
            ValidationError. One or more attributes of question summary are
                invalid.
        """
        if not isinstance(self.id, str):
            raise utils.ValidationError(
                'Expected id to be a string, received %s' % self.id)

        if not isinstance(self.question_content, str):
            raise utils.ValidationError(
                'Expected question content to be a string, received %s' %
                self.question_content)

        if not isinstance(self.interaction_id, str):
            raise utils.ValidationError(
                'Expected interaction id to be a string, received %s' %
                self.interaction_id)

        if not isinstance(self.created_on, datetime.datetime):
            raise utils.ValidationError(
                'Expected created on to be a datetime, received %s' %
                self.created_on)

        if not isinstance(self.last_updated, datetime.datetime):
            raise utils.ValidationError(
                'Expected last updated to be a datetime, received %s' %
                self.last_updated)

        if not (isinstance(self.misconception_ids, list) and (
                all(isinstance(elem, str) for elem in (
                    self.misconception_ids)))):
            raise utils.ValidationError(
                'Expected misconception ids to be a list of '
                'strings, received %s' % self.misconception_ids)


class QuestionSkillLinkDict(TypedDict):
    """Dictionary representing the QuestionSkillLink domain object."""

    question_id: str
    skill_id: str
    skill_description: str
    skill_difficulty: float


class QuestionSkillLink:
    """Domain object for Question Skill Link.

    Attributes:
        question_id: str. The ID of the question.
        skill_id: str. The ID of the skill to which the
            question is linked.
        skill_description: str. The description of the corresponding skill.
        skill_difficulty: float. The difficulty between [0, 1] of the skill.
    """

    def __init__(
        self,
        question_id: str,
        skill_id: str,
        skill_description: str,
        skill_difficulty: float
    ) -> None:
        """Constructs a Question Skill Link domain object.

        Args:
            question_id: str. The ID of the question.
            skill_id: str. The ID of the skill to which the question is linked.
            skill_description: str. The description of the corresponding skill.
            skill_difficulty: float. The difficulty between [0, 1] of the skill.
        """
        self.question_id = question_id
        self.skill_id = skill_id
        self.skill_description = skill_description
        self.skill_difficulty = skill_difficulty

    def to_dict(self) -> QuestionSkillLinkDict:
        """Returns a dictionary representation of this domain object.

        Returns:
            dict. A dict representing this QuestionSkillLink object.
        """
        return {
            'question_id': self.question_id,
            'skill_id': self.skill_id,
            'skill_description': self.skill_description,
            'skill_difficulty': self.skill_difficulty,
        }


class MergedQuestionSkillLinkDict(TypedDict):
    """Dictionary representing the MergedQuestionSkillLink domain object."""

    question_id: str
    skill_ids: List[str]
    skill_descriptions: List[str]
    skill_difficulties: List[float]


class MergedQuestionSkillLink:
    """Domain object for the Merged Question Skill Link object, returned to the
    editors.

    Attributes:
        question_id: str. The ID of the question.
        skill_ids: list(str). The skill IDs of the linked skills.
        skill_descriptions: list(str). The descriptions of the skills to which
            the question is linked.
        skill_difficulties: list(float). The difficulties between [0, 1] of the
            skills.
    """

    def __init__(
        self,
        question_id: str,
        skill_ids: List[str],
        skill_descriptions: List[str],
        skill_difficulties: List[float]
    ) -> None:
        """Constructs a Merged Question Skill Link domain object.

        Args:
            question_id: str. The ID of the question.
            skill_ids: list(str). The skill IDs of the linked skills.
            skill_descriptions: list(str). The descriptions of the skills to
                which the question is linked.
            skill_difficulties: list(float). The difficulties between [0, 1] of
                the skills.
        """
        self.question_id = question_id
        self.skill_ids = skill_ids
        self.skill_descriptions = skill_descriptions
        self.skill_difficulties = skill_difficulties

    def to_dict(self) -> MergedQuestionSkillLinkDict:
        """Returns a dictionary representation of this domain object.

        Returns:
            dict. A dict representing this MergedQuestionSkillLink object.
        """
        return {
            'question_id': self.question_id,
            'skill_ids': self.skill_ids,
            'skill_descriptions': self.skill_descriptions,
            'skill_difficulties': self.skill_difficulties,
        }<|MERGE_RESOLUTION|>--- conflicted
+++ resolved
@@ -1655,12 +1655,26 @@
 
     @classmethod
     def _convert_state_v52_dict_to_v53_dict(
-<<<<<<< HEAD
         cls, question_state_dict: state_domain.StateDict
     ) -> state_domain.StateDict:
         """Converts from version 52 to 53. Version 53 fixes errored data present
         in exploration state, RTE and interactions.
-=======
+
+        Args:
+            question_state_dict: dict. A dict where each key-value pair
+                represents respectively, a state name and a dict used to
+                initialize a State domain object.
+
+        Returns:
+            dict. The converted question_state_dict.
+        """
+
+        # The version 53 only fixes the data for `Exploration` and make
+        # no changes in the `Question` that is why we are simply returning.
+        return question_state_dict
+
+    @classmethod
+    def _convert_state_v53_dict_to_v54_dict(
         cls,
         question_state_dict: state_domain.StateDict
     ) -> Tuple[state_domain.StateDict, int]:
@@ -1668,22 +1682,13 @@
         and WrittenTranslation from State. This version also updates the
         content-ids for each translatable field in the state with its new
         content-id.
->>>>>>> 77aed24a
-
-        Args:
-            question_state_dict: dict. A dict where each key-value pair
-                represents respectively, a state name and a dict used to
-                initialize a State domain object.
-
+        Args:
+            question_state_dict: dict. A dict where each key-value pair
+                represents respectively, a state name and a dict used to
+                initialize a State domain object.
         Returns:
             dict. The converted question_state_dict.
         """
-<<<<<<< HEAD
-
-        # The version 53 only fixes the data for `Exploration` and make
-        # no changes in the `Question` that is why we are simply returning.
-        return question_state_dict
-=======
         # Here we use MyPy ignore because the latest schema of state
         # dict doesn't contains next_content_id_index property.
         del question_state_dict['next_content_id_index'] # type: ignore[misc]
@@ -1698,7 +1703,6 @@
         )
 
         return states_dict['question_state'], next_content_id_index
->>>>>>> 77aed24a
 
     @classmethod
     def update_state_from_model(
