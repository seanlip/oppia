--- conflicted
+++ resolved
@@ -981,25 +981,18 @@
     """Domain object for Question Summary."""
 
     def __init__(
-<<<<<<< HEAD
-            self, question_id, question_content, interaction_id,
-=======
             self, question_id, question_content, misconception_ids,
->>>>>>> a9520a5a
-            question_model_created_on=None, question_model_last_updated=None):
+            interaction_id, question_model_created_on=None, question_model_last_updated=None):
         """Constructs a Question Summary domain object.
 
         Args:
             question_id: str. The ID of the question.
             question_content: str. The static HTML of the question shown to
                 the learner.
-<<<<<<< HEAD
             interaction_id: str. The ID of the interaction.
-=======
             misconception_ids: str. The misconception ids addressed in
                 the question. This includes tagged misconceptions ids as well
                 as inapplicable misconception ids in the question.
->>>>>>> a9520a5a
             question_model_created_on: datetime.datetime. Date and time when
                 the question model is created.
             question_model_last_updated: datetime.datetime. Date and time
@@ -1007,11 +1000,8 @@
         """
         self.id = question_id
         self.question_content = html_cleaner.clean(question_content)
-<<<<<<< HEAD
+        self.misconception_ids = misconception_ids
         self.interaction_id = interaction_id
-=======
-        self.misconception_ids = misconception_ids
->>>>>>> a9520a5a
         self.created_on = question_model_created_on
         self.last_updated = question_model_last_updated
 
