# coding: utf-8
#
# Copyright 2017 The Oppia Authors. All Rights Reserved.
#
# Licensed under the Apache License, Version 2.0 (the "License");
# you may not use this file except in compliance with the License.
# You may obtain a copy of the License at
#
#      http://www.apache.org/licenses/LICENSE-2.0
#
# Unless required by applicable law or agreed to in writing, software
# distributed under the License is distributed on an "AS-IS" BASIS,
# WITHOUT WARRANTIES OR CONDITIONS OF ANY KIND, either express or implied.
# See the License for the specific language governing permissions and
# limitations under the License.

"""Domain objects relating to questions."""

from constants import constants
from core.domain import html_cleaner
from core.domain import html_validation_service
from core.domain import interaction_registry
from core.domain import state_domain
from core.platform import models
import feconf
import utils

(question_models,) = models.Registry.import_models([models.NAMES.question])


# Do not modify the values of these constants. This is to preserve backwards
# compatibility with previous change dicts.
QUESTION_PROPERTY_LANGUAGE_CODE = 'language_code'
QUESTION_PROPERTY_QUESTION_STATE_DATA = 'question_state_data'

# This takes additional 'property_name' and 'new_value' parameters and,
# optionally, 'old_value'.
CMD_UPDATE_QUESTION_PROPERTY = 'update_question_property'
CMD_CREATE_NEW_FULLY_SPECIFIED_QUESTION = 'create_new_fully_specified_question'
CMD_MIGRATE_STATE_SCHEMA_TO_LATEST_VERSION = (
    'migrate_state_schema_to_latest_version')

# The following commands are deprecated, as these functionalities will be
# handled by a QuestionSkillLink class in the future.
CMD_ADD_QUESTION_SKILL = 'add_question_skill'
CMD_REMOVE_QUESTION_SKILL = 'remove_question_skill'

CMD_CREATE_NEW = 'create_new'


class QuestionChange(object):
    """Domain object for changes made to question object."""
    QUESTION_PROPERTIES = (
        QUESTION_PROPERTY_QUESTION_STATE_DATA,
        QUESTION_PROPERTY_LANGUAGE_CODE)

    OPTIONAL_CMD_ATTRIBUTE_NAMES = [
        'property_name', 'new_value', 'old_value', 'question_dict',
        'skill_id', 'from_version', 'to_version'
    ]

    def __init__(self, change_dict):
        """Initialize a QuestionChange object from a dict.

        Args:
            change_dict: dict. Represents a command. It should have a 'cmd'
                key, and one or more other keys. The keys depend on what the
                value for 'cmd' is. The possible values for 'cmd' are listed
                below, together with the other keys in the dict:
                - 'update question property' (with property_name, new_value
                and old_value)
                - 'create_new_fully_specified_question' (with question_dict,
                skill_id)
                - 'migrate_state_schema_to_latest_version' (with from_version
                and to_version)

        Raises:
            Exception: The given change dict is not valid.
        """
        if 'cmd' not in change_dict:
            raise Exception('Invalid change_dict: %s' % change_dict)
        self.cmd = change_dict['cmd']

        if self.cmd == CMD_UPDATE_QUESTION_PROPERTY:
            if (change_dict['property_name'] in
                    self.QUESTION_PROPERTIES):
                self.property_name = change_dict['property_name']
                self.new_value = change_dict['new_value']
                self.old_value = change_dict['old_value']
            else:
                raise Exception('Invalid change_dict: %s' % change_dict)
        elif self.cmd == CMD_CREATE_NEW_FULLY_SPECIFIED_QUESTION:
            self.question_dict = change_dict['question_dict']
            # Note that change_dict['skill_id'] may be None if this change is
            # being done in the context of a suggestion.
            self.skill_id = change_dict['skill_id']
        elif self.cmd == CMD_MIGRATE_STATE_SCHEMA_TO_LATEST_VERSION:
            self.from_version = change_dict['from_version']
            self.to_version = change_dict['to_version']
        else:
            raise Exception('Invalid change_dict: %s' % change_dict)

    def to_dict(self):
        """Returns a dict representing the QuestionChange domain object.

        Returns:
            A dict, mapping all fields of QuestionChange instance.
        """
        question_change_dict = {}
        question_change_dict['cmd'] = self.cmd
        for attribute_name in self.OPTIONAL_CMD_ATTRIBUTE_NAMES:
            if hasattr(self, attribute_name):
                question_change_dict[attribute_name] = getattr(
                    self, attribute_name)

        return question_change_dict


class Question(object):
    """Domain object for a question."""

    def __init__(
            self, question_id, question_state_data,
            question_state_data_schema_version, language_code, version,
            created_on=None, last_updated=None):
        """Constructs a Question domain object.

        Args:
            question_id: str. The unique ID of the question.
            question_state_data: State. An object representing the question
                state data.
            question_state_data_schema_version: int. The schema version of the
                question states (equivalent to the states schema version of
                explorations).
            language_code: str. The ISO 639-1 code for the language this
                question is written in.
            version: int. The version of the question.
            created_on: datetime.datetime. Date and time when the question was
                created.
            last_updated: datetime.datetime. Date and time when the
                question was last updated.
        """
        self.id = question_id
        self.question_state_data = question_state_data
        self.language_code = language_code
        self.question_state_data_schema_version = (
            question_state_data_schema_version)
        self.version = version
        self.created_on = created_on
        self.last_updated = last_updated

    def to_dict(self):
        """Returns a dict representing this Question domain object.

        Returns:
            dict. A dict representation of the Question instance.
        """
        return {
            'id': self.id,
            'question_state_data': self.question_state_data.to_dict(),
            'question_state_data_schema_version': (
                self.question_state_data_schema_version),
            'language_code': self.language_code,
            'version': self.version
        }

    @classmethod
    def create_default_question_state(cls):
        """Return a State domain object with default value for being used as
        question state data.

        Returns:
            State. The corresponding State domain object.
        """
        return state_domain.State.create_default_state(
            None, is_initial_state=True)

    @classmethod
    def _convert_state_v27_dict_to_v28_dict(cls, question_state_dict):
        """Converts from version 27 to 28. Version 28 replaces
        content_ids_to_audio_translations with recorded_voiceovers.

         Args:
            question_state_dict: dict. The dict representation of
                question_state_data.

        Returns:
            dict. The converted question_state_dict.
        """
        question_state_dict['recorded_voiceovers'] = {
            'voiceovers_mapping': (
                question_state_dict.pop('content_ids_to_audio_translations'))
        }
        return question_state_dict

    @classmethod
    def _convert_state_v28_dict_to_v29_dict(cls, question_state_dict):
<<<<<<< HEAD
        """Converts from version 28 to 29. Version 29 add image assets
        in the question_state_dict.
=======
        """Converts from version 28 to 29. Version 29 adds
        solicit_answer_details boolean variable to the state, which
        allows the creator to ask for answer details from the learner
        about why they landed on a particular answer.
>>>>>>> 7cdd42cb

         Args:
            question_state_dict: dict. The dict representation of
                question_state_data.

        Returns:
            dict. The converted question_state_dict.
        """
<<<<<<< HEAD
        image_counter = 0
        (html_validation_service.
         add_image_id_and_image_assets_in_state_dict(
             question_state_dict, image_counter))
=======
        question_state_dict['solicit_answer_details'] = False
>>>>>>> 7cdd42cb
        return question_state_dict

    @classmethod
    def update_state_from_model(
            cls, versioned_question_state, current_state_schema_version):
        """Converts the state object contained in the given
        versioned_question_state dict from current_state_schema_version to
        current_state_schema_version + 1.
        Note that the versioned_question_state being passed in is modified
        in-place.

        Args:
            versioned_question_state: dict. A dict with two keys:
                - state_schema_version: int. The state schema version for the
                    question.
                - state: The State domain object representing the question
                    state data.
            current_state_schema_version: int. The current state
                schema version.
        """
        versioned_question_state['state_schema_version'] = (
            current_state_schema_version + 1)

        conversion_fn = getattr(cls, '_convert_state_v%s_dict_to_v%s_dict' % (
            current_state_schema_version, current_state_schema_version + 1))
        versioned_question_state['state'] = conversion_fn(
            versioned_question_state['state'])

    def partial_validate(self):
        """Validates the Question domain object, but doesn't require the
        object to contain an ID and a version. To be used to validate the
        question before it is finalized.
        """

        if not isinstance(self.language_code, basestring):
            raise utils.ValidationError(
                'Expected language_code to be a string, received %s' %
                self.language_code)

        if not isinstance(self.question_state_data_schema_version, int):
            raise utils.ValidationError(
                'Expected schema version to be an integer, received %s' %
                self.question_state_data_schema_version)

        if not isinstance(self.question_state_data, state_domain.State):
            raise utils.ValidationError(
                'Expected question state data to be a State object, '
                'received %s' % self.question_state_data)

        if not utils.is_valid_language_code(self.language_code):
            raise utils.ValidationError(
                'Invalid language code: %s' % self.language_code)

        interaction_specs = interaction_registry.Registry.get_all_specs()
        at_least_one_correct_answer = False
        dest_is_specified = False
        interaction = self.question_state_data.interaction
        for answer_group in interaction.answer_groups:
            if answer_group.outcome.labelled_as_correct:
                at_least_one_correct_answer = True
            if answer_group.outcome.dest is not None:
                dest_is_specified = True

        if interaction.default_outcome.labelled_as_correct:
            at_least_one_correct_answer = True

        if interaction.default_outcome.dest is not None:
            dest_is_specified = True

        if not at_least_one_correct_answer:
            raise utils.ValidationError(
                'Expected at least one answer group to have a correct ' +
                'answer.'
            )

        if dest_is_specified:
            raise utils.ValidationError(
                'Expected all answer groups to have destination as None.'
            )

        if not interaction.hints:
            raise utils.ValidationError(
                'Expected the question to have at least one hint')

        if (
                (interaction.solution is None) and
                (interaction_specs[interaction.id]['can_have_solution'])):
            raise utils.ValidationError(
                'Expected the question to have a solution'
            )
        self.question_state_data.validate({}, 0, False)

    def validate(self):
        """Validates the Question domain object before it is saved."""

        if not isinstance(self.id, basestring):
            raise utils.ValidationError(
                'Expected ID to be a string, received %s' % self.id)

        if not isinstance(self.version, int):
            raise utils.ValidationError(
                'Expected version to be an integer, received %s' %
                self.version)

        self.partial_validate()

    @classmethod
    def from_dict(cls, question_dict):
        """Returns a Question domain object from dict.

        Returns:
            Question. The corresponding Question domain object.
        """
        question = cls(
            question_dict['id'],
            state_domain.State.from_dict(question_dict['question_state_data']),
            question_dict['question_state_data_schema_version'],
            question_dict['language_code'], question_dict['version'])

        return question

    @classmethod
    def create_default_question(cls, question_id):
        """Returns a Question domain object with default values.

        Args:
            question_id: str. The unique ID of the question.

        Returns:
            Question. A Question domain object with default values.
        """
        default_question_state_data = cls.create_default_question_state()

        return cls(
            question_id, default_question_state_data,
            feconf.CURRENT_STATE_SCHEMA_VERSION,
            constants.DEFAULT_LANGUAGE_CODE, 0)

    def update_language_code(self, language_code):
        """Updates the language code of the question.

        Args:
            language_code: str. The ISO 639-1 code for the language this
                question is written in.
        """
        self.language_code = language_code

    def update_question_state_data(self, question_state_data_dict):
        """Updates the question data of the question.

        Args:
            question_state_data_dict: dict. A dict representing the question
                state data.
        """
        self.question_state_data = state_domain.State.from_dict(
            question_state_data_dict)


class QuestionSummary(object):
    """Domain object for Question Summary."""
    def __init__(
            self, creator_id, question_id, question_content,
            question_model_created_on=None, question_model_last_updated=None):
        """Constructs a Question Summary domain object.

        Args:
            creator_id: str. The user ID of the creator of the question.
            question_id: str. The ID of the question.
            question_content: str. The static HTML of the question shown to
                the learner.
            question_model_created_on: datetime.datetime. Date and time when
                the question model is created.
            question_model_last_updated: datetime.datetime. Date and time
                when the question model was last updated.
        """
        self.id = question_id
        self.creator_id = creator_id
        self.question_content = html_cleaner.clean(question_content)
        self.created_on = question_model_created_on
        self.last_updated = question_model_last_updated

    def to_dict(self):
        """Returns a dictionary representation of this domain object.

        Returns:
            dict. A dict representing this QuestionSummary object.
        """
        return {
            'id': self.id,
            'creator_id': self.creator_id,
            'question_content': self.question_content,
            'last_updated_msec': utils.get_time_in_millisecs(self.last_updated),
            'created_on_msec': utils.get_time_in_millisecs(self.created_on)
        }


class QuestionSkillLink(object):
    """Domain object for Question Skill Link.

    Attributes:
        question_id: str. The ID of the question.
        skill_id: str. The ID of the skill to which the
            question is linked.
        skill_description: str. The description of the corresponding skill.
    """

    def __init__(
            self, question_id, skill_id, skill_description, skill_difficulty):
        """Constructs a Question Skill Link domain object.

        Args:
            question_id: str. The ID of the question.
            skill_id: str. The ID of the skill to which the question is linked.
            skill_description: str. The description of the corresponding skill.
            skill_difficulty: float. The difficulty between [0, 1] of the skill.
        """
        self.question_id = question_id
        self.skill_id = skill_id
        self.skill_description = skill_description
        self.skill_difficulty = skill_difficulty

    def to_dict(self):
        """Returns a dictionary representation of this domain object.

        Returns:
            dict. A dict representing this QuestionSkillLink object.
        """
        return {
            'question_id': self.question_id,
            'skill_id': self.skill_id,
            'skill_description': self.skill_description,
            'skill_difficulty': self.skill_difficulty,
        }


class QuestionRights(object):
    """Domain object for question rights."""

    def __init__(self, question_id, creator_id):
        """Constructs a QuestionRights domain object.

        Args:
            question_id: str. The id of the question.
            creator_id: str. The id of the user who has initially created
                the question.
        """
        self.id = question_id
        self.creator_id = creator_id

    def to_dict(self):
        """Returns a dict suitable for use by the frontend.

        Returns:
            dict. A dict representation of QuestionRights suitable for use
                by the frontend.
        """
        return {
            'question_id': self.id,
            'creator_id': self.creator_id
        }

    def is_creator(self, user_id):
        """Checks whether given user is a creator of the question.

        Args:
            user_id: str or None. ID of the user.

        Returns:
            bool. Whether the user is creator of this question.
        """
        return bool(user_id == self.creator_id)<|MERGE_RESOLUTION|>--- conflicted
+++ resolved
@@ -195,32 +195,41 @@
 
     @classmethod
     def _convert_state_v28_dict_to_v29_dict(cls, question_state_dict):
-<<<<<<< HEAD
-        """Converts from version 28 to 29. Version 29 add image assets
-        in the question_state_dict.
-=======
+
         """Converts from version 28 to 29. Version 29 adds
         solicit_answer_details boolean variable to the state, which
         allows the creator to ask for answer details from the learner
         about why they landed on a particular answer.
->>>>>>> 7cdd42cb
-
-         Args:
+
+        Args:
             question_state_dict: dict. The dict representation of
                 question_state_data.
 
         Returns:
             dict. The converted question_state_dict.
         """
-<<<<<<< HEAD
+        question_state_dict['solicit_answer_details'] = False
+        return question_state_dict
+
+    @classmethod
+    def _convert_state_v29_dict_to_v30_dict(cls, question_state_dict):
+        """Converts from version 29 to 30. Version 30 add image assets
+        in the question_state_dict.
+
+        Args:
+            question_state_dict: dict. The dict representation of
+                question_state_data.
+
+        Returns:
+            dict. The converted question_state_dict.
+        """
         image_counter = 0
         (html_validation_service.
          add_image_id_and_image_assets_in_state_dict(
              question_state_dict, image_counter))
-=======
-        question_state_dict['solicit_answer_details'] = False
->>>>>>> 7cdd42cb
+
         return question_state_dict
+
 
     @classmethod
     def update_state_from_model(
