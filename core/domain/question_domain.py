--- conflicted
+++ resolved
@@ -1079,20 +1079,31 @@
 
     @classmethod
     def _convert_state_v44_dict_to_v45_dict(cls, question_state_dict):
-<<<<<<< HEAD
-        """Converts from version 44 to 45. Version 45 adds a new
-        customization arg to NumericInput interaction which allows
-        creators to set input range greater than or equal to zero.
-=======
         """Converts from version 44 to 45. Version 45 contains
         linked skil id.
 
->>>>>>> f8c80893
         Args:
             question_state_dict: dict. A dict where each key-value pair
                 represents respectively, a state name and a dict used to
                 initialize a State domain object.
-<<<<<<< HEAD
+
+        Returns:
+            dict. The converted states_dict.
+        """
+
+        question_state_dict['linked_skill_id'] = None
+
+        return question_state_dict
+
+    @classmethod
+    def _convert_state_v45_dict_to_v46_dict(cls, question_state_dict):
+        """Converts from version 45 to 46. Version 46 adds a new
+        customization arg to NumericInput interaction which allows
+        creators to set input range greater than or equal to zero.
+        Args:
+            question_state_dict: dict. A dict where each key-value pair
+                represents respectively, a state name and a dict used to
+                initialize a State domain object.
         Returns:
             dict. The converted question_state_dict.
         """
@@ -1106,15 +1117,6 @@
                     }
                 }
             })
-=======
-
-        Returns:
-            dict. The converted states_dict.
-        """
-
-        question_state_dict['linked_skill_id'] = None
-
->>>>>>> f8c80893
         return question_state_dict
 
     @classmethod
