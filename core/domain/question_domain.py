# coding: utf-8
#
# Copyright 2017 The Oppia Authors. All Rights Reserved.
#
# Licensed under the Apache License, Version 2.0 (the "License");
# you may not use this file except in compliance with the License.
# You may obtain a copy of the License at
#
#      http://www.apache.org/licenses/LICENSE-2.0
#
# Unless required by applicable law or agreed to in writing, software
# distributed under the License is distributed on an "AS-IS" BASIS,
# WITHOUT WARRANTIES OR CONDITIONS OF ANY KIND, either express or implied.
# See the License for the specific language governing permissions and
# limitations under the License.

"""Domain objects relating to questions."""

from __future__ import absolute_import  # pylint: disable=import-only-modules
from __future__ import unicode_literals  # pylint: disable=import-only-modules

import datetime
import functools

from constants import constants
from core.domain import change_domain
from core.domain import fs_domain
from core.domain import fs_services
from core.domain import html_cleaner
from core.domain import html_validation_service
from core.domain import interaction_registry
from core.domain import state_domain
from core.platform import models
import feconf
import python_utils
import utils

(question_models,) = models.Registry.import_models([models.NAMES.question])


# Do not modify the values of these constants. This is to preserve backwards
# compatibility with previous change dicts.
QUESTION_PROPERTY_LANGUAGE_CODE = 'language_code'
QUESTION_PROPERTY_QUESTION_STATE_DATA = 'question_state_data'
QUESTION_PROPERTY_LINKED_SKILL_IDS = 'linked_skill_ids'

# This takes additional 'property_name' and 'new_value' parameters and,
# optionally, 'old_value'.
CMD_UPDATE_QUESTION_PROPERTY = 'update_question_property'
CMD_CREATE_NEW_FULLY_SPECIFIED_QUESTION = 'create_new_fully_specified_question'
CMD_MIGRATE_STATE_SCHEMA_TO_LATEST_VERSION = (
    'migrate_state_schema_to_latest_version')

# The following commands are deprecated, as these functionalities will be
# handled by a QuestionSkillLink class in the future.
CMD_ADD_QUESTION_SKILL = 'add_question_skill'
CMD_REMOVE_QUESTION_SKILL = 'remove_question_skill'

CMD_CREATE_NEW = 'create_new'


class QuestionChange(change_domain.BaseChange):
    """Domain object for changes made to question object.

    The allowed commands, together with the attributes:
        - 'create_new'
        - 'update question property' (with property_name, new_value
        and old_value)
        - 'create_new_fully_specified_question' (with question_dict,
        skill_id)
        - 'migrate_state_schema_to_latest_version' (with from_version
        and to_version)
    """

    # The allowed list of question properties which can be used in
    # update_question_property command.
    QUESTION_PROPERTIES = (
        QUESTION_PROPERTY_QUESTION_STATE_DATA,
        QUESTION_PROPERTY_LANGUAGE_CODE,
        QUESTION_PROPERTY_LINKED_SKILL_IDS)

    ALLOWED_COMMANDS = [{
        'name': CMD_CREATE_NEW,
        'required_attribute_names': [],
        'optional_attribute_names': []
    }, {
        'name': CMD_UPDATE_QUESTION_PROPERTY,
        'required_attribute_names': ['property_name', 'new_value', 'old_value'],
        'optional_attribute_names': [],
        'allowed_values': {'property_name': QUESTION_PROPERTIES}
    }, {
        'name': CMD_CREATE_NEW_FULLY_SPECIFIED_QUESTION,
        'required_attribute_names': ['question_dict', 'skill_id'],
        'optional_attribute_names': ['topic_name']
    }, {
        'name': CMD_MIGRATE_STATE_SCHEMA_TO_LATEST_VERSION,
        'required_attribute_names': ['from_version', 'to_version'],
        'optional_attribute_names': []
    }]


class Question(python_utils.OBJECT):
    """Domain object for a question."""

    def __init__(
            self, question_id, question_state_data,
            question_state_data_schema_version, language_code, version,
            linked_skill_ids, created_on=None, last_updated=None):
        """Constructs a Question domain object.

        Args:
            question_id: str. The unique ID of the question.
            question_state_data: State. An object representing the question
                state data.
            question_state_data_schema_version: int. The schema version of the
                question states (equivalent to the states schema version of
                explorations).
            language_code: str. The ISO 639-1 code for the language this
                question is written in.
            version: int. The version of the question.
            linked_skill_ids: list(str). Skill ids linked to the question.
                Note: Do not update this field manually.
            created_on: datetime.datetime. Date and time when the question was
                created.
            last_updated: datetime.datetime. Date and time when the
                question was last updated.
        """
        self.id = question_id
        self.question_state_data = question_state_data
        self.language_code = language_code
        self.question_state_data_schema_version = (
            question_state_data_schema_version)
        self.version = version
        self.linked_skill_ids = linked_skill_ids
        self.created_on = created_on
        self.last_updated = last_updated

    def to_dict(self):
        """Returns a dict representing this Question domain object.

        Returns:
            dict. A dict representation of the Question instance.
        """
        return {
            'id': self.id,
            'question_state_data': self.question_state_data.to_dict(),
            'question_state_data_schema_version': (
                self.question_state_data_schema_version),
            'language_code': self.language_code,
            'version': self.version,
            'linked_skill_ids': self.linked_skill_ids
        }

    @classmethod
    def create_default_question_state(cls):
        """Return a State domain object with default value for being used as
        question state data.

        Returns:
            State. The corresponding State domain object.
        """
        return state_domain.State.create_default_state(
            None, is_initial_state=True)

    @classmethod
    def _convert_state_v27_dict_to_v28_dict(cls, question_state_dict):
        """Converts from version 27 to 28. Version 28 replaces
        content_ids_to_audio_translations with recorded_voiceovers.

         Args:
            question_state_dict: dict. The dict representation of
                question_state_data.

        Returns:
            dict. The converted question_state_dict.
        """
        question_state_dict['recorded_voiceovers'] = {
            'voiceovers_mapping': (
                question_state_dict.pop('content_ids_to_audio_translations'))
        }
        return question_state_dict

    @classmethod
    def _convert_state_v28_dict_to_v29_dict(cls, question_state_dict):
        """Converts from version 28 to 29. Version 29 adds
        solicit_answer_details boolean variable to the state, which
        allows the creator to ask for answer details from the learner
        about why they landed on a particular answer.

         Args:
            question_state_dict: dict. The dict representation of
                question_state_data.

        Returns:
            dict. The converted question_state_dict.
        """
        question_state_dict['solicit_answer_details'] = False
        return question_state_dict

    @classmethod
    def _convert_state_v29_dict_to_v30_dict(cls, question_state_dict):
        """Converts from version 29 to 30. Version 30 replaces
        tagged_misconception_id with tagged_skill_misconception_id, which
        is default to None.

        Args:
            question_state_dict: dict. A dict where each key-value pair
                represents respectively, a state name and a dict used to
                initalize a State domain object.

        Returns:
            dict. The converted question_state_dict.
        """
        answer_groups = question_state_dict['interaction']['answer_groups']
        for answer_group in answer_groups:
            answer_group['tagged_skill_misconception_id'] = None
            del answer_group['tagged_misconception_id']

        return question_state_dict

    @classmethod
    def _convert_state_v30_dict_to_v31_dict(cls, question_state_dict):
        """Converts from version 30 to 31. Version 31 updates the
        Voiceover model to have an initialized duration_secs attribute of 0.0.

        Args:
            question_state_dict: dict. A dict where each key-value pair
                represents respectively, a state name and a dict used to
                initalize a State domain object.

        Returns:
            dict. The converted question_state_dict.
        """

        # Get the voiceovers_mapping metadata.
        voiceovers_mapping = (question_state_dict['recorded_voiceovers']
                              ['voiceovers_mapping'])
        language_codes_to_audio_metadata = voiceovers_mapping.values()
        for language_codes in language_codes_to_audio_metadata:
            for audio_metadata in language_codes.values():
                # Initialize duration_secs with 0.0 for every voiceover
                # recording under Content, Feedback, Hints, and Solutions.
                # This is necessary to keep the state functional
                # when migrating to v31.
                audio_metadata['duration_secs'] = 0.0
        return question_state_dict

    @classmethod
<<<<<<< HEAD
    def _convert_state_v31_dict_to_v32_dict(
            cls, question_id, question_state_dict):
        """Converts from version 31 to 32. Version 32 adds
        dimensions to images in the oppia-noninteractive-image tags
        located inside tabs and collapsible blocks.

        Args:
            question_id: str. Question id.
            question_state_dict: dict. A dict where each key-value pair
                represents respectively, a state name and a dict used to
                initalize a State domain object.
=======
    def _convert_state_v31_dict_to_v32_dict(cls, question_state_dict):
        """Converts from version 31 to 32. Version 32 adds a new
        customization arg to SetInput interaction which allows
        creators to add custom text to the "Add" button.

        Args:
            question_state_dict: dict. A dict where each key-value pair
                represents respectively, a state name and a dict used to
                initialize a State domain object.
>>>>>>> 45834973

        Returns:
            dict. The converted question_state_dict.
        """
<<<<<<< HEAD
        file_system_class = fs_services.get_entity_file_system_class()
        file_system = fs_domain.AbstractFileSystem(file_system_class(
            feconf.ENTITY_TYPE_QUESTION, question_id))
        add_dimensions_to_image_tags = functools.partial(
            html_validation_service.add_dimensions_to_image_tags_inside_tabs_and_collapsible_blocks, # pylint: disable=line-too-long
            file_system)
        question_state_dict = state_domain.State.convert_html_fields_in_state( # pylint: disable=line-too-long
            question_state_dict,
            add_dimensions_to_image_tags)

        return question_state_dict
=======
        if question_state_dict['interaction']['id'] == 'SetInput':
            customization_args = question_state_dict[
                'interaction']['customization_args']
            customization_args.update({
                'buttonText': {
                    'value': 'Add item'
                }
            })

        return question_state_dict

>>>>>>> 45834973

    @classmethod
    def update_state_from_model(
            cls, question_id, versioned_question_state,
            current_state_schema_version):
        """Converts the state object contained in the given
        versioned_question_state dict from current_state_schema_version to
        current_state_schema_version + 1.
        Note that the versioned_question_state being passed in is modified
        in-place.

        Args:
            question_id: str. Question id.
            versioned_question_state: dict. A dict with two keys:
                - state_schema_version: int. The state schema version for the
                    question.
                - state: The State domain object representing the question
                    state data.
            current_state_schema_version: int. The current state
                schema version.
        """
        next_state_schema_version = current_state_schema_version + 1
        versioned_question_state['state_schema_version'] = (
            next_state_schema_version)

        conversion_fn = (
            getattr(cls, '_convert_state_v%s_dict_to_v%s_dict' % (
                current_state_schema_version, next_state_schema_version)))

        if current_state_schema_version == 31:
            versioned_question_state['state'] = conversion_fn(
                question_id, versioned_question_state['state'])
        else:
            versioned_question_state['state'] = conversion_fn(
                versioned_question_state['state'])


    def partial_validate(self):
        """Validates the Question domain object, but doesn't require the
        object to contain an ID and a version. To be used to validate the
        question before it is finalized.
        """

        if not isinstance(self.language_code, python_utils.BASESTRING):
            raise utils.ValidationError(
                'Expected language_code to be a string, received %s' %
                self.language_code)

        if not self.linked_skill_ids:
            raise utils.ValidationError(
                'linked_skill_ids is either null or an empty list')

        if not (isinstance(self.linked_skill_ids, list) and (
                all(isinstance(
                    elem, python_utils.BASESTRING) for elem in (
                        self.linked_skill_ids)))):
            raise utils.ValidationError(
                'Expected linked_skill_ids to be a list of strings, '
                'received %s' % self.linked_skill_ids)

        if len(set(self.linked_skill_ids)) != len(self.linked_skill_ids):
            raise utils.ValidationError(
                'linked_skill_ids has duplicate skill ids')

        if not isinstance(self.question_state_data_schema_version, int):
            raise utils.ValidationError(
                'Expected schema version to be an integer, received %s' %
                self.question_state_data_schema_version)

        if not isinstance(self.question_state_data, state_domain.State):
            raise utils.ValidationError(
                'Expected question state data to be a State object, '
                'received %s' % self.question_state_data)

        if not utils.is_valid_language_code(self.language_code):
            raise utils.ValidationError(
                'Invalid language code: %s' % self.language_code)

        interaction_specs = interaction_registry.Registry.get_all_specs()
        at_least_one_correct_answer = False
        dest_is_specified = False
        interaction = self.question_state_data.interaction
        for answer_group in interaction.answer_groups:
            if answer_group.outcome.labelled_as_correct:
                at_least_one_correct_answer = True
            if answer_group.outcome.dest is not None:
                dest_is_specified = True

        if interaction.default_outcome.labelled_as_correct:
            at_least_one_correct_answer = True

        if interaction.default_outcome.dest is not None:
            dest_is_specified = True

        if not at_least_one_correct_answer:
            raise utils.ValidationError(
                'Expected at least one answer group to have a correct ' +
                'answer.'
            )

        if dest_is_specified:
            raise utils.ValidationError(
                'Expected all answer groups to have destination as None.'
            )

        if not interaction.hints:
            raise utils.ValidationError(
                'Expected the question to have at least one hint')

        if (
                (interaction.solution is None) and
                (interaction_specs[interaction.id]['can_have_solution'])):
            raise utils.ValidationError(
                'Expected the question to have a solution'
            )
        self.question_state_data.validate({}, False)

    def validate(self):
        """Validates the Question domain object before it is saved."""

        if not isinstance(self.id, python_utils.BASESTRING):
            raise utils.ValidationError(
                'Expected ID to be a string, received %s' % self.id)

        if not isinstance(self.version, int):
            raise utils.ValidationError(
                'Expected version to be an integer, received %s' %
                self.version)

        self.partial_validate()

    @classmethod
    def from_dict(cls, question_dict):
        """Returns a Question domain object from dict.

        Returns:
            Question. The corresponding Question domain object.
        """
        question = cls(
            question_dict['id'],
            state_domain.State.from_dict(question_dict['question_state_data']),
            question_dict['question_state_data_schema_version'],
            question_dict['language_code'], question_dict['version'],
            question_dict['linked_skill_ids'])

        return question

    @classmethod
    def create_default_question(cls, question_id, skill_ids):
        """Returns a Question domain object with default values.

        Args:
            question_id: str. The unique ID of the question.
            skill_ids: list(str). List of skill IDs attached to this question.

        Returns:
            Question. A Question domain object with default values.
        """
        default_question_state_data = cls.create_default_question_state()

        return cls(
            question_id, default_question_state_data,
            feconf.CURRENT_STATE_SCHEMA_VERSION,
            constants.DEFAULT_LANGUAGE_CODE, 0, skill_ids)

    def update_language_code(self, language_code):
        """Updates the language code of the question.

        Args:
            language_code: str. The ISO 639-1 code for the language this
                question is written in.
        """
        self.language_code = language_code

    def update_linked_skill_ids(self, linked_skill_ids):
        """Updates the linked skill ids of the question.

        Args:
            linked_skill_ids: list(str). The skill ids linked to the question.
        """
        self.linked_skill_ids = list(set(linked_skill_ids))

    def update_question_state_data(self, question_state_data):
        """Updates the question data of the question.

        Args:
            question_state_data: State. A State domain object
                representing the question state data.
        """
        self.question_state_data = question_state_data


class QuestionSummary(python_utils.OBJECT):
    """Domain object for Question Summary."""
    def __init__(
            self, question_id, question_content,
            question_model_created_on=None, question_model_last_updated=None):
        """Constructs a Question Summary domain object.

        Args:
            question_id: str. The ID of the question.
            question_content: str. The static HTML of the question shown to
                the learner.
            question_model_created_on: datetime.datetime. Date and time when
                the question model is created.
            question_model_last_updated: datetime.datetime. Date and time
                when the question model was last updated.
        """
        self.id = question_id
        self.question_content = html_cleaner.clean(question_content)
        self.created_on = question_model_created_on
        self.last_updated = question_model_last_updated

    def to_dict(self):
        """Returns a dictionary representation of this domain object.

        Returns:
            dict. A dict representing this QuestionSummary object.
        """
        return {
            'id': self.id,
            'question_content': self.question_content,
            'last_updated_msec': utils.get_time_in_millisecs(self.last_updated),
            'created_on_msec': utils.get_time_in_millisecs(self.created_on)
        }

    def validate(self):
        """Validates the Question summary domain object before it is saved.

        Raises:
            ValidationError: One or more attributes of question summary are
                invalid.
        """
        if not isinstance(self.id, python_utils.BASESTRING):
            raise utils.ValidationError(
                'Expected id to be a string, received %s' % self.id)

        if not isinstance(self.question_content, python_utils.BASESTRING):
            raise utils.ValidationError(
                'Expected question content to be a string, received %s' %
                self.question_content)

        if not isinstance(self.created_on, datetime.datetime):
            raise utils.ValidationError(
                'Expected created on to be a datetime, received %s' %
                self.created_on)

        if not isinstance(self.last_updated, datetime.datetime):
            raise utils.ValidationError(
                'Expected last updated to be a datetime, received %s' %
                self.last_updated)


class QuestionSkillLink(python_utils.OBJECT):
    """Domain object for Question Skill Link.

    Attributes:
        question_id: str. The ID of the question.
        skill_id: str. The ID of the skill to which the
            question is linked.
        skill_description: str. The description of the corresponding skill.
        skill_difficulty: float. The difficulty between [0, 1] of the skill.
    """

    def __init__(
            self, question_id, skill_id, skill_description, skill_difficulty):
        """Constructs a Question Skill Link domain object.

        Args:
            question_id: str. The ID of the question.
            skill_id: str. The ID of the skill to which the question is linked.
            skill_description: str. The description of the corresponding skill.
            skill_difficulty: float. The difficulty between [0, 1] of the skill.
        """
        self.question_id = question_id
        self.skill_id = skill_id
        self.skill_description = skill_description
        self.skill_difficulty = skill_difficulty

    def to_dict(self):
        """Returns a dictionary representation of this domain object.

        Returns:
            dict. A dict representing this QuestionSkillLink object.
        """
        return {
            'question_id': self.question_id,
            'skill_id': self.skill_id,
            'skill_description': self.skill_description,
            'skill_difficulty': self.skill_difficulty,
        }


class MergedQuestionSkillLink(python_utils.OBJECT):
    """Domain object for the Merged Question Skill Link object, returned to the
    editors.

    Attributes:
        question_id: str. The ID of the question.
        skill_ids: list(str). The skill IDs of the linked skills.
        skill_descriptions: list(str). The descriptions of the skills to which
            the question is linked.
        skill_difficulties: list(float). The difficulties between [0, 1] of the
            skills.
    """

    def __init__(
            self, question_id, skill_ids, skill_descriptions,
            skill_difficulties):
        """Constructs a Merged Question Skill Link domain object.

        Args:
            question_id: str. The ID of the question.
            skill_ids: list(str). The skill IDs of the linked skills.
            skill_descriptions: list(str). The descriptions of the skills to
                which the question is linked.
            skill_difficulties: list(float). The difficulties between [0, 1] of
                the skills.
        """
        self.question_id = question_id
        self.skill_ids = skill_ids
        self.skill_descriptions = skill_descriptions
        self.skill_difficulties = skill_difficulties

    def to_dict(self):
        """Returns a dictionary representation of this domain object.

        Returns:
            dict. A dict representing this MergedQuestionSkillLink object.
        """
        return {
            'question_id': self.question_id,
            'skill_ids': self.skill_ids,
            'skill_descriptions': self.skill_descriptions,
            'skill_difficulties': self.skill_difficulties,
        }<|MERGE_RESOLUTION|>--- conflicted
+++ resolved
@@ -246,10 +246,34 @@
         return question_state_dict
 
     @classmethod
-<<<<<<< HEAD
-    def _convert_state_v31_dict_to_v32_dict(
+    def _convert_state_v31_dict_to_v32_dict(cls, question_state_dict):
+        """Converts from version 31 to 32. Version 32 adds a new
+        customization arg to SetInput interaction which allows
+        creators to add custom text to the "Add" button.
+
+        Args:
+            question_state_dict: dict. A dict where each key-value pair
+                represents respectively, a state name and a dict used to
+                initialize a State domain object.
+
+        Returns:
+            dict. The converted question_state_dict.
+        """
+        if question_state_dict['interaction']['id'] == 'SetInput':
+            customization_args = question_state_dict[
+                'interaction']['customization_args']
+            customization_args.update({
+                'buttonText': {
+                    'value': 'Add item'
+                }
+            })
+
+        return question_state_dict
+
+    @classmethod
+    def _convert_state_v32_dict_to_v33_dict(
             cls, question_id, question_state_dict):
-        """Converts from version 31 to 32. Version 32 adds
+        """Converts from version 32 to 33. Version 33 adds
         dimensions to images in the oppia-noninteractive-image tags
         located inside tabs and collapsible blocks.
 
@@ -258,22 +282,10 @@
             question_state_dict: dict. A dict where each key-value pair
                 represents respectively, a state name and a dict used to
                 initalize a State domain object.
-=======
-    def _convert_state_v31_dict_to_v32_dict(cls, question_state_dict):
-        """Converts from version 31 to 32. Version 32 adds a new
-        customization arg to SetInput interaction which allows
-        creators to add custom text to the "Add" button.
-
-        Args:
-            question_state_dict: dict. A dict where each key-value pair
-                represents respectively, a state name and a dict used to
-                initialize a State domain object.
->>>>>>> 45834973
 
         Returns:
             dict. The converted question_state_dict.
         """
-<<<<<<< HEAD
         file_system_class = fs_services.get_entity_file_system_class()
         file_system = fs_domain.AbstractFileSystem(file_system_class(
             feconf.ENTITY_TYPE_QUESTION, question_id))
@@ -285,19 +297,6 @@
             add_dimensions_to_image_tags)
 
         return question_state_dict
-=======
-        if question_state_dict['interaction']['id'] == 'SetInput':
-            customization_args = question_state_dict[
-                'interaction']['customization_args']
-            customization_args.update({
-                'buttonText': {
-                    'value': 'Add item'
-                }
-            })
-
-        return question_state_dict
-
->>>>>>> 45834973
 
     @classmethod
     def update_state_from_model(
