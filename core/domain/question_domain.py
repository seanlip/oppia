--- conflicted
+++ resolved
@@ -173,11 +173,6 @@
         self.created_on = created_on
         self.last_updated = last_updated
 
-<<<<<<< HEAD
-    def _register_all_translatable_fields(self) -> None:
-        """Registers all of translatable fields/objects in the question."""
-        self._register_translatable_object(self.question_state_data)
-=======
     def get_translatable_contents_collection(self) -> None:
         """Registers all of translatable fields/objects in the question."""
         translatable_contents_collection = (
@@ -185,7 +180,6 @@
         translatable_contents_collection.add_translatable_object(
             self.question_state_data)
         return translatable_contents_collection
->>>>>>> bc293da2
 
     def to_dict(self):
         """Returns a dict representing this Question domain object.
