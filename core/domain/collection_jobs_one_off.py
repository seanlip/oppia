--- conflicted
+++ resolved
@@ -124,13 +124,9 @@
             del collection_rights_model._properties['translator_ids']  # pylint: disable=protected-access
             if 'translator_ids' in collection_rights_model._values:  # pylint: disable=protected-access
                 del collection_rights_model._values['translator_ids']  # pylint: disable=protected-access
-<<<<<<< HEAD
-            collection_rights_model.put(update_last_updated_time=False)
-=======
             collection_rights_model.update_timestamps(
                 update_last_updated_time=False)
             collection_rights_model.put()
->>>>>>> b32b3643
             yield (
                 'SUCCESS_REMOVED - CollectionRightsModel',
                 collection_rights_model.id)
@@ -170,12 +166,8 @@
             del collection_model._properties['nodes']  # pylint: disable=protected-access
             if 'nodes' in collection_model._values:  # pylint: disable=protected-access
                 del collection_model._values['nodes']  # pylint: disable=protected-access
-<<<<<<< HEAD
-            collection_model.put(update_last_updated_time=False)
-=======
             collection_model.update_timestamps(update_last_updated_time=False)
             collection_model.put()
->>>>>>> b32b3643
             yield ('SUCCESS_REMOVED - CollectionModel', collection_model.id)
         else:
             yield (
