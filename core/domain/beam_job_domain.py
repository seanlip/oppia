# coding: utf-8
#
# Copyright 2021 The Oppia Authors. All Rights Reserved.
#
# Licensed under the Apache License, Version 2.0 (the "License");
# you may not use this file except in compliance with the License.
# You may obtain a copy of the License at
#
#      http://www.apache.org/licenses/LICENSE-2.0
#
# Unless required by applicable law or agreed to in writing, software
# distributed under the License is distributed on an "AS-IS" BASIS,
# WITHOUT WARRANTIES OR CONDITIONS OF ANY KIND, either express or implied.
# See the License for the specific language governing permissions and
# limitations under the License.

"""Domain objects related to Apache Beam jobs."""

from __future__ import annotations

import datetime

from core import utils
from core.jobs import base_jobs

from typing import Dict, List, Type, Union

<<<<<<< HEAD
from core.platform import models  # pylint: disable=invalid-import-from # isort:skip

# TODO(#14537): Refactor this file and remove imports marked
# with 'invalid-import-from'.

MYPY = False
if MYPY:  # pragma: no cover
    from mypy_imports import beam_job_models

(beam_job_models,) = models.Registry.import_models([models.Names.BEAM_JOB])

=======
>>>>>>> 72199dca

class BeamJob:
    """Encapsulates the definition of an Apache Beam job.

    Attributes:
        name: str. The name of the class that implements the job's logic.
    """

    def __init__(self, job_class: Type[base_jobs.JobBase]) -> None:
        """Initializes a new instance of BeamJob.

        Args:
            job_class: type(JobBase). The JobBase subclass which implements the
                job's logic.
        """
        self._job_class = job_class

    @property
    def name(self) -> str:
        """Returns the name of the class that implements the job's logic.

        Returns:
            str. The name of the job class.
        """
        return self._job_class.__name__

    def to_dict(self) -> Dict[str, Union[str, List[str]]]:
        """Returns a dict representation of the BeamJob.

        Returns:
            dict(str: *). The dict has the following structure:
                name: str. The name of the class that implements the job's
                    logic.
        """
        return {'name': self.name}


class BeamJobRun:
    """Encapsulates an individual execution of an Apache Beam job.

    Attributes:
        job_id: str. The ID of the job execution.
        job_name: str. The name of the job class that implements the job's
            logic.
        job_state: str. The state of the job at the time the model was last
            updated.
        job_started_on: datetime. The time at which the job was started.
        job_updated_on: datetime. The time at which the job's state was last
            updated.
        job_is_synchronous: bool. Whether the job has been run synchronously.
            Synchronous jobs are similar to function calls that return
            immediately. Asynchronous jobs are similar to JavaScript Promises
            that return nothing immediately but then _eventually_ produce a
            result.
    """

    def __init__(
            self,
            job_id: str,
            job_name: str,
            job_state: str,
            job_started_on: datetime.datetime,
            job_updated_on: datetime.datetime,
            job_is_synchronous: bool
    ) -> None:
        """Initializes a new BeamJobRun instance.

        Args:
            job_id: str. The ID of the job execution.
            job_name: str. The name of the job class that implements the job's
                logic.
            job_state: str. The state of the job at the time the model was last
                updated.
            job_started_on: datetime. The time at which the job was started.
            job_updated_on: datetime. The time at which the job's state was last
                updated.
            job_is_synchronous: bool. Whether the job has been run
                synchronously.
        """
        self.job_id = job_id
        self.job_name = job_name
        self.job_state = job_state
        self.job_started_on = job_started_on
        self.job_updated_on = job_updated_on
        self.job_is_synchronous = job_is_synchronous

    def to_dict(self) -> Dict[str, Union[bool, float, str, List[str]]]:
        """Returns a dict representation of the BeamJobRun.

        Returns:
            dict(str: *). The dict has the following structure:
                job_id: str. The ID of the job execution.
                job_name: str. The name of the job class that implements the
                    job's logic.
                job_state: str. The state of the job at the time the model was
                    last updated.
                job_started_on_msecs: float. The number of milliseconds since
                    UTC epoch at which the job was created.
                job_updated_on_msecs: float. The number of milliseconds since
                    UTC epoch at which the job's state was last updated.
                job_is_synchronous: bool. Whether the job has been run
                    synchronously.
        """
        return {
            'job_id': self.job_id,
            'job_name': self.job_name,
            'job_state': self.job_state,
            'job_started_on_msecs': (
                utils.get_time_in_millisecs(self.job_started_on)),
            'job_updated_on_msecs': (
                utils.get_time_in_millisecs(self.job_updated_on)),
            'job_is_synchronous': self.job_is_synchronous,
        }


class AggregateBeamJobRunResult:
    """Encapsulates the complete result of an Apache Beam job run.

    Attributes:
        stdout: str. The standard output produced by the job.
        stderr: str. The error output produced by the job.
    """

    def __init__(self, stdout: str, stderr: str) -> None:
        """Initializes a new instance of AggregateBeamJobRunResult.

        Args:
            stdout: str. The standard output produced by the job.
            stderr: str. The error output produced by the job.
        """
        self.stdout = stdout
        self.stderr = stderr

    def to_dict(self) -> Dict[str, str]:
        """Returns a dict representation of the AggregateBeamJobRunResult.

        Returns:
            dict(str: str). The dict structure is:
                stdout: str. The standard output produced by the job.
                stderr: str. The error output produced by the job.
        """
        return {
            'stdout': self.stdout,
            'stderr': self.stderr,
        }<|MERGE_RESOLUTION|>--- conflicted
+++ resolved
@@ -25,11 +25,7 @@
 
 from typing import Dict, List, Type, Union
 
-<<<<<<< HEAD
 from core.platform import models  # pylint: disable=invalid-import-from # isort:skip
-
-# TODO(#14537): Refactor this file and remove imports marked
-# with 'invalid-import-from'.
 
 MYPY = False
 if MYPY:  # pragma: no cover
@@ -37,8 +33,6 @@
 
 (beam_job_models,) = models.Registry.import_models([models.Names.BEAM_JOB])
 
-=======
->>>>>>> 72199dca
 
 class BeamJob:
     """Encapsulates the definition of an Apache Beam job.
