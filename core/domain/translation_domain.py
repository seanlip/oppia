--- conflicted
+++ resolved
@@ -19,7 +19,6 @@
 from __future__ import annotations
 
 import copy
-<<<<<<< HEAD
 import enum
 
 from core import utils
@@ -41,20 +40,6 @@
 # The data type for the content in the TranslatableContent/TranslatedContent
 # object.
 ContentInTranslatableContent = Union[str, List[str]]
-
-=======
-
-from core import utils
-
-from typing import Dict, List
-from typing_extensions import TypedDict
-
-
-TRANSLATABLE_CONTENT_FORMAT_HTML = 'html'
-TRANSLATABLE_CONTENT_FORMAT_UNICODE_STRING = 'unicode'
-TRANSLATABLE_CONTENT_FORMAT_SET_OF_NORMALIZED_STRING = (
-    'set_of_normalized_string')
-TRANSLATABLE_CONTENT_FORMAT_SET_OF_UNICODE_STRING = 'set_of_unicode_string'
 
 # Globally remove these variables/methods from codebase..
 # next_content_id_index
@@ -74,43 +59,29 @@
 # CMD_MARK_WRITTEN_TRANSLATIONS_AS_NEEDING_UPDATE
 # STATE_PROPERTY_NEXT_CONTENT_ID_INDEX
 # STATE_PROPERTY_WRITTEN_TRANSLATIONS
->>>>>>> 7fd81e6b
 
 class TranslatableContentDict(TypedDict):
     """Dictionary representing TranslatableContent object."""
 
     content_id: str
-<<<<<<< HEAD
     content: ContentInTranslatableContent
     content_type: TranslatableContentPossibleDataTypes
-=======
-    content: str|List[str]
-    content_type: str
->>>>>>> 7fd81e6b
 
 
 class TranslatedContentDict(TypedDict):
     """Dictionary representing TranslatedContent object."""
 
-<<<<<<< HEAD
     content: ContentInTranslatableContent
-=======
-    content: str|List[str]
->>>>>>> 7fd81e6b
     needs_update: bool
 
 
 class BaseTranslatableObject:
-<<<<<<< HEAD
     """Base class for all translatable objects which contain translatable
     fields/objects. For example, a State is a translatable object in
     Exploration, a Hint is a translatable object in State, and a hint_content
     is a translatable field in Hint. So Exploration, State, and Hint all should
     be the child class of BaseTranslatableObject.
     """
-=======
-    """Base class for all translatable objects."""
->>>>>>> 7fd81e6b
 
     # Private field to track translatable contents in a BaseTranslatableObject.
     _translatable_contents: Dict[str, TranslatableContent] = {}
@@ -120,50 +91,31 @@
 
         Raises:
             NotImplementedError. The derived child class must implement the
-<<<<<<< HEAD
                 necessary logic to register all translatable fields in a
                 translatable object.
-=======
-                necessary logic to register all translatable fields in an
-                entity.
->>>>>>> 7fd81e6b
         """
         raise NotImplementedError('Must be implemented in subclasses.')
 
     def _register_translatable_field(
         self,
-<<<<<<< HEAD
         field_type: TranslatableContentPossibleDataTypes,
         content_id: str,
         value: ContentInTranslatableContent
-=======
-        field_type: str,
-        content_id: str,
-        value: str|List[str]
->>>>>>> 7fd81e6b
     ) -> None:
         """Method to register a translatable field in a translatable object.
 
         Args:
             field_type: str. The type of the corresponding translatable content.
             content_id: str. The id of the corresponding translatable content.
-<<<<<<< HEAD
             value: ContentInTranslatableContent. Value of the content which is
                 translatable.
-=======
-            value: str|list(str). Value of the content which is translatable.
->>>>>>> 7fd81e6b
         """
         if content_id in self._translatable_contents:
             raise Exception(
                 'A translatable field is already registered with the '
                 'same content id: %s' % content_id)
-<<<<<<< HEAD
         if value == '':
             return
-=======
-
->>>>>>> 7fd81e6b
         self._translatable_contents[content_id] = TranslatableContent(
             content_id, value, field_type)
 
@@ -171,11 +123,7 @@
         self,
         value: BaseTranslatableObject
     ) -> None:
-<<<<<<< HEAD
         """Method to register a translatable field in a translatable object.
-=======
-        """Method to register translatable field in a translatable object.
->>>>>>> 7fd81e6b
 
         Args:
             value: BaseTranslatableObject. An object representing
@@ -196,7 +144,6 @@
 
     def get_all_contents_which_needs_translations(
         self,
-<<<<<<< HEAD
         entity_translation: EntityTranslation
     ) -> List[TranslatableContent]:
         """Returns a list of TranslatableContent instances which need
@@ -205,49 +152,26 @@
         Args:
             entity_translation: EntityTranslation. An object storing the
                 existing translations of an entity.
-=======
-        entityTranslation: EntityTranslation
-    ) -> List[TranslatableContent]:
-        """Returns a list of TranslatableContent instances which needs
-        translation or which needs updates in an existing translations.
-
-        Args:
-            entityTranslation: EntityTranslation. An object storing existing
-                translation of an entity.
->>>>>>> 7fd81e6b
 
         Returns:
             list(TranslatableContent). Returns a list of TranslatableContents.
         """
         contents_which_need_translation = []
         content_ids_for_translated_contents = (
-<<<<<<< HEAD
             entity_translation.translations.keys())
-=======
-            entityTranslation.translations.keys())
->>>>>>> 7fd81e6b
 
         for translatable_item in self.get_translatable_fields().values():
             # translatable_item is of type TranslatableContent.
             if translatable_item.content == '':
                 continue
-<<<<<<< HEAD
 
             if (
                 translatable_item.content_id not in
-=======
-            if (
-                not translatable_item.content_id in
->>>>>>> 7fd81e6b
                 content_ids_for_translated_contents
             ):
                 contents_which_need_translation.append(translatable_item)
             elif (
-<<<<<<< HEAD
                 entity_translation.translations[
-=======
-                entityTranslation.translations[
->>>>>>> 7fd81e6b
                 translatable_item.content_id].needs_update
             ):
                 contents_which_need_translation.append(translatable_item)
@@ -256,22 +180,14 @@
 
 
 class EntityTranslation:
-<<<<<<< HEAD
     """The EntityTranslation represents an EntityTranslationsModel for a given
-=======
-    """The EntityTranslation represents an EntityTransaltionsModel for a given
->>>>>>> 7fd81e6b
     version of an entity in a given language.
 
     Args:
         entity_id: str. The id of the corresponding entity.
         entity_type: str. The type of the corresponding entity.
         entity_version: str. The version of the corresponding entity.
-<<<<<<< HEAD
         language_code: str. The language code for the corresponding entity.
-=======
-        language_code: str. The language code for a corresponding entity.
->>>>>>> 7fd81e6b
         translations: dict(str, TranslatedContent). The translated content.
     """
 
@@ -296,25 +212,16 @@
 
     Args:
         content_id: str. The id of the corresponding content.
-<<<<<<< HEAD
         content: ContentInTranslatableContent. The content which can be
             translated.
-=======
-        content: str|list(str). The content which can be translated.
->>>>>>> 7fd81e6b
         content_type: str. The type of the corresponding content.
     """
 
     def __init__(
         self,
         content_id: str,
-<<<<<<< HEAD
         content: ContentInTranslatableContent,
         content_type: TranslatableContentPossibleDataTypes
-=======
-        content: str|List[str],
-        content_type: str
->>>>>>> 7fd81e6b
     ) -> None:
         self.content_id = content_id
         self.content = content
@@ -353,7 +260,6 @@
 
 
 class TranslatedContent:
-<<<<<<< HEAD
     """Represents the translated content of the TranslatableContent object.
 
     Args:
@@ -361,24 +267,11 @@
             content in a translated object.
         needs_update: bool. A boolean value represents whether any translation
             needs an update or not.
-=======
-    """Represents the translated contents of TranslatableContent
-    object.
-
-    Args:
-        content: str|list(str). The content which is already translated.
-        needs_update: bool. A boolean value which represents that whether any
-            translation needs update or not.
->>>>>>> 7fd81e6b
     """
 
     def __init__(
         self,
-<<<<<<< HEAD
         content: ContentInTranslatableContent,
-=======
-        content: str|List[str],
->>>>>>> 7fd81e6b
         needs_update: bool
     ) -> None:
         self.content = content
