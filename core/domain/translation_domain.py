# coding: utf-8
#
# Copyright 2021 The Oppia Authors. All Rights Reserved.
#
# Licensed under the Apache License, Version 2.0 (the "License");
# you may not use this file except in compliance with the License.
# You may obtain a copy of the License at
#
#      http://www.apache.org/licenses/LICENSE-2.0
#
# Unless required by applicable law or agreed to in writing, software
# distributed under the License is distributed on an "AS-IS" BASIS,
# WITHOUT WARRANTIES OR CONDITIONS OF ANY KIND, either express or implied.
# See the License for the specific language governing permissions and
# limitations under the License.

"""Domain objects related to translations."""

from __future__ import annotations

import copy

from core import utils

from typing import Dict, List
from typing_extensions import TypedDict


TRANSLATABLE_CONTENT_FORMAT_HTML = 'html'
TRANSLATABLE_CONTENT_FORMAT_UNICODE_STRING = 'unicode'
TRANSLATABLE_CONTENT_FORMAT_SET_OF_NORMALIZED_STRING = (
    'set_of_normalized_string')
TRANSLATABLE_CONTENT_FORMAT_SET_OF_UNICODE_STRING = 'set_of_unicode_string'

<<<<<<< HEAD
# Globally remove these variables/methods from codebase..
# next_content_id_index
# get_translation_counts()
# get_translatable_content_count()
# add_translation()
# get_all_html_content_strings()
# add_written_translation()
# mark_written_translation_as_needing_update()
# mark_written_translations_as_needing_update()
# update_written_translations()
# _get_all_translatable_content()
# get_content_id_mapping_needing_translations()
# CMD_ADD_WRITTEN_TRANSLATION
# CMD_MARK_WRITTEN_TRANSLATION_AS_NEEDING_UPDATE
# CMD_MARK_WRITTEN_TRANSLATIONS_AS_NEEDING_UPDATE
# STATE_PROPERTY_NEXT_CONTENT_ID_INDEX
# STATE_PROPERTY_WRITTEN_TRANSLATIONS

class TranslatableContentDict(TypedDict):
    """Dict type for TranslatableContent object."""
=======

class TranslatableContentDict(TypedDict):
    """Dictionary representing TranslatableContent object."""
>>>>>>> 05fb45fc

    content_id: str
    content: str|List[str]
    content_type: str


class TranslatedContentDict(TypedDict):
<<<<<<< HEAD
    """Dict type for TranslatedContent object."""
=======
    """Dictionary representing TranslatedContent object."""
>>>>>>> 05fb45fc

    content: str|List[str]
    needs_update: bool


class BaseTranslatableObject:
    """Base class for all translatable objects."""

    # Private field to track translatable contents in a BaseTranslatableObject.
    _translatable_contents: Dict[str, TranslatableContent] = {}

    def _register_all_translatable_fields(self) -> None:
        """Method to register all translatable fields in a translatable object.

        Raises:
            NotImplementedError. The derived child class must implement the
                necessary logic to register all translatable fields in an
                entity.
        """
        raise NotImplementedError('Must be implemented in subclasses.')

    def _register_translatable_field(
        self,
        field_type: str,
        content_id: str,
        value: str|List[str]
    ) -> None:
        """Method to register a translatable field in a translatable object.

        Args:
            field_type: str. The type of the corresponding translatable content.
            content_id: str. The id of the corresponding translatable content.
            value: str|list(str). Value of the content which is translatable.
        """
        if content_id in self._translatable_contents:
            raise Exception(
                'A translatable field is already registered with the '
                'same content id: %s' % content_id)

        self._translatable_contents[content_id] = TranslatableContent(
            content_id, value, field_type)

    def _register_translatable_object(
        self,
        value: BaseTranslatableObject
    ) -> None:
        """Method to register translatable field in a translatable object.

        Args:
            value: BaseTranslatableObject. An object representing
                BaseTranslatableObject.
        """
        self._translatable_contents.update(value.get_translatable_fields())

    def get_translatable_fields(self) -> Dict[str, TranslatableContent]:
        """Method to get all the translatable fields in a translatable object.

        Returns:
            Dict(str, TranslatableContent). Returns the dict containg content_id
            as key and TranslatableContent as value.
        """
        self._translatable_contents = {}
        self._register_all_translatable_fields()
<<<<<<< HEAD
        translatable_contents = copy.deepcopy(self._translatable_contents)
        return translatable_contents
=======
        return copy.deepcopy(self._translatable_contents)
>>>>>>> 05fb45fc

    def get_all_contents_which_needs_translations(
        self,
        entityTranslation: EntityTranslation
    ) -> List[TranslatableContent]:
        """Returns a list of TranslatableContent instances which needs
        translation or which needs updates in an existing translations.

        Args:
<<<<<<< HEAD
            entityTranslation: EntityTranslation. An object representing
                EntityTranslation class.
=======
            entityTranslation: EntityTranslation. An object storing existing
                translation of an entity.
>>>>>>> 05fb45fc

        Returns:
            list(TranslatableContent). Returns a list of TranslatableContents.
        """
        contents_which_need_translation = []
<<<<<<< HEAD
=======
        content_ids_for_translated_contents = (
            entityTranslation.translations.keys())

>>>>>>> 05fb45fc
        for translatable_item in self.get_translatable_fields().values():
            # translatable_item is of type TranslatableContent.
            if translatable_item.content == '':
                continue
            if (
                not translatable_item.content_id in
<<<<<<< HEAD
                entityTranslation.translations.keys()
=======
                content_ids_for_translated_contents
>>>>>>> 05fb45fc
            ):
                contents_which_need_translation.append(translatable_item)
            elif (
                entityTranslation.translations[
                translatable_item.content_id].needs_update
            ):
                contents_which_need_translation.append(translatable_item)

        return contents_which_need_translation


class EntityTranslation:
    """The EntityTranslation represents an EntityTransaltionsModel for a given
    version of an entity in a given language.

    Args:
        entity_id: str. The id of the corresponding entity.
        entity_type: str. The type of the corresponding entity.
        entity_version: str. The version of the corresponding entity.
        language_code: str. The language code for a corresponding entity.
        translations: dict(str, TranslatedContent). The translated content.
    """

    def __init__(
        self,
        entity_id: str,
        entity_type: str,
        entity_version: int,
        language_code: str,
        translations: Dict[str, TranslatedContent]
    ):
        self.entity_id = entity_id
        self.entity_type = entity_type
        self.entity_version = entity_version
        self.language_code = language_code
        self.translations = translations


class TranslatableContent:
    """TranslatablesContent represents a content of a translatable object which
    can be translated into multiple languages.

    Args:
        content_id: str. The id of the corresponding content.
        content: str|list(str). The content which can be translated.
        content_type: str. The type of the corresponding content.
    """

    def __init__(
        self,
        content_id: str,
        content: str|List[str],
        content_type: str
    ) -> None:
        self.content_id = content_id
        self.content = content
        self.content_type = content_type

    @classmethod
    def from_dict(
        cls,
        translatable_content_dict: TranslatableContentDict
    ) -> TranslatableContent:
        """Returns a TranslatableContent object from its dict representation.

        Args:
            translatable_content_dict: dict. Dict representation of
                TranslatableContent object.

        Returns:
            TranslatableContent. The TranslatableContent object.
        """
        return cls(
            translatable_content_dict['content_id'],
            translatable_content_dict['content'],
            translatable_content_dict['content_type'])

    def to_dict(self) -> TranslatableContentDict:
        """Returns the dict representation of TranslatableContent object.

        Returns:
            dict. The dict representation of TranslatableContent object.
        """
        return {
            'content_id': self.content_id,
            'content': self.content,
            'content_type': self.content_type
        }


class TranslatedContent:
<<<<<<< HEAD
    """This class represents the translated contents of TranslatableContent
    object.

    Args:
        content: str|list(str). The content which is translated.
=======
    """Represents the translated contents of TranslatableContent
    object.

    Args:
        content: str|list(str). The content which is already translated.
>>>>>>> 05fb45fc
        needs_update: bool. A boolean value which represents that whether any
            translation needs update or not.
    """

    def __init__(
        self,
        content: str|List[str],
        needs_update: bool
    ) -> None:
        self.content = content
        self.needs_update = needs_update

    @classmethod
    def from_dict(
        cls,
        translated_contents_dict: TranslatedContentDict
    ) -> TranslatedContent:
        """Returns a TranslatedContent object from its dict representation.

        Args:
            translated_contents_dict: TranslatedContentDict. Dict representation
                of TranslatedContent object.

        Returns:
            TranslatedContent. The TranslatedContent object.
        """
        return cls(
            translated_contents_dict['content'],
            translated_contents_dict['needs_update'])

    def to_dict(self) -> TranslatedContentDict:
        """Returns the dict representation of TranslatedContent object.

        Returns:
            TranslatedContentDict. The dict representation of
            TranslatedContent object.
        """
        return {
            'content': self.content,
            'needs_update': self.needs_update
        }


class MachineTranslation:
    """Domain object for machine translation of exploration content."""

    def __init__(
        self,
        source_language_code: str,
        target_language_code: str,
        source_text: str,
        translated_text: str
    ) -> None:
        """Initializes a MachineTranslation domain object.

        Args:
            source_language_code: str. The language code for the source text
                language. Must be different from target_language_code.
            target_language_code: str. The language code for the target
                translation language. Must be different from
                source_language_code.
            source_text: str. The untranslated source text.
            translated_text: str. The machine generated translation of the
                source text into the target language.
        """
        self.source_language_code = source_language_code
        self.target_language_code = target_language_code
        self.source_text = source_text
        self.translated_text = translated_text

    def validate(self) -> None:
        """Validates properties of the MachineTranslation.

        Raises:
            ValidationError. One or more attributes of the MachineTranslation
                are invalid.
        """
        # TODO(#12341): Tidy up this logic once we have a canonical list of
        # language codes.
        if not utils.is_supported_audio_language_code(
                self.source_language_code
            ) and not utils.is_valid_language_code(
                self.source_language_code
            ):
            raise utils.ValidationError(
                'Invalid source language code: %s' % self.source_language_code)

        # TODO(#12341): Tidy up this logic once we have a canonical list of
        # language codes.
        if not utils.is_supported_audio_language_code(
                self.target_language_code
            ) and not utils.is_valid_language_code(
                self.target_language_code
            ):
            raise utils.ValidationError(
                'Invalid target language code: %s' % self.target_language_code)

        if self.source_language_code == self.target_language_code:
            raise utils.ValidationError(
                (
                    'Expected source_language_code to be different from '
                    'target_language_code: "%s" = "%s"') % (
                        self.source_language_code, self.target_language_code))

    def to_dict(self) -> Dict[str, str]:
        """Converts the MachineTranslation domain instance into a dictionary
        form with its keys as the attributes of this class.

        Returns:
            dict. A dictionary containing the MachineTranslation class
            information in a dictionary form.
        """
        return {
            'source_language_code': self.source_language_code,
            'target_language_code': self.target_language_code,
            'source_text': self.source_text,
            'translated_text': self.translated_text
        }


class WrittenTranslations:
    """Value object representing a content translations which stores
    translated contents of all state contents (like hints, feedback etc.) in
    different languages linked through their content_id.
    """

    def __init__(self, translations_mapping):
        """Initializes a WrittenTranslations domain object.

        Args:
            translations_mapping: dict. A dict mapping the content Ids
                to the dicts which is the map of abbreviated code of the
                languages to WrittenTranslation objects.
        """
        self.translations_mapping = translations_mapping

    def to_dict(self):
        """Returns a dict representing this WrittenTranslations domain object.

        Returns:
            dict. A dict, mapping all fields of WrittenTranslations instance.
        """
        translations_mapping = {}
        for (content_id, language_code_to_written_translation) in (
                self.translations_mapping.items()):
            translations_mapping[content_id] = {}
            for (language_code, written_translation) in (
                    language_code_to_written_translation.items()):
                translations_mapping[content_id][language_code] = (
                    written_translation.to_dict())
        written_translations_dict = {
            'translations_mapping': translations_mapping
        }

        return written_translations_dict

    @classmethod
    def from_dict(cls, written_translations_dict):
        """Return a WrittenTranslations domain object from a dict.

        Args:
            written_translations_dict: dict. The dict representation of
                WrittenTranslations object.

        Returns:
            WrittenTranslations. The corresponding WrittenTranslations domain
            object.
        """
        translations_mapping = {}
        for (content_id, language_code_to_written_translation) in (
                written_translations_dict['translations_mapping'].items()):
            translations_mapping[content_id] = {}
            for (language_code, written_translation) in (
                    language_code_to_written_translation.items()):
                translations_mapping[content_id][language_code] = (
                    WrittenTranslation.from_dict(written_translation))

        return cls(translations_mapping)

    def get_content_ids_that_are_correctly_translated(self, language_code):
        """Returns a list of content ids in which a correct translation is
        available in the given language.

        Args:
            language_code: str. The abbreviated code of the language.

        Returns:
            list(str). A list of content ids in which the translations are
            available in the given language.
        """
        correctly_translated_content_ids = []
        for content_id, translations in self.translations_mapping.items():
            if (
                language_code in translations and
                not translations[language_code].needs_update
            ):
                correctly_translated_content_ids.append(content_id)

        return correctly_translated_content_ids

    def add_translation(self, content_id, language_code, html):
        """Adds a translation for the given content id in a given language.

        Args:
            content_id: str. The id of the content.
            language_code: str. The language code of the translated html.
            html: str. The translated html.
        """
        written_translation = WrittenTranslation(
            WrittenTranslation.DATA_FORMAT_HTML, html, False)
        self.translations_mapping[content_id][language_code] = (
            written_translation)

    def mark_written_translation_as_needing_update(
            self, content_id, language_code):
        """Marks translation as needing update for the given content id and
        language code.

        Args:
            content_id: str. The id of the content.
            language_code: str. The language code.
        """
        self.translations_mapping[content_id][language_code].needs_update = (
            True
        )

    def mark_written_translations_as_needing_update(self, content_id):
        """Marks translation as needing update for the given content id in all
        languages.

        Args:
            content_id: str. The id of the content.
        """
        for (language_code, written_translation) in (
                self.translations_mapping[content_id].items()):
            written_translation.needs_update = True
            self.translations_mapping[content_id][language_code] = (
                written_translation)

    def validate(self, expected_content_id_list):
        """Validates properties of the WrittenTranslations.

        Args:
            expected_content_id_list: list(str). A list of content id which are
                expected to be inside they WrittenTranslations.

        Raises:
            ValidationError. One or more attributes of the WrittenTranslations
                are invalid.
        """
        if expected_content_id_list is not None:
            if not set(self.translations_mapping.keys()) == (
                    set(expected_content_id_list)):
                raise utils.ValidationError(
                    'Expected state written_translations to match the listed '
                    'content ids %s, found %s' % (
                        expected_content_id_list,
                        list(self.translations_mapping.keys()))
                    )

        for (content_id, language_code_to_written_translation) in (
                self.translations_mapping.items()):
            if not isinstance(content_id, str):
                raise utils.ValidationError(
                    'Expected content_id to be a string, received %s'
                    % content_id)
            if not isinstance(language_code_to_written_translation, dict):
                raise utils.ValidationError(
                    'Expected content_id value to be a dict, received %s'
                    % language_code_to_written_translation)
            for (language_code, written_translation) in (
                    language_code_to_written_translation.items()):
                if not isinstance(language_code, str):
                    raise utils.ValidationError(
                        'Expected language_code to be a string, received %s'
                        % language_code)
                # Currently, we assume written translations are used by the
                # voice-artist to voiceover the translated text so written
                # translations can be in supported audio/voiceover languages.
                allowed_language_codes = [language['id'] for language in (
                    constants.SUPPORTED_AUDIO_LANGUAGES)]
                if language_code not in allowed_language_codes:
                    raise utils.ValidationError(
                        'Invalid language_code: %s' % language_code)

                written_translation.validate()

    def get_content_ids_for_text_translation(self):
        """Returns a list of content_id available for text translation.

        Returns:
            list(str). A list of content id available for text translation.
        """
        return list(sorted(self.translations_mapping.keys()))

    def get_translated_content(self, content_id, language_code):
        """Returns the translated content for the given content_id in the given
        language.

        Args:
            content_id: str. The ID of the content.
            language_code: str. The language code for the translated content.

        Returns:
            str. The translated content for a given content id in a language.

        Raises:
            Exception. Translation doesn't exist in the given language.
            Exception. The given content id doesn't exist.
        """
        if content_id in self.translations_mapping:
            if language_code in self.translations_mapping[content_id]:
                return self.translations_mapping[
                    content_id][language_code].translation
            else:
                raise Exception(
                    'Translation for the given content_id %s does not exist in '
                    '%s language code' % (content_id, language_code))
        else:
            raise Exception('Invalid content_id: %s' % content_id)

    def add_content_id_for_translation(self, content_id):
        """Adds a content id as a key for the translation into the
        content_translation dict.

        Args:
            content_id: str. The id representing a subtitled html.

        Raises:
            Exception. The content id isn't a string.
        """
        if not isinstance(content_id, str):
            raise Exception(
                'Expected content_id to be a string, received %s' % content_id)
        if content_id in self.translations_mapping:
            raise Exception(
                'The content_id %s already exist.' % content_id)
        else:
            self.translations_mapping[content_id] = {}

    def delete_content_id_for_translation(self, content_id):
        """Deletes a content id from the content_translation dict.

        Args:
            content_id: str. The id representing a subtitled html.

        Raises:
            Exception. The content id isn't a string.
        """
        if not isinstance(content_id, str):
            raise Exception(
                'Expected content_id to be a string, received %s' % content_id)
        if content_id not in self.translations_mapping:
            raise Exception(
                'The content_id %s does not exist.' % content_id)
        else:
            self.translations_mapping.pop(content_id, None)

    def get_all_html_content_strings(self):
        """Gets all html content strings used in the WrittenTranslations.

        Returns:
            list(str). The list of html content strings.
        """
        html_string_list = []
        for translations in self.translations_mapping.values():
            for written_translation in translations.values():
                if (written_translation.data_format ==
                        WrittenTranslation.DATA_FORMAT_HTML):
                    html_string_list.append(written_translation.translation)
        return html_string_list

    @staticmethod
    def convert_html_in_written_translations(
            written_translations_dict, conversion_fn):
        """Checks for HTML fields in the written translations and converts it
        according to the conversion function.

        Args:
            written_translations_dict: dict. The written translations dict.
            conversion_fn: function. The function to be used for converting the
                HTML.

        Returns:
            dict. The converted written translations dict.
        """
        for content_id, language_code_to_written_translation in (
                written_translations_dict['translations_mapping'].items()):
            for language_code in (
                    language_code_to_written_translation.keys()):
                translation_dict = written_translations_dict[
                    'translations_mapping'][content_id][language_code]
                if 'data_format' in translation_dict:
                    if (translation_dict['data_format'] ==
                            WrittenTranslation.DATA_FORMAT_HTML):
                        written_translations_dict['translations_mapping'][
                            content_id][language_code]['translation'] = (
                                conversion_fn(written_translations_dict[
                                    'translations_mapping'][content_id][
                                        language_code]['translation'])
                            )
                elif 'html' in translation_dict:
                    # TODO(#11950): Delete this once old schema migration
                    # functions are deleted.
                    # This "elif" branch is needed because, in states schema
                    # v33, this function is called but the dict is still in the
                    # old format (that doesn't have a "data_format" key).
                    written_translations_dict['translations_mapping'][
                        content_id][language_code]['html'] = (
                            conversion_fn(translation_dict['html']))

        return written_translations_dict<|MERGE_RESOLUTION|>--- conflicted
+++ resolved
@@ -32,7 +32,6 @@
     'set_of_normalized_string')
 TRANSLATABLE_CONTENT_FORMAT_SET_OF_UNICODE_STRING = 'set_of_unicode_string'
 
-<<<<<<< HEAD
 # Globally remove these variables/methods from codebase..
 # next_content_id_index
 # get_translation_counts()
@@ -52,12 +51,7 @@
 # STATE_PROPERTY_WRITTEN_TRANSLATIONS
 
 class TranslatableContentDict(TypedDict):
-    """Dict type for TranslatableContent object."""
-=======
-
-class TranslatableContentDict(TypedDict):
     """Dictionary representing TranslatableContent object."""
->>>>>>> 05fb45fc
 
     content_id: str
     content: str|List[str]
@@ -65,11 +59,7 @@
 
 
 class TranslatedContentDict(TypedDict):
-<<<<<<< HEAD
-    """Dict type for TranslatedContent object."""
-=======
     """Dictionary representing TranslatedContent object."""
->>>>>>> 05fb45fc
 
     content: str|List[str]
     needs_update: bool
@@ -133,12 +123,7 @@
         """
         self._translatable_contents = {}
         self._register_all_translatable_fields()
-<<<<<<< HEAD
-        translatable_contents = copy.deepcopy(self._translatable_contents)
-        return translatable_contents
-=======
         return copy.deepcopy(self._translatable_contents)
->>>>>>> 05fb45fc
 
     def get_all_contents_which_needs_translations(
         self,
@@ -148,35 +133,23 @@
         translation or which needs updates in an existing translations.
 
         Args:
-<<<<<<< HEAD
-            entityTranslation: EntityTranslation. An object representing
-                EntityTranslation class.
-=======
             entityTranslation: EntityTranslation. An object storing existing
                 translation of an entity.
->>>>>>> 05fb45fc
 
         Returns:
             list(TranslatableContent). Returns a list of TranslatableContents.
         """
         contents_which_need_translation = []
-<<<<<<< HEAD
-=======
         content_ids_for_translated_contents = (
             entityTranslation.translations.keys())
 
->>>>>>> 05fb45fc
         for translatable_item in self.get_translatable_fields().values():
             # translatable_item is of type TranslatableContent.
             if translatable_item.content == '':
                 continue
             if (
                 not translatable_item.content_id in
-<<<<<<< HEAD
-                entityTranslation.translations.keys()
-=======
                 content_ids_for_translated_contents
->>>>>>> 05fb45fc
             ):
                 contents_which_need_translation.append(translatable_item)
             elif (
@@ -268,19 +241,11 @@
 
 
 class TranslatedContent:
-<<<<<<< HEAD
-    """This class represents the translated contents of TranslatableContent
-    object.
-
-    Args:
-        content: str|list(str). The content which is translated.
-=======
     """Represents the translated contents of TranslatableContent
     object.
 
     Args:
         content: str|list(str). The content which is already translated.
->>>>>>> 05fb45fc
         needs_update: bool. A boolean value which represents that whether any
             translation needs update or not.
     """
