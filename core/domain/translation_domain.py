# coding: utf-8
#
# Copyright 2021 The Oppia Authors. All Rights Reserved.
#
# Licensed under the Apache License, Version 2.0 (the "License");
# you may not use this file except in compliance with the License.
# You may obtain a copy of the License at
#
#      http://www.apache.org/licenses/LICENSE-2.0
#
# Unless required by applicable law or agreed to in writing, software
# distributed under the License is distributed on an "AS-IS" BASIS,
# WITHOUT WARRANTIES OR CONDITIONS OF ANY KIND, either express or implied.
# See the License for the specific language governing permissions and
# limitations under the License.

"""Domain objects related to translations."""

from __future__ import annotations

import enum

from core import feconf
from core import utils

from typing import Dict, List
from typing_extensions import TypedDict


class TranslatableContentFormat(enum.Enum):
    """Represents all possible data types for any translatable content."""

    HTML = 'html'
    UNICODE_STRING = 'unicode'
    SET_OF_NORMALIZED_STRING = 'set_of_normalized_string'
    SET_OF_UNICODE_STRING = 'set_of_unicode_string'


class TranslatableContentDict(TypedDict):
    """Dictionary representing TranslatableContent object."""

    content_id: str
<<<<<<< HEAD
    content: feconf.ContentInTranslatableContent
    content_type: TranslatableContentFormat


class TranslatableContentsCollection:
    """A class to collect all TranslatableContents from a translatable object
    and maps with their corresponding content-ids.
    """

    def __init__(self) -> None:
        """Constructs a TranslatableContentsCollection object."""
        self.translatable_contents: Dict[str, TranslatableContent] = {}
=======
    content_value: feconf.ContentValueType
    content_type: TranslatableContentFormat


class TranslatableContent:
    """TranslatableContent represents a content of a translatable object which
    can be translated into multiple languages.

    Args:
        content_id: str. The id of the corresponding translatable content value.
        content_value: ContentValueType. The content value which can be
            translated.
        content_type: TranslatableContentFormat. The type of the
            corresponding content value.
    """

    def __init__(
        self,
        content_id: str,
        content_value: feconf.ContentValueType,
        content_type: TranslatableContentFormat
    ) -> None:
        self.content_id = content_id
        self.content_value = content_value
        self.content_type = content_type

    @classmethod
    def from_dict(
        cls,
        translatable_content_dict: TranslatableContentDict
    ) -> TranslatableContent:
        """Returns a TranslatableContent object from its dict representation.

        Args:
            translatable_content_dict: dict. Dict representation of
                TranslatableContent object.

        Returns:
            TranslatableContent. An instance of TranslatableContent class.
        """
        return cls(
            translatable_content_dict['content_id'],
            translatable_content_dict['content_value'],
            translatable_content_dict['content_type'])

    def to_dict(self) -> TranslatableContentDict:
        """Returns the dict representation of TranslatableContent object.

        Returns:
            TranslatableContentDict. A dict, mapping content_id, content_value
            and content_type of a TranslatableContent instance to
            corresponding keys 'content_id', 'content_value' and
            'content_type'.
        """
        return {
            'content_id': self.content_id,
            'content_value': self.content_value,
            'content_type': self.content_type
        }


class TranslatedContent:
    """Class representing a translation of translatable content. For example,
    if translatable content 'A' is translated into 'B' in a language other than
    English, then 'B' is a TranslatedContent instance that represents this
    class.
    A (TranslatableContent) -----(translation)-----> B (TranslatedContent).

    Args:
        content_value: ContentValueType. Represents translation of translatable
            content.
        needs_update: bool. Whether the translation needs an update or not.
    """

    def __init__(
        self,
        content_value: feconf.ContentValueType,
        needs_update: bool
    ) -> None:
        self.content_value = content_value
        self.needs_update = needs_update

    @classmethod
    def from_dict(
        cls,
        translated_content_dict: feconf.TranslatedContentDict
    ) -> TranslatedContent:
        """Returns a TranslatedContent object from its dict representation.

        Args:
            translated_content_dict: TranslatedContentDict. Dict representation
                of TranslatedContent object.

        Returns:
            TranslatedContent. An instance of TranslatedContent class.
        """
        return cls(
            translated_content_dict['content_value'],
            translated_content_dict['needs_update'])

    def to_dict(self) -> feconf.TranslatedContentDict:
        """Returns the dict representation of TranslatedContent object.

        Returns:
            TranslatedContentDict. A dict, mapping content_value and
            needs_update of a TranslatableContent instance to
            corresponding keys 'content_value' and 'needs_update'.
        """
        return {
            'content_value': self.content_value,
            'needs_update': self.needs_update
        }


class TranslatableContentsCollection:
    """A class to collect all TranslatableContents from a translatable object
    and map them with their corresponding content-ids.
    """

    content_id_to_translatable_content: Dict[str, TranslatableContent]

    def __init__(self) -> None:
        """Constructs a TranslatableContentsCollection object."""
        self.content_id_to_translatable_content = {}
>>>>>>> 7aea401b

    def add_translatable_field(
        self,
        field_type: TranslatableContentFormat,
        content_id: str,
<<<<<<< HEAD
        value: feconf.ContentInTranslatableContent
    ) -> None:
        """Adds translatable field parameter to translatable_contents dict.
=======
        content_value: feconf.ContentValueType
    ) -> None:
        """Adds translatable field parameter to
        'content_id_to_translatable_content' dict.
>>>>>>> 7aea401b

        Args:
            field_type: TranslatableContentFormat. The type of the
                corresponding translatable content.
            content_id: str. The id of the corresponding translatable content.
<<<<<<< HEAD
            value: ContentInTranslatableContent. Value of the content which is
                translatable.
        """
        self.translatable_contents[content_id] = TranslatableContent(
            content_id, value, field_type)

    def add_translatable_object(
        self,
        value: BaseTranslatableObject
    ) -> None:
        """Adds translatable fields of a translatable object parameter to
        translatable_contents dict.

        Args:
            value: BaseTranslatableObject. An object representing
                BaseTranslatableObject.
        """
        self.translatable_contents.update(
            value.get_translatable_contents_collection().translatable_contents)
=======
            content_value: ContentValueType. Value of the content which
                is translatable.

        Raises:
            Exception. The content_id_to_translatable_content dict already
                contains the content_id.
        """
        if content_id in self.content_id_to_translatable_content:
            raise Exception(
                'Content_id %s already exists in the '
                'TranslatableContentsCollection.' % content_id)

        self.content_id_to_translatable_content[content_id] = (
            TranslatableContent(content_id, content_value, field_type))

    def add_fields_from_translatable_object(
        self,
        translatable_object: BaseTranslatableObject
    ) -> None:
        """Adds translatable fields from a translatable object parameter to
        'content_id_to_translatable_content' dict.

        NOTE: The functions take the entire translatable object as a param, as
        the process to fetch translatable collections from different objects
        are the same, and keeping this logic in one place will help avoid
        duplicate patterns in the callsite. It will also help the callsite
        look cleaner.

        Args:
            translatable_object: BaseTranslatableObject. An instance of
                BaseTranslatableObject class.
        """
        self.content_id_to_translatable_content.update(
            translatable_object.get_translatable_contents_collection()
            .content_id_to_translatable_content)
>>>>>>> 7aea401b


class BaseTranslatableObject:
    """Base class for all translatable objects which contain translatable
    fields/objects. For example, a State is a translatable object in
    Exploration, a Hint is a translatable object in State, and a hint_content
    is a translatable field in Hint. So Exploration, State, and Hint all should
<<<<<<< HEAD
    be the child class of BaseTranslatableObject.
=======
    be child classes of BaseTranslatableObject.
>>>>>>> 7aea401b
    """

    def get_translatable_contents_collection(
        self
    ) -> TranslatableContentsCollection:
        """Get all translatable fields in a translatable object.

        Raises:
            NotImplementedError. The derived child class must implement the
                necessary logic to get all translatable fields in a
                translatable object.
        """
        raise NotImplementedError('Must be implemented in subclasses.')

    def get_all_contents_which_need_translations(
        self,
        entity_translation: EntityTranslation
    ) -> List[TranslatableContent]:
        """Returns a list of TranslatableContent instances which need new or
        updated translations.

        Args:
            entity_translation: EntityTranslation. An object storing the
                existing translations of an entity.

        Returns:
            list(TranslatableContent). Returns a list of TranslatableContent.
        """
<<<<<<< HEAD
        contents_which_need_translation = []
        content_ids_for_translated_contents = (
            entity_translation.translations.keys())
        translatable_content_list = (
            self.get_translatable_contents_collection()
            .translatable_contents.values())

        for translatable_content in translatable_content_list:
            if translatable_content.content == '':
=======
        translatable_content_list = (
            self.get_translatable_contents_collection()
            .content_id_to_translatable_content.values())
        content_ids_for_translated_contents = (
            entity_translation.translations.keys())
        contents_which_need_translation = []

        for translatable_content in translatable_content_list:
            if translatable_content.content_value == '':
>>>>>>> 7aea401b
                continue

            if (
                translatable_content.content_id not in
                content_ids_for_translated_contents
            ):
                contents_which_need_translation.append(translatable_content)
            elif (
                entity_translation.translations[
                translatable_content.content_id].needs_update
            ):
                contents_which_need_translation.append(translatable_content)

        return contents_which_need_translation


class EntityTranslation:
<<<<<<< HEAD
    """The EntityTranslation represents an EntityTranslationsModel for a given
    version of an entity in a given language.
=======
    """A domain object to store all translations for a given versioned-entity
    in a given language.

    NOTE: This domain object corresponds to EntityTranslationsModel in the
    storage layer.
>>>>>>> 7aea401b

    Args:
        entity_id: str. The id of the corresponding entity.
        entity_type: TranslatableEntityType. The type
            of the corresponding entity.
        entity_version: str. The version of the corresponding entity.
        language_code: str. The language code for the corresponding entity.
<<<<<<< HEAD
        translations: dict(str, TranslatedContent). The translated content.
=======
        translations: dict(str, TranslatedContent). A dict representing
            content-id as keys and TranslatedContent instance as values.
>>>>>>> 7aea401b
    """

    def __init__(
        self,
        entity_id: str,
        entity_type: feconf.TranslatableEntityType,
        entity_version: int,
        language_code: str,
        translations: Dict[str, TranslatedContent]
    ):
        self.entity_id = entity_id
        self.entity_type = entity_type.value
        self.entity_version = entity_version
        self.language_code = language_code
        self.translations = translations
<<<<<<< HEAD

    @classmethod
    def create_empty_translation_object(cls):
        return cls(
            empty_entity_id='',
            empty_entity_type='',
            initial_entity_version=0,
            empty_language_code='',
            translations={
                '': TranslatedContent.from_dict(
                    'content':'',
                    'needs_update': False
                )
            }
        )


class TranslatableContent:
    """TranslatableContent represents a content of a translatable object which
    can be translated into multiple languages.

    Args:
        content_id: str. The id of the corresponding content.
        content: ContentInTranslatableContent. The content which can be
            translated.
        content_type: TranslatableContentFormat. The type of the
            corresponding content.
    """

    def __init__(
        self,
        content_id: str,
        content: feconf.ContentInTranslatableContent,
        content_type: TranslatableContentFormat
    ) -> None:
        self.content_id = content_id
        self.content = content
        self.content_type = content_type

    @classmethod
    def from_dict(
        cls,
        translatable_content_dict: TranslatableContentDict
    ) -> TranslatableContent:
        """Returns a TranslatableContent object from its dict representation.

        Args:
            translatable_content_dict: dict. Dict representation of
                TranslatableContent object.

        Returns:
            TranslatableContent. The TranslatableContent object.
        """
        return cls(
            translatable_content_dict['content_id'],
            translatable_content_dict['content'],
            translatable_content_dict['content_type'])

    def to_dict(self) -> TranslatableContentDict:
        """Returns the dict representation of TranslatableContent object.

        Returns:
            dict. The dict representation of TranslatableContent object.
        """
        return {
            'content_id': self.content_id,
            'content': self.content,
            'content_type': self.content_type
        }


class TranslatedContent:
    """Represents the translated content of the TranslatableContent object.

    Args:
        content: ContentInTranslatableContent. Represents already-translated
            content of TranslatableContent object.
        needs_update: bool. A boolean value represents whether any translation
            needs an update or not.
    """

    def __init__(
        self,
        content: feconf.ContentInTranslatableContent,
        needs_update: bool
    ) -> None:
        self.content = content
        self.needs_update = needs_update

    @classmethod
    def from_dict(
        cls,
        translated_contents_dict: feconf.TranslatedContentDict
    ) -> TranslatedContent:
        """Returns a TranslatedContent object from its dict representation.

        Args:
            translated_contents_dict: TranslatedContentDict. Dict representation
                of TranslatedContent object.

        Returns:
            TranslatedContent. The TranslatedContent object.
        """
        return cls(
            translated_contents_dict['content'],
            translated_contents_dict['needs_update'])

    def to_dict(self) -> feconf.TranslatedContentDict:
        """Returns the dict representation of TranslatedContent object.

        Returns:
            TranslatedContentDict. The dict representation of
            TranslatedContent object.
        """
        return {
            'content': self.content,
            'needs_update': self.needs_update
        }
=======
>>>>>>> 7aea401b


class MachineTranslation:
    """Domain object for machine translation of exploration content."""

    def __init__(
        self,
        source_language_code: str,
        target_language_code: str,
        source_text: str,
        translated_text: str
    ) -> None:
        """Initializes a MachineTranslation domain object.

        Args:
            source_language_code: str. The language code for the source text
                language. Must be different from target_language_code.
            target_language_code: str. The language code for the target
                translation language. Must be different from
                source_language_code.
            source_text: str. The untranslated source text.
            translated_text: str. The machine generated translation of the
                source text into the target language.
        """
        self.source_language_code = source_language_code
        self.target_language_code = target_language_code
        self.source_text = source_text
        self.translated_text = translated_text

    def validate(self) -> None:
        """Validates properties of the MachineTranslation.

        Raises:
            ValidationError. One or more attributes of the MachineTranslation
                are invalid.
        """
        # TODO(#12341): Tidy up this logic once we have a canonical list of
        # language codes.
        if not utils.is_supported_audio_language_code(
                self.source_language_code
            ) and not utils.is_valid_language_code(
                self.source_language_code
            ):
            raise utils.ValidationError(
                'Invalid source language code: %s' % self.source_language_code)

        # TODO(#12341): Tidy up this logic once we have a canonical list of
        # language codes.
        if not utils.is_supported_audio_language_code(
                self.target_language_code
            ) and not utils.is_valid_language_code(
                self.target_language_code
            ):
            raise utils.ValidationError(
                'Invalid target language code: %s' % self.target_language_code)

        if self.source_language_code == self.target_language_code:
            raise utils.ValidationError(
                (
                    'Expected source_language_code to be different from '
                    'target_language_code: "%s" = "%s"') % (
                        self.source_language_code, self.target_language_code))

    def to_dict(self) -> Dict[str, str]:
        """Converts the MachineTranslation domain instance into a dictionary
        form with its keys as the attributes of this class.

        Returns:
            dict. A dictionary containing the MachineTranslation class
            information in a dictionary form.
        """
        return {
            'source_language_code': self.source_language_code,
            'target_language_code': self.target_language_code,
            'source_text': self.source_text,
            'translated_text': self.translated_text
        }<|MERGE_RESOLUTION|>--- conflicted
+++ resolved
@@ -40,20 +40,6 @@
     """Dictionary representing TranslatableContent object."""
 
     content_id: str
-<<<<<<< HEAD
-    content: feconf.ContentInTranslatableContent
-    content_type: TranslatableContentFormat
-
-
-class TranslatableContentsCollection:
-    """A class to collect all TranslatableContents from a translatable object
-    and maps with their corresponding content-ids.
-    """
-
-    def __init__(self) -> None:
-        """Constructs a TranslatableContentsCollection object."""
-        self.translatable_contents: Dict[str, TranslatableContent] = {}
-=======
     content_value: feconf.ContentValueType
     content_type: TranslatableContentFormat
 
@@ -178,48 +164,20 @@
     def __init__(self) -> None:
         """Constructs a TranslatableContentsCollection object."""
         self.content_id_to_translatable_content = {}
->>>>>>> 7aea401b
 
     def add_translatable_field(
         self,
         field_type: TranslatableContentFormat,
         content_id: str,
-<<<<<<< HEAD
-        value: feconf.ContentInTranslatableContent
-    ) -> None:
-        """Adds translatable field parameter to translatable_contents dict.
-=======
         content_value: feconf.ContentValueType
     ) -> None:
         """Adds translatable field parameter to
         'content_id_to_translatable_content' dict.
->>>>>>> 7aea401b
 
         Args:
             field_type: TranslatableContentFormat. The type of the
                 corresponding translatable content.
             content_id: str. The id of the corresponding translatable content.
-<<<<<<< HEAD
-            value: ContentInTranslatableContent. Value of the content which is
-                translatable.
-        """
-        self.translatable_contents[content_id] = TranslatableContent(
-            content_id, value, field_type)
-
-    def add_translatable_object(
-        self,
-        value: BaseTranslatableObject
-    ) -> None:
-        """Adds translatable fields of a translatable object parameter to
-        translatable_contents dict.
-
-        Args:
-            value: BaseTranslatableObject. An object representing
-                BaseTranslatableObject.
-        """
-        self.translatable_contents.update(
-            value.get_translatable_contents_collection().translatable_contents)
-=======
             content_value: ContentValueType. Value of the content which
                 is translatable.
 
@@ -255,7 +213,6 @@
         self.content_id_to_translatable_content.update(
             translatable_object.get_translatable_contents_collection()
             .content_id_to_translatable_content)
->>>>>>> 7aea401b
 
 
 class BaseTranslatableObject:
@@ -263,11 +220,7 @@
     fields/objects. For example, a State is a translatable object in
     Exploration, a Hint is a translatable object in State, and a hint_content
     is a translatable field in Hint. So Exploration, State, and Hint all should
-<<<<<<< HEAD
-    be the child class of BaseTranslatableObject.
-=======
     be child classes of BaseTranslatableObject.
->>>>>>> 7aea401b
     """
 
     def get_translatable_contents_collection(
@@ -296,17 +249,6 @@
         Returns:
             list(TranslatableContent). Returns a list of TranslatableContent.
         """
-<<<<<<< HEAD
-        contents_which_need_translation = []
-        content_ids_for_translated_contents = (
-            entity_translation.translations.keys())
-        translatable_content_list = (
-            self.get_translatable_contents_collection()
-            .translatable_contents.values())
-
-        for translatable_content in translatable_content_list:
-            if translatable_content.content == '':
-=======
         translatable_content_list = (
             self.get_translatable_contents_collection()
             .content_id_to_translatable_content.values())
@@ -316,7 +258,6 @@
 
         for translatable_content in translatable_content_list:
             if translatable_content.content_value == '':
->>>>>>> 7aea401b
                 continue
 
             if (
@@ -334,16 +275,11 @@
 
 
 class EntityTranslation:
-<<<<<<< HEAD
-    """The EntityTranslation represents an EntityTranslationsModel for a given
-    version of an entity in a given language.
-=======
     """A domain object to store all translations for a given versioned-entity
     in a given language.
 
     NOTE: This domain object corresponds to EntityTranslationsModel in the
     storage layer.
->>>>>>> 7aea401b
 
     Args:
         entity_id: str. The id of the corresponding entity.
@@ -351,12 +287,8 @@
             of the corresponding entity.
         entity_version: str. The version of the corresponding entity.
         language_code: str. The language code for the corresponding entity.
-<<<<<<< HEAD
-        translations: dict(str, TranslatedContent). The translated content.
-=======
         translations: dict(str, TranslatedContent). A dict representing
             content-id as keys and TranslatedContent instance as values.
->>>>>>> 7aea401b
     """
 
     def __init__(
@@ -372,127 +304,6 @@
         self.entity_version = entity_version
         self.language_code = language_code
         self.translations = translations
-<<<<<<< HEAD
-
-    @classmethod
-    def create_empty_translation_object(cls):
-        return cls(
-            empty_entity_id='',
-            empty_entity_type='',
-            initial_entity_version=0,
-            empty_language_code='',
-            translations={
-                '': TranslatedContent.from_dict(
-                    'content':'',
-                    'needs_update': False
-                )
-            }
-        )
-
-
-class TranslatableContent:
-    """TranslatableContent represents a content of a translatable object which
-    can be translated into multiple languages.
-
-    Args:
-        content_id: str. The id of the corresponding content.
-        content: ContentInTranslatableContent. The content which can be
-            translated.
-        content_type: TranslatableContentFormat. The type of the
-            corresponding content.
-    """
-
-    def __init__(
-        self,
-        content_id: str,
-        content: feconf.ContentInTranslatableContent,
-        content_type: TranslatableContentFormat
-    ) -> None:
-        self.content_id = content_id
-        self.content = content
-        self.content_type = content_type
-
-    @classmethod
-    def from_dict(
-        cls,
-        translatable_content_dict: TranslatableContentDict
-    ) -> TranslatableContent:
-        """Returns a TranslatableContent object from its dict representation.
-
-        Args:
-            translatable_content_dict: dict. Dict representation of
-                TranslatableContent object.
-
-        Returns:
-            TranslatableContent. The TranslatableContent object.
-        """
-        return cls(
-            translatable_content_dict['content_id'],
-            translatable_content_dict['content'],
-            translatable_content_dict['content_type'])
-
-    def to_dict(self) -> TranslatableContentDict:
-        """Returns the dict representation of TranslatableContent object.
-
-        Returns:
-            dict. The dict representation of TranslatableContent object.
-        """
-        return {
-            'content_id': self.content_id,
-            'content': self.content,
-            'content_type': self.content_type
-        }
-
-
-class TranslatedContent:
-    """Represents the translated content of the TranslatableContent object.
-
-    Args:
-        content: ContentInTranslatableContent. Represents already-translated
-            content of TranslatableContent object.
-        needs_update: bool. A boolean value represents whether any translation
-            needs an update or not.
-    """
-
-    def __init__(
-        self,
-        content: feconf.ContentInTranslatableContent,
-        needs_update: bool
-    ) -> None:
-        self.content = content
-        self.needs_update = needs_update
-
-    @classmethod
-    def from_dict(
-        cls,
-        translated_contents_dict: feconf.TranslatedContentDict
-    ) -> TranslatedContent:
-        """Returns a TranslatedContent object from its dict representation.
-
-        Args:
-            translated_contents_dict: TranslatedContentDict. Dict representation
-                of TranslatedContent object.
-
-        Returns:
-            TranslatedContent. The TranslatedContent object.
-        """
-        return cls(
-            translated_contents_dict['content'],
-            translated_contents_dict['needs_update'])
-
-    def to_dict(self) -> feconf.TranslatedContentDict:
-        """Returns the dict representation of TranslatedContent object.
-
-        Returns:
-            TranslatedContentDict. The dict representation of
-            TranslatedContent object.
-        """
-        return {
-            'content': self.content,
-            'needs_update': self.needs_update
-        }
-=======
->>>>>>> 7aea401b
 
 
 class MachineTranslation:
