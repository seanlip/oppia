# coding: utf-8
#
# Copyright 2014 The Oppia Authors. All Rights Reserved.
#
# Licensed under the Apache License, Version 2.0 (the "License");
# you may not use this file except in compliance with the License.
# You may obtain a copy of the License at
#
#      http://www.apache.org/licenses/LICENSE-2.0
#
# Unless required by applicable law or agreed to in writing, software
# distributed under the License is distributed on an "AS-IS" BASIS,
# WITHOUT WARRANTIES OR CONDITIONS OF ANY KIND, either express or implied.
# See the License for the specific language governing permissions and
# limitations under the License.

"""Domain objects for configuration properties."""

from __future__ import absolute_import  # pylint: disable=import-only-modules
from __future__ import unicode_literals  # pylint: disable=import-only-modules

from constants import constants
from core.domain import caching_services
from core.domain import change_domain
from core.platform import models
import feconf
import python_utils
import schema_utils

(config_models,) = models.Registry.import_models([models.NAMES.config])

CMD_CHANGE_PROPERTY_VALUE = 'change_property_value'

LIST_OF_FEATURED_TRANSLATION_LANGUAGES_DICTS_SCHEMA = {
    'type': 'list',
    'items': {
        'type': 'dict',
        'properties': [{
            'name': 'language_code',
            'schema': {
                'type': 'unicode',
                'validators': [{
                    'id': 'is_supported_audio_language_code',
                }]
            },
        }, {
            'name': 'explanation',
            'schema': {
                'type': 'unicode'
            }
        }]
    }
}

SET_OF_STRINGS_SCHEMA = {
    'type': 'list',
    'items': {
        'type': 'unicode',
    },
    'validators': [{
        'id': 'is_uniquified',
    }],
}

SET_OF_CLASSROOM_DICTS_SCHEMA = {
    'type': 'list',
    'items': {
        'type': 'dict',
        'properties': [{
            'name': 'name',
            'schema': {
                'type': 'unicode'
            }
        }, {
            'name': 'url_fragment',
            'schema': {
                'type': 'unicode',
                'validators': [{
                    'id': 'is_url_fragment',
                }, {
                    'id': 'has_length_at_most',
                    'max_value': constants.MAX_CHARS_IN_CLASSROOM_URL_FRAGMENT
                }]
            },
        }, {
            'name': 'course_details',
            'schema': {
                'type': 'unicode',
                'ui_config': {
                    'rows': 8,
                }
            }
        }, {
            'name': 'topic_list_intro',
            'schema': {
                'type': 'unicode',
                'ui_config': {
                    'rows': 5,
                }
            }
        }, {
            'name': 'topic_ids',
            'schema': {
                'type': 'list',
                'items': {
                    'type': 'unicode',
                },
                'validators': [{
                    'id': 'is_uniquified',
                }]
            }
        }]
    }
}

VMID_SHARED_SECRET_KEY_SCHEMA = {
    'type': 'list',
    'items': {
        'type': 'dict',
        'properties': [{
            'name': 'vm_id',
            'schema': {
                'type': 'unicode'
            }
        }, {
            'name': 'shared_secret_key',
            'schema': {
                'type': 'unicode'
            }
        }]
    }
}

BOOL_SCHEMA = {
    'type': schema_utils.SCHEMA_TYPE_BOOL
}

UNICODE_SCHEMA = {
    'type': schema_utils.SCHEMA_TYPE_UNICODE
}

FLOAT_SCHEMA = {
    'type': schema_utils.SCHEMA_TYPE_FLOAT
}

INT_SCHEMA = {
    'type': schema_utils.SCHEMA_TYPE_INT
}


class ConfigPropertyChange(change_domain.BaseChange):
    """Domain object for changes made to a config property object.

    The allowed commands, together with the attributes:
        - 'change_property_value' (with new_value)
    """

    ALLOWED_COMMANDS = [{
        'name': CMD_CHANGE_PROPERTY_VALUE,
        'required_attribute_names': ['new_value'],
        'optional_attribute_names': [],
        'user_id_attribute_names': []
    }]


class ConfigProperty(python_utils.OBJECT):
    """A property with a name and a default value.

    NOTE TO DEVELOPERS: These config properties are deprecated. Do not reuse
    these names:
    - about_page_youtube_video_id.
    - admin_email_address.
    - admin_ids.
    - admin_usernames.
    - allow_yaml_file_upload.
    - banned_usernames.
    - banner_alt_text.
    - before_end_body_tag_hook.
    - before_end_head_tag_hook.
    - carousel_slides_config.
    - collection_editor_whitelist.
    - contact_email_address.
    - contribute_gallery_page_announcement.
    - default_twitter_share_message_editor.
    - disabled_explorations.
    - editor_page_announcement.
    - editor_prerequisites_agreement.
    - embedded_google_group_url.
    - full_site_url.
    - moderator_ids.
    - moderator_request_forum_url.
    - moderator_usernames.
    - publicize_exploration_email_html_body.
    - sharing_options.
    - sharing_options_twitter_text.
    - sidebar_menu_additional_links.
    - site_forum_url.
    - social_media_buttons.
    - splash_page_exploration_id.
    - splash_page_exploration_version.
    - splash_page_youtube_video_id.
    - ssl_challenge_responses.
    - whitelisted_email_senders.
    """

    def __init__(self, name, schema, description, default_value):
        if Registry.get_config_property(name):
            raise Exception('Property with name %s already exists' % name)

        self._name = name
        self._schema = schema
        self._description = description
        self._default_value = schema_utils.normalize_against_schema(
            default_value, self._schema)

        Registry.init_config_property(self.name, self)

    @property
    def name(self):
        """Returns the name of the configuration property."""

        return self._name

    @property
    def schema(self):
        """Returns the schema of the configuration property."""

        return self._schema

    @property
    def description(self):
        """Returns the description of the configuration property."""

        return self._description

    @property
    def default_value(self):
        """Returns the default value of the configuration property."""

        return self._default_value

    @property
    def value(self):
        """Get the latest value from memcache, datastore, or use default."""

        memcached_items = caching_services.get_multi(
            caching_services.CACHE_NAMESPACE_CONFIG, None, [self.name])
        if self.name in memcached_items:
            return memcached_items[self.name]

        datastore_item = config_models.ConfigPropertyModel.get(
            self.name, strict=False)
        if datastore_item is not None:
            caching_services.set_multi(
                caching_services.CACHE_NAMESPACE_CONFIG, None,
                {
                    datastore_item.id: datastore_item.value
                })
            return datastore_item.value

        return self.default_value

    def set_value(self, committer_id, raw_value):
        """Sets the value of the property. In general, this should not be
        called directly -- use config_services.set_property() instead.
        """
        value = self.normalize(raw_value)

        # Set value in datastore.
        model_instance = config_models.ConfigPropertyModel.get(
            self.name, strict=False)
        if model_instance is None:
            model_instance = config_models.ConfigPropertyModel(
                id=self.name)
        model_instance.value = value
        model_instance.commit(
            committer_id, [{
                'cmd': CMD_CHANGE_PROPERTY_VALUE,
                'new_value': value
            }])

        # Set value in memcache.
        caching_services.set_multi(
            caching_services.CACHE_NAMESPACE_CONFIG, None,
            {
                model_instance.id: model_instance.value
            })

    def normalize(self, value):
        """Validates the given object using the schema and normalizes if
        necessary.

        Args:
            value: str. The value of the configuration property.

        Returns:
            instance. The normalized object.
        """
        return schema_utils.normalize_against_schema(value, self._schema)


class Registry(python_utils.OBJECT):
    """Registry of all configuration properties."""

    # The keys of _config_registry are the property names, and the values are
    # ConfigProperty instances.
    _config_registry = {}

    @classmethod
    def init_config_property(cls, name, instance):
        """Initializes _config_registry with keys as the property names and
        values as instances of the specified property.

        Args:
            name: str. The name of the configuration property.
            instance: *. The instance of the configuration property.
        """
        cls._config_registry[name] = instance

    @classmethod
    def get_config_property(cls, name):
        """Returns the instance of the specified name of the configuration
        property.

        Args:
            name: str. The name of the configuration property.

        Returns:
            instance. The instance of the specified configuration property.
        """
        return cls._config_registry.get(name)

    @classmethod
    def get_config_property_schemas(cls):
        """Return a dict of editable config property schemas.

        The keys of the dict are config property names. The values are dicts
        with the following keys: schema, description, value.
        """
        schemas_dict = {}

        for (property_name, instance) in cls._config_registry.items():
            schemas_dict[property_name] = {
                'schema': instance.schema,
                'description': instance.description,
                'value': instance.value
            }

        return schemas_dict

    @classmethod
    def get_all_config_property_names(cls):
        """Return a list of all the config property names.

        Returns:
            list. The list of all config property names.
        """
        return list(cls._config_registry)


PROMO_BAR_ENABLED = ConfigProperty(
    'promo_bar_enabled', BOOL_SCHEMA,
    'Whether the promo bar should be enabled for all users', False)
PROMO_BAR_MESSAGE = ConfigProperty(
    'promo_bar_message', UNICODE_SCHEMA,
    'The message to show to all users if the promo bar is enabled', '')

VMID_SHARED_SECRET_KEY_MAPPING = ConfigProperty(
    'vmid_shared_secret_key_mapping', VMID_SHARED_SECRET_KEY_SCHEMA,
    'VMID and shared secret key corresponding to that VM',
    [{
        'vm_id': feconf.DEFAULT_VM_ID,
        'shared_secret_key': feconf.DEFAULT_VM_SHARED_SECRET
    }])

WHITELISTED_EXPLORATION_IDS_FOR_PLAYTHROUGHS = ConfigProperty(
    'whitelisted_exploration_ids_for_playthroughs',
    SET_OF_STRINGS_SCHEMA,
    'The set of exploration IDs for recording playthrough issues', [
        'umPkwp0L1M0-', 'MjZzEVOG47_1', '9trAQhj6uUC2', 'rfX8jNkPnA-1',
        '0FBWxCE5egOw', '670bU6d9JGBh', 'aHikhPlxYgOH', '-tMgcP1i_4au',
        'zW39GLG_BdN2', 'Xa3B_io-2WI5', '6Q6IyIDkjpYC', 'osw1m5Q3jK41'])

CLASSROOM_PAGES_DATA = ConfigProperty(
    'classroom_pages_data', SET_OF_CLASSROOM_DICTS_SCHEMA,
    'The details for each classroom page.', [{
        'name': 'math',
        'url_fragment': 'math',
        'topic_ids': [],
        'course_details': '',
        'topic_list_intro': ''
    }]
)

RECORD_PLAYTHROUGH_PROBABILITY = ConfigProperty(
    'record_playthrough_probability', FLOAT_SCHEMA,
    'The probability of recording playthroughs', 0.2)

IS_IMPROVEMENTS_TAB_ENABLED = ConfigProperty(
    'is_improvements_tab_enabled', BOOL_SCHEMA,
    'Exposes the Improvements Tab for creators in the exploration editor.',
    False)

ALWAYS_ASK_LEARNERS_FOR_ANSWER_DETAILS = ConfigProperty(
    'always_ask_learners_for_answer_details', BOOL_SCHEMA,
    'Always ask learners for answer details. For testing -- do not use',
    False)

CLASSROOM_PAGE_IS_ACCESSIBLE = ConfigProperty(
    'classroom_page_is_accessible', BOOL_SCHEMA,
    'Make classroom page accessible.', False)

CLASSROOM_PROMOS_ARE_ENABLED = ConfigProperty(
    'classroom_promos_are_enabled', BOOL_SCHEMA,
    'Show classroom promos.', False)

FEATURED_TRANSLATION_LANGUAGES = ConfigProperty(
    'featured_translation_languages',
    LIST_OF_FEATURED_TRANSLATION_LANGUAGES_DICTS_SCHEMA,
    'Featured Translation Languages', []
)

HIGH_BOUNCE_RATE_TASK_STATE_BOUNCE_RATE_CREATION_THRESHOLD = ConfigProperty(
    'high_bounce_rate_task_state_bounce_rate_creation_threshold',
    FLOAT_SCHEMA,
    'The bounce-rate a state must exceed to create a new improvements task.',
    0.20)

HIGH_BOUNCE_RATE_TASK_STATE_BOUNCE_RATE_OBSOLETION_THRESHOLD = ConfigProperty(
    'high_bounce_rate_task_state_bounce_rate_obsoletion_threshold',
    FLOAT_SCHEMA,
    'The bounce-rate a state must fall under to discard its improvement task.',
    0.20)

HIGH_BOUNCE_RATE_TASK_MINIMUM_EXPLORATION_STARTS = ConfigProperty(
    'high_bounce_rate_task_minimum_exploration_starts',
    INT_SCHEMA,
    'The minimum number of times an exploration is started before it can '
    'generate high bounce-rate improvements tasks.',
    100)

MAX_NUMBER_OF_SVGS_IN_MATH_SVGS_BATCH = ConfigProperty(
    'max_number_of_svgs_in_math_svgs_batch',
    INT_SCHEMA,
    'The maximum number of Math SVGs that can be send in a batch of math rich '
    'text svgs.',
    25)

MAX_NUMBER_OF_EXPLORATIONS_IN_MATH_SVGS_BATCH = ConfigProperty(
    'max_number_of_explorations_in_math_svgs_batch',
    INT_SCHEMA,
    'The maximum number of explorations that can be send in a batch of math '
    'rich text svgs.',
    2)

CONTRIBUTOR_DASHBOARD_IS_ENABLED = ConfigProperty(
    'contributor_dashboard_is_enabled', BOOL_SCHEMA,
    'Enable contributor dashboard page. The default value is true.', True)

NOTIFY_CONTRIBUTOR_DASHBOARD_REVIEWERS_IS_ENABLED = ConfigProperty(
    'notify_contributor_dashboard_reviewers_is_enabled', BOOL_SCHEMA,
    (
<<<<<<< HEAD
        'Enable sending Contributor Dashboard reviewers email notifications.'
        'The default value is false.'
    ), False)



MAX_NUMBER_OF_SUGGESTIONS_PER_REVIEWER = ConfigProperty(
    'max_number_of_suggestions_per_reviewer',
    FLOAT_SCHEMA,
    'The maximum number of Contributor Dashboard suggestions per reviewer. If '
    'the number of suggestions per reviewer surpasses this maximum, for any '
    'given suggestion type, the admins are notified by email.', 5.0)
=======
        'Enable sending Contributor Dashboard reviewers email notifications '
        'about suggestions that need review. The default value is false.'
    ), False)
>>>>>>> f2c7fb4f
<|MERGE_RESOLUTION|>--- conflicted
+++ resolved
@@ -460,9 +460,8 @@
 NOTIFY_CONTRIBUTOR_DASHBOARD_REVIEWERS_IS_ENABLED = ConfigProperty(
     'notify_contributor_dashboard_reviewers_is_enabled', BOOL_SCHEMA,
     (
-<<<<<<< HEAD
-        'Enable sending Contributor Dashboard reviewers email notifications.'
-        'The default value is false.'
+        'Enable sending Contributor Dashboard reviewers email notifications '
+        'about suggestions that need review. The default value is false.'
     ), False)
 
 
@@ -473,8 +472,3 @@
     'The maximum number of Contributor Dashboard suggestions per reviewer. If '
     'the number of suggestions per reviewer surpasses this maximum, for any '
     'given suggestion type, the admins are notified by email.', 5.0)
-=======
-        'Enable sending Contributor Dashboard reviewers email notifications '
-        'about suggestions that need review. The default value is false.'
-    ), False)
->>>>>>> f2c7fb4f
