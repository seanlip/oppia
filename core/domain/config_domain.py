--- conflicted
+++ resolved
@@ -19,11 +19,8 @@
 from __future__ import absolute_import  # pylint: disable=import-only-modules
 from __future__ import unicode_literals  # pylint: disable=import-only-modules
 
-<<<<<<< HEAD
+from constants import constants
 from core.domain import caching_services
-=======
-from constants import constants
->>>>>>> c9a36db9
 from core.domain import change_domain
 from core.platform import models
 import feconf
