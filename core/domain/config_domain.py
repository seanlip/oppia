# coding: utf-8
#
# Copyright 2014 The Oppia Authors. All Rights Reserved.
#
# Licensed under the Apache License, Version 2.0 (the "License");
# you may not use this file except in compliance with the License.
# You may obtain a copy of the License at
#
#      http://www.apache.org/licenses/LICENSE-2.0
#
# Unless required by applicable law or agreed to in writing, software
# distributed under the License is distributed on an "AS-IS" BASIS,
# WITHOUT WARRANTIES OR CONDITIONS OF ANY KIND, either express or implied.
# See the License for the specific language governing permissions and
# limitations under the License.

"""Domain objects for configuration properties."""

from __future__ import annotations

from core import schema_utils
from core.constants import constants
from core.domain import change_domain

from typing import (
    Any, Dict, List, Literal, Optional, Sequence, TypedDict, Union, overload
)

from core.domain import caching_services  # pylint: disable=invalid-import-from # isort:skip
from core.platform import models  # pylint: disable=invalid-import-from # isort:skip

# TODO(#14537): Refactor this file and remove imports marked
# with 'invalid-import-from'.


MYPY = False
if MYPY: # pragma: no cover
    from mypy_imports import config_models

(config_models,) = models.Registry.import_models([models.Names.CONFIG])

AllowedDefaultValueTypes = Union[
    str,
    bool,
    float,
    Dict[str, str],
    List[str],
    List[Dict[str, Sequence[str]]],
    List[Dict[str, str]]
]


class ConfigPropertySchemaDict(TypedDict):
    """Type representing the config property's schema dictionary."""

    # Here we use type Any because the general structure of schemas are like
    # {string : (string, dict, list[dict], variables defined in other modules)}.
    schema: Dict[str, Any]
    description: str
    value: AllowedDefaultValueTypes


CMD_CHANGE_PROPERTY_VALUE = 'change_property_value'

LIST_OF_FEATURED_TRANSLATION_LANGUAGES_DICTS_SCHEMA = {
    'type': schema_utils.SCHEMA_TYPE_LIST,
    'items': {
        'type': schema_utils.SCHEMA_TYPE_DICT,
        'properties': [{
            'name': 'language_code',
            'schema': {
                'type': schema_utils.SCHEMA_TYPE_UNICODE,
                'validators': [{
                    'id': 'is_supported_audio_language_code',
                }]
            },
        }, {
            'name': 'explanation',
            'schema': {
                'type': schema_utils.SCHEMA_TYPE_UNICODE
            }
        }]
    }
}

SET_OF_STRINGS_SCHEMA = {
    'type': schema_utils.SCHEMA_TYPE_LIST,
    'items': {
        'type': schema_utils.SCHEMA_TYPE_UNICODE,
    },
    'validators': [{
        'id': 'is_uniquified',
    }],
}

SET_OF_CLASSROOM_DICTS_SCHEMA = {
    'type': schema_utils.SCHEMA_TYPE_LIST,
    'items': {
        'type': schema_utils.SCHEMA_TYPE_DICT,
        'properties': [{
            'name': 'name',
            'schema': {
                'type': schema_utils.SCHEMA_TYPE_UNICODE
            }
        }, {
            'name': 'url_fragment',
            'schema': {
                'type': schema_utils.SCHEMA_TYPE_UNICODE,
                'validators': [{
                    'id': 'is_url_fragment',
                }, {
                    'id': 'has_length_at_most',
                    'max_value': constants.MAX_CHARS_IN_CLASSROOM_URL_FRAGMENT
                }]
            },
        }, {
            'name': 'course_details',
            'schema': {
                'type': schema_utils.SCHEMA_TYPE_UNICODE,
                'ui_config': {
                    'rows': 8,
                }
            }
        }, {
            'name': 'topic_list_intro',
            'schema': {
                'type': schema_utils.SCHEMA_TYPE_UNICODE,
                'ui_config': {
                    'rows': 5,
                }
            }
        }, {
            'name': 'topic_ids',
            'schema': {
                'type': schema_utils.SCHEMA_TYPE_LIST,
                'items': {
                    'type': schema_utils.SCHEMA_TYPE_UNICODE,
                },
                'validators': [{
                    'id': 'is_uniquified',
                }]
            }
        }]
    }
}

BOOL_SCHEMA = {
    'type': schema_utils.SCHEMA_TYPE_BOOL
}

FLOAT_SCHEMA = {
    'type': schema_utils.SCHEMA_TYPE_FLOAT
}

INT_SCHEMA = {
    'type': schema_utils.SCHEMA_TYPE_INT
}

POSITIVE_INT_SCHEMA = {
    'type': schema_utils.SCHEMA_TYPE_CUSTOM,
    'obj_type': 'PositiveInt'
}


class ConfigPropertyChange(change_domain.BaseChange):
    """Domain object for changes made to a config property object.

    The allowed commands, together with the attributes:
        - 'change_property_value' (with new_value)
    """

    ALLOWED_COMMANDS = [{
        'name': CMD_CHANGE_PROPERTY_VALUE,
        'required_attribute_names': ['new_value'],
        'optional_attribute_names': [],
        'user_id_attribute_names': [],
        'allowed_values': {},
        'deprecated_values': {}
    }]


class ChangePropertyValueCmd(ConfigPropertyChange):
    """Class representing the ConfigPropertyChange's
    CMD_CHANGE_PROPERTY_VALUE command.
    """

    new_value: str


class ConfigProperty:
    """A property with a name and a default value.

    NOTE TO DEVELOPERS: These config properties are deprecated. Do not reuse
    these names:
    - about_page_youtube_video_id.
    - admin_email_address.
    - admin_ids.
    - admin_usernames.
    - allow_yaml_file_upload.
    - always_ask_learners_for_answer_details.
    - banned_usernames.
    - banner_alt_text.
    - before_end_body_tag_hook.
    - before_end_head_tag_hook.
    - batch_index_for_mailchimp
    - carousel_slides_config.
    - checkpoints_feature_is_enabled.
    - classroom_page_is_accessible.
    - classroom_promos_are_enabled.
    - collection_editor_whitelist.
    - contact_email_address.
    - contribute_gallery_page_announcement.
    - contributor_dashboard_is_enabled.
    - contributor_dashboard_reviewer_emails_is_enabled.
    - default_twitter_share_message_editor.
    - disabled_explorations.
    - editor_page_announcement.
    - editor_prerequisites_agreement.
    - email_footer.
    - email_sender_name.
    - embedded_google_group_url.
    - enable_admin_notifications_for_reviewer_shortage.
    - featured_translation_languages.
    - full_site_url.
    - high_bounce_rate_task_minimum_exploration_starts.
    - high_bounce_rate_task_state_bounce_rate_creation_threshold.
    - high_bounce_rate_task_state_bounce_rate_obsoletion_threshold.
    - is_improvements_tab_enabled.
    - learner_groups_are_enabled.
    - list_of_default_tags_for_blog_post.
    - max_number_of_explorations_in_math_svgs_batch.
    - max_number_of_suggestions_per_reviewer.
    - max_number_of_svgs_in_math_svgs_batch.
    - max_number_of_tags_assigned_to_blog_post.
    - moderator_ids.
    - moderator_request_forum_url.
    - moderator_usernames.
    - notify_admins_suggestions_waiting_too_long_is_enabled.
    - promo_bar_enabled.
    - promo_bar_message.
    - publicize_exploration_email_html_body.
    - record_playthrough_probability.
    - sharing_options.
    - sharing_options_twitter_text.
    - show_translation_size.
    - sidebar_menu_additional_links.
    - signup_email_body_content.
    - signup_email_subject_content.
    - site_forum_url.
    - social_media_buttons.
    - splash_page_exploration_id.
    - splash_page_exploration_version.
    - splash_page_youtube_video_id.
    - ssl_challenge_responses.
    - unpublish_exploration_email_html_body.
    - vmid_shared_secret_key_mapping.
    - whitelisted_email_senders.
    - whitelisted_exploration_ids_for_playthroughs.
    """

    # Here we use type Any because the general structure of schemas are like
    # {string : (string, dict, list[dict], variables defined in other modules)}.
    # So, Any type has to be used in constructor for the type of schema.
    def __init__(
        self,
        name: str,
        schema: Dict[str, Any],
        description: str,
        default_value: AllowedDefaultValueTypes
    ) -> None:
        if Registry.get_config_property(name):
            raise Exception('Property with name %s already exists' % name)

        self._name = name
        self._schema = schema
        self._description = description
        self._default_value = self.normalize(default_value)

        Registry.init_config_property(self.name, self)

    @property
    def name(self) -> str:
        """Returns the name of the configuration property."""

        return self._name

    # Here we use type Any because this function returns general structured
    # schemas whose values can vary from int to complex Dicts.
    @property
    def schema(self) -> Dict[str, Any]:
        """Returns the schema of the configuration property."""

        return self._schema

    @property
    def description(self) -> str:
        """Returns the description of the configuration property."""

        return self._description

    @property
    def default_value(self) -> AllowedDefaultValueTypes:
        """Returns the default value of the configuration property."""

        return self._default_value

    # Here we use type Any because this function returns latest value of
    # configuration property from memcache, datastore, or default value.
    # so, if function returns datastore's value it should return Any.
    @property
    def value(self) -> Any:
        """Get the latest value from memcache, datastore, or use default."""

        memcached_items = caching_services.get_multi(
            caching_services.CACHE_NAMESPACE_CONFIG, None, [self.name])
        if self.name in memcached_items:
            return memcached_items[self.name]

        datastore_item = config_models.ConfigPropertyModel.get(
            self.name, strict=False)
        if datastore_item is not None:
            caching_services.set_multi(
                caching_services.CACHE_NAMESPACE_CONFIG, None,
                {
                    datastore_item.id: datastore_item.value
                })
            return datastore_item.value

        return self.default_value

    def set_value(
        self, committer_id: str, raw_value: Union[str, List[str]]
    ) -> None:
        """Sets the value of the property. In general, this should not be
        called directly -- use config_services.set_property() instead.
        """
        value = self.normalize(raw_value)

        # Set value in datastore.
        model_instance = config_models.ConfigPropertyModel.get(
            self.name, strict=False)
        if model_instance is None:
            model_instance = config_models.ConfigPropertyModel(
                id=self.name)
        model_instance.value = value
        model_instance.commit(
            committer_id, [{
                'cmd': CMD_CHANGE_PROPERTY_VALUE,
                'new_value': value
            }])

        # Set value in memcache.
        caching_services.set_multi(
            caching_services.CACHE_NAMESPACE_CONFIG, None,
            {
                model_instance.id: model_instance.value
            })

    def normalize(
        self, value: AllowedDefaultValueTypes
    ) -> AllowedDefaultValueTypes:
        """Validates the given object using the schema and normalizes if
        necessary.

        Args:
            value: str. The value of the configuration property.

        Returns:
            instance. The normalized object.
        """
        email_validators = [{'id': 'does_not_contain_email'}]
        normalized_value: AllowedDefaultValueTypes = (
            schema_utils.normalize_against_schema(
                value, self._schema, global_validators=email_validators
            )
        )
        return normalized_value


class Registry:
    """Registry of all configuration properties."""

    # The keys of _config_registry are the property names, and the values are
    # ConfigProperty instances.
    _config_registry: Dict[str, ConfigProperty] = {}

    @classmethod
    def init_config_property(cls, name: str, instance: ConfigProperty) -> None:
        """Initializes _config_registry with keys as the property names and
        values as instances of the specified property.

        Args:
            name: str. The name of the configuration property.
            instance: *. The instance of the configuration property.
        """
        cls._config_registry[name] = instance

    @overload
    @classmethod
    def get_config_property(
        cls, name: str
    ) -> Optional[ConfigProperty]: ...

    @overload
    @classmethod
    def get_config_property(
        cls, name: str, *, strict: Literal[True]
    ) -> ConfigProperty: ...

    @overload
    @classmethod
    def get_config_property(
        cls, name: str, *, strict: Literal[False]
    ) -> Optional[ConfigProperty]: ...

    @classmethod
    def get_config_property(
        cls, name: str, strict: bool = False
    ) -> Optional[ConfigProperty]:
        """Returns the instance of the specified name of the configuration
        property.

        Args:
            name: str. The name of the configuration property.
            strict: bool. Whether to fail noisily if no config property exist.

        Returns:
            instance. The instance of the specified configuration property.

        Raises:
            Exception. No config property exist for the given property name.
        """
        config_property = cls._config_registry.get(name)
        if strict and config_property is None:
            raise Exception(
                'No config property exists for the given property name: %s'
                % name
            )
        return config_property

    @classmethod
    def get_config_property_schemas(cls) -> Dict[str, ConfigPropertySchemaDict]:
        """Return a dict of editable config property schemas.

        The keys of the dict are config property names. The values are dicts
        with the following keys: schema, description, value.
        """
        schemas_dict: Dict[str, ConfigPropertySchemaDict] = {}

        for (property_name, instance) in cls._config_registry.items():
            schemas_dict[property_name] = {
                'schema': instance.schema,
                'description': instance.description,
                'value': instance.value
            }

        return schemas_dict

    @classmethod
    def get_all_config_property_names(cls) -> List[str]:
        """Return a list of all the config property names.

        Returns:
            list. The list of all config property names.
        """
        return list(cls._config_registry)


# Add classroom name to SEARCH_DROPDOWN_CLASSROOMS in constants.ts file
# to add that classroom to learner group syllabus filter whenever a new
# classroom is added.
CLASSROOM_PAGES_DATA = ConfigProperty(
    'classroom_pages_data', SET_OF_CLASSROOM_DICTS_SCHEMA,
    'The details for each classroom page.', [{
        'name': 'math',
        'url_fragment': 'math',
        'topic_ids': [],
        'course_details': '',
        'topic_list_intro': ''
    }]
<<<<<<< HEAD
)

RECORD_PLAYTHROUGH_PROBABILITY = ConfigProperty(
    'record_playthrough_probability', FLOAT_SCHEMA,
    'The probability of recording playthroughs', 0.2)
=======
)
>>>>>>> c193f696
<|MERGE_RESOLUTION|>--- conflicted
+++ resolved
@@ -478,12 +478,4 @@
         'course_details': '',
         'topic_list_intro': ''
     }]
-<<<<<<< HEAD
-)
-
-RECORD_PLAYTHROUGH_PROBABILITY = ConfigProperty(
-    'record_playthrough_probability', FLOAT_SCHEMA,
-    'The probability of recording playthroughs', 0.2)
-=======
-)
->>>>>>> c193f696
+)