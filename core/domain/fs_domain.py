# coding: utf-8
#
# Copyright 2016 The Oppia Authors. All Rights Reserved.
#
# Licensed under the Apache License, Version 2.0 (the "License");
# you may not use this file except in compliance with the License.
# You may obtain a copy of the License at
#
#      http://www.apache.org/licenses/LICENSE-2.0
#
# Unless required by applicable law or agreed to in writing, software
# distributed under the License is distributed on an "AS-IS" BASIS,
# WITHOUT WARRANTIES OR CONDITIONS OF ANY KIND, either express or implied.
# See the License for the specific language governing permissions and
# limitations under the License.

"""Domain objects representing a file system and a file stream."""

import logging
import os

from core.platform import models
import feconf
import utils

import cloudstorage

app_identity_services = models.Registry.import_app_identity_services()
(file_models,) = models.Registry.import_models([
    models.NAMES.file
])

CHANGE_LIST_SAVE = [{'cmd': 'save'}]


class FileMetadata(object):
    """A class representing the metadata of a file.

    Attributes:
        size: int. The size of the file, in bytes.
    """

    def __init__(self, metadata):
        """Constructs a FileMetadata object.

        Args:
            metadata: FileMetadataModel. The file metadata model instance.
        """
        self._size = metadata.size if (metadata is not None) else None

    @property
    def size(self):
        """Returns the size of the file, in bytes.

        Returns:
            int. The size of the file, in bytes.
        """
        return self._size


class FileStreamWithMetadata(object):
    """A class that wraps a file stream, but adds extra attributes to it.

    Attributes:
        content: str. The content of the file snapshot.
        version: int. The version number of the file.
        metadata: FileMetadata. The file metadata domain instance.
    """

    def __init__(self, content, version, metadata):
        """Constructs a FileStreamWithMetadata object.

        Args:
            content: str. The content of the file snapshots.
            version: int. The version number of the file.
            metadata: FileMetadataModel. The file metadata model instance.
        """
        self._content = content
        self._version = version
        self._metadata = FileMetadata(metadata)

    def read(self):
        """Emulates stream.read(). Returns all bytes and emulates EOF.

        Returns:
            content: str. The content of the file snapshot.
        """
        content = self._content
        self._content = ''
        return content

    @property
    def metadata(self):
        """Returns the file metadata model instance.

        Returns:
            FileMetadataModel. The file metadata model instance.
        """
        return self._metadata

    @property
    def version(self):
        """Returns the version number of the file.

        Returns:
            int. The version number of the file.
        """
        return self._version


class ExplorationFileSystem(object):
    """A datastore-backed read-write file system for a single exploration.

    The conceptual intention is for each exploration to have its own asset
    folder. An asset has no meaning outside its exploration, so the assets in
    these asset folders should therefore not be edited directly. They should
    only be modified as side-effects of some other operation (such as adding an
    image to an exploration).

    The content of an exploration should include a reference to the asset
    together with the version number of the asset. This allows the
    exploration to refer to asset versions.

    In general, assets should be retrieved only within the context of the
    exploration that contains them, and should not be retrieved outside this
    context.

    Args:
        exploration_id: str. The id of the exploration.
    """

    _DEFAULT_VERSION_NUMBER = 1

    def __init__(self, exploration_id):
        """Constructs a ExplorationFileSystem object.

        Args:
            exploration_id: str. The id of the exploration.
        """
        self._exploration_id = exploration_id

    @property
    def exploration_id(self):
        """Returns the id of the exploration.

        Returns:
            str. The exploration id.
        """
        return self._exploration_id

    def _get_file_metadata(self, filepath, version):
        """Return the desired file metadata.

        Returns None if the file does not exist.

        Args:
            filepath: str. The path to the relevant file within the exploration.
            version: int. The version number of the file whose metadata is to be
                returned.

        Returns:
            FileMetadataModel or None. The model instance representing the file
                metadata with the given exploration_id, filepath, and version,
                or None if the file does not exist.
        """
        if version is None:
            return file_models.FileMetadataModel.get_model(
                self._exploration_id, 'assets/%s' % filepath)
        else:
            return file_models.FileMetadataModel.get_version(
                self._exploration_id, 'assets/%s' % filepath, version)

    def _get_file_data(self, filepath, version):
        """Return the desired file content.

        Returns None if the file does not exist.

        Args:
            filepath: str. The path to the relevant file within the exploration.
            version: int. The version number of the file to be returned.

        Returns:
            FileModel or None. The model instance representing the file with the
                given exploration_id, filepath, and version; or None if the file
                does not exist.
        """
        if version is None:
            return file_models.FileModel.get_model(
                self._exploration_id, 'assets/%s' % filepath)
        else:
            return file_models.FileModel.get_version(
                self._exploration_id, 'assets/%s' % filepath, version)

    def _save_file(self, user_id, filepath, raw_bytes):
        """Create or update a file.

        Args:
            user_id: str. The user_id of the user who wants to create or update
                a file.
            filepath: str. The path to the relevant file within the exploration.
            raw_bytes: str. The content to be stored in file.

        Raises:
            Exception: The maximum allowed file size is 1MB.
        """
        if len(raw_bytes) > feconf.MAX_FILE_SIZE_BYTES:
            raise Exception('The maximum allowed file size is 1 MB.')

        metadata = self._get_file_metadata(filepath, None)
        if not metadata:
            metadata = file_models.FileMetadataModel.create(
                self._exploration_id, 'assets/%s' % filepath)
        metadata.size = len(raw_bytes)

        data = self._get_file_data(filepath, None)
        if not data:
            data = file_models.FileModel.create(
                self._exploration_id, 'assets/%s' % filepath)
        data.content = raw_bytes

        data.commit(user_id, CHANGE_LIST_SAVE)
        metadata.commit(user_id, CHANGE_LIST_SAVE)

    def get(self, filepath, version=None, mode=None):  # pylint: disable=unused-argument
        """Gets a file as an unencoded stream of raw bytes.

        If `version` is not supplied, the latest version is retrieved. If the
        file does not exist, None is returned.

        The 'mode' argument is unused. It is included so that this method
        signature matches that of other file systems.

        Args:
            filepath: str. The path to the relevant file within the exploration.
            version: int or None. The version number of the file. None indicates
                the latest version of the file.
            mode: str. Unused argument.

        Returns:
            FileStreamWithMetadata or None. It returns FileStreamWithMetadata
                domain object if the file exists. Otherwise, it returns None.
        """
        metadata = self._get_file_metadata(filepath, version)
        if metadata:
            data = self._get_file_data(filepath, version)
            if data:
                if version is None:
                    version = data.version
                return FileStreamWithMetadata(data.content, version, metadata)
            else:
                logging.error(
                    'Metadata and data for file %s (version %s) are out of '
                    'sync.' % (filepath, version))
                return None
        else:
            return None

    def commit(self, user_id, filepath, raw_bytes, unused_mimetype):
        """Saves a raw bytestring as a file in the database.

        Args:
            user_id: str. The user_id of the user who wants to create or update
                a file.
            filepath: str. The path to the relevant file within the exploration.
            raw_bytes: str. The content to be stored in the file.
            unused_mimetype: str. Unused argument.
        """
        self._save_file(user_id, filepath, raw_bytes)

    def delete(self, user_id, filepath):
        """Marks the current version of a file as deleted.

        Args:
            user_id: str. The user_id of the user who wants to create or update
                a file.
            filepath: str. The path to the relevant file within the exploration.
        """

        metadata = self._get_file_metadata(filepath, None)
        if metadata:
            metadata.delete(user_id, '')

        data = self._get_file_data(filepath, None)
        if data:
            data.delete(user_id, '')

    def isfile(self, filepath):
        """Checks the existence of a file.

        Args:
            filepath: str. The path to the relevant file within the exploration.

        Returns:
            bool. Whether the file exists.
        """
        metadata = self._get_file_metadata(filepath, None)
        return bool(metadata)

    def listdir(self, dir_name):
        """Lists all files in a directory.

        Args:
            dir_name: str. The directory whose files should be listed. This
                should not start with '/' or end with '/'.

        Returns:
            list(str). A lexicographically-sorted list of filenames,
                each of which is prefixed with dir_name.
        """
        # The trailing slash is necessary to prevent non-identical directory
        # names with the same prefix from matching, e.g. /abcd/123.png should
        # not match a query for files under /abc/.
        prefix = '%s' % utils.vfs_construct_path(
            '/', self._exploration_id, 'assets', dir_name)
        if not prefix.endswith('/'):
            prefix += '/'

        result = set()
        metadata_models = file_models.FileMetadataModel.get_undeleted()
        for metadata_model in metadata_models:
            filepath = metadata_model.id
            if filepath.startswith(prefix):
                result.add('/'.join(filepath.split('/')[3:]))
        return sorted(list(result))


class DiskBackedFileSystem(object):
    """Implementation for a disk-backed file system.

    This implementation ignores versioning and is used only by tests.

    Attributes:
        root: str. The path to append to the oppia/ directory.
        exploration_id: str. The id of the exploration.
    """

    def __init__(self, root):
        """Constructor for this class.

        Args:
            root: str. The path to append to the oppia/ directory.
        """
        self._root = os.path.join(os.getcwd(), root)
        self._exploration_id = 'test'

    @property
    def exploration_id(self):
        """Returns the id of the exploration.

        Returns:
            str. The exploration id.
        """
        return self._exploration_id

    def isfile(self, filepath):
        """Checks if a file exists.

        Args:
            filepath: str. The path to the relevant file within the exploration.

        Returns:
            bool. Whether the file exists.
        """
        return os.path.isfile(os.path.join(self._root, filepath))

    def get(self, filepath, version=None, mode='r'):  # pylint: disable=unused-argument
        """Returns a bytestring with the file content, but no metadata.

        Args:
            filepath: str. The path to the relevant file within the exploration.
            version: int or None. The version number of the file. None indicates
                the latest version of the file.
            mode: str. The mode with which to open the file.

        Returns:
            FileStreamWithMetadata. A FileStreamWithMetadata domain object that
                contains only the content of the file, but no metadata.
        """
        content = utils.get_file_contents(
            os.path.join(self._root, filepath), raw_bytes=True, mode=mode)
        return FileStreamWithMetadata(content, None, None)

    def commit(self, user_id, filepath, raw_bytes, mimetype):
        """Raises NotImplementedError if the method is not implemented in the
        derived classes.

        Args:
            user_id: str. The id of the user.
            filepath: str. The path to the relevant file within the exploration.
            raw_bytes: str. The content to be stored in the file.
            mimetype: str. The content-type of the file.

        Raises:
            NotImplementedError. The method is not implemented in the derived
                classes.
        """
        raise NotImplementedError

    def delete(self, user_id, filepath):
        """Raises NotImplementedError if the method is not implemented in the
        derived classes.

        Args:
            user_id: str. The id of the user.
            filepath: str. The path to the relevant file within the exploration.

        Raises:
            NotImplementedError. The method is not implemented in the derived
                classes.
        """
        raise NotImplementedError

    def listdir(self, dir_name):
        """Raises NotImplementedError if the method is not implemented in the
        derived classes.

        Args:
            dir_name: str. The name of the directory.

        Raises:
            NotImplementedError. The method is not implemented in the derived
                classes.
        """
        raise NotImplementedError


class GcsFileSystem(object):
    """Wrapper for a file system based on GCS.

    This implementation ignores versioning.

    Attributes:
        exploration_id: str. The id of the exploration.
    """

    def __init__(self, exploration_id):
        """Constructs a GcsFileSystem object.

        Args:
            exploration_id: str. The id of the exploration.
        """
        self._exploration_id = exploration_id

    @property
    def exploration_id(self):
        """Returns the exploration id.

        Returns:
            str. The exploration id.
        """
        return self._exploration_id

    def isfile(self, filepath):
        """Returns True if the file with the given filepath exists in the GCS,
        else it returns False

        Args:
            filepath: str. The path to the relevant file within the exploration.

        Returns:
<<<<<<< HEAD
            bool. True or False
=======
            bool. True or False.
>>>>>>> 40c53e6c
        """
        bucket_name = app_identity_services.get_gcs_resource_bucket_name()

        # Upload to GCS bucket with filepath
        # "<bucket>/<exploration-id>/assets/<filepath>".
        gcs_file_url = (
            '/%s/%s/assets/%s' % (
                bucket_name, self._exploration_id, filepath))
        try:
            return cloudstorage.stat(gcs_file_url, retry_params=None)
        except cloudstorage.NotFoundError:
            return False

    def get(self, filepath, version=None, mode='r'):  # pylint: disable=unused-argument
        """Raises NotImplementedError if the method is not implemented in the
        derived classes.

        Args:
            filepath: str. The path to the relevant file within the exploration.
            version: int or None. The version of the file.
            mode: str. The mode in which the file is to be opened.

        Raises:
            NotImplementedError. The method is not implemented in the derived
                classes.
        """
        raise NotImplementedError

    def commit(self, unused_user_id, filepath, raw_bytes, mimetype):
        """Args:
            unused_user_id: str. Unused argument.
            filepath: str. The path to the relevant file within the exploration.
            raw_bytes: str. The content to be stored in the file.
            mimetype: str. The content-type of the cloud file.
        """
        bucket_name = app_identity_services.get_gcs_resource_bucket_name()

        # Upload to GCS bucket with filepath
        # "<bucket>/<exploration-id>/assets/<filepath>".
        gcs_file_url = (
            '/%s/%s/assets/%s' % (
                bucket_name, self._exploration_id, filepath))
        gcs_file = cloudstorage.open(
            gcs_file_url, 'w', content_type=mimetype)
        gcs_file.write(raw_bytes)
        gcs_file.close()

    def delete(self, user_id, filepath):
        """Raises NotImplementedError if the method is not implemented in the
        derived classes.

        Args:
            user_id: str. The id of the user.
            filepath: str. The path to the relevant file within the exploration.

        Raises:
            NotImplementedError. The method is not implemented in the derived
                classes.
        """
        raise NotImplementedError

    def listdir(self, dir_name):
        """Raises NotImplementedError if the method is not implemented in the
        derived classes.

        Args:
            dir_name: str. The name of the directory.

        Raises:
            NotImplementedError. The method is not implemented in the derived
                classes.
        """
        raise NotImplementedError


class AbstractFileSystem(object):
    """Interface for a file system."""

    def __init__(self, impl):
        """Constructs a AbstractFileSystem object."""
        self._impl = impl

    @property
    def impl(self):
        """Returns a AbstractFileSystem object.

        Returns:
            AbstractFileSystem. The AbstractFileSystem object.
        """
        return self._impl

    def _check_filepath(self, filepath):
        """Raises an error if a filepath is invalid.

        Args:
            filepath: str. The path to the relevant file within the exploration.

        Raises:
            IOError: Invalid filepath.
        """
        base_dir = utils.vfs_construct_path(
            '/', self.impl.exploration_id, 'assets')
        absolute_path = utils.vfs_construct_path(base_dir, filepath)
        normalized_path = utils.vfs_normpath(absolute_path)

        # This check prevents directory traversal.
        if not normalized_path.startswith(base_dir):
            raise IOError('Invalid filepath: %s' % filepath)

    def isfile(self, filepath):
        """Checks if a file exists. Similar to os.path.isfile(...).

        Args:
            filepath: str. The path to the relevant file within the exploration.

        Returns:
            bool. Whether the file exists.
        """
        self._check_filepath(filepath)
        return self._impl.isfile(filepath)

    def open(self, filepath, version=None, mode='r'):
        """Returns a stream with the file content. Similar to open(...).

        Args:
            filepath: str. The path to the relevant file within the exploration.
            version: int or None. The version number of the file. None indicates
                the latest version of the file.
            mode: str. The mode with which to open the file.

        Returns:
            FileStreamWithMetadata. The file stream domain object.
        """
        self._check_filepath(filepath)
        return self._impl.get(filepath, version=version, mode=mode)

    def get(self, filepath, version=None, mode='r'):
        """Returns a bytestring with the file content, but no metadata.

        Args:
            filepath: str. The path to the relevant file within the exploration.
            version: int or None. The version number of the file. None indicates
                the latest version of the file.
            mode: str. The mode with which to open the file.

        Returns:
            FileStreamWithMetadata. The file stream domain object.

        Raises:
            IOError: The given (or latest) version of this file stream does not
                exist.
        """
        file_stream = self.open(filepath, version=version, mode=mode)
        if file_stream is None:
            raise IOError(
                'File %s (version %s) not found.'
                % (filepath, version if version else 'latest'))
        return file_stream.read()

    def commit(self, user_id, filepath, raw_bytes, mimetype=None):
        """Replaces the contents of the file with the given by test string.

        Args:
            user_id: str. The user_id of the user who wants to create or update
                a file.
            filepath: str. The path to the relevant file within the exploration.
            raw_bytes: str. The content to be stored in the file.
            mimetype: str. The content-type of the file.
        """
        raw_bytes = str(raw_bytes)
        self._check_filepath(filepath)
        self._impl.commit(user_id, filepath, raw_bytes, mimetype)

    def delete(self, user_id, filepath):
        """Deletes a file and the metadata associated with it.

        Args:
            user_id: str. The user_id of the user who wants to create or update
                a file.
            filepath: str. The path to the relevant file within the exploration.
        """
        self._check_filepath(filepath)
        self._impl.delete(user_id, filepath)

    def listdir(self, dir_name):
        """Lists all the files in a directory. Similar to os.listdir(...).

        Args:
            dir_name: str. The directory whose files should be listed. This
                should not start with '/' or end with '/'.

        Returns:
            list(str). A lexicographically-sorted list of filenames,
            each of which is prefixed with dir_name.
        """
        self._check_filepath(dir_name)
        return self._impl.listdir(dir_name)<|MERGE_RESOLUTION|>--- conflicted
+++ resolved
@@ -451,18 +451,13 @@
         return self._exploration_id
 
     def isfile(self, filepath):
-        """Returns True if the file with the given filepath exists in the GCS,
-        else it returns False
-
-        Args:
-            filepath: str. The path to the relevant file within the exploration.
-
-        Returns:
-<<<<<<< HEAD
-            bool. True or False
-=======
-            bool. True or False.
->>>>>>> 40c53e6c
+        """Checks if the file with the given filepath exists in the GCS.
+
+        Args:
+            filepath: str. The path to the relevant file within the exploration.
+
+        Returns:
+            bool. Returns True if the file exists in GCS else False.
         """
         bucket_name = app_identity_services.get_gcs_resource_bucket_name()
 
