--- conflicted
+++ resolved
@@ -592,13 +592,9 @@
 
 class WipeoutServiceDeleteAppFeedbackReportModelsTests(
         test_utils.GenericTestBase):
-<<<<<<< HEAD
-    """Provides testing of the deletion part of wipeout service."""
-=======
     """Tests that the wipeout services properly deletes references in any
     AppFeedbackReportModels with the deleted user.
     """
->>>>>>> be88685f
 
     USER_1_EMAIL = 'some@email.com'
     USER_1_USERNAME = 'username1'
@@ -730,20 +726,13 @@
                 self.user_1_id).pseudonymizable_entity_mappings[
                     models.NAMES.app_feedback_report])
 
-<<<<<<< HEAD
-        # Verify user is pseudonymized.
-=======
         # Verify the user is pseudonymized.
->>>>>>> be88685f
         report_model = (
             app_feedback_report_models.AppFeedbackReportModel.get_by_id(
                 self.REPORT_ID_1))
         self.assertEqual(
             report_model.scrubbed_by, report_mappings[self.REPORT_ID_1])
-<<<<<<< HEAD
-=======
         self.assertNotEqual(report_model.scrubbed_by, self.user_1_id)
->>>>>>> be88685f
 
     def test_same_pseudonym_used_for_same_user(self):
         wipeout_service.delete_user(
@@ -753,11 +742,7 @@
                 self.user_2_id).pseudonymizable_entity_mappings[
                     models.NAMES.app_feedback_report])
 
-<<<<<<< HEAD
-        # Verify pseudonym is the same for all report instances.
-=======
         # Verify the pseudonym is the same for all report instances.
->>>>>>> be88685f
         report_model_2 = (
             app_feedback_report_models.AppFeedbackReportModel.get_by_id(
                 self.REPORT_ID_2))
@@ -768,11 +753,8 @@
             report_model_2.scrubbed_by, report_mappings[self.REPORT_ID_2])
         self.assertEqual(
             report_model_3.scrubbed_by, report_mappings[self.REPORT_ID_3])
-<<<<<<< HEAD
-=======
         self.assertNotEqual(report_model_2.scrubbed_by, self.user_2_id)
         self.assertNotEqual(report_model_3.scrubbed_by, self.user_2_id)
->>>>>>> be88685f
 
         self.assertEqual(
             report_model_2.scrubbed_by, report_model_3.scrubbed_by)
@@ -811,13 +793,9 @@
 
 class WipeoutServiceVerifyDeleteAppFeedbackReportModelsTests(
         test_utils.GenericTestBase):
-<<<<<<< HEAD
-    """Provides testing of the verification part of wipeout service."""
-=======
     """Tests that the wipeout services properly verifies the deleted status of
     AppFeedbackReportModels with previous references to a deleted user.
     """
->>>>>>> be88685f
 
     USER_1_EMAIL = 'some@email.com'
     USER_1_USERNAME = 'username1'
