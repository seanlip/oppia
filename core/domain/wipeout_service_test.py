# Copyright 2020 The Oppia Authors. All Rights Reserved.
#
# Licensed under the Apache License, Version 2.0 (the "License");
# you may not use this file except in compliance with the License.
# You may obtain a copy of the License at
#
#      http://www.apache.org/licenses/LICENSE-2.0
#
# Unless required by applicable law or agreed to in writing, software
# distributed under the License is distributed on an "AS-IS" BASIS,
# WITHOUT WARRANTIES OR CONDITIONS OF ANY KIND, either express or implied.
# See the License for the specific language governing permissions and
# limitations under the License.

"""Tests for wipeout service."""

from __future__ import absolute_import  # pylint: disable=import-only-modules
from __future__ import unicode_literals  # pylint: disable=import-only-modules

import logging

from constants import constants
from core.domain import question_domain
from core.domain import question_services
from core.domain import rights_domain
from core.domain import rights_manager
from core.domain import skill_domain
from core.domain import skill_services
from core.domain import story_domain
from core.domain import story_services
from core.domain import subtopic_page_domain
from core.domain import subtopic_page_services
from core.domain import topic_domain
from core.domain import topic_services
from core.domain import user_domain
from core.domain import user_services
from core.domain import wipeout_domain
from core.domain import wipeout_service
from core.platform import models
from core.tests import test_utils
import feconf
import python_utils

from google.appengine.ext import ndb

(
    collection_models, config_models, email_models,
    exp_models, feedback_models, improvements_models,
    question_models, skill_models, story_models,
    subtopic_models, suggestion_models, topic_models,
    user_models
) = models.Registry.import_models([
    models.NAMES.collection, models.NAMES.config, models.NAMES.email,
    models.NAMES.exploration, models.NAMES.feedback, models.NAMES.improvements,
    models.NAMES.question, models.NAMES.skill, models.NAMES.story,
    models.NAMES.subtopic, models.NAMES.suggestion, models.NAMES.topic,
    models.NAMES.user
])


class WipeoutServiceHelpersTests(test_utils.GenericTestBase):
    """Provides testing of the pre-deletion part of wipeout service."""

    USER_1_EMAIL = 'some@email.com'
    USER_1_USERNAME = 'username1'
    USER_2_EMAIL = 'some-other@email.com'
    USER_2_USERNAME = 'username2'

    def setUp(self):
        super(WipeoutServiceHelpersTests, self).setUp()
        self.signup(self.USER_1_EMAIL, self.USER_1_USERNAME)
        self.user_1_id = self.get_user_id_from_email(self.USER_1_EMAIL)
        self.user_1_role = user_services.get_user_settings(self.user_1_id).role
        self.signup(self.USER_2_EMAIL, self.USER_2_USERNAME)
        self.user_2_id = self.get_user_id_from_email(self.USER_2_EMAIL)
        self.user_2_role = user_services.get_user_settings(self.user_2_id).role

    def test_gets_pending_deletion_request(self):
        wipeout_service.save_pending_deletion_requests(
            [wipeout_domain.PendingDeletionRequest.create_default(
                self.user_1_id,
                self.USER_1_EMAIL,
                self.user_1_role,
                ['exp1', 'exp2'],
                ['col1']
            )]
        )

        pending_deletion_request = (
            wipeout_service.get_pending_deletion_request(self.user_1_id))
        self.assertEqual(pending_deletion_request.user_id, self.user_1_id)
        self.assertEqual(pending_deletion_request.email, self.USER_1_EMAIL)
        self.assertEqual(pending_deletion_request.deletion_complete, False)
        self.assertEqual(
            pending_deletion_request.exploration_ids, ['exp1', 'exp2'])
        self.assertEqual(pending_deletion_request.collection_ids, ['col1'])
        self.assertEqual(
            pending_deletion_request.pseudonymizable_entity_mappings, {})

<<<<<<< HEAD
    def test_gets_pending_deletion_request_by_email_returns_correctly(self):
        wipeout_service.save_pending_deletion_requests(
            [wipeout_domain.PendingDeletionRequest.create_default(
                self.user_1_id, self.USER_1_EMAIL, self.user_1_role,
                ['exp1', 'exp2'],
                ['col1']
            )]
        )

        pending_deletion_request = (
            wipeout_service.get_pending_deletion_request_by_email(
                self.USER_1_EMAIL))
        self.assertEqual(pending_deletion_request.user_id, self.user_1_id)
        self.assertEqual(pending_deletion_request.email, self.USER_1_EMAIL)
        self.assertEqual(pending_deletion_request.deletion_complete, False)
        self.assertEqual(
            pending_deletion_request.exploration_ids, ['exp1', 'exp2'])
        self.assertEqual(pending_deletion_request.collection_ids, ['col1'])
        self.assertEqual(
            pending_deletion_request.pseudonymizable_entity_mappings, {})

=======
>>>>>>> b99d7daf
    def test_get_number_of_pending_deletion_requests_returns_correct_number(
            self):
        number_of_pending_deletion_requests = (
            wipeout_service.get_number_of_pending_deletion_requests())
        self.assertEqual(number_of_pending_deletion_requests, 0)

        wipeout_service.save_pending_deletion_requests(
            [
                wipeout_domain.PendingDeletionRequest.create_default(
                    self.user_1_id,
                    self.USER_1_EMAIL,
                    self.user_1_role,
                    [],
                    []
                ),
                wipeout_domain.PendingDeletionRequest.create_default(
                    self.user_2_id,
                    self.USER_2_EMAIL,
                    self.user_2_role,
                    [],
                    []
                )
            ]
        )
        number_of_pending_deletion_requests = (
            wipeout_service.get_number_of_pending_deletion_requests())
        self.assertEqual(number_of_pending_deletion_requests, 2)

    def test_saves_pending_deletion_request_when_new(self):
        pending_deletion_request = (
            wipeout_domain.PendingDeletionRequest.create_default(
                self.user_1_id, self.USER_1_EMAIL, self.user_1_role, [], []))
        wipeout_service.save_pending_deletion_requests(
            [pending_deletion_request])

        pending_deletion_request_model = (
            user_models.PendingDeletionRequestModel.get_by_id(self.user_1_id))

        self.assertEqual(pending_deletion_request_model.id, self.user_1_id)
        self.assertEqual(
            pending_deletion_request_model.email, self.USER_1_EMAIL)
        self.assertEqual(
            pending_deletion_request_model.deletion_complete, False)
        self.assertEqual(pending_deletion_request_model.exploration_ids, [])
        self.assertEqual(pending_deletion_request_model.collection_ids, [])
        self.assertEqual(
            pending_deletion_request_model.pseudonymizable_entity_mappings, {})

    def test_saves_pending_deletion_request_when_already_existing(self):
        pending_deletion_request_model_old = (
            user_models.PendingDeletionRequestModel(
                id=self.user_1_id,
                email=self.USER_1_EMAIL,
                role=self.user_1_role,
                deletion_complete=False,
                exploration_ids=['exp1', 'exp2'],
                collection_ids=['col1'],
                pseudonymizable_entity_mappings={}
            )
        )
        pending_deletion_request_model_old.put()

        pending_deletion_request = (
            wipeout_domain.PendingDeletionRequest.create_default(
                self.user_1_id,
                self.USER_1_EMAIL,
                self.user_1_role,
                ['exp1', 'exp2'],
                ['col1']
            )
        )
        pending_deletion_request.deletion_complete = True
        pending_deletion_request.pseudonymizable_entity_mappings = {
            'story': {'story_id': 'user_id'}
        }
        wipeout_service.save_pending_deletion_requests(
            [pending_deletion_request])

        pending_deletion_request_model_new = (
            user_models.PendingDeletionRequestModel.get_by_id(self.user_1_id))

        self.assertEqual(pending_deletion_request_model_new.id, self.user_1_id)
        self.assertEqual(
            pending_deletion_request_model_new.email, self.USER_1_EMAIL)
        self.assertEqual(
            pending_deletion_request_model_new.deletion_complete, True)
        self.assertEqual(
            pending_deletion_request_model_new.exploration_ids,
            ['exp1', 'exp2'])
        self.assertEqual(
            pending_deletion_request_model_new.collection_ids, ['col1'])
        self.assertEqual(
            pending_deletion_request_model_new.pseudonymizable_entity_mappings,
            {'story': {'story_id': 'user_id'}})
        self.assertEqual(
            pending_deletion_request_model_old.created_on,
            pending_deletion_request_model_new.created_on)

    def test_deletes_pending_deletion_request(self):
        wipeout_service.save_pending_deletion_requests(
            [wipeout_domain.PendingDeletionRequest.create_default(
                self.user_1_id,
                self.USER_1_EMAIL,
                self.user_1_role,
                ['exp1', 'exp2'],
                ['col1']
            )]
        )

        wipeout_service.delete_pending_deletion_request(self.user_1_id)

        self.assertIsNone(
            user_models.PendingDeletionRequestModel.get_by_id(self.user_1_id))


class WipeoutServicePreDeleteTests(test_utils.GenericTestBase):
    """Provides testing of the pre-deletion part of wipeout service."""

    USER_1_EMAIL = 'some@email.com'
    USER_1_USERNAME = 'username1'
    USER_2_EMAIL = 'some-other@email.com'
    USER_2_USERNAME = 'username2'

    def setUp(self):
        super(WipeoutServicePreDeleteTests, self).setUp()
        self.signup(self.USER_1_EMAIL, self.USER_1_USERNAME)
        self.user_1_id = self.get_user_id_from_email(self.USER_1_EMAIL)
        self.set_user_role(self.USER_1_USERNAME, feconf.ROLE_ID_TOPIC_MANAGER)
        self.user_1_gae_id = self.get_gae_id_from_email(self.USER_1_EMAIL)
        self.user_1_actions = user_services.UserActionsInfo(self.user_1_id)

        self.signup(self.USER_2_EMAIL, self.USER_2_USERNAME)
        self.user_2_id = self.get_user_id_from_email(self.USER_2_EMAIL)
        self.user_1_gae_id = self.get_gae_id_from_email(self.USER_1_EMAIL)
        schema_version = 1
        self.modifiable_user_data = user_domain.ModifiableUserData(
            'display_alias', '12345', [constants.DEFAULT_LANGUAGE_CODE],
            None, None, schema_version, self.user_1_id
        )
        self.modifiable_new_user_data = user_domain.ModifiableUserData(
            'display_alias3', '12345', [constants.DEFAULT_LANGUAGE_CODE],
            None, None, schema_version
        )

        user_services.update_multiple_users_data(
            [self.modifiable_user_data])
        self.modifiable_user_data.display_alias = 'name'
        self.modifiable_user_data.pin = '123'
        self.profile_user_id = user_services.create_new_profiles(
            self.user_1_gae_id, self.USER_1_EMAIL,
            [self.modifiable_new_user_data]
        )[0].user_id

    def test_pre_delete_user_email_subscriptions(self):
        email_preferences = user_services.get_email_preferences(self.user_1_id)
        self.assertEqual(
            email_preferences.can_receive_email_updates,
            feconf.DEFAULT_EMAIL_UPDATES_PREFERENCE)
        self.assertEqual(
            email_preferences.can_receive_editor_role_email,
            feconf.DEFAULT_EDITOR_ROLE_EMAIL_PREFERENCE)
        self.assertEqual(
            email_preferences.can_receive_feedback_message_email,
            feconf.DEFAULT_FEEDBACK_MESSAGE_EMAIL_PREFERENCE)
        self.assertEqual(
            email_preferences.can_receive_subscription_email,
            feconf.DEFAULT_SUBSCRIPTION_EMAIL_PREFERENCE)

        wipeout_service.pre_delete_user(self.user_1_id)

        email_preferences = user_services.get_email_preferences(self.user_1_id)
        self.assertFalse(email_preferences.can_receive_email_updates)
        self.assertFalse(email_preferences.can_receive_editor_role_email)
        self.assertFalse(email_preferences.can_receive_feedback_message_email)
        self.assertFalse(email_preferences.can_receive_subscription_email)

    def test_pre_delete_profile_users_works_correctly(self):
        user_settings = user_services.get_user_settings(self.profile_user_id)
        self.assertFalse(user_settings.deleted)
        user_auth_details = user_services.get_auth_details_by_user_id(
            self.profile_user_id)
        self.assertFalse(user_settings.deleted)
        self.assertFalse(user_auth_details.deleted)

        wipeout_service.pre_delete_user(self.profile_user_id)
        user_settings = user_models.UserSettingsModel.get_by_id(
            self.profile_user_id)
        self.assertTrue(user_settings.deleted)
        user_auth_details = user_models.UserAuthDetailsModel.get_by_id(
            self.profile_user_id)
        self.assertTrue(user_auth_details.deleted)

    def test_pre_delete_user_for_full_user_also_deletes_all_profiles(self):
        user_settings = user_services.get_user_settings(self.user_1_id)
        self.assertFalse(user_settings.deleted)
        user_auth_details = user_services.get_auth_details_by_user_id(
            self.user_1_id)
        self.assertFalse(user_auth_details.deleted)
        profile_user_settings = user_services.get_user_settings(
            self.profile_user_id)
        self.assertFalse(user_settings.deleted)
        profile_auth_details = user_services.get_user_settings(
            self.profile_user_id)
        self.assertFalse(profile_auth_details.deleted)

        wipeout_service.pre_delete_user(self.user_1_id)

        user_settings = user_services.get_user_settings_by_gae_id(
            self.user_1_gae_id)
        self.assertTrue(user_settings.deleted)
        user_auth_details = user_models.UserAuthDetailsModel.get_by_id(
            self.user_1_id)
        self.assertTrue(user_auth_details.deleted)
        profile_user_settings = user_models.UserSettingsModel.get_by_id(
            self.profile_user_id)
        self.assertTrue(profile_user_settings.deleted)
        profile_auth_details = user_models.UserAuthDetailsModel.get_by_id(
            self.profile_user_id)
        self.assertTrue(profile_user_settings.deleted)

    def test_pre_delete_user_without_activities_works_correctly(self):
        user_models.UserSubscriptionsModel(
            id=self.user_1_id,
            activity_ids=[],
            collection_ids=[]
        ).put()

        user_settings = user_services.get_user_settings(self.user_1_id)
        self.assertFalse(user_settings.deleted)
        user_auth_details = user_services.get_auth_details_by_user_id(
            self.user_1_id)
        self.assertFalse(user_auth_details.deleted)

        wipeout_service.pre_delete_user(self.user_1_id)

        user_settings = user_services.get_user_settings_by_gae_id(
            self.user_1_gae_id)
        self.assertTrue(user_settings.deleted)
        user_auth_details = user_models.UserAuthDetailsModel.get_by_id(
            self.user_1_id)
        self.assertTrue(user_auth_details.deleted)

        pending_deletion_model = (
            user_models.PendingDeletionRequestModel.get_by_id(self.user_1_id))
        self.assertEqual(pending_deletion_model.exploration_ids, [])
        self.assertEqual(pending_deletion_model.collection_ids, [])

    def test_pre_delete_user_with_activities(self):
        self.save_new_valid_exploration('exp_id', self.user_1_id)
        self.save_new_valid_collection(
            'col_id', self.user_1_id, exploration_id='exp_id')

        wipeout_service.pre_delete_user(self.user_1_id)

        pending_deletion_model = (
            user_models.PendingDeletionRequestModel.get_by_id(self.user_1_id))
        self.assertEqual(
            pending_deletion_model.exploration_ids, ['exp_id'])
        self.assertEqual(pending_deletion_model.collection_ids, ['col_id'])

    def test_pre_delete_user_with_activities_multiple_owners(self):
        user_services.update_user_role(
            self.user_1_id, feconf.ROLE_ID_COLLECTION_EDITOR)
        self.save_new_valid_exploration('exp_id', self.user_1_id)
        rights_manager.assign_role_for_exploration(
            self.user_1_actions,
            'exp_id',
            self.user_2_id,
            rights_domain.ROLE_OWNER)
        self.save_new_valid_collection(
            'col_id', self.user_1_id, exploration_id='exp_id')
        rights_manager.assign_role_for_collection(
            self.user_1_actions,
            'col_id',
            self.user_2_id,
            rights_domain.ROLE_OWNER)

        wipeout_service.pre_delete_user(self.user_1_id)

        pending_deletion_model = (
            user_models.PendingDeletionRequestModel.get_by_id(self.user_1_id))
        self.assertEqual(
            pending_deletion_model.exploration_ids, [])
        self.assertEqual(pending_deletion_model.collection_ids, [])

    def test_pre_delete_user_collection_is_marked_deleted(self):
        self.save_new_valid_collection('col_id', self.user_1_id)

        collection_model = collection_models.CollectionModel.get_by_id('col_id')
        self.assertFalse(collection_model.deleted)

        wipeout_service.pre_delete_user(self.user_1_id)

        collection_model = collection_models.CollectionModel.get_by_id('col_id')
        self.assertTrue(collection_model.deleted)

    def test_pre_delete_user_exploration_is_marked_deleted(self):
        self.save_new_valid_exploration('exp_id', self.user_1_id)

        exp_model = exp_models.ExplorationModel.get_by_id('exp_id')
        self.assertFalse(exp_model.deleted)

        wipeout_service.pre_delete_user(self.user_1_id)

        exp_model = exp_models.ExplorationModel.get_by_id('exp_id')
        self.assertTrue(exp_model.deleted)

    def test_pre_delete_user_collection_ownership_is_released(self):
        self.save_new_valid_collection('col_id', self.user_1_id)
        self.publish_collection(self.user_1_id, 'col_id')
        rights_manager.assign_role_for_collection(
            user_services.get_system_user(),
            'col_id',
            self.user_2_id,
            feconf.ROLE_EDITOR)

        collection_summary_model = (
            collection_models.CollectionSummaryModel.get_by_id('col_id'))
        self.assertFalse(collection_summary_model.community_owned)

        wipeout_service.pre_delete_user(self.user_1_id)

        collection_summary_model = (
            collection_models.CollectionSummaryModel.get_by_id('col_id'))
        self.assertTrue(collection_summary_model.community_owned)

    def test_pre_delete_user_exploration_ownership_is_released(self):
        self.save_new_valid_exploration('exp_id', self.user_1_id)
        self.publish_exploration(self.user_1_id, 'exp_id')
        rights_manager.assign_role_for_exploration(
            user_services.get_system_user(),
            'exp_id',
            self.user_2_id,
            feconf.ROLE_EDITOR)

        exp_summary_model = exp_models.ExpSummaryModel.get_by_id('exp_id')
        self.assertFalse(exp_summary_model.community_owned)

        wipeout_service.pre_delete_user(self.user_1_id)

        exp_summary_model = exp_models.ExpSummaryModel.get_by_id('exp_id')
        self.assertTrue(exp_summary_model.community_owned)

    def test_pre_delete_user_collection_user_is_deassigned(self):
        self.save_new_valid_collection('col_id', self.user_1_id)
        rights_manager.assign_role_for_collection(
            user_services.get_system_user(),
            'col_id',
            self.user_2_id,
            feconf.ROLE_EDITOR)

        collection_summary_model = (
            collection_models.CollectionSummaryModel.get_by_id('col_id'))
        self.assertEqual(collection_summary_model.editor_ids, [self.user_2_id])

        wipeout_service.pre_delete_user(self.user_2_id)

        collection_summary_model = (
            collection_models.CollectionSummaryModel.get_by_id('col_id'))
        self.assertEqual(collection_summary_model.editor_ids, [])

    def test_pre_delete_user_exploration_user_is_deassigned(self):
        self.save_new_valid_exploration('exp_id', self.user_1_id)
        rights_manager.assign_role_for_exploration(
            user_services.get_system_user(),
            'exp_id',
            self.user_2_id,
            feconf.ROLE_EDITOR)

        exp_summary_model = exp_models.ExpSummaryModel.get_by_id('exp_id')
        self.assertEqual(exp_summary_model.editor_ids, [self.user_2_id])

        wipeout_service.pre_delete_user(self.user_2_id)

        exp_summary_model = exp_models.ExpSummaryModel.get_by_id('exp_id')
        self.assertEqual(exp_summary_model.editor_ids, [])

    def test_pre_delete_user_user_is_deassigned_from_topics(self):
        self.save_new_topic('top_id', self.user_1_id)
        topic_services.assign_role(
            user_services.get_system_user(),
            self.user_1_actions,
            feconf.ROLE_MANAGER,
            'top_id')

        top_rights_model = topic_models.TopicRightsModel.get_by_id('top_id')
        self.assertEqual(top_rights_model.manager_ids, [self.user_1_id])

        wipeout_service.pre_delete_user(self.user_1_id)

        top_rights_model = topic_models.TopicRightsModel.get_by_id('top_id')
        self.assertEqual(top_rights_model.manager_ids, [])


class WipeoutServiceRunFunctionsTests(test_utils.GenericTestBase):
    """Provides testing of the pre-deletion part of wipeout service."""

    USER_1_EMAIL = 'some@email.com'
    USER_1_USERNAME = 'username1'
    USER_2_EMAIL = 'some-other@email.com'
    USER_2_USERNAME = 'username2'

    def setUp(self):
        super(WipeoutServiceRunFunctionsTests, self).setUp()
        self.signup(self.USER_1_EMAIL, self.USER_1_USERNAME)
        self.user_1_id = self.get_user_id_from_email(self.USER_1_EMAIL)
        self.set_user_role(self.USER_1_USERNAME, feconf.ROLE_ID_TOPIC_MANAGER)
        self.user_1_actions = user_services.UserActionsInfo(self.user_1_id)
        wipeout_service.pre_delete_user(self.user_1_id)
        self.pending_deletion_request = (
            wipeout_service.get_pending_deletion_request(self.user_1_id))

    def test_run_user_deletion_with_user_not_deleted(self):
        self.assertEqual(
            wipeout_service.run_user_deletion(self.pending_deletion_request),
            wipeout_domain.USER_DELETION_SUCCESS
        )

    def test_run_user_deletion_with_user_already_deleted(self):
        wipeout_service.run_user_deletion(self.pending_deletion_request)
        self.assertEqual(
            wipeout_service.run_user_deletion(self.pending_deletion_request),
            wipeout_domain.USER_DELETION_ALREADY_DONE
        )

<<<<<<< HEAD
    def test_run_user_verification_with_user_not_yet_deleted(self):
        self.assertEqual(
            wipeout_service.run_user_verification(
=======
    def test_run_user_deletion_completion_with_user_not_yet_deleted(self):
        self.assertEqual(
            wipeout_service.run_user_deletion_completion(
>>>>>>> b99d7daf
                self.pending_deletion_request),
            wipeout_domain.USER_VERIFICATION_NOT_DELETED
        )

<<<<<<< HEAD
    def test_run_user_verification_with_user_wrongly_deleted(self):
        wipeout_service.run_user_deletion(self.pending_deletion_request)
        self.assertEqual(
            wipeout_service.run_user_verification(
=======
    def test_run_user_deletion_completion_with_user_wrongly_deleted(self):
        wipeout_service.run_user_deletion(self.pending_deletion_request)
        self.assertEqual(
            wipeout_service.run_user_deletion_completion(
>>>>>>> b99d7daf
                self.pending_deletion_request),
            wipeout_domain.USER_VERIFICATION_SUCCESS
        )

<<<<<<< HEAD
    def test_run_user_verification_with_user_properly_deleted(self):
=======
    def test_run_user_deletion_completion_with_user_properly_deleted(self):
>>>>>>> b99d7daf
        wipeout_service.run_user_deletion(self.pending_deletion_request)

        user_models.CompletedActivitiesModel(
            id=self.user_1_id, exploration_ids=[], collection_ids=[]
        ).put()

        self.assertEqual(
<<<<<<< HEAD
            wipeout_service.run_user_verification(
=======
            wipeout_service.run_user_deletion_completion(
>>>>>>> b99d7daf
                self.pending_deletion_request),
            wipeout_domain.USER_VERIFICATION_FAILURE
        )


<<<<<<< HEAD
=======
class WipeoutServiceDeleteConfigModelsTests(test_utils.GenericTestBase):
    """Provides testing of the deletion part of wipeout service."""

    USER_1_EMAIL = 'some@email.com'
    USER_1_USERNAME = 'username1'
    USER_2_EMAIL = 'some-other@email.com'
    USER_2_USERNAME = 'username2'
    CONFIG_1_ID = 'config_1_id'
    CONFIG_2_ID = 'config_2_id'

    def setUp(self):
        super(WipeoutServiceDeleteConfigModelsTests, self).setUp()
        self.signup(self.USER_1_EMAIL, self.USER_1_USERNAME)
        self.signup(self.USER_2_EMAIL, self.USER_2_USERNAME)
        self.user_1_id = self.get_user_id_from_email(self.USER_1_EMAIL)
        self.user_2_id = self.get_user_id_from_email(self.USER_2_EMAIL)
        config_models.ConfigPropertyModel(
            id=self.CONFIG_1_ID, value='a'
        ).commit(self.user_1_id, [{'cmd': 'command'}])
        wipeout_service.pre_delete_user(self.user_1_id)
        wipeout_service.pre_delete_user(self.user_2_id)

    def test_one_config_property_is_pseudonymized(self):
        wipeout_service.delete_user(
            wipeout_service.get_pending_deletion_request(self.user_1_id))

        # Verify user is deleted.
        config_mappings = (
            user_models.PendingDeletionRequestModel.get_by_id(
                self.user_1_id
            ).pseudonymizable_entity_mappings[models.NAMES.config]
        )
        metadata_model = (
            config_models.ConfigPropertySnapshotMetadataModel.get_by_id(
                '%s-1' % self.CONFIG_1_ID)
        )
        self.assertEqual(
            metadata_model.committer_id, config_mappings[self.CONFIG_1_ID])

    def test_one_config_property_when_the_deletion_is_repeated_is_pseudonymized(
            self):
        wipeout_service.delete_user(
            wipeout_service.get_pending_deletion_request(self.user_1_id))

        # Return metadata model to the original user ID.
        metadata_model = (
            config_models.ConfigPropertySnapshotMetadataModel.get_by_id(
                '%s-1' % self.CONFIG_1_ID)
        )
        metadata_model.committer_id = self.user_1_id
        metadata_model.put()

        # Run the user deletion again.
        wipeout_service.delete_user(
            wipeout_service.get_pending_deletion_request(self.user_1_id))

        # Verify that both the commit and the metadata have the same
        # pseudonymous user ID.
        config_mappings = (
            user_models.PendingDeletionRequestModel.get_by_id(
                self.user_1_id
            ).pseudonymizable_entity_mappings[models.NAMES.config]
        )
        self.assertEqual(
            metadata_model.committer_id, config_mappings[self.CONFIG_1_ID])

    def test_multiple_config_properties_are_pseudonymized(self):
        config_models.ConfigPropertyModel(
            id=self.CONFIG_2_ID, value='b'
        ).commit(self.user_1_id, [{'cmd': 'command'}])

        wipeout_service.delete_user(
            wipeout_service.get_pending_deletion_request(self.user_1_id))

        config_mappings = (
            user_models.PendingDeletionRequestModel.get_by_id(
                self.user_1_id
            ).pseudonymizable_entity_mappings[models.NAMES.config]
        )
        metadata_model_1 = (
            config_models.ConfigPropertySnapshotMetadataModel.get_by_id(
                '%s-1' % self.CONFIG_1_ID)
        )
        self.assertEqual(
            metadata_model_1.committer_id, config_mappings[self.CONFIG_1_ID])

        metadata_model_2 = (
            config_models.ConfigPropertySnapshotMetadataModel.get_by_id(
                '%s-1' % self.CONFIG_2_ID)
        )
        self.assertEqual(
            metadata_model_2.committer_id, config_mappings[self.CONFIG_2_ID])

    def test_multiple_config_properties_with_multiple_users_are_pseudonymized(
            self):
        config_models.ConfigPropertyModel(
            id=self.CONFIG_2_ID, value='b'
        ).commit(self.user_2_id, [{'cmd': 'command'}])

        wipeout_service.delete_user(
            wipeout_service.get_pending_deletion_request(self.user_1_id))

        # Verify first user is deleted.
        config_mappings_1 = (
            user_models.PendingDeletionRequestModel.get_by_id(
                self.user_1_id
            ).pseudonymizable_entity_mappings[models.NAMES.config]
        )
        metadata_model_1 = (
            config_models.ConfigPropertySnapshotMetadataModel.get_by_id(
                '%s-1' % self.CONFIG_1_ID)
        )
        self.assertEqual(
            metadata_model_1.committer_id, config_mappings_1[self.CONFIG_1_ID])

        # Verify second user is not yet deleted.
        metadata_model_2 = (
            config_models.ConfigPropertySnapshotMetadataModel.get_by_id(
                '%s-1' % self.CONFIG_2_ID)
        )
        self.assertEqual(
            metadata_model_2.committer_id, self.user_2_id)

        wipeout_service.delete_user(
            wipeout_service.get_pending_deletion_request(self.user_2_id))

        # Verify second user is deleted.
        config_mappings_2 = (
            user_models.PendingDeletionRequestModel.get_by_id(
                self.user_2_id
            ).pseudonymizable_entity_mappings[models.NAMES.config]
        )
        metadata_model_3 = (
            config_models.ConfigPropertySnapshotMetadataModel.get_by_id(
                '%s-1' % self.CONFIG_2_ID)
        )
        self.assertEqual(
            metadata_model_3.committer_id, config_mappings_2[self.CONFIG_2_ID])

    def test_one_config_property_with_multiple_users_is_pseudonymized(self):
        config_models.ConfigPropertyModel.get_by_id(
            self.CONFIG_1_ID
        ).commit(self.user_2_id, [{'cmd': 'command'}])

        wipeout_service.delete_user(
            wipeout_service.get_pending_deletion_request(self.user_1_id))

        # Verify first user is deleted.
        config_mappings_1 = (
            user_models.PendingDeletionRequestModel.get_by_id(
                self.user_1_id
            ).pseudonymizable_entity_mappings[models.NAMES.config]
        )
        metadata_model_1 = (
            config_models.ConfigPropertySnapshotMetadataModel.get_by_id(
                '%s-1' % self.CONFIG_1_ID)
        )
        self.assertEqual(
            metadata_model_1.committer_id, config_mappings_1[self.CONFIG_1_ID])

        # Verify second user is not yet deleted.
        metadata_model_2 = (
            config_models.ConfigPropertySnapshotMetadataModel.get_by_id(
                '%s-2' % self.CONFIG_1_ID)
        )
        self.assertEqual(metadata_model_2.committer_id, self.user_2_id)

        wipeout_service.delete_user(
            wipeout_service.get_pending_deletion_request(self.user_2_id))

        # Verify second user is deleted.
        config_mappings_2 = (
            user_models.PendingDeletionRequestModel.get_by_id(
                self.user_2_id
            ).pseudonymizable_entity_mappings[models.NAMES.config]
        )
        metadata_model_3 = (
            config_models.ConfigPropertySnapshotMetadataModel.get_by_id(
                '%s-2' % self.CONFIG_1_ID)
        )
        self.assertEqual(
            metadata_model_3.committer_id, config_mappings_2[self.CONFIG_1_ID])


class WipeoutServiceVerifyDeleteConfigModelsTests(test_utils.GenericTestBase):
    """Provides testing of the verification part of wipeout service."""

    USER_1_EMAIL = 'some@email.com'
    USER_1_USERNAME = 'username1'
    CONFIG_1_ID = 'config_1_id'
    CONFIG_2_ID = 'config_2_id'

    def setUp(self):
        super(WipeoutServiceVerifyDeleteConfigModelsTests, self).setUp()
        self.signup(self.USER_1_EMAIL, self.USER_1_USERNAME)
        self.user_1_id = self.get_user_id_from_email(self.USER_1_EMAIL)
        config_model = config_models.ConfigPropertyModel(
            id=self.CONFIG_2_ID, value='a'
        )
        config_model.commit(self.user_1_id, [{'cmd': 'command'}])
        config_model.commit(self.user_1_id, [{'cmd': 'command_2'}])
        config_models.ConfigPropertyModel(
            id=self.CONFIG_2_ID, value='a'
        ).commit(self.user_1_id, [{'cmd': 'command'}])
        wipeout_service.pre_delete_user(self.user_1_id)

    def test_verify_user_delete_when_user_is_deleted_returns_true(self):
        wipeout_service.delete_user(
            wipeout_service.get_pending_deletion_request(self.user_1_id))
        self.assertTrue(wipeout_service.verify_user_deleted(self.user_1_id))

    def test_verify_user_delete_when_user_is_not_deleted_returns_false(self):
        wipeout_service.delete_user(
            wipeout_service.get_pending_deletion_request(self.user_1_id))
        self.assertTrue(wipeout_service.verify_user_deleted(self.user_1_id))

        config_models.ConfigPropertyModel(
            id=self.CONFIG_2_ID, value='a'
        ).commit(self.user_1_id, [{'cmd': 'command'}])

        self.assertFalse(wipeout_service.verify_user_deleted(self.user_1_id))

        wipeout_service.delete_user(
            wipeout_service.get_pending_deletion_request(self.user_1_id))
        self.assertTrue(wipeout_service.verify_user_deleted(self.user_1_id))


>>>>>>> b99d7daf
class WipeoutServiceDeleteCollectionModelsTests(test_utils.GenericTestBase):
    """Provides testing of the deletion part of wipeout service."""

    USER_1_EMAIL = 'some@email.com'
    USER_1_USERNAME = 'username1'
    USER_2_EMAIL = 'some-other@email.com'
    USER_2_USERNAME = 'username2'
    COL_1_ID = 'col_1_id'
    COL_2_ID = 'col_2_id'

    def setUp(self):
        super(WipeoutServiceDeleteCollectionModelsTests, self).setUp()
        self.signup(self.USER_1_EMAIL, self.USER_1_USERNAME)
        self.signup(self.USER_2_EMAIL, self.USER_2_USERNAME)
        self.user_1_id = self.get_user_id_from_email(self.USER_1_EMAIL)
        self.user_2_id = self.get_user_id_from_email(self.USER_2_EMAIL)
        self.save_new_valid_collection(self.COL_1_ID, self.user_1_id)
        self.publish_collection(self.user_1_id, self.COL_1_ID)
        rights_manager.assign_role_for_collection(
            user_services.UserActionsInfo(self.user_1_id),
            self.COL_1_ID,
            self.user_2_id,
            feconf.ROLE_OWNER)

    def test_one_collection_snapshot_metadata_is_pseudonymized(self):
        wipeout_service.pre_delete_user(self.user_1_id)
        wipeout_service.delete_user(
            wipeout_service.get_pending_deletion_request(self.user_1_id))

        # Verify user is deleted.
        collection_mappings = (
            user_models.PendingDeletionRequestModel.get_by_id(
                self.user_1_id
            ).pseudonymizable_entity_mappings[models.NAMES.collection]
        )
        metadata_model = (
            collection_models.CollectionSnapshotMetadataModel.get_by_id(
                '%s-1' % self.COL_1_ID)
        )
        self.assertEqual(
            metadata_model.committer_id,
            collection_mappings[self.COL_1_ID])
        rights_metadata_model_1 = (
            collection_models.CollectionRightsSnapshotMetadataModel.get_by_id(
                '%s-1' % self.COL_1_ID)
        )
        self.assertEqual(
            rights_metadata_model_1.committer_id,
            collection_mappings[self.COL_1_ID])
        self.assertEqual(
            rights_metadata_model_1.content_user_ids,
            [collection_mappings[self.COL_1_ID]])
        self.assertEqual(rights_metadata_model_1.commit_cmds_user_ids, [])
        rights_metadata_model_2 = (
            collection_models.CollectionRightsSnapshotMetadataModel.get_by_id(
                '%s-2' % self.COL_1_ID)
        )
        self.assertEqual(
            rights_metadata_model_2.committer_id,
            collection_mappings[self.COL_1_ID])
        self.assertEqual(
            rights_metadata_model_2.content_user_ids,
            [collection_mappings[self.COL_1_ID]])
        self.assertEqual(rights_metadata_model_2.commit_cmds_user_ids, [])

    def test_one_collection_snapshot_content_is_pseudonymized(self):
        wipeout_service.pre_delete_user(self.user_1_id)
        wipeout_service.delete_user(
            wipeout_service.get_pending_deletion_request(self.user_1_id))

        # Verify user is deleted.
        collection_mappings = (
            user_models.PendingDeletionRequestModel.get_by_id(
                self.user_1_id
            ).pseudonymizable_entity_mappings[models.NAMES.collection]
        )
        rights_content_model_1 = (
            collection_models.CollectionRightsSnapshotContentModel.get_by_id(
                '%s-1' % self.COL_1_ID)
        )
        self.assertEqual(
            rights_content_model_1.content['owner_ids'],
            [collection_mappings[self.COL_1_ID]])
        rights_content_model_2 = (
            collection_models.CollectionRightsSnapshotContentModel.get_by_id(
                '%s-3' % self.COL_1_ID)
        )
        self.assertItemsEqual(
            rights_content_model_2.content['owner_ids'],
            [
                collection_mappings[self.COL_1_ID],
                self.user_2_id
            ])

    def test_one_collection_commit_log_is_pseudonymized(self):
        wipeout_service.pre_delete_user(self.user_1_id)
        wipeout_service.delete_user(
            wipeout_service.get_pending_deletion_request(self.user_1_id))

        # Verify user is deleted.
        collection_mappings = (
            user_models.PendingDeletionRequestModel.get_by_id(
                self.user_1_id
            ).pseudonymizable_entity_mappings[models.NAMES.collection]
        )
        commit_log_model_1 = (
            collection_models.CollectionCommitLogEntryModel.get_by_id(
                'rights-%s-2' % self.COL_1_ID)
        )
        self.assertEqual(
            commit_log_model_1.user_id,
            collection_mappings[self.COL_1_ID])
        commit_log_model_2 = (
            collection_models.CollectionCommitLogEntryModel.get_by_id(
                'rights-%s-3' % self.COL_1_ID)
        )
        self.assertEqual(
            commit_log_model_2.user_id,
            collection_mappings[self.COL_1_ID])

    def test_one_collection_with_missing_snapshot_is_pseudonymized(self):
        observed_log_messages = []

        def _mock_logging_function(msg, *args):
            """Mocks logging.warning()."""
            observed_log_messages.append(msg % args)

        logging_swap = self.swap(logging, 'error', _mock_logging_function)

        collection_models.CollectionCommitLogEntryModel(
            id='collection-%s-1' % self.COL_2_ID,
            collection_id=self.COL_2_ID,
            user_id=self.user_1_id,
            commit_type='create_new',
            commit_cmds=[{}],
            post_commit_status=constants.ACTIVITY_STATUS_PUBLIC,
            version=1
        ).put()

        with logging_swap:
            wipeout_service.pre_delete_user(self.user_1_id)
            wipeout_service.delete_user(
                wipeout_service.get_pending_deletion_request(self.user_1_id))

        self.assertItemsEqual(
            observed_log_messages,
            [
                'The commit log model \'CollectionCommitLogEntryModel\' and '
                'snapshot models [\'CollectionSnapshotMetadataModel\', '
                '\'CollectionRightsSnapshotMetadataModel\'] IDs differ. '
                'Snapshots without commit logs: [], '
                'commit logs without snapshots: [u\'%s\'].' % self.COL_2_ID,
                'The commit log model \'ExplorationCommitLogEntryModel\' and '
                'snapshot models [\'ExplorationSnapshotMetadataModel\', '
                '\'ExplorationRightsSnapshotMetadataModel\'] IDs differ. '
                'Snapshots without commit logs: [], '
                'commit logs without snapshots: [u\'an_exploration_id\'].'
            ]
        )

        # Verify user is deleted.
        collection_mappings = (
            user_models.PendingDeletionRequestModel.get_by_id(
                self.user_1_id
            ).pseudonymizable_entity_mappings[models.NAMES.collection]
        )
        metadata_model = (
            collection_models.CollectionSnapshotMetadataModel.get_by_id(
                '%s-1' % self.COL_1_ID
            )
        )
        self.assertEqual(
            metadata_model.committer_id,
            collection_mappings[self.COL_1_ID])
        commit_log_model_1 = (
            collection_models.CollectionCommitLogEntryModel.get_by_id(
                'collection-%s-1' % self.COL_1_ID
            )
        )
        self.assertEqual(
            commit_log_model_1.user_id,
            collection_mappings[self.COL_1_ID])
        commit_log_model_2 = (
            collection_models.CollectionCommitLogEntryModel.get_by_id(
                'collection-%s-1' % self.COL_2_ID
            )
        )
        self.assertEqual(
            commit_log_model_2.user_id,
            collection_mappings[self.COL_2_ID])

    def test_one_collection_when_the_deletion_is_repeated_is_pseudonymized(
            self):
        wipeout_service.pre_delete_user(self.user_1_id)
        wipeout_service.delete_user(
            wipeout_service.get_pending_deletion_request(self.user_1_id))

        # Return metadata model to the original user ID.
        metadata_model = (
            collection_models.CollectionSnapshotMetadataModel.get_by_id(
                '%s-1' % self.COL_1_ID
            )
        )
        metadata_model.committer_id = self.user_1_id
        metadata_model.put()

        # Run the user deletion again.
        wipeout_service.delete_user(
            wipeout_service.get_pending_deletion_request(self.user_1_id))

        # Verify that both the commit and the metadata have the same
        # pseudonymous user ID.
        collection_mappings = (
            user_models.PendingDeletionRequestModel.get_by_id(
                self.user_1_id
            ).pseudonymizable_entity_mappings[models.NAMES.collection]
        )
        metadata_model = (
            collection_models.CollectionSnapshotMetadataModel.get_by_id(
                '%s-1' % self.COL_1_ID
            )
        )
        self.assertEqual(
            metadata_model.committer_id,
            collection_mappings[self.COL_1_ID])
        commit_log_model = (
            collection_models.CollectionCommitLogEntryModel.get_by_id(
                'collection-%s-1' % self.COL_1_ID)
        )
        self.assertEqual(
            commit_log_model.user_id,
            collection_mappings[self.COL_1_ID])

    def test_multiple_collections_are_pseudonymized(self):
        self.save_new_valid_collection(self.COL_2_ID, self.user_1_id)
        self.publish_collection(self.user_1_id, self.COL_2_ID)

        wipeout_service.pre_delete_user(self.user_1_id)
        wipeout_service.delete_user(
            wipeout_service.get_pending_deletion_request(self.user_1_id))

        collection_mappings = (
            user_models.PendingDeletionRequestModel.get_by_id(
                self.user_1_id
            ).pseudonymizable_entity_mappings[models.NAMES.collection]
        )
        metadata_model = (
            collection_models.CollectionSnapshotMetadataModel.get_by_id(
                '%s-1' % self.COL_1_ID
            )
        )
        self.assertEqual(
            metadata_model.committer_id,
            collection_mappings[self.COL_1_ID])
        commit_log_model = (
            collection_models.CollectionCommitLogEntryModel.get_by_id(
                'collection-%s-1' % self.COL_1_ID
            )
        )
        self.assertEqual(
            commit_log_model.user_id,
            collection_mappings[self.COL_1_ID])
        metadata_model = (
            collection_models.CollectionSnapshotMetadataModel.get_by_id(
                '%s-1' % self.COL_2_ID
            )
        )
        self.assertEqual(
            metadata_model.committer_id,
            collection_mappings[self.COL_2_ID])
        commit_log_model = (
            collection_models.CollectionCommitLogEntryModel.get_by_id(
                'collection-%s-1' % self.COL_2_ID
            )
        )
        self.assertEqual(
            commit_log_model.user_id,
            collection_mappings[self.COL_2_ID])


class WipeoutServiceVerifyDeleteCollectionModelsTests(
        test_utils.GenericTestBase):
    """Provides testing of the verification part of wipeout service."""

    USER_1_EMAIL = 'some@email.com'
    USER_1_USERNAME = 'username1'
    COL_1_ID = 'col_1_id'
    COL_2_ID = 'col_2_id'

    def setUp(self):
        super(WipeoutServiceVerifyDeleteCollectionModelsTests, self).setUp()
        self.signup(self.USER_1_EMAIL, self.USER_1_USERNAME)
        self.user_1_id = self.get_user_id_from_email(self.USER_1_EMAIL)
        self.save_new_valid_collection(self.COL_1_ID, self.user_1_id)
        self.save_new_valid_collection(self.COL_2_ID, self.user_1_id)
        wipeout_service.pre_delete_user(self.user_1_id)

    def test_verify_user_delete_when_user_is_deleted_returns_true(self):
        wipeout_service.delete_user(
            wipeout_service.get_pending_deletion_request(self.user_1_id))
        self.assertTrue(wipeout_service.verify_user_deleted(self.user_1_id))

    def test_verify_user_delete_when_user_is_not_deleted_returns_false(self):
        wipeout_service.delete_user(
            wipeout_service.get_pending_deletion_request(self.user_1_id))
        self.assertTrue(wipeout_service.verify_user_deleted(self.user_1_id))

        collection_models.CollectionSnapshotMetadataModel(
            id='%s-1' % self.COL_1_ID,
            committer_id=self.user_1_id,
            commit_message='123',
            commit_type='create',
            commit_cmds={}
        ).put()

        self.assertFalse(wipeout_service.verify_user_deleted(self.user_1_id))

        wipeout_service.delete_user(
            wipeout_service.get_pending_deletion_request(self.user_1_id))
        self.assertTrue(wipeout_service.verify_user_deleted(self.user_1_id))


class WipeoutServiceDeleteExplorationModelsTests(test_utils.GenericTestBase):
    """Provides testing of the deletion part of wipeout service."""

    USER_1_EMAIL = 'some@email.com'
    USER_1_USERNAME = 'username1'
    USER_2_EMAIL = 'some-other@email.com'
    USER_2_USERNAME = 'username2'
    EXP_1_ID = 'col_1_id'
    EXP_2_ID = 'col_2_id'

    def setUp(self):
        super(WipeoutServiceDeleteExplorationModelsTests, self).setUp()
        self.signup(self.USER_1_EMAIL, self.USER_1_USERNAME)
        self.signup(self.USER_2_EMAIL, self.USER_2_USERNAME)
        self.user_1_id = self.get_user_id_from_email(self.USER_1_EMAIL)
        self.user_2_id = self.get_user_id_from_email(self.USER_2_EMAIL)
        self.save_new_valid_exploration(self.EXP_1_ID, self.user_1_id)
        self.publish_exploration(self.user_1_id, self.EXP_1_ID)
        rights_manager.assign_role_for_exploration(
            user_services.UserActionsInfo(self.user_1_id),
            self.EXP_1_ID,
            self.user_2_id,
            feconf.ROLE_OWNER)

    def test_one_exploration_snapshot_metadata_is_pseudonymized(self):
        wipeout_service.pre_delete_user(self.user_1_id)
        wipeout_service.delete_user(
            wipeout_service.get_pending_deletion_request(self.user_1_id))

        # Verify user is deleted.
        exploration_mappings = (
            user_models.PendingDeletionRequestModel.get_by_id(
                self.user_1_id
            ).pseudonymizable_entity_mappings[models.NAMES.exploration]
        )
        metadata_model = (
            exp_models.ExplorationSnapshotMetadataModel.get_by_id(
                '%s-1' % self.EXP_1_ID)
        )
        self.assertEqual(
            metadata_model.committer_id,
            exploration_mappings[self.EXP_1_ID])
        rights_metadata_model_1 = (
            exp_models.ExplorationRightsSnapshotMetadataModel.get_by_id(
                '%s-1' % self.EXP_1_ID)
        )
        self.assertEqual(
            rights_metadata_model_1.committer_id,
            exploration_mappings[self.EXP_1_ID])
        self.assertEqual(
            rights_metadata_model_1.content_user_ids,
            [exploration_mappings[self.EXP_1_ID]])
        self.assertEqual(rights_metadata_model_1.commit_cmds_user_ids, [])
        rights_metadata_model_2 = (
            exp_models.ExplorationRightsSnapshotMetadataModel.get_by_id(
                '%s-2' % self.EXP_1_ID)
        )
        self.assertEqual(
            rights_metadata_model_2.committer_id,
            exploration_mappings[self.EXP_1_ID])
        self.assertEqual(
            rights_metadata_model_2.content_user_ids,
            [exploration_mappings[self.EXP_1_ID]])
        self.assertEqual(rights_metadata_model_2.commit_cmds_user_ids, [])

    def test_one_exploration_snapshot_content_is_pseudonymized(self):
        wipeout_service.pre_delete_user(self.user_1_id)
        wipeout_service.delete_user(
            wipeout_service.get_pending_deletion_request(self.user_1_id))

        # Verify user is deleted.
        exploration_mappings = (
            user_models.PendingDeletionRequestModel.get_by_id(
                self.user_1_id
            ).pseudonymizable_entity_mappings[models.NAMES.exploration]
        )
        rights_content_model_1 = (
            exp_models.ExplorationRightsSnapshotContentModel.get_by_id(
                '%s-1' % self.EXP_1_ID)
        )
        self.assertEqual(
            rights_content_model_1.content['owner_ids'],
            [exploration_mappings[self.EXP_1_ID]])
        rights_content_model_2 = (
            exp_models.ExplorationRightsSnapshotContentModel.get_by_id(
                '%s-3' % self.EXP_1_ID)
        )
        self.assertItemsEqual(
            rights_content_model_2.content['owner_ids'],
            [
                exploration_mappings[self.EXP_1_ID],
                self.user_2_id
            ])

    def test_one_exploration_commit_log_is_pseudonymized(self):
        wipeout_service.pre_delete_user(self.user_1_id)
        wipeout_service.delete_user(
            wipeout_service.get_pending_deletion_request(self.user_1_id))

        # Verify user is deleted.
        exploration_mappings = (
            user_models.PendingDeletionRequestModel.get_by_id(
                self.user_1_id
            ).pseudonymizable_entity_mappings[models.NAMES.exploration]
        )
        commit_log_model_1 = (
            exp_models.ExplorationCommitLogEntryModel.get_by_id(
                'rights-%s-2' % self.EXP_1_ID)
        )
        self.assertEqual(
            commit_log_model_1.user_id, exploration_mappings[self.EXP_1_ID])

        commit_log_model_2 = (
            exp_models.ExplorationCommitLogEntryModel.get_by_id(
                'rights-%s-3' % self.EXP_1_ID)
        )
        self.assertEqual(
            commit_log_model_2.user_id, exploration_mappings[self.EXP_1_ID])

    def test_one_exploration_with_missing_snapshot_is_pseudonymized(self):
        observed_log_messages = []

        def _mock_logging_function(msg, *args):
            """Mocks logging.warning()."""
            observed_log_messages.append(msg % args)

        logging_swap = self.swap(logging, 'error', _mock_logging_function)

        exp_models.ExplorationCommitLogEntryModel(
            id='exploration-%s-1' % self.EXP_2_ID,
            exploration_id=self.EXP_2_ID,
            user_id=self.user_1_id,
            commit_type='create_new',
            commit_cmds=[{}],
            post_commit_status=constants.ACTIVITY_STATUS_PUBLIC,
            version=1
        ).put()

        with logging_swap:
            wipeout_service.pre_delete_user(self.user_1_id)
            wipeout_service.delete_user(
                wipeout_service.get_pending_deletion_request(self.user_1_id))

        self.assertItemsEqual(
            observed_log_messages,
            [
                'The commit log model \'ExplorationCommitLogEntryModel\' and '
                'snapshot models [\'ExplorationSnapshotMetadataModel\', '
                '\'ExplorationRightsSnapshotMetadataModel\'] IDs differ. '
                'Snapshots without commit logs: [], '
                'commit logs without snapshots: [u\'%s\'].' % self.EXP_2_ID
            ]
        )

        # Verify user is deleted.
        exploration_mappings = (
            user_models.PendingDeletionRequestModel.get_by_id(
                self.user_1_id
            ).pseudonymizable_entity_mappings[models.NAMES.exploration]
        )
        metadata_model = (
            exp_models.ExplorationSnapshotMetadataModel.get_by_id(
                '%s-1' % self.EXP_1_ID
            )
        )
        self.assertEqual(
            metadata_model.committer_id, exploration_mappings[self.EXP_1_ID])
        commit_log_model_1 = (
            exp_models.ExplorationCommitLogEntryModel.get_by_id(
                'exploration-%s-1' % self.EXP_1_ID
            )
        )
        self.assertEqual(
            commit_log_model_1.user_id, exploration_mappings[self.EXP_1_ID])
        commit_log_model_2 = (
            exp_models.ExplorationCommitLogEntryModel.get_by_id(
                'exploration-%s-1' % self.EXP_2_ID
            )
        )
        self.assertEqual(
            commit_log_model_2.user_id, exploration_mappings[self.EXP_2_ID])

    def test_one_exploration_when_the_deletion_is_repeated_is_pseudonymized(
            self):
        wipeout_service.pre_delete_user(self.user_1_id)
        wipeout_service.delete_user(
            wipeout_service.get_pending_deletion_request(self.user_1_id))

        # Return metadata model to the original user ID.
        metadata_model = (
            exp_models.ExplorationSnapshotMetadataModel.get_by_id(
                '%s-1' % self.EXP_1_ID
            )
        )
        metadata_model.committer_id = self.user_1_id
        metadata_model.put()

        # Run the user deletion again.
        wipeout_service.delete_user(
            wipeout_service.get_pending_deletion_request(self.user_1_id))

        # Verify that both the commit and the metadata have the same
        # pseudonymous user ID.
        exploration_mappings = (
            user_models.PendingDeletionRequestModel.get_by_id(
                self.user_1_id
            ).pseudonymizable_entity_mappings[models.NAMES.exploration]
        )
        metadata_model = (
            exp_models.ExplorationSnapshotMetadataModel.get_by_id(
                '%s-1' % self.EXP_1_ID
            )
        )
        self.assertEqual(
            metadata_model.committer_id, exploration_mappings[self.EXP_1_ID])
        commit_log_model = (
            exp_models.ExplorationCommitLogEntryModel.get_by_id(
                'exploration-%s-1' % self.EXP_1_ID)
        )
        self.assertEqual(
            commit_log_model.user_id, exploration_mappings[self.EXP_1_ID])

    def test_multiple_explorations_are_pseudonymized(self):
        self.save_new_valid_exploration(self.EXP_2_ID, self.user_1_id)
        self.publish_exploration(self.user_1_id, self.EXP_2_ID)

        wipeout_service.pre_delete_user(self.user_1_id)
        wipeout_service.delete_user(
            wipeout_service.get_pending_deletion_request(self.user_1_id))

        exploration_mappings = (
            user_models.PendingDeletionRequestModel.get_by_id(
                self.user_1_id
            ).pseudonymizable_entity_mappings[models.NAMES.exploration]
        )
        metadata_model = (
            exp_models.ExplorationSnapshotMetadataModel.get_by_id(
                '%s-1' % self.EXP_1_ID
            )
        )
        self.assertEqual(
            metadata_model.committer_id, exploration_mappings[self.EXP_1_ID])
        commit_log_model = (
            exp_models.ExplorationCommitLogEntryModel.get_by_id(
                'exploration-%s-1' % self.EXP_1_ID
            )
        )
        self.assertEqual(
            commit_log_model.user_id, exploration_mappings[self.EXP_1_ID])
        metadata_model = (
            exp_models.ExplorationSnapshotMetadataModel.get_by_id(
                '%s-1' % self.EXP_2_ID
            )
        )
        self.assertEqual(
            metadata_model.committer_id, exploration_mappings[self.EXP_2_ID])
        commit_log_model = (
            exp_models.ExplorationCommitLogEntryModel.get_by_id(
                'exploration-%s-1' % self.EXP_2_ID
            )
        )
        self.assertEqual(
            commit_log_model.user_id, exploration_mappings[self.EXP_2_ID])


class WipeoutServiceVerifyDeleteExplorationModelsTests(
        test_utils.GenericTestBase):
    """Provides testing of the verification part of wipeout service."""

    USER_1_EMAIL = 'some@email.com'
    USER_1_USERNAME = 'username1'
    EXP_1_ID = 'exp_1_id'
    EXP_2_ID = 'exp_2_id'

    def setUp(self):
        super(WipeoutServiceVerifyDeleteExplorationModelsTests, self).setUp()
        self.signup(self.USER_1_EMAIL, self.USER_1_USERNAME)
        self.user_1_id = self.get_user_id_from_email(self.USER_1_EMAIL)
        self.save_new_valid_exploration(self.EXP_1_ID, self.user_1_id)
        self.save_new_valid_exploration(self.EXP_2_ID, self.user_1_id)
        wipeout_service.pre_delete_user(self.user_1_id)

    def test_verify_user_delete_when_user_is_deleted_returns_true(self):
        wipeout_service.delete_user(
            wipeout_service.get_pending_deletion_request(self.user_1_id))
        self.assertTrue(wipeout_service.verify_user_deleted(self.user_1_id))

    def test_verify_user_delete_when_user_is_not_deleted_returns_false(self):
        wipeout_service.delete_user(
            wipeout_service.get_pending_deletion_request(self.user_1_id))
        self.assertTrue(wipeout_service.verify_user_deleted(self.user_1_id))

        exp_models.ExplorationSnapshotMetadataModel(
            id='%s-1' % self.EXP_1_ID,
            committer_id=self.user_1_id,
            commit_message='123',
            commit_type='create',
            commit_cmds={}
        ).put()

        self.assertFalse(wipeout_service.verify_user_deleted(self.user_1_id))

        wipeout_service.delete_user(
            wipeout_service.get_pending_deletion_request(self.user_1_id))
        self.assertTrue(wipeout_service.verify_user_deleted(self.user_1_id))


class WipeoutServiceDeleteEmailModelsTests(test_utils.GenericTestBase):
    """Provides testing of the deletion part of wipeout service."""

    USER_1_EMAIL = 'some@email.com'
    USER_1_USERNAME = 'username1'
    USER_2_EMAIL = 'some-other@email.com'
    USER_2_USERNAME = 'username2'
    THREAD_1_ID = 'thread_1_id'
    THREAD_2_ID = 'thread_2_id'
    REPLY_1_ID = 'reply_1_id'
    REPLY_2_ID = 'reply_2_id'

    def setUp(self):
        super(WipeoutServiceDeleteEmailModelsTests, self).setUp()
        self.signup(self.USER_1_EMAIL, self.USER_1_USERNAME)
        self.signup(self.USER_2_EMAIL, self.USER_2_USERNAME)
        self.user_1_id = self.get_user_id_from_email(self.USER_1_EMAIL)
        self.user_2_id = self.get_user_id_from_email(self.USER_2_EMAIL)
        email_models.GeneralFeedbackEmailReplyToIdModel(
            id='%s.%s' % (self.user_1_id, self.THREAD_1_ID),
            user_id=self.user_1_id,
            thread_id=self.THREAD_1_ID,
            reply_to_id=self.REPLY_1_ID
        ).put()
        wipeout_service.pre_delete_user(self.user_1_id)
        wipeout_service.pre_delete_user(self.user_2_id)

    def test_one_email_is_deleted(self):
        wipeout_service.delete_user(
            wipeout_service.get_pending_deletion_request(self.user_1_id))

        self.assertIsNone(
            email_models.GeneralFeedbackEmailReplyToIdModel.get_by_id(
                '%s.%s' % (self.user_1_id, self.THREAD_1_ID)))

    def test_multiple_emails_are_deleted(self):
        email_models.GeneralFeedbackEmailReplyToIdModel(
            id='%s.%s' % (self.user_1_id, self.THREAD_2_ID),
            user_id=self.user_1_id,
            thread_id=self.THREAD_2_ID,
            reply_to_id=self.REPLY_2_ID
        ).put()

        wipeout_service.delete_user(
            wipeout_service.get_pending_deletion_request(self.user_1_id))

        self.assertIsNone(
            email_models.GeneralFeedbackEmailReplyToIdModel.get_by_id(
                '%s.%s' % (self.user_1_id, self.THREAD_1_ID)))
        self.assertIsNone(
            email_models.GeneralFeedbackEmailReplyToIdModel.get_by_id(
                '%s.%s' % (self.user_1_id, self.THREAD_2_ID)))

    def test_multiple_emails_from_multiple_users_are_deleted(self):
        email_models.GeneralFeedbackEmailReplyToIdModel(
            id='%s.%s' % (self.user_2_id, self.THREAD_2_ID),
            user_id=self.user_2_id,
            thread_id=self.THREAD_2_ID,
            reply_to_id=self.REPLY_2_ID
        ).put()

        wipeout_service.delete_user(
            wipeout_service.get_pending_deletion_request(self.user_1_id))

        self.assertIsNone(
            email_models.GeneralFeedbackEmailReplyToIdModel.get_by_id(
                '%s.%s' % (self.user_1_id, self.THREAD_1_ID)))
        self.assertIsNotNone(
            email_models.GeneralFeedbackEmailReplyToIdModel.get_by_id(
                '%s.%s' % (self.user_2_id, self.THREAD_2_ID)))

        wipeout_service.delete_user(
            wipeout_service.get_pending_deletion_request(self.user_2_id))
        self.assertIsNone(
            email_models.GeneralFeedbackEmailReplyToIdModel.get_by_id(
                '%s.%s' % (self.user_2_id, self.THREAD_2_ID)))


class WipeoutServiceVerifyDeleteEmailModelsTests(test_utils.GenericTestBase):
    """Provides testing of the verification part of wipeout service."""

    USER_1_EMAIL = 'some@email.com'
    USER_1_USERNAME = 'username1'
    THREAD_1_ID = 'thread_1_id'
    THREAD_2_ID = 'thread_2_id'
    REPLY_1_ID = 'reply_1_id'
    REPLY_2_ID = 'reply_2_id'

    def setUp(self):
        super(WipeoutServiceVerifyDeleteEmailModelsTests, self).setUp()
        self.signup(self.USER_1_EMAIL, self.USER_1_USERNAME)
        self.user_1_id = self.get_user_id_from_email(self.USER_1_EMAIL)
        email_models.GeneralFeedbackEmailReplyToIdModel(
            id='%s.%s' % (self.user_1_id, self.THREAD_1_ID),
            user_id=self.user_1_id,
            thread_id=self.THREAD_1_ID,
            reply_to_id=self.REPLY_1_ID
        ).put()
        wipeout_service.pre_delete_user(self.user_1_id)

    def test_verify_user_delete_when_user_is_deleted_returns_true(self):
        wipeout_service.delete_user(
            wipeout_service.get_pending_deletion_request(self.user_1_id))
        self.assertTrue(wipeout_service.verify_user_deleted(self.user_1_id))

    def test_verify_user_delete_when_user_is_not_deleted_returns_false(self):
        wipeout_service.delete_user(
            wipeout_service.get_pending_deletion_request(self.user_1_id))
        self.assertTrue(wipeout_service.verify_user_deleted(self.user_1_id))

        email_models.GeneralFeedbackEmailReplyToIdModel(
            id='%s.%s' % (self.user_1_id, self.THREAD_1_ID),
            user_id=self.user_1_id,
            thread_id=self.THREAD_1_ID,
            reply_to_id=self.REPLY_1_ID
        ).put()

        self.assertFalse(wipeout_service.verify_user_deleted(self.user_1_id))

        wipeout_service.delete_user(
            wipeout_service.get_pending_deletion_request(self.user_1_id))
        self.assertTrue(wipeout_service.verify_user_deleted(self.user_1_id))


class WipeoutServiceDeleteFeedbackModelsTests(test_utils.GenericTestBase):
    """Provides testing of the deletion part of wipeout service."""

    FEEDBACK_1_ID = 'feedback_1_id'
    FEEDBACK_2_ID = 'feedback_2_id'
    MESSAGE_1_ID = 'message_1_id'
    MESSAGE_2_ID = 'message_2_id'
    EXP_1_ID = 'exp_1_id'
    EXP_2_ID = 'exp_2_id'
    USER_1_EMAIL = 'some@email.com'
    USER_1_USERNAME = 'username1'
    USER_2_EMAIL = 'some-other@email.com'
    USER_2_USERNAME = 'username2'
    NUMBER_OF_MODELS = 150

    def setUp(self):
        super(WipeoutServiceDeleteFeedbackModelsTests, self).setUp()
        self.signup(self.USER_1_EMAIL, self.USER_1_USERNAME)
        self.signup(self.USER_2_EMAIL, self.USER_2_USERNAME)
        self.user_1_id = self.get_user_id_from_email(self.USER_1_EMAIL)
        self.user_2_id = self.get_user_id_from_email(self.USER_2_EMAIL)
        feedback_models.GeneralFeedbackThreadModel(
            id=self.FEEDBACK_1_ID,
            entity_type=feconf.ENTITY_TYPE_EXPLORATION,
            entity_id=self.EXP_1_ID,
            original_author_id=self.user_1_id,
            subject='Wrong state name',
            has_suggestion=True,
            last_nonempty_message_text='Some text',
            last_nonempty_message_author_id=self.user_2_id
        ).put()
        feedback_models.GeneralFeedbackMessageModel(
            id=self.MESSAGE_1_ID,
            thread_id=self.FEEDBACK_1_ID,
            message_id=0,
            author_id=self.user_2_id,
            text='Some text'
        ).put()
        suggestion_models.GeneralSuggestionModel(
            id=self.FEEDBACK_1_ID,
            suggestion_type=(
                suggestion_models.SUGGESTION_TYPE_EDIT_STATE_CONTENT),
            target_type=suggestion_models.TARGET_TYPE_EXPLORATION,
            target_id=self.EXP_1_ID,
            target_version_at_submission=1,
            status=suggestion_models.STATUS_IN_REVIEW,
            author_id=self.user_1_id,
            final_reviewer_id=self.user_2_id,
            change_cmd={},
            score_category=suggestion_models.SCORE_TYPE_CONTENT
        ).put()
        wipeout_service.pre_delete_user(self.user_1_id)
        wipeout_service.pre_delete_user(self.user_2_id)

    def test_one_feedback_is_pseudonymized(self):
        wipeout_service.delete_user(
            wipeout_service.get_pending_deletion_request(self.user_1_id))

        # Verify user is pseudonymized.
        feedback_mappings = (
            user_models.PendingDeletionRequestModel.get_by_id(
                self.user_1_id
            ).pseudonymizable_entity_mappings[models.NAMES.feedback]
        )
        feedback_thread_model = (
            feedback_models.GeneralFeedbackThreadModel.get_by_id(
                self.FEEDBACK_1_ID)
        )
        self.assertEqual(
            feedback_thread_model.original_author_id,
            feedback_mappings[self.FEEDBACK_1_ID]
        )
        suggestion_model_model = (
            suggestion_models.GeneralSuggestionModel.get_by_id(
                self.FEEDBACK_1_ID)
        )
        self.assertEqual(
            suggestion_model_model.author_id,
            feedback_mappings[self.FEEDBACK_1_ID]
        )

    def test_one_feedback_when_the_deletion_is_repeated_is_pseudonymized(self):
        wipeout_service.delete_user(
            wipeout_service.get_pending_deletion_request(self.user_1_id))

        # Return feedback thread model to the original user ID.
        feedback_thread_model = (
            feedback_models.GeneralFeedbackThreadModel.get_by_id(
                self.FEEDBACK_1_ID)
        )
        feedback_thread_model.original_author_id = self.user_1_id
        feedback_thread_model.put()

        # Run the user deletion again.
        wipeout_service.delete_user(
            wipeout_service.get_pending_deletion_request(self.user_1_id))

        # Verify that both the feedback thread and the suggestion have the same
        # pseudonymous user ID.
        feedback_mappings = (
            user_models.PendingDeletionRequestModel.get_by_id(
                self.user_1_id
            ).pseudonymizable_entity_mappings[models.NAMES.feedback]
        )
        new_feedback_thread_model = (
            feedback_models.GeneralFeedbackThreadModel.get_by_id(
                self.FEEDBACK_1_ID)
        )
        self.assertEqual(
            new_feedback_thread_model.original_author_id,
            feedback_mappings[self.FEEDBACK_1_ID]
        )

    def test_multiple_feedbacks_are_pseudonymized(self):
        feedback_thread_models = []
        for i in python_utils.RANGE(self.NUMBER_OF_MODELS):
            feedback_thread_models.append(
                feedback_models.GeneralFeedbackThreadModel(
                    id='feedback-%s' % i,
                    entity_type=feconf.ENTITY_TYPE_EXPLORATION,
                    entity_id=self.EXP_1_ID,
                    original_author_id=self.user_1_id,
                    subject='Too short exploration',
                    last_nonempty_message_text='Some text',
                    last_nonempty_message_author_id=self.user_2_id
                )
            )
        feedback_message_models = []
        for i in python_utils.RANGE(self.NUMBER_OF_MODELS):
            feedback_message_models.append(
                feedback_models.GeneralFeedbackMessageModel(
                    id='message-%s' % i,
                    thread_id='feedback-%s' % i,
                    message_id=i,
                    author_id=self.user_1_id,
                    text='Some text'
                )
            )
        ndb.put_multi(feedback_thread_models + feedback_message_models)

        wipeout_service.delete_user(
            wipeout_service.get_pending_deletion_request(self.user_1_id))

        feedback_mappings = (
            user_models.PendingDeletionRequestModel.get_by_id(
                self.user_1_id
            ).pseudonymizable_entity_mappings[models.NAMES.feedback]
        )

        pseudonymized_feedback_thread_models = (
            feedback_models.GeneralFeedbackThreadModel.get_multi(
                [model.id for model in feedback_thread_models]
            )
        )
        for feedback_thread_model in pseudonymized_feedback_thread_models:
            self.assertEqual(
                feedback_thread_model.original_author_id,
                feedback_mappings[feedback_thread_model.id]
            )

        pseudonymized_feedback_message_models = (
            feedback_models.GeneralFeedbackMessageModel.get_multi(
                [model.id for model in feedback_message_models]
            )
        )
        for feedback_message_model in pseudonymized_feedback_message_models:
            self.assertEqual(
                feedback_message_model.author_id,
                feedback_mappings[feedback_message_model.thread_id]
            )

    def test_one_feedback_with_multiple_users_is_pseudonymized(self):

        wipeout_service.delete_user(
            wipeout_service.get_pending_deletion_request(self.user_1_id))
        feedback_mappings_1 = (
            user_models.PendingDeletionRequestModel.get_by_id(
                self.user_1_id
            ).pseudonymizable_entity_mappings[models.NAMES.feedback]
        )

        # Verify first user is pseudonymized.
        feedback_thread_model = (
            feedback_models.GeneralFeedbackThreadModel.get_by_id(
                self.FEEDBACK_1_ID)
        )
        self.assertEqual(
            feedback_thread_model.original_author_id,
            feedback_mappings_1[self.FEEDBACK_1_ID]
        )

        # Verify second user is not yet pseudonymized.
        self.assertEqual(
            feedback_thread_model.last_nonempty_message_author_id,
            self.user_2_id
        )

        # Delete second user.
        wipeout_service.delete_user(
            wipeout_service.get_pending_deletion_request(self.user_2_id))
        feedback_mappings_2 = (
            user_models.PendingDeletionRequestModel.get_by_id(
                self.user_2_id
            ).pseudonymizable_entity_mappings[models.NAMES.feedback]
        )

        # Verify second user is pseudonymized.
        self.assertEqual(
            feedback_thread_model.last_nonempty_message_author_id,
            feedback_mappings_2[self.FEEDBACK_1_ID]
        )


class WipeoutServiceVerifyDeleteFeedbackModelsTests(test_utils.GenericTestBase):
    """Provides testing of the verification part of wipeout service."""

    USER_1_EMAIL = 'some@email.com'
    USER_1_USERNAME = 'username1'
    FEEDBACK_1_ID = 'feedback_1_id'
    MESSAGE_1_ID = 'message_1_id'
    EXP_1_ID = 'exp_1_id'

    def setUp(self):
        super(WipeoutServiceVerifyDeleteFeedbackModelsTests, self).setUp()
        self.signup(self.USER_1_EMAIL, self.USER_1_USERNAME)
        self.user_1_id = self.get_user_id_from_email(self.USER_1_EMAIL)
        feedback_models.GeneralFeedbackThreadModel(
            id=self.FEEDBACK_1_ID,
            entity_type=feconf.ENTITY_TYPE_EXPLORATION,
            entity_id=self.EXP_1_ID,
            original_author_id=self.user_1_id,
            subject='Wrong state name',
            has_suggestion=True,
            last_nonempty_message_text='Some text',
            last_nonempty_message_author_id=self.user_1_id
        ).put()
        feedback_models.GeneralFeedbackMessageModel(
            id=self.MESSAGE_1_ID,
            thread_id=self.FEEDBACK_1_ID,
            message_id=0,
            author_id=self.user_1_id,
            text='Some text'
        ).put()
        suggestion_models.GeneralSuggestionModel(
            id=self.FEEDBACK_1_ID,
            suggestion_type=(
                suggestion_models.SUGGESTION_TYPE_EDIT_STATE_CONTENT),
            target_type=suggestion_models.TARGET_TYPE_EXPLORATION,
            target_id=self.EXP_1_ID,
            target_version_at_submission=1,
            status=suggestion_models.STATUS_IN_REVIEW,
            author_id=self.user_1_id,
            final_reviewer_id=self.user_1_id,
            change_cmd={},
            score_category=suggestion_models.SCORE_TYPE_CONTENT
        ).put()
        wipeout_service.pre_delete_user(self.user_1_id)

    def test_verify_user_delete_when_user_is_deleted_returns_true(self):
        wipeout_service.delete_user(
            wipeout_service.get_pending_deletion_request(self.user_1_id))
        self.assertTrue(wipeout_service.verify_user_deleted(self.user_1_id))

    def test_verify_user_delete_when_user_is_not_deleted_returns_false(self):
        wipeout_service.delete_user(
            wipeout_service.get_pending_deletion_request(self.user_1_id))
        self.assertTrue(wipeout_service.verify_user_deleted(self.user_1_id))

        feedback_models.GeneralFeedbackThreadModel(
            id=self.FEEDBACK_1_ID,
            entity_type=feconf.ENTITY_TYPE_EXPLORATION,
            entity_id=self.EXP_1_ID,
            original_author_id=self.user_1_id,
            subject='Wrong state name',
            has_suggestion=True,
            last_nonempty_message_text='Some text',
            last_nonempty_message_author_id=self.user_1_id
        ).put()

        self.assertFalse(wipeout_service.verify_user_deleted(self.user_1_id))

        wipeout_service.delete_user(
            wipeout_service.get_pending_deletion_request(self.user_1_id))
        self.assertTrue(wipeout_service.verify_user_deleted(self.user_1_id))


class WipeoutServiceDeleteImprovementsModelsTests(test_utils.GenericTestBase):
    """Provides testing of the deletion part of wipeout service."""

    USER_1_EMAIL = 'some@email.com'
    USER_1_USERNAME = 'username1'
    EXP_1_ID = 'exp_1_id'
    EXP_2_ID = 'exp_2_id'

    def setUp(self):
        super(WipeoutServiceDeleteImprovementsModelsTests, self).setUp()
        self.signup(self.USER_1_EMAIL, self.USER_1_USERNAME)
        self.user_1_id = self.get_user_id_from_email(self.USER_1_EMAIL)
        self.improvements_model_1_id = (
            improvements_models.TaskEntryModel.create(
                entity_type=constants.TASK_ENTITY_TYPE_EXPLORATION,
                entity_id=self.EXP_1_ID,
                entity_version=1,
                task_type=constants.TASK_TYPE_HIGH_BOUNCE_RATE,
                target_type=constants.TASK_TARGET_TYPE_STATE,
                target_id='State',
                issue_description=None,
                status=constants.TASK_STATUS_RESOLVED,
                resolver_id=self.user_1_id
            )
        )
        self.improvements_model_2_id = (
            improvements_models.TaskEntryModel.create(
                entity_type=constants.TASK_ENTITY_TYPE_EXPLORATION,
                entity_id=self.EXP_2_ID,
                entity_version=1,
                task_type=constants.TASK_TYPE_HIGH_BOUNCE_RATE,
                target_type=constants.TASK_TARGET_TYPE_STATE,
                target_id='State',
                issue_description=None,
                status=constants.TASK_STATUS_RESOLVED,
                resolver_id=self.user_1_id
            )
        )

    def test_delete_user_is_successful(self):
        wipeout_service.pre_delete_user(self.user_1_id)

        self.assertIsNotNone(
            improvements_models.TaskEntryModel.get_by_id(
                self.improvements_model_1_id))
        self.assertIsNotNone(
            improvements_models.TaskEntryModel.get_by_id(
                self.improvements_model_2_id))

        wipeout_service.delete_user(
            wipeout_service.get_pending_deletion_request(self.user_1_id))

        self.assertIsNone(
            improvements_models.TaskEntryModel.get_by_id(
                self.improvements_model_1_id))
        self.assertIsNone(
            improvements_models.TaskEntryModel.get_by_id(
                self.improvements_model_2_id))


class WipeoutServiceVerifyDeleteImprovementsModelsTests(
        test_utils.GenericTestBase):
    """Provides testing of the verification part of wipeout service."""

    USER_1_EMAIL = 'some@email.com'
    USER_1_USERNAME = 'username1'
    USER_2_EMAIL = 'some-other@email.com'
    USER_2_USERNAME = 'username2'
    EXP_1_ID = 'exp_1_id'
    EXP_2_ID = 'exp_2_id'
    EXP_3_ID = 'exp_3_id'

    def setUp(self):
        super(WipeoutServiceVerifyDeleteImprovementsModelsTests, self).setUp()
        self.signup(self.USER_1_EMAIL, self.USER_1_USERNAME)
        self.signup(self.USER_2_EMAIL, self.USER_2_USERNAME)
        self.user_1_id = self.get_user_id_from_email(self.USER_1_EMAIL)
        improvements_models.TaskEntryModel.create(
            entity_type=constants.TASK_ENTITY_TYPE_EXPLORATION,
            entity_id=self.EXP_1_ID,
            entity_version=1,
            task_type=constants.TASK_TYPE_HIGH_BOUNCE_RATE,
            target_type=constants.TASK_TARGET_TYPE_STATE,
            target_id='State',
            issue_description=None,
            status=constants.TASK_STATUS_RESOLVED,
            resolver_id=self.user_1_id
        )
        improvements_models.TaskEntryModel.create(
            entity_type=constants.TASK_ENTITY_TYPE_EXPLORATION,
            entity_id=self.EXP_2_ID,
            entity_version=1,
            task_type=constants.TASK_TYPE_HIGH_BOUNCE_RATE,
            target_type=constants.TASK_TARGET_TYPE_STATE,
            target_id='State',
            issue_description=None,
            status=constants.TASK_STATUS_RESOLVED,
            resolver_id=self.user_1_id
        )
        wipeout_service.pre_delete_user(self.user_1_id)

    def test_verify_user_delete_when_user_is_deleted_returns_true(self):
        wipeout_service.delete_user(
            wipeout_service.get_pending_deletion_request(self.user_1_id))
        self.assertTrue(wipeout_service.verify_user_deleted(self.user_1_id))

    def test_verify_user_delete_when_user_is_not_deleted_returns_false(self):
        wipeout_service.delete_user(
            wipeout_service.get_pending_deletion_request(self.user_1_id))
        self.assertTrue(wipeout_service.verify_user_deleted(self.user_1_id))

        improvements_models.TaskEntryModel.create(
            entity_type=constants.TASK_ENTITY_TYPE_EXPLORATION,
            entity_id=self.EXP_3_ID,
            entity_version=1,
            task_type=constants.TASK_TYPE_HIGH_BOUNCE_RATE,
            target_type=constants.TASK_TARGET_TYPE_STATE,
            target_id='State',
            issue_description=None,
            status=constants.TASK_STATUS_RESOLVED,
            resolver_id=self.user_1_id
        )

        self.assertFalse(wipeout_service.verify_user_deleted(self.user_1_id))

        wipeout_service.delete_user(
            wipeout_service.get_pending_deletion_request(self.user_1_id))
        self.assertTrue(wipeout_service.verify_user_deleted(self.user_1_id))


class WipeoutServiceDeleteQuestionModelsTests(test_utils.GenericTestBase):
    """Provides testing of the deletion part of wipeout service."""

    SKILL_1_ID = 'skill_1_id'
    QUESTION_1_ID = 'question_1_id'
    QUESTION_2_ID = 'question_2_id'
    USER_1_EMAIL = 'some@email.com'
    USER_1_USERNAME = 'username1'
    USER_2_EMAIL = 'some-other@email.com'
    USER_2_USERNAME = 'username2'

    def setUp(self):
        super(WipeoutServiceDeleteQuestionModelsTests, self).setUp()
        self.signup(self.USER_1_EMAIL, self.USER_1_USERNAME)
        self.signup(self.USER_2_EMAIL, self.USER_2_USERNAME)
        self.set_admins((self.USER_1_USERNAME, self.USER_2_USERNAME))
        self.user_1_id = self.get_user_id_from_email(self.USER_1_EMAIL)
        self.user_2_id = self.get_user_id_from_email(self.USER_2_EMAIL)
        self.save_new_skill(self.SKILL_1_ID, self.user_1_id)
        self.save_new_question(
            self.QUESTION_1_ID,
            self.user_1_id,
            self._create_valid_question_data('ABC'),
            [self.SKILL_1_ID]
        )
        wipeout_service.pre_delete_user(self.user_1_id)
        wipeout_service.pre_delete_user(self.user_2_id)

    def test_one_question_is_pseudonymized(self):
        wipeout_service.delete_user(
            wipeout_service.get_pending_deletion_request(self.user_1_id))

        # Verify user is deleted.
        question_mappings = (
            user_models.PendingDeletionRequestModel.get_by_id(
                self.user_1_id
            ).pseudonymizable_entity_mappings[models.NAMES.question]
        )
        metadata_model = (
            question_models.QuestionSnapshotMetadataModel.get_by_id(
                '%s-1' % self.QUESTION_1_ID)
        )
        self.assertEqual(
            metadata_model.committer_id, question_mappings[self.QUESTION_1_ID])
        commit_log_model = (
            question_models.QuestionCommitLogEntryModel.get_by_id(
                'question-%s-1' % self.QUESTION_1_ID)
        )
        self.assertEqual(
            commit_log_model.user_id, question_mappings[self.QUESTION_1_ID])

    def test_one_question_with_missing_snapshot_is_pseudonymized(self):
        observed_log_messages = []

        def _mock_logging_function(msg, *args):
            """Mocks logging.warning()."""
            observed_log_messages.append(msg % args)

        logging_swap = self.swap(logging, 'error', _mock_logging_function)

        question_models.QuestionCommitLogEntryModel(
            id='question-%s-1' % self.QUESTION_2_ID,
            question_id=self.QUESTION_2_ID,
            user_id=self.user_1_id,
            commit_type='create_new',
            commit_cmds=[{}],
            post_commit_status=constants.ACTIVITY_STATUS_PUBLIC,
            version=1
        ).put()

        with logging_swap:
            wipeout_service.delete_user(
                wipeout_service.get_pending_deletion_request(self.user_1_id))

        self.assertEqual(
            observed_log_messages,
            ['The commit log model \'QuestionCommitLogEntryModel\' and '
             'snapshot models [\'QuestionSnapshotMetadataModel\'] IDs differ. '
             'Snapshots without commit logs: [], '
             'commit logs without snapshots: [u\'%s\'].' % self.QUESTION_2_ID])

        # Verify user is deleted.
        question_mappings = (
            user_models.PendingDeletionRequestModel.get_by_id(
                self.user_1_id
            ).pseudonymizable_entity_mappings[models.NAMES.question]
        )
        metadata_model = (
            question_models.QuestionSnapshotMetadataModel.get_by_id(
                '%s-1' % self.QUESTION_1_ID
            )
        )
        self.assertEqual(
            metadata_model.committer_id, question_mappings[self.QUESTION_1_ID])
        commit_log_model_1 = (
            question_models.QuestionCommitLogEntryModel.get_by_id(
                'question-%s-1' % self.QUESTION_1_ID
            )
        )
        self.assertEqual(
            commit_log_model_1.user_id, question_mappings[self.QUESTION_1_ID])
        commit_log_model_2 = (
            question_models.QuestionCommitLogEntryModel.get_by_id(
                'question-%s-1' % self.QUESTION_2_ID
            )
        )
        self.assertEqual(
            commit_log_model_2.user_id, question_mappings[self.QUESTION_2_ID])

    def test_one_question_when_the_deletion_is_repeated_is_pseudonymized(self):
        wipeout_service.delete_user(
            wipeout_service.get_pending_deletion_request(self.user_1_id))

        # Return metadata model to the original user ID.
        metadata_model = (
            question_models.QuestionSnapshotMetadataModel.get_by_id(
                '%s-1' % self.QUESTION_1_ID
            )
        )
        metadata_model.committer_id = self.user_1_id
        metadata_model.put()

        # Run the user deletion again.
        wipeout_service.delete_user(
            wipeout_service.get_pending_deletion_request(self.user_1_id))

        # Verify that both the commit and the metadata have the same
        # pseudonymous user ID.
        question_mappings = (
            user_models.PendingDeletionRequestModel.get_by_id(
                self.user_1_id
            ).pseudonymizable_entity_mappings[models.NAMES.question]
        )
        metadata_model = (
            question_models.QuestionSnapshotMetadataModel.get_by_id(
                '%s-1' % self.QUESTION_1_ID
            )
        )
        self.assertEqual(
            metadata_model.committer_id, question_mappings[self.QUESTION_1_ID])
        commit_log_model = (
            question_models.QuestionCommitLogEntryModel.get_by_id(
                'question-%s-1' % self.QUESTION_1_ID
            )
        )
        self.assertEqual(
            commit_log_model.user_id, question_mappings[self.QUESTION_1_ID])

    def test_multiple_questions_are_pseudonymized(self):
        self.save_new_question(
            self.QUESTION_2_ID,
            self.user_1_id,
            self._create_valid_question_data('ABC'),
            [self.SKILL_1_ID]
        )

        wipeout_service.delete_user(
            wipeout_service.get_pending_deletion_request(self.user_1_id))

        question_mappings = (
            user_models.PendingDeletionRequestModel.get_by_id(
                self.user_1_id
            ).pseudonymizable_entity_mappings[models.NAMES.question]
        )
        metadata_model = (
            question_models.QuestionSnapshotMetadataModel.get_by_id(
                '%s-1' % self.QUESTION_1_ID
            )
        )
        self.assertEqual(
            metadata_model.committer_id, question_mappings[self.QUESTION_1_ID])
        commit_log_model = (
            question_models.QuestionCommitLogEntryModel.get_by_id(
                'question-%s-1' % self.QUESTION_1_ID
            )
        )
        self.assertEqual(
            commit_log_model.user_id, question_mappings[self.QUESTION_1_ID])
        metadata_model = (
            question_models.QuestionSnapshotMetadataModel.get_by_id(
                '%s-1' % self.QUESTION_2_ID
            )
        )
        self.assertEqual(
            metadata_model.committer_id, question_mappings[self.QUESTION_2_ID])
        commit_log_model = (
            question_models.QuestionCommitLogEntryModel.get_by_id(
                'question-%s-1' % self.QUESTION_2_ID
            )
        )
        self.assertEqual(
            commit_log_model.user_id, question_mappings[self.QUESTION_2_ID])

    def test_multiple_questions_with_multiple_users_are_pseudonymized(self):
        self.save_new_question(
            self.QUESTION_2_ID,
            self.user_2_id,
            self._create_valid_question_data('ABC'),
            [self.SKILL_1_ID]
        )

        wipeout_service.delete_user(
            wipeout_service.get_pending_deletion_request(self.user_1_id))

        # Verify first user is deleted.
        question_mappings_1 = (
            user_models.PendingDeletionRequestModel.get_by_id(
                self.user_1_id
            ).pseudonymizable_entity_mappings[models.NAMES.question]
        )
        metadata_model = (
            question_models.QuestionSnapshotMetadataModel.get_by_id(
                '%s-1' % self.QUESTION_1_ID
            )
        )
        self.assertEqual(
            metadata_model.committer_id,
            question_mappings_1[self.QUESTION_1_ID]
        )
        commit_log_model = (
            question_models.QuestionCommitLogEntryModel.get_by_id(
                'question-%s-1' % self.QUESTION_1_ID
            )
        )
        self.assertEqual(
            commit_log_model.user_id, question_mappings_1[self.QUESTION_1_ID])

        # Verify second user is not yet deleted.
        metadata_model = (
            question_models.QuestionSnapshotMetadataModel.get_by_id(
                '%s-1' % self.QUESTION_2_ID
            )
        )
        self.assertEqual(metadata_model.committer_id, self.user_2_id)
        commit_log_model = (
            question_models.QuestionCommitLogEntryModel.get_by_id(
                'question-%s-1' % self.QUESTION_2_ID
            )
        )
        self.assertEqual(commit_log_model.user_id, self.user_2_id)

        wipeout_service.delete_user(
            wipeout_service.get_pending_deletion_request(self.user_2_id))

        # Verify second user is deleted.
        question_mappings_2 = (
            user_models.PendingDeletionRequestModel.get_by_id(
                self.user_2_id
            ).pseudonymizable_entity_mappings[models.NAMES.question]
        )
        metadata_model = (
            question_models.QuestionSnapshotMetadataModel.get_by_id(
                '%s-1' % self.QUESTION_2_ID
            )
        )
        self.assertEqual(
            metadata_model.committer_id,
            question_mappings_2[self.QUESTION_2_ID]
        )
        commit_log_model = (
            question_models.QuestionCommitLogEntryModel.get_by_id(
                'question-%s-1' % self.QUESTION_2_ID
            )
        )
        self.assertEqual(
            commit_log_model.user_id, question_mappings_2[self.QUESTION_2_ID])

    def test_one_question_with_multiple_users_is_pseudonymized(self):
        question_services.update_question(
            self.user_2_id,
            self.QUESTION_1_ID,
            [question_domain.QuestionChange({
                'cmd': question_domain.CMD_UPDATE_QUESTION_PROPERTY,
                'property_name': (
                    question_domain.QUESTION_PROPERTY_LANGUAGE_CODE),
                'new_value': 'cs',
                'old_value': 'en'
            })],
            'Change language.'
        )

        wipeout_service.delete_user(
            wipeout_service.get_pending_deletion_request(self.user_1_id))

        # Verify first user is deleted.
        question_mappings_1 = (
            user_models.PendingDeletionRequestModel.get_by_id(
                self.user_1_id
            ).pseudonymizable_entity_mappings[models.NAMES.question]
        )
        metadata_model = (
            question_models.QuestionSnapshotMetadataModel.get_by_id(
                '%s-1' % self.QUESTION_1_ID
            )
        )
        self.assertEqual(
            metadata_model.committer_id,
            question_mappings_1[self.QUESTION_1_ID]
        )
        commit_log_model = (
            question_models.QuestionCommitLogEntryModel.get_by_id(
                'question-%s-1' % self.QUESTION_1_ID
            )
        )
        self.assertEqual(
            commit_log_model.user_id, question_mappings_1[self.QUESTION_1_ID])

        # Verify second user is not yet deleted.
        metadata_model = (
            question_models.QuestionSnapshotMetadataModel.get_by_id(
                '%s-2' % self.QUESTION_1_ID
            )
        )
        self.assertEqual(metadata_model.committer_id, self.user_2_id)
        commit_log_model = (
            question_models.QuestionCommitLogEntryModel.get_by_id(
                'question-%s-2' % self.QUESTION_1_ID
            )
        )
        self.assertEqual(commit_log_model.user_id, self.user_2_id)

        wipeout_service.delete_user(
            wipeout_service.get_pending_deletion_request(self.user_2_id))

        # Verify second user is deleted.
        question_mappings_2 = (
            user_models.PendingDeletionRequestModel.get_by_id(
                self.user_2_id
            ).pseudonymizable_entity_mappings[models.NAMES.question]
        )
        metadata_model = (
            question_models.QuestionSnapshotMetadataModel.get_by_id(
                '%s-2' % self.QUESTION_1_ID
            )
        )
        self.assertEqual(
            metadata_model.committer_id,
            question_mappings_2[self.QUESTION_1_ID]
        )
        commit_log_model = (
            question_models.QuestionCommitLogEntryModel.get_by_id(
                'question-%s-2' % self.QUESTION_1_ID
            )
        )
        self.assertEqual(
            commit_log_model.user_id, question_mappings_2[self.QUESTION_1_ID])


class WipeoutServiceVerifyDeleteQuestionModelsTests(test_utils.GenericTestBase):
    """Provides testing of the verification part of wipeout service."""

    SKILL_1_ID = 'SKILL_1_ID'
    QUESTION_1_ID = 'QUESTION_1_ID'
    QUESTION_2_ID = 'QUESTION_2_ID'
    USER_1_EMAIL = 'some@email.com'
    USER_1_USERNAME = 'username1'
    USER_2_EMAIL = 'some-other@email.com'
    USER_2_USERNAME = 'username2'

    def setUp(self):
        super(WipeoutServiceVerifyDeleteQuestionModelsTests, self).setUp()
        self.signup(self.USER_1_EMAIL, self.USER_1_USERNAME)
        self.signup(self.USER_2_EMAIL, self.USER_2_USERNAME)
        self.set_admins((self.USER_1_USERNAME, self.USER_2_USERNAME))
        self.user_1_id = self.get_user_id_from_email(self.USER_1_EMAIL)
        self.user_2_id = self.get_user_id_from_email(self.USER_2_EMAIL)
        self.save_new_skill(self.SKILL_1_ID, self.user_1_id)
        self.save_new_question(
            self.QUESTION_1_ID,
            self.user_1_id,
            self._create_valid_question_data('ABC'),
            [self.SKILL_1_ID]
        )
        self.save_new_question(
            self.QUESTION_2_ID,
            self.user_2_id,
            self._create_valid_question_data('ABC'),
            [self.SKILL_1_ID]
        )
        wipeout_service.pre_delete_user(self.user_1_id)
        wipeout_service.pre_delete_user(self.user_2_id)

    def test_verification_is_successful(self):
        wipeout_service.delete_user(
            wipeout_service.get_pending_deletion_request(self.user_1_id))
        self.assertTrue(wipeout_service.verify_user_deleted(self.user_1_id))

    def test_verification_when_deletion_failed_is_unsuccessful(self):
        wipeout_service.delete_user(
            wipeout_service.get_pending_deletion_request(self.user_2_id))
        self.assertTrue(wipeout_service.verify_user_deleted(self.user_2_id))

        question_services.update_question(
            self.user_2_id,
            self.QUESTION_2_ID,
            [question_domain.QuestionChange({
                'cmd': question_domain.CMD_UPDATE_QUESTION_PROPERTY,
                'property_name': (
                    question_domain.QUESTION_PROPERTY_LANGUAGE_CODE),
                'new_value': 'cs',
                'old_value': 'en'
            })],
            'Change language.'
        )


class WipeoutServiceDeleteSkillModelsTests(test_utils.GenericTestBase):
    """Provides testing of the deletion part of wipeout service."""

    SKILL_1_ID = 'skill_1_id'
    SKILL_2_ID = 'skill_2_id'
    USER_1_EMAIL = 'some@email.com'
    USER_1_USERNAME = 'username1'
    USER_2_EMAIL = 'some-other@email.com'
    USER_2_USERNAME = 'username2'

    def setUp(self):
        super(WipeoutServiceDeleteSkillModelsTests, self).setUp()
        self.signup(self.USER_1_EMAIL, self.USER_1_USERNAME)
        self.signup(self.USER_2_EMAIL, self.USER_2_USERNAME)
        self.set_admins((self.USER_1_USERNAME, self.USER_2_USERNAME))
        self.user_1_id = self.get_user_id_from_email(self.USER_1_EMAIL)
        self.user_2_id = self.get_user_id_from_email(self.USER_2_EMAIL)
        self.save_new_skill(self.SKILL_1_ID, self.user_1_id)
        wipeout_service.pre_delete_user(self.user_1_id)
        wipeout_service.pre_delete_user(self.user_2_id)

    def test_one_skill_is_pseudonymized(self):
        wipeout_service.delete_user(
            wipeout_service.get_pending_deletion_request(self.user_1_id))

        # Verify user is deleted.
        skill_mappings = (
            user_models.PendingDeletionRequestModel.get_by_id(
                self.user_1_id
            ).pseudonymizable_entity_mappings[models.NAMES.skill]
        )
        metadata_model = skill_models.SkillSnapshotMetadataModel.get_by_id(
            '%s-1' % self.SKILL_1_ID)
        self.assertEqual(
            metadata_model.committer_id, skill_mappings[self.SKILL_1_ID])
        commit_log_model = skill_models.SkillCommitLogEntryModel.get_by_id(
            'skill-%s-1' % self.SKILL_1_ID)
        self.assertEqual(
            commit_log_model.user_id, skill_mappings[self.SKILL_1_ID])

    def test_one_skill_with_missing_snapshot_is_pseudonymized(self):
        observed_log_messages = []

        def _mock_logging_function(msg, *args):
            """Mocks logging.warning()."""
            observed_log_messages.append(msg % args)

        logging_swap = self.swap(logging, 'error', _mock_logging_function)

        skill_models.SkillCommitLogEntryModel(
            id='skill-%s-1' % self.SKILL_2_ID,
            skill_id=self.SKILL_2_ID,
            user_id=self.user_1_id,
            commit_type='create_new',
            commit_cmds=[{}],
            post_commit_status=constants.ACTIVITY_STATUS_PUBLIC,
            version=1
        ).put()

        with logging_swap:
            wipeout_service.delete_user(
                wipeout_service.get_pending_deletion_request(self.user_1_id))

        self.assertEqual(
            observed_log_messages,
            ['The commit log model \'SkillCommitLogEntryModel\' and '
             'snapshot models [\'SkillSnapshotMetadataModel\'] IDs differ. '
             'Snapshots without commit logs: [], '
             'commit logs without snapshots: [u\'%s\'].' % self.SKILL_2_ID])

        # Verify user is deleted.
        skill_mappings = (
            user_models.PendingDeletionRequestModel.get_by_id(
                self.user_1_id
            ).pseudonymizable_entity_mappings[models.NAMES.skill]
        )
        metadata_model = skill_models.SkillSnapshotMetadataModel.get_by_id(
            '%s-1' % self.SKILL_1_ID)
        self.assertEqual(
            metadata_model.committer_id, skill_mappings[self.SKILL_1_ID])
        commit_log_model_1 = skill_models.SkillCommitLogEntryModel.get_by_id(
            'skill-%s-1' % self.SKILL_1_ID)
        self.assertEqual(
            commit_log_model_1.user_id, skill_mappings[self.SKILL_1_ID])
        commit_log_model_2 = skill_models.SkillCommitLogEntryModel.get_by_id(
            'skill-%s-1' % self.SKILL_2_ID)
        self.assertEqual(
            commit_log_model_2.user_id, skill_mappings[self.SKILL_2_ID])

    def test_one_skill_when_the_deletion_is_repeated_is_pseudonymized(self):
        wipeout_service.delete_user(
            wipeout_service.get_pending_deletion_request(self.user_1_id))

        # Return metadata model to the original user ID.
        metadata_model = skill_models.SkillSnapshotMetadataModel.get_by_id(
            '%s-1' % self.SKILL_1_ID)
        metadata_model.committer_id = self.user_1_id
        metadata_model.put()

        # Run the user deletion again.
        wipeout_service.delete_user(
            wipeout_service.get_pending_deletion_request(self.user_1_id))

        # Verify that both the commit and the metadata have the same
        # pseudonymous user ID.
        skill_mappings = (
            user_models.PendingDeletionRequestModel.get_by_id(
                self.user_1_id
            ).pseudonymizable_entity_mappings[models.NAMES.skill]
        )
        metadata_model = skill_models.SkillSnapshotMetadataModel.get_by_id(
            '%s-1' % self.SKILL_1_ID)
        self.assertEqual(
            metadata_model.committer_id, skill_mappings[self.SKILL_1_ID])
        commit_log_model = skill_models.SkillCommitLogEntryModel.get_by_id(
            'skill-%s-1' % self.SKILL_1_ID)
        self.assertEqual(
            commit_log_model.user_id, skill_mappings[self.SKILL_1_ID])

    def test_multiple_skills_are_pseudonymized(self):
        self.save_new_skill(self.SKILL_2_ID, self.user_1_id)

        wipeout_service.delete_user(
            wipeout_service.get_pending_deletion_request(self.user_1_id))

        skill_mappings = (
            user_models.PendingDeletionRequestModel.get_by_id(
                self.user_1_id
            ).pseudonymizable_entity_mappings[models.NAMES.skill]
        )
        metadata_model = skill_models.SkillSnapshotMetadataModel.get_by_id(
            '%s-1' % self.SKILL_1_ID)
        self.assertEqual(
            metadata_model.committer_id, skill_mappings[self.SKILL_1_ID])
        commit_log_model = skill_models.SkillCommitLogEntryModel.get_by_id(
            'skill-%s-1' % self.SKILL_1_ID)
        self.assertEqual(
            commit_log_model.user_id, skill_mappings[self.SKILL_1_ID])
        metadata_model = skill_models.SkillSnapshotMetadataModel.get_by_id(
            '%s-1' % self.SKILL_2_ID)
        self.assertEqual(
            metadata_model.committer_id, skill_mappings[self.SKILL_2_ID])
        commit_log_model = skill_models.SkillCommitLogEntryModel.get_by_id(
            'skill-%s-1' % self.SKILL_2_ID)
        self.assertEqual(
            commit_log_model.user_id, skill_mappings[self.SKILL_2_ID])

    def test_multiple_skills_with_multiple_users_are_pseudonymized(self):
        self.save_new_skill(self.SKILL_2_ID, self.user_2_id)

        wipeout_service.delete_user(
            wipeout_service.get_pending_deletion_request(self.user_1_id))

        # Verify first user is deleted.
        skill_mappings_1 = (
            user_models.PendingDeletionRequestModel.get_by_id(
                self.user_1_id
            ).pseudonymizable_entity_mappings[models.NAMES.skill]
        )
        metadata_model = skill_models.SkillSnapshotMetadataModel.get_by_id(
            '%s-1' % self.SKILL_1_ID)
        self.assertEqual(
            metadata_model.committer_id, skill_mappings_1[self.SKILL_1_ID])
        commit_log_model = skill_models.SkillCommitLogEntryModel.get_by_id(
            'skill-%s-1' % self.SKILL_1_ID)
        self.assertEqual(
            commit_log_model.user_id, skill_mappings_1[self.SKILL_1_ID])

        # Verify second user is not yet deleted.
        metadata_model = skill_models.SkillSnapshotMetadataModel.get_by_id(
            '%s-1' % self.SKILL_2_ID)
        self.assertEqual(metadata_model.committer_id, self.user_2_id)
        commit_log_model = skill_models.SkillCommitLogEntryModel.get_by_id(
            'skill-%s-1' % self.SKILL_2_ID)
        self.assertEqual(commit_log_model.user_id, self.user_2_id)

        wipeout_service.delete_user(
            wipeout_service.get_pending_deletion_request(self.user_2_id))

        # Verify second user is deleted.
        skill_mappings_2 = (
            user_models.PendingDeletionRequestModel.get_by_id(
                self.user_2_id
            ).pseudonymizable_entity_mappings[models.NAMES.skill]
        )
        metadata_model = skill_models.SkillSnapshotMetadataModel.get_by_id(
            '%s-1' % self.SKILL_2_ID)
        self.assertEqual(
            metadata_model.committer_id, skill_mappings_2[self.SKILL_2_ID])
        commit_log_model = skill_models.SkillCommitLogEntryModel.get_by_id(
            'skill-%s-1' % self.SKILL_2_ID)
        self.assertEqual(
            commit_log_model.user_id, skill_mappings_2[self.SKILL_2_ID])

    def test_one_skill_with_multiple_users_is_pseudonymized(self):
        skill_services.update_skill(
            self.user_2_id,
            self.SKILL_1_ID,
            [skill_domain.SkillChange({
                'cmd': skill_domain.CMD_UPDATE_SKILL_PROPERTY,
                'property_name': skill_domain.SKILL_PROPERTY_LANGUAGE_CODE,
                'new_value': 'cs',
                'old_value': 'en'
            })],
            'Change language.'
        )

        wipeout_service.delete_user(
            wipeout_service.get_pending_deletion_request(self.user_1_id))

        # Verify first user is deleted.
        skill_mappings_1 = (
            user_models.PendingDeletionRequestModel.get_by_id(
                self.user_1_id
            ).pseudonymizable_entity_mappings[models.NAMES.skill]
        )
        metadata_model = skill_models.SkillSnapshotMetadataModel.get_by_id(
            '%s-1' % self.SKILL_1_ID)
        self.assertEqual(
            metadata_model.committer_id, skill_mappings_1[self.SKILL_1_ID])
        commit_log_model = skill_models.SkillCommitLogEntryModel.get_by_id(
            'skill-%s-1' % self.SKILL_1_ID)
        self.assertEqual(
            commit_log_model.user_id, skill_mappings_1[self.SKILL_1_ID])

        # Verify second user is not yet deleted.
        metadata_model = skill_models.SkillSnapshotMetadataModel.get_by_id(
            '%s-2' % self.SKILL_1_ID)
        self.assertEqual(metadata_model.committer_id, self.user_2_id)
        commit_log_model = skill_models.SkillCommitLogEntryModel.get_by_id(
            'skill-%s-2' % self.SKILL_1_ID)
        self.assertEqual(commit_log_model.user_id, self.user_2_id)

        wipeout_service.delete_user(
            wipeout_service.get_pending_deletion_request(self.user_2_id))

        # Verify second user is deleted.
        skill_mappings_2 = (
            user_models.PendingDeletionRequestModel.get_by_id(
                self.user_2_id
            ).pseudonymizable_entity_mappings[models.NAMES.skill]
        )
        metadata_model = skill_models.SkillSnapshotMetadataModel.get_by_id(
            '%s-2' % self.SKILL_1_ID)
        self.assertEqual(
            metadata_model.committer_id, skill_mappings_2[self.SKILL_1_ID])
        commit_log_model = skill_models.SkillCommitLogEntryModel.get_by_id(
            'skill-%s-2' % self.SKILL_1_ID)
        self.assertEqual(
            commit_log_model.user_id, skill_mappings_2[self.SKILL_1_ID])


class WipeoutServiceVerifyDeleteSkillModelsTests(test_utils.GenericTestBase):
    """Provides testing of the verification part of wipeout service."""

    SKILL_1_ID = 'skill_1_id'
    SKILL_2_ID = 'skill_2_id'
    USER_1_EMAIL = 'some@email.com'
    USER_1_USERNAME = 'username1'
    USER_2_EMAIL = 'some-other@email.com'
    USER_2_USERNAME = 'username2'

    def setUp(self):
        super(WipeoutServiceVerifyDeleteSkillModelsTests, self).setUp()
        self.signup(self.USER_1_EMAIL, self.USER_1_USERNAME)
        self.signup(self.USER_2_EMAIL, self.USER_2_USERNAME)
        self.set_admins((self.USER_1_USERNAME, self.USER_2_USERNAME))
        self.user_1_id = self.get_user_id_from_email(self.USER_1_EMAIL)
        self.user_2_id = self.get_user_id_from_email(self.USER_2_EMAIL)
        self.save_new_skill(self.SKILL_1_ID, self.user_1_id)
        self.save_new_skill(self.SKILL_2_ID, self.user_2_id)
        wipeout_service.pre_delete_user(self.user_1_id)
        wipeout_service.pre_delete_user(self.user_2_id)

    def test_verification_is_successful(self):
        wipeout_service.delete_user(
            wipeout_service.get_pending_deletion_request(self.user_1_id))
        self.assertTrue(wipeout_service.verify_user_deleted(self.user_1_id))

    def test_verification_when_deletion_failed_is_unsuccessful(self):
        wipeout_service.delete_user(
            wipeout_service.get_pending_deletion_request(self.user_2_id))
        self.assertTrue(wipeout_service.verify_user_deleted(self.user_2_id))

        skill_services.update_skill(
            self.user_2_id,
            self.SKILL_2_ID,
            [skill_domain.SkillChange({
                'cmd': skill_domain.CMD_UPDATE_SKILL_PROPERTY,
                'property_name': skill_domain.SKILL_PROPERTY_LANGUAGE_CODE,
                'new_value': 'cs',
                'old_value': 'en'
            })],
            'Change language.'
        )

        self.assertFalse(wipeout_service.verify_user_deleted(self.user_2_id))

        wipeout_service.delete_user(
            wipeout_service.get_pending_deletion_request(self.user_2_id))
        self.assertTrue(wipeout_service.verify_user_deleted(self.user_2_id))


class WipeoutServiceDeleteStoryModelsTests(test_utils.GenericTestBase):
    """Provides testing of the deletion part of wipeout service."""

    TOPIC_1_ID = 'topic_1_id'
    STORY_1_ID = 'story_1_id'
    STORY_2_ID = 'story_2_id'
    USER_1_EMAIL = 'some@email.com'
    USER_1_USERNAME = 'username1'
    USER_2_EMAIL = 'some-other@email.com'
    USER_2_USERNAME = 'username2'

    def setUp(self):
        super(WipeoutServiceDeleteStoryModelsTests, self).setUp()
        self.signup(self.USER_1_EMAIL, self.USER_1_USERNAME)
        self.signup(self.USER_2_EMAIL, self.USER_2_USERNAME)
        self.user_1_id = self.get_user_id_from_email(self.USER_1_EMAIL)
        self.user_2_id = self.get_user_id_from_email(self.USER_2_EMAIL)
        self.save_new_topic(
            self.TOPIC_1_ID,
            self.user_1_id,
            abbreviated_name='abbrev-one',
            url_fragment='frag-one',
            canonical_story_ids=[self.STORY_1_ID])
        self.save_new_story(self.STORY_1_ID, self.user_1_id, self.TOPIC_1_ID)
        wipeout_service.pre_delete_user(self.user_1_id)
        wipeout_service.pre_delete_user(self.user_2_id)

    def test_one_story_is_pseudonymized(self):
        wipeout_service.delete_user(
            wipeout_service.get_pending_deletion_request(self.user_1_id))

        # Verify user is deleted.
        story_mappings = (
            user_models.PendingDeletionRequestModel.get_by_id(
                self.user_1_id
            ).pseudonymizable_entity_mappings[models.NAMES.story]
        )
        metadata_model = story_models.StorySnapshotMetadataModel.get_by_id(
            '%s-1' % self.STORY_1_ID)
        self.assertEqual(
            metadata_model.committer_id, story_mappings[self.STORY_1_ID])
        commit_log_model = story_models.StoryCommitLogEntryModel.get_by_id(
            'story-%s-1' % self.STORY_1_ID)
        self.assertEqual(
            commit_log_model.user_id, story_mappings[self.STORY_1_ID])

    def test_one_story_with_missing_snapshot_is_pseudonymized(self):
        observed_log_messages = []

        def _mock_logging_function(msg, *args):
            """Mocks logging.warning()."""
            observed_log_messages.append(msg % args)

        logging_swap = self.swap(logging, 'error', _mock_logging_function)

        story_models.StoryCommitLogEntryModel(
            id='story-%s-1' % self.STORY_2_ID,
            story_id=self.STORY_2_ID,
            user_id=self.user_1_id,
            commit_type='create_new',
            commit_cmds=[{}],
            post_commit_status=constants.ACTIVITY_STATUS_PUBLIC,
            version=1
        ).put()

        with logging_swap:
            wipeout_service.delete_user(
                wipeout_service.get_pending_deletion_request(self.user_1_id))

        self.assertEqual(
            observed_log_messages,
            ['The commit log model \'StoryCommitLogEntryModel\' and '
             'snapshot models [\'StorySnapshotMetadataModel\'] IDs differ. '
             'Snapshots without commit logs: [], '
             'commit logs without snapshots: [u\'%s\'].' % self.STORY_2_ID])

        # Verify user is deleted.
        story_mappings = (
            user_models.PendingDeletionRequestModel.get_by_id(
                self.user_1_id
            ).pseudonymizable_entity_mappings[models.NAMES.story]
        )
        metadata_model = story_models.StorySnapshotMetadataModel.get_by_id(
            '%s-1' % self.STORY_1_ID)
        self.assertEqual(
            metadata_model.committer_id, story_mappings[self.STORY_1_ID])
        commit_log_model_1 = story_models.StoryCommitLogEntryModel.get_by_id(
            'story-%s-1' % self.STORY_1_ID)
        self.assertEqual(
            commit_log_model_1.user_id, story_mappings[self.STORY_1_ID])
        commit_log_model_2 = story_models.StoryCommitLogEntryModel.get_by_id(
            'story-%s-1' % self.STORY_2_ID)
        self.assertEqual(
            commit_log_model_2.user_id, story_mappings[self.STORY_2_ID])

    def test_one_story_when_the_deletion_is_repeated_is_pseudonymized(self):
        wipeout_service.delete_user(
            wipeout_service.get_pending_deletion_request(self.user_1_id))

        # Return metadata model to the original user ID.
        metadata_model = story_models.StorySnapshotMetadataModel.get_by_id(
            '%s-1' % self.STORY_1_ID)
        metadata_model.committer_id = self.user_1_id
        metadata_model.put()

        # Run the user deletion again.
        wipeout_service.delete_user(
            wipeout_service.get_pending_deletion_request(self.user_1_id))

        # Verify that both the commit and the metadata have the same
        # pseudonymous user ID.
        story_mappings = (
            user_models.PendingDeletionRequestModel.get_by_id(
                self.user_1_id
            ).pseudonymizable_entity_mappings[models.NAMES.story]
        )
        metadata_model = story_models.StorySnapshotMetadataModel.get_by_id(
            '%s-1' % self.STORY_1_ID)
        self.assertEqual(
            metadata_model.committer_id, story_mappings[self.STORY_1_ID])
        commit_log_model = story_models.StoryCommitLogEntryModel.get_by_id(
            'story-%s-1' % self.STORY_1_ID)
        self.assertEqual(
            commit_log_model.user_id, story_mappings[self.STORY_1_ID])

    def test_multiple_stories_are_pseudonymized(self):
        self.save_new_topic(
            self.TOPIC_1_ID, self.user_1_id, name='Topic 2',
            abbreviated_name='abbrev-two', url_fragment='frag-two')
        self.save_new_story(self.STORY_2_ID, self.user_1_id, self.TOPIC_1_ID)

        wipeout_service.delete_user(
            wipeout_service.get_pending_deletion_request(self.user_1_id))

        story_mappings = (
            user_models.PendingDeletionRequestModel.get_by_id(
                self.user_1_id
            ).pseudonymizable_entity_mappings[models.NAMES.story]
        )
        metadata_model = story_models.StorySnapshotMetadataModel.get_by_id(
            '%s-1' % self.STORY_1_ID)
        self.assertEqual(
            metadata_model.committer_id, story_mappings[self.STORY_1_ID])
        commit_log_model = story_models.StoryCommitLogEntryModel.get_by_id(
            'story-%s-1' % self.STORY_1_ID)
        self.assertEqual(
            commit_log_model.user_id, story_mappings[self.STORY_1_ID])
        metadata_model = story_models.StorySnapshotMetadataModel.get_by_id(
            '%s-1' % self.STORY_2_ID)
        self.assertEqual(
            metadata_model.committer_id, story_mappings[self.STORY_2_ID])
        commit_log_model = story_models.StoryCommitLogEntryModel.get_by_id(
            'story-%s-1' % self.STORY_2_ID)
        self.assertEqual(
            commit_log_model.user_id, story_mappings[self.STORY_2_ID])

    def test_multiple_stories_with_multiple_users_are_pseudonymized(self):
        self.save_new_topic(
            self.TOPIC_1_ID, self.user_2_id, name='Topic 2',
            abbreviated_name='abbrev-three', url_fragment='frag-three')
        self.save_new_story(self.STORY_2_ID, self.user_2_id, self.TOPIC_1_ID)

        wipeout_service.delete_user(
            wipeout_service.get_pending_deletion_request(self.user_1_id))

        # Verify first user is deleted.
        story_mappings_1 = (
            user_models.PendingDeletionRequestModel.get_by_id(
                self.user_1_id
            ).pseudonymizable_entity_mappings[models.NAMES.story]
        )
        metadata_model = story_models.StorySnapshotMetadataModel.get_by_id(
            '%s-1' % self.STORY_1_ID)
        self.assertEqual(
            metadata_model.committer_id, story_mappings_1[self.STORY_1_ID])
        commit_log_model = story_models.StoryCommitLogEntryModel.get_by_id(
            'story-%s-1' % self.STORY_1_ID)
        self.assertEqual(
            commit_log_model.user_id, story_mappings_1[self.STORY_1_ID])

        # Verify second user is not yet deleted.
        metadata_model = story_models.StorySnapshotMetadataModel.get_by_id(
            '%s-1' % self.STORY_2_ID)
        self.assertEqual(metadata_model.committer_id, self.user_2_id)
        commit_log_model = story_models.StoryCommitLogEntryModel.get_by_id(
            'story-%s-1' % self.STORY_2_ID)
        self.assertEqual(commit_log_model.user_id, self.user_2_id)

        wipeout_service.delete_user(
            wipeout_service.get_pending_deletion_request(self.user_2_id))

        # Verify second user is deleted.
        story_mappings_2 = (
            user_models.PendingDeletionRequestModel.get_by_id(
                self.user_2_id
            ).pseudonymizable_entity_mappings[models.NAMES.story]
        )
        metadata_model = story_models.StorySnapshotMetadataModel.get_by_id(
            '%s-1' % self.STORY_2_ID)
        self.assertEqual(
            metadata_model.committer_id, story_mappings_2[self.STORY_2_ID])
        commit_log_model = story_models.StoryCommitLogEntryModel.get_by_id(
            'story-%s-1' % self.STORY_2_ID)
        self.assertEqual(
            commit_log_model.user_id, story_mappings_2[self.STORY_2_ID])

    def test_one_story_with_multiple_users_is_pseudonymized(self):
        story_services.update_story(
            self.user_2_id,
            self.STORY_1_ID,
            [story_domain.StoryChange({
                'cmd': story_domain.CMD_ADD_STORY_NODE,
                'node_id': 'node_1',
                'title': 'Title 2'
            })],
            'Add node.'
        )

        wipeout_service.delete_user(
            wipeout_service.get_pending_deletion_request(self.user_1_id))

        # Verify first user is deleted.
        story_mappings_1 = (
            user_models.PendingDeletionRequestModel.get_by_id(
                self.user_1_id
            ).pseudonymizable_entity_mappings[models.NAMES.story]
        )
        metadata_model = story_models.StorySnapshotMetadataModel.get_by_id(
            '%s-1' % self.STORY_1_ID)
        self.assertEqual(
            metadata_model.committer_id, story_mappings_1[self.STORY_1_ID])
        commit_log_model = story_models.StoryCommitLogEntryModel.get_by_id(
            'story-%s-1' % self.STORY_1_ID)
        self.assertEqual(
            commit_log_model.user_id, story_mappings_1[self.STORY_1_ID])

        # Verify second user is not yet deleted.
        metadata_model = story_models.StorySnapshotMetadataModel.get_by_id(
            '%s-2' % self.STORY_1_ID)
        self.assertEqual(metadata_model.committer_id, self.user_2_id)
        commit_log_model = story_models.StoryCommitLogEntryModel.get_by_id(
            'story-%s-2' % self.STORY_1_ID)
        self.assertEqual(commit_log_model.user_id, self.user_2_id)

        wipeout_service.delete_user(
            wipeout_service.get_pending_deletion_request(self.user_2_id))

        # Verify second user is deleted.
        story_mappings_2 = (
            user_models.PendingDeletionRequestModel.get_by_id(
                self.user_2_id
            ).pseudonymizable_entity_mappings[models.NAMES.story]
        )
        metadata_model = story_models.StorySnapshotMetadataModel.get_by_id(
            '%s-2' % self.STORY_1_ID)
        self.assertEqual(
            metadata_model.committer_id, story_mappings_2[self.STORY_1_ID])
        commit_log_model = story_models.StoryCommitLogEntryModel.get_by_id(
            'story-%s-2' % self.STORY_1_ID)
        self.assertEqual(
            commit_log_model.user_id, story_mappings_2[self.STORY_1_ID])


class WipeoutServiceVerifyDeleteStoryModelsTests(test_utils.GenericTestBase):
    """Provides testing of the verification part of wipeout service."""

    TOPIC_1_ID = 'topic_1_id'
    TOPIC_2_ID = 'topic_2_id'
    STORY_1_ID = 'story_1_id'
    STORY_2_ID = 'story_2_id'
    USER_1_EMAIL = 'some@email.com'
    USER_1_USERNAME = 'username1'
    USER_2_EMAIL = 'some-other@email.com'
    USER_2_USERNAME = 'username2'

    def setUp(self):
        super(WipeoutServiceVerifyDeleteStoryModelsTests, self).setUp()
        self.signup(self.USER_1_EMAIL, self.USER_1_USERNAME)
        self.signup(self.USER_2_EMAIL, self.USER_2_USERNAME)
        self.user_1_id = self.get_user_id_from_email(self.USER_1_EMAIL)
        self.user_2_id = self.get_user_id_from_email(self.USER_2_EMAIL)
        self.save_new_topic(
            self.TOPIC_1_ID, self.user_1_id, abbreviated_name='abbrev-four',
            url_fragment='frag-four')
        self.save_new_story(self.STORY_1_ID, self.user_1_id, self.TOPIC_1_ID)
        self.save_new_topic(
            self.TOPIC_2_ID,
            self.user_2_id,
            name='Topic 2',
            abbreviated_name='abbrev-five',
            url_fragment='frag-five',
            canonical_story_ids=[self.STORY_2_ID])
        self.save_new_story(self.STORY_2_ID, self.user_2_id, self.TOPIC_2_ID)
        wipeout_service.pre_delete_user(self.user_1_id)
        wipeout_service.pre_delete_user(self.user_2_id)

    def test_verification_is_successful(self):
        wipeout_service.delete_user(
            wipeout_service.get_pending_deletion_request(self.user_1_id))
        self.assertTrue(wipeout_service.verify_user_deleted(self.user_1_id))

    def test_verification_when_deletion_failed_is_unsuccessful(self):
        wipeout_service.delete_user(
            wipeout_service.get_pending_deletion_request(self.user_2_id))
        self.assertTrue(wipeout_service.verify_user_deleted(self.user_2_id))

        story_services.update_story(
            self.user_2_id,
            self.STORY_2_ID,
            [story_domain.StoryChange({
                'cmd': story_domain.CMD_ADD_STORY_NODE,
                'node_id': 'node_1',
                'title': 'Title 2'
            })],
            'Add node.'
        )

        self.assertFalse(wipeout_service.verify_user_deleted(self.user_2_id))

        wipeout_service.delete_user(
            wipeout_service.get_pending_deletion_request(self.user_2_id))
        self.assertTrue(wipeout_service.verify_user_deleted(self.user_2_id))


class WipeoutServiceDeleteSubtopicModelsTests(test_utils.GenericTestBase):
    """Provides testing of the deletion part of wipeout service."""

    USER_1_EMAIL = 'some@email.com'
    USER_1_USERNAME = 'username1'
    USER_2_EMAIL = 'some-other@email.com'
    USER_2_USERNAME = 'username2'
    TOP_1_ID = 'top_1_id'
    SUBTOP_1_ID = 'subtop_1_id'
    SUBTOP_2_ID = 'subtop_2_id'

    def setUp(self):
        super(WipeoutServiceDeleteSubtopicModelsTests, self).setUp()
        self.signup(self.USER_1_EMAIL, self.USER_1_USERNAME)
        self.signup(self.USER_2_EMAIL, self.USER_2_USERNAME)
        self.user_1_id = self.get_user_id_from_email(self.USER_1_EMAIL)
        self.user_2_id = self.get_user_id_from_email(self.USER_2_EMAIL)
        self.save_new_topic(self.TOP_1_ID, self.user_1_id)
        self.subtopic_page = self.save_new_subtopic(
            self.SUBTOP_1_ID, self.user_1_id, self.TOP_1_ID)
        wipeout_service.pre_delete_user(self.user_1_id)
        wipeout_service.pre_delete_user(self.user_2_id)

    def test_one_subtopic_is_pseudonymized(self):
        wipeout_service.delete_user(
            wipeout_service.get_pending_deletion_request(self.user_1_id))

        # Verify user is deleted.
        subtopic_mappings = (
            user_models.PendingDeletionRequestModel.get_by_id(
                self.user_1_id
            ).pseudonymizable_entity_mappings[models.NAMES.subtopic]
        )
        metadata_model = (
            subtopic_models.SubtopicPageSnapshotMetadataModel.get_by_id(
                '%s-%s-1' % (self.TOP_1_ID, self.SUBTOP_1_ID)))
        self.assertEqual(
            metadata_model.committer_id,
            subtopic_mappings['%s-%s' % (self.TOP_1_ID, self.SUBTOP_1_ID)])
        commit_log_model = (
            subtopic_models.SubtopicPageCommitLogEntryModel.get_by_id(
                'subtopicpage-%s-%s-1' % (self.TOP_1_ID, self.SUBTOP_1_ID)))
        self.assertEqual(
            commit_log_model.user_id,
            subtopic_mappings['%s-%s' % (self.TOP_1_ID, self.SUBTOP_1_ID)])

    def test_one_subtopic_with_missing_snapshot_is_pseudonymized(self):
        observed_log_messages = []

        def _mock_logging_function(msg, *args):
            """Mocks logging.warning()."""
            observed_log_messages.append(msg % args)

        logging_swap = self.swap(logging, 'error', _mock_logging_function)

        subtopic_models.SubtopicPageCommitLogEntryModel(
            id='%s-%s-1' % (self.TOP_1_ID, self.SUBTOP_2_ID),
            subtopic_page_id=self.SUBTOP_2_ID,
            user_id=self.user_1_id,
            commit_type='create_new',
            commit_cmds=[{}],
            post_commit_status=constants.ACTIVITY_STATUS_PUBLIC,
            version=1
        ).put()

        with logging_swap:
            wipeout_service.delete_user(
                wipeout_service.get_pending_deletion_request(self.user_1_id))

        self.assertEqual(
            observed_log_messages,
            ['The commit log model \'SubtopicPageCommitLogEntryModel\' and '
             'snapshot models [\'SubtopicPageSnapshotMetadataModel\'] '
             'IDs differ. Snapshots without commit logs: [], '
             'commit logs without snapshots: [u\'%s\'].' % self.SUBTOP_2_ID])

        # Verify user is deleted.
        subtopic_mappings = (
            user_models.PendingDeletionRequestModel.get_by_id(
                self.user_1_id
            ).pseudonymizable_entity_mappings[models.NAMES.subtopic]
        )
        metadata_model = (
            subtopic_models.SubtopicPageSnapshotMetadataModel.get_by_id(
                '%s-%s-1' % (self.TOP_1_ID, self.SUBTOP_1_ID)))
        self.assertEqual(
            metadata_model.committer_id,
            subtopic_mappings['%s-%s' % (self.TOP_1_ID, self.SUBTOP_1_ID)])
        commit_log_model = (
            subtopic_models.SubtopicPageCommitLogEntryModel.get_by_id(
                'subtopicpage-%s-%s-1' % (self.TOP_1_ID, self.SUBTOP_1_ID)))
        self.assertEqual(
            commit_log_model.user_id,
            subtopic_mappings['%s-%s' % (self.TOP_1_ID, self.SUBTOP_1_ID)])

    def test_one_subtopic_when_the_deletion_is_repeated_is_pseudonymized(self):
        wipeout_service.delete_user(
            wipeout_service.get_pending_deletion_request(self.user_1_id))

        # Return metadata model to the original user ID.
        metadata_model = (
            subtopic_models.SubtopicPageSnapshotMetadataModel.get_by_id(
                '%s-%s-1' % (self.TOP_1_ID, self.SUBTOP_1_ID)))
        metadata_model.committer_id = self.user_1_id
        metadata_model.put()

        # Run the user deletion again.
        wipeout_service.delete_user(
            wipeout_service.get_pending_deletion_request(self.user_1_id))

        # Verify that both the commit and the metadata have the same
        # pseudonymous user ID.
        subtopic_mappings = (
            user_models.PendingDeletionRequestModel.get_by_id(
                self.user_1_id
            ).pseudonymizable_entity_mappings[models.NAMES.subtopic]
        )
        metadata_model = (
            subtopic_models.SubtopicPageSnapshotMetadataModel.get_by_id(
                '%s-%s-1' % (self.TOP_1_ID, self.SUBTOP_1_ID)))
        self.assertEqual(
            metadata_model.committer_id,
            subtopic_mappings['%s-%s' % (self.TOP_1_ID, self.SUBTOP_1_ID)])
        commit_log_model = (
            subtopic_models.SubtopicPageCommitLogEntryModel.get_by_id(
                'subtopicpage-%s-%s-1' % (self.TOP_1_ID, self.SUBTOP_1_ID)))
        self.assertEqual(
            commit_log_model.user_id,
            subtopic_mappings['%s-%s' % (self.TOP_1_ID, self.SUBTOP_1_ID)])

    def test_multiple_subtopics_are_pseudonymized(self):
        self.save_new_subtopic(self.SUBTOP_2_ID, self.user_1_id, self.TOP_1_ID)

        wipeout_service.delete_user(
            wipeout_service.get_pending_deletion_request(self.user_1_id))

        subtopic_mappings = (
            user_models.PendingDeletionRequestModel.get_by_id(
                self.user_1_id
            ).pseudonymizable_entity_mappings[models.NAMES.subtopic]
        )
        metadata_model = (
            subtopic_models.SubtopicPageSnapshotMetadataModel.get_by_id(
                '%s-%s-1' % (self.TOP_1_ID, self.SUBTOP_1_ID)))
        self.assertEqual(
            metadata_model.committer_id,
            subtopic_mappings['%s-%s' % (self.TOP_1_ID, self.SUBTOP_1_ID)])
        commit_log_model = (
            subtopic_models.SubtopicPageCommitLogEntryModel.get_by_id(
                'subtopicpage-%s-%s-1' % (self.TOP_1_ID, self.SUBTOP_1_ID)))
        self.assertEqual(
            commit_log_model.user_id,
            subtopic_mappings['%s-%s' % (self.TOP_1_ID, self.SUBTOP_1_ID)])
        metadata_model = (
            subtopic_models.SubtopicPageSnapshotMetadataModel.get_by_id(
                '%s-%s-1' % (self.TOP_1_ID, self.SUBTOP_2_ID)))
        self.assertEqual(
            metadata_model.committer_id,
            subtopic_mappings['%s-%s' % (self.TOP_1_ID, self.SUBTOP_2_ID)])
        commit_log_model = (
            subtopic_models.SubtopicPageCommitLogEntryModel.get_by_id(
                'subtopicpage-%s-%s-1' % (self.TOP_1_ID, self.SUBTOP_2_ID)))
        self.assertEqual(
            commit_log_model.user_id,
            subtopic_mappings['%s-%s' % (self.TOP_1_ID, self.SUBTOP_2_ID)])

    def test_multiple_subtopics_with_multiple_users_are_pseudonymized(self):
        self.save_new_subtopic(self.SUBTOP_2_ID, self.user_2_id, self.TOP_1_ID)

        wipeout_service.delete_user(
            wipeout_service.get_pending_deletion_request(self.user_1_id))

        # Verify first user is deleted.
        subtopic_mappings_1 = (
            user_models.PendingDeletionRequestModel.get_by_id(
                self.user_1_id
            ).pseudonymizable_entity_mappings[models.NAMES.subtopic]
        )
        metadata_model = (
            subtopic_models.SubtopicPageSnapshotMetadataModel.get_by_id(
                '%s-%s-1' % (self.TOP_1_ID, self.SUBTOP_1_ID)))
        self.assertEqual(
            metadata_model.committer_id,
            subtopic_mappings_1['%s-%s' % (self.TOP_1_ID, self.SUBTOP_1_ID)])
        commit_log_model = (
            subtopic_models.SubtopicPageCommitLogEntryModel.get_by_id(
                'subtopicpage-%s-%s-1' % (self.TOP_1_ID, self.SUBTOP_1_ID)))
        self.assertEqual(
            commit_log_model.user_id,
            subtopic_mappings_1['%s-%s' % (self.TOP_1_ID, self.SUBTOP_1_ID)])

        # Verify second user is not yet deleted.
        metadata_model = (
            subtopic_models.SubtopicPageSnapshotMetadataModel.get_by_id(
                '%s-%s-1' % (self.TOP_1_ID, self.SUBTOP_2_ID)))
        self.assertEqual(metadata_model.committer_id, self.user_2_id)
        commit_log_model = (
            subtopic_models.SubtopicPageCommitLogEntryModel.get_by_id(
                'subtopicpage-%s-%s-1' % (self.TOP_1_ID, self.SUBTOP_2_ID)))
        self.assertEqual(commit_log_model.user_id, self.user_2_id)

        wipeout_service.delete_user(
            wipeout_service.get_pending_deletion_request(self.user_2_id))

        # Verify second user is deleted.
        subtopic_mappings_2 = (
            user_models.PendingDeletionRequestModel.get_by_id(
                self.user_2_id
            ).pseudonymizable_entity_mappings[models.NAMES.subtopic]
        )
        metadata_model = (
            subtopic_models.SubtopicPageSnapshotMetadataModel.get_by_id(
                '%s-%s-1' % (self.TOP_1_ID, self.SUBTOP_2_ID)))
        self.assertEqual(
            metadata_model.committer_id,
            subtopic_mappings_2['%s-%s' % (self.TOP_1_ID, self.SUBTOP_2_ID)])
        commit_log_model = (
            subtopic_models.SubtopicPageCommitLogEntryModel.get_by_id(
                'subtopicpage-%s-%s-1' % (self.TOP_1_ID, self.SUBTOP_2_ID)))
        self.assertEqual(
            commit_log_model.user_id,
            subtopic_mappings_2['%s-%s' % (self.TOP_1_ID, self.SUBTOP_2_ID)])

    def test_one_subtopic_with_multiple_users_is_pseudonymized(self):
        subtopic_page_services.save_subtopic_page(
            self.user_2_id,
            self.subtopic_page,
            'Change subtopic',
            [
                subtopic_page_domain.SubtopicPageChange({
                    'cmd': (
                        subtopic_page_domain.CMD_UPDATE_SUBTOPIC_PAGE_PROPERTY),
                    'property_name': (
                        subtopic_page_domain
                        .SUBTOPIC_PAGE_PROPERTY_PAGE_CONTENTS_HTML),
                    'new_value': 'new value',
                    'old_value': 'old value',
                    'subtopic_id': self.SUBTOP_1_ID
                })
            ]
        )

        wipeout_service.delete_user(
            wipeout_service.get_pending_deletion_request(self.user_1_id))

        # Verify first user is deleted.
        subtopic_mappings_1 = (
            user_models.PendingDeletionRequestModel.get_by_id(
                self.user_1_id
            ).pseudonymizable_entity_mappings[models.NAMES.subtopic]
        )
        metadata_model = (
            subtopic_models.SubtopicPageSnapshotMetadataModel.get_by_id(
                '%s-%s-1' % (self.TOP_1_ID, self.SUBTOP_1_ID)))
        self.assertEqual(
            metadata_model.committer_id,
            subtopic_mappings_1['%s-%s' % (self.TOP_1_ID, self.SUBTOP_1_ID)])
        commit_log_model = (
            subtopic_models.SubtopicPageCommitLogEntryModel.get_by_id(
                'subtopicpage-%s-%s-1' % (self.TOP_1_ID, self.SUBTOP_1_ID)))
        self.assertEqual(
            commit_log_model.user_id,
            subtopic_mappings_1['%s-%s' % (self.TOP_1_ID, self.SUBTOP_1_ID)])

        # Verify second user is not yet deleted.
        metadata_model = (
            subtopic_models.SubtopicPageSnapshotMetadataModel.get_by_id(
                '%s-%s-2' % (self.TOP_1_ID, self.SUBTOP_1_ID)))
        self.assertEqual(metadata_model.committer_id, self.user_2_id)
        commit_log_model = (
            subtopic_models.SubtopicPageCommitLogEntryModel.get_by_id(
                'subtopicpage-%s-%s-2' % (self.TOP_1_ID, self.SUBTOP_1_ID)))
        self.assertEqual(commit_log_model.user_id, self.user_2_id)

        wipeout_service.delete_user(
            wipeout_service.get_pending_deletion_request(self.user_2_id))

        # Verify second user is deleted.
        subtopic_mappings_2 = (
            user_models.PendingDeletionRequestModel.get_by_id(
                self.user_2_id
            ).pseudonymizable_entity_mappings[models.NAMES.subtopic]
        )
        metadata_model = (
            subtopic_models.SubtopicPageSnapshotMetadataModel.get_by_id(
                '%s-%s-2' % (self.TOP_1_ID, self.SUBTOP_1_ID)))
        self.assertEqual(
            metadata_model.committer_id,
            subtopic_mappings_2['%s-%s' % (self.TOP_1_ID, self.SUBTOP_1_ID)])
        commit_log_model = (
            subtopic_models.SubtopicPageCommitLogEntryModel.get_by_id(
                'subtopicpage-%s-%s-2' % (self.TOP_1_ID, self.SUBTOP_1_ID)))
        self.assertEqual(
            commit_log_model.user_id,
            subtopic_mappings_2['%s-%s' % (self.TOP_1_ID, self.SUBTOP_1_ID)])


class WipeoutServiceVerifyDeleteSubtopicModelsTests(test_utils.GenericTestBase):
    """Provides testing of the verification part of wipeout service."""

    USER_1_EMAIL = 'some@email.com'
    USER_1_USERNAME = 'username1'
    TOP_1_ID = 'top_1_id'
    SUBTOP_1_ID = 'subtop_1_id'

    def setUp(self):
        super(WipeoutServiceVerifyDeleteSubtopicModelsTests, self).setUp()
        self.signup(self.USER_1_EMAIL, self.USER_1_USERNAME)
        self.user_1_id = self.get_user_id_from_email(self.USER_1_EMAIL)
        self.save_new_topic(self.TOP_1_ID, self.user_1_id)
        self.save_new_subtopic(self.SUBTOP_1_ID, self.user_1_id, self.TOP_1_ID)
        wipeout_service.pre_delete_user(self.user_1_id)

    def test_verification_is_successful(self):
        wipeout_service.delete_user(
            wipeout_service.get_pending_deletion_request(self.user_1_id))
        self.assertTrue(wipeout_service.verify_user_deleted(self.user_1_id))

    def test_verification_when_deletion_failed_is_unsuccessful(self):
        wipeout_service.delete_user(
            wipeout_service.get_pending_deletion_request(self.user_1_id))
        self.assertTrue(wipeout_service.verify_user_deleted(self.user_1_id))

        subtopic_models.SubtopicPageSnapshotMetadataModel(
            id='%s-%s-1' % (self.TOP_1_ID, self.SUBTOP_1_ID),
            committer_id=self.user_1_id,
            commit_message='123',
            commit_type='create',
            commit_cmds={}
        ).put()

        self.assertFalse(wipeout_service.verify_user_deleted(self.user_1_id))

        wipeout_service.delete_user(
            wipeout_service.get_pending_deletion_request(self.user_1_id))
        self.assertTrue(wipeout_service.verify_user_deleted(self.user_1_id))


class WipeoutServiceDeleteSuggestionModelsTests(test_utils.GenericTestBase):
    """Provides testing of the deletion part of wipeout service."""

    USER_1_EMAIL = 'some@email.com'
    USER_1_USERNAME = 'username1'
    USER_2_EMAIL = 'some-other@email.com'
    USER_2_USERNAME = 'username2'
    VOICEOVER_1_ID = 'voiceover_1_id'
    VOICEOVER_2_ID = 'voiceover_2_id'
    EXP_1_ID = 'exp_1_id'
    EXP_2_ID = 'exp_2_id'

    def setUp(self):
        super(WipeoutServiceDeleteSuggestionModelsTests, self).setUp()
        self.signup(self.USER_1_EMAIL, self.USER_1_USERNAME)
        self.signup(self.USER_2_EMAIL, self.USER_2_USERNAME)
        self.user_1_id = self.get_user_id_from_email(self.USER_1_EMAIL)
        self.user_2_id = self.get_user_id_from_email(self.USER_2_EMAIL)
        suggestion_models.GeneralVoiceoverApplicationModel(
            id=self.VOICEOVER_1_ID,
            target_type=suggestion_models.TARGET_TYPE_EXPLORATION,
            target_id=self.EXP_1_ID,
            language_code='en',
            status=suggestion_models.STATUS_IN_REVIEW,
            content='Text',
            filename='filename.txt',
            author_id=self.user_1_id,
            final_reviewer_id=self.user_2_id,
        ).put()
        suggestion_models.GeneralVoiceoverApplicationModel(
            id=self.VOICEOVER_2_ID,
            target_type=suggestion_models.TARGET_TYPE_EXPLORATION,
            target_id=self.EXP_2_ID,
            language_code='en',
            status=suggestion_models.STATUS_IN_REVIEW,
            content='Text',
            filename='filename.txt',
            author_id=self.user_2_id,
            final_reviewer_id=self.user_1_id,
        ).put()
        wipeout_service.pre_delete_user(self.user_1_id)

    def test_voiceover_application_is_pseudonymized(self):
        wipeout_service.delete_user(
            wipeout_service.get_pending_deletion_request(self.user_1_id))
        suggestion_mappings = (
            user_models.PendingDeletionRequestModel.get_by_id(
                self.user_1_id
            ).pseudonymizable_entity_mappings[models.NAMES.suggestion]
        )

        # Verify user is pseudonymized.
        voiceover_application_model_1 = (
            suggestion_models.GeneralVoiceoverApplicationModel.get_by_id(
                self.VOICEOVER_1_ID)
        )
        self.assertEqual(
            voiceover_application_model_1.author_id,
            suggestion_mappings[self.VOICEOVER_1_ID]
        )
        voiceover_application_model_2 = (
            suggestion_models.GeneralVoiceoverApplicationModel.get_by_id(
                self.VOICEOVER_2_ID)
        )
        self.assertEqual(
            voiceover_application_model_2.final_reviewer_id,
            suggestion_mappings[self.VOICEOVER_2_ID]
        )


class WipeoutServiceVerifyDeleteSuggestionModelsTests(
        test_utils.GenericTestBase):
    """Provides testing of the verification part of wipeout service."""

    USER_1_EMAIL = 'some@email.com'
    USER_1_USERNAME = 'username1'
    USER_2_EMAIL = 'some-other@email.com'
    USER_2_USERNAME = 'username2'
    VOICEOVER_1_ID = 'voiceover_1_id'
    VOICEOVER_2_ID = 'voiceover_2_id'
    EXP_1_ID = 'exp_1_id'
    EXP_2_ID = 'exp_2_id'

    def setUp(self):
        super(WipeoutServiceVerifyDeleteSuggestionModelsTests, self).setUp()
        self.signup(self.USER_1_EMAIL, self.USER_1_USERNAME)
        self.signup(self.USER_2_EMAIL, self.USER_2_USERNAME)
        self.user_1_id = self.get_user_id_from_email(self.USER_1_EMAIL)
        self.user_2_id = self.get_user_id_from_email(self.USER_2_EMAIL)
        suggestion_models.GeneralVoiceoverApplicationModel(
            id=self.VOICEOVER_1_ID,
            target_type=suggestion_models.TARGET_TYPE_EXPLORATION,
            target_id=self.EXP_1_ID,
            language_code='en',
            status=suggestion_models.STATUS_IN_REVIEW,
            content='Text',
            filename='filename.txt',
            author_id=self.user_1_id,
            final_reviewer_id=self.user_2_id,
        ).put()
        suggestion_models.GeneralVoiceoverApplicationModel(
            id=self.VOICEOVER_2_ID,
            target_type=suggestion_models.TARGET_TYPE_EXPLORATION,
            target_id=self.EXP_2_ID,
            language_code='en',
            status=suggestion_models.STATUS_IN_REVIEW,
            content='Text',
            filename='filename.txt',
            author_id=self.user_2_id,
            final_reviewer_id=self.user_1_id,
        ).put()
        wipeout_service.pre_delete_user(self.user_1_id)

    def test_verify_user_delete_when_user_is_deleted_returns_true(self):
        wipeout_service.delete_user(
            wipeout_service.get_pending_deletion_request(self.user_1_id))
        self.assertTrue(wipeout_service.verify_user_deleted(self.user_1_id))

    def test_verify_user_delete_when_user_is_not_deleted_returns_false(self):
        wipeout_service.delete_user(
            wipeout_service.get_pending_deletion_request(self.user_1_id))
        self.assertTrue(wipeout_service.verify_user_deleted(self.user_1_id))

        suggestion_models.GeneralVoiceoverApplicationModel(
            id=self.VOICEOVER_1_ID,
            target_type=suggestion_models.TARGET_TYPE_EXPLORATION,
            target_id=self.EXP_1_ID,
            language_code='en',
            status=suggestion_models.STATUS_IN_REVIEW,
            content='Text',
            filename='filename.txt',
            author_id=self.user_1_id,
            final_reviewer_id=self.user_2_id,
        ).put()

        self.assertFalse(wipeout_service.verify_user_deleted(self.user_1_id))

        wipeout_service.delete_user(
            wipeout_service.get_pending_deletion_request(self.user_1_id))
        self.assertTrue(wipeout_service.verify_user_deleted(self.user_1_id))


class WipeoutServiceDeleteTopicModelsTests(test_utils.GenericTestBase):
    """Provides testing of the deletion part of wipeout service."""

    USER_1_EMAIL = 'some@email.com'
    USER_1_USERNAME = 'username1'
    USER_2_EMAIL = 'some-other@email.com'
    USER_2_USERNAME = 'username2'
    TOP_1_ID = 'top_1_id'
    TOP_2_ID = 'top_2_id'

    def setUp(self):
        super(WipeoutServiceDeleteTopicModelsTests, self).setUp()
        self.signup(self.USER_1_EMAIL, self.USER_1_USERNAME)
        self.signup(self.USER_2_EMAIL, self.USER_2_USERNAME)
        self.user_1_id = self.get_user_id_from_email(self.USER_1_EMAIL)
        self.user_2_id = self.get_user_id_from_email(self.USER_2_EMAIL)
        user_services.update_user_role(
            self.user_1_id, feconf.ROLE_ID_ADMIN)
        user_services.update_user_role(
            self.user_2_id, feconf.ROLE_ID_TOPIC_MANAGER)
        self.user_1_actions = user_services.UserActionsInfo(self.user_1_id)
        self.user_2_actions = user_services.UserActionsInfo(self.user_2_id)
        self.save_new_topic(self.TOP_1_ID, self.user_1_id)
        topic_services.assign_role(
            self.user_1_actions,
            self.user_1_actions,
            topic_domain.ROLE_MANAGER,
            self.TOP_1_ID)
        topic_services.assign_role(
            self.user_1_actions,
            self.user_2_actions,
            topic_domain.ROLE_MANAGER,
            self.TOP_1_ID)

    def test_one_topic_snapshot_metadata_is_pseudonymized(self):
        wipeout_service.pre_delete_user(self.user_1_id)
        wipeout_service.delete_user(
            wipeout_service.get_pending_deletion_request(self.user_1_id))

        # Verify user is deleted.
        topic_mappings = (
            user_models.PendingDeletionRequestModel.get_by_id(
                self.user_1_id
            ).pseudonymizable_entity_mappings[models.NAMES.topic]
        )
        metadata_model = (
            topic_models.TopicSnapshotMetadataModel.get_by_id(
                '%s-1' % self.TOP_1_ID)
        )
        self.assertEqual(
            metadata_model.committer_id, topic_mappings[self.TOP_1_ID])
        rights_metadata_model_1 = (
            topic_models.TopicRightsSnapshotMetadataModel.get_by_id(
                '%s-1' % self.TOP_1_ID)
        )
        self.assertEqual(
            rights_metadata_model_1.committer_id, topic_mappings[self.TOP_1_ID])
        self.assertEqual(
            rights_metadata_model_1.content_user_ids, [])
        self.assertEqual(rights_metadata_model_1.commit_cmds_user_ids, [])
        rights_metadata_model_2 = (
            topic_models.TopicRightsSnapshotMetadataModel.get_by_id(
                '%s-2' % self.TOP_1_ID)
        )
        self.assertEqual(
            rights_metadata_model_2.committer_id, topic_mappings[self.TOP_1_ID])
        self.assertEqual(
            rights_metadata_model_2.content_user_ids,
            [topic_mappings[self.TOP_1_ID]])
        self.assertEqual(
            rights_metadata_model_2.commit_cmds_user_ids,
            [topic_mappings[self.TOP_1_ID]])

    def test_one_topic_snapshot_content_is_pseudonymized(self):
        wipeout_service.pre_delete_user(self.user_1_id)
        wipeout_service.delete_user(
            wipeout_service.get_pending_deletion_request(self.user_1_id))

        # Verify user is deleted.
        topic_mappings = (
            user_models.PendingDeletionRequestModel.get_by_id(
                self.user_1_id
            ).pseudonymizable_entity_mappings[models.NAMES.topic]
        )
        rights_content_model_1 = (
            topic_models.TopicRightsSnapshotContentModel.get_by_id(
                '%s-1' % self.TOP_1_ID)
        )
        self.assertEqual(
            rights_content_model_1.content['manager_ids'], [])
        rights_content_model_2 = (
            topic_models.TopicRightsSnapshotContentModel.get_by_id(
                '%s-3' % self.TOP_1_ID)
        )
        self.assertItemsEqual(
            rights_content_model_2.content['manager_ids'],
            [
                topic_mappings[self.TOP_1_ID],
                self.user_2_id
            ])

    def test_one_topic_commit_log_is_pseudonymized(self):
        wipeout_service.pre_delete_user(self.user_1_id)
        wipeout_service.delete_user(
            wipeout_service.get_pending_deletion_request(self.user_1_id))

        # Verify user is deleted.
        topic_mappings = (
            user_models.PendingDeletionRequestModel.get_by_id(
                self.user_1_id
            ).pseudonymizable_entity_mappings[models.NAMES.topic]
        )
        commit_log_model_1 = (
            topic_models.TopicCommitLogEntryModel.get_by_id(
                'rights-%s-2' % self.TOP_1_ID)
        )
        self.assertEqual(
            commit_log_model_1.user_id, topic_mappings[self.TOP_1_ID])

    def test_one_topic_with_missing_snapshot_is_pseudonymized(self):
        observed_log_messages = []

        def _mock_logging_function(msg, *args):
            """Mocks logging.warning()."""
            observed_log_messages.append(msg % args)

        logging_swap = self.swap(logging, 'error', _mock_logging_function)

        topic_models.TopicCommitLogEntryModel(
            id='topic-%s-1' % self.TOP_2_ID,
            topic_id=self.TOP_2_ID,
            user_id=self.user_1_id,
            commit_type='create_new',
            commit_cmds=[{}],
            post_commit_status=constants.ACTIVITY_STATUS_PUBLIC,
            version=1
        ).put()

        with logging_swap:
            wipeout_service.pre_delete_user(self.user_1_id)
            wipeout_service.delete_user(
                wipeout_service.get_pending_deletion_request(self.user_1_id))

        self.assertItemsEqual(
            observed_log_messages,
            [
                'The commit log model \'TopicCommitLogEntryModel\' and '
                'snapshot models [\'TopicSnapshotMetadataModel\', '
                '\'TopicRightsSnapshotMetadataModel\'] IDs differ. '
                'Snapshots without commit logs: [], '
                'commit logs without snapshots: [u\'%s\'].' % self.TOP_2_ID
            ]
        )

        # Verify user is deleted.
        topic_mappings = (
            user_models.PendingDeletionRequestModel.get_by_id(
                self.user_1_id
            ).pseudonymizable_entity_mappings[models.NAMES.topic]
        )
        metadata_model = (
            topic_models.TopicSnapshotMetadataModel.get_by_id(
                '%s-1' % self.TOP_1_ID
            )
        )
        self.assertEqual(
            metadata_model.committer_id, topic_mappings[self.TOP_1_ID])
        commit_log_model_1 = (
            topic_models.TopicCommitLogEntryModel.get_by_id(
                'topic-%s-1' % self.TOP_1_ID
            )
        )
        self.assertEqual(
            commit_log_model_1.user_id, topic_mappings[self.TOP_1_ID])
        commit_log_model_2 = (
            topic_models.TopicCommitLogEntryModel.get_by_id(
                'topic-%s-1' % self.TOP_2_ID
            )
        )
        self.assertEqual(
            commit_log_model_2.user_id, topic_mappings[self.TOP_2_ID])

    def test_one_topic_when_the_deletion_is_repeated_is_pseudonymized(self):
        wipeout_service.pre_delete_user(self.user_1_id)
        wipeout_service.delete_user(
            wipeout_service.get_pending_deletion_request(self.user_1_id))

        # Return metadata model to the original user ID.
        metadata_model = (
            topic_models.TopicSnapshotMetadataModel.get_by_id(
                '%s-1' % self.TOP_1_ID
            )
        )
        metadata_model.committer_id = self.user_1_id
        metadata_model.put()

        # Run the user deletion again.
        wipeout_service.delete_user(
            wipeout_service.get_pending_deletion_request(self.user_1_id))

        # Verify that both the commit and the metadata have the same
        # pseudonymous user ID.
        topic_mappings = (
            user_models.PendingDeletionRequestModel.get_by_id(
                self.user_1_id
            ).pseudonymizable_entity_mappings[models.NAMES.topic]
        )
        metadata_model = (
            topic_models.TopicSnapshotMetadataModel.get_by_id(
                '%s-1' % self.TOP_1_ID
            )
        )
        self.assertEqual(
            metadata_model.committer_id, topic_mappings[self.TOP_1_ID])
        commit_log_model = (
            topic_models.TopicCommitLogEntryModel.get_by_id(
                'topic-%s-1' % self.TOP_1_ID)
        )
        self.assertEqual(
            commit_log_model.user_id, topic_mappings[self.TOP_1_ID])

    def test_multiple_topics_are_pseudonymized(self):
        self.save_new_topic(
            self.TOP_2_ID,
            self.user_1_id,
            name='topic2',
            url_fragment='topic-two')

        wipeout_service.pre_delete_user(self.user_1_id)
        wipeout_service.delete_user(
            wipeout_service.get_pending_deletion_request(self.user_1_id))

        topic_mappings = (
            user_models.PendingDeletionRequestModel.get_by_id(
                self.user_1_id
            ).pseudonymizable_entity_mappings[models.NAMES.topic]
        )
        metadata_model = (
            topic_models.TopicSnapshotMetadataModel.get_by_id(
                '%s-1' % self.TOP_1_ID
            )
        )
        self.assertEqual(
            metadata_model.committer_id, topic_mappings[self.TOP_1_ID])
        commit_log_model = (
            topic_models.TopicCommitLogEntryModel.get_by_id(
                'topic-%s-1' % self.TOP_1_ID
            )
        )
        self.assertEqual(
            commit_log_model.user_id, topic_mappings[self.TOP_1_ID])
        metadata_model = (
            topic_models.TopicSnapshotMetadataModel.get_by_id(
                '%s-1' % self.TOP_2_ID
            )
        )
        self.assertEqual(
            metadata_model.committer_id, topic_mappings[self.TOP_2_ID])
        commit_log_model = (
            topic_models.TopicCommitLogEntryModel.get_by_id(
                'topic-%s-1' % self.TOP_2_ID
            )
        )
        self.assertEqual(
            commit_log_model.user_id, topic_mappings[self.TOP_2_ID])


class WipeoutServiceVerifyDeleteTopicModelsTests(test_utils.GenericTestBase):
    """Provides testing of the verification part of wipeout service."""

    USER_1_EMAIL = 'some@email.com'
    USER_1_USERNAME = 'username1'
    TOP_1_ID = 'top_1_id'
    TOP_2_ID = 'top_2_id'
    SUBTOP_1_ID = 'subtop_1_id'

    def setUp(self):
        super(WipeoutServiceVerifyDeleteTopicModelsTests, self).setUp()
        self.signup(self.USER_1_EMAIL, self.USER_1_USERNAME)
        self.user_1_id = self.get_user_id_from_email(self.USER_1_EMAIL)
        self.save_new_topic(self.TOP_1_ID, self.user_1_id)
        wipeout_service.pre_delete_user(self.user_1_id)

    def test_verify_user_delete_when_user_is_deleted_returns_true(self):
        wipeout_service.delete_user(
            wipeout_service.get_pending_deletion_request(self.user_1_id))
        self.assertTrue(wipeout_service.verify_user_deleted(self.user_1_id))

    def test_verify_user_delete_when_user_is_not_deleted_returns_false(self):
        wipeout_service.delete_user(
            wipeout_service.get_pending_deletion_request(self.user_1_id))
        self.assertTrue(wipeout_service.verify_user_deleted(self.user_1_id))

        topic_models.TopicSnapshotMetadataModel(
            id='%s-1' % self.TOP_1_ID,
            committer_id=self.user_1_id,
            commit_message='123',
            commit_type='create',
            commit_cmds={}
        ).put()

        self.assertFalse(wipeout_service.verify_user_deleted(self.user_1_id))

        wipeout_service.delete_user(
            wipeout_service.get_pending_deletion_request(self.user_1_id))
        self.assertTrue(wipeout_service.verify_user_deleted(self.user_1_id))


class WipeoutServiceDeleteUserModelsTests(test_utils.GenericTestBase):
    """Provides testing of the deletion part of wipeout service."""

    USER_1_EMAIL = 'some@email.com'
    USER_1_USERNAME = 'username1'
    USER_2_EMAIL = 'some-other@email.com'
    USER_2_USERNAME = 'username2'
    COLLECTION_1_ID = 'col_1_id'
    COLLECTION_2_ID = 'col_2_id'
    EXPLORATION_1_ID = 'exp_1_id'
    EXPLORATION_2_ID = 'exp_2_id'

    def setUp(self):
        super(WipeoutServiceDeleteUserModelsTests, self).setUp()
        self.signup(self.USER_1_EMAIL, self.USER_1_USERNAME)
        self.signup(self.USER_2_EMAIL, self.USER_2_USERNAME)
        self.user_1_id = self.get_user_id_from_email(self.USER_1_EMAIL)
        self.user_2_id = self.get_user_id_from_email(self.USER_2_EMAIL)
        user_models.CompletedActivitiesModel(
            id=self.user_2_id, exploration_ids=[], collection_ids=[]
        ).put()
        user_models.IncompleteActivitiesModel(
            id=self.user_2_id, exploration_ids=[], collection_ids=[]
        ).put()
        user_models.LearnerPlaylistModel(
            id=self.user_2_id, exploration_ids=[], collection_ids=[]
        ).put()
        schema_version = 1
        self.user_1_gae_id = self.get_gae_id_from_email(self.USER_1_EMAIL)
        self.modifiable_user_data = user_domain.ModifiableUserData(
            'display_alias', '12345', [constants.DEFAULT_LANGUAGE_CODE],
            None, None, schema_version, self.user_1_id
        )
        self.modifiable_new_user_data = user_domain.ModifiableUserData(
            'display_alias3', '12345', [constants.DEFAULT_LANGUAGE_CODE],
            None, None, schema_version
        )

        user_services.update_multiple_users_data(
            [self.modifiable_user_data])

        self.modifiable_new_user_data.display_alias = 'name'
        self.modifiable_new_user_data.pin = '123'
        self.profile_user_id = user_services.create_new_profiles(
            self.user_1_gae_id, self.USER_1_EMAIL,
            [self.modifiable_new_user_data]
        )[0].user_id

        user_models.CompletedActivitiesModel(
            id=self.profile_user_id, exploration_ids=[], collection_ids=[]
        ).put()
        user_models.IncompleteActivitiesModel(
            id=self.profile_user_id, exploration_ids=[], collection_ids=[]
        ).put()
        user_models.LearnerPlaylistModel(
            id=self.profile_user_id, exploration_ids=[], collection_ids=[]
        ).put()

    def test_delete_user_for_profile_user_is_successful(self):
        wipeout_service.pre_delete_user(self.profile_user_id)

        self.assertIsNotNone(
            user_models.UserSettingsModel.get_by_id(self.profile_user_id))
        self.assertIsNotNone(
            user_models.UserAuthDetailsModel.get_by_id(self.profile_user_id))
        self.assertIsNotNone(
            user_models.CompletedActivitiesModel.get_by_id(
                self.profile_user_id)
        )
        self.assertIsNotNone(
            user_models.IncompleteActivitiesModel.get_by_id(
                self.profile_user_id)
        )
        self.assertIsNotNone(
            user_models.LearnerPlaylistModel.get_by_id(self.profile_user_id))

        wipeout_service.delete_user(
            wipeout_service.get_pending_deletion_request(self.profile_user_id))

        self.assertIsNone(
            user_models.UserSettingsModel.get_by_id(self.profile_user_id))
        self.assertIsNone(
            user_models.UserAuthDetailsModel.get_by_id(self.profile_user_id))
        self.assertIsNone(
            user_models.CompletedActivitiesModel.get_by_id(
                self.profile_user_id)
        )
        self.assertIsNone(
            user_models.IncompleteActivitiesModel.get_by_id(
                self.profile_user_id)
        )
        self.assertIsNone(
            user_models.LearnerPlaylistModel.get_by_id(self.profile_user_id))

    def test_delete_user_for_full_user_and_its_profiles_is_successful(self):
        wipeout_service.pre_delete_user(self.user_1_id)

        self.assertIsNotNone(
            user_models.UserSettingsModel.get_by_id(self.profile_user_id))
        self.assertIsNotNone(
            user_models.UserAuthDetailsModel.get_by_id(self.profile_user_id))
        self.assertIsNotNone(
            user_models.CompletedActivitiesModel.get_by_id(
                self.profile_user_id)
        )
        self.assertIsNotNone(
            user_models.IncompleteActivitiesModel.get_by_id(
                self.profile_user_id)
        )
        self.assertIsNotNone(
            user_models.LearnerPlaylistModel.get_by_id(self.profile_user_id))
        self.assertIsNotNone(
            user_models.UserSettingsModel.get_by_id(self.user_1_id))
        self.assertIsNotNone(
            user_models.UserAuthDetailsModel.get_by_id(self.user_1_id))
        self.assertIsNotNone(
            user_models.UserEmailPreferencesModel.get_by_id(self.user_1_id))

        wipeout_service.delete_user(
            wipeout_service.get_pending_deletion_request(self.user_1_id))
        wipeout_service.delete_user(
            wipeout_service.get_pending_deletion_request(self.profile_user_id))

        self.assertIsNone(
            user_models.UserSettingsModel.get_by_id(self.profile_user_id))
        self.assertIsNone(
            user_models.UserAuthDetailsModel.get_by_id(self.profile_user_id))
        self.assertIsNone(
            user_models.CompletedActivitiesModel.get_by_id(
                self.profile_user_id)
        )
        self.assertIsNone(
            user_models.IncompleteActivitiesModel.get_by_id(
                self.profile_user_id)
        )
        self.assertIsNone(
            user_models.LearnerPlaylistModel.get_by_id(self.profile_user_id))
        self.assertIsNone(
            user_models.UserSettingsModel.get_by_id(self.user_1_id))
        self.assertIsNone(
            user_models.UserSettingsModel.get_by_id(self.user_1_id))
        self.assertIsNone(
            user_models.UserEmailPreferencesModel.get_by_id(self.user_1_id))

    def test_delete_user_with_collection_and_exploration_is_successful(self):
        self.save_new_valid_exploration(
            self.EXPLORATION_1_ID,
            self.user_1_id)
        self.save_new_valid_collection(
            self.COLLECTION_1_ID,
            self.user_1_id,
            exploration_id=self.EXPLORATION_1_ID)

        wipeout_service.pre_delete_user(self.user_1_id)

        self.assertIsNotNone(
            user_models.UserSettingsModel.get_by_id(self.profile_user_id))
        self.assertIsNotNone(
            user_models.UserSettingsModel.get_by_id(self.user_1_id))
        self.assertIsNotNone(
            user_models.UserAuthDetailsModel.get_by_id(self.user_1_id))
        self.assertIsNotNone(
            user_models.UserEmailPreferencesModel.get_by_id(self.user_1_id))
        self.assertIsNotNone(
            collection_models.CollectionModel.get_by_id(self.COLLECTION_1_ID))
        self.assertIsNotNone(
            exp_models.ExplorationModel.get_by_id(self.EXPLORATION_1_ID))

        wipeout_service.delete_user(
            wipeout_service.get_pending_deletion_request(self.user_1_id))
        wipeout_service.delete_user(
            wipeout_service.get_pending_deletion_request(self.profile_user_id))

        self.assertIsNone(
            user_models.UserSettingsModel.get_by_id(self.profile_user_id))
        self.assertIsNone(
            user_models.UserSettingsModel.get_by_id(self.user_1_id))
        self.assertIsNone(
            user_models.UserAuthDetailsModel.get_by_id(self.user_1_id))
        self.assertIsNone(
            user_models.UserEmailPreferencesModel.get_by_id(self.user_1_id))
        self.assertIsNone(
            collection_models.CollectionModel.get_by_id(self.COLLECTION_1_ID))
        self.assertIsNone(
            exp_models.ExplorationModel.get_by_id(self.EXPLORATION_1_ID))

    def test_delete_user_with_collections_and_explorations_is_successful(self):
        self.save_new_valid_exploration(
            self.EXPLORATION_1_ID,
            self.user_1_id)
        self.save_new_valid_collection(
            self.COLLECTION_1_ID,
            self.user_1_id,
            exploration_id=self.EXPLORATION_1_ID)
        self.save_new_valid_exploration(
            self.EXPLORATION_2_ID,
            self.user_1_id)
        self.save_new_valid_collection(
            self.COLLECTION_2_ID,
            self.user_1_id,
            exploration_id=self.EXPLORATION_2_ID)

        wipeout_service.pre_delete_user(self.user_1_id)

        self.assertIsNotNone(
            user_models.UserSettingsModel.get_by_id(self.profile_user_id))
        self.assertIsNotNone(
            user_models.UserSettingsModel.get_by_id(self.user_1_id))
        self.assertIsNotNone(
            user_models.UserAuthDetailsModel.get_by_id(self.user_1_id))
        self.assertIsNotNone(
            user_models.UserEmailPreferencesModel.get_by_id(self.user_1_id))
        self.assertIsNotNone(
            collection_models.CollectionModel.get_by_id(self.COLLECTION_1_ID))
        self.assertIsNotNone(
            exp_models.ExplorationModel.get_by_id(self.EXPLORATION_1_ID))
        self.assertIsNotNone(
            collection_models.CollectionModel.get_by_id(self.COLLECTION_2_ID))
        self.assertIsNotNone(
            exp_models.ExplorationModel.get_by_id(self.EXPLORATION_2_ID))

        wipeout_service.delete_user(
            wipeout_service.get_pending_deletion_request(self.user_1_id))
        wipeout_service.delete_user(
            wipeout_service.get_pending_deletion_request(self.profile_user_id))

        self.assertIsNone(
            user_models.UserSettingsModel.get_by_id(self.profile_user_id))
        self.assertIsNone(
            user_models.UserSettingsModel.get_by_id(self.user_1_id))
        self.assertIsNone(
            user_models.UserAuthDetailsModel.get_by_id(self.user_1_id))
        self.assertIsNone(
            user_models.UserEmailPreferencesModel.get_by_id(self.user_1_id))
        self.assertIsNone(
            collection_models.CollectionModel.get_by_id(self.COLLECTION_1_ID))
        self.assertIsNone(
            exp_models.ExplorationModel.get_by_id(self.EXPLORATION_1_ID))
        self.assertIsNone(
            collection_models.CollectionModel.get_by_id(self.COLLECTION_2_ID))
        self.assertIsNone(
            exp_models.ExplorationModel.get_by_id(self.EXPLORATION_2_ID))

    def test_delete_user_with_multiple_users_is_successful(self):
        wipeout_service.pre_delete_user(self.user_2_id)

        self.assertIsNotNone(
            user_models.UserSettingsModel.get_by_id(self.user_2_id))
        self.assertIsNotNone(
            user_models.UserAuthDetailsModel.get_by_id(self.user_2_id))
        self.assertIsNotNone(
            user_models.UserEmailPreferencesModel.get_by_id(self.user_2_id))
        self.assertIsNotNone(
            user_models.CompletedActivitiesModel.get_by_id(self.user_2_id))
        self.assertIsNotNone(
            user_models.IncompleteActivitiesModel.get_by_id(self.user_2_id))
        self.assertIsNotNone(
            user_models.LearnerPlaylistModel.get_by_id(self.user_2_id))

        wipeout_service.delete_user(
            wipeout_service.get_pending_deletion_request(self.user_2_id))

        self.assertIsNone(
            user_models.UserSettingsModel.get_by_id(self.user_2_id))
        self.assertIsNone(
            user_models.UserAuthDetailsModel.get_by_id(self.user_2_id))
        self.assertIsNone(
            user_models.UserEmailPreferencesModel.get_by_id(self.user_2_id))
        self.assertIsNone(
            user_models.CompletedActivitiesModel.get_by_id(self.user_2_id))
        self.assertIsNone(
            user_models.IncompleteActivitiesModel.get_by_id(self.user_2_id))
        self.assertIsNone(
            user_models.LearnerPlaylistModel.get_by_id(self.user_2_id))

    def test_after_deletion_user_and_its_profiles_cannot_do_anything(self):
        wipeout_service.pre_delete_user(self.user_1_id)
        wipeout_service.delete_user(
            wipeout_service.get_pending_deletion_request(self.user_1_id))
        wipeout_service.delete_user(
            wipeout_service.get_pending_deletion_request(self.profile_user_id))

        self.assertIsNone(user_services.get_user_settings(self.user_1_id))
        self.assertIsNone(user_services.get_user_settings(self.profile_user_id))
        with self.assertRaisesRegexp(Exception, 'User not found.'):
            # Try to do some action with the deleted user.
            user_services.update_preferred_language_codes(
                self.user_1_id, ['en'])
        with self.assertRaisesRegexp(Exception, 'User not found.'):
            # Try to do some action with the deleted user.
            user_services.update_preferred_language_codes(
                self.profile_user_id, ['en'])


class WipeoutServiceVerifyDeleteUserModelsTests(test_utils.GenericTestBase):
    """Provides testing of the verification part of wipeout service."""

    USER_1_EMAIL = 'some@email.com'
    USER_1_USERNAME = 'username1'
    USER_2_EMAIL = 'some-other@email.com'
    USER_2_USERNAME = 'username2'

    def setUp(self):
        super(WipeoutServiceVerifyDeleteUserModelsTests, self).setUp()
        self.signup(self.USER_1_EMAIL, self.USER_1_USERNAME)
        self.signup(self.USER_2_EMAIL, self.USER_2_USERNAME)
        self.user_1_id = self.get_user_id_from_email(self.USER_1_EMAIL)
        self.user_2_id = self.get_user_id_from_email(self.USER_2_EMAIL)
        self.user_1_gae_id = self.get_gae_id_from_email(self.USER_1_EMAIL)
        schema_version = 1
        self.modifiable_user_data = user_domain.ModifiableUserData(
            'display_alias', '12345', [constants.DEFAULT_LANGUAGE_CODE],
            None, None, schema_version, self.user_1_id
        )
        self.modifiable_new_user_data = user_domain.ModifiableUserData(
            'display_alias3', '12345', [constants.DEFAULT_LANGUAGE_CODE],
            None, None, schema_version
        )

        user_services.update_multiple_users_data(
            [self.modifiable_user_data])

        self.modifiable_new_user_data.display_alias = 'name'
        self.modifiable_new_user_data.pin = '123'
        self.profile_user_id = user_services.create_new_profiles(
            self.user_1_gae_id, self.USER_1_EMAIL,
            [self.modifiable_new_user_data]
        )[0].user_id
        wipeout_service.pre_delete_user(self.user_2_id)

    def test_verify_user_delete_when_profile_user_deleted_returns_true(self):
        wipeout_service.pre_delete_user(self.profile_user_id)
        wipeout_service.delete_user(
            wipeout_service.get_pending_deletion_request(self.profile_user_id))
        self.assertTrue(
            wipeout_service.verify_user_deleted(self.profile_user_id))

    def test_verify_user_delete_when_user_is_deleted_returns_true(self):
        wipeout_service.pre_delete_user(self.user_1_id)
        wipeout_service.delete_user(
            wipeout_service.get_pending_deletion_request(self.user_1_id))
        self.assertTrue(wipeout_service.verify_user_deleted(self.user_1_id))
        wipeout_service.delete_user(
            wipeout_service.get_pending_deletion_request(self.profile_user_id)
        )
        self.assertTrue(
            wipeout_service.verify_user_deleted(self.profile_user_id))

    def test_verify_user_delete_when_user_is_not_deleted_returns_false(self):
        wipeout_service.delete_user(
            wipeout_service.get_pending_deletion_request(self.user_2_id))
        self.assertTrue(wipeout_service.verify_user_deleted(self.user_2_id))

        user_models.CompletedActivitiesModel(
            id=self.user_2_id, exploration_ids=[], collection_ids=[]
        ).put()
        user_models.IncompleteActivitiesModel(
            id=self.user_2_id, exploration_ids=[], collection_ids=[]
        ).put()
        user_models.LearnerPlaylistModel(
            id=self.user_2_id, exploration_ids=[], collection_ids=[]
        ).put()

        self.assertFalse(wipeout_service.verify_user_deleted(self.user_2_id))

        wipeout_service.delete_user(
            wipeout_service.get_pending_deletion_request(self.user_2_id))
        self.assertTrue(wipeout_service.verify_user_deleted(self.user_2_id))

    def test_verify_user_delete_when_profile_user_not_deleted_is_false(self):
        wipeout_service.pre_delete_user(self.profile_user_id)
        wipeout_service.delete_user(
            wipeout_service.get_pending_deletion_request(self.profile_user_id))
        self.assertTrue(
            wipeout_service.verify_user_deleted(self.profile_user_id))

        user_models.CompletedActivitiesModel(
            id=self.profile_user_id, exploration_ids=[], collection_ids=[]
        ).put()
        user_models.IncompleteActivitiesModel(
            id=self.profile_user_id, exploration_ids=[], collection_ids=[]
        ).put()
        user_models.LearnerPlaylistModel(
            id=self.profile_user_id, exploration_ids=[], collection_ids=[]
        ).put()

        self.assertFalse(
            wipeout_service.verify_user_deleted(self.profile_user_id))

        wipeout_service.delete_user(
            wipeout_service.get_pending_deletion_request(self.profile_user_id))
        self.assertTrue(
            wipeout_service.verify_user_deleted(self.profile_user_id))<|MERGE_RESOLUTION|>--- conflicted
+++ resolved
@@ -97,30 +97,6 @@
         self.assertEqual(
             pending_deletion_request.pseudonymizable_entity_mappings, {})
 
-<<<<<<< HEAD
-    def test_gets_pending_deletion_request_by_email_returns_correctly(self):
-        wipeout_service.save_pending_deletion_requests(
-            [wipeout_domain.PendingDeletionRequest.create_default(
-                self.user_1_id, self.USER_1_EMAIL, self.user_1_role,
-                ['exp1', 'exp2'],
-                ['col1']
-            )]
-        )
-
-        pending_deletion_request = (
-            wipeout_service.get_pending_deletion_request_by_email(
-                self.USER_1_EMAIL))
-        self.assertEqual(pending_deletion_request.user_id, self.user_1_id)
-        self.assertEqual(pending_deletion_request.email, self.USER_1_EMAIL)
-        self.assertEqual(pending_deletion_request.deletion_complete, False)
-        self.assertEqual(
-            pending_deletion_request.exploration_ids, ['exp1', 'exp2'])
-        self.assertEqual(pending_deletion_request.collection_ids, ['col1'])
-        self.assertEqual(
-            pending_deletion_request.pseudonymizable_entity_mappings, {})
-
-=======
->>>>>>> b99d7daf
     def test_get_number_of_pending_deletion_requests_returns_correct_number(
             self):
         number_of_pending_deletion_requests = (
@@ -546,39 +522,22 @@
             wipeout_domain.USER_DELETION_ALREADY_DONE
         )
 
-<<<<<<< HEAD
-    def test_run_user_verification_with_user_not_yet_deleted(self):
-        self.assertEqual(
-            wipeout_service.run_user_verification(
-=======
     def test_run_user_deletion_completion_with_user_not_yet_deleted(self):
         self.assertEqual(
             wipeout_service.run_user_deletion_completion(
->>>>>>> b99d7daf
                 self.pending_deletion_request),
             wipeout_domain.USER_VERIFICATION_NOT_DELETED
         )
 
-<<<<<<< HEAD
-    def test_run_user_verification_with_user_wrongly_deleted(self):
-        wipeout_service.run_user_deletion(self.pending_deletion_request)
-        self.assertEqual(
-            wipeout_service.run_user_verification(
-=======
     def test_run_user_deletion_completion_with_user_wrongly_deleted(self):
         wipeout_service.run_user_deletion(self.pending_deletion_request)
         self.assertEqual(
             wipeout_service.run_user_deletion_completion(
->>>>>>> b99d7daf
                 self.pending_deletion_request),
             wipeout_domain.USER_VERIFICATION_SUCCESS
         )
 
-<<<<<<< HEAD
-    def test_run_user_verification_with_user_properly_deleted(self):
-=======
     def test_run_user_deletion_completion_with_user_properly_deleted(self):
->>>>>>> b99d7daf
         wipeout_service.run_user_deletion(self.pending_deletion_request)
 
         user_models.CompletedActivitiesModel(
@@ -586,18 +545,12 @@
         ).put()
 
         self.assertEqual(
-<<<<<<< HEAD
-            wipeout_service.run_user_verification(
-=======
             wipeout_service.run_user_deletion_completion(
->>>>>>> b99d7daf
                 self.pending_deletion_request),
             wipeout_domain.USER_VERIFICATION_FAILURE
         )
 
 
-<<<<<<< HEAD
-=======
 class WipeoutServiceDeleteConfigModelsTests(test_utils.GenericTestBase):
     """Provides testing of the deletion part of wipeout service."""
 
@@ -825,7 +778,6 @@
         self.assertTrue(wipeout_service.verify_user_deleted(self.user_1_id))
 
 
->>>>>>> b99d7daf
 class WipeoutServiceDeleteCollectionModelsTests(test_utils.GenericTestBase):
     """Provides testing of the deletion part of wipeout service."""
 
