--- conflicted
+++ resolved
@@ -889,30 +889,6 @@
                 'state_name']['value'],
             'End')
 
-<<<<<<< HEAD
-    def test_get_playthroughs_multi(self):
-        """Test the get_playthroughs_multi method."""
-        playthrough_id1 = stats_models.PlaythroughModel.create(
-            self.exp_id, 1, 'EarlyQuit', {}, [])
-        playthrough_id2 = stats_models.PlaythroughModel.create(
-            self.exp_id, 1, 'EarlyQuit', {}, [])
-        playthroughs = stats_services.get_playthroughs_multi(
-            [playthrough_id1, playthrough_id2])
-
-        self.assertEqual(playthroughs[0].exp_id, self.exp_id)
-        self.assertEqual(playthroughs[0].exp_version, 1)
-        self.assertEqual(playthroughs[0].issue_type, 'EarlyQuit')
-        self.assertEqual(playthroughs[0].issue_customization_args, {})
-        self.assertEqual(playthroughs[0].actions, [])
-
-        self.assertEqual(playthroughs[1].exp_id, self.exp_id)
-        self.assertEqual(playthroughs[1].exp_version, 1)
-        self.assertEqual(playthroughs[1].issue_type, 'EarlyQuit')
-        self.assertEqual(playthroughs[1].issue_customization_args, {})
-        self.assertEqual(playthroughs[1].actions, [])
-
-=======
->>>>>>> 5005f006
     def test_create_exp_issues_model(self):
         """Test the create_exp_issues_model method."""
         exp_issues = stats_domain.ExplorationIssues(self.exp_id, 1, [])
