--- conflicted
+++ resolved
@@ -158,15 +158,7 @@
                         elif isinstance(value, str):
                             new_value['choices']['value'][value_index] = (
                                 conversion_fn(value))
-<<<<<<< HEAD
             elif (change.property_name == 'written_translations'):
-=======
-            elif (change.property_name ==
-                  exp_domain.STATE_PROPERTY_WRITTEN_TRANSLATIONS):
-                # Ruling out the possibility of any other type for mypy
-                # type checking.
-                assert isinstance(new_value, dict)
->>>>>>> 940969c1
                 for content_id, language_code_to_written_translation in (
                         new_value['translations_mapping'].items()):
                     for language_code in (
@@ -247,8 +239,9 @@
         return draft_change_list
 
     @classmethod
-<<<<<<< HEAD
-    def _convert_states_v51_dict_to_v52_dict(cls, draft_change_list):
+    def _convert_states_v51_dict_to_v52_dict(
+        cls, draft_change_list: List[exp_domain.ExplorationChange]
+    ) -> List[exp_domain.ExplorationChange]:
         """Converts draft change list from state version 50 to 51. Version 51
         changes content ids for content and removes written_translation property
         form the state, converting draft to anew version won't be possible.
@@ -266,11 +259,6 @@
 
     @classmethod
     def _convert_states_v50_dict_to_v51_dict(cls, draft_change_list):
-=======
-    def _convert_states_v50_dict_to_v51_dict(
-        cls, draft_change_list: List[exp_domain.ExplorationChange]
-    ) -> List[exp_domain.ExplorationChange]:
->>>>>>> 940969c1
         """Converts from version 50 to 51. Version 51 adds a new
         dest_if_really_stuck field to Outcome class to redirect learners
         to a state for strengthening concepts when they get really stuck. As
