# coding: utf-8
#
# Copyright 2019 The Oppia Authors. All Rights Reserved.
#
# Licensed under the Apache License, Version 2.0 (the "License");
# you may not use this file except in compliance with the License.
# You may obtain a copy of the License at
#
#      http://www.apache.org/licenses/LICENSE-2.0
#
# Unless required by applicable law or agreed to in writing, software
# distributed under the License is distributed on an "AS-IS" BASIS,
# WITHOUT WARRANTIES OR CONDITIONS OF ANY KIND, either express or implied.
# See the License for the specific language governing permissions and
# limitations under the License.

"""Commands that can be used to upgrade draft to newer Exploration versions."""

from __future__ import absolute_import
from __future__ import unicode_literals

import logging

from core.domain import exp_domain
from core.domain import html_cleaner
from core.domain import html_validation_service
from core.domain import rules_registry
from core.domain import state_domain
from core.platform import models
import python_utils
import utils

(exp_models, feedback_models, user_models) = models.Registry.import_models([
    models.NAMES.exploration, models.NAMES.feedback, models.NAMES.user
])


class InvalidDraftConversionException(Exception):
    """Error class for invalid draft conversion. Should be raised in a draft
    conversion function if it is not possible to upgrade a draft, and indicates
    that try_upgrading_draft_to_exp_version should return None.
    """

    pass


def try_upgrading_draft_to_exp_version(
        draft_change_list, current_draft_version, to_exp_version, exp_id):
    """Try upgrading a list of ExplorationChange domain objects to match the
    latest exploration version.

    For now, this handles the scenario where all commits between
    current_draft_version and to_exp_version migrate only the state schema.

    Args:
        draft_change_list: list(ExplorationChange). The list of
            ExplorationChange domain objects to upgrade.
        current_draft_version: int. Current draft version.
        to_exp_version: int. Target exploration version.
        exp_id: str. Exploration id.

    Returns:
        list(ExplorationChange) or None. A list of ExplorationChange domain
        objects after upgrade or None if upgrade fails.

    Raises:
        InvalidInputException. The current_draft_version is greater than
            to_exp_version.
    """
    if current_draft_version > to_exp_version:
        raise utils.InvalidInputException(
            'Current draft version is greater than the exploration version.')
    if current_draft_version == to_exp_version:
        return None

    exp_versions = list(
        python_utils.RANGE(current_draft_version + 1, to_exp_version + 1))
    commits_list = (
        exp_models.ExplorationCommitLogEntryModel.get_multi(
            exp_id, exp_versions))
    upgrade_times = 0
    while current_draft_version + upgrade_times < to_exp_version:
        commit = commits_list[upgrade_times]
        if (
                len(commit.commit_cmds) != 1 or
                commit.commit_cmds[0]['cmd'] !=
                exp_domain.CMD_MIGRATE_STATES_SCHEMA_TO_LATEST_VERSION):
            return None
        conversion_fn_name = '_convert_states_v%s_dict_to_v%s_dict' % (
            commit.commit_cmds[0]['from_version'],
            commit.commit_cmds[0]['to_version'])
        if not hasattr(DraftUpgradeUtil, conversion_fn_name):
            logging.warning('%s is not implemented' % conversion_fn_name)
            return None
        conversion_fn = getattr(DraftUpgradeUtil, conversion_fn_name)
        try:
            draft_change_list = conversion_fn(draft_change_list)
        except InvalidDraftConversionException:
            return None
        upgrade_times += 1
    return draft_change_list


class DraftUpgradeUtil(python_utils.OBJECT):
    """Wrapper class that contains util functions to upgrade drafts."""

    @classmethod
    def _convert_html_in_draft_change_list(
            cls, draft_change_list, conversion_fn):
        """Applies a conversion function on all HTML fields in the provided
        draft change list.

        Args:
            draft_change_list: list(ExplorationChange). The list of
                ExplorationChange domain objects to upgrade.
            conversion_fn: function. The function to be used for converting the
                HTML.

        Returns:
            list(ExplorationChange). The converted draft_change_list.
        """
        for i, change in enumerate(draft_change_list):
            new_value = None
            if not change.cmd == exp_domain.CMD_EDIT_STATE_PROPERTY:
                continue
            # The change object has the key 'new_value' only if the
            # cmd is 'CMD_EDIT_STATE_PROPERTY' or
            # 'CMD_EDIT_EXPLORATION_PROPERTY'.
            new_value = change.new_value
            if change.property_name == exp_domain.STATE_PROPERTY_CONTENT:
                new_value['html'] = conversion_fn(new_value['html'])
            elif (change.property_name ==
                  exp_domain.STATE_PROPERTY_INTERACTION_CUST_ARGS):
                # Only customization args with the key 'choices' have HTML
                # content in them.
                if 'choices' in new_value.keys():
                    for value_index, value in enumerate(
                            new_value['choices']['value']):
                        if isinstance(value, dict) and 'html' in value:
                            new_value['choices']['value'][value_index][
                                'html'
                            ] = conversion_fn(value['html'])
                        elif isinstance(value, python_utils.BASESTRING):
                            new_value['choices']['value'][value_index] = (
                                conversion_fn(value))
            elif (change.property_name ==
                  exp_domain.STATE_PROPERTY_WRITTEN_TRANSLATIONS):
                for content_id, language_code_to_written_translation in (
                        new_value['translations_mapping'].items()):
                    for language_code in (
                            language_code_to_written_translation.keys()):
                        new_value['translations_mapping'][
                            content_id][language_code]['html'] = (
                                conversion_fn(new_value[
                                    'translations_mapping'][content_id][
                                        language_code]['html'])
                            )
            elif (change.property_name ==
                  exp_domain.STATE_PROPERTY_INTERACTION_DEFAULT_OUTCOME and
                  new_value is not None):
                new_value = (
                    state_domain.Outcome.convert_html_in_outcome(
                        new_value, conversion_fn))
            elif (change.property_name ==
                  exp_domain.STATE_PROPERTY_INTERACTION_HINTS):
                new_value = [
                    (state_domain.Hint.convert_html_in_hint(
                        hint_dict, conversion_fn))
                    for hint_dict in new_value]
            elif (change.property_name ==
                  exp_domain.STATE_PROPERTY_INTERACTION_SOLUTION and
                  new_value is not None):
                new_value['explanation']['html'] = (
                    conversion_fn(new_value['explanation']['html']))
                # TODO(#9413): Find a way to include a reference to the
                # interaction type in the Draft change lists.
                # See issue: https://github.com/oppia/oppia/issues/9413.
                # currently, only DragAndDropSortInput interaction allows
                # solution correct answers having HTML in them.
                # This code below should be updated if any new interaction
                # is allowed to have HTML in the solution correct answer
                # The typecheckings below can be avoided once #9413 is fixed.
                if new_value['correct_answer']:
                    if isinstance(new_value['correct_answer'], list):
                        for list_index, html_list in enumerate(
                                new_value['correct_answer']):
                            if isinstance(html_list, list):
                                for answer_html_index, answer_html in enumerate(
                                        html_list):
                                    if isinstance(
                                            answer_html, python_utils.UNICODE):
                                        new_value['correct_answer'][list_index][
                                            answer_html_index] = (
                                                conversion_fn(answer_html))
            elif (change.property_name ==
                  exp_domain.STATE_PROPERTY_INTERACTION_ANSWER_GROUPS):
                html_field_types_to_rule_specs = (
                    rules_registry.Registry.get_html_field_types_to_rule_specs(
                        state_schema_version=41))
                new_value = [
                    state_domain.AnswerGroup.convert_html_in_answer_group(
                        answer_group, conversion_fn,
                        html_field_types_to_rule_specs
                    )
                    for answer_group in new_value]
            if new_value is not None:
                draft_change_list[i] = exp_domain.ExplorationChange({
                    'cmd': change.cmd,
                    'property_name': change.property_name,
                    'state_name': change.state_name,
                    'new_value': new_value
                })
        return draft_change_list

    @classmethod
<<<<<<< HEAD
    def _update_image_sizes_in_bytes_in_draft_change_list(
            cls, draft_change_list, entity_type, entity_id):
        """Checks for all the HTML fields in the provided draft change list,
        and updates the image_sizes_in_bytes dict with the entries of rich text
        images to their sizes in bytes.

        Args:
            draft_change_list: list(ExplorationChange). The list of
                ExplorationChange domain objects to upgrade.
            entity_type: str. The type of the Entity, to which the draft change
                list belongs to.
            entity_id: str. The ID of the Entity, to which the draft change
                list belongs to.

        Returns:
            list(ExplorationChange). The converted draft_change_list.
        """
        for i, change in enumerate(draft_change_list):
            new_value = None
            if not change.cmd == exp_domain.CMD_EDIT_STATE_PROPERTY:
                continue

            new_value = change.new_value
            if change.property_name == exp_domain.STATE_PROPERTY_CONTENT:
                new_value['image_sizes_in_bytes'] = (
                    html_cleaner.get_image_sizes_in_bytes_from_html(
                        new_value['html'],
                        entity_type,
                        entity_id))
            elif (change.property_name ==
                  exp_domain.STATE_PROPERTY_INTERACTION_CUST_ARGS):
                if 'choices' in new_value.keys():
                    for value_index, value in enumerate(
                            new_value['choices']['value']):
                        if isinstance(value, dict) and 'html' in value:
                            new_value['choices']['value'][value_index][
                                'image_sizes_in_bytes'] = (
                                html_cleaner.
                                    get_image_sizes_in_bytes_from_html(
                                    new_value['choices']['value'][
                                        value_index]['html'],
                                    entity_type,
                                    entity_id))
                elif (change.property_name ==
                        exp_domain.STATE_PROPERTY_WRITTEN_TRANSLATIONS):
                    for content_id, language_code_to_written_translation in (
                        new_value['translations_mapping'].items()):
                        for language_code in (
                            language_code_to_written_translation.keys()):
                            new_value['translations_mapping'][
                                content_id][language_code][
                                'image_sizes_in_bytes'] = (
                                html_cleaner.get_image_sizes_in_bytes_from_html(
                                    new_value['translations_mapping'][
                                        content_id][language_code]['html'],
                                    entity_type,
                                    entity_id))
                elif (change.property_name ==
                      exp_domain.STATE_PROPERTY_INTERACTION_DEFAULT_OUTCOME and
                      new_value is not None):
                    new_value = (
                        state_domain.Outcome.
                            update_image_sizes_in_bytes_in_outcome(
                            new_value,
                            entity_type,
                            entity_id))
                elif (change.property_name ==
                      exp_domain.STATE_PROPERTY_INTERACTION_HINTS):
                    new_value = [
                        (state_domain.Hint.update_image_sizes_in_bytes_in_hint(
                            hint_dict,
                            entity_type,
                            entity_id))
                        for hint_dict in new_value]
                elif (change.property_name ==
                      exp_domain.STATE_PROPERTY_INTERACTION_SOLUTION and
                      new_value is not None):
                    new_value['explanation']['image_sizes_in_bytes'] = (
                        html_cleaner.get_image_sizes_in_bytes_from_html(
                            new_value['explanation']['html'],
                            entity_type,
                            entity_id))
                elif (change.property_name ==
                      exp_domain.STATE_PROPERTY_INTERACTION_ANSWER_GROUPS):
                    new_value = [
                        state_domain.AnswerGroup.
                            update_image_sizes_in_bytes_in_answer_group(
                            answer_group,
                            entity_type,
                            entity_id
                        ) for answer_group in new_value]
                if new_value is not None:
                    draft_change_list[i] = exp_domain.ExplorationChange({
                        'cmd': change.cmd,
                        'property_name': change.property_name,
                        'state_name': change.state_name,
                        'new_value': new_value
                    })
            return draft_change_list

    @classmethod
    def _convert_states_v48_dict_to_v49_dict(cls, draft_change_list):
        """Converts draft change list from state version 47 to 48. State
        version 48 includes the image_sizes_in_bytes dict as attribute in
        SubtitledHtml and WrittenTranslation structures.
=======
    def _convert_states_v48_dict_to_v49_dict(cls, draft_change_list):
        """Converts draft change list from state version 48 to 49. State
        version 49 adds requireNonnegativeInput customization_arg to
        NumericInput interaction.
>>>>>>> 429612da

        Args:
            draft_change_list: list(ExplorationChange). The list of
                ExplorationChange domain objects to upgrade.

        Returns:
            list(ExplorationChange). The converted draft_change_list.
        """
        return draft_change_list

    @classmethod
    def _convert_states_v47_dict_to_v48_dict(cls, draft_change_list):
        """Converts draft change list from state version 47 to 48. State
        version 48 fixes encoding issues in HTML fields.

        Args:
            draft_change_list: list(ExplorationChange). The list of
                ExplorationChange domain objects to upgrade.

        Returns:
            list(ExplorationChange). The converted draft_change_list.
        """
        conversion_fn = (
            html_validation_service.fix_incorrectly_encoded_chars)
        return cls._convert_html_in_draft_change_list(
            draft_change_list, conversion_fn)

    @classmethod
    def _convert_states_v46_dict_to_v47_dict(cls, draft_change_list):
        """Converts draft change list from state version 46 to 47. State
        version 47 deprecates oppia-noninteractive-svgdiagram tag and converts
        existing occurences of it to oppia-noninteractive-image tag.

        Args:
            draft_change_list: list(ExplorationChange). The list of
                ExplorationChange domain objects to upgrade.

        Returns:
            list(ExplorationChange). The converted draft_change_list.
        """
        conversion_fn = (
            html_validation_service.convert_svg_diagram_tags_to_image_tags)
        return cls._convert_html_in_draft_change_list(
            draft_change_list, conversion_fn)

    @classmethod
    def _convert_states_v45_dict_to_v46_dict(cls, draft_change_list):
        """Converts draft change list from state version 45 to 46. State
        version 46 ensures that written translations corresponding to
        unicode text have data_format field set to 'unicode' and that they
        do not contain any HTML tags. This should not affect drafts.

        Args:
            draft_change_list: list(ExplorationChange). The list of
                ExplorationChange domain objects to upgrade.

        Returns:
            list(ExplorationChange). The converted draft_change_list.
        """
        return draft_change_list

    @classmethod
    def _convert_states_v44_dict_to_v45_dict(cls, draft_change_list):
        """Converts draft change list from state version 44 to 45. State
        version 45 adds a linked skill id property to the
        state. As this is a new property and therefore doesn't affect any
        pre-existing drafts, there should be no changes to drafts.

        Args:
            draft_change_list: list(ExplorationChange). The list of
                ExplorationChange domain objects to upgrade.

        Returns:
            list(ExplorationChange). The converted draft_change_list.
        """
        return draft_change_list

    @classmethod
    def _convert_states_v43_dict_to_v44_dict(cls, draft_change_list):
        """Converts draft change list from state version 43 to 44. State
        version 44 adds card_is_checkpoint boolean variable to the
        state, for which there should be no changes to drafts.

        Args:
            draft_change_list: list(ExplorationChange). The list of
                ExplorationChange domain objects to upgrade.

        Returns:
            list(ExplorationChange). The converted draft_change_list.
        """
        return draft_change_list

    @classmethod
    def _convert_states_v42_dict_to_v43_dict(cls, draft_change_list):
        """Converts draft change list from state version 42 to 43.

        Args:
            draft_change_list: list(ExplorationChange). The list of
                ExplorationChange domain objects to upgrade.

        Returns:
            list(ExplorationChange). The converted draft_change_list.
        """
        for change in draft_change_list:
            if (change.property_name ==
                    exp_domain.STATE_PROPERTY_INTERACTION_ANSWER_GROUPS):
                # Converting the answer groups depends on getting an
                # exploration state of v42, because we need an interaction's
                # customization arguments to properly convert ExplorationChanges
                # that set DragAndDropSortInput and ItemSelectionInput rules.
                # Since we do not yet support passing an exploration state of a
                # given version into draft conversion functions, we throw an
                # Exception to indicate that the conversion cannot be completed.
                raise InvalidDraftConversionException(
                    'Conversion cannot be completed.')
        return draft_change_list

    @classmethod
    def _convert_states_v41_dict_to_v42_dict(cls, draft_change_list):
        """Converts draft change list from state version 41 to 42.

        Args:
            draft_change_list: list(ExplorationChange). The list of
                ExplorationChange domain objects to upgrade.

        Returns:
            list(ExplorationChange). The converted draft_change_list.
        """
        for change in draft_change_list:
            if (change.property_name ==
                    exp_domain.STATE_PROPERTY_INTERACTION_ANSWER_GROUPS):
                # Converting the answer groups depends on getting an
                # exploration state of v41, because we need an interaction's
                # customization arguments to properly convert ExplorationChanges
                # that set DragAndDropSortInput and ItemSelectionInput rules.
                # Since we do not yet support passing an exploration state of a
                # given version into draft conversion functions, we throw an
                # Exception to indicate that the conversion cannot be completed.
                raise InvalidDraftConversionException(
                    'Conversion cannot be completed.')
        return draft_change_list

    @classmethod
    def _convert_states_v40_dict_to_v41_dict(cls, draft_change_list):
        """Converts draft change list from state version 40 to 41.

        Args:
            draft_change_list: list(ExplorationChange). The list of
                ExplorationChange domain objects to upgrade.

        Returns:
            list(ExplorationChange). The converted draft_change_list.
        """
        for change in draft_change_list:
            if (change.property_name ==
                    exp_domain.STATE_PROPERTY_INTERACTION_ANSWER_GROUPS):
                # Converting the answer groups depends on getting an
                # exploration state of v40, because we need an interaction's id
                # to properly convert ExplorationChanges that set answer groups.
                # Since we do not yet support passing an exploration state of a
                # given version into draft conversion functions, we throw an
                # Exception to indicate that the conversion cannot be completed.
                raise InvalidDraftConversionException(
                    'Conversion cannot be completed.')
        return draft_change_list

    @classmethod
    def _convert_states_v39_dict_to_v40_dict(cls, draft_change_list):
        """Converts draft change list from state version 39 to 40.

        Args:
            draft_change_list: list(ExplorationChange). The list of
                ExplorationChange domain objects to upgrade.

        Returns:
            list(ExplorationChange). The converted draft_change_list.
        """
        for change in draft_change_list:
            if (change.property_name ==
                    exp_domain.STATE_PROPERTY_INTERACTION_CUST_ARGS):
                # Converting the answer groups depends on getting an
                # exploration state of v38, because we need an interaction's id
                # to properly convert ExplorationChanges that set answer groups.
                # Since we do not yet support passing an exploration state of a
                # given version into draft conversion functions, we throw an
                # Exception to indicate that the conversion cannot be completed.
                raise InvalidDraftConversionException(
                    'Conversion cannot be completed.')
        return draft_change_list

    @classmethod
    def _convert_states_v38_dict_to_v39_dict(cls, draft_change_list):
        """Converts draft change list from state version 38 to 39. State
        version 39 adds a customization arg for the Numeric Expression Input
        interactions that allows creators to modify the placeholder text,
        for which there should be no changes to drafts.

        Args:
            draft_change_list: list(ExplorationChange). The list of
                ExplorationChange domain objects to upgrade.

        Returns:
            list(ExplorationChange). The converted draft_change_list.
        """
        return draft_change_list

    @classmethod
    def _convert_states_v37_dict_to_v38_dict(cls, draft_change_list):
        """Converts draft change list from state version 37 to 38. State
        version 38 adds a customization arg for the Math interactions that
        allows creators to specify the letters that would be displayed to the
        learner, for which there should be no changes to drafts.

        Args:
            draft_change_list: list(ExplorationChange). The list of
                ExplorationChange domain objects to upgrade.

        Returns:
            list(ExplorationChange). The converted draft_change_list.
        """
        return draft_change_list

    @classmethod
    def _convert_states_v36_dict_to_v37_dict(cls, draft_change_list):
        """Converts draft change list from version 36 to 37.

        Args:
            draft_change_list: list(ExplorationChange). The list of
                ExplorationChange domain objects to upgrade.

        Returns:
            list(ExplorationChange). The converted draft_change_list.
        """
        for change in draft_change_list:
            if (change.property_name ==
                    exp_domain.STATE_PROPERTY_INTERACTION_ANSWER_GROUPS):
                # Find all RuleSpecs in AnwerGroups and change
                # CaseSensitiveEquals rule types to Equals.
                for answer_group_dict in change.new_value:
                    for rule_spec_dict in answer_group_dict['rule_specs']:
                        if rule_spec_dict['rule_type'] == 'CaseSensitiveEquals':
                            rule_spec_dict['rule_type'] = 'Equals'

        return draft_change_list

    @classmethod
    def _convert_states_v35_dict_to_v36_dict(cls, draft_change_list):
        """Converts draft change list from version 35 to 36.

        Args:
            draft_change_list: list(ExplorationChange). The list of
                ExplorationChange domain objects to upgrade.

        Returns:
            list(ExplorationChange). The converted draft_change_list.

        Raises:
            InvalidDraftConversionException. Conversion cannot be completed.
        """
        for change in draft_change_list:
            if (change.property_name ==
                    exp_domain.STATE_PROPERTY_INTERACTION_CUST_ARGS):
                # Converting the customization arguments depends on getting an
                # exploration state of v35, because we need an interaction's id
                # to properly convert ExplorationChanges that set customization
                # arguments. Since we do not yet support passing
                # an exploration state of a given version into draft conversion
                # functions, we throw an Exception to indicate that the
                # conversion cannot be completed.
                raise InvalidDraftConversionException(
                    'Conversion cannot be completed.')
        return draft_change_list

    @classmethod
    def _convert_states_v34_dict_to_v35_dict(cls, draft_change_list):
        """Converts draft change list from state version 34 to 35. State
        version 35 upgrades all explorations that use the MathExpressionInput
        interaction to use one of AlgebraicExpressionInput,
        NumericExpressionInput, or MathEquationInput interactions. There should
        be no changes to the draft for this migration.

        Args:
            draft_change_list: list(ExplorationChange). The list of
                ExplorationChange domain objects to upgrade.

        Returns:
            list(ExplorationChange). The converted draft_change_list.

        Raises:
            InvalidDraftConversionException. Conversion cannot be completed.
        """
        for change in draft_change_list:
            # We don't want to migrate any changes that involve the
            # MathExpressionInput interaction.
            interaction_id_change_condition = (
                change.property_name ==
                exp_domain.STATE_PROPERTY_INTERACTION_ID and (
                    change.new_value == 'MathExpressionInput'))
            answer_groups_change_condition = (
                change.property_name ==
                exp_domain.STATE_PROPERTY_INTERACTION_ANSWER_GROUPS and (
                    change.new_value[0]['rule_specs'][0]['rule_type'] == (
                        'IsMathematicallyEquivalentTo')))
            if interaction_id_change_condition or (
                    answer_groups_change_condition):
                raise InvalidDraftConversionException(
                    'Conversion cannot be completed.')

        return draft_change_list

    @classmethod
    def _convert_states_v33_dict_to_v34_dict(cls, draft_change_list):
        """Converts draft change list from state version 33 to 34. State
        version 34 adds the new schema for Math components.

        Args:
            draft_change_list: list(ExplorationChange). The list of
                ExplorationChange domain objects to upgrade.

        Returns:
            list(ExplorationChange). The converted draft_change_list.
        """
        conversion_fn = (
            html_validation_service.add_math_content_to_math_rte_components)
        return cls._convert_html_in_draft_change_list(
            draft_change_list, conversion_fn)

    @classmethod
    def _convert_states_v32_dict_to_v33_dict(cls, draft_change_list):
        """Converts draft change list from state version 32 to 33. State
        version 33 adds showChoicesInShuffledOrder boolean variable to the
        MultipleChoiceInput interaction.

        Args:
            draft_change_list: list(ExplorationChange). The list of
                ExplorationChange domain objects to upgrade.

        Returns:
            list(ExplorationChange). The converted draft_change_list.
        """
        for i, change in enumerate(draft_change_list):
            if (change.cmd == exp_domain.CMD_EDIT_STATE_PROPERTY and
                    change.property_name ==
                    exp_domain.STATE_PROPERTY_INTERACTION_CUST_ARGS):
                if list(change.new_value.keys()) == ['choices']:
                    change.new_value['showChoicesInShuffledOrder'] = {
                        'value': False
                    }
                    draft_change_list[i] = exp_domain.ExplorationChange({
                        'cmd': exp_domain.CMD_EDIT_STATE_PROPERTY,
                        'property_name': (
                            exp_domain.STATE_PROPERTY_INTERACTION_CUST_ARGS),
                        'state_name': change.state_name,
                        'new_value': change.new_value
                    })
        return draft_change_list

    @classmethod
    def _convert_states_v31_dict_to_v32_dict(cls, draft_change_list):
        """Converts draft change list from state version 31 to 32. State
        version 32 adds a customization arg for the "Add" button text
        in SetInput interaction, for which there should be no changes
        to drafts.

        Args:
            draft_change_list: list(ExplorationChange). The list of
                ExplorationChange domain objects to upgrade.

        Returns:
            list(ExplorationChange). The converted draft_change_list.
        """
        return draft_change_list

    @classmethod
    def _convert_states_v30_dict_to_v31_dict(cls, draft_change_list):
        """Converts draft change list from state version 30 to 31. State
        Version 31 adds the duration_secs float for the Voiceover
        section of state.

        Args:
            draft_change_list: list(ExplorationChange). The list of
                ExplorationChange domain objects to upgrade.

        Returns:
            list(ExplorationChange). The converted draft_change_list.
        """
        for i, change in enumerate(draft_change_list):
            if (change.cmd == exp_domain.CMD_EDIT_STATE_PROPERTY and
                    change.property_name ==
                    exp_domain.STATE_PROPERTY_RECORDED_VOICEOVERS):
                # Get the language code to access the language code correctly.
                new_voiceovers_mapping = change.new_value['voiceovers_mapping']
                # Initialize the value to migrate draft state to v31.
                language_codes_to_audio_metadata = (
                    new_voiceovers_mapping.values())
                for language_codes in language_codes_to_audio_metadata:
                    for audio_metadata in language_codes.values():
                        audio_metadata['duration_secs'] = 0.0
                draft_change_list[i] = exp_domain.ExplorationChange({
                    'cmd': exp_domain.CMD_EDIT_STATE_PROPERTY,
                    'property_name': (
                        exp_domain.STATE_PROPERTY_RECORDED_VOICEOVERS),
                    'state_name': change.state_name,
                    'new_value': {
                        'voiceovers_mapping': new_voiceovers_mapping
                    }
                })
        return draft_change_list

    @classmethod
    def _convert_states_v29_dict_to_v30_dict(cls, draft_change_list):
        """Converts draft change list from state version 29 to 30. State
        version 30 replaces tagged_misconception_id with
        tagged_skill_misconception_id.

        Args:
            draft_change_list: list(ExplorationChange). The list of
                ExplorationChange domain objects to upgrade.

        Returns:
            list(ExplorationChange). The converted draft_change_list.
        """
        for i, change in enumerate(draft_change_list):
            if (change.cmd == exp_domain.CMD_EDIT_STATE_PROPERTY and
                    change.property_name ==
                    exp_domain.STATE_PROPERTY_INTERACTION_ANSWER_GROUPS):
                draft_change_list[i] = exp_domain.ExplorationChange({
                    'cmd': exp_domain.CMD_EDIT_STATE_PROPERTY,
                    'property_name': (
                        exp_domain.STATE_PROPERTY_INTERACTION_ANSWER_GROUPS),
                    'state_name': change.state_name,
                    'new_value': {
                        'rule_specs': change.new_value['rule_specs'],
                        'outcome': change.new_value['outcome'],
                        'training_data': change.new_value['training_data'],
                        'tagged_skill_misconception_id': None
                    }
                })
        return draft_change_list

    @classmethod
    def _convert_states_v28_dict_to_v29_dict(cls, draft_change_list):
        """Converts draft change list from state version 28 to 29. State
        version 29 adds solicit_answer_details boolean variable to the
        state, for which there should be no changes to drafts.

        Args:
            draft_change_list: list(ExplorationChange). The list of
                ExplorationChange domain objects to upgrade.

        Returns:
            list(ExplorationChange). The converted draft_change_list.
        """
        return draft_change_list

    @classmethod
    def _convert_states_v27_dict_to_v28_dict(cls, draft_change_list):
        """Converts draft change list from state version 27 to 28. State
        version 28 replaces content_ids_to_audio_translations with
        recorded_voiceovers.

        Args:
            draft_change_list: list(ExplorationChange). The list of
                ExplorationChange domain objects to upgrade.

        Returns:
            list(ExplorationChange). The converted draft_change_list.
        """
        for i, change in enumerate(draft_change_list):
            if (change.cmd == exp_domain.CMD_EDIT_STATE_PROPERTY and
                    change.property_name ==
                    exp_domain.STATE_PROPERTY_CONTENT_IDS_TO_AUDIO_TRANSLATIONS_DEPRECATED):  # pylint: disable=line-too-long
                draft_change_list[i] = exp_domain.ExplorationChange({
                    'cmd': exp_domain.CMD_EDIT_STATE_PROPERTY,
                    'property_name': (
                        exp_domain.STATE_PROPERTY_RECORDED_VOICEOVERS),
                    'state_name': change.state_name,
                    'new_value': {
                        'voiceovers_mapping': change.new_value
                    }
                })

        return draft_change_list<|MERGE_RESOLUTION|>--- conflicted
+++ resolved
@@ -213,7 +213,6 @@
         return draft_change_list
 
     @classmethod
-<<<<<<< HEAD
     def _update_image_sizes_in_bytes_in_draft_change_list(
             cls, draft_change_list, entity_type, entity_id):
         """Checks for all the HTML fields in the provided draft change list,
@@ -315,16 +314,31 @@
             return draft_change_list
 
     @classmethod
-    def _convert_states_v48_dict_to_v49_dict(cls, draft_change_list):
-        """Converts draft change list from state version 47 to 48. State
-        version 48 includes the image_sizes_in_bytes dict as attribute in
+    def _convert_states_v49_dict_to_v50_dict(
+            cls, draft_change_list, entity_type, entity_id):
+        """Converts draft change list from state version 49 to 50. State
+        version 50 includes the image_sizes_in_bytes dict as attribute in
         SubtitledHtml and WrittenTranslation structures.
-=======
+
+        Args:
+            draft_change_list: list(ExplorationChange). The list of
+                ExplorationChange domain objects to upgrade.
+            entity_type: str. The entity type of the draft change list.
+            entity_id: str. The entity ID of the draft change list.
+
+        Returns:
+            list(ExplorationChange). The converted draft_change_list.
+        """
+        return cls._update_image_sizes_in_bytes_in_draft_change_list(
+            draft_change_list,
+            entity_type,
+            entity_id)
+
+    @classmethod
     def _convert_states_v48_dict_to_v49_dict(cls, draft_change_list):
         """Converts draft change list from state version 48 to 49. State
         version 49 adds requireNonnegativeInput customization_arg to
         NumericInput interaction.
->>>>>>> 429612da
 
         Args:
             draft_change_list: list(ExplorationChange). The list of
