--- conflicted
+++ resolved
@@ -92,11 +92,7 @@
 
     Args:
         draft_change_list: list(ExplorationChange). The list of
-<<<<<<< HEAD
-            ExplorationChange domain objects to upgrade.
-=======
             ExplorationChange domain objects from which to extract the HTML.
->>>>>>> 1d5f4637
 
     Returns:
         list(str). The list of html content strings.
@@ -121,17 +117,10 @@
                 html_list += new_value['choices']['value']
         elif (change.property_name ==
               exp_domain.STATE_PROPERTY_WRITTEN_TRANSLATIONS):
-<<<<<<< HEAD
-            written_translations_object = (
-                state_domain.WrittenTranslations.from_dict(new_value))
-            html_in_written_translations = (
-                written_translations_object.get_all_html_content_strings())
-=======
             written_translations = (
                 state_domain.WrittenTranslations.from_dict(new_value))
             html_in_written_translations = (
                 written_translations.get_all_html_content_strings())
->>>>>>> 1d5f4637
             html_list += html_in_written_translations
 
         elif (change.property_name ==
@@ -165,17 +154,10 @@
 
         elif (change.property_name ==
               exp_domain.STATE_PROPERTY_INTERACTION_ANSWER_GROUPS):
-<<<<<<< HEAD
-            for answer_group in new_value:
-                answer_group_object = (
-                    state_domain.AnswerGroup.from_dict(answer_group))
-                html_list += answer_group_object.get_all_html_content_strings()
-=======
             for answer_group_dict in new_value:
                 answer_group = (
                     state_domain.AnswerGroup.from_dict(answer_group_dict))
                 html_list += answer_group.get_all_html_content_strings()
->>>>>>> 1d5f4637
     return html_list
 
 
