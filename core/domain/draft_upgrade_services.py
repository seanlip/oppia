# coding: utf-8
#
# Copyright 2019 The Oppia Authors. All Rights Reserved.
#
# Licensed under the Apache License, Version 2.0 (the "License");
# you may not use this file except in compliance with the License.
# You may obtain a copy of the License at
#
#      http://www.apache.org/licenses/LICENSE-2.0
#
# Unless required by applicable law or agreed to in writing, software
# distributed under the License is distributed on an "AS-IS" BASIS,
# WITHOUT WARRANTIES OR CONDITIONS OF ANY KIND, either express or implied.
# See the License for the specific language governing permissions and
# limitations under the License.

"""Commands that can be used to upgrade draft to newer Exploration versions."""

from __future__ import annotations

import logging

from core import utils
from core.domain import exp_domain
from core.domain import html_validation_service
from core.domain import rules_registry
from core.domain import state_domain
from core.platform import models

from typing import Callable, Dict, List, Optional

MYPY = False
if MYPY:  # pragma: no cover
    from mypy_imports import exp_models

(exp_models,) = models.Registry.import_models([models.NAMES.exploration])


class InvalidDraftConversionException(Exception):
    """Error class for invalid draft conversion. Should be raised in a draft
    conversion function if it is not possible to upgrade a draft, and indicates
    that try_upgrading_draft_to_exp_version should return None.
    """

    pass


def try_upgrading_draft_to_exp_version(
    draft_change_list: List[exp_domain.ExplorationChange],
    current_draft_version: int,
    to_exp_version: int,
    exp_id: str
) -> Optional[List[exp_domain.ExplorationChange]]:
    """Try upgrading a list of ExplorationChange domain objects to match the
    latest exploration version.

    For now, this handles the scenario where all commits between
    current_draft_version and to_exp_version migrate only the state schema.

    Args:
        draft_change_list: list(ExplorationChange). The list of
            ExplorationChange domain objects to upgrade.
        current_draft_version: int. Current draft version.
        to_exp_version: int. Target exploration version.
        exp_id: str. Exploration id.

    Returns:
        list(ExplorationChange) or None. A list of ExplorationChange domain
        objects after upgrade or None if upgrade fails.

    Raises:
        InvalidInputException. The current_draft_version is greater than
            to_exp_version.
    """
    if current_draft_version > to_exp_version:
        raise utils.InvalidInputException(
            'Current draft version is greater than the exploration version.')
    if current_draft_version == to_exp_version:
        return None

    exp_versions = list(range(current_draft_version + 1, to_exp_version + 1))
    commits_list = (
        exp_models.ExplorationCommitLogEntryModel.get_multi(
            exp_id, exp_versions))
    upgrade_times = 0
    while current_draft_version + upgrade_times < to_exp_version:
        commit = commits_list[upgrade_times]
        # Ruling out the possibility of None for mypy type checking.
        assert commit is not None
        if (
                len(commit.commit_cmds) != 1 or
                commit.commit_cmds[0]['cmd'] !=
                exp_domain.CMD_MIGRATE_STATES_SCHEMA_TO_LATEST_VERSION):
            return None
        conversion_fn_name = '_convert_states_v%s_dict_to_v%s_dict' % (
            commit.commit_cmds[0]['from_version'],
            commit.commit_cmds[0]['to_version'])
        if not hasattr(DraftUpgradeUtil, conversion_fn_name):
            logging.warning('%s is not implemented' % conversion_fn_name)
            return None
        conversion_fn = getattr(DraftUpgradeUtil, conversion_fn_name)
        try:
            draft_change_list = conversion_fn(draft_change_list)
        except InvalidDraftConversionException:
            return None
        upgrade_times += 1
    return draft_change_list


class DraftUpgradeUtil:
    """Wrapper class that contains util functions to upgrade drafts."""

    @classmethod
    def _convert_html_in_draft_change_list(
        cls,
        draft_change_list: List[exp_domain.ExplorationChange],
        conversion_fn: Callable[[str], str]
    ) -> List[exp_domain.ExplorationChange]:
        """Applies a conversion function on all HTML fields in the provided
        draft change list.

        Args:
            draft_change_list: list(ExplorationChange). The list of
                ExplorationChange domain objects to upgrade.
            conversion_fn: function. The function to be used for converting the
                HTML.

        Returns:
            list(ExplorationChange). The converted draft_change_list.
        """
        for i, change in enumerate(draft_change_list):
            new_value = None
            if not change.cmd == exp_domain.CMD_EDIT_STATE_PROPERTY:
                continue
            # The change object has the key 'new_value' only if the
            # cmd is 'CMD_EDIT_STATE_PROPERTY' or
            # 'CMD_EDIT_EXPLORATION_PROPERTY'.
            new_value = change.new_value
            if change.property_name == exp_domain.STATE_PROPERTY_CONTENT:
                # Ruling out the possibility of any other type for mypy
                # type checking.
                assert isinstance(new_value, dict)
                new_value['html'] = conversion_fn(new_value['html'])
            elif (change.property_name ==
                  exp_domain.STATE_PROPERTY_INTERACTION_CUST_ARGS):
                # Only customization args with the key 'choices' have HTML
                # content in them.
                # Ruling out the possibility of any other type for mypy type
                # checking.
                assert isinstance(new_value, dict)
                if 'choices' in new_value.keys():
                    for value_index, value in enumerate(
                            new_value['choices']['value']):
                        if isinstance(value, dict) and 'html' in value:
                            new_value['choices']['value'][value_index][
                                'html'
                            ] = conversion_fn(value['html'])
                        elif isinstance(value, str):
                            new_value['choices']['value'][value_index] = (
                                conversion_fn(value))
            elif (change.property_name == 'written_translations'):
                for content_id, language_code_to_written_translation in (
                        new_value['translations_mapping'].items()):
                    for language_code in (
                            language_code_to_written_translation.keys()):
                        new_value['translations_mapping'][
                            content_id][language_code]['html'] = (
                                conversion_fn(new_value[
                                    'translations_mapping'][content_id][
                                        language_code]['html'])
                            )
            elif (change.property_name ==
                  exp_domain.STATE_PROPERTY_INTERACTION_DEFAULT_OUTCOME and
                  new_value is not None):
                new_value = (
                    state_domain.Outcome.convert_html_in_outcome(  # type: ignore[no-untyped-call]
                        new_value, conversion_fn))
            elif (change.property_name ==
                  exp_domain.STATE_PROPERTY_INTERACTION_HINTS):
                # Ruling out the possibility of any other type for mypy
                # type checking.
                assert isinstance(new_value, list)
                hint_dicts: List[state_domain.HintDict] = new_value
                new_value = [
                    (state_domain.Hint.convert_html_in_hint(
                        hint_dict, conversion_fn))
                    for hint_dict in hint_dicts]
            elif (change.property_name ==
                  exp_domain.STATE_PROPERTY_INTERACTION_SOLUTION and
                  new_value is not None):
                # Ruling out the possibility of any other type for mypy
                # type checking.
                assert isinstance(new_value, dict)
                new_value['explanation']['html'] = (
                    conversion_fn(new_value['explanation']['html']))
                # TODO(#9413): Find a way to include a reference to the
                # interaction type in the Draft change lists.
                # See issue: https://github.com/oppia/oppia/issues/9413.
                # currently, only DragAndDropSortInput interaction allows
                # solution correct answers having HTML in them.
                # This code below should be updated if any new interaction
                # is allowed to have HTML in the solution correct answer
                # The typecheckings below can be avoided once #9413 is fixed.
                if new_value['correct_answer']:
                    if isinstance(new_value['correct_answer'], list):
                        for list_index, html_list in enumerate(
                                new_value['correct_answer']):
                            if isinstance(html_list, list):
                                for answer_html_index, answer_html in enumerate(
                                        html_list):
                                    if isinstance(answer_html, str):
                                        new_value['correct_answer'][list_index][
                                            answer_html_index] = (
                                                conversion_fn(answer_html))
            elif (change.property_name ==
                  exp_domain.STATE_PROPERTY_INTERACTION_ANSWER_GROUPS):
                html_field_types_to_rule_specs = (
                    rules_registry.Registry.get_html_field_types_to_rule_specs(
                        state_schema_version=41))
                # Ruling out the possibility of any other type for mypy
                # type checking.
                assert isinstance(new_value, list)
                answer_group_dicts: List[state_domain.AnswerGroupDict] = (
                    new_value
                )
                new_value = [
                    state_domain.AnswerGroup.convert_html_in_answer_group(
                        answer_group, conversion_fn,
                        html_field_types_to_rule_specs
                    )
                    for answer_group in answer_group_dicts]
            if new_value is not None:
                draft_change_list[i] = exp_domain.ExplorationChange({
                    'cmd': change.cmd,
                    'property_name': change.property_name,
                    'state_name': change.state_name,
                    'new_value': new_value
                })
        return draft_change_list

    @classmethod
    def _convert_states_v51_dict_to_v52_dict(
<<<<<<< HEAD
=======
        cls, draft_change_list: List[exp_domain.ExplorationChange]
    ) -> List[exp_domain.ExplorationChange]:
        """Converts from version 51 to 52. Version 52 fixes content IDs
        in translations and voiceovers (some content IDs are removed).
        We discard drafts that work with content IDs to make sure that they
        don't contain content IDs that were removed.

        Args:
            draft_change_list: list(ExplorationChange). The list of
                ExplorationChange domain objects to upgrade.

        Returns:
            list(ExplorationChange). The converted draft_change_list.

        Raises:
            InvalidDraftConversionException. The conversion cannot be
                completed.
        """
        for exp_change in draft_change_list:
            if exp_change.cmd in (
                exp_domain.CMD_MARK_WRITTEN_TRANSLATIONS_AS_NEEDING_UPDATE,
                exp_domain.CMD_MARK_WRITTEN_TRANSLATION_AS_NEEDING_UPDATE,
                exp_domain.CMD_ADD_WRITTEN_TRANSLATION,
                exp_domain.DEPRECATED_CMD_ADD_TRANSLATION,
            ):
                # All cmds above somehow work with content IDs and as in
                # the 51 to 52 conversion we remove some content IDs we raise
                # an exception so that these drafts are removed.
                raise InvalidDraftConversionException(
                    'Conversion cannot be completed.')
            if exp_change.cmd == exp_domain.CMD_EDIT_STATE_PROPERTY:
                if (
                    exp_change.property_name ==
                    exp_domain.STATE_PROPERTY_NEXT_CONTENT_ID_INDEX
                ):
                    # If we change the next content ID index in the draft
                    # we rather remove it as in the 51 to 52 conversion
                    # we remove some content IDs.
                    raise InvalidDraftConversionException(
                        'Conversion cannot be completed.')
        return draft_change_list

    @classmethod
    def _convert_states_v50_dict_to_v51_dict(
>>>>>>> 2eb86053
        cls, draft_change_list: List[exp_domain.ExplorationChange]
    ) -> List[exp_domain.ExplorationChange]:
        """Converts draft change list from state version 50 to 51. Version 51
        changes content ids for content and removes written_translation property
        form the state, converting draft to anew version won't be possible.


        Args:
            draft_change_list: list(ExplorationChange). The list of
                ExplorationChange domain objects to upgrade.

        Raises:
            InvalidDraftConversionException. The conversion cannot be
                completed.
        """
        raise InvalidDraftConversionException('Conversion cannot be completed.')

    @classmethod
    def _convert_states_v50_dict_to_v51_dict(cls, draft_change_list):
        """Converts from version 50 to 51. Version 51 adds a new
        dest_if_really_stuck field to Outcome class to redirect learners
        to a state for strengthening concepts when they get really stuck. As
        this is a new property and therefore doesn't affect any pre-existing
        drafts, there should be no changes to drafts.

        Args:
            draft_change_list: list(ExplorationChange). The list of
                ExplorationChange domain objects to upgrade.

        Returns:
            list(ExplorationChange). The converted draft_change_list.
        """
        return draft_change_list

    @classmethod
    def _convert_states_v49_dict_to_v50_dict(
        cls, draft_change_list: List[exp_domain.ExplorationChange]
    ) -> List[exp_domain.ExplorationChange]:
        """Converts draft change list from state version 49 to 50. State
        version 50 removes rules from explorations that use one of the following
        rules: [ContainsSomeOf, OmitsSomeOf, MatchesWithGeneralForm]. It also
        renames `customOskLetters` cust arg to `allowedVariables`. This should
        not affect drafts.

        Args:
            draft_change_list: list(ExplorationChange). The list of
                ExplorationChange domain objects to upgrade.

        Returns:
            list(ExplorationChange). The converted draft_change_list.
        """
        return draft_change_list

    @classmethod
    def _convert_states_v48_dict_to_v49_dict(
        cls, draft_change_list: List[exp_domain.ExplorationChange]
    ) -> List[exp_domain.ExplorationChange]:
        """Converts draft change list from state version 48 to 49. State
        version 49 adds requireNonnegativeInput customization_arg to
        NumericInput interaction.

        Args:
            draft_change_list: list(ExplorationChange). The list of
                ExplorationChange domain objects to upgrade.

        Returns:
            list(ExplorationChange). The converted draft_change_list.
        """
        return draft_change_list

    @classmethod
    def _convert_states_v47_dict_to_v48_dict(
        cls, draft_change_list: List[exp_domain.ExplorationChange]
    ) -> List[exp_domain.ExplorationChange]:
        """Converts draft change list from state version 47 to 48. State
        version 48 fixes encoding issues in HTML fields.

        Args:
            draft_change_list: list(ExplorationChange). The list of
                ExplorationChange domain objects to upgrade.

        Returns:
            list(ExplorationChange). The converted draft_change_list.
        """
        conversion_fn = (
            html_validation_service.fix_incorrectly_encoded_chars)
        return cls._convert_html_in_draft_change_list(
            draft_change_list, conversion_fn)

    @classmethod
    def _convert_states_v46_dict_to_v47_dict(
        cls, draft_change_list: List[exp_domain.ExplorationChange]
    ) -> List[exp_domain.ExplorationChange]:
        """Converts draft change list from state version 46 to 47. State
        version 47 deprecates oppia-noninteractive-svgdiagram tag and converts
        existing occurences of it to oppia-noninteractive-image tag.

        Args:
            draft_change_list: list(ExplorationChange). The list of
                ExplorationChange domain objects to upgrade.

        Returns:
            list(ExplorationChange). The converted draft_change_list.
        """
        conversion_fn = (
            html_validation_service.convert_svg_diagram_tags_to_image_tags)
        return cls._convert_html_in_draft_change_list(
            draft_change_list, conversion_fn)

    @classmethod
    def _convert_states_v45_dict_to_v46_dict(
        cls, draft_change_list: List[exp_domain.ExplorationChange]
    ) -> List[exp_domain.ExplorationChange]:
        """Converts draft change list from state version 45 to 46. State
        version 46 ensures that written translations corresponding to
        unicode text have data_format field set to 'unicode' and that they
        do not contain any HTML tags. This should not affect drafts.

        Args:
            draft_change_list: list(ExplorationChange). The list of
                ExplorationChange domain objects to upgrade.

        Returns:
            list(ExplorationChange). The converted draft_change_list.
        """
        return draft_change_list

    @classmethod
    def _convert_states_v44_dict_to_v45_dict(
        cls, draft_change_list: List[exp_domain.ExplorationChange]
    ) -> List[exp_domain.ExplorationChange]:
        """Converts draft change list from state version 44 to 45. State
        version 45 adds a linked skill id property to the
        state. As this is a new property and therefore doesn't affect any
        pre-existing drafts, there should be no changes to drafts.

        Args:
            draft_change_list: list(ExplorationChange). The list of
                ExplorationChange domain objects to upgrade.

        Returns:
            list(ExplorationChange). The converted draft_change_list.
        """
        return draft_change_list

    @classmethod
    def _convert_states_v43_dict_to_v44_dict(
        cls, draft_change_list: List[exp_domain.ExplorationChange]
    ) -> List[exp_domain.ExplorationChange]:
        """Converts draft change list from state version 43 to 44. State
        version 44 adds card_is_checkpoint boolean variable to the
        state, for which there should be no changes to drafts.

        Args:
            draft_change_list: list(ExplorationChange). The list of
                ExplorationChange domain objects to upgrade.

        Returns:
            list(ExplorationChange). The converted draft_change_list.
        """
        return draft_change_list

    @classmethod
    def _convert_states_v42_dict_to_v43_dict(
        cls, draft_change_list: List[exp_domain.ExplorationChange]
    ) -> List[exp_domain.ExplorationChange]:
        """Converts draft change list from state version 42 to 43.

        Args:
            draft_change_list: list(ExplorationChange). The list of
                ExplorationChange domain objects to upgrade.

        Returns:
            list(ExplorationChange). The converted draft_change_list.

        Raises:
            InvalidDraftConversionException. The conversion cannot be
                completed.
        """
        for change in draft_change_list:
            if (change.property_name ==
                    exp_domain.STATE_PROPERTY_INTERACTION_ANSWER_GROUPS):
                # Converting the answer groups depends on getting an
                # exploration state of v42, because we need an interaction's
                # customization arguments to properly convert ExplorationChanges
                # that set DragAndDropSortInput and ItemSelectionInput rules.
                # Since we do not yet support passing an exploration state of a
                # given version into draft conversion functions, we throw an
                # Exception to indicate that the conversion cannot be completed.
                raise InvalidDraftConversionException(
                    'Conversion cannot be completed.')
        return draft_change_list

    @classmethod
    def _convert_states_v41_dict_to_v42_dict(
        cls, draft_change_list: List[exp_domain.ExplorationChange]
    ) -> List[exp_domain.ExplorationChange]:
        """Converts draft change list from state version 41 to 42.

        Args:
            draft_change_list: list(ExplorationChange). The list of
                ExplorationChange domain objects to upgrade.

        Returns:
            list(ExplorationChange). The converted draft_change_list.

        Raises:
            InvalidDraftConversionException. The conversion cannot be
                completed.
        """
        for change in draft_change_list:
            if (change.property_name ==
                    exp_domain.STATE_PROPERTY_INTERACTION_ANSWER_GROUPS):
                # Converting the answer groups depends on getting an
                # exploration state of v41, because we need an interaction's
                # customization arguments to properly convert ExplorationChanges
                # that set DragAndDropSortInput and ItemSelectionInput rules.
                # Since we do not yet support passing an exploration state of a
                # given version into draft conversion functions, we throw an
                # Exception to indicate that the conversion cannot be completed.
                raise InvalidDraftConversionException(
                    'Conversion cannot be completed.')
        return draft_change_list

    @classmethod
    def _convert_states_v40_dict_to_v41_dict(
        cls, draft_change_list: List[exp_domain.ExplorationChange]
    ) -> List[exp_domain.ExplorationChange]:
        """Converts draft change list from state version 40 to 41.

        Args:
            draft_change_list: list(ExplorationChange). The list of
                ExplorationChange domain objects to upgrade.

        Returns:
            list(ExplorationChange). The converted draft_change_list.

        Raises:
            InvalidDraftConversionException. The conversion cannot be
                completed.
        """
        for change in draft_change_list:
            if (change.property_name ==
                    exp_domain.STATE_PROPERTY_INTERACTION_ANSWER_GROUPS):
                # Converting the answer groups depends on getting an
                # exploration state of v40, because we need an interaction's id
                # to properly convert ExplorationChanges that set answer groups.
                # Since we do not yet support passing an exploration state of a
                # given version into draft conversion functions, we throw an
                # Exception to indicate that the conversion cannot be completed.
                raise InvalidDraftConversionException(
                    'Conversion cannot be completed.')
        return draft_change_list

    @classmethod
    def _convert_states_v39_dict_to_v40_dict(
        cls, draft_change_list: List[exp_domain.ExplorationChange]
    ) -> List[exp_domain.ExplorationChange]:
        """Converts draft change list from state version 39 to 40.

        Args:
            draft_change_list: list(ExplorationChange). The list of
                ExplorationChange domain objects to upgrade.

        Returns:
            list(ExplorationChange). The converted draft_change_list.

        Raises:
            InvalidDraftConversionException. The conversion cannot be
                completed.
        """
        for change in draft_change_list:
            if (change.property_name ==
                    exp_domain.STATE_PROPERTY_INTERACTION_CUST_ARGS):
                # Converting the answer groups depends on getting an
                # exploration state of v38, because we need an interaction's id
                # to properly convert ExplorationChanges that set answer groups.
                # Since we do not yet support passing an exploration state of a
                # given version into draft conversion functions, we throw an
                # Exception to indicate that the conversion cannot be completed.
                raise InvalidDraftConversionException(
                    'Conversion cannot be completed.')
        return draft_change_list

    @classmethod
    def _convert_states_v38_dict_to_v39_dict(
        cls, draft_change_list: List[exp_domain.ExplorationChange]
    ) -> List[exp_domain.ExplorationChange]:
        """Converts draft change list from state version 38 to 39. State
        version 39 adds a customization arg for the Numeric Expression Input
        interactions that allows creators to modify the placeholder text,
        for which there should be no changes to drafts.

        Args:
            draft_change_list: list(ExplorationChange). The list of
                ExplorationChange domain objects to upgrade.

        Returns:
            list(ExplorationChange). The converted draft_change_list.
        """
        return draft_change_list

    @classmethod
    def _convert_states_v37_dict_to_v38_dict(
        cls, draft_change_list: List[exp_domain.ExplorationChange]
    ) -> List[exp_domain.ExplorationChange]:
        """Converts draft change list from state version 37 to 38. State
        version 38 adds a customization arg for the Math interactions that
        allows creators to specify the letters that would be displayed to the
        learner, for which there should be no changes to drafts.

        Args:
            draft_change_list: list(ExplorationChange). The list of
                ExplorationChange domain objects to upgrade.

        Returns:
            list(ExplorationChange). The converted draft_change_list.
        """
        return draft_change_list

    @classmethod
    def _convert_states_v36_dict_to_v37_dict(
        cls, draft_change_list: List[exp_domain.ExplorationChange]
    ) -> List[exp_domain.ExplorationChange]:
        """Converts draft change list from version 36 to 37.

        Args:
            draft_change_list: list(ExplorationChange). The list of
                ExplorationChange domain objects to upgrade.

        Returns:
            list(ExplorationChange). The converted draft_change_list.
        """
        for change in draft_change_list:
            if (change.property_name ==
                    exp_domain.STATE_PROPERTY_INTERACTION_ANSWER_GROUPS):
                # Find all RuleSpecs in AnwerGroups and change
                # CaseSensitiveEquals rule types to Equals.
                # Ruling out the possibility of any other type for mypy
                # type checking.
                assert isinstance(change.new_value, list)
                answer_group_dicts: List[state_domain.AnswerGroupDict] = (
                    change.new_value
                )
                for answer_group_dict in answer_group_dicts:
                    for rule_spec_dict in answer_group_dict['rule_specs']:
                        if rule_spec_dict['rule_type'] == 'CaseSensitiveEquals':
                            rule_spec_dict['rule_type'] = 'Equals'

        return draft_change_list

    @classmethod
    def _convert_states_v35_dict_to_v36_dict(
        cls, draft_change_list: List[exp_domain.ExplorationChange]
    ) -> List[exp_domain.ExplorationChange]:
        """Converts draft change list from version 35 to 36.

        Args:
            draft_change_list: list(ExplorationChange). The list of
                ExplorationChange domain objects to upgrade.

        Returns:
            list(ExplorationChange). The converted draft_change_list.

        Raises:
            InvalidDraftConversionException. Conversion cannot be completed.
        """
        for change in draft_change_list:
            if (change.property_name ==
                    exp_domain.STATE_PROPERTY_INTERACTION_CUST_ARGS):
                # Converting the customization arguments depends on getting an
                # exploration state of v35, because we need an interaction's id
                # to properly convert ExplorationChanges that set customization
                # arguments. Since we do not yet support passing
                # an exploration state of a given version into draft conversion
                # functions, we throw an Exception to indicate that the
                # conversion cannot be completed.
                raise InvalidDraftConversionException(
                    'Conversion cannot be completed.')
        return draft_change_list

    @classmethod
    def _convert_states_v34_dict_to_v35_dict(
        cls, draft_change_list: List[exp_domain.ExplorationChange]
    ) -> List[exp_domain.ExplorationChange]:
        """Converts draft change list from state version 34 to 35. State
        version 35 upgrades all explorations that use the MathExpressionInput
        interaction to use one of AlgebraicExpressionInput,
        NumericExpressionInput, or MathEquationInput interactions. There should
        be no changes to the draft for this migration.

        Args:
            draft_change_list: list(ExplorationChange). The list of
                ExplorationChange domain objects to upgrade.

        Returns:
            list(ExplorationChange). The converted draft_change_list.

        Raises:
            InvalidDraftConversionException. Conversion cannot be completed.
        """
        for change in draft_change_list:
            # We don't want to migrate any changes that involve the
            # MathExpressionInput interaction.
            interaction_id_change_condition = (
                change.property_name ==
                exp_domain.STATE_PROPERTY_INTERACTION_ID and (
                    change.new_value == 'MathExpressionInput'))
            answer_groups_change_condition = (
                change.property_name ==
                exp_domain.STATE_PROPERTY_INTERACTION_ANSWER_GROUPS and
                isinstance(change.new_value, list) and (
                    change.new_value[0]['rule_specs'][0]['rule_type'] == (
                        'IsMathematicallyEquivalentTo')
                )
            )
            if interaction_id_change_condition or (
                    answer_groups_change_condition):
                raise InvalidDraftConversionException(
                    'Conversion cannot be completed.')

        return draft_change_list

    @classmethod
    def _convert_states_v33_dict_to_v34_dict(
        cls, draft_change_list: List[exp_domain.ExplorationChange]
    ) -> List[exp_domain.ExplorationChange]:
        """Converts draft change list from state version 33 to 34. State
        version 34 adds the new schema for Math components.

        Args:
            draft_change_list: list(ExplorationChange). The list of
                ExplorationChange domain objects to upgrade.

        Returns:
            list(ExplorationChange). The converted draft_change_list.
        """
        conversion_fn = (
            html_validation_service.add_math_content_to_math_rte_components)
        return cls._convert_html_in_draft_change_list(
            draft_change_list, conversion_fn)

    @classmethod
    def _convert_states_v32_dict_to_v33_dict(
        cls, draft_change_list: List[exp_domain.ExplorationChange]
    ) -> List[exp_domain.ExplorationChange]:
        """Converts draft change list from state version 32 to 33. State
        version 33 adds showChoicesInShuffledOrder boolean variable to the
        MultipleChoiceInput interaction.

        Args:
            draft_change_list: list(ExplorationChange). The list of
                ExplorationChange domain objects to upgrade.

        Returns:
            list(ExplorationChange). The converted draft_change_list.
        """
        for i, change in enumerate(draft_change_list):
            if (change.cmd == exp_domain.CMD_EDIT_STATE_PROPERTY and
                    change.property_name ==
                    exp_domain.STATE_PROPERTY_INTERACTION_CUST_ARGS):
                # Ruling out the possibility of any other type for mypy
                # type checking.
                assert isinstance(change.new_value, dict)
                if list(change.new_value.keys()) == ['choices']:
                    change.new_value['showChoicesInShuffledOrder'] = {
                        'value': False
                    }
                    draft_change_list[i] = exp_domain.ExplorationChange({
                        'cmd': exp_domain.CMD_EDIT_STATE_PROPERTY,
                        'property_name': (
                            exp_domain.STATE_PROPERTY_INTERACTION_CUST_ARGS),
                        'state_name': change.state_name,
                        'new_value': change.new_value
                    })
        return draft_change_list

    @classmethod
    def _convert_states_v31_dict_to_v32_dict(
        cls, draft_change_list: List[exp_domain.ExplorationChange]
    ) -> List[exp_domain.ExplorationChange]:
        """Converts draft change list from state version 31 to 32. State
        version 32 adds a customization arg for the "Add" button text
        in SetInput interaction, for which there should be no changes
        to drafts.

        Args:
            draft_change_list: list(ExplorationChange). The list of
                ExplorationChange domain objects to upgrade.

        Returns:
            list(ExplorationChange). The converted draft_change_list.
        """
        return draft_change_list

    @classmethod
    def _convert_states_v30_dict_to_v31_dict(
        cls, draft_change_list: List[exp_domain.ExplorationChange]
    ) -> List[exp_domain.ExplorationChange]:
        """Converts draft change list from state version 30 to 31. State
        Version 31 adds the duration_secs float for the Voiceover
        section of state.

        Args:
            draft_change_list: list(ExplorationChange). The list of
                ExplorationChange domain objects to upgrade.

        Returns:
            list(ExplorationChange). The converted draft_change_list.
        """
        for i, change in enumerate(draft_change_list):
            if (change.cmd == exp_domain.CMD_EDIT_STATE_PROPERTY and
                    change.property_name ==
                    exp_domain.STATE_PROPERTY_RECORDED_VOICEOVERS):
                # Get the language code to access the language code correctly.
                # Ruling out the possibility of any other type for mypy type
                # checking.
                assert isinstance(change.new_value, dict)
                new_voiceovers_mapping: Dict[
                    str, Dict[str, state_domain.VoiceoverDict]
                ] = change.new_value['voiceovers_mapping']
                # Initialize the value to migrate draft state to v31.
                language_codes_to_audio_metadata = (
                    new_voiceovers_mapping.values())
                for language_codes in language_codes_to_audio_metadata:
                    for audio_metadata in language_codes.values():
                        audio_metadata['duration_secs'] = 0.0
                draft_change_list[i] = exp_domain.ExplorationChange({
                    'cmd': exp_domain.CMD_EDIT_STATE_PROPERTY,
                    'property_name': (
                        exp_domain.STATE_PROPERTY_RECORDED_VOICEOVERS),
                    'state_name': change.state_name,
                    'new_value': {
                        'voiceovers_mapping': new_voiceovers_mapping
                    }
                })
        return draft_change_list

    @classmethod
    def _convert_states_v29_dict_to_v30_dict(
        cls, draft_change_list: List[exp_domain.ExplorationChange]
    ) -> List[exp_domain.ExplorationChange]:
        """Converts draft change list from state version 29 to 30. State
        version 30 replaces tagged_misconception_id with
        tagged_skill_misconception_id.

        Args:
            draft_change_list: list(ExplorationChange). The list of
                ExplorationChange domain objects to upgrade.

        Returns:
            list(ExplorationChange). The converted draft_change_list.
        """
        for i, change in enumerate(draft_change_list):
            if (change.cmd == exp_domain.CMD_EDIT_STATE_PROPERTY and
                    change.property_name ==
                    exp_domain.STATE_PROPERTY_INTERACTION_ANSWER_GROUPS):
                # Ruling out the possibility of any other type for mypy
                # type checking.
                assert isinstance(change.new_value, dict)
                new_value: state_domain.AnswerGroupDict = change.new_value
                answer_group_dict: state_domain.AnswerGroupDict = {
                        'rule_specs': new_value['rule_specs'],
                        'outcome': new_value['outcome'],
                        'training_data': new_value['training_data'],
                        'tagged_skill_misconception_id': None
                }
                draft_change_list[i] = exp_domain.ExplorationChange({
                    'cmd': exp_domain.CMD_EDIT_STATE_PROPERTY,
                    'property_name': (
                        exp_domain.STATE_PROPERTY_INTERACTION_ANSWER_GROUPS),
                    'state_name': change.state_name,
                    'new_value': answer_group_dict
                })
        return draft_change_list

    @classmethod
    def _convert_states_v28_dict_to_v29_dict(
        cls, draft_change_list: List[exp_domain.ExplorationChange]
    ) -> List[exp_domain.ExplorationChange]:
        """Converts draft change list from state version 28 to 29. State
        version 29 adds solicit_answer_details boolean variable to the
        state, for which there should be no changes to drafts.

        Args:
            draft_change_list: list(ExplorationChange). The list of
                ExplorationChange domain objects to upgrade.

        Returns:
            list(ExplorationChange). The converted draft_change_list.
        """
        return draft_change_list

    @classmethod
    def _convert_states_v27_dict_to_v28_dict(
        cls, draft_change_list: List[exp_domain.ExplorationChange]
    ) -> List[exp_domain.ExplorationChange]:
        """Converts draft change list from state version 27 to 28. State
        version 28 replaces content_ids_to_audio_translations with
        recorded_voiceovers.

        Args:
            draft_change_list: list(ExplorationChange). The list of
                ExplorationChange domain objects to upgrade.

        Returns:
            list(ExplorationChange). The converted draft_change_list.
        """
        for i, change in enumerate(draft_change_list):
            if (change.cmd == exp_domain.CMD_EDIT_STATE_PROPERTY and
                    change.property_name ==
                    exp_domain.STATE_PROPERTY_CONTENT_IDS_TO_AUDIO_TRANSLATIONS_DEPRECATED):  # pylint: disable=line-too-long
                # Ruling out the possibility of any other type for mypy
                # type checking.
                assert isinstance(change.new_value, dict)
                voiceovers_dict: Dict[
                    str, Dict[str, state_domain.VoiceoverDict]
                ] = change.new_value
                draft_change_list[i] = exp_domain.ExplorationChange({
                    'cmd': exp_domain.CMD_EDIT_STATE_PROPERTY,
                    'property_name': (
                        exp_domain.STATE_PROPERTY_RECORDED_VOICEOVERS),
                    'state_name': change.state_name,
                    'new_value': {
                        'voiceovers_mapping': voiceovers_dict
                    }
                })

        return draft_change_list<|MERGE_RESOLUTION|>--- conflicted
+++ resolved
@@ -239,9 +239,26 @@
         return draft_change_list
 
     @classmethod
+    def _convert_states_v52_dict_to_v53_dict(
+        cls, draft_change_list: List[exp_domain.ExplorationChange]
+    ) -> List[exp_domain.ExplorationChange]:
+        """Converts draft change list from state version 50 to 51. Version 51
+        changes content ids for content and removes written_translation property
+        form the state, converting draft to anew version won't be possible.
+
+
+        Args:
+            draft_change_list: list(ExplorationChange). The list of
+                ExplorationChange domain objects to upgrade.
+
+        Raises:
+            InvalidDraftConversionException. The conversion cannot be
+                completed.
+        """
+        raise InvalidDraftConversionException('Conversion cannot be completed.')
+
+    @classmethod
     def _convert_states_v51_dict_to_v52_dict(
-<<<<<<< HEAD
-=======
         cls, draft_change_list: List[exp_domain.ExplorationChange]
     ) -> List[exp_domain.ExplorationChange]:
         """Converts from version 51 to 52. Version 52 fixes content IDs
@@ -283,26 +300,6 @@
                     raise InvalidDraftConversionException(
                         'Conversion cannot be completed.')
         return draft_change_list
-
-    @classmethod
-    def _convert_states_v50_dict_to_v51_dict(
->>>>>>> 2eb86053
-        cls, draft_change_list: List[exp_domain.ExplorationChange]
-    ) -> List[exp_domain.ExplorationChange]:
-        """Converts draft change list from state version 50 to 51. Version 51
-        changes content ids for content and removes written_translation property
-        form the state, converting draft to anew version won't be possible.
-
-
-        Args:
-            draft_change_list: list(ExplorationChange). The list of
-                ExplorationChange domain objects to upgrade.
-
-        Raises:
-            InvalidDraftConversionException. The conversion cannot be
-                completed.
-        """
-        raise InvalidDraftConversionException('Conversion cannot be completed.')
 
     @classmethod
     def _convert_states_v50_dict_to_v51_dict(cls, draft_change_list):
