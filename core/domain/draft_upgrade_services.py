--- conflicted
+++ resolved
@@ -104,6 +104,25 @@
     """Wrapper class that contains util functions to upgrade drafts."""
 
     @classmethod
+    def _convert_states_v43_dict_to_v44_dict(cls, draft_change_list):
+        """Converts draft change list from state version 42 to 43.
+
+        Args:
+            draft_change_list: list(ExplorationChange). The list of
+                ExplorationChange domain objects to upgrade.
+
+        Returns:
+            list(ExplorationChange). The converted draft_change_list.
+        """
+
+        for change in draft_change_list:
+            if (change.property_name ==
+                    exp_domain.STATE_PROPERTY_LINKED_SKILL_ID):
+                raise InvalidDraftConversionException(
+                    'Conversion cannot be completed.')
+        return draft_change_list
+
+    @classmethod
     def _convert_states_v42_dict_to_v43_dict(cls, draft_change_list):
         """Converts draft change list from state version 42 to 43.
 
@@ -114,12 +133,6 @@
         Returns:
             list(ExplorationChange). The converted draft_change_list.
         """
-<<<<<<< HEAD
-
-        for change in draft_change_list:
-            if (change.property_name ==
-                    exp_domain.STATE_PROPERTY_LINKED_SKILL_ID):
-=======
         for change in draft_change_list:
             if (change.property_name ==
                     exp_domain.STATE_PROPERTY_INTERACTION_ANSWER_GROUPS):
@@ -130,7 +143,6 @@
                 # Since we do not yet support passing an exploration state of a
                 # given version into draft conversion functions, we throw an
                 # Exception to indicate that the conversion cannot be completed.
->>>>>>> 8ae75438
                 raise InvalidDraftConversionException(
                     'Conversion cannot be completed.')
         return draft_change_list
