# coding: utf-8
#
# Copyright 2019 The Oppia Authors. All Rights Reserved.
#
# Licensed under the Apache License, Version 2.0 (the "License");
# you may not use this file except in compliance with the License.
# You may obtain a copy of the License at
#
#      http://www.apache.org/licenses/LICENSE-2.0
#
# Unless required by applicable law or agreed to in writing, software
# distributed under the License is distributed on an "AS-IS" BASIS,
# WITHOUT WARRANTIES OR CONDITIONS OF ANY KIND, either express or implied.
# See the License for the specific language governing permissions and
# limitations under the License.

"""Commands that can be used to upgrade draft to newer Exploration versions."""

from __future__ import absolute_import
from __future__ import unicode_literals

import logging

from core.domain import exp_domain
from core.domain import html_validation_service
from core.domain import rules_registry
from core.domain import state_domain
from core.platform import models
import python_utils
import utils

(exp_models, feedback_models, user_models) = models.Registry.import_models([
    models.NAMES.exploration, models.NAMES.feedback, models.NAMES.user
])


class InvalidDraftConversionException(Exception):
    """Error class for invalid draft conversion. Should be raised in a draft
    conversion function if it is not possible to upgrade a draft, and indicates
    that try_upgrading_draft_to_exp_version should return None.
    """

    pass


def try_upgrading_draft_to_exp_version(
        draft_change_list, current_draft_version, to_exp_version, exp_id):
    """Try upgrading a list of ExplorationChange domain objects to match the
    latest exploration version.

    For now, this handles the scenario where all commits between
    current_draft_version and to_exp_version migrate only the state schema.

    Args:
        draft_change_list: list(ExplorationChange). The list of
            ExplorationChange domain objects to upgrade.
        current_draft_version: int. Current draft version.
        to_exp_version: int. Target exploration version.
        exp_id: str. Exploration id.

    Returns:
        list(ExplorationChange) or None. A list of ExplorationChange domain
        objects after upgrade or None if upgrade fails.

    Raises:
        InvalidInputException. The current_draft_version is greater than
            to_exp_version.
    """
    if current_draft_version > to_exp_version:
        raise utils.InvalidInputException(
            'Current draft version is greater than the exploration version.')
    if current_draft_version == to_exp_version:
        return None

    exp_versions = list(
        python_utils.RANGE(current_draft_version + 1, to_exp_version + 1))
    commits_list = (
        exp_models.ExplorationCommitLogEntryModel.get_multi(
            exp_id, exp_versions))
    upgrade_times = 0
    while current_draft_version + upgrade_times < to_exp_version:
        commit = commits_list[upgrade_times]
        if (
                len(commit.commit_cmds) != 1 or
                commit.commit_cmds[0]['cmd'] !=
                exp_domain.CMD_MIGRATE_STATES_SCHEMA_TO_LATEST_VERSION):
            return None
        conversion_fn_name = '_convert_states_v%s_dict_to_v%s_dict' % (
            commit.commit_cmds[0]['from_version'],
            commit.commit_cmds[0]['to_version'])
        if not hasattr(DraftUpgradeUtil, conversion_fn_name):
            logging.warning('%s is not implemented' % conversion_fn_name)
            return None
        conversion_fn = getattr(DraftUpgradeUtil, conversion_fn_name)
        try:
            draft_change_list = conversion_fn(draft_change_list)
        except InvalidDraftConversionException:
            return None
        upgrade_times += 1
    return draft_change_list


class DraftUpgradeUtil(python_utils.OBJECT):
    """Wrapper class that contains util functions to upgrade drafts."""

    @classmethod
    def _convert_html_in_draft_change_list(
            cls, draft_change_list, conversion_fn):
        """Applies a conversion function on all HTML fields in the provided
        draft change list.

        Args:
            draft_change_list: list(ExplorationChange). The list of
                ExplorationChange domain objects to upgrade.
            conversion_fn: function. The function to be used for converting the
                HTML.

        Returns:
            list(ExplorationChange). The converted draft_change_list.
        """
        for i, change in enumerate(draft_change_list):
            new_value = None
            if not change.cmd == exp_domain.CMD_EDIT_STATE_PROPERTY:
                continue
            # The change object has the key 'new_value' only if the
            # cmd is 'CMD_EDIT_STATE_PROPERTY' or
            # 'CMD_EDIT_EXPLORATION_PROPERTY'.
            new_value = change.new_value
            if change.property_name == exp_domain.STATE_PROPERTY_CONTENT:
                new_value['html'] = conversion_fn(new_value['html'])
            elif (change.property_name ==
                  exp_domain.STATE_PROPERTY_INTERACTION_CUST_ARGS):
                # Only customization args with the key 'choices' have HTML
                # content in them.
                if 'choices' in new_value.keys():
                    for value_index, value in enumerate(
                            new_value['choices']['value']):
                        if isinstance(value, dict) and 'html' in value:
                            new_value['choices']['value'][value_index][
                                'html'
                            ] = conversion_fn(value['html'])
                        elif isinstance(value, python_utils.BASESTRING):
                            new_value['choices']['value'][value_index] = (
                                conversion_fn(value))
            elif (change.property_name ==
                  exp_domain.STATE_PROPERTY_WRITTEN_TRANSLATIONS):
                for content_id, language_code_to_written_translation in (
                        new_value['translations_mapping'].items()):
                    for language_code in (
                            language_code_to_written_translation.keys()):
                        new_value['translations_mapping'][
                            content_id][language_code]['html'] = (
                                conversion_fn(new_value[
                                    'translations_mapping'][content_id][
                                        language_code]['html'])
                            )
            elif (change.property_name ==
                  exp_domain.STATE_PROPERTY_INTERACTION_DEFAULT_OUTCOME and
                  new_value is not None):
                new_value = (
                    state_domain.Outcome.convert_html_in_outcome(
                        new_value, conversion_fn))
            elif (change.property_name ==
                  exp_domain.STATE_PROPERTY_INTERACTION_HINTS):
                new_value = [
                    (state_domain.Hint.convert_html_in_hint(
                        hint_dict, conversion_fn))
                    for hint_dict in new_value]
            elif (change.property_name ==
                  exp_domain.STATE_PROPERTY_INTERACTION_SOLUTION and
                  new_value is not None):
                new_value['explanation']['html'] = (
                    conversion_fn(new_value['explanation']['html']))
                # TODO(#9413): Find a way to include a reference to the
                # interaction type in the Draft change lists.
                # See issue: https://github.com/oppia/oppia/issues/9413.
                # currently, only DragAndDropSortInput interaction allows
                # solution correct answers having HTML in them.
                # This code below should be updated if any new interaction
                # is allowed to have HTML in the solution correct answer
                # The typecheckings below can be avoided once #9413 is fixed.
                if new_value['correct_answer']:
                    if isinstance(new_value['correct_answer'], list):
                        for list_index, html_list in enumerate(
                                new_value['correct_answer']):
                            if isinstance(html_list, list):
                                for answer_html_index, answer_html in enumerate(
                                        html_list):
                                    if isinstance(
                                            answer_html, python_utils.UNICODE):
                                        new_value['correct_answer'][list_index][
                                            answer_html_index] = (
                                                conversion_fn(answer_html))
            elif (change.property_name ==
                  exp_domain.STATE_PROPERTY_INTERACTION_ANSWER_GROUPS):
                html_field_types_to_rule_specs = (
                    rules_registry.Registry.get_html_field_types_to_rule_specs(
                        state_schema_version=41))
                new_value = [
                    state_domain.AnswerGroup.convert_html_in_answer_group(
                        answer_group, conversion_fn,
                        html_field_types_to_rule_specs
                    )
                    for answer_group in new_value]
            if new_value is not None:
                draft_change_list[i] = exp_domain.ExplorationChange({
                    'cmd': change.cmd,
                    'property_name': change.property_name,
                    'state_name': change.state_name,
                    'new_value': new_value
                })
        return draft_change_list

    @classmethod
    def _convert_states_v47_dict_to_v48_dict(cls, draft_change_list):
        """Converts draft change list from state version 47 to 48. State
<<<<<<< HEAD
        version 48 adds requireNonnegativeInput customization_arg to
        NumericInput interaction.
=======
        version 48 fixes encoding issues in HTML fields.
>>>>>>> c0174a62

        Args:
            draft_change_list: list(ExplorationChange). The list of
                ExplorationChange domain objects to upgrade.

        Returns:
            list(ExplorationChange). The converted draft_change_list.
        """
<<<<<<< HEAD
        return draft_change_list
=======
        conversion_fn = (
            html_validation_service.fix_incorrectly_encoded_chars)
        return cls._convert_html_in_draft_change_list(
            draft_change_list, conversion_fn)
>>>>>>> c0174a62

    @classmethod
    def _convert_states_v46_dict_to_v47_dict(cls, draft_change_list):
        """Converts draft change list from state version 46 to 47. State
        version 47 deprecates oppia-noninteractive-svgdiagram tag and converts
        existing occurences of it to oppia-noninteractive-image tag.

        Args:
            draft_change_list: list(ExplorationChange). The list of
                ExplorationChange domain objects to upgrade.

        Returns:
            list(ExplorationChange). The converted draft_change_list.
        """
        conversion_fn = (
            html_validation_service.convert_svg_diagram_tags_to_image_tags)
        return cls._convert_html_in_draft_change_list(
            draft_change_list, conversion_fn)

    @classmethod
    def _convert_states_v45_dict_to_v46_dict(cls, draft_change_list):
        """Converts draft change list from state version 45 to 46. State
        version 46 ensures that written translations corresponding to
        unicode text have data_format field set to 'unicode' and that they
        do not contain any HTML tags. This should not affect drafts.

        Args:
            draft_change_list: list(ExplorationChange). The list of
                ExplorationChange domain objects to upgrade.

        Returns:
            list(ExplorationChange). The converted draft_change_list.
        """
        return draft_change_list

    @classmethod
    def _convert_states_v44_dict_to_v45_dict(cls, draft_change_list):
        """Converts draft change list from state version 44 to 45. State
        version 45 adds a linked skill id property to the
        state. As this is a new property and therefore doesn't affect any
        pre-existing drafts, there should be no changes to drafts.

        Args:
            draft_change_list: list(ExplorationChange). The list of
                ExplorationChange domain objects to upgrade.

        Returns:
            list(ExplorationChange). The converted draft_change_list.
        """
        return draft_change_list

    @classmethod
    def _convert_states_v43_dict_to_v44_dict(cls, draft_change_list):
        """Converts draft change list from state version 43 to 44. State
        version 44 adds card_is_checkpoint boolean variable to the
        state, for which there should be no changes to drafts.

        Args:
            draft_change_list: list(ExplorationChange). The list of
                ExplorationChange domain objects to upgrade.

        Returns:
            list(ExplorationChange). The converted draft_change_list.
        """
        return draft_change_list

    @classmethod
    def _convert_states_v42_dict_to_v43_dict(cls, draft_change_list):
        """Converts draft change list from state version 42 to 43.

        Args:
            draft_change_list: list(ExplorationChange). The list of
                ExplorationChange domain objects to upgrade.

        Returns:
            list(ExplorationChange). The converted draft_change_list.
        """
        for change in draft_change_list:
            if (change.property_name ==
                    exp_domain.STATE_PROPERTY_INTERACTION_ANSWER_GROUPS):
                # Converting the answer groups depends on getting an
                # exploration state of v42, because we need an interaction's
                # customization arguments to properly convert ExplorationChanges
                # that set DragAndDropSortInput and ItemSelectionInput rules.
                # Since we do not yet support passing an exploration state of a
                # given version into draft conversion functions, we throw an
                # Exception to indicate that the conversion cannot be completed.
                raise InvalidDraftConversionException(
                    'Conversion cannot be completed.')
        return draft_change_list

    @classmethod
    def _convert_states_v41_dict_to_v42_dict(cls, draft_change_list):
        """Converts draft change list from state version 41 to 42.

        Args:
            draft_change_list: list(ExplorationChange). The list of
                ExplorationChange domain objects to upgrade.

        Returns:
            list(ExplorationChange). The converted draft_change_list.
        """
        for change in draft_change_list:
            if (change.property_name ==
                    exp_domain.STATE_PROPERTY_INTERACTION_ANSWER_GROUPS):
                # Converting the answer groups depends on getting an
                # exploration state of v41, because we need an interaction's
                # customization arguments to properly convert ExplorationChanges
                # that set DragAndDropSortInput and ItemSelectionInput rules.
                # Since we do not yet support passing an exploration state of a
                # given version into draft conversion functions, we throw an
                # Exception to indicate that the conversion cannot be completed.
                raise InvalidDraftConversionException(
                    'Conversion cannot be completed.')
        return draft_change_list

    @classmethod
    def _convert_states_v40_dict_to_v41_dict(cls, draft_change_list):
        """Converts draft change list from state version 40 to 41.

        Args:
            draft_change_list: list(ExplorationChange). The list of
                ExplorationChange domain objects to upgrade.

        Returns:
            list(ExplorationChange). The converted draft_change_list.
        """
        for change in draft_change_list:
            if (change.property_name ==
                    exp_domain.STATE_PROPERTY_INTERACTION_ANSWER_GROUPS):
                # Converting the answer groups depends on getting an
                # exploration state of v40, because we need an interaction's id
                # to properly convert ExplorationChanges that set answer groups.
                # Since we do not yet support passing an exploration state of a
                # given version into draft conversion functions, we throw an
                # Exception to indicate that the conversion cannot be completed.
                raise InvalidDraftConversionException(
                    'Conversion cannot be completed.')
        return draft_change_list

    @classmethod
    def _convert_states_v39_dict_to_v40_dict(cls, draft_change_list):
        """Converts draft change list from state version 39 to 40.

        Args:
            draft_change_list: list(ExplorationChange). The list of
                ExplorationChange domain objects to upgrade.

        Returns:
            list(ExplorationChange). The converted draft_change_list.
        """
        for change in draft_change_list:
            if (change.property_name ==
                    exp_domain.STATE_PROPERTY_INTERACTION_CUST_ARGS):
                # Converting the answer groups depends on getting an
                # exploration state of v38, because we need an interaction's id
                # to properly convert ExplorationChanges that set answer groups.
                # Since we do not yet support passing an exploration state of a
                # given version into draft conversion functions, we throw an
                # Exception to indicate that the conversion cannot be completed.
                raise InvalidDraftConversionException(
                    'Conversion cannot be completed.')
        return draft_change_list

    @classmethod
    def _convert_states_v38_dict_to_v39_dict(cls, draft_change_list):
        """Converts draft change list from state version 38 to 39. State
        version 39 adds a customization arg for the Numeric Expression Input
        interactions that allows creators to modify the placeholder text,
        for which there should be no changes to drafts.

        Args:
            draft_change_list: list(ExplorationChange). The list of
                ExplorationChange domain objects to upgrade.

        Returns:
            list(ExplorationChange). The converted draft_change_list.
        """
        return draft_change_list

    @classmethod
    def _convert_states_v37_dict_to_v38_dict(cls, draft_change_list):
        """Converts draft change list from state version 37 to 38. State
        version 38 adds a customization arg for the Math interactions that
        allows creators to specify the letters that would be displayed to the
        learner, for which there should be no changes to drafts.

        Args:
            draft_change_list: list(ExplorationChange). The list of
                ExplorationChange domain objects to upgrade.

        Returns:
            list(ExplorationChange). The converted draft_change_list.
        """
        return draft_change_list

    @classmethod
    def _convert_states_v36_dict_to_v37_dict(cls, draft_change_list):
        """Converts draft change list from version 36 to 37.

        Args:
            draft_change_list: list(ExplorationChange). The list of
                ExplorationChange domain objects to upgrade.

        Returns:
            list(ExplorationChange). The converted draft_change_list.
        """
        for change in draft_change_list:
            if (change.property_name ==
                    exp_domain.STATE_PROPERTY_INTERACTION_ANSWER_GROUPS):
                # Find all RuleSpecs in AnwerGroups and change
                # CaseSensitiveEquals rule types to Equals.
                for answer_group_dict in change.new_value:
                    for rule_spec_dict in answer_group_dict['rule_specs']:
                        if rule_spec_dict['rule_type'] == 'CaseSensitiveEquals':
                            rule_spec_dict['rule_type'] = 'Equals'

        return draft_change_list

    @classmethod
    def _convert_states_v35_dict_to_v36_dict(cls, draft_change_list):
        """Converts draft change list from version 35 to 36.

        Args:
            draft_change_list: list(ExplorationChange). The list of
                ExplorationChange domain objects to upgrade.

        Returns:
            list(ExplorationChange). The converted draft_change_list.

        Raises:
            InvalidDraftConversionException. Conversion cannot be completed.
        """
        for change in draft_change_list:
            if (change.property_name ==
                    exp_domain.STATE_PROPERTY_INTERACTION_CUST_ARGS):
                # Converting the customization arguments depends on getting an
                # exploration state of v35, because we need an interaction's id
                # to properly convert ExplorationChanges that set customization
                # arguments. Since we do not yet support passing
                # an exploration state of a given version into draft conversion
                # functions, we throw an Exception to indicate that the
                # conversion cannot be completed.
                raise InvalidDraftConversionException(
                    'Conversion cannot be completed.')
        return draft_change_list

    @classmethod
    def _convert_states_v34_dict_to_v35_dict(cls, draft_change_list):
        """Converts draft change list from state version 34 to 35. State
        version 35 upgrades all explorations that use the MathExpressionInput
        interaction to use one of AlgebraicExpressionInput,
        NumericExpressionInput, or MathEquationInput interactions. There should
        be no changes to the draft for this migration.

        Args:
            draft_change_list: list(ExplorationChange). The list of
                ExplorationChange domain objects to upgrade.

        Returns:
            list(ExplorationChange). The converted draft_change_list.

        Raises:
            InvalidDraftConversionException. Conversion cannot be completed.
        """
        for change in draft_change_list:
            # We don't want to migrate any changes that involve the
            # MathExpressionInput interaction.
            interaction_id_change_condition = (
                change.property_name ==
                exp_domain.STATE_PROPERTY_INTERACTION_ID and (
                    change.new_value == 'MathExpressionInput'))
            answer_groups_change_condition = (
                change.property_name ==
                exp_domain.STATE_PROPERTY_INTERACTION_ANSWER_GROUPS and (
                    change.new_value[0]['rule_specs'][0]['rule_type'] == (
                        'IsMathematicallyEquivalentTo')))
            if interaction_id_change_condition or (
                    answer_groups_change_condition):
                raise InvalidDraftConversionException(
                    'Conversion cannot be completed.')

        return draft_change_list

    @classmethod
    def _convert_states_v33_dict_to_v34_dict(cls, draft_change_list):
        """Converts draft change list from state version 33 to 34. State
        version 34 adds the new schema for Math components.

        Args:
            draft_change_list: list(ExplorationChange). The list of
                ExplorationChange domain objects to upgrade.

        Returns:
            list(ExplorationChange). The converted draft_change_list.
        """
        conversion_fn = (
            html_validation_service.add_math_content_to_math_rte_components)
        return cls._convert_html_in_draft_change_list(
            draft_change_list, conversion_fn)

    @classmethod
    def _convert_states_v32_dict_to_v33_dict(cls, draft_change_list):
        """Converts draft change list from state version 32 to 33. State
        version 33 adds showChoicesInShuffledOrder boolean variable to the
        MultipleChoiceInput interaction.

        Args:
            draft_change_list: list(ExplorationChange). The list of
                ExplorationChange domain objects to upgrade.

        Returns:
            list(ExplorationChange). The converted draft_change_list.
        """
        for i, change in enumerate(draft_change_list):
            if (change.cmd == exp_domain.CMD_EDIT_STATE_PROPERTY and
                    change.property_name ==
                    exp_domain.STATE_PROPERTY_INTERACTION_CUST_ARGS):
                if list(change.new_value.keys()) == ['choices']:
                    change.new_value['showChoicesInShuffledOrder'] = {
                        'value': False
                    }
                    draft_change_list[i] = exp_domain.ExplorationChange({
                        'cmd': exp_domain.CMD_EDIT_STATE_PROPERTY,
                        'property_name': (
                            exp_domain.STATE_PROPERTY_INTERACTION_CUST_ARGS),
                        'state_name': change.state_name,
                        'new_value': change.new_value
                    })
        return draft_change_list

    @classmethod
    def _convert_states_v31_dict_to_v32_dict(cls, draft_change_list):
        """Converts draft change list from state version 31 to 32. State
        version 32 adds a customization arg for the "Add" button text
        in SetInput interaction, for which there should be no changes
        to drafts.

        Args:
            draft_change_list: list(ExplorationChange). The list of
                ExplorationChange domain objects to upgrade.

        Returns:
            list(ExplorationChange). The converted draft_change_list.
        """
        return draft_change_list

    @classmethod
    def _convert_states_v30_dict_to_v31_dict(cls, draft_change_list):
        """Converts draft change list from state version 30 to 31. State
        Version 31 adds the duration_secs float for the Voiceover
        section of state.

        Args:
            draft_change_list: list(ExplorationChange). The list of
                ExplorationChange domain objects to upgrade.

        Returns:
            list(ExplorationChange). The converted draft_change_list.
        """
        for i, change in enumerate(draft_change_list):
            if (change.cmd == exp_domain.CMD_EDIT_STATE_PROPERTY and
                    change.property_name ==
                    exp_domain.STATE_PROPERTY_RECORDED_VOICEOVERS):
                # Get the language code to access the language code correctly.
                new_voiceovers_mapping = change.new_value['voiceovers_mapping']
                # Initialize the value to migrate draft state to v31.
                language_codes_to_audio_metadata = (
                    new_voiceovers_mapping.values())
                for language_codes in language_codes_to_audio_metadata:
                    for audio_metadata in language_codes.values():
                        audio_metadata['duration_secs'] = 0.0
                draft_change_list[i] = exp_domain.ExplorationChange({
                    'cmd': exp_domain.CMD_EDIT_STATE_PROPERTY,
                    'property_name': (
                        exp_domain.STATE_PROPERTY_RECORDED_VOICEOVERS),
                    'state_name': change.state_name,
                    'new_value': {
                        'voiceovers_mapping': new_voiceovers_mapping
                    }
                })
        return draft_change_list

    @classmethod
    def _convert_states_v29_dict_to_v30_dict(cls, draft_change_list):
        """Converts draft change list from state version 29 to 30. State
        version 30 replaces tagged_misconception_id with
        tagged_skill_misconception_id.

        Args:
            draft_change_list: list(ExplorationChange). The list of
                ExplorationChange domain objects to upgrade.

        Returns:
            list(ExplorationChange). The converted draft_change_list.
        """
        for i, change in enumerate(draft_change_list):
            if (change.cmd == exp_domain.CMD_EDIT_STATE_PROPERTY and
                    change.property_name ==
                    exp_domain.STATE_PROPERTY_INTERACTION_ANSWER_GROUPS):
                draft_change_list[i] = exp_domain.ExplorationChange({
                    'cmd': exp_domain.CMD_EDIT_STATE_PROPERTY,
                    'property_name': (
                        exp_domain.STATE_PROPERTY_INTERACTION_ANSWER_GROUPS),
                    'state_name': change.state_name,
                    'new_value': {
                        'rule_specs': change.new_value['rule_specs'],
                        'outcome': change.new_value['outcome'],
                        'training_data': change.new_value['training_data'],
                        'tagged_skill_misconception_id': None
                    }
                })
        return draft_change_list

    @classmethod
    def _convert_states_v28_dict_to_v29_dict(cls, draft_change_list):
        """Converts draft change list from state version 28 to 29. State
        version 29 adds solicit_answer_details boolean variable to the
        state, for which there should be no changes to drafts.

        Args:
            draft_change_list: list(ExplorationChange). The list of
                ExplorationChange domain objects to upgrade.

        Returns:
            list(ExplorationChange). The converted draft_change_list.
        """
        return draft_change_list

    @classmethod
    def _convert_states_v27_dict_to_v28_dict(cls, draft_change_list):
        """Converts draft change list from state version 27 to 28. State
        version 28 replaces content_ids_to_audio_translations with
        recorded_voiceovers.

        Args:
            draft_change_list: list(ExplorationChange). The list of
                ExplorationChange domain objects to upgrade.

        Returns:
            list(ExplorationChange). The converted draft_change_list.
        """
        for i, change in enumerate(draft_change_list):
            if (change.cmd == exp_domain.CMD_EDIT_STATE_PROPERTY and
                    change.property_name ==
                    exp_domain.STATE_PROPERTY_CONTENT_IDS_TO_AUDIO_TRANSLATIONS_DEPRECATED):  # pylint: disable=line-too-long
                draft_change_list[i] = exp_domain.ExplorationChange({
                    'cmd': exp_domain.CMD_EDIT_STATE_PROPERTY,
                    'property_name': (
                        exp_domain.STATE_PROPERTY_RECORDED_VOICEOVERS),
                    'state_name': change.state_name,
                    'new_value': {
                        'voiceovers_mapping': change.new_value
                    }
                })

        return draft_change_list<|MERGE_RESOLUTION|>--- conflicted
+++ resolved
@@ -212,31 +212,37 @@
         return draft_change_list
 
     @classmethod
+    def _convert_states_v48_dict_to_v49_dict(cls, draft_change_list):
+        """Converts draft change list from state version 48 to 49. State
+        version 49 adds requireNonnegativeInput customization_arg to
+        NumericInput interaction.
+
+        Args:
+            draft_change_list: list(ExplorationChange). The list of
+                ExplorationChange domain objects to upgrade.
+
+        Returns:
+            list(ExplorationChange). The converted draft_change_list.
+        """
+        return draft_change_list
+
+    @classmethod
     def _convert_states_v47_dict_to_v48_dict(cls, draft_change_list):
         """Converts draft change list from state version 47 to 48. State
-<<<<<<< HEAD
-        version 48 adds requireNonnegativeInput customization_arg to
-        NumericInput interaction.
-=======
         version 48 fixes encoding issues in HTML fields.
->>>>>>> c0174a62
-
-        Args:
-            draft_change_list: list(ExplorationChange). The list of
-                ExplorationChange domain objects to upgrade.
-
-        Returns:
-            list(ExplorationChange). The converted draft_change_list.
-        """
-<<<<<<< HEAD
-        return draft_change_list
-=======
+
+        Args:
+            draft_change_list: list(ExplorationChange). The list of
+                ExplorationChange domain objects to upgrade.
+
+        Returns:
+            list(ExplorationChange). The converted draft_change_list.
+        """
         conversion_fn = (
             html_validation_service.fix_incorrectly_encoded_chars)
         return cls._convert_html_in_draft_change_list(
             draft_change_list, conversion_fn)
->>>>>>> c0174a62
-
+    
     @classmethod
     def _convert_states_v46_dict_to_v47_dict(cls, draft_change_list):
         """Converts draft change list from state version 46 to 47. State
