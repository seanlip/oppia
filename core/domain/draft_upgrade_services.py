--- conflicted
+++ resolved
@@ -212,30 +212,36 @@
         return draft_change_list
 
     @classmethod
+    def _convert_states_v48_dict_to_v49_dict(cls, draft_change_list):
+        """Converts draft change list from state version 47 to 48. State
+        version 48 includes the image_sizes_in_bytes dict as attribute in
+        SubtitledHtml and WrittenTranslation structures.
+
+        Args:
+            draft_change_list: list(ExplorationChange). The list of
+                ExplorationChange domain objects to upgrade.
+
+        Returns:
+            list(ExplorationChange). The converted draft_change_list.
+        """
+        return draft_change_list
+
+    @classmethod
     def _convert_states_v47_dict_to_v48_dict(cls, draft_change_list):
         """Converts draft change list from state version 47 to 48. State
-<<<<<<< HEAD
-        version 48 includes the image_sizes_in_bytes dict as attribute in
-        SubtitledHtml and WrittenTranslation structures.
-=======
         version 48 fixes encoding issues in HTML fields.
->>>>>>> 4c4b4ba8
-
-        Args:
-            draft_change_list: list(ExplorationChange). The list of
-                ExplorationChange domain objects to upgrade.
-
-        Returns:
-            list(ExplorationChange). The converted draft_change_list.
-        """
-<<<<<<< HEAD
-        return draft_change_list
-=======
+
+        Args:
+            draft_change_list: list(ExplorationChange). The list of
+                ExplorationChange domain objects to upgrade.
+
+        Returns:
+            list(ExplorationChange). The converted draft_change_list.
+        """
         conversion_fn = (
             html_validation_service.fix_incorrectly_encoded_chars)
         return cls._convert_html_in_draft_change_list(
             draft_change_list, conversion_fn)
->>>>>>> 4c4b4ba8
 
     @classmethod
     def _convert_states_v46_dict_to_v47_dict(cls, draft_change_list):
