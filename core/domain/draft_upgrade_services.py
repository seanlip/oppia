# coding: utf-8
#
# Copyright 2019 The Oppia Authors. All Rights Reserved.
#
# Licensed under the Apache License, Version 2.0 (the "License");
# you may not use this file except in compliance with the License.
# You may obtain a copy of the License at
#
#      http://www.apache.org/licenses/LICENSE-2.0
#
# Unless required by applicable law or agreed to in writing, software
# distributed under the License is distributed on an "AS-IS" BASIS,
# WITHOUT WARRANTIES OR CONDITIONS OF ANY KIND, either express or implied.
# See the License for the specific language governing permissions and
# limitations under the License.

"""Commands that can be used to upgrade draft to newer Exploration versions."""

from __future__ import absolute_import  # pylint: disable=import-only-modules
from __future__ import unicode_literals  # pylint: disable=import-only-modules

import logging

from core.domain import exp_domain
from core.domain import html_validation_service
from core.domain import rules_registry
from core.domain import state_domain
from core.platform import models
import python_utils
import utils

(exp_models, feedback_models, user_models) = models.Registry.import_models([
    models.NAMES.exploration, models.NAMES.feedback, models.NAMES.user
])


class InvalidDraftConversionException(Exception):
    """Error class for invalid draft conversion. Should be raised in a draft
    conversion function if it is not possible to upgrade a draft, and indicates
    that try_upgrading_draft_to_exp_version should return None.
    """

    pass


def try_upgrading_draft_to_exp_version(
        draft_change_list, current_draft_version, to_exp_version, exp_id):
    """Try upgrading a list of ExplorationChange domain objects to match the
    latest exploration version.

    For now, this handles the scenario where all commits between
    current_draft_version and to_exp_version migrate only the state schema.

    Args:
        draft_change_list: list(ExplorationChange). The list of
            ExplorationChange domain objects to upgrade.
        current_draft_version: int. Current draft version.
        to_exp_version: int. Target exploration version.
        exp_id: str. Exploration id.

    Returns:
        list(ExplorationChange) or None. A list of ExplorationChange domain
        objects after upgrade or None if upgrade fails.

    Raises:
        InvalidInputException. The current_draft_version is greater than
            to_exp_version.
    """
    if current_draft_version > to_exp_version:
        raise utils.InvalidInputException(
            'Current draft version is greater than the exploration version.')
    if current_draft_version == to_exp_version:
        return None

    exp_versions = list(
        python_utils.RANGE(current_draft_version + 1, to_exp_version + 1))
    commits_list = (
        exp_models.ExplorationCommitLogEntryModel.get_multi(
            exp_id, exp_versions))
    upgrade_times = 0
    while current_draft_version + upgrade_times < to_exp_version:
        commit = commits_list[upgrade_times]
        if (
                len(commit.commit_cmds) != 1 or
                commit.commit_cmds[0]['cmd'] !=
                exp_domain.CMD_MIGRATE_STATES_SCHEMA_TO_LATEST_VERSION):
            return None
        conversion_fn_name = '_convert_states_v%s_dict_to_v%s_dict' % (
            commit.commit_cmds[0]['from_version'],
            commit.commit_cmds[0]['to_version'])
        if not hasattr(DraftUpgradeUtil, conversion_fn_name):
            logging.warning('%s is not implemented' % conversion_fn_name)
            return None
        conversion_fn = getattr(DraftUpgradeUtil, conversion_fn_name)
        try:
            draft_change_list = conversion_fn(draft_change_list)
        except InvalidDraftConversionException:
            return None
        upgrade_times += 1
    return draft_change_list


class DraftUpgradeUtil(python_utils.OBJECT):
    """Wrapper class that contains util functions to upgrade drafts."""

    @classmethod
    def _convert_states_v43_dict_to_v44_dict(cls, draft_change_list):
        """Converts draft change list from state version 43 to 44. State
<<<<<<< HEAD
        version 44 adds a linked skill id property to the
        state. As this is a new property and therefore doesn't affect any
        pre-existing drafts, there should be no changes to drafts.
=======
        version 44 adds card_is_checkpoint boolean variable to the
        state, for which there should be no changes to drafts.
>>>>>>> 1c068971

        Args:
            draft_change_list: list(ExplorationChange). The list of
                ExplorationChange domain objects to upgrade.

        Returns:
            list(ExplorationChange). The converted draft_change_list.
        """
        return draft_change_list

    @classmethod
    def _convert_states_v42_dict_to_v43_dict(cls, draft_change_list):
        """Converts draft change list from state version 42 to 43.

        Args:
            draft_change_list: list(ExplorationChange). The list of
                ExplorationChange domain objects to upgrade.

        Returns:
            list(ExplorationChange). The converted draft_change_list.
        """
        for change in draft_change_list:
            if (change.property_name ==
                    exp_domain.STATE_PROPERTY_INTERACTION_ANSWER_GROUPS):
                # Converting the answer groups depends on getting an
                # exploration state of v42, because we need an interaction's
                # customization arguments to properly convert ExplorationChanges
                # that set DragAndDropSortInput and ItemSelectionInput rules.
                # Since we do not yet support passing an exploration state of a
                # given version into draft conversion functions, we throw an
                # Exception to indicate that the conversion cannot be completed.
                raise InvalidDraftConversionException(
                    'Conversion cannot be completed.')
        return draft_change_list

    @classmethod
    def _convert_states_v41_dict_to_v42_dict(cls, draft_change_list):
        """Converts draft change list from state version 41 to 42.

        Args:
            draft_change_list: list(ExplorationChange). The list of
                ExplorationChange domain objects to upgrade.

        Returns:
            list(ExplorationChange). The converted draft_change_list.
        """
        for change in draft_change_list:
            if (change.property_name ==
                    exp_domain.STATE_PROPERTY_INTERACTION_ANSWER_GROUPS):
                # Converting the answer groups depends on getting an
                # exploration state of v41, because we need an interaction's
                # customization arguments to properly convert ExplorationChanges
                # that set DragAndDropSortInput and ItemSelectionInput rules.
                # Since we do not yet support passing an exploration state of a
                # given version into draft conversion functions, we throw an
                # Exception to indicate that the conversion cannot be completed.
                raise InvalidDraftConversionException(
                    'Conversion cannot be completed.')
        return draft_change_list

    @classmethod
    def _convert_states_v40_dict_to_v41_dict(cls, draft_change_list):
        """Converts draft change list from state version 40 to 41.

        Args:
            draft_change_list: list(ExplorationChange). The list of
                ExplorationChange domain objects to upgrade.

        Returns:
            list(ExplorationChange). The converted draft_change_list.
        """
        for change in draft_change_list:
            if (change.property_name ==
                    exp_domain.STATE_PROPERTY_INTERACTION_ANSWER_GROUPS):
                # Converting the answer groups depends on getting an
                # exploration state of v40, because we need an interaction's id
                # to properly convert ExplorationChanges that set answer groups.
                # Since we do not yet support passing an exploration state of a
                # given version into draft conversion functions, we throw an
                # Exception to indicate that the conversion cannot be completed.
                raise InvalidDraftConversionException(
                    'Conversion cannot be completed.')
        return draft_change_list

    @classmethod
    def _convert_states_v39_dict_to_v40_dict(cls, draft_change_list):
        """Converts draft change list from state version 39 to 40.

        Args:
            draft_change_list: list(ExplorationChange). The list of
                ExplorationChange domain objects to upgrade.

        Returns:
            list(ExplorationChange). The converted draft_change_list.
        """
        for change in draft_change_list:
            if (change.property_name ==
                    exp_domain.STATE_PROPERTY_INTERACTION_CUST_ARGS):
                # Converting the answer groups depends on getting an
                # exploration state of v38, because we need an interaction's id
                # to properly convert ExplorationChanges that set answer groups.
                # Since we do not yet support passing an exploration state of a
                # given version into draft conversion functions, we throw an
                # Exception to indicate that the conversion cannot be completed.
                raise InvalidDraftConversionException(
                    'Conversion cannot be completed.')
        return draft_change_list

    @classmethod
    def _convert_states_v38_dict_to_v39_dict(cls, draft_change_list):
        """Converts draft change list from state version 38 to 39. State
        version 39 adds a customization arg for the Numeric Expression Input
        interactions that allows creators to modify the placeholder text,
        for which there should be no changes to drafts.

        Args:
            draft_change_list: list(ExplorationChange). The list of
                ExplorationChange domain objects to upgrade.

        Returns:
            list(ExplorationChange). The converted draft_change_list.
        """
        return draft_change_list

    @classmethod
    def _convert_states_v37_dict_to_v38_dict(cls, draft_change_list):
        """Converts draft change list from state version 37 to 38. State
        version 38 adds a customization arg for the Math interactions that
        allows creators to specify the letters that would be displayed to the
        learner, for which there should be no changes to drafts.

        Args:
            draft_change_list: list(ExplorationChange). The list of
                ExplorationChange domain objects to upgrade.

        Returns:
            list(ExplorationChange). The converted draft_change_list.
        """
        return draft_change_list

    @classmethod
    def _convert_states_v36_dict_to_v37_dict(cls, draft_change_list):
        """Converts draft change list from version 36 to 37.

        Args:
            draft_change_list: list(ExplorationChange). The list of
                ExplorationChange domain objects to upgrade.

        Returns:
            list(ExplorationChange). The converted draft_change_list.
        """
        for change in draft_change_list:
            if (change.property_name ==
                    exp_domain.STATE_PROPERTY_INTERACTION_ANSWER_GROUPS):
                # Find all RuleSpecs in AnwerGroups and change
                # CaseSensitiveEquals rule types to Equals.
                for answer_group_dict in change.new_value:
                    for rule_spec_dict in answer_group_dict['rule_specs']:
                        if rule_spec_dict['rule_type'] == 'CaseSensitiveEquals':
                            rule_spec_dict['rule_type'] = 'Equals'

        return draft_change_list

    @classmethod
    def _convert_states_v35_dict_to_v36_dict(cls, draft_change_list):
        """Converts draft change list from version 35 to 36.

        Args:
            draft_change_list: list(ExplorationChange). The list of
                ExplorationChange domain objects to upgrade.

        Returns:
            list(ExplorationChange). The converted draft_change_list.

        Raises:
            InvalidDraftConversionException. Conversion cannot be completed.
        """
        for change in draft_change_list:
            if (change.property_name ==
                    exp_domain.STATE_PROPERTY_INTERACTION_CUST_ARGS):
                # Converting the customization arguments depends on getting an
                # exploration state of v35, because we need an interaction's id
                # to properly convert ExplorationChanges that set customization
                # arguments. Since we do not yet support passing
                # an exploration state of a given version into draft conversion
                # functions, we throw an Exception to indicate that the
                # conversion cannot be completed.
                raise InvalidDraftConversionException(
                    'Conversion cannot be completed.')
        return draft_change_list

    @classmethod
    def _convert_states_v34_dict_to_v35_dict(cls, draft_change_list):
        """Converts draft change list from state version 34 to 35. State
        version 35 upgrades all explorations that use the MathExpressionInput
        interaction to use one of AlgebraicExpressionInput,
        NumericExpressionInput, or MathEquationInput interactions. There should
        be no changes to the draft for this migration.

        Args:
            draft_change_list: list(ExplorationChange). The list of
                ExplorationChange domain objects to upgrade.

        Returns:
            list(ExplorationChange). The converted draft_change_list.

        Raises:
            InvalidDraftConversionException. Conversion cannot be completed.
        """
        for change in draft_change_list:
            # We don't want to migrate any changes that involve the
            # MathExpressionInput interaction.
            interaction_id_change_condition = (
                change.property_name ==
                exp_domain.STATE_PROPERTY_INTERACTION_ID and (
                    change.new_value == 'MathExpressionInput'))
            answer_groups_change_condition = (
                change.property_name ==
                exp_domain.STATE_PROPERTY_INTERACTION_ANSWER_GROUPS and (
                    change.new_value[0]['rule_specs'][0]['rule_type'] == (
                        'IsMathematicallyEquivalentTo')))
            if interaction_id_change_condition or (
                    answer_groups_change_condition):
                raise InvalidDraftConversionException(
                    'Conversion cannot be completed.')

        return draft_change_list

    @classmethod
    def _convert_states_v33_dict_to_v34_dict(cls, draft_change_list):
        """Converts draft change list from state version 33 to 34. State
        version 34 adds the new schema for Math components.

        Args:
            draft_change_list: list(ExplorationChange). The list of
                ExplorationChange domain objects to upgrade.

        Returns:
            list(ExplorationChange). The converted draft_change_list.
        """
        conversion_fn = (
            html_validation_service.add_math_content_to_math_rte_components)
        for i, change in enumerate(draft_change_list):
            new_value = None
            if not change.cmd == exp_domain.CMD_EDIT_STATE_PROPERTY:
                continue
            # The change object has the key 'new_value' only if the
            # cmd is 'CMD_EDIT_STATE_PROPERTY' or
            # 'CMD_EDIT_EXPLORATION_PROPERTY'.
            new_value = change.new_value
            if change.property_name == exp_domain.STATE_PROPERTY_CONTENT:
                new_value['html'] = conversion_fn(new_value['html'])
            elif (change.property_name ==
                  exp_domain.STATE_PROPERTY_INTERACTION_CUST_ARGS):
                # Only customization args with the key 'choices' have HTML
                # content in them.
                if 'choices' in new_value.keys():
                    for value_index, value in enumerate(
                            new_value['choices']['value']):
                        new_value['choices']['value'][value_index] = (
                            conversion_fn(value))
            elif (change.property_name ==
                  exp_domain.STATE_PROPERTY_WRITTEN_TRANSLATIONS):
                for content_id, language_code_to_written_translation in (
                        new_value['translations_mapping'].items()):
                    for language_code in (
                            language_code_to_written_translation.keys()):
                        new_value['translations_mapping'][
                            content_id][language_code]['html'] = (
                                conversion_fn(new_value[
                                    'translations_mapping'][content_id][
                                        language_code]['html'])
                            )
            elif (change.property_name ==
                  exp_domain.STATE_PROPERTY_INTERACTION_DEFAULT_OUTCOME and
                  new_value is not None):
                new_value = (
                    state_domain.Outcome.convert_html_in_outcome(
                        new_value, conversion_fn))
            elif (change.property_name ==
                  exp_domain.STATE_PROPERTY_INTERACTION_HINTS):
                new_value = [
                    (state_domain.Hint.convert_html_in_hint(
                        hint_dict, conversion_fn))
                    for hint_dict in new_value]
            elif (change.property_name ==
                  exp_domain.STATE_PROPERTY_INTERACTION_SOLUTION and
                  new_value is not None):
                new_value['explanation']['html'] = (
                    conversion_fn(new_value['explanation']['html']))
                # TODO(#9413): Find a way to include a reference to the
                # interaction type in the Draft change lists.
                # See issue: https://github.com/oppia/oppia/issues/9413.
                # currently, only DragAndDropSortInput interaction allows
                # solution correct answers having HTML in them.
                # This code below should be updated if any new interaction
                # is allowed to have HTML in the solution correct answer
                # The typecheckings below can be avoided once #9413 is fixed.
                if new_value['correct_answer']:
                    if isinstance(new_value['correct_answer'], list):
                        for list_index, html_list in enumerate(
                                new_value['correct_answer']):
                            if isinstance(html_list, list):
                                for answer_html_index, answer_html in enumerate(
                                        html_list):
                                    if isinstance(
                                            answer_html, python_utils.UNICODE):
                                        new_value['correct_answer'][list_index][
                                            answer_html_index] = (
                                                conversion_fn(answer_html))
            elif (change.property_name ==
                  exp_domain.STATE_PROPERTY_INTERACTION_ANSWER_GROUPS):
                html_field_types_to_rule_specs = (
                    rules_registry.Registry.get_html_field_types_to_rule_specs(
                        state_schema_version=41))
                new_value = [
                    state_domain.AnswerGroup.convert_html_in_answer_group(
                        answer_group, conversion_fn,
                        html_field_types_to_rule_specs
                    )
                    for answer_group in new_value]
            if new_value is not None:
                draft_change_list[i] = exp_domain.ExplorationChange({
                    'cmd': change.cmd,
                    'property_name': change.property_name,
                    'state_name': change.state_name,
                    'new_value': new_value
                })
        return draft_change_list

    @classmethod
    def _convert_states_v32_dict_to_v33_dict(cls, draft_change_list):
        """Converts draft change list from state version 32 to 33. State
        version 33 adds showChoicesInShuffledOrder boolean variable to the
        MultipleChoiceInput interaction.

        Args:
            draft_change_list: list(ExplorationChange). The list of
                ExplorationChange domain objects to upgrade.

        Returns:
            list(ExplorationChange). The converted draft_change_list.
        """
        for i, change in enumerate(draft_change_list):
            if (change.cmd == exp_domain.CMD_EDIT_STATE_PROPERTY and
                    change.property_name ==
                    exp_domain.STATE_PROPERTY_INTERACTION_CUST_ARGS):
                if change.new_value.keys() == ['choices']:
                    change.new_value['showChoicesInShuffledOrder'] = {
                        'value': False
                    }
                    draft_change_list[i] = exp_domain.ExplorationChange({
                        'cmd': exp_domain.CMD_EDIT_STATE_PROPERTY,
                        'property_name': (
                            exp_domain.STATE_PROPERTY_INTERACTION_CUST_ARGS),
                        'state_name': change.state_name,
                        'new_value': change.new_value
                    })
        return draft_change_list

    @classmethod
    def _convert_states_v31_dict_to_v32_dict(cls, draft_change_list):
        """Converts draft change list from state version 31 to 32. State
        version 32 adds a customization arg for the "Add" button text
        in SetInput interaction, for which there should be no changes
        to drafts.

        Args:
            draft_change_list: list(ExplorationChange). The list of
                ExplorationChange domain objects to upgrade.

        Returns:
            list(ExplorationChange). The converted draft_change_list.
        """
        return draft_change_list

    @classmethod
    def _convert_states_v30_dict_to_v31_dict(cls, draft_change_list):
        """Converts draft change list from state version 30 to 31. State
        Version 31 adds the duration_secs float for the Voiceover
        section of state.

        Args:
            draft_change_list: list(ExplorationChange). The list of
                ExplorationChange domain objects to upgrade.

        Returns:
            list(ExplorationChange). The converted draft_change_list.
        """
        for i, change in enumerate(draft_change_list):
            if (change.cmd == exp_domain.CMD_EDIT_STATE_PROPERTY and
                    change.property_name ==
                    exp_domain.STATE_PROPERTY_RECORDED_VOICEOVERS):
                # Get the language code to access the language code correctly.
                new_voiceovers_mapping = change.new_value['voiceovers_mapping']
                # Initialize the value to migrate draft state to v31.
                language_codes_to_audio_metadata = (
                    new_voiceovers_mapping.values())
                for language_codes in language_codes_to_audio_metadata:
                    for audio_metadata in language_codes.values():
                        audio_metadata['duration_secs'] = 0.0
                draft_change_list[i] = exp_domain.ExplorationChange({
                    'cmd': exp_domain.CMD_EDIT_STATE_PROPERTY,
                    'property_name': (
                        exp_domain.STATE_PROPERTY_RECORDED_VOICEOVERS),
                    'state_name': change.state_name,
                    'new_value': {
                        'voiceovers_mapping': new_voiceovers_mapping
                    }
                })
        return draft_change_list

    @classmethod
    def _convert_states_v29_dict_to_v30_dict(cls, draft_change_list):
        """Converts draft change list from state version 29 to 30. State
        version 30 replaces tagged_misconception_id with
        tagged_skill_misconception_id.

        Args:
            draft_change_list: list(ExplorationChange). The list of
                ExplorationChange domain objects to upgrade.

        Returns:
            list(ExplorationChange). The converted draft_change_list.
        """
        for i, change in enumerate(draft_change_list):
            if (change.cmd == exp_domain.CMD_EDIT_STATE_PROPERTY and
                    change.property_name ==
                    exp_domain.STATE_PROPERTY_INTERACTION_ANSWER_GROUPS):
                draft_change_list[i] = exp_domain.ExplorationChange({
                    'cmd': exp_domain.CMD_EDIT_STATE_PROPERTY,
                    'property_name': (
                        exp_domain.STATE_PROPERTY_INTERACTION_ANSWER_GROUPS),
                    'state_name': change.state_name,
                    'new_value': {
                        'rule_specs': change.new_value['rule_specs'],
                        'outcome': change.new_value['outcome'],
                        'training_data': change.new_value['training_data'],
                        'tagged_skill_misconception_id': None
                    }
                })
        return draft_change_list

    @classmethod
    def _convert_states_v28_dict_to_v29_dict(cls, draft_change_list):
        """Converts draft change list from state version 28 to 29. State
        version 29 adds solicit_answer_details boolean variable to the
        state, for which there should be no changes to drafts.

        Args:
            draft_change_list: list(ExplorationChange). The list of
                ExplorationChange domain objects to upgrade.

        Returns:
            list(ExplorationChange). The converted draft_change_list.
        """
        return draft_change_list

    @classmethod
    def _convert_states_v27_dict_to_v28_dict(cls, draft_change_list):
        """Converts draft change list from state version 27 to 28. State
        version 28 replaces content_ids_to_audio_translations with
        recorded_voiceovers.

        Args:
            draft_change_list: list(ExplorationChange). The list of
                ExplorationChange domain objects to upgrade.

        Returns:
            list(ExplorationChange). The converted draft_change_list.
        """
        for i, change in enumerate(draft_change_list):
            if (change.cmd == exp_domain.CMD_EDIT_STATE_PROPERTY and
                    change.property_name ==
                    exp_domain.STATE_PROPERTY_CONTENT_IDS_TO_AUDIO_TRANSLATIONS_DEPRECATED):  # pylint: disable=line-too-long
                draft_change_list[i] = exp_domain.ExplorationChange({
                    'cmd': exp_domain.CMD_EDIT_STATE_PROPERTY,
                    'property_name': (
                        exp_domain.STATE_PROPERTY_RECORDED_VOICEOVERS),
                    'state_name': change.state_name,
                    'new_value': {
                        'voiceovers_mapping': change.new_value
                    }
                })

        return draft_change_list<|MERGE_RESOLUTION|>--- conflicted
+++ resolved
@@ -104,16 +104,26 @@
     """Wrapper class that contains util functions to upgrade drafts."""
 
     @classmethod
+    def _convert_states_v44_dict_to_v45_dict(cls, draft_change_list):
+        """Converts draft change list from state version 44 to 45. State
+        version 45 adds a linked skill id property to the
+        state. As this is a new property and therefore doesn't affect any
+        pre-existing drafts, there should be no changes to drafts.
+
+        Args:
+            draft_change_list: list(ExplorationChange). The list of
+                ExplorationChange domain objects to upgrade.
+
+        Returns:
+            list(ExplorationChange). The converted draft_change_list.
+        """
+        return draft_change_list
+
+    @classmethod
     def _convert_states_v43_dict_to_v44_dict(cls, draft_change_list):
         """Converts draft change list from state version 43 to 44. State
-<<<<<<< HEAD
-        version 44 adds a linked skill id property to the
-        state. As this is a new property and therefore doesn't affect any
-        pre-existing drafts, there should be no changes to drafts.
-=======
         version 44 adds card_is_checkpoint boolean variable to the
         state, for which there should be no changes to drafts.
->>>>>>> 1c068971
 
         Args:
             draft_change_list: list(ExplorationChange). The list of
