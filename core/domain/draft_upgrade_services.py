# coding: utf-8
#
# Copyright 2019 The Oppia Authors. All Rights Reserved.
#
# Licensed under the Apache License, Version 2.0 (the "License");
# you may not use this file except in compliance with the License.
# You may obtain a copy of the License at
#
#      http://www.apache.org/licenses/LICENSE-2.0
#
# Unless required by applicable law or agreed to in writing, software
# distributed under the License is distributed on an "AS-IS" BASIS,
# WITHOUT WARRANTIES OR CONDITIONS OF ANY KIND, either express or implied.
# See the License for the specific language governing permissions and
# limitations under the License.

"""Commands that can be used to upgrade draft to newer Exploration versions."""

from __future__ import absolute_import  # pylint: disable=import-only-modules
from __future__ import unicode_literals  # pylint: disable=import-only-modules

import logging

from core.domain import exp_domain
from core.domain import fs_domain
from core.domain import fs_services
from core.domain import html_validation_service
from core.platform import models
import feconf
import python_utils
import utils

(exp_models, feedback_models, user_models) = models.Registry.import_models([
    models.NAMES.exploration, models.NAMES.feedback, models.NAMES.user
])


def try_upgrading_draft_to_exp_version(
        draft_change_list, current_draft_version, to_exp_version, exp_id):
    """Try upgrading a list of ExplorationChange domain objects to match the
    latest exploration version.

    For now, this handles the scenario where all commits between
    current_draft_version and to_exp_version migrate only the state schema.

    Args:
        draft_change_list: list(ExplorationChange). The list of
            ExplorationChange domain objects to upgrade.
        current_draft_version: int. Current draft version.
        to_exp_version: int. Target exploration version.
        exp_id: str. Exploration id.

    Returns:
        list(ExplorationChange) or None. A list of ExplorationChange domain
            objects after upgrade or None if upgrade fails.

    Raises:
        InvalidInputException. current_draft_version is greater than
            to_exp_version.
    """
    if current_draft_version > to_exp_version:
        raise utils.InvalidInputException(
            'Current draft version is greater than the exploration version.')
    if current_draft_version == to_exp_version:
        return

    exp_versions = list(
        python_utils.RANGE(current_draft_version + 1, to_exp_version + 1))
    commits_list = (
        exp_models.ExplorationCommitLogEntryModel.get_multi(
            exp_id, exp_versions))
    upgrade_times = 0
    while current_draft_version + upgrade_times < to_exp_version:
        commit = commits_list[upgrade_times]
        if (
                len(commit.commit_cmds) != 1 or
                commit.commit_cmds[0]['cmd'] !=
                exp_domain.CMD_MIGRATE_STATES_SCHEMA_TO_LATEST_VERSION):
            return
        conversion_fn_name = '_convert_states_v%s_dict_to_v%s_dict' % (
            commit.commit_cmds[0]['from_version'],
            commit.commit_cmds[0]['to_version'])
        if not hasattr(DraftUpgradeUtil, conversion_fn_name):
            logging.warning('%s is not implemented' % conversion_fn_name)
            return
        conversion_fn = getattr(DraftUpgradeUtil, conversion_fn_name)
        if commit.commit_cmds[0]['from_version'] == 31:
            conversion_fn = functools.partial(conversion_fn, exp_id)
        draft_change_list = conversion_fn(draft_change_list)
        upgrade_times += 1
    return draft_change_list


class DraftUpgradeUtil(python_utils.OBJECT):
    """Wrapper class that contains util functions to upgrade drafts."""

    @classmethod
<<<<<<< HEAD
    def _convert_states_v31_dict_to_v32_dict(cls, exp_id, draft_change_list):
        """Converts draft change list from state version 30 to 31. State
        version 31 adds image dimensions to images inside collapsible
        blocks and tabs, for which there should be no changes to drafts.

        Args:
            exp_id: str. Exploration id.
=======
    def _convert_states_v31_dict_to_v32_dict(cls, draft_change_list):
        """Converts draft change list from state version 31 to 32. State
        version 32 adds a customization arg for the "Add" button text
        in SetInput interaction, for which there should be no changes
        to drafts.

        Args:
>>>>>>> 45834973
            draft_change_list: list(ExplorationChange). The list of
                ExplorationChange domain objects to upgrade.

        Returns:
            list(ExplorationChange). The converted draft_change_list.
        """
<<<<<<< HEAD
        file_system_class = fs_services.get_entity_file_system_class()
        file_system = fs_domain.AbstractFileSystem(file_system_class(
            feconf.ENTITY_TYPE_EXPLORATION, exp_id))
        for i, change in enumerate(draft_change_list):
            # Changes for html in state content.
            if (change.cmd == exp_domain.CMD_EDIT_STATE_PROPERTY and
                    change.property_name == exp_domain.STATE_PROPERTY_CONTENT):
                html_string = change.new_value['html']
                converted_html_string = (
                    html_validation_service.add_dimensions_to_image_tags_inside_tabs_and_collapsible_blocks( # pylint: disable=line-too-long
                        file_system, html_string))
                draft_change_list[i] = exp_domain.ExplorationChange({
                    'cmd': exp_domain.CMD_EDIT_STATE_PROPERTY,
                    'property_name': exp_domain.STATE_PROPERTY_CONTENT,
                    'state_name': change.state_name,
                    'new_value': {
                        'content_id': change.new_value['content_id'],
                        'html': converted_html_string
                    }
                })

            # Changes for html in interaction answer groups.
            if (change.cmd == exp_domain.CMD_EDIT_STATE_PROPERTY and
                    change.property_name == exp_domain.STATE_PROPERTY_INTERACTION_ANSWER_GROUPS): # pylint: disable=line-too-long
                updated_answer_groups = []
                for answer_group_index, answer_group in enumerate(
                        change.new_value):
                    outcome = (
                        change.new_value[answer_group_index]['outcome'])
                    html_string = outcome['feedback']['html']
                    converted_html_string = (
                        html_validation_service.add_dimensions_to_image_tags_inside_tabs_and_collapsible_blocks( # pylint: disable=line-too-long
                            file_system, html_string))
                    outcome['feedback']['html'] = converted_html_string
                    updated_answer_groups.append({
                        'rule_specs': (
                            change.new_value[answer_group_index]['rule_specs']),
                        'outcome': outcome,
                        'training_data': (
                            change.new_value[answer_group_index]['training_data']),
                        'tagged_skill_misconception_id': (
                            change.new_value[answer_group_index]['tagged_skill_misconception_id']) # pylint: disable=line-too-long
                    })

                draft_change_list[i] = exp_domain.ExplorationChange({
                    'cmd': exp_domain.CMD_EDIT_STATE_PROPERTY,
                    'property_name': (
                        exp_domain.STATE_PROPERTY_INTERACTION_ANSWER_GROUPS),
                    'state_name': change.state_name,
                    'new_value': updated_answer_groups
                })

            # Changes for html in hints.
            if (change.cmd == exp_domain.CMD_EDIT_STATE_PROPERTY and
                    change.property_name == exp_domain.STATE_PROPERTY_INTERACTION_HINTS): # pylint: disable=line-too-long
                updated_hints = []
                for hint_index, hint in enumerate(change.new_value):
                    hint_content = change.new_value[hint_index]['hint_content']
                    html_string = hint_content['html']
                    converted_html_string = (
                        html_validation_service.add_dimensions_to_image_tags_inside_tabs_and_collapsible_blocks( # pylint: disable=line-too-long
                            file_system, html_string))
                    updated_hints.append({
                        'hint_content': {
                            'content_id': hint_content['content_id'],
                            'html': converted_html_string
                        }
                    })

                draft_change_list[i] = exp_domain.ExplorationChange({
                    'cmd': exp_domain.CMD_EDIT_STATE_PROPERTY,
                    'property_name': (
                        exp_domain.STATE_PROPERTY_INTERACTION_HINTS),
                    'state_name': change.state_name,
                    'new_value': updated_hints
                })

            # Changes for html in solution.
            if (change.cmd == exp_domain.CMD_EDIT_STATE_PROPERTY and
                    change.property_name == exp_domain.STATE_PROPERTY_INTERACTION_SOLUTION): # pylint: disable=line-too-long
                html_string = change.new_value['explanation']['html']
                converted_html_string = (
                    html_validation_service.add_dimensions_to_image_tags_inside_tabs_and_collapsible_blocks( # pylint: disable=line-too-long
                        file_system, html_string))
                draft_change_list[i] = exp_domain.ExplorationChange({
                    'cmd': exp_domain.CMD_EDIT_STATE_PROPERTY,
                    'property_name': (
                        exp_domain.STATE_PROPERTY_INTERACTION_SOLUTION),
                    'state_name': change.state_name,
                    'new_value': {
                        'answer_is_exclusive': (
                            change.new_value['answer_is_exclusive']),
                        'correct_answer': change.new_value['correct_answer'],
                        'explanation': {
                            'content_id': (
                                change.new_value['explanation']['content_id']),
                            'html': converted_html_string 
                        }
                    }
                })
=======
>>>>>>> 45834973
        return draft_change_list

    @classmethod
    def _convert_states_v30_dict_to_v31_dict(cls, draft_change_list):
        """Converts draft change list from state version 30 to 31. State
        Version 31 adds the duration_secs float for the Voiceover
        section of state.

        Args:
            draft_change_list: list(ExplorationChange). The list of
                ExplorationChange domain objects to upgrade.

        Returns:
            list(ExplorationChange). The converted draft_change_list.
        """
        for i, change in enumerate(draft_change_list):
            if (change.cmd == exp_domain.CMD_EDIT_STATE_PROPERTY and
                    change.property_name ==
                    exp_domain.STATE_PROPERTY_RECORDED_VOICEOVERS):
                # Get the language code to access the language code correctly.
                new_voiceovers_mapping = change.new_value['voiceovers_mapping']
                # Initialize the value to migrate draft state to v31.
                language_codes_to_audio_metadata = (
                    new_voiceovers_mapping.values())
                for language_codes in language_codes_to_audio_metadata:
                    for audio_metadata in language_codes.values():
                        audio_metadata['duration_secs'] = 0.0
                draft_change_list[i] = exp_domain.ExplorationChange({
                    'cmd': exp_domain.CMD_EDIT_STATE_PROPERTY,
                    'property_name': (
                        exp_domain.STATE_PROPERTY_RECORDED_VOICEOVERS),
                    'state_name': change.state_name,
                    'new_value': {
                        'voiceovers_mapping': new_voiceovers_mapping
                    }
                })
        return draft_change_list

    @classmethod
    def _convert_states_v29_dict_to_v30_dict(cls, draft_change_list):
        """Converts draft change list from state version 29 to 30. State
        version 30 replaces tagged_misconception_id with
        tagged_skill_misconception_id.

        Args:
            draft_change_list: list(ExplorationChange). The list of
                ExplorationChange domain objects to upgrade.

        Returns:
            list(ExplorationChange). The converted draft_change_list.
        """
        for i, change in enumerate(draft_change_list):
            if (change.cmd == exp_domain.CMD_EDIT_STATE_PROPERTY and
                    change.property_name ==
                    exp_domain.STATE_PROPERTY_INTERACTION_ANSWER_GROUPS):
                draft_change_list[i] = exp_domain.ExplorationChange({
                    'cmd': exp_domain.CMD_EDIT_STATE_PROPERTY,
                    'property_name': (
                        exp_domain.STATE_PROPERTY_INTERACTION_ANSWER_GROUPS),
                    'state_name': change.state_name,
                    'new_value': {
                        'rule_specs': change.new_value['rule_specs'],
                        'outcome': change.new_value['outcome'],
                        'training_data': change.new_value['training_data'],
                        'tagged_skill_misconception_id': None
                    }
                })
        return draft_change_list

    @classmethod
    def _convert_states_v28_dict_to_v29_dict(cls, draft_change_list):
        """Converts draft change list from state version 28 to 29. State
        version 29 adds solicit_answer_details boolean variable to the
        state, for which there should be no changes to drafts.

        Args:
            draft_change_list: list(ExplorationChange). The list of
                ExplorationChange domain objects to upgrade.

        Returns:
            list(ExplorationChange). The converted draft_change_list.
        """
        return draft_change_list

    @classmethod
    def _convert_states_v27_dict_to_v28_dict(cls, draft_change_list):
        """Converts draft change list from state version 27 to 28. State
        version 28 replaces content_ids_to_audio_translations with
        recorded_voiceovers.

        Args:
            draft_change_list: list(ExplorationChange). The list of
                ExplorationChange domain objects to upgrade.

        Returns:
            list(ExplorationChange). The converted draft_change_list.
        """
        for i, change in enumerate(draft_change_list):
            if (change.cmd == exp_domain.CMD_EDIT_STATE_PROPERTY and
                    change.property_name ==
                    exp_domain.STATE_PROPERTY_CONTENT_IDS_TO_AUDIO_TRANSLATIONS_DEPRECATED):  # pylint: disable=line-too-long
                draft_change_list[i] = exp_domain.ExplorationChange({
                    'cmd': exp_domain.CMD_EDIT_STATE_PROPERTY,
                    'property_name': (
                        exp_domain.STATE_PROPERTY_RECORDED_VOICEOVERS),
                    'state_name': change.state_name,
                    'new_value': {
                        'voiceovers_mapping': change.new_value
                    }
                })

        return draft_change_list<|MERGE_RESOLUTION|>--- conflicted
+++ resolved
@@ -84,7 +84,7 @@
             logging.warning('%s is not implemented' % conversion_fn_name)
             return
         conversion_fn = getattr(DraftUpgradeUtil, conversion_fn_name)
-        if commit.commit_cmds[0]['from_version'] == 31:
+        if commit.commit_cmds[0]['from_version'] == 32:
             conversion_fn = functools.partial(conversion_fn, exp_id)
         draft_change_list = conversion_fn(draft_change_list)
         upgrade_times += 1
@@ -95,30 +95,19 @@
     """Wrapper class that contains util functions to upgrade drafts."""
 
     @classmethod
-<<<<<<< HEAD
-    def _convert_states_v31_dict_to_v32_dict(cls, exp_id, draft_change_list):
-        """Converts draft change list from state version 30 to 31. State
-        version 31 adds image dimensions to images inside collapsible
+    def _convert_states_v32_dict_to_v33_dict(cls, exp_id, draft_change_list):
+        """Converts draft change list from state version 32 to 33. State
+        version 33 adds image dimensions to images inside collapsible
         blocks and tabs, for which there should be no changes to drafts.
 
         Args:
             exp_id: str. Exploration id.
-=======
-    def _convert_states_v31_dict_to_v32_dict(cls, draft_change_list):
-        """Converts draft change list from state version 31 to 32. State
-        version 32 adds a customization arg for the "Add" button text
-        in SetInput interaction, for which there should be no changes
-        to drafts.
-
-        Args:
->>>>>>> 45834973
-            draft_change_list: list(ExplorationChange). The list of
-                ExplorationChange domain objects to upgrade.
-
-        Returns:
-            list(ExplorationChange). The converted draft_change_list.
-        """
-<<<<<<< HEAD
+            draft_change_list: list(ExplorationChange). The list of
+                ExplorationChange domain objects to upgrade.
+
+        Returns:
+            list(ExplorationChange). The converted draft_change_list.
+        """
         file_system_class = fs_services.get_entity_file_system_class()
         file_system = fs_domain.AbstractFileSystem(file_system_class(
             feconf.ENTITY_TYPE_EXPLORATION, exp_id))
@@ -219,8 +208,22 @@
                         }
                     }
                 })
-=======
->>>>>>> 45834973
+        return draft_change_list
+
+    @classmethod
+    def _convert_states_v31_dict_to_v32_dict(cls, draft_change_list):
+        """Converts draft change list from state version 31 to 32. State
+        version 32 adds a customization arg for the "Add" button text
+        in SetInput interaction, for which there should be no changes
+        to drafts.
+
+        Args:
+            draft_change_list: list(ExplorationChange). The list of
+                ExplorationChange domain objects to upgrade.
+
+        Returns:
+            list(ExplorationChange). The converted draft_change_list.
+        """
         return draft_change_list
 
     @classmethod
