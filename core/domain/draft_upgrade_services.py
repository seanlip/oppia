--- conflicted
+++ resolved
@@ -183,11 +183,7 @@
             list(ExplorationChange). The converted draft_change_list.
 
         Raises:
-<<<<<<< HEAD
-            Exception: Conversion cannot be completed.
-=======
             Exception. Conversion cannot be completed.
->>>>>>> f3e9b0f2
         """
         for change in draft_change_list:
             # We don't want to migrate any changes that involve the
