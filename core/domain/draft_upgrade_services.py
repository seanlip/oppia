# coding: utf-8
#
# Copyright 2019 The Oppia Authors. All Rights Reserved.
#
# Licensed under the Apache License, Version 2.0 (the "License");
# you may not use this file except in compliance with the License.
# You may obtain a copy of the License at
#
#      http://www.apache.org/licenses/LICENSE-2.0
#
# Unless required by applicable law or agreed to in writing, software
# distributed under the License is distributed on an "AS-IS" BASIS,
# WITHOUT WARRANTIES OR CONDITIONS OF ANY KIND, either express or implied.
# See the License for the specific language governing permissions and
# limitations under the License.

"""Commands that can be used to upgrade draft to newer Exploration versions."""

from __future__ import absolute_import  # pylint: disable=import-only-modules
from __future__ import unicode_literals  # pylint: disable=import-only-modules

import logging

from core.domain import exp_domain
from core.domain import html_validation_service
from core.domain import rules_registry
from core.domain import state_domain
from core.platform import models
import python_utils
import utils

(exp_models, feedback_models, user_models) = models.Registry.import_models([
    models.NAMES.exploration, models.NAMES.feedback, models.NAMES.user
])


class InvalidDraftConversionException(Exception):
    """Error class for invalid draft conversion. Should be raised in a draft
    conversion function if it is not possible to upgrade a draft, and indicates
    that try_upgrading_draft_to_exp_version should return None.
    """

    pass


def try_upgrading_draft_to_exp_version(
        draft_change_list, current_draft_version, to_exp_version, exp_id):
    """Try upgrading a list of ExplorationChange domain objects to match the
    latest exploration version.

    For now, this handles the scenario where all commits between
    current_draft_version and to_exp_version migrate only the state schema.

    Args:
        draft_change_list: list(ExplorationChange). The list of
            ExplorationChange domain objects to upgrade.
        current_draft_version: int. Current draft version.
        to_exp_version: int. Target exploration version.
        exp_id: str. Exploration id.

    Returns:
        list(ExplorationChange) or None. A list of ExplorationChange domain
        objects after upgrade or None if upgrade fails.

    Raises:
        InvalidInputException. The current_draft_version is greater than
            to_exp_version.
    """
    if current_draft_version > to_exp_version:
        raise utils.InvalidInputException(
            'Current draft version is greater than the exploration version.')
    if current_draft_version == to_exp_version:
        return None

    exp_versions = list(
        python_utils.RANGE(current_draft_version + 1, to_exp_version + 1))
    commits_list = (
        exp_models.ExplorationCommitLogEntryModel.get_multi(
            exp_id, exp_versions))
    upgrade_times = 0
    while current_draft_version + upgrade_times < to_exp_version:
        commit = commits_list[upgrade_times]
        if (
                len(commit.commit_cmds) != 1 or
                commit.commit_cmds[0]['cmd'] !=
                exp_domain.CMD_MIGRATE_STATES_SCHEMA_TO_LATEST_VERSION):
            return None
        conversion_fn_name = '_convert_states_v%s_dict_to_v%s_dict' % (
            commit.commit_cmds[0]['from_version'],
            commit.commit_cmds[0]['to_version'])
        if not hasattr(DraftUpgradeUtil, conversion_fn_name):
            logging.warning('%s is not implemented' % conversion_fn_name)
            return None
        conversion_fn = getattr(DraftUpgradeUtil, conversion_fn_name)
        try:
            draft_change_list = conversion_fn(draft_change_list)
        except InvalidDraftConversionException:
            return None
        upgrade_times += 1
    return draft_change_list


class DraftUpgradeUtil(python_utils.OBJECT):
    """Wrapper class that contains util functions to upgrade drafts."""

    @classmethod
    def _convert_states_v43_dict_to_v44_dict(cls, draft_change_list):
<<<<<<< HEAD
        """Converts draft change list from state version 43 to 44.
        Args:
            draft_change_list: list(ExplorationChange). The list of
                ExplorationChange domain objects to upgrade.
        Returns:
            list(ExplorationChange). The converted draft_change_list.
        """
        for change in draft_change_list:
            if (change.property_name ==
                    exp_domain.STATE_PROPERTY_INTERACTION_ANSWER_GROUPS):
                # Converting the answer groups depends on getting an
                # exploration state of v42, because we need to add a
                # customization_arg for numeric-input interaction to disable
                # the ability of user to enter input less than zero.
                # Since we do not yet support passing an exploration state of a
                # given version into draft conversion functions, we throw an
                # Exception to indicate that the conversion cannot be completed.
                raise InvalidDraftConversionException(
                    'Conversion cannot be completed.')
        return draft_change_list
    
=======
        """Converts draft change list from state version 43 to 44. State
        version 44 adds card_is_checkpoint boolean variable to the
        state, for which there should be no changes to drafts.

        Args:
            draft_change_list: list(ExplorationChange). The list of
                ExplorationChange domain objects to upgrade.

        Returns:
            list(ExplorationChange). The converted draft_change_list.
        """
        return draft_change_list

>>>>>>> da0a665b
    @classmethod
    def _convert_states_v42_dict_to_v43_dict(cls, draft_change_list):
        """Converts draft change list from state version 42 to 43.

        Args:
            draft_change_list: list(ExplorationChange). The list of
                ExplorationChange domain objects to upgrade.

        Returns:
            list(ExplorationChange). The converted draft_change_list.
        """
        for change in draft_change_list:
            if (change.property_name ==
                    exp_domain.STATE_PROPERTY_INTERACTION_ANSWER_GROUPS):
                # Converting the answer groups depends on getting an
                # exploration state of v42, because we need an interaction's
                # customization arguments to properly convert ExplorationChanges
                # that set DragAndDropSortInput and ItemSelectionInput rules.
                # Since we do not yet support passing an exploration state of a
                # given version into draft conversion functions, we throw an
                # Exception to indicate that the conversion cannot be completed.
                raise InvalidDraftConversionException(
                    'Conversion cannot be completed.')
        return draft_change_list

    @classmethod
    def _convert_states_v41_dict_to_v42_dict(cls, draft_change_list):
        """Converts draft change list from state version 41 to 42.

        Args:
            draft_change_list: list(ExplorationChange). The list of
                ExplorationChange domain objects to upgrade.

        Returns:
            list(ExplorationChange). The converted draft_change_list.
        """
        for change in draft_change_list:
            if (change.property_name ==
                    exp_domain.STATE_PROPERTY_INTERACTION_ANSWER_GROUPS):
                # Converting the answer groups depends on getting an
                # exploration state of v41, because we need an interaction's
                # customization arguments to properly convert ExplorationChanges
                # that set DragAndDropSortInput and ItemSelectionInput rules.
                # Since we do not yet support passing an exploration state of a
                # given version into draft conversion functions, we throw an
                # Exception to indicate that the conversion cannot be completed.
                raise InvalidDraftConversionException(
                    'Conversion cannot be completed.')
        return draft_change_list

    @classmethod
    def _convert_states_v40_dict_to_v41_dict(cls, draft_change_list):
        """Converts draft change list from state version 40 to 41.

        Args:
            draft_change_list: list(ExplorationChange). The list of
                ExplorationChange domain objects to upgrade.

        Returns:
            list(ExplorationChange). The converted draft_change_list.
        """
        for change in draft_change_list:
            if (change.property_name ==
                    exp_domain.STATE_PROPERTY_INTERACTION_ANSWER_GROUPS):
                # Converting the answer groups depends on getting an
                # exploration state of v40, because we need an interaction's id
                # to properly convert ExplorationChanges that set answer groups.
                # Since we do not yet support passing an exploration state of a
                # given version into draft conversion functions, we throw an
                # Exception to indicate that the conversion cannot be completed.
                raise InvalidDraftConversionException(
                    'Conversion cannot be completed.')
        return draft_change_list

    @classmethod
    def _convert_states_v39_dict_to_v40_dict(cls, draft_change_list):
        """Converts draft change list from state version 39 to 40.

        Args:
            draft_change_list: list(ExplorationChange). The list of
                ExplorationChange domain objects to upgrade.

        Returns:
            list(ExplorationChange). The converted draft_change_list.
        """
        for change in draft_change_list:
            if (change.property_name ==
                    exp_domain.STATE_PROPERTY_INTERACTION_CUST_ARGS):
                # Converting the answer groups depends on getting an
                # exploration state of v38, because we need an interaction's id
                # to properly convert ExplorationChanges that set answer groups.
                # Since we do not yet support passing an exploration state of a
                # given version into draft conversion functions, we throw an
                # Exception to indicate that the conversion cannot be completed.
                raise InvalidDraftConversionException(
                    'Conversion cannot be completed.')
        return draft_change_list

    @classmethod
    def _convert_states_v38_dict_to_v39_dict(cls, draft_change_list):
        """Converts draft change list from state version 38 to 39. State
        version 39 adds a customization arg for the Numeric Expression Input
        interactions that allows creators to modify the placeholder text,
        for which there should be no changes to drafts.

        Args:
            draft_change_list: list(ExplorationChange). The list of
                ExplorationChange domain objects to upgrade.

        Returns:
            list(ExplorationChange). The converted draft_change_list.
        """
        return draft_change_list

    @classmethod
    def _convert_states_v37_dict_to_v38_dict(cls, draft_change_list):
        """Converts draft change list from state version 37 to 38. State
        version 38 adds a customization arg for the Math interactions that
        allows creators to specify the letters that would be displayed to the
        learner, for which there should be no changes to drafts.

        Args:
            draft_change_list: list(ExplorationChange). The list of
                ExplorationChange domain objects to upgrade.

        Returns:
            list(ExplorationChange). The converted draft_change_list.
        """
        return draft_change_list

    @classmethod
    def _convert_states_v36_dict_to_v37_dict(cls, draft_change_list):
        """Converts draft change list from version 36 to 37.

        Args:
            draft_change_list: list(ExplorationChange). The list of
                ExplorationChange domain objects to upgrade.

        Returns:
            list(ExplorationChange). The converted draft_change_list.
        """
        for change in draft_change_list:
            if (change.property_name ==
                    exp_domain.STATE_PROPERTY_INTERACTION_ANSWER_GROUPS):
                # Find all RuleSpecs in AnwerGroups and change
                # CaseSensitiveEquals rule types to Equals.
                for answer_group_dict in change.new_value:
                    for rule_spec_dict in answer_group_dict['rule_specs']:
                        if rule_spec_dict['rule_type'] == 'CaseSensitiveEquals':
                            rule_spec_dict['rule_type'] = 'Equals'

        return draft_change_list

    @classmethod
    def _convert_states_v35_dict_to_v36_dict(cls, draft_change_list):
        """Converts draft change list from version 35 to 36.

        Args:
            draft_change_list: list(ExplorationChange). The list of
                ExplorationChange domain objects to upgrade.

        Returns:
            list(ExplorationChange). The converted draft_change_list.

        Raises:
            InvalidDraftConversionException. Conversion cannot be completed.
        """
        for change in draft_change_list:
            if (change.property_name ==
                    exp_domain.STATE_PROPERTY_INTERACTION_CUST_ARGS):
                # Converting the customization arguments depends on getting an
                # exploration state of v35, because we need an interaction's id
                # to properly convert ExplorationChanges that set customization
                # arguments. Since we do not yet support passing
                # an exploration state of a given version into draft conversion
                # functions, we throw an Exception to indicate that the
                # conversion cannot be completed.
                raise InvalidDraftConversionException(
                    'Conversion cannot be completed.')
        return draft_change_list

    @classmethod
    def _convert_states_v34_dict_to_v35_dict(cls, draft_change_list):
        """Converts draft change list from state version 34 to 35. State
        version 35 upgrades all explorations that use the MathExpressionInput
        interaction to use one of AlgebraicExpressionInput,
        NumericExpressionInput, or MathEquationInput interactions. There should
        be no changes to the draft for this migration.

        Args:
            draft_change_list: list(ExplorationChange). The list of
                ExplorationChange domain objects to upgrade.

        Returns:
            list(ExplorationChange). The converted draft_change_list.

        Raises:
            InvalidDraftConversionException. Conversion cannot be completed.
        """
        for change in draft_change_list:
            # We don't want to migrate any changes that involve the
            # MathExpressionInput interaction.
            interaction_id_change_condition = (
                change.property_name ==
                exp_domain.STATE_PROPERTY_INTERACTION_ID and (
                    change.new_value == 'MathExpressionInput'))
            answer_groups_change_condition = (
                change.property_name ==
                exp_domain.STATE_PROPERTY_INTERACTION_ANSWER_GROUPS and (
                    change.new_value[0]['rule_specs'][0]['rule_type'] == (
                        'IsMathematicallyEquivalentTo')))
            if interaction_id_change_condition or (
                    answer_groups_change_condition):
                raise InvalidDraftConversionException(
                    'Conversion cannot be completed.')

        return draft_change_list

    @classmethod
    def _convert_states_v33_dict_to_v34_dict(cls, draft_change_list):
        """Converts draft change list from state version 33 to 34. State
        version 34 adds the new schema for Math components.

        Args:
            draft_change_list: list(ExplorationChange). The list of
                ExplorationChange domain objects to upgrade.

        Returns:
            list(ExplorationChange). The converted draft_change_list.
        """
        conversion_fn = (
            html_validation_service.add_math_content_to_math_rte_components)
        for i, change in enumerate(draft_change_list):
            new_value = None
            if not change.cmd == exp_domain.CMD_EDIT_STATE_PROPERTY:
                continue
            # The change object has the key 'new_value' only if the
            # cmd is 'CMD_EDIT_STATE_PROPERTY' or
            # 'CMD_EDIT_EXPLORATION_PROPERTY'.
            new_value = change.new_value
            if change.property_name == exp_domain.STATE_PROPERTY_CONTENT:
                new_value['html'] = conversion_fn(new_value['html'])
            elif (change.property_name ==
                  exp_domain.STATE_PROPERTY_INTERACTION_CUST_ARGS):
                # Only customization args with the key 'choices' have HTML
                # content in them.
                if 'choices' in new_value.keys():
                    for value_index, value in enumerate(
                            new_value['choices']['value']):
                        new_value['choices']['value'][value_index] = (
                            conversion_fn(value))
            elif (change.property_name ==
                  exp_domain.STATE_PROPERTY_WRITTEN_TRANSLATIONS):
                for content_id, language_code_to_written_translation in (
                        new_value['translations_mapping'].items()):
                    for language_code in (
                            language_code_to_written_translation.keys()):
                        new_value['translations_mapping'][
                            content_id][language_code]['html'] = (
                                conversion_fn(new_value[
                                    'translations_mapping'][content_id][
                                        language_code]['html'])
                            )
            elif (change.property_name ==
                  exp_domain.STATE_PROPERTY_INTERACTION_DEFAULT_OUTCOME and
                  new_value is not None):
                new_value = (
                    state_domain.Outcome.convert_html_in_outcome(
                        new_value, conversion_fn))
            elif (change.property_name ==
                  exp_domain.STATE_PROPERTY_INTERACTION_HINTS):
                new_value = [
                    (state_domain.Hint.convert_html_in_hint(
                        hint_dict, conversion_fn))
                    for hint_dict in new_value]
            elif (change.property_name ==
                  exp_domain.STATE_PROPERTY_INTERACTION_SOLUTION and
                  new_value is not None):
                new_value['explanation']['html'] = (
                    conversion_fn(new_value['explanation']['html']))
                # TODO(#9413): Find a way to include a reference to the
                # interaction type in the Draft change lists.
                # See issue: https://github.com/oppia/oppia/issues/9413.
                # currently, only DragAndDropSortInput interaction allows
                # solution correct answers having HTML in them.
                # This code below should be updated if any new interaction
                # is allowed to have HTML in the solution correct answer
                # The typecheckings below can be avoided once #9413 is fixed.
                if new_value['correct_answer']:
                    if isinstance(new_value['correct_answer'], list):
                        for list_index, html_list in enumerate(
                                new_value['correct_answer']):
                            if isinstance(html_list, list):
                                for answer_html_index, answer_html in enumerate(
                                        html_list):
                                    if isinstance(
                                            answer_html, python_utils.UNICODE):
                                        new_value['correct_answer'][list_index][
                                            answer_html_index] = (
                                                conversion_fn(answer_html))
            elif (change.property_name ==
                  exp_domain.STATE_PROPERTY_INTERACTION_ANSWER_GROUPS):
                html_field_types_to_rule_specs = (
                    rules_registry.Registry.get_html_field_types_to_rule_specs(
                        state_schema_version=41))
                new_value = [
                    state_domain.AnswerGroup.convert_html_in_answer_group(
                        answer_group, conversion_fn,
                        html_field_types_to_rule_specs
                    )
                    for answer_group in new_value]
            if new_value is not None:
                draft_change_list[i] = exp_domain.ExplorationChange({
                    'cmd': change.cmd,
                    'property_name': change.property_name,
                    'state_name': change.state_name,
                    'new_value': new_value
                })
        return draft_change_list

    @classmethod
    def _convert_states_v32_dict_to_v33_dict(cls, draft_change_list):
        """Converts draft change list from state version 32 to 33. State
        version 33 adds showChoicesInShuffledOrder boolean variable to the
        MultipleChoiceInput interaction.

        Args:
            draft_change_list: list(ExplorationChange). The list of
                ExplorationChange domain objects to upgrade.

        Returns:
            list(ExplorationChange). The converted draft_change_list.
        """
        for i, change in enumerate(draft_change_list):
            if (change.cmd == exp_domain.CMD_EDIT_STATE_PROPERTY and
                    change.property_name ==
                    exp_domain.STATE_PROPERTY_INTERACTION_CUST_ARGS):
                if change.new_value.keys() == ['choices']:
                    change.new_value['showChoicesInShuffledOrder'] = {
                        'value': False
                    }
                    draft_change_list[i] = exp_domain.ExplorationChange({
                        'cmd': exp_domain.CMD_EDIT_STATE_PROPERTY,
                        'property_name': (
                            exp_domain.STATE_PROPERTY_INTERACTION_CUST_ARGS),
                        'state_name': change.state_name,
                        'new_value': change.new_value
                    })
        return draft_change_list

    @classmethod
    def _convert_states_v31_dict_to_v32_dict(cls, draft_change_list):
        """Converts draft change list from state version 31 to 32. State
        version 32 adds a customization arg for the "Add" button text
        in SetInput interaction, for which there should be no changes
        to drafts.

        Args:
            draft_change_list: list(ExplorationChange). The list of
                ExplorationChange domain objects to upgrade.

        Returns:
            list(ExplorationChange). The converted draft_change_list.
        """
        return draft_change_list

    @classmethod
    def _convert_states_v30_dict_to_v31_dict(cls, draft_change_list):
        """Converts draft change list from state version 30 to 31. State
        Version 31 adds the duration_secs float for the Voiceover
        section of state.

        Args:
            draft_change_list: list(ExplorationChange). The list of
                ExplorationChange domain objects to upgrade.

        Returns:
            list(ExplorationChange). The converted draft_change_list.
        """
        for i, change in enumerate(draft_change_list):
            if (change.cmd == exp_domain.CMD_EDIT_STATE_PROPERTY and
                    change.property_name ==
                    exp_domain.STATE_PROPERTY_RECORDED_VOICEOVERS):
                # Get the language code to access the language code correctly.
                new_voiceovers_mapping = change.new_value['voiceovers_mapping']
                # Initialize the value to migrate draft state to v31.
                language_codes_to_audio_metadata = (
                    new_voiceovers_mapping.values())
                for language_codes in language_codes_to_audio_metadata:
                    for audio_metadata in language_codes.values():
                        audio_metadata['duration_secs'] = 0.0
                draft_change_list[i] = exp_domain.ExplorationChange({
                    'cmd': exp_domain.CMD_EDIT_STATE_PROPERTY,
                    'property_name': (
                        exp_domain.STATE_PROPERTY_RECORDED_VOICEOVERS),
                    'state_name': change.state_name,
                    'new_value': {
                        'voiceovers_mapping': new_voiceovers_mapping
                    }
                })
        return draft_change_list

    @classmethod
    def _convert_states_v29_dict_to_v30_dict(cls, draft_change_list):
        """Converts draft change list from state version 29 to 30. State
        version 30 replaces tagged_misconception_id with
        tagged_skill_misconception_id.

        Args:
            draft_change_list: list(ExplorationChange). The list of
                ExplorationChange domain objects to upgrade.

        Returns:
            list(ExplorationChange). The converted draft_change_list.
        """
        for i, change in enumerate(draft_change_list):
            if (change.cmd == exp_domain.CMD_EDIT_STATE_PROPERTY and
                    change.property_name ==
                    exp_domain.STATE_PROPERTY_INTERACTION_ANSWER_GROUPS):
                draft_change_list[i] = exp_domain.ExplorationChange({
                    'cmd': exp_domain.CMD_EDIT_STATE_PROPERTY,
                    'property_name': (
                        exp_domain.STATE_PROPERTY_INTERACTION_ANSWER_GROUPS),
                    'state_name': change.state_name,
                    'new_value': {
                        'rule_specs': change.new_value['rule_specs'],
                        'outcome': change.new_value['outcome'],
                        'training_data': change.new_value['training_data'],
                        'tagged_skill_misconception_id': None
                    }
                })
        return draft_change_list

    @classmethod
    def _convert_states_v28_dict_to_v29_dict(cls, draft_change_list):
        """Converts draft change list from state version 28 to 29. State
        version 29 adds solicit_answer_details boolean variable to the
        state, for which there should be no changes to drafts.

        Args:
            draft_change_list: list(ExplorationChange). The list of
                ExplorationChange domain objects to upgrade.

        Returns:
            list(ExplorationChange). The converted draft_change_list.
        """
        return draft_change_list

    @classmethod
    def _convert_states_v27_dict_to_v28_dict(cls, draft_change_list):
        """Converts draft change list from state version 27 to 28. State
        version 28 replaces content_ids_to_audio_translations with
        recorded_voiceovers.

        Args:
            draft_change_list: list(ExplorationChange). The list of
                ExplorationChange domain objects to upgrade.

        Returns:
            list(ExplorationChange). The converted draft_change_list.
        """
        for i, change in enumerate(draft_change_list):
            if (change.cmd == exp_domain.CMD_EDIT_STATE_PROPERTY and
                    change.property_name ==
                    exp_domain.STATE_PROPERTY_CONTENT_IDS_TO_AUDIO_TRANSLATIONS_DEPRECATED):  # pylint: disable=line-too-long
                draft_change_list[i] = exp_domain.ExplorationChange({
                    'cmd': exp_domain.CMD_EDIT_STATE_PROPERTY,
                    'property_name': (
                        exp_domain.STATE_PROPERTY_RECORDED_VOICEOVERS),
                    'state_name': change.state_name,
                    'new_value': {
                        'voiceovers_mapping': change.new_value
                    }
                })

        return draft_change_list<|MERGE_RESOLUTION|>--- conflicted
+++ resolved
@@ -105,7 +105,21 @@
 
     @classmethod
     def _convert_states_v43_dict_to_v44_dict(cls, draft_change_list):
-<<<<<<< HEAD
+        """Converts draft change list from state version 43 to 44. State
+        version 44 adds card_is_checkpoint boolean variable to the
+        state, for which there should be no changes to drafts.
+
+        Args:
+            draft_change_list: list(ExplorationChange). The list of
+                ExplorationChange domain objects to upgrade.
+
+        Returns:
+            list(ExplorationChange). The converted draft_change_list.
+        """
+        return draft_change_list
+
+    @classmethod
+    def _convert_states_v44_dict_to_v45_dict(cls, draft_change_list):
         """Converts draft change list from state version 43 to 44.
         Args:
             draft_change_list: list(ExplorationChange). The list of
@@ -126,22 +140,7 @@
                 raise InvalidDraftConversionException(
                     'Conversion cannot be completed.')
         return draft_change_list
-    
-=======
-        """Converts draft change list from state version 43 to 44. State
-        version 44 adds card_is_checkpoint boolean variable to the
-        state, for which there should be no changes to drafts.
-
-        Args:
-            draft_change_list: list(ExplorationChange). The list of
-                ExplorationChange domain objects to upgrade.
-
-        Returns:
-            list(ExplorationChange). The converted draft_change_list.
-        """
-        return draft_change_list
-
->>>>>>> da0a665b
+
     @classmethod
     def _convert_states_v42_dict_to_v43_dict(cls, draft_change_list):
         """Converts draft change list from state version 42 to 43.
