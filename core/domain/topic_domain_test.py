--- conflicted
+++ resolved
@@ -1213,10 +1213,7 @@
 
         self.topic_summary = topic_domain.TopicSummary(
             'topic_id', 'name', 'name', 'en', 'topic description',
-<<<<<<< HEAD
-            1, 1, 1, 1, 1, 1, current_time, current_time, 'abbrev')
-=======
-            1, 1, 1, 1, 1, 1, 'image.svg', '#C6DCDA', current_time,
+            1, 1, 1, 1, 1, 1, 'image.svg', '#C6DCDA', 'topic', current_time,
             current_time)
 
     def _assert_validation_error(self, expected_error_substring):
@@ -1229,7 +1226,6 @@
         with self.assertRaisesRegexp(
             utils.ValidationError, expected_error_substring):
             self.topic_summary.validate()
->>>>>>> 89c5f5ec
 
     def test_topic_summary_gets_created(self):
         self.assertEqual(
