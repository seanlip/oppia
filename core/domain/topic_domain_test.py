# coding: utf-8
#
# Copyright 2018 The Oppia Authors. All Rights Reserved.
#
# Licensed under the Apache License, Version 2.0 (the "License");
# you may not use this file except in compliance with the License.
# You may obtain a copy of the License at
#
#      http://www.apache.org/licenses/LICENSE-2.0
#
# Unless required by applicable law or agreed to in writing, software
# distributed under the License is distributed on an "AS-IS" BASIS,
# WITHOUT WARRANTIES OR CONDITIONS OF ANY KIND, either express or implied.
# See the License for the specific language governing permissions and
# limitations under the License.

"""Tests for topic domain objects."""

import datetime

from constants import constants
from core.domain import skill_domain
from core.domain import state_domain
from core.domain import topic_domain
from core.domain import user_services
from core.tests import test_utils
import feconf
import utils


class TopicDomainUnitTests(test_utils.GenericTestBase):
    """Tests for topic domain objects."""
    topic_id = 'topic_id'

    def setUp(self):
        super(TopicDomainUnitTests, self).setUp()
        self.signup('a@example.com', 'A')
        self.signup('b@example.com', 'B')
        self.topic = topic_domain.Topic.create_default_topic(
            self.topic_id, 'Name')
        self.topic.subtopics = [
            topic_domain.Subtopic(1, 'Title', ['skill_id_1'])]
        self.topic.next_subtopic_id = 2

        self.user_id_a = self.get_user_id_from_email('a@example.com')
        self.user_id_b = self.get_user_id_from_email('b@example.com')

        self.user_a = user_services.UserActionsInfo(self.user_id_a)
        self.user_b = user_services.UserActionsInfo(self.user_id_b)

    def test_create_default_topic(self):
        """Tests the create_default_topic() function."""
        topic = topic_domain.Topic.create_default_topic(self.topic_id, 'Name')
        expected_topic_dict = {
            'id': self.topic_id,
            'name': 'Name',
            'description': feconf.DEFAULT_TOPIC_DESCRIPTION,
            'canonical_story_ids': [],
            'additional_story_ids': [],
            'uncategorized_skill_ids': [],
            'subtopics': [],
            'next_subtopic_id': 1,
            'language_code': constants.DEFAULT_LANGUAGE_CODE,
            'subtopic_schema_version': feconf.CURRENT_SUBTOPIC_SCHEMA_VERSION,
            'version': 0
        }
        self.assertEqual(topic.to_dict(), expected_topic_dict)

    def test_get_all_skill_ids(self):
        self.topic.uncategorized_skill_ids = ['skill_id_2', 'skill_id_3']
        self.assertEqual(
            self.topic.get_all_skill_ids(),
            ['skill_id_2', 'skill_id_3', 'skill_id_1'])

    def test_get_all_uncategorized_skill_ids(self):
        self.topic.uncategorized_skill_ids = ['skill_id_1', 'skill_id_2']
        self.assertEqual(
            self.topic.get_all_uncategorized_skill_ids(),
            ['skill_id_1', 'skill_id_2'])

    def test_get_all_subtopics(self):
        self.topic.subtopics = [topic_domain.Subtopic(
            1, 'Title', ['skill_id_1'])]
        subtopics = self.topic.get_all_subtopics()
        self.assertEqual(
            subtopics, [{
                'skill_ids': ['skill_id_1'],
                'id': 1,
                'title': 'Title'}])

    def test_delete_story(self):
        self.topic.canonical_story_ids = [
            'story_id', 'story_id_1', 'story_id_2']
        self.topic.delete_story('story_id_1')
        self.assertEqual(
            self.topic.canonical_story_ids, ['story_id', 'story_id_2'])
        with self.assertRaisesRegexp(
            Exception, 'The story_id story_id_5 is not present in the canonical'
            ' story ids list of the topic.'):
            self.topic.delete_story('story_id_5')

    def test_add_canonical_story(self):
        self.topic.canonical_story_ids = [
            'story_id', 'story_id_1']
        self.topic.add_canonical_story('story_id_2')
        self.assertEqual(
            self.topic.canonical_story_ids,
            ['story_id', 'story_id_1', 'story_id_2'])
        with self.assertRaisesRegexp(
            Exception, 'The story_id story_id_2 is already present in the '
            'canonical story ids list of the topic.'):
            self.topic.add_canonical_story('story_id_2')

    def _assert_validation_error(self, expected_error_substring):
        """Checks that the topic passes strict validation."""
        with self.assertRaisesRegexp(
            utils.ValidationError, expected_error_substring):
            self.topic.validate()

    def _assert_valid_topic_id(self, expected_error_substring, topic_id):
        """Checks that the skill passes strict validation."""
        with self.assertRaisesRegexp(
            utils.ValidationError, expected_error_substring):
            topic_domain.Topic.require_valid_topic_id(topic_id)

    def test_valid_topic_id(self):
        self._assert_valid_topic_id('Topic id should be a string', 10)
        self._assert_valid_topic_id('Topic id abc is invalid', 'abc')

    def test_subtopic_title_validation(self):
        self.topic.subtopics[0].title = 1
        self._assert_validation_error('Expected subtopic title to be a string')

    def test_subtopic_id_validation(self):
        self.topic.subtopics[0].id = 'invalid_id'
        self._assert_validation_error('Expected subtopic id to be an int')

    def test_subtopic_skill_ids_validation(self):
        self.topic.subtopics[0].skill_ids = 'abc'
        self._assert_validation_error('Expected skill ids to be a list')
        self.topic.subtopics[0].skill_ids = ['skill_id', 'skill_id']
        self._assert_validation_error(
            'Expected all skill ids to be distinct.')
        self.topic.subtopics[0].skill_ids = [1, 2]
        self._assert_validation_error('Expected each skill id to be a string')

    def test_subtopics_validation(self):
        self.topic.subtopics = 'abc'
        self._assert_validation_error('Expected subtopics to be a list')

    def test_name_validation(self):
        self.topic.name = 1
        self._assert_validation_error('Name should be a string')
        self.topic.name = ''
        self._assert_validation_error('Name field should not be empty')

    def test_subtopic_schema_version_type_validation(self):
        self.topic.subtopic_schema_version = 'invalid_version'
        self._assert_validation_error(
            'Expected schema version to be an integer')

    def test_subtopic_schema_version_validation(self):
        self.topic.subtopic_schema_version = 0
        self._assert_validation_error(
            'Expected subtopic schema version to be %s'
            % (feconf.CURRENT_SUBTOPIC_SCHEMA_VERSION))

    def test_subtopic_type_validation(self):
        self.topic.subtopics = ['subtopic']
        self._assert_validation_error(
            'Expected each subtopic to be a Subtopic object')

    def test_description_validation(self):
        self.topic.description = 1
        self._assert_validation_error('Expected description to be a string')

    def test_next_subtopic_id_validation(self):
        self.topic.next_subtopic_id = '1'
        self._assert_validation_error('Expected next_subtopic_id to be an int')
        self.topic.next_subtopic_id = 1
        self._assert_validation_error(
            'The id for subtopic 1 is greater than or equal to '
            'next_subtopic_id 1')

    def test_language_code_validation(self):
        self.topic.language_code = 0
        self._assert_validation_error('Expected language code to be a string')

        self.topic.language_code = 'xz'
        self._assert_validation_error('Invalid language code')

    def test_canonical_story_ids_validation(self):
        self.topic.canonical_story_ids = ['story_id', 'story_id', 'story_id_1']
        self._assert_validation_error(
            'Expected all canonical story ids to be distinct.')
        self.topic.canonical_story_ids = 'story_id'
        self._assert_validation_error(
            'Expected canonical story ids to be a list')

    def test_additional_story_ids_validation(self):
        self.topic.additional_story_ids = ['story_id', 'story_id', 'story_id_1']
        self._assert_validation_error(
            'Expected all additional story ids to be distinct.')
        self.topic.additional_story_ids = 'story_id'
        self._assert_validation_error(
            'Expected additional story ids to be a list')

    def test_additional_canonical_story_intersection_validation(self):
        self.topic.additional_story_ids = ['story_id', 'story_id_1']
        self.topic.canonical_story_ids = ['story_id', 'story_id_2']
        self._assert_validation_error(
            'Expected additional story ids list and canonical story '
            'ids list to be mutually exclusive.')

    def test_uncategorized_skill_ids_validation(self):
        self.topic.uncategorized_skill_ids = 'uncategorized_skill_id'
        self._assert_validation_error(
            'Expected uncategorized skill ids to be a list')

    def test_add_uncategorized_skill_id(self):
        self.topic.subtopics.append(
            topic_domain.Subtopic('id_2', 'Title2', ['skill_id_2']))
        with self.assertRaisesRegexp(
            Exception,
            'The skill id skill_id_1 already exists in subtopic with id 1'):
            self.topic.add_uncategorized_skill_id('skill_id_1')
        self.topic.add_uncategorized_skill_id('skill_id_3')
        self.assertEqual(self.topic.uncategorized_skill_ids, ['skill_id_3'])

    def test_fail_to_add_unpublished_skill_id(self):
        self.save_new_skill(
            'skill_a', self.user_id_a, 'Description A', misconceptions=[],
            skill_contents=skill_domain.SkillContents(
                state_domain.SubtitledHtml(
<<<<<<< HEAD
                    '1', 'Explanation'), [
                        state_domain.SubtitledHtml('2', 'Example 1')],
                state_domain.RecordedVoiceovers.from_dict(
                    {'voiceovers_mapping': {'1': {}, '2': {}}}),
=======
                    '1', '<p>Explanation</p>'), [
                        state_domain.SubtitledHtml('2', '<p>Example 1</p>')],
                {'1': {}, '2': {}},
>>>>>>> 540c748c
                state_domain.WrittenTranslations.from_dict(
                    {'translations_mapping': {'1': {}, '2': {}}})))
        with self.assertRaisesRegexp(
            Exception,
            'Cannot assign unpublished skills to a topic'):
            self.topic.add_uncategorized_skill_id('skill_a')


    def test_remove_uncategorized_skill_id(self):
        self.topic.uncategorized_skill_ids = ['skill_id_5']
        with self.assertRaisesRegexp(
            Exception,
            'The skill id skill_id_3 is not present in the topic'):
            self.topic.remove_uncategorized_skill_id('skill_id_3')
        self.topic.remove_uncategorized_skill_id('skill_id_5')
        self.assertEqual(self.topic.uncategorized_skill_ids, [])

    def test_move_skill_id_to_subtopic(self):
        self.topic.uncategorized_skill_ids = ['skill_id_1']
        self.topic.subtopics[0].skill_ids = ['skill_id_2']
        self.topic.move_skill_id_to_subtopic(None, 1, 'skill_id_1')
        self.assertEqual(self.topic.uncategorized_skill_ids, [])
        self.assertEqual(
            self.topic.subtopics[0].skill_ids, ['skill_id_2', 'skill_id_1'])

        self.topic.uncategorized_skill_ids = ['skill_id_1']
        self.topic.subtopics[0].skill_ids = ['skill_id_2']
        with self.assertRaisesRegexp(
            Exception,
            'Skill id skill_id_3 is not an uncategorized skill id'):
            self.topic.move_skill_id_to_subtopic(None, 'id_1', 'skill_id_3')

    def test_get_subtopic_index(self):
        self.assertIsNone(self.topic.get_subtopic_index(2))
        self.assertEqual(self.topic.get_subtopic_index(1), 0)

    def test_to_dict(self):
        user_ids = [self.user_id_a, self.user_id_b]
        topic_rights = topic_domain.TopicRights(self.topic_id, user_ids, False)
        expected_dict = {
            'topic_id': self.topic_id,
            'manager_names': ['A', 'B'],
            'topic_is_published': False
        }

        self.assertEqual(expected_dict, topic_rights.to_dict())

    def test_is_manager(self):
        user_ids = [self.user_id_a, self.user_id_b]
        topic_rights = topic_domain.TopicRights(self.topic_id, user_ids, False)
        self.assertTrue(topic_rights.is_manager(self.user_id_a))
        self.assertTrue(topic_rights.is_manager(self.user_id_b))
        self.assertFalse(topic_rights.is_manager('fakeuser'))

    def test_cannot_create_topic_rights_change_class_with_invalid_cmd(self):
        with self.assertRaisesRegexp(
            Exception, 'Command invalid cmd is not allowed'):
            topic_domain.TopicRightsChange({
                'cmd': 'invalid cmd'
            })

    def test_cannot_create_topic_rights_change_class_with_invalid_changelist(
            self):
        with self.assertRaisesRegexp(
            Exception, 'Missing cmd key in change dict'):
            topic_domain.TopicRightsChange({})

    def test_create_new_topic_rights_change_class(self):
        topic_rights = topic_domain.TopicRightsChange({
            'cmd': 'create_new'
        })

        self.assertEqual(topic_rights.to_dict(), {'cmd': 'create_new'})

    def test_update_language_code(self):
        self.assertEqual(self.topic.language_code, 'en')
        self.topic.update_language_code('bn')
        self.assertEqual(self.topic.language_code, 'bn')

    def test_update_additional_story_ids(self):
        self.assertEqual(self.topic.additional_story_ids, [])
        self.topic.update_additional_story_ids(['story_id_1', 'story_id_2'])
        self.assertEqual(
            self.topic.additional_story_ids, ['story_id_1', 'story_id_2'])

    def test_cannot_add_uncategorized_skill_with_existing_uncategorized_skill(
            self):
        self.assertEqual(self.topic.uncategorized_skill_ids, [])
        self.topic.uncategorized_skill_ids = ['skill_id1']
        with self.assertRaisesRegexp(
            Exception,
            'The skill id skill_id1 is already an uncategorized skill.'):
            self.topic.add_uncategorized_skill_id('skill_id1')

    def test_cannot_delete_subtopic_with_invalid_subtopic_id(self):
        with self.assertRaisesRegexp(
            Exception, 'A subtopic with id invalid_id doesn\'t exist.'):
            self.topic.delete_subtopic('invalid_id')

    def test_cannot_update_subtopic_title_with_invalid_subtopic_id(self):
        with self.assertRaisesRegexp(
            Exception, 'The subtopic with id invalid_id does not exist.'):
            self.topic.update_subtopic_title('invalid_id', 'new title')

    def test_update_subtopic_title(self):
        self.assertEqual(len(self.topic.subtopics), 1)
        self.assertEqual(self.topic.subtopics[0].title, 'Title')

        self.topic.update_subtopic_title(1, 'new title')
        self.assertEqual(self.topic.subtopics[0].title, 'new title')

    def test_cannot_remove_skill_id_from_subtopic_with_invalid_subtopic_id(
            self):
        with self.assertRaisesRegexp(
            Exception, 'The subtopic with id invalid_id does not exist.'):
            self.topic.remove_skill_id_from_subtopic('invalid_id', 'skill_id1')

    def test_cannot_move_skill_id_to_subtopic_with_invalid_subtopic_id(self):
        with self.assertRaisesRegexp(
            Exception, 'The subtopic with id old_subtopic_id does not exist.'):
            self.topic.move_skill_id_to_subtopic(
                'old_subtopic_id', 'new_subtopic_id', 'skill_id1')

    def test_cannot_move_existing_skill_to_subtopic(self):
        self.topic.subtopics = [
            topic_domain.Subtopic(1, 'Title', ['skill_id_1']),
            topic_domain.Subtopic(2, 'Another title', ['skill_id_1'])]
        with self.assertRaisesRegexp(
            Exception,
            'Skill id skill_id_1 is already present in the target subtopic'):
            self.topic.move_skill_id_to_subtopic(1, 2, 'skill_id_1')


class TopicChangeTests(test_utils.GenericTestBase):

    def test_topic_change_object_with_missing_cmd(self):
        with self.assertRaisesRegexp(
            utils.ValidationError, 'Missing cmd key in change dict'):
            topic_domain.TopicChange({'invalid': 'data'})

    def test_topic_change_object_with_invalid_cmd(self):
        with self.assertRaisesRegexp(
            utils.ValidationError, 'Command invalid is not allowed'):
            topic_domain.TopicChange({'cmd': 'invalid'})

    def test_topic_change_object_with_missing_attribute_in_cmd(self):
        with self.assertRaisesRegexp(
            utils.ValidationError, (
                'The following required attributes are missing: '
                'new_value, old_value')):
            topic_domain.TopicChange({
                'cmd': 'update_topic_property',
                'property_name': 'name',
            })

    def test_topic_change_object_with_extra_attribute_in_cmd(self):
        with self.assertRaisesRegexp(
            utils.ValidationError, (
                'The following extra attributes are present: invalid')):
            topic_domain.TopicChange({
                'cmd': 'add_subtopic',
                'title': 'title',
                'subtopic_id': 'subtopic_id',
                'invalid': 'invalid'
            })

    def test_topic_change_object_with_invalid_topic_property(self):
        with self.assertRaisesRegexp(
            utils.ValidationError, (
                'Value for property_name in cmd update_topic_property: '
                'invalid is not allowed')):
            topic_domain.TopicChange({
                'cmd': 'update_topic_property',
                'property_name': 'invalid',
                'old_value': 'old_value',
                'new_value': 'new_value',
            })

    def test_topic_change_object_with_invalid_subtopic_property(self):
        with self.assertRaisesRegexp(
            utils.ValidationError, (
                'Value for property_name in cmd update_subtopic_property: '
                'invalid is not allowed')):
            topic_domain.TopicChange({
                'cmd': 'update_subtopic_property',
                'subtopic_id': 'subtopic_id',
                'property_name': 'invalid',
                'old_value': 'old_value',
                'new_value': 'new_value',
            })

    def test_topic_change_object_with_add_subtopic(self):
        topic_change_object = topic_domain.TopicChange({
            'cmd': 'add_subtopic',
            'subtopic_id': 'subtopic_id',
            'title': 'title'
        })

        self.assertEqual(topic_change_object.cmd, 'add_subtopic')
        self.assertEqual(topic_change_object.subtopic_id, 'subtopic_id')
        self.assertEqual(topic_change_object.title, 'title')

    def test_topic_change_object_with_delete_subtopic(self):
        topic_change_object = topic_domain.TopicChange({
            'cmd': 'delete_subtopic',
            'subtopic_id': 'subtopic_id'
        })

        self.assertEqual(topic_change_object.cmd, 'delete_subtopic')
        self.assertEqual(topic_change_object.subtopic_id, 'subtopic_id')

    def test_topic_change_object_with_add_uncategorized_skill_id(self):
        topic_change_object = topic_domain.TopicChange({
            'cmd': 'add_uncategorized_skill_id',
            'new_uncategorized_skill_id': 'new_uncategorized_skill_id'
        })

        self.assertEqual(topic_change_object.cmd, 'add_uncategorized_skill_id')
        self.assertEqual(
            topic_change_object.new_uncategorized_skill_id,
            'new_uncategorized_skill_id')

    def test_topic_change_object_with_remove_uncategorized_skill_id(self):
        topic_change_object = topic_domain.TopicChange({
            'cmd': 'remove_uncategorized_skill_id',
            'uncategorized_skill_id': 'uncategorized_skill_id'
        })

        self.assertEqual(
            topic_change_object.cmd, 'remove_uncategorized_skill_id')
        self.assertEqual(
            topic_change_object.uncategorized_skill_id,
            'uncategorized_skill_id')

    def test_topic_change_object_with_move_skill_id_to_subtopic(self):
        topic_change_object = topic_domain.TopicChange({
            'cmd': 'move_skill_id_to_subtopic',
            'skill_id': 'skill_id',
            'old_subtopic_id': 'old_subtopic_id',
            'new_subtopic_id': 'new_subtopic_id'
        })

        self.assertEqual(topic_change_object.cmd, 'move_skill_id_to_subtopic')
        self.assertEqual(topic_change_object.skill_id, 'skill_id')
        self.assertEqual(topic_change_object.old_subtopic_id, 'old_subtopic_id')
        self.assertEqual(topic_change_object.new_subtopic_id, 'new_subtopic_id')

    def test_topic_change_object_with_remove_skill_id_from_subtopic(self):
        topic_change_object = topic_domain.TopicChange({
            'cmd': 'remove_skill_id_from_subtopic',
            'skill_id': 'skill_id',
            'subtopic_id': 'subtopic_id'
        })

        self.assertEqual(
            topic_change_object.cmd, 'remove_skill_id_from_subtopic')
        self.assertEqual(topic_change_object.skill_id, 'skill_id')
        self.assertEqual(topic_change_object.subtopic_id, 'subtopic_id')

    def test_topic_change_object_with_update_subtopic_property(self):
        topic_change_object = topic_domain.TopicChange({
            'cmd': 'update_subtopic_property',
            'subtopic_id': 'subtopic_id',
            'property_name': 'title',
            'new_value': 'new_value',
            'old_value': 'old_value'
        })

        self.assertEqual(topic_change_object.cmd, 'update_subtopic_property')
        self.assertEqual(topic_change_object.subtopic_id, 'subtopic_id')
        self.assertEqual(topic_change_object.property_name, 'title')
        self.assertEqual(topic_change_object.new_value, 'new_value')
        self.assertEqual(topic_change_object.old_value, 'old_value')

    def test_topic_change_object_with_update_topic_property(self):
        topic_change_object = topic_domain.TopicChange({
            'cmd': 'update_topic_property',
            'property_name': 'name',
            'new_value': 'new_value',
            'old_value': 'old_value'
        })

        self.assertEqual(topic_change_object.cmd, 'update_topic_property')
        self.assertEqual(topic_change_object.property_name, 'name')
        self.assertEqual(topic_change_object.new_value, 'new_value')
        self.assertEqual(topic_change_object.old_value, 'old_value')

    def test_topic_change_object_with_create_new(self):
        topic_change_object = topic_domain.TopicChange({
            'cmd': 'create_new',
            'name': 'name',
        })

        self.assertEqual(topic_change_object.cmd, 'create_new')
        self.assertEqual(topic_change_object.name, 'name')

    def test_topic_change_object_with_migrate_subtopic_schema_to_latest_version(
            self):
        topic_change_object = topic_domain.TopicChange({
            'cmd': 'migrate_subtopic_schema_to_latest_version',
            'from_version': 'from_version',
            'to_version': 'to_version',
        })

        self.assertEqual(
            topic_change_object.cmd,
            'migrate_subtopic_schema_to_latest_version')
        self.assertEqual(topic_change_object.from_version, 'from_version')
        self.assertEqual(topic_change_object.to_version, 'to_version')

    def test_to_dict(self):
        topic_change_dict = {
            'cmd': 'create_new',
            'name': 'name'
        }
        topic_change_object = topic_domain.TopicChange(topic_change_dict)
        self.assertEqual(topic_change_object.to_dict(), topic_change_dict)


class TopicRightsChangeTests(test_utils.GenericTestBase):

    def test_topic_rights_change_object_with_missing_cmd(self):
        with self.assertRaisesRegexp(
            utils.ValidationError, 'Missing cmd key in change dict'):
            topic_domain.TopicRightsChange({'invalid': 'data'})

    def test_topic_change_rights_object_with_invalid_cmd(self):
        with self.assertRaisesRegexp(
            utils.ValidationError, 'Command invalid is not allowed'):
            topic_domain.TopicRightsChange({'cmd': 'invalid'})

    def test_topic_rights_change_object_with_missing_attribute_in_cmd(self):
        with self.assertRaisesRegexp(
            utils.ValidationError, (
                'The following required attributes are missing: '
                'new_role, old_role')):
            topic_domain.TopicRightsChange({
                'cmd': 'change_role',
                'assignee_id': 'assignee_id',
            })

    def test_topic_rights_change_object_with_extra_attribute_in_cmd(self):
        with self.assertRaisesRegexp(
            utils.ValidationError, (
                'The following extra attributes are present: invalid')):
            topic_domain.TopicRightsChange({
                'cmd': 'publish_topic',
                'invalid': 'invalid'
            })

    def test_topic_rights_change_object_with_invalid_role(self):
        with self.assertRaisesRegexp(
            utils.ValidationError, (
                'Value for old_role in cmd change_role: '
                'invalid is not allowed')):
            topic_domain.TopicRightsChange({
                'cmd': 'change_role',
                'assignee_id': 'assignee_id',
                'old_role': 'invalid',
                'new_role': topic_domain.ROLE_MANAGER
            })

    def test_topic_rights_change_object_with_create_new(self):
        topic_rights_change_object = topic_domain.TopicRightsChange({
            'cmd': 'create_new'
        })

        self.assertEqual(topic_rights_change_object.cmd, 'create_new')

    def test_topic_rights_change_object_with_change_role(self):
        topic_rights_change_object = topic_domain.TopicRightsChange({
            'cmd': 'change_role',
            'assignee_id': 'assignee_id',
            'old_role': topic_domain.ROLE_NONE,
            'new_role': topic_domain.ROLE_MANAGER
        })

        self.assertEqual(topic_rights_change_object.cmd, 'change_role')
        self.assertEqual(topic_rights_change_object.assignee_id, 'assignee_id')
        self.assertEqual(
            topic_rights_change_object.old_role, topic_domain.ROLE_NONE)
        self.assertEqual(
            topic_rights_change_object.new_role, topic_domain.ROLE_MANAGER)

    def test_topic_rights_change_object_with_publish_topic(self):
        topic_rights_change_object = topic_domain.TopicRightsChange({
            'cmd': 'publish_topic'
        })

        self.assertEqual(topic_rights_change_object.cmd, 'publish_topic')

    def test_topic_rights_change_object_with_unpublish_topic(self):
        topic_rights_change_object = topic_domain.TopicRightsChange({
            'cmd': 'unpublish_topic'
        })

        self.assertEqual(topic_rights_change_object.cmd, 'unpublish_topic')

    def test_to_dict(self):
        topic_rights_change_dict = {
            'cmd': 'change_role',
            'assignee_id': 'assignee_id',
            'old_role': topic_domain.ROLE_NONE,
            'new_role': topic_domain.ROLE_MANAGER
        }
        topic_rights_change_object = topic_domain.TopicRightsChange(
            topic_rights_change_dict)
        self.assertEqual(
            topic_rights_change_object.to_dict(), topic_rights_change_dict)


class TopicSummaryTests(test_utils.GenericTestBase):

    def setUp(self):
        super(TopicSummaryTests, self).setUp()
        current_time = datetime.datetime.utcnow()
        time_in_millisecs = utils.get_time_in_millisecs(current_time)
        self.topic_summary_dict = {
            'id': 'topic_id',
            'name': 'name',
            'language_code': 'en',
            'version': 1,
            'canonical_story_count': 1,
            'additional_story_count': 1,
            'uncategorized_skill_count': 1,
            'subtopic_count': 1,
            'total_skill_count': 1,
            'topic_model_created_on': time_in_millisecs,
            'topic_model_last_updated': time_in_millisecs
        }

        self.topic_summary = topic_domain.TopicSummary(
            'topic_id', 'name', 'name', 'en', 1, 1, 1, 1, 1, 1,
            current_time, current_time)

    def test_topic_summary_gets_created(self):
        self.assertEqual(
            self.topic_summary.to_dict(), self.topic_summary_dict)

    def test_validation_passes_with_valid_properties(self):
        self.topic_summary.validate()

    def test_validation_fails_with_invalid_name(self):
        self.topic_summary.name = 0
        with self.assertRaisesRegexp(
            utils.ValidationError, 'Name should be a string.'):
            self.topic_summary.validate()

    def test_validation_fails_with_empty_name(self):
        self.topic_summary.name = ''
        with self.assertRaisesRegexp(
            utils.ValidationError, 'Name field should not be empty'):
            self.topic_summary.validate()

    def test_validation_fails_with_invalid_canonical_name(self):
        self.topic_summary.canonical_name = 0
        with self.assertRaisesRegexp(
            utils.ValidationError, 'Canonical name should be a string.'):
            self.topic_summary.validate()

    def test_validation_fails_with_empty_canonical_name(self):
        self.topic_summary.canonical_name = ''
        with self.assertRaisesRegexp(
            utils.ValidationError, 'Canonical name field should not be empty'):
            self.topic_summary.validate()

    def test_validation_fails_with_invalid_language_code(self):
        self.topic_summary.language_code = 0
        with self.assertRaisesRegexp(
            utils.ValidationError,
            'Expected language code to be a string, received 0'):
            self.topic_summary.validate()

    def test_validation_fails_with_unallowed_language_code(self):
        self.topic_summary.language_code = 'invalid'
        with self.assertRaisesRegexp(
            utils.ValidationError, 'Invalid language code: invalid'):
            self.topic_summary.validate()

    def test_validation_fails_with_invalid_canonical_story_count(self):
        self.topic_summary.canonical_story_count = '10'
        with self.assertRaisesRegexp(
            utils.ValidationError,
            'Expected canonical story count to be an integer, received \'10\''):
            self.topic_summary.validate()

    def test_validation_fails_with_negative_canonical_story_count(self):
        self.topic_summary.canonical_story_count = -1
        with self.assertRaisesRegexp(
            utils.ValidationError, (
                'Expected canonical_story_count to be non-negative, '
                'received \'-1\'')):
            self.topic_summary.validate()

    def test_validation_fails_with_invalid_additional_story_count(self):
        self.topic_summary.additional_story_count = '10'
        with self.assertRaisesRegexp(
            utils.ValidationError, (
                'Expected additional story count to be an '
                'integer, received \'10\'')):
            self.topic_summary.validate()

    def test_validation_fails_with_negative_additional_story_count(self):
        self.topic_summary.additional_story_count = -1
        with self.assertRaisesRegexp(
            utils.ValidationError, (
                'Expected additional_story_count to be non-negative, '
                'received \'-1\'')):
            self.topic_summary.validate()

    def test_validation_fails_with_invalid_uncategorized_skill_count(self):
        self.topic_summary.uncategorized_skill_count = '10'
        with self.assertRaisesRegexp(
            utils.ValidationError, (
                'Expected uncategorized skill count to be an integer, '
                'received \'10\'')):
            self.topic_summary.validate()

    def test_validation_fails_with_negative_uncategorized_skill_count(self):
        self.topic_summary.uncategorized_skill_count = -1
        with self.assertRaisesRegexp(
            utils.ValidationError, (
                'Expected uncategorized_skill_count to be non-negative, '
                'received \'-1\'')):
            self.topic_summary.validate()

    def test_validation_fails_with_invalid_total_skill_count(self):
        self.topic_summary.total_skill_count = '10'
        with self.assertRaisesRegexp(
            utils.ValidationError,
            'Expected total skill count to be an integer, received \'10\''):
            self.topic_summary.validate()

    def test_validation_fails_with_negative_total_skill_count(self):
        self.topic_summary.total_skill_count = -1
        with self.assertRaisesRegexp(
            utils.ValidationError, (
                'Expected total_skill_count to be non-negative, '
                'received \'-1\'')):
            self.topic_summary.validate()

    def test_validation_fails_with_invalid_total_skill_count_value(self):
        self.topic_summary.total_skill_count = 5
        self.topic_summary.uncategorized_skill_count = 10
        with self.assertRaisesRegexp(
            utils.ValidationError, (
                'Expected total_skill_count to be greater than or equal to '
                'uncategorized_skill_count 10, received \'5\'')):
            self.topic_summary.validate()

    def test_validation_fails_with_invalid_subtopic_count(self):
        self.topic_summary.subtopic_count = '10'
        with self.assertRaisesRegexp(
            utils.ValidationError,
            'Expected subtopic count to be an integer, received \'10\''):
            self.topic_summary.validate()

    def test_validation_fails_with_negative_subtopic_count(self):
        self.topic_summary.subtopic_count = -1
        with self.assertRaisesRegexp(
            utils.ValidationError, (
                'Expected subtopic_count to be non-negative, '
                'received \'-1\'')):
            self.topic_summary.validate()<|MERGE_RESOLUTION|>--- conflicted
+++ resolved
@@ -232,16 +232,10 @@
             'skill_a', self.user_id_a, 'Description A', misconceptions=[],
             skill_contents=skill_domain.SkillContents(
                 state_domain.SubtitledHtml(
-<<<<<<< HEAD
                     '1', 'Explanation'), [
                         state_domain.SubtitledHtml('2', 'Example 1')],
                 state_domain.RecordedVoiceovers.from_dict(
                     {'voiceovers_mapping': {'1': {}, '2': {}}}),
-=======
-                    '1', '<p>Explanation</p>'), [
-                        state_domain.SubtitledHtml('2', '<p>Example 1</p>')],
-                {'1': {}, '2': {}},
->>>>>>> 540c748c
                 state_domain.WrittenTranslations.from_dict(
                     {'translations_mapping': {'1': {}, '2': {}}})))
         with self.assertRaisesRegexp(
