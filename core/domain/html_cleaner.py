# coding: utf-8
#
# Copyright 2014 The Oppia Authors. All Rights Reserved.
#
# Licensed under the Apache License, Version 2.0 (the "License");
# you may not use this file except in compliance with the License.
# You may obtain a copy of the License at
#
#      http://www.apache.org/licenses/LICENSE-2.0
#
# Unless required by applicable law or agreed to in writing, software
# distributed under the License is distributed on an "AS-IS" BASIS,
# WITHOUT WARRANTIES OR CONDITIONS OF ANY KIND, either express or implied.
# See the License for the specific language governing permissions and
# limitations under the License.

"""HTML sanitizing service."""

from __future__ import annotations

import html
import json
import logging
import urllib

from core import utils
from core.constants import constants
from core.domain import rte_component_registry

import bleach
import bs4
from typing import Any, Dict, Final, List, TypedDict


# TODO(#15982): Here we use type Any because `customization_args` can accept
# various data types.
class ComponentsDict(TypedDict):
    """Dictionary that represents RTE Components."""

    id: str
    customization_args: Dict[str, Any]


def filter_a(tag: str, name: str, value: str) -> bool:
    """Returns whether the described attribute of a tag should be
    whitelisted.

    Args:
        tag: str. The name of the tag passed.
        name: str. The name of the attribute.
        value: str. The value of the attribute.

    Returns:
        bool. Whether the given attribute should be whitelisted.

    Raises:
        Exception. The 'tag' is not as expected.
    """
    if tag != 'a':
        raise Exception('The filter_a method should only be used for a tags.')
    if name in ('title', 'target'):
        return True
    if name == 'href':
        url_components = urllib.parse.urlsplit(value)
        if url_components[0] in ['http', 'https']:
            return True
        logging.error('Found invalid URL href: %s' % value)

    return False


ATTRS_WHITELIST: Final = {
    'a': filter_a,
    'b': [],
    'blockquote': [],
    'br': [],
    'code': [],
    'div': [],
    'em': [],
    'h1': [],
    'hr': [],
    'i': [],
    'li': [],
    'ol': [],
    'p': [],
    'pre': [],
    'span': [],
    'strong': [],
    'table': ['border'],
    'tbody': [],
    'td': [],
    'tr': [],
    'u': [],
    'ul': [],
}


def clean(user_submitted_html: str) -> str:
    """Cleans a piece of user submitted HTML.

    This only allows HTML from a restricted set of tags, attrs and styles.

    Args:
        user_submitted_html: str. An untrusted HTML string.

    Returns:
        str. The HTML string that results after stripping out unrecognized tags
        and attributes.
    """
    oppia_custom_tags = (
        rte_component_registry.Registry.get_tag_list_with_attrs())

    core_tags = ATTRS_WHITELIST.copy()
    core_tags.update(oppia_custom_tags)
    tag_names = list(core_tags.keys())

    # TODO(sll): Alert the caller if the input was changed due to this call.
    # TODO(sll): Add a log message if bad HTML is detected.
    return bleach.clean(
        user_submitted_html, tags=tag_names, attributes=core_tags, strip=True)


def strip_html_tags(html_string: str) -> str:
    """Strips all HTML markup from an HTML string.

    Args:
        html_string: str. An HTML string.

    Returns:
        str. The HTML string that results after all the tags and attributes are
        stripped out.
    """
    return bleach.clean(html_string, tags=[], attributes={}, strip=True)


def get_image_filenames_from_html_strings(html_strings: List[str]) -> List[str]:
    """Extracts the image filename from the oppia-noninteractive-image and
    oppia-noninteractive-math RTE component from all the html strings
    passed in.

    Args:
        html_strings: list(str). List of HTML strings.

    Returns:
        list(str). List of image filenames from html_strings.
    """
    all_rte_components = []
    filenames = []
    for html_string in html_strings:
        all_rte_components.extend(get_rte_components(html_string))

    for rte_comp in all_rte_components:
        if 'id' in rte_comp and rte_comp['id'] == 'oppia-noninteractive-image':
            filenames.append(
                rte_comp['customization_args']['filepath-with-value'])
        elif ('id' in rte_comp and
              rte_comp['id'] == 'oppia-noninteractive-math'):
            filenames.append(
                rte_comp['customization_args']['math_content-with-value'][
                    'svg_filename'])

    return list(set(filenames))


def get_rte_components(html_string: str) -> List[ComponentsDict]:
    """Extracts the RTE components from an HTML string.

    Args:
        html_string: str. An HTML string.

    Returns:
        list(dict). A list of dictionaries, each representing an RTE component.
        Each dict in the list contains:
        - id: str. The name of the component, i.e. 'oppia-noninteractive-link'.
        - customization_args: dict. Customization arg specs for the component.
    """
    components: List[ComponentsDict] = []
    soup = bs4.BeautifulSoup(html_string, 'html.parser')
    oppia_custom_tag_attrs = (
        rte_component_registry.Registry.get_tag_list_with_attrs())
    for tag_name, tag_attrs in oppia_custom_tag_attrs.items():
        component_tags = soup.find_all(name=tag_name)
        for component_tag in component_tags:
            customization_args = {}
            for attr in tag_attrs:
                # Unescape special HTML characters such as '&quot;'.
                attr_val = html.unescape(component_tag[attr])
                customization_args[attr] = json.loads(attr_val)

            component: ComponentsDict = {
                'id': tag_name,
                'customization_args': customization_args
            }
            components.append(component)
    return components


def is_html_empty(html_str: str) -> bool:
    """Checks if the html is empty or not.

    Args:
        html_str: str. The html that needs to be validated.

    Returns:
        bool. Returns True if the html is empty.
    """
    if html_str.strip() in ['&quot;&quot;', '\\"&quot;&quot;\\"']:
        return True

<<<<<<< HEAD
    html = utils.unescape_html(html_str)
    html = (
        html.replace('<p>', '').replace('</p>', '').replace('<br>', '').
=======
    html_val = utils.unescape_html(html_str)
    html_val = (
        html_val.replace('<p>', '').replace('</p>', '').replace('<br>', '').
>>>>>>> b70d47d1
        replace('<i>', '').replace('</i>', '').replace('<span>', '').
        replace('</span>', '').replace('<b>', '').replace('</b>', '').
        replace('<ol>', '').replace('</ol>', '').replace('<ul>', '').
        replace('</ul>', '').replace('<h1>', '').replace('</h1>', '').
        replace('<h2>', '').replace('</h2>', '').replace('<h3>', '').
        replace('</h3>', '').replace('<h4>', '').replace('</h4>', '').
        replace('<h5>', '').replace('</h5>', '').replace('<h6>', '').
        replace('</h6>', '').replace('<li>', '').replace('</li>', '').
        replace('&nbsp;', '').replace('<em>', '').replace('</em>', '').
        replace('<strong>', '').replace('</strong>', '').replace('\"\"', '').
        replace('\'\'', ''))
<<<<<<< HEAD
    if html.strip() == '':
=======
    if html_val.strip() == '':
>>>>>>> b70d47d1
        return True

    return False


def _raise_validation_errors_for_escaped_html_tag(
    tag: bs4.BeautifulSoup, attr: str, tag_name: str
) -> None:
    """Raises validation for the errored escaped html tag.

    Args:
        tag: bs4.BeautifulSoup. The tag which needs to be validated.
        attr: str. The attribute name that needs to be validated inside the tag.
        tag_name: str. The tag name.

    Raises:
        ValidationError. Tag does not have the attribute.
        ValidationError. Tag attribute is empty.
    """
    if not tag.has_attr(attr):
        raise utils.ValidationError(
            '%s tag does not have \'%s\' attribute.' % (tag_name, attr)
        )

    if is_html_empty(tag[attr]):
        raise utils.ValidationError(
            '%s tag \'%s\' attribute should not be empty.' % (tag_name, attr)
        )


def _raise_validation_errors_for_unescaped_html_tag(
    tag: bs4.BeautifulSoup, attr: str, tag_name: str
) -> None:
    """Raises validation for the errored unescaped html tag.

    Args:
        tag: bs4.BeautifulSoup. The tag which needs to be validated.
        attr: str. The attribute name that needs to be validated inside the tag.
        tag_name: str. The tag name.

    Raises:
        ValidationError. Tag does not have the attribute.
        ValidationError. Tag attribute is empty.
    """
    if not tag.has_attr(attr):
        raise utils.ValidationError(
            '%s tag does not have \'%s\' attribute.' % (tag_name, attr)
        )

    attr_value = utils.unescape_html(tag[attr])[1:-1].replace('\\"', '')
    if is_html_empty(attr_value):
        raise utils.ValidationError(
            '%s tag \'%s\' attribute should not be empty.' % (tag_name, attr)
        )


def validate_rte_tags(
    html_data: str, is_tag_nested_inside_tabs_or_collapsible: bool = False
) -> None:
    """Validate all the RTE tags.

    Args:
        html_data: str. The RTE content of the state.
        is_tag_nested_inside_tabs_or_collapsible: bool. True when we
            validate tags inside `Tabs` or `Collapsible` tag.

    Raises:
        ValidationError. Image does not have alt-with-value attribute.
        ValidationError. Image alt-with-value attribute have less
            than 5 characters.
        ValidationError. Image does not have caption-with-value attribute.
        ValidationError. Image caption-with-value attribute have more
            than 500 characters.
        ValidationError. Image does not have filepath-with-value attribute.
        ValidationError. Image filepath-with-value attribute should not be
            empty.
        ValidationError. SkillReview does not have text-with-value attribute.
        ValidationError. SkillReview text-with-value attribute should not be
            empty.
        ValidationError. SkillReview does not have skill_id-with-value
            attribute.
        ValidationError. SkillReview skill_id-with-value attribute should not be
            empty.
        ValidationError. Video does not have start-with-value attribute.
        ValidationError. Video start-with-value attribute should not be empty.
        ValidationError. Video does not have end-with-value attribute.
        ValidationError. Video end-with-value attribute should not be empty.
        ValidationError. Start value is greater than end value.
        ValidationError. Video does not have autoplay-with-value attribute.
        ValidationError. Video autoplay-with-value attribute should be boolean.
        ValidationError. Video does not have video_id-with-value attribute.
        ValidationError. Link does not have text-with-value attribute.
        ValidationError. Link does not have url-with-value attribute.
        ValidationError. Link url-with-value attribute should not be empty.
        ValidationError. Math does not have math_content-with-value attribute.
        ValidationError. Math math_content-with-value attribute should not be
            empty.
        ValidationError. Math does not have raw_latex-with-value attribute.
        ValidationError. Math raw_latex-with-value attribute should not be
            empty.
        ValidationError. Math does not have svg_filename-with-value attribute.
        ValidationError. Math svg_filename-with-value attribute should not be
            empty.
        ValidationError. Math svg_filename attribute does not have svg
            extension.
        ValidationError. Tabs tag present inside another tabs or collapsible.
        ValidationError. Collapsible tag present inside tabs or another
            collapsible.
    """
    soup = bs4.BeautifulSoup(html_data, 'html.parser')
    for tag in soup.find_all('oppia-noninteractive-image'):
        if not tag.has_attr('alt-with-value'):
            raise utils.ValidationError(
                'Image tag does not have \'alt-with-value\' attribute.'
            )

        if not tag.has_attr('caption-with-value'):
            raise utils.ValidationError(
                'Image tag does not have \'caption-with-value\' attribute.'
            )

        caption_value = utils.unescape_html(
            tag['caption-with-value'])[1:-1].replace('\\"', '')
        if len(caption_value.strip()) > 500:
            raise utils.ValidationError(
                'Image tag \'caption-with-value\' attribute should not '
                'be greater than 500 characters.'
            )

        if not tag.has_attr('filepath-with-value'):
            raise utils.ValidationError(
                'Image tag does not have \'filepath-with-value\' attribute.'
            )

        filepath_value = utils.unescape_html(
            tag['filepath-with-value'])[1:-1].replace('\\"', '')
        if is_html_empty(filepath_value):
            raise utils.ValidationError(
                'Image tag \'filepath-with-value\' attribute should not '
                'be empty.'
            )

    for tag in soup.find_all('oppia-noninteractive-skillreview'):
        _raise_validation_errors_for_unescaped_html_tag(
            tag,
            'text-with-value',
            'SkillReview'
        )

        _raise_validation_errors_for_unescaped_html_tag(
            tag,
            'skill_id-with-value',
            'SkillReview'
        )

    for tag in soup.find_all('oppia-noninteractive-video'):

        _raise_validation_errors_for_escaped_html_tag(
            tag,
            'start-with-value',
            'Video'
        )

        _raise_validation_errors_for_escaped_html_tag(
            tag,
            'end-with-value',
            'Video'
        )

        start_value = float(tag['start-with-value'].strip())
        end_value = float(tag['end-with-value'].strip())
        if start_value > end_value and start_value != 0.0 and end_value != 0.0:
            raise utils.ValidationError(
                'Start value should not be greater than End value in Video tag.'
            )

        if not tag.has_attr('autoplay-with-value'):
            raise utils.ValidationError(
                'Video tag does not have \'autoplay-with-value\' '
                'attribute.'
            )

        if tag['autoplay-with-value'].strip() not in (
            'true', 'false', '\'true\'', '\'false\'',
            '\"true\"', '\"false\"', True, False
        ):
            raise utils.ValidationError(
                'Video tag \'autoplay-with-value\' attribute should be '
                'a boolean value.'
            )

        _raise_validation_errors_for_unescaped_html_tag(
            tag,
            'video_id-with-value',
            'Video'
        )

    for tag in soup.find_all('oppia-noninteractive-link'):
        if not tag.has_attr('text-with-value'):
            raise utils.ValidationError(
                'Link tag does not have \'text-with-value\' '
                'attribute.'
            )

        _raise_validation_errors_for_unescaped_html_tag(
            tag,
            'url-with-value',
            'Link'
        )

        url = tag['url-with-value'].replace('&quot;', '').replace(' ', '')
        if utils.get_url_scheme(url) not in constants.ACCEPTABLE_SCHEMES:
            raise utils.ValidationError(
                'Link should be prefix with acceptable schemas '
                f'which are {constants.ACCEPTABLE_SCHEMES}'
            )

    for tag in soup.find_all('oppia-noninteractive-math'):
        if not tag.has_attr('math_content-with-value'):
            raise utils.ValidationError(
                'Math tag does not have \'math_content-with-value\' '
                'attribute.'
            )

        if is_html_empty(tag['math_content-with-value']):
            raise utils.ValidationError(
                'Math tag \'math_content-with-value\' attribute should not '
                'be empty.'
            )

        math_content_json = utils.unescape_html(tag['math_content-with-value'])
        math_content_list = json.loads(math_content_json)
        if 'raw_latex' not in math_content_list:
            raise utils.ValidationError(
                'Math tag does not have \'raw_latex-with-value\' '
                'attribute.'
            )

        if is_html_empty(math_content_list['raw_latex']):
            raise utils.ValidationError(
                'Math tag \'raw_latex-with-value\' attribute should not '
                'be empty.'
            )

        if 'svg_filename' not in math_content_list:
            raise utils.ValidationError(
                'Math tag does not have \'svg_filename-with-value\' '
                'attribute.'
            )

        if is_html_empty(math_content_list['svg_filename']):
            raise utils.ValidationError(
                'Math tag \'svg_filename-with-value\' attribute should not '
                'be empty.'
            )

        if math_content_list['svg_filename'].strip()[-4:] != '.svg':
            raise utils.ValidationError(
                'Math tag \'svg_filename-with-value\' attribute should '
                'have svg extension.'
            )

    if is_tag_nested_inside_tabs_or_collapsible:
        tabs_tags = soup.find_all('oppia-noninteractive-tabs')
        if len(tabs_tags) > 0:
            raise utils.ValidationError(
                'Tabs tag should not be present inside another '
                'Tabs or Collapsible tag.'
            )

        collapsible_tags = soup.find_all('oppia-noninteractive-collapsible')
        if len(collapsible_tags) > 0:
            raise utils.ValidationError(
                'Collapsible tag should not be present inside another '
                'Tabs or Collapsible tag.'
            )


def _raise_validation_errors_for_empty_tabs_content(
    content_dict: Dict[str, str], name: str
) -> None:
    """Raises error when the content inside the tabs tag is empty.

    Args:
        content_dict: Dict[str]. The dictionary containing the content of
            tags tag.
        name: str. The content name that needs to be validated.

    Raises:
        ValidationError. Content not present in the dictionary.
        ValidationError. Content inside the dictionary is empty.
    """
    if name not in content_dict:
        raise utils.ValidationError(
            'No %s attribute is present inside the tabs tag.' % (name)
        )

    if is_html_empty(content_dict[name]):
        raise utils.ValidationError(
            '%s present inside tabs tag is empty.' % (name)
        )


def validate_tabs_and_collapsible_rte_tags(html_data: str) -> None:
    """Validates `Tabs` and `Collapsible` RTE tags

    Args:
        html_data: str. The RTE content of the state.

    Raises:
        ValidationError. No tabs present inside the tab_contents attribute.
        ValidationError. No title present inside the tab_contents attribute.
        ValidationError. Title inside the tag is empty.
        ValidationError. No content present inside the tab_contents attribute.
        ValidationError. Content inside the tag is empty.
        ValidationError. No content attributes present inside the tabs tag.
        ValidationError. No collapsible content is present inside the tag.
        ValidationError. Collapsible content-with-value attribute is not
            present.
        ValidationError. Collapsible heading-with-value attribute is not
            present.
        ValidationError. Collapsible heading-with-value attribute is empty.
    """
    soup = bs4.BeautifulSoup(html_data, 'html.parser')
    tabs_tags = soup.find_all('oppia-noninteractive-tabs')
    for tag in tabs_tags:
        if not tag.has_attr('tab_contents-with-value'):
            raise utils.ValidationError(
                'No content attribute is present inside the tabs tag.'
            )

        tab_content_json = utils.unescape_html(
            tag['tab_contents-with-value'])
        tab_content_list = json.loads(tab_content_json)
        if len(tab_content_list) == 0:
            raise utils.ValidationError(
                'No tabs are present inside the tabs tag.'
            )

        for tab_content in tab_content_list:
            _raise_validation_errors_for_empty_tabs_content(
                tab_content, 'title')
            _raise_validation_errors_for_empty_tabs_content(
                tab_content, 'content')

            validate_rte_tags(
                tab_content['content'],
                is_tag_nested_inside_tabs_or_collapsible=True
            )

    collapsibles_tags = soup.find_all('oppia-noninteractive-collapsible')
    for tag in collapsibles_tags:
        if not tag.has_attr('content-with-value'):
            raise utils.ValidationError(
                'No content attribute present in collapsible tag.'
            )

        collapsible_content_json = (
            utils.unescape_html(tag['content-with-value'])
        )
        collapsible_content = json.loads(
            collapsible_content_json).replace('\\"', '')
        if is_html_empty(collapsible_content):
            raise utils.ValidationError(
                'No collapsible content is present inside the tag.'
            )

        validate_rte_tags(
            collapsible_content,
            is_tag_nested_inside_tabs_or_collapsible=True
        )

        if not tag.has_attr('heading-with-value'):
            raise utils.ValidationError(
                'No heading attribute present in collapsible tag.'
            )

        collapsible_heading_json = (
            utils.unescape_html(tag['heading-with-value'])
        )
        collapsible_heading = json.loads(
            collapsible_heading_json).replace('\\"', '')
        if is_html_empty(collapsible_heading):
            raise utils.ValidationError(
                'Heading attribute inside the collapsible tag is empty.'
            )<|MERGE_RESOLUTION|>--- conflicted
+++ resolved
@@ -207,15 +207,9 @@
     if html_str.strip() in ['&quot;&quot;', '\\"&quot;&quot;\\"']:
         return True
 
-<<<<<<< HEAD
-    html = utils.unescape_html(html_str)
-    html = (
-        html.replace('<p>', '').replace('</p>', '').replace('<br>', '').
-=======
     html_val = utils.unescape_html(html_str)
     html_val = (
         html_val.replace('<p>', '').replace('</p>', '').replace('<br>', '').
->>>>>>> b70d47d1
         replace('<i>', '').replace('</i>', '').replace('<span>', '').
         replace('</span>', '').replace('<b>', '').replace('</b>', '').
         replace('<ol>', '').replace('</ol>', '').replace('<ul>', '').
@@ -227,11 +221,7 @@
         replace('&nbsp;', '').replace('<em>', '').replace('</em>', '').
         replace('<strong>', '').replace('</strong>', '').replace('\"\"', '').
         replace('\'\'', ''))
-<<<<<<< HEAD
-    if html.strip() == '':
-=======
     if html_val.strip() == '':
->>>>>>> b70d47d1
         return True
 
     return False
