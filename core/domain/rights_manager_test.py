--- conflicted
+++ resolved
@@ -980,8 +980,6 @@
                 guest_user, 'exp_id', False
             )
 
-<<<<<<< HEAD
-=======
     def test_guest_user_cannot_perform_activity_actions(self) -> None:
         collection_services.load_demo('0')
         collection_rights = rights_manager.get_collection_rights('0')
@@ -1008,7 +1006,6 @@
             )
         )
 
->>>>>>> dcc74a5f
 
 class CollectionRightsTests(test_utils.GenericTestBase):
     """Test that rights for actions on collections work as expected."""
