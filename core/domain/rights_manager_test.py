# Copyright 2014 The Oppia Authors. All Rights Reserved.
#
# Licensed under the Apache License, Version 2.0 (the "License");
# you may not use this file except in compliance with the License.
# You may obtain a copy of the License at
#
#      http://www.apache.org/licenses/LICENSE-2.0
#
# Unless required by applicable law or agreed to in writing, software
# distributed under the License is distributed on an "AS-IS" BASIS,
# WITHOUT WARRANTIES OR CONDITIONS OF ANY KIND, either express or implied.
# See the License for the specific language governing permissions and
# limitations under the License.

"""Tests for classes and methods relating to user rights."""

from __future__ import annotations

from core.domain import collection_domain
from core.domain import collection_services
from core.domain import exp_domain
from core.domain import exp_services
from core.domain import learner_progress_services
from core.domain import rights_domain
from core.domain import rights_manager
from core.domain import role_services
from core.domain import user_domain
from core.domain import user_services
from core.platform import models
from core.tests import test_utils

from typing_extensions import Final

MYPY = False
if MYPY: # pragma: no cover
    from mypy_imports import exp_models

(exp_models,) = models.Registry.import_models([
    models.NAMES.exploration
])


class ExplorationRightsTests(test_utils.GenericTestBase):
    """Test that rights for actions on explorations work as expected."""

    EXP_ID: Final = 'exp_id'

<<<<<<< HEAD
    def setUp(self) -> None:
        super(ExplorationRightsTests, self).setUp()
=======
    def setUp(self):
        super().setUp()
>>>>>>> 2a701014
        self.signup('a@example.com', 'A')
        self.signup('b@example.com', 'B')
        self.signup('c@example.com', 'C')
        self.signup('d@example.com', 'D')
        self.signup('e@example.com', 'E')
        self.signup('f@example.com', 'F')
        self.signup(self.MODERATOR_EMAIL, self.MODERATOR_USERNAME)
        self.signup(self.VOICEOVER_ADMIN_EMAIL, self.VOICEOVER_ADMIN_USERNAME)

        self.user_id_a = self.get_user_id_from_email('a@example.com')  # type: ignore[no-untyped-call]
        self.user_id_b = self.get_user_id_from_email('b@example.com')  # type: ignore[no-untyped-call]
        self.user_id_c = self.get_user_id_from_email('c@example.com')  # type: ignore[no-untyped-call]
        self.user_id_d = self.get_user_id_from_email('d@example.com')  # type: ignore[no-untyped-call]
        self.user_id_e = self.get_user_id_from_email('e@example.com')  # type: ignore[no-untyped-call]
        self.user_id_f = self.get_user_id_from_email('f@example.com')  # type: ignore[no-untyped-call]
        self.user_id_moderator = self.get_user_id_from_email(  # type: ignore[no-untyped-call]
            self.MODERATOR_EMAIL)
        self.user_id_voiceover_admin = self.get_user_id_from_email(  # type: ignore[no-untyped-call]
            self.VOICEOVER_ADMIN_EMAIL)

        self.set_moderators([self.MODERATOR_USERNAME])
        self.set_voiceover_admin([self.VOICEOVER_ADMIN_USERNAME])
        self.user_a = user_services.get_user_actions_info(self.user_id_a)
        self.user_b = user_services.get_user_actions_info(self.user_id_b)
        self.user_c = user_services.get_user_actions_info(self.user_id_c)
        self.user_d = user_services.get_user_actions_info(self.user_id_d)
        self.user_e = user_services.get_user_actions_info(self.user_id_e)
        self.user_f = user_services.get_user_actions_info(self.user_id_f)

        self.user_moderator = user_services.get_user_actions_info(
            self.user_id_moderator)
        self.system_user = user_services.get_system_user()
        self.login(self.MODERATOR_EMAIL)

        self.user_voiceover_admin = user_services.get_user_actions_info(
            self.user_id_voiceover_admin)

    def test_get_exploration_rights_for_nonexistent_exploration(self) -> None:
        non_exp_id = 'this_exp_does_not_exist_id'

        with self.assertRaisesRegex(  # type: ignore[no-untyped-call]
            Exception,
            'Entity for class ExplorationRightsModel with id '
            'this_exp_does_not_exist_id not found'
            ):
            rights_manager.get_exploration_rights(non_exp_id)

        self.assertIsNone(
            rights_manager.get_exploration_rights(non_exp_id, strict=False))

    def test_demo_exploration(self) -> None:
        exp_services.load_demo('1')
        rights_manager.release_ownership_of_exploration(
            self.system_user, '1')
        exp_rights = rights_manager.get_exploration_rights('1')

        self.assertTrue(rights_manager.check_can_access_activity(
            self.user_a, exp_rights))
        self.assertTrue(rights_manager.check_can_edit_activity(
            self.user_a, exp_rights))
        self.assertTrue(rights_manager.check_can_voiceover_activity(
            self.user_a, exp_rights))
        self.assertTrue(rights_manager.check_can_save_activity(
            self.user_a, exp_rights))
        self.assertFalse(rights_manager.check_can_delete_activity(
            self.user_a, exp_rights))

        self.assertTrue(rights_manager.check_can_access_activity(
            self.user_moderator, exp_rights))
        self.assertTrue(rights_manager.check_can_edit_activity(
            self.user_moderator, exp_rights))
        self.assertTrue(rights_manager.check_can_voiceover_activity(
            self.user_moderator, exp_rights))
        self.assertTrue(rights_manager.check_can_save_activity(
            self.user_moderator, exp_rights))
        self.assertTrue(rights_manager.check_can_delete_activity(
            self.user_moderator, exp_rights))
        self.assertTrue(
            rights_manager.check_can_manage_voice_artist_in_activity(
                self.user_voiceover_admin, exp_rights))
        self.assertFalse(
            rights_manager.check_can_manage_voice_artist_in_activity(
                self.user_a, exp_rights))
        self.assertFalse(
            rights_manager.check_can_manage_voice_artist_in_activity(
                self.user_moderator, exp_rights))
        self.assertFalse(
            rights_manager.check_can_manage_voice_artist_in_activity(
                self.user_a, None))

    def test_check_can_modify_core_activity_roles_for_none_activity(
        self
    ) -> None:
        self.assertFalse(
            rights_manager.check_can_modify_core_activity_roles(
                self.user_a, None))

    def test_non_splash_page_demo_exploration(self) -> None:
        # Note: there is no difference between permissions for demo
        # explorations, whether or not they are on the splash page.
        exp_services.load_demo('3')
        rights_manager.release_ownership_of_exploration(
            self.system_user, '3')
        exp_rights = rights_manager.get_exploration_rights('3')

        self.assertTrue(rights_manager.check_can_access_activity(
            self.user_a, exp_rights))
        self.assertTrue(rights_manager.check_can_edit_activity(
            self.user_a, exp_rights))
        self.assertTrue(rights_manager.check_can_voiceover_activity(
            self.user_a, exp_rights))
        self.assertTrue(rights_manager.check_can_save_activity(
            self.user_a, exp_rights))
        self.assertFalse(rights_manager.check_can_delete_activity(
            self.user_a, exp_rights))

        self.assertTrue(rights_manager.check_can_access_activity(
            self.user_moderator, exp_rights))
        self.assertTrue(rights_manager.check_can_edit_activity(
            self.user_moderator, exp_rights))
        self.assertTrue(rights_manager.check_can_voiceover_activity(
            self.user_moderator, exp_rights))
        self.assertTrue(rights_manager.check_can_save_activity(
            self.user_moderator, exp_rights))
        self.assertTrue(rights_manager.check_can_delete_activity(
            self.user_moderator, exp_rights))

    def test_ownership_of_exploration(self) -> None:
        exp = exp_domain.Exploration.create_default_exploration(self.EXP_ID)
        exp_services.save_new_exploration(self.user_id_a, exp)  # type: ignore[no-untyped-call]

        rights_manager.assign_role_for_exploration(
            self.user_a, self.EXP_ID, self.user_id_b,
            rights_domain.ROLE_EDITOR)
        exp_rights = rights_manager.get_exploration_rights(self.EXP_ID)

        self.assertTrue(exp_rights.is_owner(self.user_id_a))
        self.assertFalse(exp_rights.is_owner(self.user_id_b))
        self.assertFalse(exp_rights.is_owner(self.user_id_moderator))

    def test_newly_created_exploration(self) -> None:
        exp = exp_domain.Exploration.create_default_exploration(self.EXP_ID)
        exp_services.save_new_exploration(self.user_id_a, exp)  # type: ignore[no-untyped-call]
        exp_rights = rights_manager.get_exploration_rights(self.EXP_ID)

        self.assertTrue(rights_manager.check_can_access_activity(
            self.user_a, exp_rights))
        self.assertTrue(rights_manager.check_can_edit_activity(
            self.user_a, exp_rights))
        self.assertTrue(rights_manager.check_can_voiceover_activity(
            self.user_a, exp_rights))
        self.assertTrue(rights_manager.check_can_save_activity(
            self.user_a, exp_rights))
        self.assertTrue(rights_manager.check_can_delete_activity(
            self.user_a, exp_rights))

        self.assertTrue(rights_manager.check_can_access_activity(
            self.user_moderator, exp_rights))
        self.assertTrue(rights_manager.check_can_edit_activity(
            self.user_moderator, exp_rights))
        self.assertTrue(rights_manager.check_can_voiceover_activity(
            self.user_moderator, exp_rights))
        self.assertTrue(rights_manager.check_can_save_activity(
            self.user_moderator, exp_rights))
        self.assertTrue(rights_manager.check_can_delete_activity(
            self.user_moderator, exp_rights))

        self.assertFalse(rights_manager.check_can_access_activity(
            self.user_b, exp_rights))
        self.assertFalse(rights_manager.check_can_edit_activity(
            self.user_b, exp_rights))
        self.assertFalse(rights_manager.check_can_voiceover_activity(
            self.user_b, exp_rights))
        self.assertFalse(rights_manager.check_can_save_activity(
            self.user_b, exp_rights))
        self.assertFalse(rights_manager.check_can_delete_activity(
            self.user_b, exp_rights))

    def test_inviting_collaborator_to_exploration(self) -> None:
        exp = exp_domain.Exploration.create_default_exploration(self.EXP_ID)
        exp_services.save_new_exploration(self.user_id_a, exp)  # type: ignore[no-untyped-call]
        exp_rights = rights_manager.get_exploration_rights(self.EXP_ID)

        self.assertFalse(rights_manager.check_can_access_activity(
            self.user_b, exp_rights))
        self.assertFalse(rights_manager.check_can_edit_activity(
            self.user_b, exp_rights))
        self.assertFalse(rights_manager.check_can_voiceover_activity(
            self.user_b, exp_rights))
        self.assertFalse(rights_manager.check_can_save_activity(
            self.user_b, exp_rights))
        self.assertFalse(rights_manager.check_can_delete_activity(
            self.user_b, exp_rights))

        rights_manager.assign_role_for_exploration(
            self.user_a, self.EXP_ID, self.user_id_b,
            rights_domain.ROLE_EDITOR)
        exp_rights = rights_manager.get_exploration_rights(self.EXP_ID)

        self.assertTrue(rights_manager.check_can_access_activity(
            self.user_b, exp_rights))
        self.assertTrue(rights_manager.check_can_edit_activity(
            self.user_b, exp_rights))
        self.assertTrue(rights_manager.check_can_voiceover_activity(
            self.user_b, exp_rights))
        self.assertTrue(rights_manager.check_can_save_activity(
            self.user_b, exp_rights))
        self.assertFalse(rights_manager.check_can_delete_activity(
            self.user_b, exp_rights))

    def test_inviting_voice_artist_to_exploration(self) -> None:
        exp = exp_domain.Exploration.create_default_exploration(self.EXP_ID)
        exp_services.save_new_exploration(self.user_id_a, exp)  # type: ignore[no-untyped-call]
        exp_rights = rights_manager.get_exploration_rights(self.EXP_ID)

        self.assertFalse(rights_manager.check_can_access_activity(
            self.user_b, exp_rights))
        self.assertFalse(rights_manager.check_can_edit_activity(
            self.user_b, exp_rights))
        self.assertFalse(rights_manager.check_can_voiceover_activity(
            self.user_b, exp_rights))
        self.assertFalse(rights_manager.check_can_save_activity(
            self.user_b, exp_rights))
        self.assertFalse(rights_manager.check_can_delete_activity(
            self.user_b, exp_rights))

        rights_manager.publish_exploration(self.user_a, self.EXP_ID)
        rights_manager.assign_role_for_exploration(
            self.user_voiceover_admin, self.EXP_ID, self.user_id_b,
            rights_domain.ROLE_VOICE_ARTIST)
        exp_rights = rights_manager.get_exploration_rights(self.EXP_ID)

        self.assertTrue(rights_manager.check_can_access_activity(
            self.user_b, exp_rights))
        self.assertFalse(rights_manager.check_can_edit_activity(
            self.user_b, exp_rights))
        self.assertTrue(rights_manager.check_can_voiceover_activity(
            self.user_b, exp_rights))
        self.assertTrue(rights_manager.check_can_save_activity(
            self.user_b, exp_rights))
        self.assertFalse(rights_manager.check_can_delete_activity(
            self.user_b, exp_rights))

    def test_get_activity_rights_raise_error_for_invalid_activity_type(
        self
    ) -> None:
        with self.assertRaisesRegex(  # type: ignore[no-untyped-call]
            Exception, 'Cannot get activity rights for unknown activity'
        ):
            rights_manager._get_activity_rights('invalid_type', self.user_id_a)  # pylint: disable=protected-access

    def test_inviting_playtester_to_exploration(self) -> None:
        exp = exp_domain.Exploration.create_default_exploration(self.EXP_ID)
        exp_services.save_new_exploration(self.user_id_a, exp)  # type: ignore[no-untyped-call]
        exp_rights = rights_manager.get_exploration_rights(self.EXP_ID)

        self.assertFalse(rights_manager.check_can_access_activity(
            self.user_b, exp_rights))
        self.assertFalse(rights_manager.check_can_edit_activity(
            self.user_b, exp_rights))
        self.assertFalse(rights_manager.check_can_voiceover_activity(
            self.user_b, exp_rights))
        self.assertFalse(rights_manager.check_can_save_activity(
            self.user_b, exp_rights))
        self.assertFalse(rights_manager.check_can_delete_activity(
            self.user_b, exp_rights))

        rights_manager.assign_role_for_exploration(
            self.user_a, self.EXP_ID, self.user_id_b,
            rights_domain.ROLE_VIEWER)
        exp_rights = rights_manager.get_exploration_rights(self.EXP_ID)

        self.assertTrue(rights_manager.check_can_access_activity(
            self.user_b, exp_rights))
        self.assertFalse(rights_manager.check_can_edit_activity(
            self.user_b, exp_rights))
        self.assertFalse(rights_manager.check_can_voiceover_activity(
            self.user_b, exp_rights))
        self.assertFalse(rights_manager.check_can_save_activity(
            self.user_b, exp_rights))
        self.assertFalse(rights_manager.check_can_delete_activity(
            self.user_b, exp_rights))

    def test_user_with_rights_to_edit_any_public_activity(self) -> None:
        exp = exp_domain.Exploration.create_default_exploration(self.EXP_ID)
        exp_services.save_new_exploration(self.user_id_a, exp)  # type: ignore[no-untyped-call]
        rights_manager.publish_exploration(self.user_a, self.EXP_ID)
        exp_rights = rights_manager.get_exploration_rights(self.EXP_ID)

        user_with_public_activity_rights = user_domain.UserActionsInfo(
            self.user_id_b, ['FULL_USER'], [
                role_services.ACTION_EDIT_OWNED_ACTIVITY,
                role_services.ACTION_EDIT_ANY_PUBLIC_ACTIVITY])

        self.assertTrue(rights_manager.check_can_edit_activity(
            user_with_public_activity_rights, exp_rights))
        self.assertTrue(rights_manager.check_can_voiceover_activity(
            user_with_public_activity_rights, exp_rights))
        self.assertTrue(rights_manager.check_can_save_activity(
            user_with_public_activity_rights, exp_rights))
        self.assertFalse(rights_manager.check_can_delete_activity(
            user_with_public_activity_rights, exp_rights))

    def test_user_with_rights_to_delete_any_public_activity(self) -> None:
        exp = exp_domain.Exploration.create_default_exploration(self.EXP_ID)
        exp_services.save_new_exploration(self.user_id_a, exp)  # type: ignore[no-untyped-call]
        rights_manager.publish_exploration(self.user_a, self.EXP_ID)
        exp_rights = rights_manager.get_exploration_rights(self.EXP_ID)

        user_with_public_activity_rights = user_domain.UserActionsInfo(
            self.user_id_b, ['FULL_USER'], [
                role_services.ACTION_EDIT_OWNED_ACTIVITY,
                role_services.ACTION_DELETE_ANY_PUBLIC_ACTIVITY])

        self.assertFalse(rights_manager.check_can_edit_activity(
            user_with_public_activity_rights, exp_rights))
        self.assertFalse(rights_manager.check_can_voiceover_activity(
            user_with_public_activity_rights, exp_rights))
        self.assertFalse(rights_manager.check_can_save_activity(
            user_with_public_activity_rights, exp_rights))
        self.assertTrue(rights_manager.check_can_delete_activity(
            user_with_public_activity_rights, exp_rights))

    def test_assign_role_for_exploration_raises_error_for_invalid_activity_id(
        self
    ) -> None:
        exp = exp_domain.Exploration.create_default_exploration(self.EXP_ID)
        exp_services.save_new_exploration(self.user_id_a, exp)  # type: ignore[no-untyped-call]

        with self.assertRaisesRegex(Exception, 'No activity_rights exists'):  # type: ignore[no-untyped-call]
            rights_manager.assign_role_for_exploration(
                self.user_b, 'abcdefg', self.user_id_c,
                rights_domain.ROLE_VIEWER)

    def test_setting_rights_of_exploration(self) -> None:
        exp = exp_domain.Exploration.create_default_exploration(self.EXP_ID)
        exp_services.save_new_exploration(self.user_id_a, exp)  # type: ignore[no-untyped-call]

        rights_manager.assign_role_for_exploration(
            self.user_a, self.EXP_ID, self.user_id_b,
            rights_domain.ROLE_VIEWER)

        with self.assertRaisesRegex(Exception, 'Could not assign new role.'):  # type: ignore[no-untyped-call]
            rights_manager.assign_role_for_exploration(
                self.user_b, self.EXP_ID, self.user_id_c,
                rights_domain.ROLE_VIEWER)

        rights_manager.assign_role_for_exploration(
            self.user_a, self.EXP_ID, self.user_id_b,
            rights_domain.ROLE_EDITOR)

        with self.assertRaisesRegex(Exception, 'Could not assign new role.'):  # type: ignore[no-untyped-call]
            rights_manager.assign_role_for_exploration(
                self.user_b, self.EXP_ID, self.user_id_c,
                rights_domain.ROLE_VIEWER)

        rights_manager.assign_role_for_exploration(
            self.user_a, self.EXP_ID, self.user_id_b,
            rights_domain.ROLE_OWNER)

        rights_manager.assign_role_for_exploration(
            self.user_b, self.EXP_ID, self.user_id_c,
            rights_domain.ROLE_OWNER)
        rights_manager.assign_role_for_exploration(
            self.user_b, self.EXP_ID, self.user_id_d,
            rights_domain.ROLE_EDITOR)
        rights_manager.assign_role_for_exploration(
            self.user_b, self.EXP_ID, self.user_id_f,
            rights_domain.ROLE_VIEWER)

    def test_publishing_and_unpublishing_exploration(self) -> None:
        exp = exp_domain.Exploration.create_default_exploration(
            self.EXP_ID, title='A title', category='A category')
        exp_services.save_new_exploration(self.user_id_a, exp)  # type: ignore[no-untyped-call]
        exp_rights = rights_manager.get_exploration_rights(self.EXP_ID)

        self.assertFalse(rights_manager.check_can_access_activity(
            self.user_b, exp_rights))

        rights_manager.publish_exploration(self.user_a, self.EXP_ID)
        exp_rights = rights_manager.get_exploration_rights(self.EXP_ID)

        self.assertTrue(rights_manager.check_can_access_activity(
            self.user_b, exp_rights))
        self.assertFalse(rights_manager.check_can_unpublish_activity(
            self.user_a, exp_rights))

        rights_manager.unpublish_exploration(self.user_moderator, self.EXP_ID)
        exp_rights = rights_manager.get_exploration_rights(self.EXP_ID)

        self.assertTrue(rights_manager.check_can_access_activity(
            self.user_a, exp_rights))
        self.assertFalse(rights_manager.check_can_access_activity(
            self.user_b, exp_rights))

    def test_unpublished_exploration_is_removed_from_completed_activities(
        self
    ) -> None:
        exp = exp_domain.Exploration.create_default_exploration(
            self.EXP_ID, title='A title', category='A category')
        exp_services.save_new_exploration(self.user_id_a, exp)  # type: ignore[no-untyped-call]
        rights_manager.publish_exploration(self.user_a, self.EXP_ID)

        learner_progress_services.mark_exploration_as_completed(  # type: ignore[no-untyped-call]
            self.user_id_f, self.EXP_ID)

        self.assertEqual(
            learner_progress_services.get_all_completed_exp_ids(  # type: ignore[no-untyped-call]
                self.user_id_f),
            [self.EXP_ID]
        )

        rights_manager.unpublish_exploration(self.user_moderator, self.EXP_ID)
        self.process_and_flush_pending_tasks()
        self.assertEqual(
            learner_progress_services.get_all_completed_exp_ids(  # type: ignore[no-untyped-call]
                self.user_id_f),
            []
        )

    def test_unpublished_exploration_is_removed_from_incomplete_activities(
        self
    ) -> None:
        exp = exp_domain.Exploration.create_default_exploration(
            self.EXP_ID, title='A title', category='A category')
        exp_services.save_new_exploration(self.user_id_a, exp)  # type: ignore[no-untyped-call]
        rights_manager.publish_exploration(self.user_a, self.EXP_ID)

        learner_progress_services.mark_exploration_as_incomplete(  # type: ignore[no-untyped-call]
            self.user_id_e, self.EXP_ID, 'state', 1)
        self.assertEqual(
            learner_progress_services.get_all_incomplete_exp_ids(  # type: ignore[no-untyped-call]
                self.user_id_e),
            [self.EXP_ID]
        )

        rights_manager.unpublish_exploration(self.user_moderator, self.EXP_ID)
        self.process_and_flush_pending_tasks()
        self.assertEqual(
            learner_progress_services.get_all_incomplete_exp_ids(  # type: ignore[no-untyped-call]
                self.user_id_e),
            []
        )

    def test_can_only_delete_unpublished_explorations(self) -> None:
        exp = exp_domain.Exploration.create_default_exploration(
            self.EXP_ID, title='A title', category='A category')
        exp_services.save_new_exploration(self.user_id_a, exp)  # type: ignore[no-untyped-call]
        exp_rights = rights_manager.get_exploration_rights(self.EXP_ID)

        self.assertTrue(rights_manager.check_can_delete_activity(
            self.user_a, exp_rights))

        rights_manager.publish_exploration(self.user_a, self.EXP_ID)
        exp_rights = rights_manager.get_exploration_rights(self.EXP_ID)

        self.assertFalse(rights_manager.check_can_delete_activity(
            self.user_a, exp_rights))

        rights_manager.unpublish_exploration(self.user_moderator, self.EXP_ID)
        exp_rights = rights_manager.get_exploration_rights(self.EXP_ID)

        self.assertTrue(rights_manager.check_can_delete_activity(
            self.user_a, exp_rights))

    def test_changing_viewability_of_exploration(self) -> None:
        exp = exp_domain.Exploration.create_default_exploration(
            self.EXP_ID, title='A title', category='A category')
        exp_services.save_new_exploration(self.user_id_a, exp)  # type: ignore[no-untyped-call]
        exp_rights = rights_manager.get_exploration_rights(self.EXP_ID)

        self.assertFalse(rights_manager.check_can_access_activity(
            self.user_b, exp_rights))

        with self.assertRaisesRegex(Exception, 'already the current value'):  # type: ignore[no-untyped-call]
            rights_manager.set_private_viewability_of_exploration(
                self.user_a, self.EXP_ID, False)
        with self.assertRaisesRegex(Exception, 'cannot be changed'):  # type: ignore[no-untyped-call]
            rights_manager.set_private_viewability_of_exploration(
                self.user_b, self.EXP_ID, True)

        rights_manager.set_private_viewability_of_exploration(
            self.user_a, self.EXP_ID, True)
        exp_rights = rights_manager.get_exploration_rights(self.EXP_ID)
        self.assertTrue(rights_manager.check_can_access_activity(
            self.user_a, exp_rights))
        self.assertTrue(rights_manager.check_can_access_activity(
            self.user_b, exp_rights))

        rights_manager.set_private_viewability_of_exploration(
            self.user_a, self.EXP_ID, False)
        exp_rights = rights_manager.get_exploration_rights(self.EXP_ID)
        self.assertTrue(rights_manager.check_can_access_activity(
            self.user_a, exp_rights))
        self.assertFalse(rights_manager.check_can_access_activity(
            self.user_b, exp_rights))

    def test_reassign_higher_role_to_exploration(self) -> None:
        exp = exp_domain.Exploration.create_default_exploration(self.EXP_ID)
        exp_services.save_new_exploration(self.user_id_a, exp)  # type: ignore[no-untyped-call]

        rights_manager.assign_role_for_exploration(
            self.user_a, self.EXP_ID, self.user_id_b,
            rights_domain.ROLE_VIEWER)

        exp_rights = rights_manager.get_exploration_rights(self.EXP_ID)
        self.assertTrue(exp_rights.is_viewer(self.user_id_b))

        rights_manager.assign_role_for_exploration(
            self.user_a, self.EXP_ID, self.user_id_b,
            rights_domain.ROLE_OWNER)

        exp_rights = rights_manager.get_exploration_rights(self.EXP_ID)
        self.assertTrue(exp_rights.is_owner(self.user_id_b))

    def test_reassign_lower_role_to_exploration(self) -> None:
        exp = exp_domain.Exploration.create_default_exploration(self.EXP_ID)
        exp_services.save_new_exploration(self.user_id_a, exp)  # type: ignore[no-untyped-call]

        rights_manager.assign_role_for_exploration(
            self.user_a, self.EXP_ID, self.user_id_b,
            rights_domain.ROLE_OWNER)

        exp_rights = rights_manager.get_exploration_rights(self.EXP_ID)
        self.assertTrue(exp_rights.is_owner(self.user_id_a))

        rights_manager.assign_role_for_exploration(
            self.user_a, self.EXP_ID, self.user_id_b,
            rights_domain.ROLE_VIEWER)

        exp_rights = rights_manager.get_exploration_rights(self.EXP_ID)
        self.assertTrue(exp_rights.is_viewer(self.user_id_b))

    def test_check_exploration_rights(self) -> None:
        exp = exp_domain.Exploration.create_default_exploration(self.EXP_ID)
        exp_services.save_new_exploration(self.user_id_a, exp)  # type: ignore[no-untyped-call]
        rights_manager.assign_role_for_exploration(
            self.user_a, self.EXP_ID, self.user_id_b,
            rights_domain.ROLE_VIEWER)

        rights_manager.assign_role_for_exploration(
            self.user_a, self.EXP_ID, self.user_id_c,
            rights_domain.ROLE_EDITOR)

        exp_rights = rights_manager.get_exploration_rights(self.EXP_ID)

        self.assertTrue(exp_rights.is_owner(self.user_id_a))
        self.assertTrue(exp_rights.is_editor(self.user_id_c))
        self.assertTrue(exp_rights.is_viewer(self.user_id_b))
        self.assertFalse(exp_rights.is_viewer(self.user_id_a))
        self.assertFalse(exp_rights.is_owner(self.user_id_b))
        self.assertFalse(exp_rights.is_editor(self.user_id_b))

        rights_manager.publish_exploration(self.user_a, self.EXP_ID)
        rights_manager.assign_role_for_exploration(
            self.user_voiceover_admin, self.EXP_ID, self.user_id_d,
            rights_domain.ROLE_VOICE_ARTIST)
        exp_rights = rights_manager.get_exploration_rights(self.EXP_ID)

        self.assertTrue(exp_rights.is_voice_artist(self.user_id_d))
        self.assertFalse(exp_rights.is_voice_artist(self.user_id_b))

    def test_get_multiple_exploration_rights(self) -> None:
        exp_ids = ['exp1', 'exp2', 'exp3', 'exp4']

        # Saving only first 3 explorations to check that None is returned for
        # non-existing exploration.
        for exp_id in exp_ids[:3]:
            self.save_new_valid_exploration(exp_id, self.user_id_moderator)
        exp_rights = rights_manager.get_multiple_exploration_rights_by_ids(
            exp_ids)

        self.assertEqual(len(exp_rights), 4)
        for rights_object in exp_rights[:3]:
            self.assertIsNotNone(rights_object)
        self.assertIsNone(exp_rights[3])

    def test_owner_cannot_be_reassigned_as_owner(self) -> None:
        exp = exp_domain.Exploration.create_default_exploration(self.EXP_ID)
        exp_services.save_new_exploration(self.user_id_a, exp)  # type: ignore[no-untyped-call]

        with self.assertRaisesRegex(Exception, 'This user already owns this'):  # type: ignore[no-untyped-call]
            rights_manager.assign_role_for_exploration(
                self.user_a, self.EXP_ID, self.user_id_a,
                rights_domain.ROLE_OWNER)

    def test_assign_viewer_to_role_owner(self) -> None:
        exp = exp_domain.Exploration.create_default_exploration(self.EXP_ID)
        exp_services.save_new_exploration(self.user_id_a, exp)  # type: ignore[no-untyped-call]

        rights_manager.assign_role_for_exploration(
            self.user_a, self.EXP_ID, self.user_id_b,
            rights_domain.ROLE_VIEWER)
        exp_rights = rights_manager.get_exploration_rights(self.EXP_ID)

        self.assertFalse(exp_rights.is_owner(self.user_id_b))

        rights_manager.assign_role_for_exploration(
            self.user_a, self.EXP_ID, self.user_id_b, rights_domain.ROLE_OWNER)
        exp_rights = rights_manager.get_exploration_rights(self.EXP_ID)

        self.assertTrue(exp_rights.is_owner(self.user_id_b))

    def test_owner_cannot_assign_voice_artist(self) -> None:
        exp = exp_domain.Exploration.create_default_exploration(self.EXP_ID)
        exp_services.save_new_exploration(self.user_id_a, exp)  # type: ignore[no-untyped-call]
        rights_manager.publish_exploration(self.user_a, self.EXP_ID)

        with self.assertRaisesRegex(Exception, 'Could not assign new role.'):  # type: ignore[no-untyped-call]
            rights_manager.assign_role_for_exploration(
                self.user_a, self.EXP_ID, self.user_id_b,
                rights_domain.ROLE_VOICE_ARTIST)

    def test_voiceover_admin_can_modify_voice_artist_role(self) -> None:
        exp = exp_domain.Exploration.create_default_exploration(self.EXP_ID)
        exp_services.save_new_exploration(self.user_id_a, exp)  # type: ignore[no-untyped-call]
        rights_manager.publish_exploration(self.user_a, self.EXP_ID)

        rights_manager.assign_role_for_exploration(
            self.user_voiceover_admin, self.EXP_ID, self.user_id_b,
            rights_domain.ROLE_VOICE_ARTIST)

        exp_rights = rights_manager.get_exploration_rights(self.EXP_ID)
        self.assertTrue(exp_rights.is_voice_artist(self.user_id_b))

        rights_manager.deassign_role_for_exploration(
            self.user_voiceover_admin, self.EXP_ID, self.user_id_b)

        self.assertFalse(exp_rights.is_voice_artist(self.user_id_b))

    def test_voice_artist_cannot_be_assigned_to_private_exploration(
        self
    ) -> None:
        exp = exp_domain.Exploration.create_default_exploration(self.EXP_ID)
        exp_services.save_new_exploration(self.user_id_a, exp)  # type: ignore[no-untyped-call]

        with self.assertRaisesRegex(  # type: ignore[no-untyped-call]
            Exception, 'Could not assign voice artist to private activity.'
        ):
            rights_manager.assign_role_for_exploration(
                self.user_voiceover_admin, self.EXP_ID, self.user_id_b,
                rights_domain.ROLE_VOICE_ARTIST)

    def test_voice_artist_can_be_unassigned_from_private_exploration(
        self
    ) -> None:
        exp = exp_domain.Exploration.create_default_exploration(self.EXP_ID)
        exp_services.save_new_exploration(self.user_id_a, exp)  # type: ignore[no-untyped-call]
        rights_manager.publish_exploration(self.user_a, self.EXP_ID)

        rights_manager.assign_role_for_exploration(
            self.user_voiceover_admin, self.EXP_ID, self.user_id_b,
            rights_domain.ROLE_VOICE_ARTIST)

        exp_rights = rights_manager.get_exploration_rights(self.EXP_ID)
        self.assertTrue(exp_rights.is_voice_artist(self.user_id_b))

        rights_manager.unpublish_exploration(self.user_moderator, self.EXP_ID)
        rights_manager.deassign_role_for_exploration(
            self.user_voiceover_admin, self.EXP_ID, self.user_id_b)

        exp_rights = rights_manager.get_exploration_rights(self.EXP_ID)
        self.assertFalse(exp_rights.is_voice_artist(self.user_id_b))

    def test_owner_cannot_assign_voice_artist_to_core_role(self) -> None:
        exp = exp_domain.Exploration.create_default_exploration(self.EXP_ID)
        exp_services.save_new_exploration(self.user_id_a, exp)  # type: ignore[no-untyped-call]
        rights_manager.publish_exploration(self.user_a, self.EXP_ID)

        rights_manager.assign_role_for_exploration(
            self.user_voiceover_admin, self.EXP_ID, self.user_id_b,
            rights_domain.ROLE_VOICE_ARTIST)
        exp_rights = rights_manager.get_exploration_rights(self.EXP_ID)

        self.assertFalse(exp_rights.is_owner(self.user_id_b))
        with self.assertRaisesRegex(Exception, 'Could not assign new role.'):  # type: ignore[no-untyped-call]
            rights_manager.assign_role_for_exploration(
                self.user_a, self.EXP_ID, self.user_id_b,
                rights_domain.ROLE_VOICE_ARTIST)

    def test_voice_artist_cannot_be_reassigned_as_voice_artist(self) -> None:
        exp = exp_domain.Exploration.create_default_exploration(self.EXP_ID)
        exp_services.save_new_exploration(self.user_id_a, exp)  # type: ignore[no-untyped-call]
        rights_manager.publish_exploration(self.user_a, self.EXP_ID)

        rights_manager.assign_role_for_exploration(
            self.user_voiceover_admin, self.EXP_ID, self.user_id_b,
            rights_domain.ROLE_VOICE_ARTIST)

        with self.assertRaisesRegex(  # type: ignore[no-untyped-call]
            Exception, 'This user already can voiceover this'):
            rights_manager.assign_role_for_exploration(
                self.user_voiceover_admin, self.EXP_ID, self.user_id_b,
                rights_domain.ROLE_VOICE_ARTIST)

    def test_viewer_cannot_be_reassigned_as_viewer(self) -> None:
        exp = exp_domain.Exploration.create_default_exploration(self.EXP_ID)
        exp_services.save_new_exploration(self.user_id_a, exp)  # type: ignore[no-untyped-call]

        rights_manager.assign_role_for_exploration(
            self.user_a, self.EXP_ID, self.user_id_b,
            rights_domain.ROLE_VIEWER)

        with self.assertRaisesRegex(  # type: ignore[no-untyped-call]
            Exception, 'This user already can view this'):
            rights_manager.assign_role_for_exploration(
                self.user_a, self.EXP_ID, self.user_id_b,
                rights_domain.ROLE_VIEWER)

    def test_public_explorations_cannot_be_assigned_role_viewer(
        self
    ) -> None:
        exp = exp_domain.Exploration.create_default_exploration(self.EXP_ID)
        exp_services.save_new_exploration(self.user_id_a, exp)  # type: ignore[no-untyped-call]

        rights_manager.publish_exploration(self.user_a, self.EXP_ID)

        with self.assertRaisesRegex(  # type: ignore[no-untyped-call]
            Exception, 'Public explorations can be viewed by anyone.'):
            rights_manager.assign_role_for_exploration(
                self.user_a, self.EXP_ID, self.user_id_b,
                rights_domain.ROLE_VIEWER)

    def test_cannot_assign_invalid_role(self) -> None:
        exp = exp_domain.Exploration.create_default_exploration(self.EXP_ID)
        exp_services.save_new_exploration(self.user_id_a, exp)  # type: ignore[no-untyped-call]

        with self.assertRaisesRegex(Exception, 'Invalid role: invalid_role'):  # type: ignore[no-untyped-call]
            rights_manager.assign_role_for_exploration(
                self.user_a, self.EXP_ID, self.user_id_b, 'invalid_role')

    def test_deassign_role_for_exploration_raise_error_with_invalid_activity_id(
        self
    ) -> None:
        exp = exp_domain.Exploration.create_default_exploration(self.EXP_ID)
        exp_services.save_new_exploration(self.user_id_a, exp)  # type: ignore[no-untyped-call]

        with self.assertRaisesRegex(  # type: ignore[no-untyped-call]
            Exception, 'No activity_rights exists for the given activity_id'
        ):
            rights_manager.deassign_role_for_exploration(
                self.user_b, 'abcdefg', self.user_id_a)

    def test_deassign_without_rights_fails(self) -> None:
        exp = exp_domain.Exploration.create_default_exploration(self.EXP_ID)
        exp_services.save_new_exploration(self.user_id_a, exp)  # type: ignore[no-untyped-call]

        with self.assertRaisesRegex(  # type: ignore[no-untyped-call]
            Exception, 'Could not deassign role'):
            rights_manager.deassign_role_for_exploration(
                self.user_b, self.EXP_ID, self.user_id_a)

    def test_deassign_viewer_is_successful(self) -> None:
        exp = exp_domain.Exploration.create_default_exploration(self.EXP_ID)
        exp_services.save_new_exploration(self.user_id_a, exp)  # type: ignore[no-untyped-call]

        rights_manager.assign_role_for_exploration(
            self.user_a, self.EXP_ID, self.user_id_b, rights_domain.ROLE_VIEWER)
        exp_rights = rights_manager.get_exploration_rights(self.EXP_ID)
        self.assertTrue(exp_rights.is_viewer(self.user_id_b))

        rights_manager.deassign_role_for_exploration(
            self.user_a, self.EXP_ID, self.user_id_b)
        exp_rights = rights_manager.get_exploration_rights(self.EXP_ID)
        self.assertFalse(exp_rights.is_viewer(self.user_id_b))

    def test_deassign_editor_is_successful(self) -> None:
        exp = exp_domain.Exploration.create_default_exploration(self.EXP_ID)
        exp_services.save_new_exploration(self.user_id_a, exp)  # type: ignore[no-untyped-call]

        rights_manager.assign_role_for_exploration(
            self.user_a, self.EXP_ID, self.user_id_b, rights_domain.ROLE_EDITOR)
        exp_rights = rights_manager.get_exploration_rights(self.EXP_ID)
        self.assertTrue(exp_rights.is_editor(self.user_id_b))

        rights_manager.deassign_role_for_exploration(
            self.user_a, self.EXP_ID, self.user_id_b)
        exp_rights = rights_manager.get_exploration_rights(self.EXP_ID)
        self.assertFalse(exp_rights.is_editor(self.user_id_b))

    def test_deassign_editor_is_successful_with_commit_message_having_anonymous(
        self
    ) -> None:
        exp = exp_domain.Exploration.create_default_exploration(self.EXP_ID)
        exp_services.save_new_exploration(self.user_id_a, exp)  # type: ignore[no-untyped-call]

        rights_manager.assign_role_for_exploration(
            self.user_a, self.EXP_ID, self.user_id_b, rights_domain.ROLE_EDITOR)
        exp_rights = rights_manager.get_exploration_rights(self.EXP_ID)
        self.assertTrue(exp_rights.is_editor(self.user_id_b))

        with self.swap_to_always_return(user_services, 'get_usernames', [None]):
            rights_manager.deassign_role_for_exploration(
                self.user_a, self.EXP_ID, self.user_id_b)
            exp_rights = rights_manager.get_exploration_rights(self.EXP_ID)
            self.assertFalse(exp_rights.is_editor(self.user_id_b))

    def test_deassign_owner_is_successful(self) -> None:
        exp = exp_domain.Exploration.create_default_exploration(self.EXP_ID)
        exp_services.save_new_exploration(self.user_id_a, exp)  # type: ignore[no-untyped-call]

        rights_manager.assign_role_for_exploration(
            self.user_a, self.EXP_ID, self.user_id_b, rights_domain.ROLE_OWNER)
        exp_rights = rights_manager.get_exploration_rights(self.EXP_ID)
        self.assertTrue(exp_rights.is_owner(self.user_id_b))

        rights_manager.deassign_role_for_exploration(
            self.user_a, self.EXP_ID, self.user_id_b)
        exp_rights = rights_manager.get_exploration_rights(self.EXP_ID)
        self.assertFalse(exp_rights.is_owner(self.user_id_b))

    def test_deassign_non_existent_fails(self) -> None:
        exp = exp_domain.Exploration.create_default_exploration(self.EXP_ID)
        exp_services.save_new_exploration(self.user_id_a, exp)  # type: ignore[no-untyped-call]

        with self.assertRaisesRegex(  # type: ignore[no-untyped-call]
            Exception, 'This user does not have any role in'):
            rights_manager.deassign_role_for_exploration(
                self.user_a, self.EXP_ID, self.user_id_b)

    def test_deassign_editor_is_successful_with_all_valid_commit_messages(
        self
    ) -> None:
        self.signup('testuser@example.com', 'TestUser')
        test_user = self.get_user_id_from_email('testuser@example.com')  # type: ignore[no-untyped-call]
        editor_username = 'TestUser'
        self.assertEqual(
            user_services.get_username(test_user),
            editor_username
        )

        # Creating new exploration.
        exp = exp_domain.Exploration.create_default_exploration(self.EXP_ID)
        exp_services.save_new_exploration(self.user_id_a, exp)  # type: ignore[no-untyped-call]

        snapshots_data = (
            exp_models.ExplorationRightsModel.get_snapshots_metadata(
                self.EXP_ID, [1]
            )
        )
        self.assertEqual(
            snapshots_data[0]['commit_message'],
            'Created new exploration'
        )

        # Assigning editor role to editor_username ('TestUser').
        rights_manager.assign_role_for_exploration(
            self.user_a, self.EXP_ID, test_user, rights_domain.ROLE_EDITOR)
        exp_rights = rights_manager.get_exploration_rights(self.EXP_ID)
        self.assertTrue(exp_rights.is_editor(test_user))

        snapshots_data = (
            exp_models.ExplorationRightsModel.get_snapshots_metadata(
                self.EXP_ID, [2]
            )
        )
        self.assertEqual(
            snapshots_data[0]['commit_message'],
            'Changed role of TestUser from none to editor'
        )

        # De-assigning editor role from editor_username ('B').
        rights_manager.deassign_role_for_exploration(
            self.user_a, self.EXP_ID, test_user)
        exp_rights = rights_manager.get_exploration_rights(self.EXP_ID)
        self.assertFalse(exp_rights.is_editor(test_user))

        snapshots_data = (
            exp_models.ExplorationRightsModel.get_snapshots_metadata(
                self.EXP_ID, [3]
            )
        )
        self.assertEqual(
            snapshots_data[0]['commit_message'],
            'Remove TestUser from role editor for exploration'
        )


class CollectionRightsTests(test_utils.GenericTestBase):
    """Test that rights for actions on collections work as expected."""

    COLLECTION_ID: Final = 'collection_id'
    EXP_ID_FOR_COLLECTION: Final = 'exp_id_for_collection'

<<<<<<< HEAD
    def setUp(self) -> None:
        super(CollectionRightsTests, self).setUp()
=======
    def setUp(self):
        super().setUp()
>>>>>>> 2a701014
        self.signup('a@example.com', 'A')
        self.signup('b@example.com', 'B')
        self.signup('c@example.com', 'C')
        self.signup('d@example.com', 'D')
        self.signup('e@example.com', 'E')
        self.signup(self.MODERATOR_EMAIL, self.MODERATOR_USERNAME)

        self.user_id_a = self.get_user_id_from_email('a@example.com')  # type: ignore[no-untyped-call]
        self.user_id_b = self.get_user_id_from_email('b@example.com')  # type: ignore[no-untyped-call]
        self.user_id_c = self.get_user_id_from_email('c@example.com')  # type: ignore[no-untyped-call]
        self.user_id_d = self.get_user_id_from_email('d@example.com')  # type: ignore[no-untyped-call]
        self.user_id_e = self.get_user_id_from_email('e@example.com')  # type: ignore[no-untyped-call]
        self.user_id_moderator = self.get_user_id_from_email(  # type: ignore[no-untyped-call]
            self.MODERATOR_EMAIL)
        self.set_moderators([self.MODERATOR_USERNAME])
        self.user_a = user_services.get_user_actions_info(self.user_id_a)
        self.user_b = user_services.get_user_actions_info(self.user_id_b)
        self.user_c = user_services.get_user_actions_info(self.user_id_c)
        self.user_d = user_services.get_user_actions_info(self.user_id_d)
        self.user_e = user_services.get_user_actions_info(self.user_id_e)
        self.user_moderator = user_services.get_user_actions_info(
            self.user_id_moderator)
        self.system_user = user_services.get_system_user()
        self.login(self.MODERATOR_EMAIL)

    def test_get_collection_rights_for_nonexistent_collection(self) -> None:
        non_col_id = 'this_collection_does_not_exist_id'

        with self.assertRaisesRegex(  # type: ignore[no-untyped-call]
            Exception,
            'Entity for class CollectionRightsModel with id '
            'this_collection_does_not_exist_id not found'
            ):
            rights_manager.get_collection_rights(non_col_id)

        self.assertIsNone(
            rights_manager.get_collection_rights(non_col_id, strict=False))

    def test_demo_collection(self) -> None:
        collection_services.load_demo('0')
        rights_manager.release_ownership_of_collection(
            self.system_user, '0')
        collection_rights = rights_manager.get_collection_rights('0')

        self.assertTrue(rights_manager.check_can_access_activity(
            self.user_a, collection_rights))
        self.assertTrue(rights_manager.check_can_edit_activity(
            self.user_a, collection_rights))
        self.assertFalse(rights_manager.check_can_delete_activity(
            self.user_a, collection_rights))

        self.assertTrue(rights_manager.check_can_access_activity(
            self.user_moderator, collection_rights))
        self.assertTrue(rights_manager.check_can_edit_activity(
            self.user_moderator, collection_rights))
        self.assertTrue(rights_manager.check_can_delete_activity(
            self.user_moderator, collection_rights))
        collection_rights.status = 'invalid_status'
        self.assertFalse(rights_manager.check_can_access_activity(
            self.user_moderator, collection_rights))

    def test_ownership_of_collection(self) -> None:
        self.save_new_default_collection(self.COLLECTION_ID, self.user_id_a)

        rights_manager.assign_role_for_collection(
            self.user_a, self.COLLECTION_ID, self.user_id_b,
            rights_domain.ROLE_EDITOR)

        self.assertListEqual(
            ['A'],
            rights_manager.get_collection_owner_names(
                self.COLLECTION_ID))
        collection_rights = rights_manager.get_collection_rights(
            self.COLLECTION_ID)

        self.assertTrue(collection_rights.is_owner(self.user_id_a))
        self.assertFalse(collection_rights.is_owner(self.user_id_b))

        self.assertFalse(collection_rights.is_owner(self.user_id_moderator))

    def test_newly_created_collection(self) -> None:
        self.save_new_default_collection(self.COLLECTION_ID, self.user_id_a)

        self.assertListEqual(
            ['A'],
            rights_manager.get_collection_owner_names(
                self.COLLECTION_ID))
        collection_rights = rights_manager.get_collection_rights(
            self.COLLECTION_ID)

        self.assertTrue(rights_manager.check_can_access_activity(
            self.user_a, collection_rights))
        self.assertTrue(rights_manager.check_can_edit_activity(
            self.user_a, collection_rights))
        self.assertTrue(rights_manager.check_can_delete_activity(
            self.user_a, collection_rights))

        self.assertTrue(rights_manager.check_can_access_activity(
            self.user_moderator, collection_rights))
        self.assertTrue(rights_manager.check_can_edit_activity(
            self.user_moderator, collection_rights))
        self.assertTrue(rights_manager.check_can_delete_activity(
            self.user_moderator, collection_rights))

        self.assertFalse(rights_manager.check_can_access_activity(
            self.user_b, collection_rights))
        self.assertFalse(rights_manager.check_can_edit_activity(
            self.user_b, collection_rights))
        self.assertFalse(rights_manager.check_can_delete_activity(
            self.user_b, collection_rights))

    def test_owner_cannot_be_reassigned_as_owner(self) -> None:
        collection = collection_domain.Collection.create_default_collection(
            self.COLLECTION_ID)
        collection_services.save_new_collection(self.user_id_a, collection)  # type: ignore[no-untyped-call]

        with self.assertRaisesRegex(Exception, 'This user already owns this'):  # type: ignore[no-untyped-call]
            rights_manager.assign_role_for_collection(
                self.user_a, self.COLLECTION_ID, self.user_id_a,
                rights_domain.ROLE_OWNER)

    def test_editor_can_be_reassigned_as_owner(self) -> None:
        collection = collection_domain.Collection.create_default_collection(
            self.COLLECTION_ID)
        collection_services.save_new_collection(self.user_id_a, collection)  # type: ignore[no-untyped-call]

        rights_manager.assign_role_for_collection(
            self.user_a, self.COLLECTION_ID, self.user_id_b,
            rights_domain.ROLE_EDITOR)
        collection_rights = rights_manager.get_collection_rights(
            self.COLLECTION_ID)

        self.assertTrue(collection_rights.is_editor(self.user_id_b))

        rights_manager.assign_role_for_collection(
            self.user_a, self.COLLECTION_ID, self.user_id_b,
            rights_domain.ROLE_OWNER)

        self.assertTrue(collection_rights.is_owner(self.user_id_b))
        self.assertFalse(collection_rights.is_editor(self.user_id_b))

    def test_voiceartist_can_be_reassigned_as_owner(self) -> None:
        collection = collection_domain.Collection.create_default_collection(
            self.COLLECTION_ID)
        collection_services.save_new_collection(self.user_id_a, collection)  # type: ignore[no-untyped-call]

        rights_manager.assign_role_for_collection(
            self.user_a, self.COLLECTION_ID, self.user_id_b,
            rights_domain.ROLE_VOICE_ARTIST)
        collection_rights = rights_manager.get_collection_rights(
            self.COLLECTION_ID)

        self.assertTrue(collection_rights.is_voice_artist(self.user_id_b))

        rights_manager.assign_role_for_collection(
            self.user_a, self.COLLECTION_ID, self.user_id_b,
            rights_domain.ROLE_OWNER)

        self.assertTrue(collection_rights.is_owner(self.user_id_b))
        self.assertFalse(collection_rights.is_voice_artist(self.user_id_b))

    def test_viewer_can_be_reassigned_as_owner(self) -> None:
        collection = collection_domain.Collection.create_default_collection(
            self.COLLECTION_ID)
        collection_services.save_new_collection(self.user_id_a, collection)  # type: ignore[no-untyped-call]

        rights_manager.assign_role_for_collection(
            self.user_a, self.COLLECTION_ID, self.user_id_b,
            rights_domain.ROLE_VIEWER)
        collection_rights = rights_manager.get_collection_rights(
            self.COLLECTION_ID)

        self.assertTrue(collection_rights.is_viewer(self.user_id_b))

        rights_manager.assign_role_for_collection(
            self.user_a, self.COLLECTION_ID, self.user_id_b,
            rights_domain.ROLE_OWNER)

        self.assertTrue(collection_rights.is_owner(self.user_id_b))
        self.assertFalse(collection_rights.is_viewer(self.user_id_b))

    def test_viewer_can_be_reassigned_as_editor(self) -> None:
        collection = collection_domain.Collection.create_default_collection(
            self.COLLECTION_ID)
        collection_services.save_new_collection(self.user_id_a, collection)  # type: ignore[no-untyped-call]

        rights_manager.assign_role_for_collection(
            self.user_a, self.COLLECTION_ID, self.user_id_b,
            rights_domain.ROLE_VIEWER)
        collection_rights = rights_manager.get_collection_rights(
            self.COLLECTION_ID)

        self.assertTrue(collection_rights.is_viewer(self.user_id_b))

        rights_manager.assign_role_for_collection(
            self.user_a, self.COLLECTION_ID, self.user_id_b,
            rights_domain.ROLE_EDITOR)

        self.assertTrue(collection_rights.is_editor(self.user_id_b))
        self.assertFalse(collection_rights.is_viewer(self.user_id_b))

    def test_voiceartist_can_be_reassigned_as_editor(self) -> None:
        collection = collection_domain.Collection.create_default_collection(
            self.COLLECTION_ID)
        collection_services.save_new_collection(self.user_id_a, collection)  # type: ignore[no-untyped-call]

        rights_manager.assign_role_for_collection(
            self.user_a, self.COLLECTION_ID, self.user_id_b,
            rights_domain.ROLE_VOICE_ARTIST)
        collection_rights = rights_manager.get_collection_rights(
            self.COLLECTION_ID)

        self.assertTrue(collection_rights.is_voice_artist(self.user_id_b))

        rights_manager.assign_role_for_collection(
            self.user_a, self.COLLECTION_ID, self.user_id_b,
            rights_domain.ROLE_EDITOR)

        self.assertTrue(collection_rights.is_editor(self.user_id_b))
        self.assertFalse(collection_rights.is_voice_artist(self.user_id_b))

    def test_viewer_can_be_reassigned_as_voiceartist(self) -> None:
        collection = collection_domain.Collection.create_default_collection(
            self.COLLECTION_ID)
        collection_services.save_new_collection(self.user_id_a, collection)  # type: ignore[no-untyped-call]

        rights_manager.assign_role_for_collection(
            self.user_a, self.COLLECTION_ID, self.user_id_b,
            rights_domain.ROLE_VIEWER)
        collection_rights = rights_manager.get_collection_rights(
            self.COLLECTION_ID)

        self.assertTrue(collection_rights.is_viewer(self.user_id_b))

        rights_manager.assign_role_for_collection(
            self.user_a, self.COLLECTION_ID, self.user_id_b,
            rights_domain.ROLE_VOICE_ARTIST)

        self.assertTrue(collection_rights.is_voice_artist(self.user_id_b))
        self.assertFalse(collection_rights.is_viewer(self.user_id_b))

    def test_editor_cannot_be_reassigned_as_editor(self) -> None:
        collection = collection_domain.Collection.create_default_collection(
            self.COLLECTION_ID)
        collection_services.save_new_collection(self.user_id_a, collection)  # type: ignore[no-untyped-call]

        rights_manager.assign_role_for_collection(
            self.user_a, self.COLLECTION_ID, self.user_id_b,
            rights_domain.ROLE_EDITOR)

        with self.assertRaisesRegex(  # type: ignore[no-untyped-call]
            Exception, 'This user already can edit this'):
            rights_manager.assign_role_for_collection(
                self.user_a, self.COLLECTION_ID, self.user_id_b,
                rights_domain.ROLE_EDITOR)

    def test_voice_artist_cannot_be_reassigned_as_voice_artist(self) -> None:
        collection = collection_domain.Collection.create_default_collection(
            self.COLLECTION_ID)
        collection_services.save_new_collection(self.user_id_a, collection)  # type: ignore[no-untyped-call]

        rights_manager.assign_role_for_collection(
            self.user_a, self.COLLECTION_ID, self.user_id_b,
            rights_domain.ROLE_VOICE_ARTIST)

        with self.assertRaisesRegex(  # type: ignore[no-untyped-call]
            Exception, 'This user already can voiceover this'):
            rights_manager.assign_role_for_collection(
                self.user_a, self.COLLECTION_ID, self.user_id_b,
                rights_domain.ROLE_VOICE_ARTIST)

    def test_viewer_cannot_be_reassigned_as_viewer(self) -> None:
        collection = collection_domain.Collection.create_default_collection(
            self.COLLECTION_ID)
        collection_services.save_new_collection(self.user_id_a, collection)  # type: ignore[no-untyped-call]

        rights_manager.assign_role_for_collection(
            self.user_a, self.COLLECTION_ID, self.user_id_b,
            rights_domain.ROLE_VIEWER)

        with self.assertRaisesRegex(  # type: ignore[no-untyped-call]
            Exception, 'This user already can view this'):
            rights_manager.assign_role_for_collection(
                self.user_a, self.COLLECTION_ID, self.user_id_b,
                rights_domain.ROLE_VIEWER)

    def test_public_collection_cannot_be_assigned_role_viewer(self) -> None:
        collection = collection_domain.Collection.create_default_collection(
            self.COLLECTION_ID)
        collection_services.save_new_collection(self.user_id_a, collection)  # type: ignore[no-untyped-call]

        rights_manager.publish_collection(self.user_a, self.COLLECTION_ID)

        with self.assertRaisesRegex(  # type: ignore[no-untyped-call]
            Exception, 'Public collections can be viewed by anyone.'):
            rights_manager.assign_role_for_collection(
                self.user_a, self.COLLECTION_ID, self.user_id_b,
                rights_domain.ROLE_VIEWER)

    def test_inviting_collaborator_to_collection(self) -> None:
        self.save_new_valid_collection(
            self.COLLECTION_ID, self.user_id_a,
            exploration_id=self.EXP_ID_FOR_COLLECTION)
        collection_rights = rights_manager.get_collection_rights(
            self.COLLECTION_ID)

        # Verify initial editor permissions for the collection.
        self.assertTrue(rights_manager.check_can_access_activity(
            self.user_a, collection_rights))
        self.assertTrue(rights_manager.check_can_edit_activity(
            self.user_a, collection_rights))

        # Verify initial editor permissions for the exploration within the
        # collection.
        self.assertFalse(rights_manager.check_can_access_activity(
            self.user_b, collection_rights))
        self.assertFalse(rights_manager.check_can_edit_activity(
            self.user_b, collection_rights))

        # User A adds user B to the collection as an editor.
        rights_manager.assign_role_for_collection(
            self.user_a, self.COLLECTION_ID, self.user_id_b,
            rights_domain.ROLE_EDITOR)

        # Ensure User A is the only user in the owner names list.
        self.assertListEqual(
            ['A'],
            rights_manager.get_collection_owner_names(
                self.COLLECTION_ID))
        collection_rights = rights_manager.get_collection_rights(
            self.COLLECTION_ID)

        # Ensure User B is now an editor of the collection.
        self.assertTrue(rights_manager.check_can_access_activity(
            self.user_b, collection_rights))
        self.assertTrue(rights_manager.check_can_edit_activity(
            self.user_b, collection_rights))
        self.assertFalse(rights_manager.check_can_delete_activity(
            self.user_b, collection_rights))

        exp_for_collection_rights = rights_manager.get_exploration_rights(
            self.EXP_ID_FOR_COLLECTION)
        # Ensure User B is not an editor of the exploration within the
        # collection.
        self.assertFalse(rights_manager.check_can_access_activity(
            self.user_b, exp_for_collection_rights))
        self.assertFalse(rights_manager.check_can_edit_activity(
            self.user_b, exp_for_collection_rights))

    def test_inviting_playtester_to_collection(self) -> None:
        self.save_new_valid_collection(
            self.COLLECTION_ID, self.user_id_a,
            exploration_id=self.EXP_ID_FOR_COLLECTION)
        collection_rights = rights_manager.get_collection_rights(
            self.COLLECTION_ID)
        exp_for_collection_rights = rights_manager.get_exploration_rights(
            self.EXP_ID_FOR_COLLECTION)

        # Verify initial viewer permissions for the collection.
        self.assertFalse(rights_manager.check_can_access_activity(
            self.user_b, collection_rights))
        self.assertFalse(rights_manager.check_can_edit_activity(
            self.user_b, collection_rights))

        # Verify initial viewer permissions for the exploration within the
        # collection.
        self.assertFalse(rights_manager.check_can_access_activity(
            self.user_b, exp_for_collection_rights))
        self.assertFalse(rights_manager.check_can_edit_activity(
            self.user_b, exp_for_collection_rights))

        # User A adds user B to the collection as a viewer.
        rights_manager.assign_role_for_collection(
            self.user_a, self.COLLECTION_ID, self.user_id_b,
            rights_domain.ROLE_VIEWER)
        collection_rights = rights_manager.get_collection_rights(
            self.COLLECTION_ID)
        exp_for_collection_rights = rights_manager.get_exploration_rights(
            self.EXP_ID_FOR_COLLECTION)

        # Ensure User B is now a viewer of the collection.
        self.assertTrue(rights_manager.check_can_access_activity(
            self.user_b, collection_rights))
        self.assertFalse(rights_manager.check_can_edit_activity(
            self.user_b, collection_rights))

        # Ensure User B cannot view the exploration just because he/she has
        # access to the collection containing it.
        self.assertFalse(rights_manager.check_can_access_activity(
            self.user_b, exp_for_collection_rights))
        self.assertFalse(rights_manager.check_can_edit_activity(
            self.user_b, exp_for_collection_rights))

    def test_setting_rights_of_collection(self) -> None:
        self.save_new_default_collection(self.COLLECTION_ID, self.user_id_a)

        rights_manager.assign_role_for_collection(
            self.user_a, self.COLLECTION_ID, self.user_id_b,
            rights_domain.ROLE_VIEWER)

        with self.assertRaisesRegex(Exception, 'Could not assign new role.'):  # type: ignore[no-untyped-call]
            rights_manager.assign_role_for_collection(
                self.user_b, self.COLLECTION_ID, self.user_id_c,
                rights_domain.ROLE_VIEWER)

        rights_manager.assign_role_for_collection(
            self.user_a, self.COLLECTION_ID, self.user_id_b,
            rights_domain.ROLE_EDITOR)

        with self.assertRaisesRegex(Exception, 'Could not assign new role.'):  # type: ignore[no-untyped-call]
            rights_manager.assign_role_for_collection(
                self.user_b, self.COLLECTION_ID, self.user_id_c,
                rights_domain.ROLE_VIEWER)

        rights_manager.assign_role_for_collection(
            self.user_a, self.COLLECTION_ID, self.user_id_b,
            rights_domain.ROLE_OWNER)

        rights_manager.assign_role_for_collection(
            self.user_b, self.COLLECTION_ID, self.user_id_c,
            rights_domain.ROLE_OWNER)
        rights_manager.assign_role_for_collection(
            self.user_b, self.COLLECTION_ID, self.user_id_d,
            rights_domain.ROLE_EDITOR)
        rights_manager.assign_role_for_collection(
            self.user_b, self.COLLECTION_ID, self.user_id_e,
            rights_domain.ROLE_VIEWER)

    def test_publishing_and_unpublishing_collection(self) -> None:
        self.save_new_default_collection(self.COLLECTION_ID, self.user_id_a)
        collection_rights = rights_manager.get_collection_rights(
            self.COLLECTION_ID)

        self.assertFalse(rights_manager.check_can_access_activity(
            self.user_b, collection_rights))

        rights_manager.publish_collection(self.user_a, self.COLLECTION_ID)
        collection_rights = rights_manager.get_collection_rights(
            self.COLLECTION_ID)

        self.assertTrue(rights_manager.check_can_access_activity(
            self.user_b, collection_rights))
        self.assertFalse(rights_manager.check_can_unpublish_activity(
            self.user_a, collection_rights))

        rights_manager.unpublish_collection(
            self.user_moderator, self.COLLECTION_ID)
        collection_rights = rights_manager.get_collection_rights(
            self.COLLECTION_ID)

        self.assertTrue(rights_manager.check_can_access_activity(
            self.user_a, collection_rights))
        self.assertFalse(rights_manager.check_can_access_activity(
            self.user_b, collection_rights))

    def test_can_only_delete_unpublished_collections(self) -> None:
        self.save_new_default_collection(self.COLLECTION_ID, self.user_id_a)
        collection_rights = rights_manager.get_collection_rights(
            self.COLLECTION_ID)

        self.assertTrue(rights_manager.check_can_delete_activity(
            self.user_a, collection_rights))

        rights_manager.publish_collection(self.user_a, self.COLLECTION_ID)
        collection_rights = rights_manager.get_collection_rights(
            self.COLLECTION_ID)

        self.assertFalse(rights_manager.check_can_delete_activity(
            self.user_a, collection_rights))

        rights_manager.unpublish_collection(
            self.user_moderator, self.COLLECTION_ID)
        collection_rights = rights_manager.get_collection_rights(
            self.COLLECTION_ID)

        self.assertTrue(rights_manager.check_can_delete_activity(
            self.user_a, collection_rights))

    def test_deassign_without_rights_fails(self) -> None:
        self.save_new_default_collection(self.COLLECTION_ID, self.user_id_a)

        with self.assertRaisesRegex(  # type: ignore[no-untyped-call]
            Exception, 'Could not deassign role'):
            rights_manager.deassign_role_for_collection(
                self.user_b, self.COLLECTION_ID, self.user_id_a)

    def test_deassign_viewer_is_successful(self) -> None:
        self.save_new_default_collection(self.COLLECTION_ID, self.user_id_a)

        rights_manager.assign_role_for_collection(
            self.user_a,
            self.COLLECTION_ID,
            self.user_id_b,
            rights_domain.ROLE_VIEWER
        )
        col_rights = rights_manager.get_collection_rights(
            self.COLLECTION_ID)
        self.assertTrue(col_rights.is_viewer(self.user_id_b))

        rights_manager.deassign_role_for_collection(
            self.user_a, self.COLLECTION_ID, self.user_id_b)
        col_rights = rights_manager.get_collection_rights(self.COLLECTION_ID)
        self.assertFalse(col_rights.is_viewer(self.user_id_b))

    def test_deassign_voice_artist_is_successful(self) -> None:
        self.save_new_default_collection(self.COLLECTION_ID, self.user_id_a)

        rights_manager.assign_role_for_collection(
            self.user_a,
            self.COLLECTION_ID,
            self.user_id_b,
            rights_domain.ROLE_VOICE_ARTIST
        )
        col_rights = rights_manager.get_collection_rights(self.COLLECTION_ID)
        self.assertTrue(col_rights.is_voice_artist(self.user_id_b))

        rights_manager.deassign_role_for_collection(
            self.user_a, self.COLLECTION_ID, self.user_id_b)
        col_rights = rights_manager.get_collection_rights(self.COLLECTION_ID)
        self.assertFalse(col_rights.is_voice_artist(self.user_id_b))

    def test_deassign_editor_is_successful(self) -> None:
        self.save_new_default_collection(self.COLLECTION_ID, self.user_id_a)

        rights_manager.assign_role_for_collection(
            self.user_a,
            self.COLLECTION_ID,
            self.user_id_b,
            rights_domain.ROLE_EDITOR
        )
        col_rights = rights_manager.get_collection_rights(self.COLLECTION_ID)
        self.assertTrue(col_rights.is_editor(self.user_id_b))

        rights_manager.deassign_role_for_collection(
            self.user_a, self.COLLECTION_ID, self.user_id_b)
        col_rights = rights_manager.get_collection_rights(self.COLLECTION_ID)
        self.assertFalse(col_rights.is_editor(self.user_id_b))

    def test_deassign_owner_is_successful(self) -> None:
        self.save_new_default_collection(self.COLLECTION_ID, self.user_id_a)

        rights_manager.assign_role_for_collection(
            self.user_a,
            self.COLLECTION_ID,
            self.user_id_b,
            rights_domain.ROLE_OWNER
        )
        col_rights = rights_manager.get_collection_rights(self.COLLECTION_ID)
        self.assertTrue(col_rights.is_owner(self.user_id_b))

        rights_manager.deassign_role_for_collection(
            self.user_a, self.COLLECTION_ID, self.user_id_b)
        col_rights = rights_manager.get_collection_rights(self.COLLECTION_ID)
        self.assertFalse(col_rights.is_owner(self.user_id_b))

    def test_deassign_non_existent_fails(self) -> None:
        self.save_new_default_collection(self.COLLECTION_ID, self.user_id_a)

        with self.assertRaisesRegex(  # type: ignore[no-untyped-call]
            Exception, 'This user does not have any role in'):
            rights_manager.deassign_role_for_collection(
                self.user_a, self.COLLECTION_ID, self.user_id_b)


class CheckCanReleaseOwnershipTest(test_utils.GenericTestBase):
    """Tests for check_can_release_ownership function."""

    published_exp_id: str = 'exp_id_1'
    private_exp_id: str = 'exp_id_2'

<<<<<<< HEAD
    def setUp(self) -> None:
        super(CheckCanReleaseOwnershipTest, self).setUp()
=======
    def setUp(self):
        super().setUp()
>>>>>>> 2a701014
        self.signup(self.OWNER_EMAIL, self.OWNER_USERNAME)
        self.signup(self.MODERATOR_EMAIL, self.MODERATOR_USERNAME)
        self.set_moderators([self.MODERATOR_USERNAME])
        self.owner_id = self.get_user_id_from_email(self.OWNER_EMAIL)  # type: ignore[no-untyped-call]
        self.moderator_id = self.get_user_id_from_email(self.MODERATOR_EMAIL)  # type: ignore[no-untyped-call]
        self.moderator = user_services.get_user_actions_info(self.moderator_id)
        self.owner = user_services.get_user_actions_info(self.owner_id)
        self.save_new_valid_exploration(
            self.published_exp_id, self.owner_id)
        self.save_new_valid_exploration(
            self.private_exp_id, self.owner_id)
        rights_manager.publish_exploration(self.owner, self.published_exp_id)

    def test_moderator_can_release_ownership_of_published_exploration(
        self
    ) -> None:
        self.assertTrue(rights_manager.check_can_release_ownership(
            self.moderator,
            rights_manager.get_exploration_rights(self.published_exp_id)))

    def test_owner_can_release_ownership_of_published_exploration(
        self
    ) -> None:
        self.assertTrue(rights_manager.check_can_release_ownership(
            self.owner,
            rights_manager.get_exploration_rights(self.published_exp_id)))

    def test_moderator_cannot_release_ownership_of_private_exploration(
        self
    ) -> None:
        self.assertFalse(rights_manager.check_can_release_ownership(
            self.moderator,
            rights_manager.get_exploration_rights(self.private_exp_id)))

    def test_owner_cannot_release_ownership_of_private_exploration(
        self
    ) -> None:
        self.assertFalse(rights_manager.check_can_release_ownership(
            self.owner,
            rights_manager.get_exploration_rights(self.private_exp_id)))


class CheckCanUnpublishActivityTest(test_utils.GenericTestBase):
    """Tests for check_can_unpublish_activity function."""

    published_exp_id: str = 'exp_id_1'
    private_exp_id: str = 'exp_id_2'
    private_col_id: str = 'col_id_1'
    published_col_id: str = 'col_id_2'

<<<<<<< HEAD
    def setUp(self) -> None:
        super(CheckCanUnpublishActivityTest, self).setUp()
=======
    def setUp(self):
        super().setUp()
>>>>>>> 2a701014
        self.signup(self.OWNER_EMAIL, self.OWNER_USERNAME)
        self.signup(self.MODERATOR_EMAIL, self.MODERATOR_USERNAME)
        self.moderator_id = self.get_user_id_from_email(self.MODERATOR_EMAIL)  # type: ignore[no-untyped-call]
        self.set_moderators([self.MODERATOR_USERNAME])
        self.owner_id = self.get_user_id_from_email(self.OWNER_EMAIL)  # type: ignore[no-untyped-call]
        self.owner = user_services.get_user_actions_info(self.owner_id)
        self.moderator = user_services.get_user_actions_info(self.moderator_id)
        self.save_new_valid_exploration(
            self.published_exp_id, self.owner_id)
        self.save_new_valid_exploration(
            self.private_exp_id, self.owner_id)
        self.save_new_valid_collection(
            self.published_col_id, self.owner_id,
            exploration_id=self.published_col_id)
        self.save_new_valid_collection(
            self.private_col_id, self.owner_id,
            exploration_id=self.private_col_id)
        rights_manager.publish_exploration(self.owner, self.published_exp_id)
        rights_manager.publish_collection(self.owner, self.published_col_id)

    def test_moderator_can_unpublish_published_collection(self) -> None:
        self.assertTrue(rights_manager.check_can_unpublish_activity(
            self.moderator,
            rights_manager.get_collection_rights(self.published_col_id)))

    def test_owner_cannot_unpublish_published_collection(self) -> None:
        self.assertFalse(rights_manager.check_can_unpublish_activity(
            self.owner,
            rights_manager.get_collection_rights(self.published_col_id)))

    def test_moderator_cannot_unpublish_private_collection(self) -> None:
        self.assertFalse(rights_manager.check_can_unpublish_activity(
            self.moderator,
            rights_manager.get_collection_rights(self.private_col_id)))

    def test_moderator_can_unpublish_published_exploration(self) -> None:
        self.assertTrue(rights_manager.check_can_unpublish_activity(
            self.moderator,
            rights_manager.get_exploration_rights(self.published_exp_id)))

    def test_owner_cannot_unpublish_published_exploration(self) -> None:
        self.assertFalse(rights_manager.check_can_unpublish_activity(
            self.owner,
            rights_manager.get_exploration_rights(self.published_exp_id)))

    def test_moderator_cannot_unpublish_private_exploration(self) -> None:
        self.assertFalse(rights_manager.check_can_unpublish_activity(
            self.moderator,
            rights_manager.get_exploration_rights(self.private_exp_id)))<|MERGE_RESOLUTION|>--- conflicted
+++ resolved
@@ -45,13 +45,8 @@
 
     EXP_ID: Final = 'exp_id'
 
-<<<<<<< HEAD
-    def setUp(self) -> None:
-        super(ExplorationRightsTests, self).setUp()
-=======
     def setUp(self):
         super().setUp()
->>>>>>> 2a701014
         self.signup('a@example.com', 'A')
         self.signup('b@example.com', 'B')
         self.signup('c@example.com', 'C')
@@ -936,13 +931,8 @@
     COLLECTION_ID: Final = 'collection_id'
     EXP_ID_FOR_COLLECTION: Final = 'exp_id_for_collection'
 
-<<<<<<< HEAD
-    def setUp(self) -> None:
-        super(CollectionRightsTests, self).setUp()
-=======
     def setUp(self):
         super().setUp()
->>>>>>> 2a701014
         self.signup('a@example.com', 'A')
         self.signup('b@example.com', 'B')
         self.signup('c@example.com', 'C')
@@ -1513,13 +1503,8 @@
     published_exp_id: str = 'exp_id_1'
     private_exp_id: str = 'exp_id_2'
 
-<<<<<<< HEAD
-    def setUp(self) -> None:
-        super(CheckCanReleaseOwnershipTest, self).setUp()
-=======
     def setUp(self):
         super().setUp()
->>>>>>> 2a701014
         self.signup(self.OWNER_EMAIL, self.OWNER_USERNAME)
         self.signup(self.MODERATOR_EMAIL, self.MODERATOR_USERNAME)
         self.set_moderators([self.MODERATOR_USERNAME])
@@ -1570,13 +1555,8 @@
     private_col_id: str = 'col_id_1'
     published_col_id: str = 'col_id_2'
 
-<<<<<<< HEAD
-    def setUp(self) -> None:
-        super(CheckCanUnpublishActivityTest, self).setUp()
-=======
     def setUp(self):
         super().setUp()
->>>>>>> 2a701014
         self.signup(self.OWNER_EMAIL, self.OWNER_USERNAME)
         self.signup(self.MODERATOR_EMAIL, self.MODERATOR_USERNAME)
         self.moderator_id = self.get_user_id_from_email(self.MODERATOR_EMAIL)  # type: ignore[no-untyped-call]
