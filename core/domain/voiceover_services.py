# coding: utf-8
#
# Copyright 2024 The Oppia Authors. All Rights Reserved.
#
# Licensed under the Apache License, Version 2.0 (the "License");
# you may not use this file except in compliance with the License.
# You may obtain a copy of the License at
#
#      http://www.apache.org/licenses/LICENSE-2.0
#
# Unless required by applicable law or agreed to in writing, software
# distributed under the License is distributed on an "AS-IS" BASIS,
# WITHOUT WARRANTIES OR CONDITIONS OF ANY KIND, either express or implied.
# See the License for the specific language governing permissions and
# limitations under the License.

"""Functions for retrieving voiceovers."""

from __future__ import annotations

import json
import os

from core import feconf
from core import utils
from core.domain import state_domain
from core.domain import user_services
from core.domain import voiceover_domain
from core.platform import models

from typing import Dict

MYPY = False
if MYPY: # pragma: no cover
    from mypy_imports import voiceover_models

(voiceover_models,) = models.Registry.import_models([
    models.Names.VOICEOVER])


def _get_entity_voiceovers_from_model(
    entity_voiceovers_model: voiceover_models.EntityVoiceoversModel
) -> voiceover_domain.EntityVoiceovers:
    """Returns the EntityVoiceovers domain object from its model representation
    (EntityVoiceoversModel).

    Args:
        entity_voiceovers_model: EntityVoiceoversModel. An instance of
            EntityVoiceoversModel.

    Returns:
        EntityVoiceovers. An instance of EntityVoiceovers object, created from
        its model.
    """
    content_id_to_voiceovers_dict = {}
    for content_id, voiceover_type_to_voiceover_dict in (
            entity_voiceovers_model.voiceovers.items()):
        content_id_to_voiceovers_dict[content_id] = {
            voiceover_type: state_domain.Voiceover.from_dict(
                    voiceover_type_to_voiceover_dict[voiceover_type.value])
                for voiceover_type in feconf.VoiceoverType
        }

    entity_voiceovers_instance = voiceover_domain.EntityVoiceovers(
        entity_id=entity_voiceovers_model.entity_id,
        entity_type=entity_voiceovers_model.entity_type,
        entity_version=entity_voiceovers_model.entity_version,
        language_accent_code=entity_voiceovers_model.language_accent_code,
        voiceovers=content_id_to_voiceovers_dict
    )
    return entity_voiceovers_instance


def get_voiceovers_for_given_language_accent_code(
    entity_type: str,
    entity_id: str,
    entity_version: int,
    language_accent_code: str
) -> voiceover_domain.EntityVoiceovers:
    """Returns a unique entity voiceovers domain object.

    Args:
        entity_type: str. The type of the entity.
        entity_id: str. The ID of the entity.
        entity_version: int. The version of the entity.
        language_accent_code: str. The language-accent code of the voiceover.

    Returns:
        EntityVoiceovers. An instance of entity voiceover.
    """
    entity_voiceovers_model = (
        voiceover_models.EntityVoiceoversModel.get_model(
            entity_type, entity_id, entity_version, language_accent_code))

    if entity_voiceovers_model:
        return _get_entity_voiceovers_from_model(
            entity_voiceovers_model)
    return voiceover_domain.EntityVoiceovers.create_empty(
        entity_type=entity_type,
        entity_id=entity_id,
        entity_version=entity_version,
        language_accent_code=language_accent_code)


# NOTE TO DEVELOPERS: The method is not ready for use since the corresponding
# model does not contain any data yet. Issue #19590 tracks the changes required
# in order to use this function.
def get_all_language_accent_codes_for_voiceovers(
) -> Dict[str, Dict[str, bool]]:
    """Returns all language-accent codes which are supported by
    Oppia's voiceovers.

    Returns:
        Dict[str, Dict[str, bool]]. Returns a dict with language_codes as keys
        and nested dicts as values. Each nested dict contains
        language_accent_codes as keys and booleans indicating whether it's
        possible to generate automatic voiceovers for this language-accent code
        as values.
    """

    voiceover_autogeneration_policy_model = (
        voiceover_models.VoiceoverAutogenerationPolicyModel.get(
            voiceover_models.VOICEOVER_AUTOGENERATION_POLICY_ID, strict=False)
    )
    language_codes_mapping: Dict[str, Dict[str, bool]] = {}
    if voiceover_autogeneration_policy_model is None:
        return language_codes_mapping

    language_codes_mapping = (
        voiceover_autogeneration_policy_model.language_codes_mapping)
    return language_codes_mapping


def save_language_accent_support(
    language_codes_mapping: Dict[str, Dict[str, bool]]
) -> None:
    """The method saves the language-accent codes into the
    VoiceoverAutogenerationPolicyModel, which will be supported by
    Oppia's voiceovers.

    Args:
        language_codes_mapping: Dict[str, Dict[str, bool]]. A dict with
            language_codes as keys and nested dicts as values. Each nested dict
            contains language_accent_codes as keys and booleans indicating
            whether it's possible to generate automatic voiceovers for this
            language-accent code as values.
    """
    retrieved_voiceover_autogeneration_policy_model = (
        voiceover_models.VoiceoverAutogenerationPolicyModel.get(
            voiceover_models.VOICEOVER_AUTOGENERATION_POLICY_ID, strict=False)
    )
    voiceover_autogeneration_policy_model = (
        retrieved_voiceover_autogeneration_policy_model
        if retrieved_voiceover_autogeneration_policy_model is not None
        else voiceover_models.VoiceoverAutogenerationPolicyModel(
            id=voiceover_models.VOICEOVER_AUTOGENERATION_POLICY_ID)
    )

    voiceover_autogeneration_policy_model.language_codes_mapping = (
        language_codes_mapping)
    voiceover_autogeneration_policy_model.update_timestamps()
    voiceover_autogeneration_policy_model.put()


def get_language_accent_master_list() -> Dict[str, Dict[str, str]]:
    """The method returns the lanaguage accent master list stored in the
    JSON file.

    Returns:
        Dict[str, Dict[str, str]]. A dict with with language codes as keys and
        nested dicts as values. Each nested dict contains language-accent codes
        as keys and its description as values. This is an exhaustive list of
        language-accent pairs that Oppia may support for
        voiceovers (manual and auto).
    """
    file_path = os.path.join(
        feconf.VOICEOVERS_DATA_DIR, 'language_accent_master_list.json')
    with utils.open_file(file_path, 'r') as f:
        language_accent_master_list: Dict[str, Dict[str, str]] = json.loads(
            f.read())
        return language_accent_master_list


def get_autogeneratable_language_accent_list() -> Dict[str, Dict[str, str]]:
    """The method returns the autogeneratable lanaguage accent list stored
    in the JSON file.

    Returns:
        Dict[str, Dict[str, str]]. A dict with language-accent codes as keys
        and nested dicts as values. Each nested dictionary includes 'service'
        and 'voice_code' keys with their corresponding field values.
        The 'service' field denotes the third-party service utilized by Oppia
        for voiceover generation, while 'voice_code' signifies the desired
        voice type.
    """
    file_path = os.path.join(
        feconf.VOICEOVERS_DATA_DIR, 'autogeneratable_language_accent_list.json')
    with utils.open_file(file_path, 'r') as f:
        autogeneratable_language_accent_list: Dict[str, Dict[str, str]] = (
            json.loads(f.read()))
        return autogeneratable_language_accent_list


<<<<<<< HEAD
def get_all_voice_artist_language_accent_mapping():
    """
    """
    voice_artist_id_to_language_mapping = {}

    voice_artist_metadata_models = (
        voiceover_models.VoiceArtistMetadataModel.get_all().fetch())

    for voice_artist_metadata_model in voice_artist_metadata_models:
        voice_artist_id = voice_artist_metadata_model.id
        metadata_mapping = (
            voice_artist_metadata_model.voiceovers_and_contents_mapping)
        voice_artist_id_to_language_mapping[voice_artist_id] = {}

        for lang_code, contents_mapping in metadata_mapping.items():
            language_accent_code = contents_mapping['language_accent_code']
            voice_artist_id_to_language_mapping[voice_artist_id][lang_code] = (
                language_accent_code)

    return voice_artist_id_to_language_mapping


def update_voice_artists_language_mapping(voice_artist_id_to_language_mapping):
    voice_artist_ids = voice_artist_id_to_language_mapping.keys()
    voice_artist_models = voiceover_models.VoiceArtistMetadataModel.get_multi(
        voice_artist_ids)
    voice_artist_models_to_put = []

    for voice_artist_model in voice_artist_models:
        voice_artist_id = voice_artist_model.id
        language_mapping = voice_artist_id_to_language_mapping[voice_artist_id]

        for language_code, language_accent_code in language_mapping.items():
            voice_artist_model.voiceovers_and_contents_mapping[language_code][
                'language_accent_code'] = language_accent_code
            voice_artist_models_to_put.append(voice_artist_model)

    voiceover_models.VoiceArtistMetadataModel.put_multi(
        voice_artist_models_to_put)


def get_voice_artist_ids_to_voice_artist_names():
    voice_artist_id_to_voice_artist_name = {}

    voice_artist_metadata_models = (
        voiceover_models.VoiceArtistMetadataModel.get_all().fetch())

    for voice_artist_metadata_model in voice_artist_metadata_models:
        voice_artist_id = voice_artist_metadata_model.id
        voice_artist_name = user_services.get_username(voice_artist_id)

        voice_artist_id_to_voice_artist_name[voice_artist_id] = (
            voice_artist_name)

    return voice_artist_id_to_voice_artist_name


def get_sample_voiceovers_for_voice_artist_in_the_given_language(
    voice_artist_id: str, language_code: str
):
    print('Inside voiceover services')
    voice_artist_metadata_model = voiceover_models.VoiceArtistMetadataModel.get(
        voice_artist_id, strict=False)
    voiceovers_and_contents_mapping = (
        voice_artist_metadata_model.voiceovers_and_contents_mapping)

    language_mapping = voiceovers_and_contents_mapping[language_code]
    voiceovers = language_mapping['voiceovers']

    return voiceovers
=======
def update_voice_artist_metadata(
    voice_artist_id: str,
    voiceovers_and_contents_mapping: (
        voiceover_models.VoiceoversAndContentsMappingType)
) -> None:
    """The method updates or creates metadata for a voice artist in the
    VoiceArtistMetadataModel.

    Args:
        voice_artist_id: str. The ID of the voice artist for which metadata
            needs to be updated.
        voiceovers_and_contents_mapping: VoiceoversAndContentsMappingType. A
            dict representing the updated metadata information for the
            given voice artist.
    """
    voice_artist_metadata_model = (
        voiceover_models.VoiceArtistMetadataModel.get(
            voice_artist_id, strict=False))

    if voice_artist_metadata_model is None:
        voiceover_models.VoiceArtistMetadataModel.create(
            voice_artist_id, voiceovers_and_contents_mapping)
    else:
        voice_artist_metadata_model.voiceovers_and_contents_mapping = (
            voiceovers_and_contents_mapping)
        voice_artist_metadata_model.update_timestamps()
        voice_artist_metadata_model.put()


def create_voice_artist_metadata_model_instance(
    voice_artist_id: str,
    voiceovers_and_contents_mapping: (
        voiceover_models.VoiceoversAndContentsMappingType)
) -> voiceover_models.VoiceArtistMetadataModel:
    """The method creates a VoiceArtistMetadataModel instance.

    Args:
        voice_artist_id: str. The ID of the voice artist for which metadata
            needs to be updated.
        voiceovers_and_contents_mapping: VoiceoversAndContentsMappingType. A
            dict representing the updated metadata information for the
            given voice artist.

    Returns:
        VoiceArtistMetadataModel. A newly created VoiceArtistMetadataModel
        instance.
    """
    voice_artist_metadata_model = voiceover_models.VoiceArtistMetadataModel(
        id=voice_artist_id,
        voiceovers_and_contents_mapping=voiceovers_and_contents_mapping)
    voice_artist_metadata_model.update_timestamps()

    return voice_artist_metadata_model
>>>>>>> 4a806a13
<|MERGE_RESOLUTION|>--- conflicted
+++ resolved
@@ -201,7 +201,6 @@
         return autogeneratable_language_accent_list
 
 
-<<<<<<< HEAD
 def get_all_voice_artist_language_accent_mapping():
     """
     """
@@ -272,7 +271,6 @@
     voiceovers = language_mapping['voiceovers']
 
     return voiceovers
-=======
 def update_voice_artist_metadata(
     voice_artist_id: str,
     voiceovers_and_contents_mapping: (
@@ -325,5 +323,4 @@
         voiceovers_and_contents_mapping=voiceovers_and_contents_mapping)
     voice_artist_metadata_model.update_timestamps()
 
-    return voice_artist_metadata_model
->>>>>>> 4a806a13
+    return voice_artist_metadata_model