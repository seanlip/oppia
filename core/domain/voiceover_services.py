--- conflicted
+++ resolved
@@ -207,15 +207,9 @@
 
 
 def get_all_voice_artist_language_accent_mapping() -> Dict[str, Dict[str, str]]:
-<<<<<<< HEAD
-    """The method returns a dict with voice artist IDs as keys and nested dicts
-    as values. Each nested dict contains language codes as keys and language
-    accent codes as values.
-=======
     """The method returns a dict with all voice artist IDs as keys and nested
     dicts as values. Each nested dict contains language codes as keys and
     language accent codes as values.
->>>>>>> ebb1d5dd
 
     Returns:
         dict(str, dict(str, str)). A dict representing voice artist IDs to
@@ -281,11 +275,7 @@
         dict(str, str). A dict with all the voice artist IDs as keys and their
         respective usernames as values.
     """
-<<<<<<< HEAD
-    voice_artist_id_to_voice_artist_name = {}
-=======
     voice_artist_id_to_voice_artist_name: Dict[str, str] = {}
->>>>>>> ebb1d5dd
 
     exploration_voice_artist_link_models: Sequence[
         voiceover_models.ExplorationVoiceArtistsLinkModel] = (
@@ -337,12 +327,7 @@
 
     exploration_id_to_filenames: Dict[str, List[str]] = {}
     filename_to_exp_id: Dict[str, str] = {}
-<<<<<<< HEAD
-    contributed_voiceovers: List[
-        voiceover_models.VoiceoverDict] = []
-=======
     contributed_voiceovers: List[state_domain.VoiceoverDict] = []
->>>>>>> ebb1d5dd
 
     exp_voice_artist_link_models: Sequence[
         voiceover_models.ExplorationVoiceArtistsLinkModel] = (
@@ -470,24 +455,12 @@
     voice_artist_id: str,
     language_code_to_accent: Dict[str, str]
 ) -> voiceover_models.VoiceArtistMetadataModel:
-<<<<<<< HEAD
-    """The method creates a VoiceArtistMetadataModel instance.
-=======
     """Creates a VoiceArtistMetadataModel instance.
->>>>>>> ebb1d5dd
 
     Args:
         voice_artist_id: str. The ID of the voice artist for which new model
             will be created.
         language_code_to_accent: dict(str, str). A dict representing the
-<<<<<<< HEAD
-            language accent codes as keys and accent codes as their
-            corresponding value.
-
-    Returns:
-        VoiceArtistMetadataModel. A newly created VoiceArtistMetadataModel
-        instance.
-=======
             language codes as keys and accent codes as their corresponding
             values.
 
@@ -495,7 +468,6 @@
         VoiceArtistMetadataModel. A new VoiceArtistMetadataModel instance
         that connects voiceover artists with the languages in which they have
         provided voiceovers.
->>>>>>> ebb1d5dd
     """
     voice_artist_metadata_model = voiceover_models.VoiceArtistMetadataModel(
         id=voice_artist_id,
@@ -508,33 +480,16 @@
 def create_exploration_voice_artists_link_model_instance(
     exploration_id: str,
     content_id_to_voiceovers_mapping: (
-<<<<<<< HEAD
-        voiceover_models.ContentIdToVoiceoverMappingType)
-) -> voiceover_models.ExplorationVoiceArtistsLinkModel:
-    """The method creates a ExplorationVoiceArtistsLinkModel instance.
-=======
         voiceover_domain.ContentIdToVoiceoverMappingType)
 ) -> voiceover_models.ExplorationVoiceArtistsLinkModel:
     """Instantiates an ExplorationVoiceArtistsLinkModel, establishing a link
     between the latest content IDs within an exploration and the corresponding
     IDs of voice artists who provided voiceovers in the specified language code.
     Instances of this class are keyed by the exploration ID.
->>>>>>> ebb1d5dd
 
     Args:
         exploration_id: str. The ID of the exploration for which new model will
             be created.
-<<<<<<< HEAD
-        content_id_to_voiceovers_mapping: ContentIdToVoiceoverMappingType. A
-            dictionary with content IDs as keys and nested dicts as values. Each
-            nested dict contains language codes as keys and a 2-tuple as values.
-            The 2-tuple contains voice artist ID as the first element and
-            VoiceoverDict as the second element.
-
-    Returns:
-        ExplorationVoiceArtistsLinkModel. A newly created
-        ExplorationVoiceArtistsLinkModel instance.
-=======
         content_id_to_voiceovers_mapping: ContentIdToVoiceoverMappingType. The
             dictionary contains information about voice artists and their
             provided voiceovers in the exploration with the given exploration
@@ -546,7 +501,6 @@
         ExplorationVoiceArtistsLinkModel, establishing a link between the latest
         content IDs within an exploration and the corresponding IDs of
         voice artists who provided voiceovers.
->>>>>>> ebb1d5dd
     """
     exploration_voice_artists_link_model = (
         voiceover_models.ExplorationVoiceArtistsLinkModel(
@@ -556,7 +510,6 @@
     )
     exploration_voice_artists_link_model.update_timestamps()
 
-<<<<<<< HEAD
     return exploration_voice_artists_link_model
 
 
@@ -629,7 +582,4 @@
             content_id_to_voiceovers_mapping)
 
     exp_voice_artist_link_model.update_timestamps()
-    exp_voice_artist_link_model.put()
-=======
-    return exploration_voice_artists_link_model
->>>>>>> ebb1d5dd
+    exp_voice_artist_link_model.put()