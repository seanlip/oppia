# coding: utf-8
#
# Copyright 2024 The Oppia Authors. All Rights Reserved.
#
# Licensed under the Apache License, Version 2.0 (the "License");
# you may not use this file except in compliance with the License.
# You may obtain a copy of the License at
#
#      http://www.apache.org/licenses/LICENSE-2.0
#
# Unless required by applicable law or agreed to in writing, software
# distributed under the License is distributed on an "AS-IS" BASIS,
# WITHOUT WARRANTIES OR CONDITIONS OF ANY KIND, either express or implied.
# See the License for the specific language governing permissions and
# limitations under the License.

"""Functions for retrieving voiceovers."""

from __future__ import annotations

import json
import os

from core import feconf
from core import utils
from core.domain import state_domain
from core.domain import user_services
from core.domain import voiceover_domain
from core.platform import models

from typing import Dict, List, Sequence

MYPY = False
if MYPY: # pragma: no cover
    from mypy_imports import voiceover_models

(voiceover_models,) = models.Registry.import_models([
    models.Names.VOICEOVER])


MAX_SAMPLE_VOICEOVERS_FOR_GIVEN_VOICE_ARTIST = 5


def _get_entity_voiceovers_from_model(
    entity_voiceovers_model: voiceover_models.EntityVoiceoversModel
) -> voiceover_domain.EntityVoiceovers:
    """Returns the EntityVoiceovers domain object from its model representation
    (EntityVoiceoversModel).

    Args:
        entity_voiceovers_model: EntityVoiceoversModel. An instance of
            EntityVoiceoversModel.

    Returns:
        EntityVoiceovers. An instance of EntityVoiceovers object, created from
        its model.
    """
    content_id_to_voiceovers_dict = {}
    for content_id, voiceover_type_to_voiceover_dict in (
            entity_voiceovers_model.voiceovers.items()):
        content_id_to_voiceovers_dict[content_id] = {
            voiceover_type: state_domain.Voiceover.from_dict(
                    voiceover_type_to_voiceover_dict[voiceover_type.value])
                for voiceover_type in feconf.VoiceoverType
        }

    entity_voiceovers_instance = voiceover_domain.EntityVoiceovers(
        entity_id=entity_voiceovers_model.entity_id,
        entity_type=entity_voiceovers_model.entity_type,
        entity_version=entity_voiceovers_model.entity_version,
        language_accent_code=entity_voiceovers_model.language_accent_code,
        voiceovers=content_id_to_voiceovers_dict
    )
    return entity_voiceovers_instance


def get_voiceovers_for_given_language_accent_code(
    entity_type: str,
    entity_id: str,
    entity_version: int,
    language_accent_code: str
) -> voiceover_domain.EntityVoiceovers:
    """Returns a unique entity voiceovers domain object.

    Args:
        entity_type: str. The type of the entity.
        entity_id: str. The ID of the entity.
        entity_version: int. The version of the entity.
        language_accent_code: str. The language-accent code of the voiceover.

    Returns:
        EntityVoiceovers. An instance of entity voiceover.
    """
    entity_voiceovers_model = (
        voiceover_models.EntityVoiceoversModel.get_model(
            entity_type, entity_id, entity_version, language_accent_code))

    if entity_voiceovers_model:
        return _get_entity_voiceovers_from_model(
            entity_voiceovers_model)
    return voiceover_domain.EntityVoiceovers.create_empty(
        entity_type=entity_type,
        entity_id=entity_id,
        entity_version=entity_version,
        language_accent_code=language_accent_code)


# NOTE TO DEVELOPERS: The method is not ready for use since the corresponding
# model does not contain any data yet. Issue #19590 tracks the changes required
# in order to use this function.
def get_all_language_accent_codes_for_voiceovers(
) -> Dict[str, Dict[str, bool]]:
    """Returns all language-accent codes which are supported by
    Oppia's voiceovers.

    Returns:
        Dict[str, Dict[str, bool]]. Returns a dict with language_codes as keys
        and nested dicts as values. Each nested dict contains
        language_accent_codes as keys and booleans indicating whether it's
        possible to generate automatic voiceovers for this language-accent code
        as values.
    """

    voiceover_autogeneration_policy_model = (
        voiceover_models.VoiceoverAutogenerationPolicyModel.get(
            voiceover_models.VOICEOVER_AUTOGENERATION_POLICY_ID, strict=False)
    )
    language_codes_mapping: Dict[str, Dict[str, bool]] = {}
    if voiceover_autogeneration_policy_model is None:
        return language_codes_mapping

    language_codes_mapping = (
        voiceover_autogeneration_policy_model.language_codes_mapping)
    return language_codes_mapping


def save_language_accent_support(
    language_codes_mapping: Dict[str, Dict[str, bool]]
) -> None:
    """The method saves the language-accent codes into the
    VoiceoverAutogenerationPolicyModel, which will be supported by
    Oppia's voiceovers.

    Args:
        language_codes_mapping: Dict[str, Dict[str, bool]]. A dict with
            language_codes as keys and nested dicts as values. Each nested dict
            contains language_accent_codes as keys and booleans indicating
            whether it's possible to generate automatic voiceovers for this
            language-accent code as values.
    """
    retrieved_voiceover_autogeneration_policy_model = (
        voiceover_models.VoiceoverAutogenerationPolicyModel.get(
            voiceover_models.VOICEOVER_AUTOGENERATION_POLICY_ID, strict=False)
    )
    voiceover_autogeneration_policy_model = (
        retrieved_voiceover_autogeneration_policy_model
        if retrieved_voiceover_autogeneration_policy_model is not None
        else voiceover_models.VoiceoverAutogenerationPolicyModel(
            id=voiceover_models.VOICEOVER_AUTOGENERATION_POLICY_ID)
    )

    voiceover_autogeneration_policy_model.language_codes_mapping = (
        language_codes_mapping)
    voiceover_autogeneration_policy_model.update_timestamps()
    voiceover_autogeneration_policy_model.put()


def get_language_accent_master_list() -> Dict[str, Dict[str, str]]:
    """The method returns the lanaguage accent master list stored in the
    JSON file.

    Returns:
        Dict[str, Dict[str, str]]. A dict with with language codes as keys and
        nested dicts as values. Each nested dict contains language-accent codes
        as keys and its description as values. This is an exhaustive list of
        language-accent pairs that Oppia may support for
        voiceovers (manual and auto).
    """
    file_path = os.path.join(
        feconf.VOICEOVERS_DATA_DIR, 'language_accent_master_list.json')
    with utils.open_file(file_path, 'r') as f:
        language_accent_master_list: Dict[str, Dict[str, str]] = json.loads(
            f.read())
        return language_accent_master_list


def get_autogeneratable_language_accent_list() -> Dict[str, Dict[str, str]]:
    """The method returns the autogeneratable lanaguage accent list stored
    in the JSON file.

    Returns:
        Dict[str, Dict[str, str]]. A dict with language-accent codes as keys
        and nested dicts as values. Each nested dictionary includes 'service'
        and 'voice_code' keys with their corresponding field values.
        The 'service' field denotes the third-party service utilized by Oppia
        for voiceover generation, while 'voice_code' signifies the desired
        voice type.
    """
    file_path = os.path.join(
        feconf.VOICEOVERS_DATA_DIR, 'autogeneratable_language_accent_list.json')
    with utils.open_file(file_path, 'r') as f:
        autogeneratable_language_accent_list: Dict[str, Dict[str, str]] = (
            json.loads(f.read()))
        return autogeneratable_language_accent_list


<<<<<<< HEAD
def get_all_voice_artist_language_accent_mapping() -> Dict[str, Dict[str, str]]:
    """The method returns a dict with voice artist IDs as keys and nested dicts
    as values. Each nested dict contains language codes as keys and language
    accent codes as values.

    Returns:
        dict(str, dict(str, str)). A dict representing voice artist IDs to
        language mappings.
    """
    voice_artist_id_to_language_mapping: Dict[str, Dict[str, str]] = {}
    all_voice_artist_to_language_mapping: Dict[str, Dict[str, str]] = {}

    voice_artist_metadata_models: Sequence[
        voiceover_models.VoiceArtistMetadataModel] = (
            voiceover_models.VoiceArtistMetadataModel.get_all().fetch())

    exploration_voice_artist_link_models: Sequence[
        voiceover_models.ExplorationVoiceArtistsLinkModel] = (
            voiceover_models.ExplorationVoiceArtistsLinkModel.get_all().fetch()
        )

    for voice_artist_metadata_model in voice_artist_metadata_models:
        voice_artist_id = voice_artist_metadata_model.id
        language_code_to_accent = (
            voice_artist_metadata_model.language_code_to_accent)

        voice_artist_id_to_language_mapping[voice_artist_id] = (
            language_code_to_accent
        )

    for exp_voice_artist_model in exploration_voice_artist_link_models:
        content_id_to_voiceovers_mapping = (
            exp_voice_artist_model.content_id_to_voiceovers_mapping)

        for lang_voiceover_mapping_tuple in (
                content_id_to_voiceovers_mapping.values()):

            for lang_code, voiceover_tuple in (
                    lang_voiceover_mapping_tuple.items()):

                voice_artist_id = voiceover_tuple[0]

                accent_type = ''
                if (
                    voice_artist_id in voice_artist_id_to_language_mapping and
                    lang_code in voice_artist_id_to_language_mapping[
                        voice_artist_id]
                ):
                    accent_type = (
                        voice_artist_id_to_language_mapping[
                            voice_artist_id][lang_code])

                if voice_artist_id not in all_voice_artist_to_language_mapping:
                    all_voice_artist_to_language_mapping[voice_artist_id] = {}

                all_voice_artist_to_language_mapping[
                    voice_artist_id][lang_code] = accent_type

    return all_voice_artist_to_language_mapping


def get_voice_artist_ids_to_voice_artist_names() -> Dict[str, str]:
    """The method returns a dict with all the voice artist IDs as keys and
    their respective usernames as values.

    Returns:
        dict(str, str). A dict with all the voice artist IDs as keys and their
        respective usernames as values.
    """
    voice_artist_id_to_voice_artist_name = {}

    exploration_voice_artist_link_models: Sequence[
        voiceover_models.ExplorationVoiceArtistsLinkModel] = (
            voiceover_models.ExplorationVoiceArtistsLinkModel.get_all().fetch()
        )

    for exp_voice_artist_model in exploration_voice_artist_link_models:
        content_id_to_voiceovers_mapping = (
            exp_voice_artist_model.content_id_to_voiceovers_mapping)

        for lang_voiceover_mapping_tuple in (
                content_id_to_voiceovers_mapping.values()):

            for voiceover_tuple in (
                    lang_voiceover_mapping_tuple.values()):

                voice_artist_id = voiceover_tuple[0]

                if voice_artist_id in voice_artist_id_to_voice_artist_name:
                    continue

                voice_artist_name = user_services.get_username(voice_artist_id)

                voice_artist_id_to_voice_artist_name[voice_artist_id] = (
                    voice_artist_name)

    return voice_artist_id_to_voice_artist_name


def get_voiceover_filenames(
    voice_artist_id: str, language_code: str
) -> Dict[str, List[str]]:
    """The function returns a dictionary where each exploration ID corresponds
    to a list of filenames. These exploration IDs represent the explorations
    in which a specified voice artist has contributed voiceovers. The list of
    filenames contains up to five entries, representing the longest-duration
    voiceovers contributed by the specified artist.

    Args:
        voice_artist_id: str. The voice artist ID for which filenames should be
            fetched.
        language_code: str. The language in which voiceovers have been
            contributed.

    Returns:
        dict(str, list(str)). A dict with exploration IDs as keys and list of
        voiceover filenames as values.
    """

    exploration_id_to_filenames: Dict[str, List[str]] = {}
    filename_to_exp_id: Dict[str, str] = {}
    contributed_voiceovers: List[
        voiceover_models.VoiceoverDict] = []

    exp_voice_artist_link_models: Sequence[
        voiceover_models.ExplorationVoiceArtistsLinkModel] = (
            voiceover_models.ExplorationVoiceArtistsLinkModel.
            get_all().fetch()
        )

    for exp_voice_artist_model in exp_voice_artist_link_models:
        exploration_id = exp_voice_artist_model.id
        content_id_to_voiceovers_mapping = (
            exp_voice_artist_model.content_id_to_voiceovers_mapping)

        for lang_code_to_voiceover_mapping in (
                content_id_to_voiceovers_mapping.values()):

            for lang_code, voiceover_mapping_tuple in (
                    lang_code_to_voiceover_mapping.items()):

                if lang_code != language_code:
                    continue

                retrieved_voice_artist_id = voiceover_mapping_tuple[0]
                voiceover_dict = voiceover_mapping_tuple[1]

                if voice_artist_id != retrieved_voice_artist_id:
                    continue

                filename_to_exp_id[voiceover_dict['filename']] = exploration_id

                contributed_voiceovers.append(voiceover_dict)

    # The key for sorting is defined separately because of a mypy bug.
    # A [no-any-return] is thrown if key is defined in the sort()
    # method instead.
    # https://github.com/python/mypy/issues/9590
    k = lambda voiceover: voiceover['duration_secs']
    contributed_voiceovers.sort(key=k)

    if (
        len(contributed_voiceovers) >
        MAX_SAMPLE_VOICEOVERS_FOR_GIVEN_VOICE_ARTIST
    ):
        # According to the product specifications, up to five sample voiceovers
        # will be provided to voiceover administrators to assist them in
        # identifying the particular accent needed for the given voiceover in a
        # specific language.
        contributed_voiceovers = contributed_voiceovers[:5]

    for voiceover_dict in contributed_voiceovers:
        filename = voiceover_dict['filename']
        exp_id = filename_to_exp_id[filename]
        if exp_id not in exploration_id_to_filenames:
            exploration_id_to_filenames[exp_id] = []
        exploration_id_to_filenames[exp_id].append(filename)

    return exploration_id_to_filenames


=======
>>>>>>> 3d6f5fc0
def update_voice_artist_metadata(
    voice_artist_id: str,
    language_code_to_accent: Dict[str, str]
) -> None:
    """The method updates or creates metadata for a voice artist in the
    VoiceArtistMetadataModel.

    Args:
        voice_artist_id: str. The ID of the voice artist for which metadata
            needs to be updated.
        language_code_to_accent: dict(str, str). A dict representing the
            language accent codes as keys and accent codes as their
            corresponding value.
    """
    voice_artist_metadata_model = (
        voiceover_models.VoiceArtistMetadataModel.get(
            voice_artist_id, strict=False))

    if voice_artist_metadata_model is None:
        voiceover_models.VoiceArtistMetadataModel.create_model(
            voice_artist_id, language_code_to_accent)
    else:
        voice_artist_metadata_model.language_code_to_accent = (
            language_code_to_accent)
        voice_artist_metadata_model.update_timestamps()
        voice_artist_metadata_model.put()


<<<<<<< HEAD
def update_voice_artist_language_mapping(
    voice_artist_id: str, language_code: str, language_accent_code: str
) -> None:
    """The method updates the language accent information for the given voice
    artist in the given language code.

    Args:
        voice_artist_id: str. The voice artist ID for which language accent
            needs to be updated.
        language_code: str. The language code for which the accent needs to be
            updated.
        language_accent_code: str. The updated language accent code.
    """
    voice_artist_metadata_model = voiceover_models.VoiceArtistMetadataModel.get(
        voice_artist_id, strict=False)
    language_code_to_accent = {}

    if voice_artist_metadata_model is None:
        voice_artist_metadata_model = (
            create_voice_artist_metadata_model_instance(
                voice_artist_id=voice_artist_id,
                language_code_to_accent={}
            )
        )
    else:
        language_code_to_accent = (
            voice_artist_metadata_model.language_code_to_accent)

    language_code_to_accent[language_code] = language_accent_code

    voice_artist_metadata_model.language_code_to_accent = (
        language_code_to_accent)

    voice_artist_metadata_model.update_timestamps()
    voice_artist_metadata_model.put()


=======
>>>>>>> 3d6f5fc0
def create_voice_artist_metadata_model_instance(
    voice_artist_id: str,
    language_code_to_accent: Dict[str, str]
) -> voiceover_models.VoiceArtistMetadataModel:
<<<<<<< HEAD
    """The method creates a VoiceArtistMetadataModel instance.
=======
    """Creates a VoiceArtistMetadataModel instance.
>>>>>>> 3d6f5fc0

    Args:
        voice_artist_id: str. The ID of the voice artist for which new model
            will be created.
        language_code_to_accent: dict(str, str). A dict representing the
<<<<<<< HEAD
            language accent codes as keys and accent codes as their
            corresponding value.

    Returns:
        VoiceArtistMetadataModel. A newly created VoiceArtistMetadataModel
        instance.
=======
            language codes as keys and accent codes as their corresponding
            values.

    Returns:
        VoiceArtistMetadataModel. A new VoiceArtistMetadataModel instance
        that connects voiceover artists with the languages in which they have
        provided voiceovers.
>>>>>>> 3d6f5fc0
    """
    voice_artist_metadata_model = voiceover_models.VoiceArtistMetadataModel(
        id=voice_artist_id,
        language_code_to_accent=language_code_to_accent)
    voice_artist_metadata_model.update_timestamps()

    return voice_artist_metadata_model


def create_exploration_voice_artists_link_model_instance(
    exploration_id: str,
    content_id_to_voiceovers_mapping: (
<<<<<<< HEAD
        voiceover_models.ContentIdToVoiceoverMappingType)
) -> voiceover_models.ExplorationVoiceArtistsLinkModel:
    """The method creates a ExplorationVoiceArtistsLinkModel instance.
=======
        voiceover_domain.ContentIdToVoiceoverMappingType)
) -> voiceover_models.ExplorationVoiceArtistsLinkModel:
    """Instantiates an ExplorationVoiceArtistsLinkModel, establishing a link
    between the latest content IDs within an exploration and the corresponding
    IDs of voice artists who provided voiceovers in the specified language code.
    Instances of this class are keyed by the exploration ID.
>>>>>>> 3d6f5fc0

    Args:
        exploration_id: str. The ID of the exploration for which new model will
            be created.
<<<<<<< HEAD
        content_id_to_voiceovers_mapping: ContentIdToVoiceoverMappingType. A
            dictionary with content IDs as keys and nested dicts as values. Each
            nested dict contains language codes as keys and a 2-tuple as values.
            The 2-tuple contains voice artist ID as the first element and
            VoiceoverDict as the second element.

    Returns:
        ExplorationVoiceArtistsLinkModel. A newly created
        ExplorationVoiceArtistsLinkModel instance.
=======
        content_id_to_voiceovers_mapping: ContentIdToVoiceoverMappingType. The
            dictionary contains information about voice artists and their
            provided voiceovers in the exploration with the given exploration
            ID. The dict maps content IDs to nested dicts. Each nested dicts
            maps language code to voice artist and voiceover tuple.

    Returns:
        ExplorationVoiceArtistsLinkModel. An instance of
        ExplorationVoiceArtistsLinkModel, establishing a link between the latest
        content IDs within an exploration and the corresponding IDs of
        voice artists who provided voiceovers.
>>>>>>> 3d6f5fc0
    """
    exploration_voice_artists_link_model = (
        voiceover_models.ExplorationVoiceArtistsLinkModel(
            id=exploration_id,
            content_id_to_voiceovers_mapping=content_id_to_voiceovers_mapping
        )
    )
    exploration_voice_artists_link_model.update_timestamps()

    return exploration_voice_artists_link_model<|MERGE_RESOLUTION|>--- conflicted
+++ resolved
@@ -204,7 +204,6 @@
         return autogeneratable_language_accent_list
 
 
-<<<<<<< HEAD
 def get_all_voice_artist_language_accent_mapping() -> Dict[str, Dict[str, str]]:
     """The method returns a dict with voice artist IDs as keys and nested dicts
     as values. Each nested dict contains language codes as keys and language
@@ -386,8 +385,6 @@
     return exploration_id_to_filenames
 
 
-=======
->>>>>>> 3d6f5fc0
 def update_voice_artist_metadata(
     voice_artist_id: str,
     language_code_to_accent: Dict[str, str]
@@ -416,7 +413,6 @@
         voice_artist_metadata_model.put()
 
 
-<<<<<<< HEAD
 def update_voice_artist_language_mapping(
     voice_artist_id: str, language_code: str, language_accent_code: str
 ) -> None:
@@ -454,30 +450,16 @@
     voice_artist_metadata_model.put()
 
 
-=======
->>>>>>> 3d6f5fc0
 def create_voice_artist_metadata_model_instance(
     voice_artist_id: str,
     language_code_to_accent: Dict[str, str]
 ) -> voiceover_models.VoiceArtistMetadataModel:
-<<<<<<< HEAD
-    """The method creates a VoiceArtistMetadataModel instance.
-=======
     """Creates a VoiceArtistMetadataModel instance.
->>>>>>> 3d6f5fc0
 
     Args:
         voice_artist_id: str. The ID of the voice artist for which new model
             will be created.
         language_code_to_accent: dict(str, str). A dict representing the
-<<<<<<< HEAD
-            language accent codes as keys and accent codes as their
-            corresponding value.
-
-    Returns:
-        VoiceArtistMetadataModel. A newly created VoiceArtistMetadataModel
-        instance.
-=======
             language codes as keys and accent codes as their corresponding
             values.
 
@@ -485,7 +467,6 @@
         VoiceArtistMetadataModel. A new VoiceArtistMetadataModel instance
         that connects voiceover artists with the languages in which they have
         provided voiceovers.
->>>>>>> 3d6f5fc0
     """
     voice_artist_metadata_model = voiceover_models.VoiceArtistMetadataModel(
         id=voice_artist_id,
@@ -498,33 +479,16 @@
 def create_exploration_voice_artists_link_model_instance(
     exploration_id: str,
     content_id_to_voiceovers_mapping: (
-<<<<<<< HEAD
-        voiceover_models.ContentIdToVoiceoverMappingType)
-) -> voiceover_models.ExplorationVoiceArtistsLinkModel:
-    """The method creates a ExplorationVoiceArtistsLinkModel instance.
-=======
         voiceover_domain.ContentIdToVoiceoverMappingType)
 ) -> voiceover_models.ExplorationVoiceArtistsLinkModel:
     """Instantiates an ExplorationVoiceArtistsLinkModel, establishing a link
     between the latest content IDs within an exploration and the corresponding
     IDs of voice artists who provided voiceovers in the specified language code.
     Instances of this class are keyed by the exploration ID.
->>>>>>> 3d6f5fc0
 
     Args:
         exploration_id: str. The ID of the exploration for which new model will
             be created.
-<<<<<<< HEAD
-        content_id_to_voiceovers_mapping: ContentIdToVoiceoverMappingType. A
-            dictionary with content IDs as keys and nested dicts as values. Each
-            nested dict contains language codes as keys and a 2-tuple as values.
-            The 2-tuple contains voice artist ID as the first element and
-            VoiceoverDict as the second element.
-
-    Returns:
-        ExplorationVoiceArtistsLinkModel. A newly created
-        ExplorationVoiceArtistsLinkModel instance.
-=======
         content_id_to_voiceovers_mapping: ContentIdToVoiceoverMappingType. The
             dictionary contains information about voice artists and their
             provided voiceovers in the exploration with the given exploration
@@ -536,7 +500,6 @@
         ExplorationVoiceArtistsLinkModel, establishing a link between the latest
         content IDs within an exploration and the corresponding IDs of
         voice artists who provided voiceovers.
->>>>>>> 3d6f5fc0
     """
     exploration_voice_artists_link_model = (
         voiceover_models.ExplorationVoiceArtistsLinkModel(
