# coding: utf-8
#
# Copyright 2024 The Oppia Authors. All Rights Reserved.
#
# Licensed under the Apache License, Version 2.0 (the "License");
# you may not use this file except in compliance with the License.
# You may obtain a copy of the License at
#
#      http://www.apache.org/licenses/LICENSE-2.0
#
# Unless required by applicable law or agreed to in writing, software
# distributed under the License is distributed on an "AS-IS" BASIS,
# WITHOUT WARRANTIES OR CONDITIONS OF ANY KIND, either express or implied.
# See the License for the specific language governing permissions and
# limitations under the License.

"""Functions for retrieving voiceovers."""

from __future__ import annotations

import json
import os

from core import feconf
from core import utils
from core.domain import state_domain
from core.domain import voiceover_domain
from core.platform import models

from typing import Dict

MYPY = False
if MYPY: # pragma: no cover
    from mypy_imports import voiceover_models

(voiceover_models,) = models.Registry.import_models([
    models.Names.VOICEOVER])


def _get_entity_voiceovers_from_model(
    entity_voiceovers_model: voiceover_models.EntityVoiceoversModel
) -> voiceover_domain.EntityVoiceovers:
    """Returns the EntityVoiceovers domain object from its model representation
    (EntityVoiceoversModel).

    Args:
        entity_voiceovers_model: EntityVoiceoversModel. An instance of
            EntityVoiceoversModel.

    Returns:
        EntityVoiceovers. An instance of EntityVoiceovers object, created from
        its model.
    """
    content_id_to_voiceovers_dict = {}
    for content_id, voiceover_type_to_voiceover_dict in (
            entity_voiceovers_model.voiceovers.items()):
        content_id_to_voiceovers_dict[content_id] = {
            voiceover_type: state_domain.Voiceover.from_dict(
                    voiceover_type_to_voiceover_dict[voiceover_type.value])
                for voiceover_type in feconf.VoiceoverType
        }

    entity_voiceovers_instance = voiceover_domain.EntityVoiceovers(
        entity_id=entity_voiceovers_model.entity_id,
        entity_type=entity_voiceovers_model.entity_type,
        entity_version=entity_voiceovers_model.entity_version,
        language_accent_code=entity_voiceovers_model.language_accent_code,
        voiceovers=content_id_to_voiceovers_dict
    )
    return entity_voiceovers_instance


def get_voiceovers_for_given_language_accent_code(
    entity_type: str,
    entity_id: str,
    entity_version: int,
    language_accent_code: str
) -> voiceover_domain.EntityVoiceovers:
    """Returns a unique entity voiceovers domain object.

    Args:
        entity_type: str. The type of the entity.
        entity_id: str. The ID of the entity.
        entity_version: int. The version of the entity.
        language_accent_code: str. The language-accent code of the voiceover.

    Returns:
        EntityVoiceovers. An instance of entity voiceover.
    """
    entity_voiceovers_model = (
        voiceover_models.EntityVoiceoversModel.get_model(
            entity_type, entity_id, entity_version, language_accent_code))

    if entity_voiceovers_model:
        return _get_entity_voiceovers_from_model(
            entity_voiceovers_model)
    return voiceover_domain.EntityVoiceovers.create_empty(
        entity_type=entity_type,
        entity_id=entity_id,
        entity_version=entity_version,
        language_accent_code=language_accent_code)


<<<<<<< HEAD
=======
# NOTE TO DEVELOPERS: The method is not ready for use since the corresponding
# model does not contain any data yet. Issue #19590 tracks the changes required
# in order to use this function.
>>>>>>> 5ffd2eb1
def get_all_language_accent_codes_for_voiceovers(
) -> Dict[str, Dict[str, bool]]:
    """Returns all language-accent codes which are supported by
    Oppia's voiceovers.

    Returns:
        Dict[str, Dict[str, bool]]. Returns a dict with language_codes as keys
        and nested dicts as values. Each nested dict contains
        language_accent_codes as keys and booleans indicating whether it's
        possible to generate automatic voiceovers for this language-accent code
        as values.
    """

    voiceover_autogeneration_policy_model = (
        voiceover_models.VoiceoverAutogenerationPolicyModel.get(
            voiceover_models.VOICEOVER_AUTOGENERATION_POLICY_ID, strict=False)
    )
    language_codes_mapping: Dict[str, Dict[str, bool]] = {}
    if voiceover_autogeneration_policy_model is None:
        return language_codes_mapping

    language_codes_mapping = (
        voiceover_autogeneration_policy_model.language_codes_mapping)
    return language_codes_mapping


def save_language_accent_support(
    language_codes_mapping: Dict[str, Dict[str, bool]]
) -> None:
    """The method saves the language-accent codes into the
    VoiceoverAutogenerationPolicyModel, which will be supported by
    Oppia's voiceovers.

    Args:
        language_codes_mapping: Dict[str, Dict[str, bool]]. A dict with
            language_codes as keys and nested dicts as values. Each nested dict
            contains language_accent_codes as keys and booleans indicating
            whether it's possible to generate automatic voiceovers for this
            language-accent code as values.
    """
    retrieved_voiceover_autogeneration_policy_model = (
        voiceover_models.VoiceoverAutogenerationPolicyModel.get(
            voiceover_models.VOICEOVER_AUTOGENERATION_POLICY_ID, strict=False)
    )
    voiceover_autogeneration_policy_model = (
        retrieved_voiceover_autogeneration_policy_model
        if retrieved_voiceover_autogeneration_policy_model is not None
        else voiceover_models.VoiceoverAutogenerationPolicyModel(
            id=voiceover_models.VOICEOVER_AUTOGENERATION_POLICY_ID)
    )

    voiceover_autogeneration_policy_model.language_codes_mapping = (
        language_codes_mapping)
    voiceover_autogeneration_policy_model.update_timestamps()
    voiceover_autogeneration_policy_model.put()


def get_language_accent_master_list() -> Dict[str, Dict[str, str]]:
    """The method returns the lanaguage accent master list stored in the
    JSON file.

    Returns:
        Dict[str, Dict[str, str]]. A dict with with language codes as keys and
        nested dicts as values. Each nested dict contains language-accent codes
        as keys and its description as values. This is an exhaustive list of
        language-accent pairs that Oppia may support for
        voiceovers (manual and auto).
    """
    file_path = os.path.join(
        feconf.VOICEOVERS_DATA_DIR, 'language_accent_master_list.json')
    with utils.open_file(file_path, 'r') as f:
        language_accent_master_list: Dict[str, Dict[str, str]] = json.loads(
            f.read())
        return language_accent_master_list


def get_autogeneratable_language_accent_list() -> Dict[str, Dict[str, str]]:
    """The method returns the autogeneratable lanaguage accent list stored
    in the JSON file.

    Returns:
        Dict[str, Dict[str, str]]. A dict with language-accent codes as keys
        and nested dicts as values. Each nested dictionary includes 'service'
        and 'voice_code' keys with their corresponding field values.
        The 'service' field denotes the third-party service utilized by Oppia
        for voiceover generation, while 'voice_code' signifies the desired
        voice type.
    """
    file_path = os.path.join(
        feconf.VOICEOVERS_DATA_DIR, 'autogeneratable_language_accent_list.json')
    with utils.open_file(file_path, 'r') as f:
        autogeneratable_language_accent_list: Dict[str, Dict[str, str]] = (
            json.loads(f.read()))
        return autogeneratable_language_accent_list<|MERGE_RESOLUTION|>--- conflicted
+++ resolved
@@ -101,12 +101,9 @@
         language_accent_code=language_accent_code)
 
 
-<<<<<<< HEAD
-=======
 # NOTE TO DEVELOPERS: The method is not ready for use since the corresponding
 # model does not contain any data yet. Issue #19590 tracks the changes required
 # in order to use this function.
->>>>>>> 5ffd2eb1
 def get_all_language_accent_codes_for_voiceovers(
 ) -> Dict[str, Dict[str, bool]]:
     """Returns all language-accent codes which are supported by
