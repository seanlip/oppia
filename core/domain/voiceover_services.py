# coding: utf-8
#
# Copyright 2024 The Oppia Authors. All Rights Reserved.
#
# Licensed under the Apache License, Version 2.0 (the "License");
# you may not use this file except in compliance with the License.
# You may obtain a copy of the License at
#
#      http://www.apache.org/licenses/LICENSE-2.0
#
# Unless required by applicable law or agreed to in writing, software
# distributed under the License is distributed on an "AS-IS" BASIS,
# WITHOUT WARRANTIES OR CONDITIONS OF ANY KIND, either express or implied.
# See the License for the specific language governing permissions and
# limitations under the License.

"""Functions for retrieving voiceovers."""

from __future__ import annotations

import collections
import json
import os

from core import feature_flag_list
from core import feconf
from core import utils
from core.domain import exp_domain
<<<<<<< HEAD
=======
from core.domain import feature_flag_services
>>>>>>> aea028ef
from core.domain import state_domain
from core.domain import user_services
from core.domain import voiceover_domain
from core.platform import models

from typing import Dict, List, Sequence

MYPY = False
if MYPY: # pragma: no cover
    from mypy_imports import voiceover_models

(voiceover_models,) = models.Registry.import_models([
    models.Names.VOICEOVER])


MAX_SAMPLE_VOICEOVERS_FOR_GIVEN_VOICE_ARTIST = 5


def _get_entity_voiceovers_from_model(
    entity_voiceovers_model: voiceover_models.EntityVoiceoversModel
) -> voiceover_domain.EntityVoiceovers:
    """Returns the EntityVoiceovers domain object from its model representation
    (EntityVoiceoversModel).

    Args:
        entity_voiceovers_model: EntityVoiceoversModel. An instance of
            EntityVoiceoversModel.

    Returns:
        EntityVoiceovers. An instance of EntityVoiceovers object, created from
        its model.
    """
    content_id_to_voiceovers_dict = {}
    for content_id, voiceover_type_to_voiceover_dict in (
            entity_voiceovers_model.voiceovers.items()):
        content_id_to_voiceovers_dict[content_id] = {
            voiceover_type: state_domain.Voiceover.from_dict(
                    voiceover_type_to_voiceover_dict[voiceover_type.value])
                for voiceover_type in feconf.VoiceoverType
        }

    entity_voiceovers_instance = voiceover_domain.EntityVoiceovers(
        entity_id=entity_voiceovers_model.entity_id,
        entity_type=entity_voiceovers_model.entity_type,
        entity_version=entity_voiceovers_model.entity_version,
        language_accent_code=entity_voiceovers_model.language_accent_code,
        voiceovers=content_id_to_voiceovers_dict
    )
    return entity_voiceovers_instance


def get_voiceovers_for_given_language_accent_code(
    entity_type: str,
    entity_id: str,
    entity_version: int,
    language_accent_code: str
) -> voiceover_domain.EntityVoiceovers:
    """Returns a unique entity voiceovers domain object.

    Args:
        entity_type: str. The type of the entity.
        entity_id: str. The ID of the entity.
        entity_version: int. The version of the entity.
        language_accent_code: str. The language-accent code of the voiceover.

    Returns:
        EntityVoiceovers. An instance of entity voiceover.
    """
    entity_voiceovers_model = (
        voiceover_models.EntityVoiceoversModel.get_model(
            entity_type, entity_id, entity_version, language_accent_code))

    if entity_voiceovers_model:
        return _get_entity_voiceovers_from_model(
            entity_voiceovers_model)
    return voiceover_domain.EntityVoiceovers.create_empty(
        entity_type=entity_type,
        entity_id=entity_id,
        entity_version=entity_version,
        language_accent_code=language_accent_code)


def get_entity_voiceovers_for_given_exploration(
    entity_id: str, entity_type: str, entity_version: int
) -> List[voiceover_domain.EntityVoiceovers]:
    """Retrieve voiceover models for the specified exploration and version.

    Args:
        entity_id: str. The entity ID for which entity voiceovers need to be
            fetched.
        entity_type: str. The entity type for which entity voiceovers need to be
            fetched.
        entity_version: int. The entity version of the given exploration for
            which entity voiceovers need to be fetched.

    Returns:
        list(EntityVoiceovers). Returns a list of voiceover models for the
        specified exploration and version.
    """
    entity_voiceovers_objects: List[voiceover_domain.EntityVoiceovers] = []
    entity_voiceover_models = (
        voiceover_models.EntityVoiceoversModel.
        get_entity_voiceovers_for_given_exploration(
            entity_id, entity_type, entity_version))

    for model_instance in entity_voiceover_models:
        entity_voiceovers_objects.append(
            _get_entity_voiceovers_from_model(model_instance))
    return entity_voiceovers_objects


def compute_voiceover_related_change(
    updated_exploration: exp_domain.Exploration,
    voiceover_changes: List[exp_domain.ExplorationChange]
) -> List[voiceover_models.EntityVoiceoversModel]:
    """Cretase new EntityVoiceovers models corresponding to voiceover related
    changes.

    Args:
        updated_exploration: Exploration. The updated exploration object.
        voiceover_changes: list(ExplorationChange). The list of changes to be
            applied.

    Returns:
        list(EntityVoiceoversModel). A list of EntityVoiceoversModel's with
        respect to updated exploration version.
    """
    new_voiceovers_models = []
    entity_voiceover_id_to_entity_voiceovers = {}
    generate_id_method = voiceover_models.EntityVoiceoversModel.generate_id

    entity_id = updated_exploration.id
    entity_version = updated_exploration.version - 1
    entity_type = 'exploration'

    entity_voiceovers_objects = get_entity_voiceovers_for_given_exploration(
        entity_id, entity_type, entity_version)

    for entity_voiceovers in entity_voiceovers_objects:
        entity_voiceovers_id = generate_id_method(
            entity_voiceovers.entity_type,
            entity_voiceovers.entity_id,
            str(entity_voiceovers.entity_version),
            entity_voiceovers.language_accent_code
        )
        entity_voiceover_id_to_entity_voiceovers[entity_voiceovers_id] = (
            entity_voiceovers)

    for change in voiceover_changes:
        language_accent_code = change.language_accent_code
        content_id = change.content_id

        entity_voiceover_id = generate_id_method(
            entity_type, entity_id, entity_version, language_accent_code)

        if entity_voiceover_id in entity_voiceover_id_to_entity_voiceovers:
            entity_voiceovers = (
                entity_voiceover_id_to_entity_voiceovers.get(
                    entity_voiceover_id)
            )
        else:
            entity_voiceovers = voiceover_domain.EntityVoiceovers.create_empty(
                entity_id, entity_type, entity_version, language_accent_code)

        if content_id not in entity_voiceovers.voiceovers:
            manual_voiceover = state_domain.Voiceover.from_dict(
                change.voiceovers['manual'])
            entity_voiceovers.add_voiceover(
                content_id,
                feconf.VoiceoverType.MANUAL,
                manual_voiceover
            )
        else:
            if 'manual' not in change.voiceovers:
                entity_voiceovers.remove_voiceover(
                    content_id,
                    feconf.VoiceoverType.MANUAL
                )
            else:
                manual_voiceover = state_domain.Voiceover.from_dict(
                    change.voiceovers['manual'])
                entity_voiceovers.voiceovers[content_id][
                    feconf.VoiceoverType.MANUAL] = manual_voiceover

        entity_voiceovers.validate()

        entity_voiceover_id_to_entity_voiceovers[entity_voiceover_id] = (
            entity_voiceovers)

    for entity_voiceovers in entity_voiceover_id_to_entity_voiceovers.values():
        entity_voiceovers_dict = entity_voiceovers.to_dict()
        new_voiceovers_models.append(
            voiceover_models.EntityVoiceoversModel.create_new(
                entity_voiceovers_dict['entity_type'],
                entity_voiceovers_dict['entity_id'],
                entity_voiceovers_dict['entity_version'] + 1,
                entity_voiceovers_dict['language_accent_code'],
                entity_voiceovers_dict['voiceovers']
            )
        )

    return new_voiceovers_models


# NOTE TO DEVELOPERS: The method is not ready for use since the corresponding
# model does not contain any data yet. Issue #19590 tracks the changes required
# in order to use this function.
def get_all_language_accent_codes_for_voiceovers(
) -> Dict[str, Dict[str, bool]]:
    """Returns all language-accent codes which are supported by
    Oppia's voiceovers.

    Returns:
        Dict[str, Dict[str, bool]]. Returns a dict with language_codes as keys
        and nested dicts as values. Each nested dict contains
        language_accent_codes as keys and booleans indicating whether it's
        possible to generate automatic voiceovers for this language-accent code
        as values.
    """

    voiceover_autogeneration_policy_model = (
        voiceover_models.VoiceoverAutogenerationPolicyModel.get(
            voiceover_models.VOICEOVER_AUTOGENERATION_POLICY_ID, strict=False)
    )
    language_codes_mapping: Dict[str, Dict[str, bool]] = {}
    if voiceover_autogeneration_policy_model is None:
        return language_codes_mapping

    language_codes_mapping = (
        voiceover_autogeneration_policy_model.language_codes_mapping)
    return language_codes_mapping


def save_language_accent_support(
    language_codes_mapping: Dict[str, Dict[str, bool]]
) -> None:
    """The method saves the language-accent codes into the
    VoiceoverAutogenerationPolicyModel, which will be supported by
    Oppia's voiceovers.

    Args:
        language_codes_mapping: Dict[str, Dict[str, bool]]. A dict with
            language_codes as keys and nested dicts as values. Each nested dict
            contains language_accent_codes as keys and booleans indicating
            whether it's possible to generate automatic voiceovers for this
            language-accent code as values.
    """
    retrieved_voiceover_autogeneration_policy_model = (
        voiceover_models.VoiceoverAutogenerationPolicyModel.get(
            voiceover_models.VOICEOVER_AUTOGENERATION_POLICY_ID, strict=False)
    )
    voiceover_autogeneration_policy_model = (
        retrieved_voiceover_autogeneration_policy_model
        if retrieved_voiceover_autogeneration_policy_model is not None
        else voiceover_models.VoiceoverAutogenerationPolicyModel(
            id=voiceover_models.VOICEOVER_AUTOGENERATION_POLICY_ID)
    )

    voiceover_autogeneration_policy_model.language_codes_mapping = (
        language_codes_mapping)
    voiceover_autogeneration_policy_model.update_timestamps()
    voiceover_autogeneration_policy_model.put()


def get_language_accent_master_list() -> Dict[str, Dict[str, str]]:
    """The method returns the lanaguage accent master list stored in the
    JSON file.

    Returns:
        Dict[str, Dict[str, str]]. A dict with with language codes as keys and
        nested dicts as values. Each nested dict contains language-accent codes
        as keys and its description as values. This is an exhaustive list of
        language-accent pairs that Oppia may support for
        voiceovers (manual and auto).
    """
    file_path = os.path.join(
        feconf.VOICEOVERS_DATA_DIR, 'language_accent_master_list.json')
    with utils.open_file(file_path, 'r') as f:
        language_accent_master_list: Dict[str, Dict[str, str]] = json.loads(
            f.read())
        return language_accent_master_list


def get_autogeneratable_language_accent_list() -> Dict[str, Dict[str, str]]:
    """The method returns the autogeneratable lanaguage accent list stored
    in the JSON file.

    Returns:
        Dict[str, Dict[str, str]]. A dict with language-accent codes as keys
        and nested dicts as values. Each nested dictionary includes 'service'
        and 'voice_code' keys with their corresponding field values.
        The 'service' field denotes the third-party service utilized by Oppia
        for voiceover generation, while 'voice_code' signifies the desired
        voice type.
    """
    file_path = os.path.join(
        feconf.VOICEOVERS_DATA_DIR, 'autogeneratable_language_accent_list.json')
    with utils.open_file(file_path, 'r') as f:
        autogeneratable_language_accent_list: Dict[str, Dict[str, str]] = (
            json.loads(f.read()))
        return autogeneratable_language_accent_list


def get_all_voice_artist_language_accent_mapping() -> Dict[str, Dict[str, str]]:
    """The method returns a dict with all voice artist IDs as keys and nested
    dicts as values. Each nested dict contains language codes as keys and
    language accent codes as values.

    Returns:
        dict(str, dict(str, str)). A dict representing voice artist IDs to
        language mappings.
    """
    voice_artist_id_to_language_mapping: Dict[str, Dict[str, str]] = {}
    all_voice_artist_to_language_mapping: Dict[str, Dict[str, str]] = {}

    voice_artist_metadata_models: Sequence[
        voiceover_models.VoiceArtistMetadataModel] = (
            voiceover_models.VoiceArtistMetadataModel.get_all().fetch())

    exploration_voice_artist_link_models: Sequence[
        voiceover_models.ExplorationVoiceArtistsLinkModel] = (
            voiceover_models.ExplorationVoiceArtistsLinkModel.get_all().fetch()
        )

    for voice_artist_metadata_model in voice_artist_metadata_models:
        voice_artist_id = voice_artist_metadata_model.id
        language_code_to_accent = (
            voice_artist_metadata_model.language_code_to_accent)

        voice_artist_id_to_language_mapping[voice_artist_id] = (
            language_code_to_accent
        )

    for exp_voice_artist_model in exploration_voice_artist_link_models:
        content_id_to_voiceovers_mapping = (
            exp_voice_artist_model.content_id_to_voiceovers_mapping)

        for lang_voiceover_mapping_tuple in (
                content_id_to_voiceovers_mapping.values()):

            for lang_code, voiceover_tuple in (
                    lang_voiceover_mapping_tuple.items()):

                voice_artist_id = voiceover_tuple[0]

                accent_type = ''
                if (
                    voice_artist_id in voice_artist_id_to_language_mapping and
                    lang_code in voice_artist_id_to_language_mapping[
                        voice_artist_id]
                ):
                    accent_type = (
                        voice_artist_id_to_language_mapping[
                            voice_artist_id][lang_code])

                if voice_artist_id not in all_voice_artist_to_language_mapping:
                    all_voice_artist_to_language_mapping[voice_artist_id] = {}

                all_voice_artist_to_language_mapping[
                    voice_artist_id][lang_code] = accent_type

    return all_voice_artist_to_language_mapping


def get_voice_artist_ids_to_voice_artist_names() -> Dict[str, str]:
    """The method returns a dict with all the voice artist IDs as keys and
    their respective usernames as values.

    Returns:
        dict(str, str). A dict with all the voice artist IDs as keys and their
        respective usernames as values.
    """
    voice_artist_id_to_voice_artist_name: Dict[str, str] = {}

    exploration_voice_artist_link_models: Sequence[
        voiceover_models.ExplorationVoiceArtistsLinkModel] = (
            voiceover_models.ExplorationVoiceArtistsLinkModel.get_all().fetch()
        )

    for exp_voice_artist_model in exploration_voice_artist_link_models:
        content_id_to_voiceovers_mapping = (
            exp_voice_artist_model.content_id_to_voiceovers_mapping)

        for lang_voiceover_mapping_tuple in (
                content_id_to_voiceovers_mapping.values()):

            for voiceover_tuple in (
                    lang_voiceover_mapping_tuple.values()):

                voice_artist_id = voiceover_tuple[0]

                if voice_artist_id in voice_artist_id_to_voice_artist_name:
                    continue

                voice_artist_name = user_services.get_username(voice_artist_id)

                voice_artist_id_to_voice_artist_name[voice_artist_id] = (
                    voice_artist_name)

    return voice_artist_id_to_voice_artist_name


def get_voiceover_filenames(
    voice_artist_id: str, language_code: str
) -> Dict[str, List[str]]:
    """The function returns a dictionary where each exploration ID corresponds
    to a list of filenames. These exploration IDs represent the explorations
    in which a specified voice artist has contributed voiceovers. The list of
    filenames contains up to five entries, representing the longest-duration
    voiceovers contributed by the specified artist.

    Args:
        voice_artist_id: str. The voice artist ID for which filenames should be
            fetched.
        language_code: str. The language in which voiceovers have been
            contributed.

    Returns:
        dict(str, list(str)). A dict with exploration IDs as keys and list of
        voiceover filenames as values.
    """

    exploration_id_to_filenames: Dict[str, List[str]] = {}
    filename_to_exp_id: Dict[str, str] = {}
    contributed_voiceovers: List[state_domain.VoiceoverDict] = []

    exp_voice_artist_link_models: Sequence[
        voiceover_models.ExplorationVoiceArtistsLinkModel] = (
            voiceover_models.ExplorationVoiceArtistsLinkModel.
            get_all().fetch()
        )

    for exp_voice_artist_model in exp_voice_artist_link_models:
        exploration_id = exp_voice_artist_model.id
        content_id_to_voiceovers_mapping = (
            exp_voice_artist_model.content_id_to_voiceovers_mapping)

        for lang_code_to_voiceover_mapping in (
                content_id_to_voiceovers_mapping.values()):

            for lang_code, voiceover_mapping_tuple in (
                    lang_code_to_voiceover_mapping.items()):

                if lang_code != language_code:
                    continue

                retrieved_voice_artist_id = voiceover_mapping_tuple[0]
                voiceover_dict = voiceover_mapping_tuple[1]

                if voice_artist_id != retrieved_voice_artist_id:
                    continue

                filename_to_exp_id[voiceover_dict['filename']] = exploration_id

                contributed_voiceovers.append(voiceover_dict)

    # The key for sorting is defined separately because of a mypy bug.
    # A [no-any-return] is thrown if key is defined in the sort()
    # method instead.
    # https://github.com/python/mypy/issues/9590
    k = lambda voiceover: voiceover['duration_secs']
    contributed_voiceovers.sort(key=k, reverse=True)

    if (
        len(contributed_voiceovers) >
        MAX_SAMPLE_VOICEOVERS_FOR_GIVEN_VOICE_ARTIST
    ):
        # According to the product specifications, up to five sample voiceovers
        # will be provided to voiceover administrators to assist them in
        # identifying the particular accent needed for the given voiceover in a
        # specific language.
        contributed_voiceovers = contributed_voiceovers[:5]

    for voiceover_dict in contributed_voiceovers:
        filename = voiceover_dict['filename']
        exp_id = filename_to_exp_id[filename]
        if exp_id not in exploration_id_to_filenames:
            exploration_id_to_filenames[exp_id] = []
        exploration_id_to_filenames[exp_id].append(filename)

    return exploration_id_to_filenames


def update_voice_artist_metadata(
    voice_artist_id: str,
    language_code_to_accent: Dict[str, str]
) -> None:
    """The method updates or creates metadata for a voice artist in the
    VoiceArtistMetadataModel.

    Args:
        voice_artist_id: str. The ID of the voice artist for which metadata
            needs to be updated.
        language_code_to_accent: dict(str, str). A dict representing the
            language accent codes as keys and accent codes as their
            corresponding value.
    """
    voice_artist_metadata_model = (
        voiceover_models.VoiceArtistMetadataModel.get(
            voice_artist_id, strict=False))

    if voice_artist_metadata_model is None:
        voiceover_models.VoiceArtistMetadataModel.create_model(
            voice_artist_id, language_code_to_accent)
    else:
        voice_artist_metadata_model.language_code_to_accent = (
            language_code_to_accent)
        voice_artist_metadata_model.update_timestamps()
        voice_artist_metadata_model.put()


def update_voice_artist_language_mapping(
    voice_artist_id: str, language_code: str, language_accent_code: str
) -> None:
    """The method updates the language accent information for the given voice
    artist in the given language code.

    Args:
        voice_artist_id: str. The voice artist ID for which language accent
            needs to be updated.
        language_code: str. The language code for which the accent needs to be
            updated.
        language_accent_code: str. The updated language accent code.
    """
    voice_artist_metadata_model = voiceover_models.VoiceArtistMetadataModel.get(
        voice_artist_id, strict=False)
    language_code_to_accent = {}

    if voice_artist_metadata_model is None:
        voice_artist_metadata_model = (
            create_voice_artist_metadata_model_instance(
                voice_artist_id=voice_artist_id,
                language_code_to_accent={}
            )
        )
    else:
        language_code_to_accent = (
            voice_artist_metadata_model.language_code_to_accent)

    language_code_to_accent[language_code] = language_accent_code

    voice_artist_metadata_model.language_code_to_accent = (
        language_code_to_accent)

    voice_artist_metadata_model.update_timestamps()
    voice_artist_metadata_model.put()


def create_voice_artist_metadata_model_instance(
    voice_artist_id: str,
    language_code_to_accent: Dict[str, str]
) -> voiceover_models.VoiceArtistMetadataModel:
    """Creates a VoiceArtistMetadataModel instance.

    Args:
        voice_artist_id: str. The ID of the voice artist for which new model
            will be created.
        language_code_to_accent: dict(str, str). A dict representing the
            language codes as keys and accent codes as their corresponding
            values.

    Returns:
        VoiceArtistMetadataModel. A new VoiceArtistMetadataModel instance
        that connects voiceover artists with the languages in which they have
        provided voiceovers.
    """
    voice_artist_metadata_model = voiceover_models.VoiceArtistMetadataModel(
        id=voice_artist_id,
        language_code_to_accent=language_code_to_accent)
    voice_artist_metadata_model.update_timestamps()

    return voice_artist_metadata_model


def create_exploration_voice_artists_link_model_instance(
    exploration_id: str,
    content_id_to_voiceovers_mapping: (
        voiceover_domain.ContentIdToVoiceoverMappingType)
) -> voiceover_models.ExplorationVoiceArtistsLinkModel:
    """Instantiates an ExplorationVoiceArtistsLinkModel, establishing a link
    between the latest content IDs within an exploration and the corresponding
    IDs of voice artists who provided voiceovers in the specified language code.
    Instances of this class are keyed by the exploration ID.

    Args:
        exploration_id: str. The ID of the exploration for which new model will
            be created.
        content_id_to_voiceovers_mapping: ContentIdToVoiceoverMappingType. The
            dictionary contains information about voice artists and their
            provided voiceovers in the exploration with the given exploration
            ID. The dict maps content IDs to nested dicts. Each nested dicts
            maps language code to voice artist and voiceover tuple.

    Returns:
        ExplorationVoiceArtistsLinkModel. An instance of
        ExplorationVoiceArtistsLinkModel, establishing a link between the latest
        content IDs within an exploration and the corresponding IDs of
        voice artists who provided voiceovers.
    """
    exploration_voice_artists_link_model = (
        voiceover_models.ExplorationVoiceArtistsLinkModel(
            id=exploration_id,
            content_id_to_voiceovers_mapping=content_id_to_voiceovers_mapping
        )
    )
    exploration_voice_artists_link_model.update_timestamps()

    return exploration_voice_artists_link_model


def update_exploration_voice_artist_link_model(
    user_id: str,
    change_list: Sequence[exp_domain.ExplorationChange],
    old_exploration: exp_domain.Exploration,
    updated_exploration: exp_domain.Exploration
) -> None:
    """Create or update a voice artist link model following modifications to
    the recorded voiceover property in an exploration's state.

    Args:
        user_id: str. The committer ID for the given change list.
        change_list: list(ExplorationChange). A list of exploration change
            objects.
        old_exploration: Exploration. An instance of exploration class
            representing an old version.
        updated_exploration: Exploration. An instance of exploration class
            representing the latest version.
    """

    if not feature_flag_services.is_feature_flag_enabled(
            None,
            feature_flag_list.FeatureNames.
            AUTO_UPDATE_EXP_VOICE_ARTIST_LINK.value):
        return

    is_voiceover_changes_made: bool = False
    for change in change_list:
        if (
            change.cmd == exp_domain.CMD_EDIT_STATE_PROPERTY and
            change.property_name == (
                exp_domain.STATE_PROPERTY_RECORDED_VOICEOVERS)
        ):
            is_voiceover_changes_made = True
            break

    if not is_voiceover_changes_made:
        return

    old_filenames: List[str] = []
    for state in old_exploration.states.values():
        voiceovers_mapping = state.recorded_voiceovers.voiceovers_mapping
        for lang_code_to_voiceovers in voiceovers_mapping.values():
            for voiceover_dict in lang_code_to_voiceovers.values():
                old_filenames.append(voiceover_dict.filename)

    exp_voice_artist_link_model = (
        voiceover_models.ExplorationVoiceArtistsLinkModel.get(
            updated_exploration.id, strict=False))

    content_id_to_voiceovers_mapping: (
        voiceover_domain.ContentIdToVoiceoverMappingType) = (
            collections.defaultdict(dict))

    if exp_voice_artist_link_model is not None:
        content_id_to_voiceovers_mapping.update(
            exp_voice_artist_link_model.content_id_to_voiceovers_mapping)

    for state in updated_exploration.states.values():
        voiceovers_mapping = state.recorded_voiceovers.voiceovers_mapping
        for content_id, lang_code_to_voiceovers in voiceovers_mapping.items():
            for lang_code, voiceover_dict in lang_code_to_voiceovers.items():
                filename = voiceover_dict.filename

                if filename in old_filenames:
                    continue
                content_id_to_voiceovers_mapping[content_id][lang_code] = (
                    user_id, voiceover_dict.to_dict())

    if exp_voice_artist_link_model is None:
        exp_voice_artist_link_model = (
            create_exploration_voice_artists_link_model_instance(
                exploration_id=updated_exploration.id,
                content_id_to_voiceovers_mapping=(
                    content_id_to_voiceovers_mapping)
            )
        )
    else:
        exp_voice_artist_link_model.content_id_to_voiceovers_mapping = (
            content_id_to_voiceovers_mapping)

    exp_voice_artist_link_model.update_timestamps()
    exp_voice_artist_link_model.put()<|MERGE_RESOLUTION|>--- conflicted
+++ resolved
@@ -26,10 +26,7 @@
 from core import feconf
 from core import utils
 from core.domain import exp_domain
-<<<<<<< HEAD
-=======
 from core.domain import feature_flag_services
->>>>>>> aea028ef
 from core.domain import state_domain
 from core.domain import user_services
 from core.domain import voiceover_domain
