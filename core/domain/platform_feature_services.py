--- conflicted
+++ resolved
@@ -153,15 +153,10 @@
         in development mode, prod if in production mode.
     """
     return (
-<<<<<<< HEAD
-        platform_parameter_domain.SERVER_MODES.dev.value
-        if constants.DEV_MODE else platform_parameter_domain.SERVER_MODES.prod.value)
-=======
         platform_parameter_domain.SERVER_MODES.dev
         if constants.DEV_MODE
         else platform_parameter_domain.SERVER_MODES.prod
     )
->>>>>>> b5e1c7c8
 
 
 def _create_evaluation_context_for_server():
