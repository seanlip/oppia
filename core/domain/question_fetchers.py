# coding: utf-8
#
# Copyright 2018 The Oppia Authors. All Rights Reserved.
#
# Licensed under the Apache License, Version 2.0 (the "License");
# you may not use this file except in compliance with the License.
# You may obtain a copy of the License at
#
#      http://www.apache.org/licenses/LICENSE-2.0
#
# Unless required by applicable law or agreed to in writing, software
# distributed under the License is distributed on an "AS-IS" BASIS,
# WITHOUT WARRANTIES OR CONDITIONS OF ANY KIND, either express or implied.
# See the License for the specific language governing permissions and
# limitations under the License.]

"""Getter commands for for question models."""

from __future__ import annotations

import copy

from core import feconf
from core.domain import question_domain
from core.domain import state_domain
from core.platform import models

from typing import List, Optional, Tuple

MYPY = False
if MYPY: # pragma: no cover
    from mypy_imports import question_models
    from mypy_imports import skill_models

(question_models, skill_models) = models.Registry.import_models(
    [models.NAMES.question, models.NAMES.skill])


QuestionAndSkillDescriptionsType = Tuple[
    List[Optional[question_domain.Question]],
    List[List[Optional[str]]]
]


def get_questions_and_skill_descriptions_by_skill_ids(
    question_count: int,
    skill_ids: List[str],
    offset: int
) -> QuestionAndSkillDescriptionsType:
    """Returns the questions linked to the given skill ids.

    Args:
        question_count: int. The number of questions to return.
        skill_ids: list(str). The ID of the skills to which the questions are
            linked.
        offset: int. Number of query results to skip.

    Returns:
        list(Question|None), list(list(str|None)). The list of questions, and
        the corresponding linked skill descriptions which are linked to the
        given skill ids and None when skill are not available.
    """
    if not skill_ids:
        return [], []

    question_skill_link_models = (
        question_models.QuestionSkillLinkModel
        .get_question_skill_links_by_skill_ids(
            question_count, skill_ids, offset))
    question_ids = []
    grouped_skill_ids = []
    grouped_skill_descriptions = []
    for question_skill_link in question_skill_link_models:
        if question_skill_link.question_id not in question_ids:
            question_ids.append(question_skill_link.question_id)
            grouped_skill_ids.append([question_skill_link.skill_id])
        else:
            grouped_skill_ids[-1].append(question_skill_link.skill_id)

    for skill_ids_list in grouped_skill_ids:
        skills = skill_models.SkillModel.get_multi(skill_ids_list)
        grouped_skill_descriptions.append(
            [skill.description if skill else None for skill in skills])

    questions = get_questions_by_ids(question_ids)
    return questions, grouped_skill_descriptions


def get_questions_by_ids(
    question_ids: List[str]
) -> List[Optional[question_domain.Question]]:
    """Returns a list of domain objects representing questions.

    Args:
        question_ids: list(str). List of question ids.

    Returns:
        list(Question|None). A list of domain objects representing questions
        with the given ids or None when the id is not valid.
    """
    question_model_list = question_models.QuestionModel.get_multi(question_ids)
    questions: List[Optional[question_domain.Question]] = []
    for question_model in question_model_list:
        if question_model is not None:
            questions.append(get_question_from_model(question_model))
        else:
            questions.append(None)
    return questions


def get_question_from_model(
    question_model: question_models.QuestionModel
) -> question_domain.Question:
    """Returns domain object representing the given question model.

    Args:
        question_model: QuestionModel. The question model loaded from the
            datastore.

    Returns:
        Question. The domain object representing the question model.
    """

    # Ensure the original question model does not get altered.
    versioned_question_state: question_domain.VersionedQuestionStateDict = {
        'state_schema_version': (
            question_model.question_state_data_schema_version),
        'state': copy.deepcopy(
            question_model.question_state_data)
    }

    next_content_id_index = None
    # Migrate the question if it is not using the latest schema version.
    if (question_model.question_state_data_schema_version !=
            feconf.CURRENT_STATE_SCHEMA_VERSION):
        next_content_id_index = _migrate_state_schema(versioned_question_state)

    if next_content_id_index is not None:
        question_model.next_content_id_index = next_content_id_index

    return question_domain.Question(  # type: ignore[no-untyped-call]
        question_model.id,
        state_domain.State.from_dict(versioned_question_state['state']),
        versioned_question_state['state_schema_version'],
        question_model.language_code, question_model.version,
        question_model.linked_skill_ids,
        question_model.inapplicable_skill_misconception_ids,
        question_model.next_content_id_index,
        question_model.created_on, question_model.last_updated)


def _migrate_state_schema(
    versioned_question_state: question_domain.VersionedQuestionStateDict
) -> None:
    """Holds the responsibility of performing a step-by-step, sequential update
    of the state structure based on the schema version of the input
    state dictionary. If the current State schema changes, a new
    conversion function must be added and some code appended to this function
    to account for that new version.

    Args:
        versioned_question_state: dict. A dict with two keys:
            state_schema_version: int. the state schema version for the
                question.
            state: The State domain object representing the question
                state data.

    Raises:
        Exception. The given state_schema_version is invalid.
    """
    state_schema_version = versioned_question_state[
        'state_schema_version']
    if state_schema_version is None or state_schema_version < 1:
        state_schema_version = 0

    if not (25 <= state_schema_version
            <= feconf.CURRENT_STATE_SCHEMA_VERSION):
        raise Exception(
            'Sorry, we can only process v25-v%d state schemas at present.' %
            feconf.CURRENT_STATE_SCHEMA_VERSION)

    next_content_id_index = None
    while state_schema_version < feconf.CURRENT_STATE_SCHEMA_VERSION:
<<<<<<< HEAD
        if state_schema_version == 50:
            # State conversion function from 50 to 51 removes
            # next_content_id_index from the state level, hence this "if" case
            # populates the next_content_id_index from the old state, which will
            # be used for introducing next_content_id_index into
            # question level.
            next_content_id_index = (
                question_domain.Question.update_states_from_model(
                    versioned_exploration_states,
                    states_schema_version, init_state_name)
            )
        else:
            question_domain.Question.update_state_from_model(
                versioned_question_state, state_schema_version)
        state_schema_version += 1

    return next_content_id_index
=======
        question_domain.Question.update_state_from_model(  # type: ignore[no-untyped-call]
            versioned_question_state, state_schema_version)
        state_schema_version += 1
>>>>>>> 60f19a72
<|MERGE_RESOLUTION|>--- conflicted
+++ resolved
@@ -181,7 +181,6 @@
 
     next_content_id_index = None
     while state_schema_version < feconf.CURRENT_STATE_SCHEMA_VERSION:
-<<<<<<< HEAD
         if state_schema_version == 50:
             # State conversion function from 50 to 51 removes
             # next_content_id_index from the state level, hence this "if" case
@@ -189,18 +188,12 @@
             # be used for introducing next_content_id_index into
             # question level.
             next_content_id_index = (
-                question_domain.Question.update_states_from_model(
-                    versioned_exploration_states,
-                    states_schema_version, init_state_name)
+                question_domain.Question.update_states_from_model( # type: ignore[no-untyped-call]
+                    versioned_question_state, state_schema_version)
             )
         else:
-            question_domain.Question.update_state_from_model(
+            question_domain.Question.update_state_from_model( # type: ignore[no-untyped-call]
                 versioned_question_state, state_schema_version)
         state_schema_version += 1
 
-    return next_content_id_index
-=======
-        question_domain.Question.update_state_from_model(  # type: ignore[no-untyped-call]
-            versioned_question_state, state_schema_version)
-        state_schema_version += 1
->>>>>>> 60f19a72
+    return next_content_id_index