# Copyright 2018 The Oppia Authors. All Rights Reserved.
#
# Licensed under the Apache License, Version 2.0 (the "License");
# you may not use this file except in compliance with the License.
# You may obtain a copy of the License at
#
#      http://www.apache.org/licenses/LICENSE-2.0
#
# Unless required by applicable law or agreed to in writing, software
# distributed under the License is distributed on an "AS-IS" BASIS,
# WITHOUT WARRANTIES OR CONDITIONS OF ANY KIND, either express or implied.
# See the License for the specific language governing permissions and
# limitations under the License.

"""Commands that can be used to operate on skills."""
from __future__ import absolute_import  # pylint: disable=import-only-modules
from __future__ import unicode_literals  # pylint: disable=import-only-modules

import copy
import logging

<<<<<<< HEAD
=======
from core.domain import email_manager
from core.domain import opportunity_services
>>>>>>> b6ce9764
from core.domain import role_services
from core.domain import skill_domain
from core.domain import user_services
from core.platform import models
import feconf
import python_utils

(skill_models, user_models, question_models) = models.Registry.import_models(
    [models.NAMES.skill, models.NAMES.user, models.NAMES.question])
datastore_services = models.Registry.import_datastore_services()
memcache_services = models.Registry.import_memcache_services()


def _migrate_skill_contents_to_latest_schema(versioned_skill_contents):
    """Holds the responsibility of performing a step-by-step, sequential update
    of the skill contents structure based on the schema version of the input
    skill contents dictionary. If the current skill_contents schema changes, a
    new conversion function must be added and some code appended to this
    function to account for that new version.

    Args:
        versioned_skill_contents: A dict with two keys:
          - schema_version: int. The schema version for the skill_contents dict.
          - skill_contents: dict. The dict comprising the skill contents.

    Raises:
        Exception: The schema version of the skill_contents is outside of what
            is supported at present.
    """
    skill_contents_schema_version = versioned_skill_contents['schema_version']
    if not (1 <= skill_contents_schema_version
            <= feconf.CURRENT_SKILL_CONTENTS_SCHEMA_VERSION):
        raise Exception(
            'Sorry, we can only process v1-v%d skill schemas at '
            'present.' % feconf.CURRENT_SKILL_CONTENTS_SCHEMA_VERSION)

    while (skill_contents_schema_version <
           feconf.CURRENT_SKILL_CONTENTS_SCHEMA_VERSION):
        skill_domain.Skill.update_skill_contents_from_model(
            versioned_skill_contents, skill_contents_schema_version)
        skill_contents_schema_version += 1


def _migrate_misconceptions_to_latest_schema(versioned_misconceptions):
    """Holds the responsibility of performing a step-by-step, sequential update
    of the misconceptions structure based on the schema version of the input
    misconceptions dictionary. If the current misconceptions schema changes, a
    new conversion function must be added and some code appended to this
    function to account for that new version.

    Args:
        versioned_misconceptions: dict. A dict with two keys:
          - schema_version: int. The schema version for the misconceptions dict.
          - misconceptions: list(dict). The list of dicts comprising the skill
              misconceptions.

    Raises:
        Exception: The schema version of misconceptions is outside of what
            is supported at present.
    """
    misconception_schema_version = versioned_misconceptions['schema_version']
    if not (1 <= misconception_schema_version
            <= feconf.CURRENT_MISCONCEPTIONS_SCHEMA_VERSION):
        raise Exception(
            'Sorry, we can only process v1-v%d misconception schemas at '
            'present.' % feconf.CURRENT_MISCONCEPTIONS_SCHEMA_VERSION)

    while (misconception_schema_version <
           feconf.CURRENT_MISCONCEPTIONS_SCHEMA_VERSION):
        skill_domain.Skill.update_misconceptions_from_model(
            versioned_misconceptions, misconception_schema_version)
        misconception_schema_version += 1


def _migrate_rubrics_to_latest_schema(versioned_rubrics):
    """Holds the responsibility of performing a step-by-step, sequential update
    of the rubrics structure based on the schema version of the input
    rubrics dictionary. If the current rubrics schema changes, a
    new conversion function must be added and some code appended to this
    function to account for that new version.

    Args:
        versioned_rubrics: dict. A dict with two keys:
          - schema_version: int. The schema version for the rubrics dict.
          - rubrics: list(dict). The list of dicts comprising the skill
              rubrics.

    Raises:
        Exception: The schema version of rubrics is outside of what
            is supported at present.
    """
    rubric_schema_version = versioned_rubrics['schema_version']
    if not (1 <= rubric_schema_version
            <= feconf.CURRENT_RUBRIC_SCHEMA_VERSION):
        raise Exception(
            'Sorry, we can only process v1-v%d rubric schemas at '
            'present.' % feconf.CURRENT_RUBRIC_SCHEMA_VERSION)

    while (rubric_schema_version <
           feconf.CURRENT_RUBRIC_SCHEMA_VERSION):
        skill_domain.Skill.update_rubrics_from_model(
            versioned_rubrics, rubric_schema_version)
        rubric_schema_version += 1


# Repository GET methods.
def _get_skill_memcache_key(skill_id, version=None):
    """Returns a memcache key for the skill.

    Args:
        skill_id: str. ID of the skill.
        version: int or None. Schema version of the skill.

    Returns:
        str. The memcache key of the skill.
    """
    if version:
        return 'skill-version:%s:%s' % (skill_id, version)
    else:
        return 'skill:%s' % skill_id


def get_merged_skill_ids():
    """Returns the skill IDs of skills that have been merged.

    Returns:
        list(str). List of skill IDs of merged skills.
    """
    return [skill.id for skill in skill_models.SkillModel.get_merged_skills()]


def get_skill_from_model(skill_model):
    """Returns a skill domain object given a skill model loaded
    from the datastore.

    Args:
        skill_model: SkillModel. The skill model loaded from the
            datastore.

    Returns:
        skill. A Skill domain object corresponding to the given
        skill model.
    """

    # Ensure the original skill model does not get altered.
    versioned_skill_contents = {
        'schema_version': skill_model.skill_contents_schema_version,
        'skill_contents': copy.deepcopy(skill_model.skill_contents)
    }

    versioned_misconceptions = {
        'schema_version': skill_model.misconceptions_schema_version,
        'misconceptions': copy.deepcopy(skill_model.misconceptions)
    }

    versioned_rubrics = {
        'schema_version': skill_model.rubric_schema_version,
        'rubrics': copy.deepcopy(skill_model.rubrics)
    }

    # Migrate the skill if it is not using the latest schema version.
    if (skill_model.skill_contents_schema_version !=
            feconf.CURRENT_SKILL_CONTENTS_SCHEMA_VERSION):
        _migrate_skill_contents_to_latest_schema(versioned_skill_contents)

    if (skill_model.misconceptions_schema_version !=
            feconf.CURRENT_MISCONCEPTIONS_SCHEMA_VERSION):
        _migrate_misconceptions_to_latest_schema(versioned_misconceptions)

    if (skill_model.rubric_schema_version !=
            feconf.CURRENT_RUBRIC_SCHEMA_VERSION):
        _migrate_rubrics_to_latest_schema(versioned_rubrics)

    return skill_domain.Skill(
        skill_model.id, skill_model.description,
        [
            skill_domain.Misconception.from_dict(misconception)
            for misconception in versioned_misconceptions['misconceptions']
        ], [
            skill_domain.Rubric.from_dict(rubric)
            for rubric in versioned_rubrics['rubrics']
        ], skill_domain.SkillContents.from_dict(
            versioned_skill_contents['skill_contents']),
        versioned_misconceptions['schema_version'],
        versioned_rubrics['schema_version'],
        versioned_skill_contents['schema_version'],
        skill_model.language_code,
        skill_model.version, skill_model.next_misconception_id,
        skill_model.superseding_skill_id, skill_model.all_questions_merged,
        skill_model.created_on, skill_model.last_updated)


def get_all_skill_summaries():
    """Returns the summaries of all skills present in the datastore.

    Returns:
        list(SkillSummary). The list of summaries of all skills present in the
            datastore.
    """
    skill_summaries_models = skill_models.SkillSummaryModel.get_all()
    skill_summaries = [
        get_skill_summary_from_model(summary)
        for summary in skill_summaries_models]
    return skill_summaries


def get_multi_skill_summaries(skill_ids):
    """Returns a list of skill summaries matching the skill IDs provided.

    Args:
        skill_ids: list(str). List of skill IDs to get skill summaries for.

    Returns:
        list(SkillSummary). The list of summaries of skills matching the
            provided IDs.
    """
    skill_summaries_models = skill_models.SkillSummaryModel.get_multi(skill_ids)
    skill_summaries = [
        get_skill_summary_from_model(skill_summary_model)
        for skill_summary_model in skill_summaries_models]
    return skill_summaries


def get_multi_skills(skill_ids):
    """Returns a list of skills matching the skill IDs provided.

    Args:
        skill_ids: list(str). List of skill IDs to get skills for.

    Returns:
        list(Skill). The list of skills matching the provided IDs.
    """
    local_skill_models = skill_models.SkillModel.get_multi(skill_ids)
    for skill_id, skill_model in python_utils.ZIP(
            skill_ids, local_skill_models):
        if skill_model is None:
            raise Exception('No skill exists for ID %s' % skill_id)
    skills = [
        get_skill_from_model(skill_model)
        for skill_model in local_skill_models
        if skill_model is not None]
    return skills


def get_skill_summary_from_model(skill_summary_model):
    """Returns a domain object for an Oppia skill summary given a
    skill summary model.

    Args:
        skill_summary_model: SkillSummaryModel.

    Returns:
        SkillSummary.
    """
    return skill_domain.SkillSummary(
        skill_summary_model.id, skill_summary_model.description,
        skill_summary_model.language_code,
        skill_summary_model.version,
        skill_summary_model.misconception_count,
        skill_summary_model.worked_examples_count,
        skill_summary_model.skill_model_created_on,
        skill_summary_model.skill_model_last_updated
    )


def get_skill_by_id(skill_id, strict=True, version=None):
    """Returns a domain object representing a skill.

    Args:
        skill_id: str. ID of the skill.
        strict: bool. Whether to fail noisily if no skill with the given
            id exists in the datastore.
        version: int or None. The version number of the skill to be
            retrieved. If it is None, the latest version will be retrieved.

    Returns:
        Skill or None. The domain object representing a skill with the
        given id, or None if it does not exist.
    """
    skill_memcache_key = _get_skill_memcache_key(
        skill_id, version=version)
    memcached_skill = memcache_services.get_multi(
        [skill_memcache_key]).get(skill_memcache_key)

    if memcached_skill is not None:
        return memcached_skill
    else:
        skill_model = skill_models.SkillModel.get(
            skill_id, strict=strict, version=version)
        if skill_model:
            skill = get_skill_from_model(skill_model)
            memcache_services.set_multi({skill_memcache_key: skill})
            return skill
        else:
            return None


def get_skill_summary_by_id(skill_id, strict=True):
    """Returns a domain object representing a skill summary.

    Args:
        skill_id: str. ID of the skill summary.
        strict: bool. Whether to fail noisily if no skill summary with the given
            id exists in the datastore.

    Returns:
        SkillSummary. The skill summary domain object corresponding to
        a skill with the given skill_id.
    """
    skill_summary_model = skill_models.SkillSummaryModel.get(
        skill_id, strict=strict)
    if skill_summary_model:
        skill_summary = get_skill_summary_from_model(
            skill_summary_model)
        return skill_summary
    else:
        return None


def get_new_skill_id():
    """Returns a new skill id.

    Returns:
        str. A new skill id.
    """
    return skill_models.SkillModel.get_new_id('')


def _create_skill(committer_id, skill, commit_message, commit_cmds):
    """Creates a new skill.

    Args:
        committer_id: str. ID of the committer.
        skill: Skill. The skill domain object.
        commit_message: str. A description of changes made to the skill.
        commit_cmds: list(SkillChange). A list of change commands made to the
            given skill.
    """
    skill.validate()
    create_new_skill_rights(skill.id, committer_id)
    model = skill_models.SkillModel(
        id=skill.id,
        description=skill.description,
        language_code=skill.language_code,
        misconceptions=[
            misconception.to_dict()
            for misconception in skill.misconceptions
        ],
        rubrics=[
            rubric.to_dict()
            for rubric in skill.rubrics
        ],
        skill_contents=skill.skill_contents.to_dict(),
        next_misconception_id=skill.next_misconception_id,
        misconceptions_schema_version=skill.misconceptions_schema_version,
        rubric_schema_version=skill.rubric_schema_version,
        skill_contents_schema_version=skill.skill_contents_schema_version,
        superseding_skill_id=skill.superseding_skill_id,
        all_questions_merged=skill.all_questions_merged
    )
    commit_cmd_dicts = [commit_cmd.to_dict() for commit_cmd in commit_cmds]
    model.commit(committer_id, commit_message, commit_cmd_dicts)
    skill.version += 1
    create_skill_summary(skill.id)
    opportunity_services.create_skill_opportunity(
        skill_id=skill.id,
        skill_description=skill.description)


def save_new_skill(committer_id, skill):
    """Saves a new skill.

    Args:
        committer_id: str. ID of the committer.
        skill: Skill. Skill to be saved.
    """
    commit_message = 'New skill created.'
    _create_skill(
        committer_id, skill, commit_message, [skill_domain.SkillChange({
            'cmd': skill_domain.CMD_CREATE_NEW
        })])


def apply_change_list(skill_id, change_list, committer_id):
    """Applies a changelist to a skill and returns the result.

    Args:
        skill_id: str. ID of the given skill.
        change_list: list(SkillChange). A change list to be applied to the given
            skill.
        committer_id: str. The ID of the committer of this change list.

    Returns:
        Skill. The resulting skill domain object.
    """
    skill = get_skill_by_id(skill_id)
    user = user_services.UserActionsInfo(committer_id)
    try:
        for change in change_list:
            if change.cmd == skill_domain.CMD_UPDATE_SKILL_PROPERTY:
                if (change.property_name ==
                        skill_domain.SKILL_PROPERTY_DESCRIPTION):
                    if role_services.ACTION_EDIT_SKILL_DESCRIPTION not in (
                            user.actions):
                        raise Exception(
                            'The user does not have enough rights to edit the '
                            'skill description.')
                    skill.update_description(change.new_value)
                    (opportunity_services
                     .update_skill_opportunity_skill_description(
                         skill.id, change.new_value))
                elif (change.property_name ==
                      skill_domain.SKILL_PROPERTY_LANGUAGE_CODE):
                    skill.update_language_code(change.new_value)
                elif (change.property_name ==
                      skill_domain.SKILL_PROPERTY_SUPERSEDING_SKILL_ID):
                    skill.update_superseding_skill_id(change.new_value)
                elif (change.property_name ==
                      skill_domain.SKILL_PROPERTY_ALL_QUESTIONS_MERGED):
                    skill.record_that_all_questions_are_merged(change.new_value)
            elif change.cmd == skill_domain.CMD_UPDATE_SKILL_CONTENTS_PROPERTY:
                if (change.property_name ==
                        skill_domain.SKILL_CONTENTS_PROPERTY_EXPLANATION):
                    skill.update_explanation(change.new_value)
                elif (change.property_name ==
                      skill_domain.SKILL_CONTENTS_PROPERTY_WORKED_EXAMPLES):
                    skill.update_worked_examples(change.new_value)
            elif change.cmd == skill_domain.CMD_ADD_SKILL_MISCONCEPTION:
                skill.add_misconception(change.new_misconception_dict)
            elif change.cmd == skill_domain.CMD_DELETE_SKILL_MISCONCEPTION:
                skill.delete_misconception(change.misconception_id)
            elif change.cmd == skill_domain.CMD_UPDATE_RUBRICS:
                skill.update_rubric(
                    change.difficulty, change.explanation)
            elif (change.cmd ==
                  skill_domain.CMD_UPDATE_SKILL_MISCONCEPTIONS_PROPERTY):
                if (change.property_name ==
                        skill_domain.SKILL_MISCONCEPTIONS_PROPERTY_NAME):
                    skill.update_misconception_name(
                        change.misconception_id, change.new_value)
                elif (change.property_name ==
                      skill_domain.SKILL_MISCONCEPTIONS_PROPERTY_NOTES):
                    skill.update_misconception_notes(
                        change.misconception_id, change.new_value)
                elif (change.property_name ==
                      skill_domain.SKILL_MISCONCEPTIONS_PROPERTY_FEEDBACK):
                    skill.update_misconception_feedback(
                        change.misconception_id, change.new_value)
                else:
                    raise Exception('Invalid change dict.')
            elif (change.cmd ==
                  skill_domain.CMD_MIGRATE_CONTENTS_SCHEMA_TO_LATEST_VERSION
                  or change.cmd ==
                  skill_domain.CMD_MIGRATE_MISCONCEPTIONS_SCHEMA_TO_LATEST_VERSION # pylint: disable=line-too-long
                  or change.cmd ==
                  skill_domain.CMD_MIGRATE_RUBRICS_SCHEMA_TO_LATEST_VERSION):
                # Loading the skill model from the datastore into a
                # skill domain object automatically converts it to use the
                # latest schema version. As a result, simply resaving the
                # skill is sufficient to apply the schema migration.
                continue

        return skill

    except Exception as e:
        logging.error(
            '%s %s %s %s' % (
                e.__class__.__name__, e, skill_id, change_list)
        )
        raise


def _save_skill(committer_id, skill, commit_message, change_list):
    """Validates a skill and commits it to persistent storage. If
    successful, increments the version number of the incoming skill domain
    object by 1.

    Args:
        committer_id: str. ID of the given committer.
        skill: Skill. The skill domain object to be saved.
        commit_message: str. The commit message.
        change_list: list(SkillChange). List of changes applied to a skill.

    Raises:
        Exception: The skill model and the incoming skill domain
            object have different version numbers.
        Exception: Received invalid change list.
    """
    if not change_list:
        raise Exception(
            'Unexpected error: received an invalid change list when trying to '
            'save skill %s: %s' % (skill.id, change_list))
    skill.validate()

    # Skill model cannot be None as skill is passed as parameter here and that
    # is only possible if a skill model with that skill id exists.
    skill_model = skill_models.SkillModel.get(
        skill.id, strict=False)

    if skill.version > skill_model.version:
        raise Exception(
            'Unexpected error: trying to update version %s of skill '
            'from version %s. Please reload the page and try again.'
            % (skill_model.version, skill.version))
    elif skill.version < skill_model.version:
        raise Exception(
            'Trying to update version %s of skill from version %s, '
            'which is too old. Please reload the page and try again.'
            % (skill_model.version, skill.version))

    skill_model.description = skill.description
    skill_model.language_code = skill.language_code
    skill_model.superseding_skill_id = skill.superseding_skill_id
    skill_model.all_questions_merged = skill.all_questions_merged
    skill_model.misconceptions_schema_version = (
        skill.misconceptions_schema_version)
    skill_model.rubric_schema_version = (
        skill.rubric_schema_version)
    skill_model.skill_contents_schema_version = (
        skill.skill_contents_schema_version)
    skill_model.skill_contents = skill.skill_contents.to_dict()
    skill_model.misconceptions = [
        misconception.to_dict() for misconception in skill.misconceptions
    ]
    skill_model.rubrics = [
        rubric.to_dict() for rubric in skill.rubrics
    ]
    skill_model.next_misconception_id = skill.next_misconception_id
    change_dicts = [change.to_dict() for change in change_list]
    skill_model.commit(committer_id, commit_message, change_dicts)
    memcache_services.delete(_get_skill_memcache_key(skill.id))
    skill.version += 1


def update_skill(committer_id, skill_id, change_list, commit_message):
    """Updates a skill. Commits changes.

    Args:
        committer_id: str. The id of the user who is performing the update
            action.
        skill_id: str. The skill id.
        change_list: list(SkillChange). These changes are applied in sequence to
            produce the resulting skill.
        commit_message: str or None. A description of changes made to the
            skill. For published skills, this must be present; for
            unpublished skills, it may be equal to None.

    Raises:
        ValueError: No commit message was provided.
    """
    if not commit_message:
        raise ValueError(
            'Expected a commit message, received none.')

    skill = apply_change_list(skill_id, change_list, committer_id)
    _save_skill(committer_id, skill, commit_message, change_list)
    create_skill_summary(skill.id)


def publish_skill(skill_id, committer_id):
    """Marks the given skill as published.

    Args:
        skill_id: str. The id of the given skill.
        committer_id: str. The user id of the committer.

    Raises:
        Exception. The given skill does not exist.
        Exception. The skill is already published.
        Exception. The user does not have permissions to publish the skill.
    """
    skill_rights = get_skill_rights(skill_id, strict=False)
    if skill_rights is None:
        raise Exception('The given skill does not exist.')
    user = user_services.UserActionsInfo(committer_id)
    if role_services.ACTION_PUBLISH_OWNED_SKILL not in user.actions:
        raise Exception(
            'The user does not have enough rights to publish the skill.')

    if not skill_rights.skill_is_private:
        raise Exception('The skill is already published.')
    skill_rights.skill_is_private = False
    commit_cmds = [skill_domain.SkillRightsChange({
        'cmd': skill_domain.CMD_PUBLISH_SKILL
    })]
    save_skill_rights(
        skill_rights, committer_id, 'Published the skill', commit_cmds)


def save_skill_rights(skill_rights, committer_id, commit_message, commit_cmds):
    """Saves a SkillRights domain object to the datastore.

    Args:
        skill_rights: SkillRights. The rights object for the given skill.
        committer_id: str. ID of the committer.
        commit_message: str. Descriptive message for the commit.
        commit_cmds: list(SkillRightsChange). A list of commands describing
            what kind of commit was done.
    """

    model = skill_models.SkillRightsModel.get(skill_rights.id, strict=False)

    model.skill_is_private = skill_rights.skill_is_private
    model.creator_id = skill_rights.creator_id
    commit_cmd_dicts = [commit_cmd.to_dict() for commit_cmd in commit_cmds]
    model.commit(committer_id, commit_message, commit_cmd_dicts)


def delete_skill(committer_id, skill_id, force_deletion=False):
    """Deletes the skill with the given skill_id.

    Args:
        committer_id: str. ID of the committer.
        skill_id: str. ID of the skill to be deleted.
        force_deletion: bool. If true, the skill and its history are fully
            deleted and are unrecoverable. Otherwise, the skill and all
            its history are marked as deleted, but the corresponding models are
            still retained in the datastore. This last option is the preferred
            one.
    """
    skill_rights_model = skill_models.SkillRightsModel.get(skill_id)
    skill_rights_model.delete(
        committer_id, feconf.COMMIT_MESSAGE_SKILL_DELETED,
        force_deletion=force_deletion)

    skill_model = skill_models.SkillModel.get(skill_id)
    skill_model.delete(
        committer_id, feconf.COMMIT_MESSAGE_SKILL_DELETED,
        force_deletion=force_deletion)

    # This must come after the skill is retrieved. Otherwise the memcache
    # key will be reinstated.
    skill_memcache_key = _get_skill_memcache_key(skill_id)
    memcache_services.delete(skill_memcache_key)

    # Delete the summary of the skill (regardless of whether
    # force_deletion is True or not).
    delete_skill_summary(skill_id)
    opportunity_services.delete_skill_opportunity(skill_id)


def delete_skill_summary(skill_id):
    """Delete a skill summary model.

    Args:
        skill_id: str. ID of the skill whose skill summary is to
            be deleted.
    """

    skill_models.SkillSummaryModel.get(skill_id).delete()


def compute_summary_of_skill(skill):
    """Create a SkillSummary domain object for a given Skill domain
    object and return it.

    Args:
        skill: Skill. The skill object, for which the summary is to be computed.

    Returns:
        SkillSummary. The computed summary for the given skill.
    """
    skill_model_misconception_count = len(skill.misconceptions)
    skill_model_worked_examples_count = len(
        skill.skill_contents.worked_examples)

    skill_summary = skill_domain.SkillSummary(
        skill.id, skill.description, skill.language_code,
        skill.version, skill_model_misconception_count,
        skill_model_worked_examples_count,
        skill.created_on, skill.last_updated
    )

    return skill_summary


def create_skill_summary(skill_id):
    """Creates and stores a summary of the given skill.

    Args:
        skill_id: str. ID of the skill.
    """
    skill = get_skill_by_id(skill_id)
    skill_summary = compute_summary_of_skill(skill)
    save_skill_summary(skill_summary)


def save_skill_summary(skill_summary):
    """Save a skill summary domain object as a SkillSummaryModel
    entity in the datastore.

    Args:
        skill_summary: The skill summary object to be saved in the
            datastore.
    """
    skill_summary_model = skill_models.SkillSummaryModel(
        id=skill_summary.id,
        description=skill_summary.description,
        language_code=skill_summary.language_code,
        version=skill_summary.version,
        misconception_count=skill_summary.misconception_count,
        worked_examples_count=skill_summary.worked_examples_count,
        skill_model_last_updated=(
            skill_summary.skill_model_last_updated),
        skill_model_created_on=(
            skill_summary.skill_model_created_on)
    )

    skill_summary_model.put()


def create_new_skill_rights(skill_id, committer_id):
    """Creates a new skill rights object and saves it to the datastore.

    Args:
        skill_id: str. ID of the skill.
        committer_id: str. ID of the committer.
    """
    skill_rights = skill_domain.SkillRights(skill_id, True, committer_id)
    commit_cmds = [{'cmd': skill_domain.CMD_CREATE_NEW}]
    skill_models.SkillRightsModel(
        id=skill_rights.id,
        creator_id=skill_rights.creator_id,
        skill_is_private=skill_rights.skill_is_private
    ).commit(committer_id, 'Created new skill rights', commit_cmds)


def get_skill_rights_from_model(skill_rights_model):
    """Constructs a SkillRights object from the given skill rights model.

    Args:
        skill_rights_model: SkillRightsModel. Skill rights from the datastore.

    Returns:
        SkillRights. The rights object created from the model.
    """

    return skill_domain.SkillRights(
        skill_rights_model.id,
        skill_rights_model.skill_is_private,
        skill_rights_model.creator_id
    )


def get_skill_rights(skill_id, strict=True):
    """Retrieves the rights object for the given skill.

    Args:
        skill_id: str. ID of the skill.
        strict: bool. Whether to fail noisily if no skill with the given id
            exists in the datastore.

    Returns:
        SkillRights. The rights object associated with the given skill.

    Raises:
        EntityNotFoundError. The skill with ID skill_id was not found
            in the datastore.
    """

    model = skill_models.SkillRightsModel.get(skill_id, strict=strict)

    if model is None:
        return None

    return get_skill_rights_from_model(model)


def get_multi_skill_rights(skill_ids):
    """Retrieves the rights objects for the given skills.

    Args:
        skill_ids: list(str). Skill IDs of the skills for which rights are
            requested.

    Returns:
        list(SkillRights). The list of skill rights objects.
    """

    skill_rights_models = skill_models.SkillRightsModel.get_multi(skill_ids)
    skill_rights_list = [
        get_skill_rights_from_model(skill_rights_model)
        if skill_rights_model else None
        for skill_rights_model in skill_rights_models]
    return skill_rights_list


def get_unpublished_skill_rights_by_creator(user_id):
    """Retrives the rights objects that are private and were created by the
    user with the provided user ID.

    Args:
        user_id: str. The user ID of the user that created the skills being
            fetched.

    Returns:
        list(SkillRights). The list of skill rights objects that are private
        and created by the provided user.
    """

    skill_rights_models = (
        skill_models.SkillRightsModel.get_unpublished_by_creator_id(
            user_id))
    return [get_skill_rights_from_model(skill_rights_model)
            for skill_rights_model in skill_rights_models]


def get_all_unpublished_skill_rights():
    """Retrieves the rights objects that are private.

    Returns:
        list(SkillRights). The list of skill rights objects that are private.
    """

    skill_rights_models = (
        skill_models.SkillRightsModel.get_unpublished())
    return [get_skill_rights_from_model(skill_rights_model)
            for skill_rights_model in skill_rights_models]


def create_user_skill_mastery(user_id, skill_id, degree_of_mastery):
    """Creates skill mastery of a user.

    Args:
        user_id: str. The user ID of the user for whom to create the model.
        skill_id: str. The unique id of the skill.
        degree_of_mastery: float. The degree of mastery of user in the skill.
    """

    user_skill_mastery = skill_domain.UserSkillMastery(
        user_id, skill_id, degree_of_mastery)
    save_user_skill_mastery(user_skill_mastery)


def save_user_skill_mastery(user_skill_mastery):
    """Stores skill mastery of a user.

    Args:
        user_skill_mastery: dict. The user skill mastery model of a user.
    """
    user_skill_mastery_model = user_models.UserSkillMasteryModel(
        id=user_models.UserSkillMasteryModel.construct_model_id(
            user_skill_mastery.user_id, user_skill_mastery.skill_id),
        user_id=user_skill_mastery.user_id,
        skill_id=user_skill_mastery.skill_id,
        degree_of_mastery=user_skill_mastery.degree_of_mastery)

    user_skill_mastery_model.put()


def create_multi_user_skill_mastery(user_id, degrees_of_mastery):
    """Creates the mastery of a user in multiple skills.

    Args:
        user_id: str. The user ID of the user.
        degrees_of_mastery: dict(str, float). The keys are the requested
            skill IDs. The values are the corresponding mastery degree of
            the user.
    """
    user_skill_mastery_models = []

    for skill_id, degree_of_mastery in degrees_of_mastery.items():
        user_skill_mastery_models.append(user_models.UserSkillMasteryModel(
            id=user_models.UserSkillMasteryModel.construct_model_id(
                user_id, skill_id),
            user_id=user_id, skill_id=skill_id,
            degree_of_mastery=degree_of_mastery))
    user_models.UserSkillMasteryModel.put_multi(user_skill_mastery_models)


def get_user_skill_mastery(user_id, skill_id):
    """Fetches the mastery of user in a particular skill.

    Args:
        user_id: str. The user ID of the user.
        skill_id: str. Unique id of the skill for which mastery degree is
            requested.

    Returns:
        degree_of_mastery: float or None. Mastery degree of the user for the
            requested skill, or None if UserSkillMasteryModel does not exist
            for the skill.
    """
    model_id = user_models.UserSkillMasteryModel.construct_model_id(
        user_id, skill_id)
    user_skill_mastery_model = user_models.UserSkillMasteryModel.get(
        model_id, strict=False)

    if not user_skill_mastery_model:
        return None
    return user_skill_mastery_model.degree_of_mastery


def get_multi_user_skill_mastery(user_id, skill_ids):
    """Fetches the mastery of user in multiple skills.

    Args:
        user_id: str. The user ID of the user.
        skill_ids: list(str). Skill IDs of the skill for which mastery degree is
            requested.

    Returns:
        degrees_of_mastery: dict(str, float|None). The keys are the requested
            skill IDs. The values are the corresponding mastery degree of
            the user or None if UserSkillMasteryModel does not exist for the
            skill.
    """
    degrees_of_mastery = {}
    model_ids = []

    for skill_id in skill_ids:
        model_ids.append(user_models.UserSkillMasteryModel.construct_model_id(
            user_id, skill_id))

    skill_mastery_models = user_models.UserSkillMasteryModel.get_multi(
        model_ids)

    for skill_id, skill_mastery_model in python_utils.ZIP(
            skill_ids, skill_mastery_models):
        if skill_mastery_model is None:
            degrees_of_mastery[skill_id] = None
        else:
            degrees_of_mastery[skill_id] = skill_mastery_model.degree_of_mastery

    return degrees_of_mastery


def skill_has_associated_questions(skill_id):
    """Returns whether or not any question has this skill attached.

    Args:
        skill_id: str. The skill ID of the user.

    Returns:
        bool. Whether any question has this skill attached.
    """
    question_ids = (
        question_models.QuestionSkillLinkModel.get_all_question_ids_linked_to_skill_id( # pylint: disable=line-too-long
            skill_id))
    return len(question_ids) > 0<|MERGE_RESOLUTION|>--- conflicted
+++ resolved
@@ -19,11 +19,6 @@
 import copy
 import logging
 
-<<<<<<< HEAD
-=======
-from core.domain import email_manager
-from core.domain import opportunity_services
->>>>>>> b6ce9764
 from core.domain import role_services
 from core.domain import skill_domain
 from core.domain import user_services
