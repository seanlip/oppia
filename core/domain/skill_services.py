# Copyright 2018 The Oppia Authors. All Rights Reserved.
#
# Licensed under the Apache License, Version 2.0 (the "License");
# you may not use this file except in compliance with the License.
# You may obtain a copy of the License at
#
#      http://www.apache.org/licenses/LICENSE-2.0
#
# Unless required by applicable law or agreed to in writing, software
# distributed under the License is distributed on an "AS-IS" BASIS,
# WITHOUT WARRANTIES OR CONDITIONS OF ANY KIND, either express or implied.
# See the License for the specific language governing permissions and
# limitations under the License.

"""Commands that can be used to operate on skills."""

from __future__ import annotations

import collections
import itertools
import logging

from core import feconf
from core.constants import constants
from core.domain import caching_services
from core.domain import config_domain
from core.domain import html_cleaner
from core.domain import opportunity_services
from core.domain import role_services
from core.domain import skill_domain
from core.domain import skill_fetchers
from core.domain import state_domain
from core.domain import suggestion_services
from core.domain import taskqueue_services
from core.domain import topic_domain
from core.domain import topic_fetchers
from core.domain import topic_services
from core.domain import user_services
from core.platform import models

<<<<<<< HEAD
MYPY = False
if MYPY: # pragma: no cover
    from mypy_imports import skill_models
=======
from typing import Dict, List, Optional
>>>>>>> a27d5235

(skill_models, user_models, question_models, topic_models) = (
    models.Registry.import_models([
        models.NAMES.skill, models.NAMES.user, models.NAMES.question,
        models.NAMES.topic]))
datastore_services = models.Registry.import_datastore_services()


# Repository GET methods.
def get_merged_skill_ids():
    """Returns the skill IDs of skills that have been merged.

    Returns:
        list(str). List of skill IDs of merged skills.
    """
    return [skill.id for skill in skill_models.SkillModel.get_merged_skills()]


def get_all_skill_summaries():
    """Returns the summaries of all skills present in the datastore.

    Returns:
        list(SkillSummary). The list of summaries of all skills present in the
        datastore.
    """
    skill_summaries_models = skill_models.SkillSummaryModel.get_all()
    skill_summaries = [
        get_skill_summary_from_model(summary)
        for summary in skill_summaries_models]
    return skill_summaries


def _get_skill_summaries_in_batches(
        num_skills_to_fetch, urlsafe_start_cursor, sort_by):
    """Returns the summaries of skills present in the datastore.

    Args:
        num_skills_to_fetch: int. Number of skills to fetch.
        urlsafe_start_cursor: str or None. The cursor to the next page.
        sort_by: str. A string indicating how to sort the result.

    Returns:
        3-tuple(skill_summaries, new_urlsafe_start_cursor, more). where:
            skill_summaries: list(SkillSummary). The list of skill summaries.
                The number of returned skill summaries might include more than
                the requested number. Hence, the cursor returned will represent
                the point to which those results were fetched (and not the
                "num_skills_to_fetch" point).
            urlsafe_start_cursor: str or None. A query cursor pointing to the
                next batch of results. If there are no more results, this might
                be None.
            more: bool. If True, there are (probably) more results after this
                batch. If False, there are no further results after this batch.
    """
    # The fetched skills will be filtered afterwards and filtering may result
    # in having less number of skills than requested. Hence, fetching twice
    # the number of requested skills will help reduce the number of datastore
    # calls.
    skill_summaries_models, new_urlsafe_start_cursor, more = (
        skill_models.SkillSummaryModel.fetch_page(
            2 * num_skills_to_fetch, urlsafe_start_cursor, sort_by))

    skill_summaries = [
        get_skill_summary_from_model(summary)
        for summary in skill_summaries_models]
    return skill_summaries, new_urlsafe_start_cursor, more


def get_filtered_skill_summaries(
        num_skills_to_fetch, status, classroom_name, keywords,
        sort_by, urlsafe_start_cursor):
    """Returns all the skill summary dicts after filtering.

    Args:
        num_skills_to_fetch: int. Number of skills to fetch.
        status: str. The status of the skill.
        classroom_name: str. The classroom_name of the topic to which the skill
            is assigned to.
        keywords: list(str). The keywords to look for
            in the skill description.
        sort_by: str. A string indicating how to sort the result.
        urlsafe_start_cursor: str or None. The cursor to the next page.

    Returns:
        3-tuple(augmented_skill_summaries, new_urlsafe_start_cursor, more).
        Where:
            augmented_skill_summaries: list(AugmentedSkillSummary). The list of
                augmented skill summaries. The number of returned skills might
                include more than the requested number. Hence, the cursor
                returned will represent the point to which those results were
                fetched (and not the "num_skills_to_fetch" point).
            new_urlsafe_start_cursor: str or None. A query cursor pointing to
                the next batch of results. If there are no more results, this
                might be None.
            more: bool. If True, there are (probably) more results after this
                batch. If False, there are no further results after this batch.
    """
    augmented_skill_summaries = []
    new_urlsafe_start_cursor = urlsafe_start_cursor
    more = True

    while len(augmented_skill_summaries) < num_skills_to_fetch and more:
        augmented_skill_summaries_batch, new_urlsafe_start_cursor, more = (
            _get_augmented_skill_summaries_in_batches(
                num_skills_to_fetch, new_urlsafe_start_cursor, sort_by))

        filtered_augmented_skill_summaries = _filter_skills_by_status(
            augmented_skill_summaries_batch, status)
        filtered_augmented_skill_summaries = _filter_skills_by_classroom(
            filtered_augmented_skill_summaries, classroom_name)
        filtered_augmented_skill_summaries = _filter_skills_by_keywords(
            filtered_augmented_skill_summaries, keywords)
        augmented_skill_summaries.extend(filtered_augmented_skill_summaries)

    return augmented_skill_summaries, new_urlsafe_start_cursor, more


def _get_augmented_skill_summaries_in_batches(
        num_skills_to_fetch, urlsafe_start_cursor, sort_by):
    """Returns all the Augmented skill summaries after attaching
    topic and classroom.

    Returns:
        3-tuple(augmented_skill_summaries, urlsafe_start_cursor, more). Where:
            augmented_skill_summaries: list(AugmentedSkillSummary). The list of
                skill summaries.
            urlsafe_start_cursor: str or None. A query cursor pointing to the
                next batch of results. If there are no more results, this might
                be None.
            more: bool. If True, there are (probably) more results after this
                batch. If False, there are no further results after this batch.
    """
    skill_summaries, new_urlsafe_start_cursor, more = (
        _get_skill_summaries_in_batches(
            num_skills_to_fetch, urlsafe_start_cursor, sort_by))

    assigned_skill_ids = collections.defaultdict(lambda: {
        'topic_names': [],
        'classroom_names': []
    })

    all_topic_models = topic_models.TopicModel.get_all()
    all_topics = [topic_fetchers.get_topic_from_model(topic_model)
                  if topic_model is not None else None
                  for topic_model in all_topic_models]

    topic_classroom_dict = {}
    all_classrooms_dict = config_domain.CLASSROOM_PAGES_DATA.value

    for classroom in all_classrooms_dict:
        for topic_id in classroom['topic_ids']:
            topic_classroom_dict[topic_id] = classroom['name']

    for topic in all_topics:
        for skill_id in topic.get_all_skill_ids():
            assigned_skill_ids[skill_id]['topic_names'].append(topic.name)
            assigned_skill_ids[skill_id]['classroom_names'].append(
                topic_classroom_dict.get(topic.id, None))

    augmented_skill_summaries = []
    for skill_summary in skill_summaries:
        topic_names = []
        classroom_names = []
        if skill_summary.id in assigned_skill_ids:
            topic_names = assigned_skill_ids[skill_summary.id]['topic_names']
            classroom_names = (
                assigned_skill_ids[skill_summary.id]['classroom_names'])

        augmented_skill_summary = skill_domain.AugmentedSkillSummary(
            skill_summary.id,
            skill_summary.description,
            skill_summary.language_code,
            skill_summary.version,
            skill_summary.misconception_count,
            skill_summary.worked_examples_count,
            topic_names,
            classroom_names,
            skill_summary.skill_model_created_on,
            skill_summary.skill_model_last_updated)
        augmented_skill_summaries.append(augmented_skill_summary)

    return augmented_skill_summaries, new_urlsafe_start_cursor, more


def _filter_skills_by_status(augmented_skill_summaries, status):
    """Returns the skill summary dicts after filtering by status.

    Args:
        augmented_skill_summaries: list(AugmentedSkillSummary). The list
            of augmented skill summaries.
        status: str. The status of the skill.

    Returns:
        list(AugmentedSkillSummary). The list of AugmentedSkillSummaries
        matching the given status.
    """

    if status is None or status == constants.SKILL_STATUS_OPTIONS['ALL']:
        return augmented_skill_summaries

    elif status == constants.SKILL_STATUS_OPTIONS['UNASSIGNED']:
        unassigned_augmented_skill_summaries = []
        for augmented_skill_summary in augmented_skill_summaries:
            if not augmented_skill_summary.topic_names:
                unassigned_augmented_skill_summaries.append(
                    augmented_skill_summary)

        return unassigned_augmented_skill_summaries

    elif status == constants.SKILL_STATUS_OPTIONS['ASSIGNED']:
        assigned_augmented_skill_summaries = []
        for augmented_skill_summary in augmented_skill_summaries:
            if augmented_skill_summary.topic_names:
                assigned_augmented_skill_summaries.append(
                    augmented_skill_summary)
        return assigned_augmented_skill_summaries


def _filter_skills_by_classroom(augmented_skill_summaries, classroom_name):
    """Returns the skill summary dicts after filtering by classroom_name.

    Args:
        augmented_skill_summaries: list(AugmentedSkillSummary).
            The list of augmented skill summaries.
        classroom_name: str. The classroom_name of the topic to which the skill
            is assigned to.

    Returns:
        list(AugmentedSkillSummary). The list of augmented skill summaries with
        the given classroom name.
    """

    if classroom_name is None or classroom_name == 'All':
        return augmented_skill_summaries

    augmented_skill_summaries_with_classroom_name = []
    for augmented_skill_summary in augmented_skill_summaries:
        if classroom_name in augmented_skill_summary.classroom_names:
            augmented_skill_summaries_with_classroom_name.append(
                augmented_skill_summary)

    return augmented_skill_summaries_with_classroom_name


def _filter_skills_by_keywords(augmented_skill_summaries, keywords):
    """Returns whether the keywords match the skill description.

    Args:
        augmented_skill_summaries: list(AugmentedSkillSummary). The augmented
            skill summaries.
        keywords: list(str). The keywords to match.

    Returns:
        list(AugmentedSkillSummary). The list of augmented skill summaries
        matching the given keywords.
    """
    if not keywords:
        return augmented_skill_summaries

    filtered_augmented_skill_summaries = []

    for augmented_skill_summary in augmented_skill_summaries:
        if any((augmented_skill_summary.description.lower().find(
                keyword.lower()) != -1) for keyword in keywords):
            filtered_augmented_skill_summaries.append(augmented_skill_summary)

    return filtered_augmented_skill_summaries


def get_multi_skill_summaries(skill_ids):
    """Returns a list of skill summaries matching the skill IDs provided.

    Args:
        skill_ids: list(str). List of skill IDs to get skill summaries for.

    Returns:
        list(SkillSummary). The list of summaries of skills matching the
        provided IDs.
    """
    skill_summaries_models = skill_models.SkillSummaryModel.get_multi(skill_ids)
    skill_summaries = [
        get_skill_summary_from_model(skill_summary_model)
        for skill_summary_model in skill_summaries_models
        if skill_summary_model is not None]
    return skill_summaries


def get_rubrics_of_skills(skill_ids):
    """Returns a list of rubrics corresponding to given skills.

    Args:
        skill_ids: list(str). The list of skill IDs.

    Returns:
        dict, list(str). The skill rubrics of skills keyed by their
        corresponding ids and the list of deleted skill ids, if any.
    """
    skills = skill_fetchers.get_multi_skills(skill_ids, strict=False)
    skill_id_to_rubrics_dict = {}

    for skill in skills:
        if skill is not None:
            rubric_dicts = [rubric.to_dict() for rubric in skill.rubrics]
            skill_id_to_rubrics_dict[skill.id] = rubric_dicts

    deleted_skill_ids = []
    for skill_id in skill_ids:
        if skill_id not in skill_id_to_rubrics_dict:
            skill_id_to_rubrics_dict[skill_id] = None
            deleted_skill_ids.append(skill_id)

    return skill_id_to_rubrics_dict, deleted_skill_ids


def get_descriptions_of_skills(skill_ids):
    """Returns a list of skill descriptions corresponding to the given skills.

    Args:
        skill_ids: list(str). The list of skill ids.

    Returns:
        dict, list(str). The skill descriptions of skills keyed by their
        corresponding ids and the list of deleted skill ids, if any.
    """
    skill_summaries = get_multi_skill_summaries(skill_ids)
    skill_id_to_description_dict = {}

    for skill_summary in skill_summaries:
        if skill_summary is not None:
            skill_id_to_description_dict[skill_summary.id] = (
                skill_summary.description)

    deleted_skill_ids = []
    for skill_id in skill_ids:
        if skill_id not in skill_id_to_description_dict:
            skill_id_to_description_dict[skill_id] = None
            deleted_skill_ids.append(skill_id)

    return skill_id_to_description_dict, deleted_skill_ids


def get_skill_summary_from_model(skill_summary_model):
    """Returns a domain object for an Oppia skill summary given a
    skill summary model.

    Args:
        skill_summary_model: SkillSummaryModel. The skill summary model object
            to get corresponding domain object.

    Returns:
        SkillSummary. The domain object corresponding to given skill summmary
        model.
    """
    return skill_domain.SkillSummary(
        skill_summary_model.id, skill_summary_model.description,
        skill_summary_model.language_code,
        skill_summary_model.version,
        skill_summary_model.misconception_count,
        skill_summary_model.worked_examples_count,
        skill_summary_model.skill_model_created_on,
        skill_summary_model.skill_model_last_updated
    )


def get_image_filenames_from_skill(skill):
    """Get the image filenames from the skill.

    Args:
        skill: Skill. The skill itself.

    Returns:
        list(str). List containing the name of the image files in skill.
    """
    html_list = skill.get_all_html_content_strings()
    return html_cleaner.get_image_filenames_from_html_strings(html_list)


def get_all_topic_assignments_for_skill(skill_id):
    """Returns a list containing all the topics to which the given skill is
    assigned along with topic details.

    Args:
        skill_id: str. ID of the skill.

    Returns:
        list(TopicAssignment). A list of TopicAssignment domain objects.
    """
    topic_assignments = []
    topics = topic_fetchers.get_all_topics()
    for topic in topics:
        if skill_id in topic.get_all_skill_ids():
            subtopic_id = None
            for subtopic in topic.subtopics:
                if skill_id in subtopic.skill_ids:
                    subtopic_id = subtopic.id
                    break

            topic_assignments.append(skill_domain.TopicAssignment(
                topic.id, topic.name, topic.version, subtopic_id))

    return topic_assignments


def replace_skill_id_in_all_topics(user_id, old_skill_id, new_skill_id):
    """Replaces the old skill id with the new one in all the associated topics.

    Args:
        user_id: str. The unique user ID of the user.
        old_skill_id: str. The old skill id.
        new_skill_id: str. The new skill id.

    Raises:
        Exception. The new skill already present.
    """
    all_topics = topic_fetchers.get_all_topics()
    for topic in all_topics:
        change_list = []
        if old_skill_id in topic.get_all_skill_ids():
            if new_skill_id in topic.get_all_skill_ids():
                raise Exception(
                    'Found topic \'%s\' contains the two skills to be merged. '
                    'Please unassign one of these skills from topic '
                    'and retry this operation.' % topic.name)
            if old_skill_id in topic.uncategorized_skill_ids:
                change_list.extend([topic_domain.TopicChange({
                    'cmd': 'remove_uncategorized_skill_id',
                    'uncategorized_skill_id': old_skill_id
                }), topic_domain.TopicChange({
                    'cmd': 'add_uncategorized_skill_id',
                    'new_uncategorized_skill_id': new_skill_id
                })])
            for subtopic in topic.subtopics:
                if old_skill_id in subtopic.skill_ids:
                    change_list.extend([topic_domain.TopicChange({
                        'cmd': topic_domain.CMD_REMOVE_SKILL_ID_FROM_SUBTOPIC,
                        'subtopic_id': subtopic.id,
                        'skill_id': old_skill_id
                    }), topic_domain.TopicChange({
                        'cmd': 'remove_uncategorized_skill_id',
                        'uncategorized_skill_id': old_skill_id
                    }), topic_domain.TopicChange({
                        'cmd': 'add_uncategorized_skill_id',
                        'new_uncategorized_skill_id': new_skill_id
                    }), topic_domain.TopicChange({
                        'cmd': topic_domain.CMD_MOVE_SKILL_ID_TO_SUBTOPIC,
                        'old_subtopic_id': None,
                        'new_subtopic_id': subtopic.id,
                        'skill_id': new_skill_id
                    })])
                    break
            topic_services.update_topic_and_subtopic_pages(
                user_id, topic.id, change_list,
                'Replace skill id %s with skill id %s in the topic' % (
                    old_skill_id, new_skill_id))


def remove_skill_from_all_topics(user_id, skill_id):
    """Deletes the skill with the given id from all the associated topics.

    Args:
        user_id: str. The unique user ID of the user.
        skill_id: str. ID of the skill.
    """
    all_topics = topic_fetchers.get_all_topics()
    for topic in all_topics:
        change_list = []
        if skill_id in topic.get_all_skill_ids():
            for subtopic in topic.subtopics:
                if skill_id in subtopic.skill_ids:
                    change_list.append(topic_domain.TopicChange({
                        'cmd': 'remove_skill_id_from_subtopic',
                        'subtopic_id': subtopic.id,
                        'skill_id': skill_id
                    }))
                    break

            change_list.append(topic_domain.TopicChange({
                'cmd': 'remove_uncategorized_skill_id',
                'uncategorized_skill_id': skill_id
            }))
            skill_name = get_skill_summary_by_id(skill_id).description
            topic_services.update_topic_and_subtopic_pages(
                user_id, topic.id, change_list,
                'Removed skill with id %s and name %s from the topic' % (
                    skill_id, skill_name))


def get_skill_summary_by_id(skill_id, strict=True):
    """Returns a domain object representing a skill summary.

    Args:
        skill_id: str. ID of the skill summary.
        strict: bool. Whether to fail noisily if no skill summary with the given
            id exists in the datastore.

    Returns:
        SkillSummary. The skill summary domain object corresponding to a skill
        with the given skill_id.
    """
    skill_summary_model = skill_models.SkillSummaryModel.get(
        skill_id, strict=strict)
    if skill_summary_model:
        skill_summary = get_skill_summary_from_model(
            skill_summary_model)
        return skill_summary
    else:
        return None


def get_new_skill_id() -> str:
    """Returns a new skill id.

    Returns:
        str. A new skill id.
    """
    return skill_models.SkillModel.get_new_id('')


def _create_skill(committer_id, skill, commit_message, commit_cmds):
    """Creates a new skill.

    Args:
        committer_id: str. ID of the committer.
        skill: Skill. The skill domain object.
        commit_message: str. A description of changes made to the skill.
        commit_cmds: list(SkillChange). A list of change commands made to the
            given skill.
    """
    skill.validate()
    model = skill_models.SkillModel(
        id=skill.id,
        description=skill.description,
        language_code=skill.language_code,
        misconceptions=[
            misconception.to_dict()
            for misconception in skill.misconceptions
        ],
        rubrics=[
            rubric.to_dict()
            for rubric in skill.rubrics
        ],
        skill_contents=skill.skill_contents.to_dict(),
        next_misconception_id=skill.next_misconception_id,
        misconceptions_schema_version=skill.misconceptions_schema_version,
        rubric_schema_version=skill.rubric_schema_version,
        skill_contents_schema_version=skill.skill_contents_schema_version,
        superseding_skill_id=skill.superseding_skill_id,
        all_questions_merged=skill.all_questions_merged,
        prerequisite_skill_ids=skill.prerequisite_skill_ids
    )
    commit_cmd_dicts = [commit_cmd.to_dict() for commit_cmd in commit_cmds]
    model.commit(committer_id, commit_message, commit_cmd_dicts)
    skill.version += 1
    create_skill_summary(skill.id)
    opportunity_services.create_skill_opportunity(
        skill.id,
        skill.description)


def does_skill_with_description_exist(description):
    """Checks if skill with provided description exists.

    Args:
        description: str. The description for the skill.

    Returns:
        bool. Whether the the description for the skill exists.
    """
    existing_skill = (
        skill_fetchers.get_skill_by_description(description))
    return existing_skill is not None


def save_new_skill(committer_id, skill):
    """Saves a new skill.

    Args:
        committer_id: str. ID of the committer.
        skill: Skill. Skill to be saved.
    """
    commit_message = 'New skill created.'
    _create_skill(
        committer_id, skill, commit_message, [skill_domain.SkillChange({
            'cmd': skill_domain.CMD_CREATE_NEW
        })])


def apply_change_list(skill_id, change_list, committer_id):
    """Applies a changelist to a skill and returns the result.

    Args:
        skill_id: str. ID of the given skill.
        change_list: list(SkillChange). A change list to be applied to the given
            skill.
        committer_id: str. The ID of the committer of this change list.

    Returns:
        Skill. The resulting skill domain object.

    Raises:
        Exception. The user does not have enough rights to edit the
            skill description.
        Exception. Invalid change dict.
    """
    skill = skill_fetchers.get_skill_by_id(skill_id)
    user = user_services.get_user_actions_info(committer_id)
    try:
        for change in change_list:
            if change.cmd == skill_domain.CMD_UPDATE_SKILL_PROPERTY:
                if (change.property_name ==
                        skill_domain.SKILL_PROPERTY_DESCRIPTION):
                    if role_services.ACTION_EDIT_SKILL_DESCRIPTION not in (
                            user.actions):
                        raise Exception(
                            'The user does not have enough rights to edit the '
                            'skill description.')
                    skill.update_description(change.new_value)
                    (
                        opportunity_services
                        .update_skill_opportunity_skill_description(
                            skill.id, change.new_value))
                elif (change.property_name ==
                      skill_domain.SKILL_PROPERTY_LANGUAGE_CODE):
                    skill.update_language_code(change.new_value)
                elif (change.property_name ==
                      skill_domain.SKILL_PROPERTY_SUPERSEDING_SKILL_ID):
                    skill.update_superseding_skill_id(change.new_value)
                elif (change.property_name ==
                      skill_domain.SKILL_PROPERTY_ALL_QUESTIONS_MERGED):
                    skill.record_that_all_questions_are_merged(change.new_value)
            elif change.cmd == skill_domain.CMD_UPDATE_SKILL_CONTENTS_PROPERTY:
                if (change.property_name ==
                        skill_domain.SKILL_CONTENTS_PROPERTY_EXPLANATION):
                    explanation = (
                        state_domain.SubtitledHtml.from_dict(change.new_value))
                    explanation.validate()
                    skill.update_explanation(explanation)
                elif (change.property_name ==
                      skill_domain.SKILL_CONTENTS_PROPERTY_WORKED_EXAMPLES):
                    worked_examples_list = [
                        skill_domain.WorkedExample.from_dict(worked_example)
                        for worked_example in change.new_value]
                    skill.update_worked_examples(worked_examples_list)
            elif change.cmd == skill_domain.CMD_ADD_SKILL_MISCONCEPTION:
                misconception = skill_domain.Misconception.from_dict(
                    change.new_misconception_dict)
                skill.add_misconception(misconception)
            elif change.cmd == skill_domain.CMD_DELETE_SKILL_MISCONCEPTION:
                skill.delete_misconception(change.misconception_id)
            elif change.cmd == skill_domain.CMD_ADD_PREREQUISITE_SKILL:
                skill.add_prerequisite_skill(change.skill_id)
            elif change.cmd == skill_domain.CMD_DELETE_PREREQUISITE_SKILL:
                skill.delete_prerequisite_skill(change.skill_id)
            elif change.cmd == skill_domain.CMD_UPDATE_RUBRICS:
                skill.update_rubric(
                    change.difficulty, change.explanations)
            elif (change.cmd ==
                  skill_domain.CMD_UPDATE_SKILL_MISCONCEPTIONS_PROPERTY):
                if (change.property_name ==
                        skill_domain.SKILL_MISCONCEPTIONS_PROPERTY_NAME):
                    skill.update_misconception_name(
                        change.misconception_id, change.new_value)
                elif (change.property_name ==
                      skill_domain.SKILL_MISCONCEPTIONS_PROPERTY_NOTES):
                    skill.update_misconception_notes(
                        change.misconception_id, change.new_value)
                elif (change.property_name ==
                      skill_domain.SKILL_MISCONCEPTIONS_PROPERTY_FEEDBACK):
                    skill.update_misconception_feedback(
                        change.misconception_id, change.new_value)
                elif (change.property_name ==
                      skill_domain.SKILL_MISCONCEPTIONS_PROPERTY_MUST_BE_ADDRESSED): # pylint: disable=line-too-long
                    skill.update_misconception_must_be_addressed(
                        change.misconception_id, change.new_value)
                else:
                    raise Exception('Invalid change dict.')
            elif (change.cmd in (
                    skill_domain.CMD_MIGRATE_CONTENTS_SCHEMA_TO_LATEST_VERSION,
                    skill_domain.CMD_MIGRATE_MISCONCEPTIONS_SCHEMA_TO_LATEST_VERSION, # pylint: disable=line-too-long
                    skill_domain.CMD_MIGRATE_RUBRICS_SCHEMA_TO_LATEST_VERSION
            )):
                # Loading the skill model from the datastore into a
                # skill domain object automatically converts it to use the
                # latest schema version. As a result, simply resaving the
                # skill is sufficient to apply the schema migration.
                continue

        return skill

    except Exception as e:
        logging.error(
            '%s %s %s %s' % (
                e.__class__.__name__, e, skill_id, change_list)
        )
        raise e


def populate_skill_model_fields(
    skill_model: skill_models.SkillModel, skill: skill_domain.Skill
) -> skill_models.SkillModel:
    """Populate skill model with the data from skill object.

    Args:
        skill_model: SkillModel. The model to populate.
        skill: Skill. The skill domain object which should be used to
            populate the model.

    Returns:
        SkillModel. Populated model.
    """
    skill_model.description = skill.description
    skill_model.language_code = skill.language_code
    skill_model.superseding_skill_id = skill.superseding_skill_id
    skill_model.all_questions_merged = skill.all_questions_merged
    skill_model.prerequisite_skill_ids = skill.prerequisite_skill_ids
    skill_model.misconceptions_schema_version = (
        skill.misconceptions_schema_version)
    skill_model.rubric_schema_version = (
        skill.rubric_schema_version)
    skill_model.skill_contents_schema_version = (
        skill.skill_contents_schema_version)
    skill_model.skill_contents = skill.skill_contents.to_dict()
    skill_model.misconceptions = [
        misconception.to_dict() for misconception in skill.misconceptions
    ]
    skill_model.rubrics = [
        rubric.to_dict() for rubric in skill.rubrics
    ]
    skill_model.next_misconception_id = skill.next_misconception_id
    return skill_model


def _save_skill(committer_id, skill, commit_message, change_list):
    """Validates a skill and commits it to persistent storage. If
    successful, increments the version number of the incoming skill domain
    object by 1.

    Args:
        committer_id: str. ID of the given committer.
        skill: Skill. The skill domain object to be saved.
        commit_message: str. The commit message.
        change_list: list(SkillChange). List of changes applied to a skill.

    Raises:
        Exception. The skill model and the incoming skill domain object have
            different version numbers.
        Exception. Received invalid change list.
    """
    if not change_list:
        raise Exception(
            'Unexpected error: received an invalid change list when trying to '
            'save skill %s: %s' % (skill.id, change_list))
    skill.validate()

    # Skill model cannot be None as skill is passed as parameter here and that
    # is only possible if a skill model with that skill id exists.
    skill_model = skill_models.SkillModel.get(
        skill.id, strict=False)

    if skill.version > skill_model.version:
        raise Exception(
            'Unexpected error: trying to update version %s of skill '
            'from version %s. Please reload the page and try again.'
            % (skill_model.version, skill.version))

    if skill.version < skill_model.version:
        raise Exception(
            'Trying to update version %s of skill from version %s, '
            'which is too old. Please reload the page and try again.'
            % (skill_model.version, skill.version))

    skill_model = populate_skill_model_fields(skill_model, skill)
    change_dicts = [change.to_dict() for change in change_list]
    skill_model.commit(committer_id, commit_message, change_dicts)
    caching_services.delete_multi(
        caching_services.CACHE_NAMESPACE_SKILL, None, [skill.id])
    skill.version += 1


def update_skill(committer_id, skill_id, change_list, commit_message):
    """Updates a skill. Commits changes.

    Args:
        committer_id: str. The id of the user who is performing the update
            action.
        skill_id: str. The skill id.
        change_list: list(SkillChange). These changes are applied in sequence to
            produce the resulting skill.
        commit_message: str or None. A description of changes made to the
            skill. For published skills, this must be present; for
            unpublished skills, it may be equal to None.

    Raises:
        ValueError. No commit message was provided.
    """
    if not commit_message:
        raise ValueError(
            'Expected a commit message, received none.')

    skill = apply_change_list(skill_id, change_list, committer_id)
    _save_skill(committer_id, skill, commit_message, change_list)
    create_skill_summary(skill.id)
    misconception_is_deleted = any(
        change.cmd == skill_domain.CMD_DELETE_SKILL_MISCONCEPTION
        for change in change_list
    )
    if misconception_is_deleted:
        deleted_skill_misconception_ids = [
            skill.generate_skill_misconception_id(change.misconception_id)
            for change in change_list
            if change.cmd == skill_domain.CMD_DELETE_SKILL_MISCONCEPTION
        ]
        taskqueue_services.defer(
            taskqueue_services.FUNCTION_ID_UNTAG_DELETED_MISCONCEPTIONS,
            taskqueue_services.QUEUE_NAME_ONE_OFF_JOBS,
            committer_id, skill_id, skill.description,
            deleted_skill_misconception_ids)


def delete_skill(committer_id, skill_id, force_deletion=False):
    """Deletes the skill with the given skill_id.

    Args:
        committer_id: str. ID of the committer.
        skill_id: str. ID of the skill to be deleted.
        force_deletion: bool. If true, the skill and its history are fully
            deleted and are unrecoverable. Otherwise, the skill and all
            its history are marked as deleted, but the corresponding models are
            still retained in the datastore. This last option is the preferred
            one.
    """
    skill_models.SkillModel.delete_multi(
        [skill_id], committer_id, '', force_deletion=force_deletion)

    # This must come after the skill is retrieved. Otherwise the memcache
    # key will be reinstated.
    caching_services.delete_multi(
        caching_services.CACHE_NAMESPACE_SKILL, None, [skill_id])

    # Delete the summary of the skill (regardless of whether
    # force_deletion is True or not).
    delete_skill_summary(skill_id)
    opportunity_services.delete_skill_opportunity(skill_id)
    suggestion_services.auto_reject_question_suggestions_for_skill_id(
        skill_id)


def delete_skill_summary(skill_id):
    """Delete a skill summary model.

    Args:
        skill_id: str. ID of the skill whose skill summary is to
            be deleted.
    """

    skill_summary_model = (
        skill_models.SkillSummaryModel.get(skill_id, False))
    if skill_summary_model is not None:
        skill_summary_model.delete()


def compute_summary_of_skill(
    skill: skill_domain.Skill
) -> skill_domain.SkillSummary:
    """Create a SkillSummary domain object for a given Skill domain
    object and return it.

    Args:
        skill: Skill. The skill object, for which the summary is to be computed.

    Returns:
        SkillSummary. The computed summary for the given skill.
    """
    skill_model_misconception_count = len(skill.misconceptions)
    skill_model_worked_examples_count = len(
        skill.skill_contents.worked_examples)

    skill_summary = skill_domain.SkillSummary(
        skill.id, skill.description, skill.language_code,
        skill.version, skill_model_misconception_count,
        skill_model_worked_examples_count,
        skill.created_on, skill.last_updated
    )

    return skill_summary


def create_skill_summary(skill_id):
    """Creates and stores a summary of the given skill.

    Args:
        skill_id: str. ID of the skill.
    """
    skill = skill_fetchers.get_skill_by_id(skill_id)
    skill_summary = compute_summary_of_skill(skill)
    save_skill_summary(skill_summary)


def populate_skill_summary_model_fields(
    skill_summary_model: skill_models.SkillSummaryModel,
    skill_summary: skill_domain.SkillSummary
) -> skill_models.SkillSummaryModel:
    """Populate skill summary model with the data from skill summary object.

    Args:
        skill_summary_model: SkillSummaryModel. The model to populate.
        skill_summary: SkillSummary. The skill summary domain object which
            should be used to populate the model.

    Returns:
        SkillSummaryModel. Populated model.
    """
    skill_summary_dict = {
        'description': skill_summary.description,
        'language_code': skill_summary.language_code,
        'version': skill_summary.version,
        'misconception_count': skill_summary.misconception_count,
        'worked_examples_count': skill_summary.worked_examples_count,
        'skill_model_last_updated': skill_summary.skill_model_last_updated,
        'skill_model_created_on': skill_summary.skill_model_created_on
    }
    if skill_summary_model is not None:
        skill_summary_model.populate(**skill_summary_dict)
    else:
        skill_summary_dict['id'] = skill_summary.id
        skill_summary_model = skill_models.SkillSummaryModel(
            **skill_summary_dict)

    return skill_summary_model


def save_skill_summary(skill_summary):
    """Save a skill summary domain object as a SkillSummaryModel
    entity in the datastore.

    Args:
        skill_summary: SkillSummaryModel. The skill summary object to be saved
            in the datastore.
    """
    existing_skill_summary_model = (
        skill_models.SkillSummaryModel.get_by_id(skill_summary.id))
    skill_summary_model = populate_skill_summary_model_fields(
        existing_skill_summary_model, skill_summary
    )
    skill_summary_model.update_timestamps()
    skill_summary_model.put()


def create_user_skill_mastery(user_id, skill_id, degree_of_mastery):
    """Creates skill mastery of a user.

    Args:
        user_id: str. The user ID of the user for whom to create the model.
        skill_id: str. The unique id of the skill.
        degree_of_mastery: float. The degree of mastery of user in the skill.
    """

    user_skill_mastery = skill_domain.UserSkillMastery(
        user_id, skill_id, degree_of_mastery)
    save_user_skill_mastery(user_skill_mastery)


def save_user_skill_mastery(user_skill_mastery):
    """Stores skill mastery of a user.

    Args:
        user_skill_mastery: dict. The user skill mastery model of a user.
    """
    user_skill_mastery_model = user_models.UserSkillMasteryModel(
        id=user_models.UserSkillMasteryModel.construct_model_id(
            user_skill_mastery.user_id, user_skill_mastery.skill_id),
        user_id=user_skill_mastery.user_id,
        skill_id=user_skill_mastery.skill_id,
        degree_of_mastery=user_skill_mastery.degree_of_mastery)

    user_skill_mastery_model.update_timestamps()
    user_skill_mastery_model.put()


def create_multi_user_skill_mastery(user_id, degrees_of_mastery):
    """Creates the mastery of a user in multiple skills.

    Args:
        user_id: str. The user ID of the user.
        degrees_of_mastery: dict(str, float). The keys are the requested
            skill IDs. The values are the corresponding mastery degree of
            the user.
    """
    user_skill_mastery_models = []

    for skill_id, degree_of_mastery in degrees_of_mastery.items():
        user_skill_mastery_models.append(user_models.UserSkillMasteryModel(
            id=user_models.UserSkillMasteryModel.construct_model_id(
                user_id, skill_id),
            user_id=user_id, skill_id=skill_id,
            degree_of_mastery=degree_of_mastery))
    user_models.UserSkillMasteryModel.update_timestamps_multi(
        user_skill_mastery_models)
    user_models.UserSkillMasteryModel.put_multi(user_skill_mastery_models)


def get_user_skill_mastery(user_id, skill_id):
    """Fetches the mastery of user in a particular skill.

    Args:
        user_id: str. The user ID of the user.
        skill_id: str. Unique id of the skill for which mastery degree is
            requested.

    Returns:
        float or None. Mastery degree of the user for the requested skill, or
        None if UserSkillMasteryModel does not exist for the skill.
    """
    model_id = user_models.UserSkillMasteryModel.construct_model_id(
        user_id, skill_id)
    user_skill_mastery_model = user_models.UserSkillMasteryModel.get(
        model_id, strict=False)

    if not user_skill_mastery_model:
        return None
    return user_skill_mastery_model.degree_of_mastery


def get_multi_user_skill_mastery(user_id, skill_ids):
    """Fetches the mastery of user in multiple skills.

    Args:
        user_id: str. The user ID of the user.
        skill_ids: list(str). Skill IDs of the skill for which mastery degree is
            requested.

    Returns:
        dict(str, float|None). The keys are the requested skill IDs. The values
        are the corresponding mastery degree of the user or None if
        UserSkillMasteryModel does not exist for the skill.
    """
    degrees_of_mastery = {}
    model_ids = []

    for skill_id in skill_ids:
        model_ids.append(user_models.UserSkillMasteryModel.construct_model_id(
            user_id, skill_id))

    skill_mastery_models = user_models.UserSkillMasteryModel.get_multi(
        model_ids)

    for skill_id, skill_mastery_model in zip(skill_ids, skill_mastery_models):
        if skill_mastery_model is None:
            degrees_of_mastery[skill_id] = None
        else:
            degrees_of_mastery[skill_id] = skill_mastery_model.degree_of_mastery

    return degrees_of_mastery


def get_multi_users_skills_mastery(
    user_ids: List[str], skill_ids: List[str]
) -> Dict[str, Dict[str, Optional[float]]]:
    """Fetches the mastery of user in multiple skills.

    Args:
        user_ids: list(str). The user IDs of the users.
        skill_ids: list(str). Skill IDs of the skill for which mastery degree is
            requested.

    Returns:
        dict(str, dict(str, float|None)). The keys are the user IDs and values
        are dictionaries with keys as requested skill IDs and values
        as the corresponding mastery degree of the user or None if
        UserSkillMasteryModel does not exist for the skill.
    """
    # We need to convert the resultant object of itertools product to a list
    # to be able to use it multiple times as it otherwise gets exhausted after
    # being iterated over once.
    all_combinations = list(itertools.product(user_ids, skill_ids))
    model_ids = []
    for (user_id, skill_id) in all_combinations:
        model_ids.append(user_models.UserSkillMasteryModel.construct_model_id(
            user_id, skill_id))

    skill_mastery_models = user_models.UserSkillMasteryModel.get_multi(
        model_ids)
    degrees_of_masteries = {user_id: {} for user_id in user_ids}
    for i, (user_id, skill_id) in enumerate(all_combinations):
        skill_mastery_model = skill_mastery_models[i]
        if skill_mastery_model is None:
            degrees_of_masteries[user_id][skill_id] = None
        else:
            degrees_of_masteries[user_id][skill_id] = (
                skill_mastery_model.degree_of_mastery
            )

    return degrees_of_masteries


def skill_has_associated_questions(skill_id):
    """Returns whether or not any question has this skill attached.

    Args:
        skill_id: str. The skill ID of the user.

    Returns:
        bool. Whether any question has this skill attached.
    """
    question_ids = (
        question_models.QuestionSkillLinkModel.get_all_question_ids_linked_to_skill_id( # pylint: disable=line-too-long
            skill_id))
    return len(question_ids) > 0


def get_sorted_skill_ids(degrees_of_mastery):
    """Sort the dict based on the mastery value.

    Args:
        degrees_of_mastery: dict(str, float|None). Dict mapping
            skill ids to mastery level. The mastery level can be
            float or None.

    Returns:
        list. List of the initial skill id's based on the mastery level.
    """
    skill_dict_with_float_value = {
        skill_id: degree for skill_id, degree in degrees_of_mastery.items()
        if degree is not None}

    sorted_skill_ids_with_float_value = sorted(
        skill_dict_with_float_value, key=skill_dict_with_float_value.get)
    skill_ids_with_none_value = [
        skill_id for skill_id, degree in degrees_of_mastery.items()
        if degree is None]

    sorted_skill_ids = (
        skill_ids_with_none_value + sorted_skill_ids_with_float_value)
    return sorted_skill_ids[:feconf.MAX_NUMBER_OF_SKILL_IDS]


def filter_skills_by_mastery(user_id, skill_ids):
    """Given a list of skill_ids, it returns a list of
    feconf.MAX_NUMBER_OF_SKILL_IDS skill_ids in which the user has
    the least mastery.(Please note that python 2.7 considers the None
    type smaller than any value, so None types will be returned first)

    Args:
        user_id: str. The unique user ID of the user.
        skill_ids: list(str). The skill_ids that are to be filtered.

    Returns:
        list(str). A list of the filtered skill_ids.
    """
    degrees_of_mastery = get_multi_user_skill_mastery(user_id, skill_ids)
    filtered_skill_ids = get_sorted_skill_ids(degrees_of_mastery)

    # Arranges the skill_ids in the order as it was received.
    arranged_filtered_skill_ids = []
    for skill_id in skill_ids:
        if skill_id in filtered_skill_ids:
            arranged_filtered_skill_ids.append(skill_id)
    return arranged_filtered_skill_ids


def get_untriaged_skill_summaries(
    skill_summaries, skill_ids_assigned_to_some_topic, merged_skill_ids):
    """Returns a list of skill summaries for all skills that are untriaged.

    Args:
        skill_summaries: list(SkillSummary). The list of all skill summary
            domain objects.
        skill_ids_assigned_to_some_topic: set(str). The set of skill ids which
            are assigned to some topic.
        merged_skill_ids: list(str). List of skill IDs of merged skills.

    Returns:
        list(SkillSummary). A list of skill summaries for all skills that
        are untriaged.
    """
    untriaged_skill_summaries = []

    for skill_summary in skill_summaries:
        skill_id = skill_summary.id
        if (skill_id not in skill_ids_assigned_to_some_topic) and (
                skill_id not in merged_skill_ids):
            untriaged_skill_summaries.append(skill_summary)

    return untriaged_skill_summaries


def get_categorized_skill_ids_and_descriptions():
    """Returns a CategorizedSkills domain object for all the skills that are
    categorized.

    Returns:
        CategorizedSkills. An instance of the CategorizedSkills domain object
        for all the skills that are categorized.
    """
    topics = topic_fetchers.get_all_topics()

    categorized_skills = skill_domain.CategorizedSkills()

    skill_ids = []

    for topic in topics:
        subtopics = topic.subtopics
        subtopic_titles = [subtopic.title for subtopic in subtopics]
        categorized_skills.add_topic(topic.name, subtopic_titles)
        for skill_id in topic.uncategorized_skill_ids:
            skill_ids.append(skill_id)
        for subtopic in subtopics:
            for skill_id in subtopic.skill_ids:
                skill_ids.append(skill_id)

    skill_descriptions = get_descriptions_of_skills(skill_ids)[0]

    for topic in topics:
        subtopics = topic.subtopics
        for skill_id in topic.uncategorized_skill_ids:
            categorized_skills.add_uncategorized_skill(
                topic.name, skill_id,
                skill_descriptions[skill_id])
        for subtopic in subtopics:
            for skill_id in subtopic.skill_ids:
                categorized_skills.add_subtopic_skill(
                    topic.name, subtopic.title,
                    skill_id, skill_descriptions[skill_id])

    return categorized_skills<|MERGE_RESOLUTION|>--- conflicted
+++ resolved
@@ -38,13 +38,11 @@
 from core.domain import user_services
 from core.platform import models
 
-<<<<<<< HEAD
 MYPY = False
 if MYPY: # pragma: no cover
     from mypy_imports import skill_models
-=======
+
 from typing import Dict, List, Optional
->>>>>>> a27d5235
 
 (skill_models, user_models, question_models, topic_models) = (
     models.Registry.import_models([
