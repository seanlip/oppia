# Copyright 2018 The Oppia Authors. All Rights Reserved.
#
# Licensed under the Apache License, Version 2.0 (the "License");
# you may not use this file except in compliance with the License.
# You may obtain a copy of the License at
#
#      http://www.apache.org/licenses/LICENSE-2.0
#
# Unless required by applicable law or agreed to in writing, software
# distributed under the License is distributed on an "AS-IS" BASIS,
# WITHOUT WARRANTIES OR CONDITIONS OF ANY KIND, either express or implied.
# See the License for the specific language governing permissions and
# limitations under the License.

"""Commands that can be used to operate on skills."""

from __future__ import annotations

import collections
import itertools
import logging

from core import feconf
from core.constants import constants
from core.domain import caching_services
from core.domain import config_domain
from core.domain import html_cleaner
from core.domain import opportunity_services
from core.domain import role_services
from core.domain import skill_domain
from core.domain import skill_fetchers
from core.domain import state_domain
from core.domain import suggestion_services
from core.domain import taskqueue_services
from core.domain import topic_domain
from core.domain import topic_fetchers
from core.domain import topic_services
from core.domain import user_services
from core.platform import models

from typing import Callable, Dict, List, Optional, Set, Tuple, overload
from typing_extensions import Literal

MYPY = False
if MYPY: # pragma: no cover
    from mypy_imports import question_models
    from mypy_imports import skill_models
    from mypy_imports import topic_models
    from mypy_imports import user_models

(skill_models, user_models, question_models, topic_models) = (
    models.Registry.import_models([
<<<<<<< HEAD
        models.Names.SKILL, models.Names.USER, models.Names.QUESTION,
        models.Names.TOPIC]))
datastore_services = models.Registry.import_datastore_services()
=======
        models.NAMES.skill, models.NAMES.user, models.NAMES.question,
        models.NAMES.topic]))
>>>>>>> d9edb1be


# Repository GET methods.
def get_merged_skill_ids() -> List[str]:
    """Returns the skill IDs of skills that have been merged.

    Returns:
        list(str). List of skill IDs of merged skills.
    """
    return [skill.id for skill in skill_models.SkillModel.get_merged_skills()]


def get_all_skill_summaries() -> List[skill_domain.SkillSummary]:
    """Returns the summaries of all skills present in the datastore.

    Returns:
        list(SkillSummary). The list of summaries of all skills present in the
        datastore.
    """
    skill_summaries_models = skill_models.SkillSummaryModel.get_all()
    skill_summaries = [
        get_skill_summary_from_model(summary)
        for summary in skill_summaries_models]
    return skill_summaries


def _get_skill_summaries_in_batches(
    num_skills_to_fetch: int,
    urlsafe_start_cursor: Optional[str],
    sort_by: Optional[str]
) -> Tuple[List[skill_domain.SkillSummary], Optional[str], bool]:
    """Returns the summaries of skills present in the datastore.

    Args:
        num_skills_to_fetch: int. Number of skills to fetch.
        urlsafe_start_cursor: str or None. The cursor to the next page.
        sort_by: str|None. A string indicating how to sort the result, or None
            if no sort is required.

    Returns:
        3-tuple(skill_summaries, new_urlsafe_start_cursor, more). where:
            skill_summaries: list(SkillSummary). The list of skill summaries.
                The number of returned skill summaries might include more than
                the requested number. Hence, the cursor returned will represent
                the point to which those results were fetched (and not the
                "num_skills_to_fetch" point).
            urlsafe_start_cursor: str or None. A query cursor pointing to the
                next batch of results. If there are no more results, this might
                be None.
            more: bool. If True, there are (probably) more results after this
                batch. If False, there are no further results after this batch.
    """
    # The fetched skills will be filtered afterwards and filtering may result
    # in having less number of skills than requested. Hence, fetching twice
    # the number of requested skills will help reduce the number of datastore
    # calls.
    skill_summaries_models, new_urlsafe_start_cursor, more = (
        skill_models.SkillSummaryModel.fetch_page(
            2 * num_skills_to_fetch, urlsafe_start_cursor, sort_by))

    skill_summaries = [
        get_skill_summary_from_model(summary)
        for summary in skill_summaries_models]
    return skill_summaries, new_urlsafe_start_cursor, more


def get_filtered_skill_summaries(
    num_skills_to_fetch: int,
    status: Optional[str],
    classroom_name: Optional[str],
    keywords: List[str],
    sort_by: Optional[str],
    urlsafe_start_cursor: Optional[str]
) -> Tuple[List[skill_domain.AugmentedSkillSummary], Optional[str], bool]:
    """Returns all the skill summary dicts after filtering.

    Args:
        num_skills_to_fetch: int. Number of skills to fetch.
        status: str|None. The status of the skill, or None if no status is
            provided to filter skills id.
        classroom_name: str|None. The classroom_name of the topic to which
            the skill is assigned to.
        keywords: list(str). The keywords to look for
            in the skill description.
        sort_by: str|None. A string indicating how to sort the result, or None
            if no sorting is required.
        urlsafe_start_cursor: str or None. The cursor to the next page.

    Returns:
        3-tuple(augmented_skill_summaries, new_urlsafe_start_cursor, more).
        Where:
            augmented_skill_summaries: list(AugmentedSkillSummary). The list of
                augmented skill summaries. The number of returned skills might
                include more than the requested number. Hence, the cursor
                returned will represent the point to which those results were
                fetched (and not the "num_skills_to_fetch" point).
            new_urlsafe_start_cursor: str or None. A query cursor pointing to
                the next batch of results. If there are no more results, this
                might be None.
            more: bool. If True, there are (probably) more results after this
                batch. If False, there are no further results after this batch.
    """
    augmented_skill_summaries: List[skill_domain.AugmentedSkillSummary] = []
    new_urlsafe_start_cursor = urlsafe_start_cursor
    more = True

    while len(augmented_skill_summaries) < num_skills_to_fetch and more:
        augmented_skill_summaries_batch, new_urlsafe_start_cursor, more = (
            _get_augmented_skill_summaries_in_batches(
                num_skills_to_fetch, new_urlsafe_start_cursor, sort_by))

        filtered_augmented_skill_summaries = _filter_skills_by_status(
            augmented_skill_summaries_batch, status)
        filtered_augmented_skill_summaries = _filter_skills_by_classroom(
            filtered_augmented_skill_summaries, classroom_name)
        filtered_augmented_skill_summaries = _filter_skills_by_keywords(
            filtered_augmented_skill_summaries, keywords)
        augmented_skill_summaries.extend(filtered_augmented_skill_summaries)

    return augmented_skill_summaries, new_urlsafe_start_cursor, more


def _get_augmented_skill_summaries_in_batches(
    num_skills_to_fetch: int,
    urlsafe_start_cursor: Optional[str],
    sort_by: Optional[str]
) -> Tuple[List[skill_domain.AugmentedSkillSummary], Optional[str], bool]:
    """Returns all the Augmented skill summaries after attaching
    topic and classroom.

    Returns:
        3-tuple(augmented_skill_summaries, urlsafe_start_cursor, more). Where:
            augmented_skill_summaries: list(AugmentedSkillSummary). The list of
                skill summaries.
            urlsafe_start_cursor: str or None. A query cursor pointing to the
                next batch of results. If there are no more results, this might
                be None.
            more: bool. If True, there are (probably) more results after this
                batch. If False, there are no further results after this batch.
    """
    skill_summaries, new_urlsafe_start_cursor, more = (
        _get_skill_summaries_in_batches(
            num_skills_to_fetch, urlsafe_start_cursor, sort_by))

    assigned_skill_ids: Dict[
        str, Dict[str, List[str]]
    ] = collections.defaultdict(lambda: {
        'topic_names': [],
        'classroom_names': []
    })

    all_topic_models = topic_models.TopicModel.get_all()
    all_topics = [topic_fetchers.get_topic_from_model(topic_model)
                  for topic_model in all_topic_models
                  if topic_model is not None]

    topic_classroom_dict = {}
    all_classrooms_dict = config_domain.CLASSROOM_PAGES_DATA.value

    for classroom in all_classrooms_dict:
        for topic_id in classroom['topic_ids']:
            topic_classroom_dict[topic_id] = classroom['name']

    for topic in all_topics:
        for skill_id in topic.get_all_skill_ids():
            assigned_skill_ids[skill_id]['topic_names'].append(topic.name)
            assigned_skill_ids[skill_id]['classroom_names'].append(
                topic_classroom_dict.get(topic.id, None))

    augmented_skill_summaries = []
    for skill_summary in skill_summaries:
        topic_names = []
        classroom_names = []
        if skill_summary.id in assigned_skill_ids:
            topic_names = assigned_skill_ids[skill_summary.id]['topic_names']
            classroom_names = (
                assigned_skill_ids[skill_summary.id]['classroom_names'])

        augmented_skill_summary = skill_domain.AugmentedSkillSummary(
            skill_summary.id,
            skill_summary.description,
            skill_summary.language_code,
            skill_summary.version,
            skill_summary.misconception_count,
            skill_summary.worked_examples_count,
            topic_names,
            classroom_names,
            skill_summary.skill_model_created_on,
            skill_summary.skill_model_last_updated)
        augmented_skill_summaries.append(augmented_skill_summary)

    return augmented_skill_summaries, new_urlsafe_start_cursor, more


def _filter_skills_by_status(
    augmented_skill_summaries: List[skill_domain.AugmentedSkillSummary],
    status: Optional[str]
) -> List[skill_domain.AugmentedSkillSummary]:
    """Returns the skill summary dicts after filtering by status.

    Args:
        augmented_skill_summaries: list(AugmentedSkillSummary). The list
            of augmented skill summaries.
        status: str|None. The status of the skill, or None if no status is
            provided to filter skills id.

    Returns:
        list(AugmentedSkillSummary). The list of AugmentedSkillSummaries
        matching the given status.
    """

    if status is None or status == constants.SKILL_STATUS_OPTIONS['ALL']:
        return augmented_skill_summaries

    elif status == constants.SKILL_STATUS_OPTIONS['UNASSIGNED']:
        unassigned_augmented_skill_summaries = []
        for augmented_skill_summary in augmented_skill_summaries:
            if not augmented_skill_summary.topic_names:
                unassigned_augmented_skill_summaries.append(
                    augmented_skill_summary)

        return unassigned_augmented_skill_summaries

    elif status == constants.SKILL_STATUS_OPTIONS['ASSIGNED']:
        assigned_augmented_skill_summaries = []
        for augmented_skill_summary in augmented_skill_summaries:
            if augmented_skill_summary.topic_names:
                assigned_augmented_skill_summaries.append(
                    augmented_skill_summary)
        return assigned_augmented_skill_summaries

    return []


def _filter_skills_by_classroom(
    augmented_skill_summaries: List[skill_domain.AugmentedSkillSummary],
    classroom_name: Optional[str]
) -> List[skill_domain.AugmentedSkillSummary]:
    """Returns the skill summary dicts after filtering by classroom_name.

    Args:
        augmented_skill_summaries: list(AugmentedSkillSummary).
            The list of augmented skill summaries.
        classroom_name: str|None. The classroom_name of the topic to which
            the skill is assigned to.

    Returns:
        list(AugmentedSkillSummary). The list of augmented skill summaries with
        the given classroom name.
    """

    if classroom_name is None or classroom_name == 'All':
        return augmented_skill_summaries

    augmented_skill_summaries_with_classroom_name = []
    for augmented_skill_summary in augmented_skill_summaries:
        if classroom_name in augmented_skill_summary.classroom_names:
            augmented_skill_summaries_with_classroom_name.append(
                augmented_skill_summary)

    return augmented_skill_summaries_with_classroom_name


def _filter_skills_by_keywords(
    augmented_skill_summaries: List[skill_domain.AugmentedSkillSummary],
    keywords: List[str]
) -> List[skill_domain.AugmentedSkillSummary]:
    """Returns whether the keywords match the skill description.

    Args:
        augmented_skill_summaries: list(AugmentedSkillSummary). The augmented
            skill summaries.
        keywords: list(str). The keywords to match.

    Returns:
        list(AugmentedSkillSummary). The list of augmented skill summaries
        matching the given keywords.
    """
    if not keywords:
        return augmented_skill_summaries

    filtered_augmented_skill_summaries = []

    for augmented_skill_summary in augmented_skill_summaries:
        if any((augmented_skill_summary.description.lower().find(
                keyword.lower()) != -1) for keyword in keywords):
            filtered_augmented_skill_summaries.append(augmented_skill_summary)

    return filtered_augmented_skill_summaries


def get_multi_skill_summaries(
    skill_ids: List[str]
) -> List[skill_domain.SkillSummary]:
    """Returns a list of skill summaries matching the skill IDs provided.

    Args:
        skill_ids: list(str). List of skill IDs to get skill summaries for.

    Returns:
        list(SkillSummary). The list of summaries of skills matching the
        provided IDs.
    """
    skill_summaries_models = skill_models.SkillSummaryModel.get_multi(skill_ids)
    skill_summaries = [
        get_skill_summary_from_model(skill_summary_model)
        for skill_summary_model in skill_summaries_models
        if skill_summary_model is not None]
    return skill_summaries


def get_rubrics_of_skills(
    skill_ids: List[str]
) -> Tuple[Dict[str, Optional[List[skill_domain.RubricDict]]], List[str]]:
    """Returns a list of rubrics corresponding to given skills.

    Args:
        skill_ids: list(str). The list of skill IDs.

    Returns:
        dict, list(str). The skill rubrics of skills keyed by their
        corresponding ids and the list of deleted skill ids, if any.
    """
    skills = skill_fetchers.get_multi_skills(skill_ids, strict=False)
    skill_id_to_rubrics_dict: Dict[
        str, Optional[List[skill_domain.RubricDict]]
    ] = {}

    for skill in skills:
        if skill is not None:
            rubric_dicts = [rubric.to_dict() for rubric in skill.rubrics]
            skill_id_to_rubrics_dict[skill.id] = rubric_dicts

    deleted_skill_ids = []
    for skill_id in skill_ids:
        if skill_id not in skill_id_to_rubrics_dict:
            skill_id_to_rubrics_dict[skill_id] = None
            deleted_skill_ids.append(skill_id)

    return skill_id_to_rubrics_dict, deleted_skill_ids


def get_descriptions_of_skills(
    skill_ids: List[str]
) -> Tuple[Dict[str, str], List[str]]:
    """Returns a list of skill descriptions corresponding to the given skills.

    Args:
        skill_ids: list(str). The list of skill ids.

    Returns:
        dict, list(str). The skill descriptions of skills keyed by their
        corresponding ids and the list of deleted skill ids, if any.
    """
    skill_summaries = get_multi_skill_summaries(skill_ids)
    skill_id_to_description_dict: Dict[str, str] = {}

    for skill_summary in skill_summaries:
        if skill_summary is not None:
            skill_id_to_description_dict[skill_summary.id] = (
                skill_summary.description)

    deleted_skill_ids = []
    for skill_id in skill_ids:
        if skill_id not in skill_id_to_description_dict:
            deleted_skill_ids.append(skill_id)

    return skill_id_to_description_dict, deleted_skill_ids


def get_skill_summary_from_model(
    skill_summary_model: skill_models.SkillSummaryModel
) -> skill_domain.SkillSummary:
    """Returns a domain object for an Oppia skill summary given a
    skill summary model.

    Args:
        skill_summary_model: SkillSummaryModel. The skill summary model object
            to get corresponding domain object.

    Returns:
        SkillSummary. The domain object corresponding to given skill summmary
        model.
    """
    return skill_domain.SkillSummary(
        skill_summary_model.id, skill_summary_model.description,
        skill_summary_model.language_code,
        skill_summary_model.version,
        skill_summary_model.misconception_count,
        skill_summary_model.worked_examples_count,
        skill_summary_model.skill_model_created_on,
        skill_summary_model.skill_model_last_updated
    )


def get_image_filenames_from_skill(skill: skill_domain.Skill) -> List[str]:
    """Get the image filenames from the skill.

    Args:
        skill: Skill. The skill itself.

    Returns:
        list(str). List containing the name of the image files in skill.
    """
    html_list = skill.get_all_html_content_strings()
    return html_cleaner.get_image_filenames_from_html_strings(html_list)


def get_all_topic_assignments_for_skill(
    skill_id: str
) -> List[skill_domain.TopicAssignment]:
    """Returns a list containing all the topics to which the given skill is
    assigned along with topic details.

    Args:
        skill_id: str. ID of the skill.

    Returns:
        list(TopicAssignment). A list of TopicAssignment domain objects.
    """
    topic_assignments = []
    topics = topic_fetchers.get_all_topics()
    for topic in topics:
        if skill_id in topic.get_all_skill_ids():
            subtopic_id = None
            for subtopic in topic.subtopics:
                if skill_id in subtopic.skill_ids:
                    subtopic_id = subtopic.id
                    break

            topic_assignments.append(skill_domain.TopicAssignment(
                topic.id, topic.name, topic.version, subtopic_id))

    return topic_assignments


def replace_skill_id_in_all_topics(
    user_id: str, old_skill_id: str, new_skill_id: str
) -> None:
    """Replaces the old skill id with the new one in all the associated topics.

    Args:
        user_id: str. The unique user ID of the user.
        old_skill_id: str. The old skill id.
        new_skill_id: str. The new skill id.

    Raises:
        Exception. The new skill already present.
    """
    all_topics = topic_fetchers.get_all_topics()
    for topic in all_topics:
        change_list = []
        if old_skill_id in topic.get_all_skill_ids():
            if new_skill_id in topic.get_all_skill_ids():
                raise Exception(
                    'Found topic \'%s\' contains the two skills to be merged. '
                    'Please unassign one of these skills from topic '
                    'and retry this operation.' % topic.name)
            if old_skill_id in topic.uncategorized_skill_ids:
                change_list.extend([topic_domain.TopicChange({
                    'cmd': 'remove_uncategorized_skill_id',
                    'uncategorized_skill_id': old_skill_id
                }), topic_domain.TopicChange({
                    'cmd': 'add_uncategorized_skill_id',
                    'new_uncategorized_skill_id': new_skill_id
                })])
            for subtopic in topic.subtopics:
                if old_skill_id in subtopic.skill_ids:
                    change_list.extend([topic_domain.TopicChange({
                        'cmd': topic_domain.CMD_REMOVE_SKILL_ID_FROM_SUBTOPIC,
                        'subtopic_id': subtopic.id,
                        'skill_id': old_skill_id
                    }), topic_domain.TopicChange({
                        'cmd': 'remove_uncategorized_skill_id',
                        'uncategorized_skill_id': old_skill_id
                    }), topic_domain.TopicChange({
                        'cmd': 'add_uncategorized_skill_id',
                        'new_uncategorized_skill_id': new_skill_id
                    }), topic_domain.TopicChange({
                        'cmd': topic_domain.CMD_MOVE_SKILL_ID_TO_SUBTOPIC,
                        'old_subtopic_id': None,
                        'new_subtopic_id': subtopic.id,
                        'skill_id': new_skill_id
                    })])
                    break
            topic_services.update_topic_and_subtopic_pages(  # type: ignore[no-untyped-call]
                user_id, topic.id, change_list,
                'Replace skill id %s with skill id %s in the topic' % (
                    old_skill_id, new_skill_id))


def remove_skill_from_all_topics(user_id: str, skill_id: str) -> None:
    """Deletes the skill with the given id from all the associated topics.

    Args:
        user_id: str. The unique user ID of the user.
        skill_id: str. ID of the skill.
    """
    all_topics = topic_fetchers.get_all_topics()
    for topic in all_topics:
        change_list = []
        if skill_id in topic.get_all_skill_ids():
            for subtopic in topic.subtopics:
                if skill_id in subtopic.skill_ids:
                    change_list.append(topic_domain.TopicChange({
                        'cmd': 'remove_skill_id_from_subtopic',
                        'subtopic_id': subtopic.id,
                        'skill_id': skill_id
                    }))
                    break

            change_list.append(topic_domain.TopicChange({
                'cmd': 'remove_uncategorized_skill_id',
                'uncategorized_skill_id': skill_id
            }))
            skill_name = get_skill_summary_by_id(skill_id).description
            topic_services.update_topic_and_subtopic_pages(  # type: ignore[no-untyped-call]
                user_id, topic.id, change_list,
                'Removed skill with id %s and name %s from the topic' % (
                    skill_id, skill_name))


@overload
def get_skill_summary_by_id(
    skill_id: str
) -> skill_domain.SkillSummary: ...


@overload
def get_skill_summary_by_id(
    skill_id: str, *, strict: Literal[True]
) -> skill_domain.SkillSummary: ...


@overload
def get_skill_summary_by_id(
    skill_id: str, *, strict: Literal[False]
) -> Optional[skill_domain.SkillSummary]: ...


def get_skill_summary_by_id(
    skill_id: str, strict: bool = True
) -> Optional[skill_domain.SkillSummary]:
    """Returns a domain object representing a skill summary.

    Args:
        skill_id: str. ID of the skill summary.
        strict: bool. Whether to fail noisily if no skill summary with the given
            id exists in the datastore.

    Returns:
        SkillSummary. The skill summary domain object corresponding to a skill
        with the given skill_id.
    """
    skill_summary_model = skill_models.SkillSummaryModel.get(
        skill_id, strict=strict)
    if skill_summary_model:
        skill_summary = get_skill_summary_from_model(
            skill_summary_model)
        return skill_summary
    else:
        return None


def get_new_skill_id() -> str:
    """Returns a new skill id.

    Returns:
        str. A new skill id.
    """
    return skill_models.SkillModel.get_new_id('')


def _create_skill(
    committer_id: str,
    skill: skill_domain.Skill,
    commit_message: str,
    commit_cmds: List[skill_domain.SkillChange]
) -> None:
    """Creates a new skill.

    Args:
        committer_id: str. ID of the committer.
        skill: Skill. The skill domain object.
        commit_message: str. A description of changes made to the skill.
        commit_cmds: list(SkillChange). A list of change commands made to the
            given skill.
    """
    skill.validate()
    model = skill_models.SkillModel(
        id=skill.id,
        description=skill.description,
        language_code=skill.language_code,
        misconceptions=[
            misconception.to_dict()
            for misconception in skill.misconceptions
        ],
        rubrics=[
            rubric.to_dict()
            for rubric in skill.rubrics
        ],
        skill_contents=skill.skill_contents.to_dict(),
        next_misconception_id=skill.next_misconception_id,
        misconceptions_schema_version=skill.misconceptions_schema_version,
        rubric_schema_version=skill.rubric_schema_version,
        skill_contents_schema_version=skill.skill_contents_schema_version,
        superseding_skill_id=skill.superseding_skill_id,
        all_questions_merged=skill.all_questions_merged,
        prerequisite_skill_ids=skill.prerequisite_skill_ids
    )
    commit_cmd_dicts = [commit_cmd.to_dict() for commit_cmd in commit_cmds]
    model.commit(committer_id, commit_message, commit_cmd_dicts)
    skill.version += 1
    create_skill_summary(skill.id)
    opportunity_services.create_skill_opportunity(
        skill.id,
        skill.description)


def does_skill_with_description_exist(description: str) -> bool:
    """Checks if skill with provided description exists.

    Args:
        description: str. The description for the skill.

    Returns:
        bool. Whether the the description for the skill exists.
    """
    existing_skill = (
        skill_fetchers.get_skill_by_description(description))
    return existing_skill is not None


def save_new_skill(committer_id: str, skill: skill_domain.Skill) -> None:
    """Saves a new skill.

    Args:
        committer_id: str. ID of the committer.
        skill: Skill. Skill to be saved.
    """
    commit_message = 'New skill created.'
    _create_skill(
        committer_id, skill, commit_message, [skill_domain.SkillChange({
            'cmd': skill_domain.CMD_CREATE_NEW
        })])


def apply_change_list(
    skill_id: str,
    change_list: List[skill_domain.SkillChange],
    committer_id: str
) -> skill_domain.Skill:
    """Applies a changelist to a skill and returns the result.

    Args:
        skill_id: str. ID of the given skill.
        change_list: list(SkillChange). A change list to be applied to the given
            skill.
        committer_id: str. The ID of the committer of this change list.

    Returns:
        Skill. The resulting skill domain object.

    Raises:
        Exception. The user does not have enough rights to edit the
            skill description.
        Exception. Invalid change dict.
    """
    skill = skill_fetchers.get_skill_by_id(skill_id)
    user = user_services.get_user_actions_info(committer_id)
    try:
        for change in change_list:
            if change.cmd == skill_domain.CMD_UPDATE_SKILL_PROPERTY:
                if (change.property_name ==
                        skill_domain.SKILL_PROPERTY_DESCRIPTION):
                    if role_services.ACTION_EDIT_SKILL_DESCRIPTION not in (
                            user.actions):
                        raise Exception(
                            'The user does not have enough rights to edit the '
                            'skill description.')
                    skill.update_description(change.new_value)
                    (
                        opportunity_services
                        .update_skill_opportunity_skill_description(
                            skill.id, change.new_value))
                elif (change.property_name ==
                      skill_domain.SKILL_PROPERTY_LANGUAGE_CODE):
                    skill.update_language_code(change.new_value)
                elif (change.property_name ==
                      skill_domain.SKILL_PROPERTY_SUPERSEDING_SKILL_ID):
                    skill.update_superseding_skill_id(change.new_value)
                elif (change.property_name ==
                      skill_domain.SKILL_PROPERTY_ALL_QUESTIONS_MERGED):
                    # Ruling out the possibility of any other type for mypy type
                    # checking.
                    assert isinstance(change.new_value, bool)
                    skill.record_that_all_questions_are_merged(change.new_value)
            elif change.cmd == skill_domain.CMD_UPDATE_SKILL_CONTENTS_PROPERTY:
                if (change.property_name ==
                        skill_domain.SKILL_CONTENTS_PROPERTY_EXPLANATION):
                    # Ruling out the possibility of any other type for mypy type
                    # checking.
                    assert isinstance(change.new_value, dict)
                    explanation = (
                        state_domain.SubtitledHtml.from_dict(change.new_value))
                    explanation.validate()
                    skill.update_explanation(explanation)
                elif (change.property_name ==
                      skill_domain.SKILL_CONTENTS_PROPERTY_WORKED_EXAMPLES):
                    worked_examples_list: List[skill_domain.WorkedExample] = []
                    for worked_example in change.new_value:
                        # Ruling out the possibility of any other type for mypy
                        # type checking.
                        assert isinstance(worked_example, dict)
                        worked_examples_list.append(
                            skill_domain.WorkedExample.from_dict(worked_example)
                        )
                    skill.update_worked_examples(worked_examples_list)
            elif change.cmd == skill_domain.CMD_ADD_SKILL_MISCONCEPTION:
                # Ruling out the possibility of any other type for mypy type
                # checking.
                assert isinstance(change.new_misconception_dict, dict)
                misconception = skill_domain.Misconception.from_dict(
                    change.new_misconception_dict)
                skill.add_misconception(misconception)
            elif change.cmd == skill_domain.CMD_DELETE_SKILL_MISCONCEPTION:
                # Ruling out the possibility of any other type for mypy type
                # checking.
                assert isinstance(change.misconception_id, int)
                skill.delete_misconception(change.misconception_id)
            elif change.cmd == skill_domain.CMD_ADD_PREREQUISITE_SKILL:
                skill.add_prerequisite_skill(change.skill_id)
            elif change.cmd == skill_domain.CMD_DELETE_PREREQUISITE_SKILL:
                skill.delete_prerequisite_skill(change.skill_id)
            elif change.cmd == skill_domain.CMD_UPDATE_RUBRICS:
                # Ruling out the possibility of any other type for mypy type
                # checking.
                assert isinstance(change.explanations, list)
                skill.update_rubric(
                    change.difficulty, change.explanations)
            elif (change.cmd ==
                  skill_domain.CMD_UPDATE_SKILL_MISCONCEPTIONS_PROPERTY):
                if (change.property_name ==
                        skill_domain.SKILL_MISCONCEPTIONS_PROPERTY_NAME):
                    # Ruling out the possibility of any other type for mypy type
                    # checking.
                    assert isinstance(change.misconception_id, int)
                    skill.update_misconception_name(
                        change.misconception_id, change.new_value)
                elif (change.property_name ==
                      skill_domain.SKILL_MISCONCEPTIONS_PROPERTY_NOTES):
                    # Ruling out the possibility of any other type for mypy type
                    # checking.
                    assert isinstance(change.misconception_id, int)
                    skill.update_misconception_notes(
                        change.misconception_id, change.new_value)
                elif (change.property_name ==
                      skill_domain.SKILL_MISCONCEPTIONS_PROPERTY_FEEDBACK):
                    # Ruling out the possibility of any other type for mypy type
                    # checking.
                    assert isinstance(change.misconception_id, int)
                    skill.update_misconception_feedback(
                        change.misconception_id, change.new_value)
                elif (change.property_name ==
                      skill_domain.SKILL_MISCONCEPTIONS_PROPERTY_MUST_BE_ADDRESSED): # pylint: disable=line-too-long
                    # Ruling out the possibility of any other type for mypy type
                    # checking.
                    assert isinstance(change.misconception_id, int)
                    assert isinstance(change.new_value, bool)
                    skill.update_misconception_must_be_addressed(
                        change.misconception_id, change.new_value)
                else:
                    raise Exception('Invalid change dict.')
            elif (change.cmd in (
                    skill_domain.CMD_MIGRATE_CONTENTS_SCHEMA_TO_LATEST_VERSION,
                    skill_domain.CMD_MIGRATE_MISCONCEPTIONS_SCHEMA_TO_LATEST_VERSION, # pylint: disable=line-too-long
                    skill_domain.CMD_MIGRATE_RUBRICS_SCHEMA_TO_LATEST_VERSION
            )):
                # Loading the skill model from the datastore into a
                # skill domain object automatically converts it to use the
                # latest schema version. As a result, simply resaving the
                # skill is sufficient to apply the schema migration.
                continue

        return skill

    except Exception as e:
        logging.error(
            '%s %s %s %s' % (
                e.__class__.__name__, e, skill_id, change_list)
        )
        raise e


def populate_skill_model_fields(
    skill_model: skill_models.SkillModel, skill: skill_domain.Skill
) -> skill_models.SkillModel:
    """Populate skill model with the data from skill object.

    Args:
        skill_model: SkillModel. The model to populate.
        skill: Skill. The skill domain object which should be used to
            populate the model.

    Returns:
        SkillModel. Populated model.
    """
    skill_model.description = skill.description
    skill_model.language_code = skill.language_code
    skill_model.superseding_skill_id = skill.superseding_skill_id
    skill_model.all_questions_merged = skill.all_questions_merged
    skill_model.prerequisite_skill_ids = skill.prerequisite_skill_ids
    skill_model.misconceptions_schema_version = (
        skill.misconceptions_schema_version)
    skill_model.rubric_schema_version = (
        skill.rubric_schema_version)
    skill_model.skill_contents_schema_version = (
        skill.skill_contents_schema_version)
    skill_model.skill_contents = skill.skill_contents.to_dict()
    skill_model.misconceptions = [
        misconception.to_dict() for misconception in skill.misconceptions
    ]
    skill_model.rubrics = [
        rubric.to_dict() for rubric in skill.rubrics
    ]
    skill_model.next_misconception_id = skill.next_misconception_id
    return skill_model


def _save_skill(
    committer_id: str,
    skill: skill_domain.Skill,
    commit_message: str,
    change_list: List[skill_domain.SkillChange]
) -> None:
    """Validates a skill and commits it to persistent storage. If
    successful, increments the version number of the incoming skill domain
    object by 1.

    Args:
        committer_id: str. ID of the given committer.
        skill: Skill. The skill domain object to be saved.
        commit_message: str. The commit message.
        change_list: list(SkillChange). List of changes applied to a skill.

    Raises:
        Exception. The skill model and the incoming skill domain object have
            different version numbers.
        Exception. Received invalid change list.
    """
    if not change_list:
        raise Exception(
            'Unexpected error: received an invalid change list when trying to '
            'save skill %s: %s' % (skill.id, change_list))
    skill.validate()

    # Skill model cannot be None as skill is passed as parameter here and that
    # is only possible if a skill model with that skill id exists.
    skill_model = skill_models.SkillModel.get(
        skill.id, strict=True)

    if skill.version > skill_model.version:
        raise Exception(
            'Unexpected error: trying to update version %s of skill '
            'from version %s. Please reload the page and try again.'
            % (skill_model.version, skill.version))

    if skill.version < skill_model.version:
        raise Exception(
            'Trying to update version %s of skill from version %s, '
            'which is too old. Please reload the page and try again.'
            % (skill_model.version, skill.version))

    skill_model = populate_skill_model_fields(skill_model, skill)
    change_dicts = [change.to_dict() for change in change_list]
    skill_model.commit(committer_id, commit_message, change_dicts)
    caching_services.delete_multi(
        caching_services.CACHE_NAMESPACE_SKILL, None, [skill.id])
    skill.version += 1


def update_skill(
    committer_id: str,
    skill_id: str,
    change_list: List[skill_domain.SkillChange],
    commit_message: Optional[str]
) -> None:
    """Updates a skill. Commits changes.

    Args:
        committer_id: str. The id of the user who is performing the update
            action.
        skill_id: str. The skill id.
        change_list: list(SkillChange). These changes are applied in sequence to
            produce the resulting skill.
        commit_message: str or None. A description of changes made to the
            skill. For published skills, this must be present; for
            unpublished skills, it may be equal to None.

    Raises:
        ValueError. No commit message was provided.
    """
    if not commit_message:
        raise ValueError(
            'Expected a commit message, received none.')

    skill = apply_change_list(skill_id, change_list, committer_id)
    _save_skill(committer_id, skill, commit_message, change_list)
    create_skill_summary(skill.id)
    misconception_is_deleted = any(
        change.cmd == skill_domain.CMD_DELETE_SKILL_MISCONCEPTION
        for change in change_list
    )
    if misconception_is_deleted:
        deleted_skill_misconception_ids: List[str] = []
        for change in change_list:
            if change.cmd == skill_domain.CMD_DELETE_SKILL_MISCONCEPTION:
                # Ruling out the possibility of any other type for mypy type
                # checking.
                assert isinstance(change.misconception_id, int)
                deleted_skill_misconception_ids.append(
                    skill.generate_skill_misconception_id(
                        change.misconception_id
                    )
                )
        taskqueue_services.defer(
            taskqueue_services.FUNCTION_ID_UNTAG_DELETED_MISCONCEPTIONS,
            taskqueue_services.QUEUE_NAME_ONE_OFF_JOBS,
            committer_id, skill_id, skill.description,
            deleted_skill_misconception_ids)


def delete_skill(
    committer_id: str,
    skill_id: str,
    force_deletion: bool = False
) -> None:
    """Deletes the skill with the given skill_id.

    Args:
        committer_id: str. ID of the committer.
        skill_id: str. ID of the skill to be deleted.
        force_deletion: bool. If true, the skill and its history are fully
            deleted and are unrecoverable. Otherwise, the skill and all
            its history are marked as deleted, but the corresponding models are
            still retained in the datastore. This last option is the preferred
            one.
    """
    skill_models.SkillModel.delete_multi(
        [skill_id], committer_id, '', force_deletion=force_deletion)

    # This must come after the skill is retrieved. Otherwise the memcache
    # key will be reinstated.
    caching_services.delete_multi(
        caching_services.CACHE_NAMESPACE_SKILL, None, [skill_id])

    # Delete the summary of the skill (regardless of whether
    # force_deletion is True or not).
    delete_skill_summary(skill_id)
    opportunity_services.delete_skill_opportunity(skill_id)
    suggestion_services.auto_reject_question_suggestions_for_skill_id(
        skill_id)


def delete_skill_summary(skill_id: str) -> None:
    """Delete a skill summary model.

    Args:
        skill_id: str. ID of the skill whose skill summary is to
            be deleted.
    """

    skill_summary_model = (
        skill_models.SkillSummaryModel.get(skill_id, False))
    if skill_summary_model is not None:
        skill_summary_model.delete()


def compute_summary_of_skill(
    skill: skill_domain.Skill
) -> skill_domain.SkillSummary:
    """Create a SkillSummary domain object for a given Skill domain
    object and return it.

    Args:
        skill: Skill. The skill object, for which the summary is to be computed.

    Returns:
        SkillSummary. The computed summary for the given skill.

    Raises:
        Exception. No data available for when the skill was last_updated.
        Exception. No data available for when the skill was created.
    """
    skill_model_misconception_count = len(skill.misconceptions)
    skill_model_worked_examples_count = len(
        skill.skill_contents.worked_examples)

    if skill.created_on is None:
        raise Exception(
            'No data available for when the skill was created.'
        )

    if skill.last_updated is None:
        raise Exception(
            'No data available for when the skill was last_updated.'
        )
    skill_summary = skill_domain.SkillSummary(
        skill.id, skill.description, skill.language_code,
        skill.version, skill_model_misconception_count,
        skill_model_worked_examples_count,
        skill.created_on, skill.last_updated
    )

    return skill_summary


def create_skill_summary(skill_id: str) -> None:
    """Creates and stores a summary of the given skill.

    Args:
        skill_id: str. ID of the skill.
    """
    skill = skill_fetchers.get_skill_by_id(skill_id)
    skill_summary = compute_summary_of_skill(skill)
    save_skill_summary(skill_summary)


def populate_skill_summary_model_fields(
    skill_summary_model: skill_models.SkillSummaryModel,
    skill_summary: skill_domain.SkillSummary
) -> skill_models.SkillSummaryModel:
    """Populate skill summary model with the data from skill summary object.

    Args:
        skill_summary_model: SkillSummaryModel. The model to populate.
        skill_summary: SkillSummary. The skill summary domain object which
            should be used to populate the model.

    Returns:
        SkillSummaryModel. Populated model.
    """
    skill_summary_dict = {
        'description': skill_summary.description,
        'language_code': skill_summary.language_code,
        'version': skill_summary.version,
        'misconception_count': skill_summary.misconception_count,
        'worked_examples_count': skill_summary.worked_examples_count,
        'skill_model_last_updated': skill_summary.skill_model_last_updated,
        'skill_model_created_on': skill_summary.skill_model_created_on
    }
    if skill_summary_model is not None:
        skill_summary_model.populate(**skill_summary_dict)
    else:
        skill_summary_dict['id'] = skill_summary.id
        skill_summary_model = skill_models.SkillSummaryModel(
            **skill_summary_dict)

    return skill_summary_model


def save_skill_summary(skill_summary: skill_domain.SkillSummary) -> None:
    """Save a skill summary domain object as a SkillSummaryModel
    entity in the datastore.

    Args:
        skill_summary: SkillSummaryModel. The skill summary object to be saved
            in the datastore.
    """
    existing_skill_summary_model = (
        skill_models.SkillSummaryModel.get_by_id(skill_summary.id))
    skill_summary_model = populate_skill_summary_model_fields(
        existing_skill_summary_model, skill_summary
    )
    skill_summary_model.update_timestamps()
    skill_summary_model.put()


def create_user_skill_mastery(
    user_id: str, skill_id: str, degree_of_mastery: float
) -> None:
    """Creates skill mastery of a user.

    Args:
        user_id: str. The user ID of the user for whom to create the model.
        skill_id: str. The unique id of the skill.
        degree_of_mastery: float. The degree of mastery of user in the skill.
    """

    user_skill_mastery = skill_domain.UserSkillMastery(
        user_id, skill_id, degree_of_mastery)
    save_user_skill_mastery(user_skill_mastery)


def save_user_skill_mastery(
    user_skill_mastery: skill_domain.UserSkillMastery
) -> None:
    """Stores skill mastery of a user.

    Args:
        user_skill_mastery: dict. The user skill mastery model of a user.
    """
    user_skill_mastery_model = user_models.UserSkillMasteryModel(
        id=user_models.UserSkillMasteryModel.construct_model_id(
            user_skill_mastery.user_id, user_skill_mastery.skill_id),
        user_id=user_skill_mastery.user_id,
        skill_id=user_skill_mastery.skill_id,
        degree_of_mastery=user_skill_mastery.degree_of_mastery)

    user_skill_mastery_model.update_timestamps()
    user_skill_mastery_model.put()


def create_multi_user_skill_mastery(
    user_id: str, degrees_of_mastery: Dict[str, float]
) -> None:
    """Creates the mastery of a user in multiple skills.

    Args:
        user_id: str. The user ID of the user.
        degrees_of_mastery: dict(str, float). The keys are the requested
            skill IDs. The values are the corresponding mastery degree of
            the user.
    """
    user_skill_mastery_models = []

    for skill_id, degree_of_mastery in degrees_of_mastery.items():
        user_skill_mastery_models.append(user_models.UserSkillMasteryModel(
            id=user_models.UserSkillMasteryModel.construct_model_id(
                user_id, skill_id),
            user_id=user_id, skill_id=skill_id,
            degree_of_mastery=degree_of_mastery))
    user_models.UserSkillMasteryModel.update_timestamps_multi(
        user_skill_mastery_models)
    user_models.UserSkillMasteryModel.put_multi(user_skill_mastery_models)


def get_user_skill_mastery(user_id: str, skill_id: str) -> Optional[float]:
    """Fetches the mastery of user in a particular skill.

    Args:
        user_id: str. The user ID of the user.
        skill_id: str. Unique id of the skill for which mastery degree is
            requested.

    Returns:
        float or None. Mastery degree of the user for the requested skill, or
        None if UserSkillMasteryModel does not exist for the skill.
    """
    model_id = user_models.UserSkillMasteryModel.construct_model_id(
        user_id, skill_id)
    user_skill_mastery_model = user_models.UserSkillMasteryModel.get(
        model_id, strict=False)

    if not user_skill_mastery_model:
        return None

    # TODO(#15621): The explicit declaration of type for ndb properties
    # should be removed. Currently, these ndb properties are annotated with
    # Any return type. Once we have proper return type we can remove this.
    degree_of_mastery: float = user_skill_mastery_model.degree_of_mastery
    return degree_of_mastery


def get_multi_user_skill_mastery(
    user_id: str, skill_ids: List[str]
) -> Dict[str, Optional[float]]:
    """Fetches the mastery of user in multiple skills.

    Args:
        user_id: str. The user ID of the user.
        skill_ids: list(str). Skill IDs of the skill for which mastery degree is
            requested.

    Returns:
        dict(str, float|None). The keys are the requested skill IDs. The values
        are the corresponding mastery degree of the user or None if
        UserSkillMasteryModel does not exist for the skill.
    """
    degrees_of_mastery: Dict[str, Optional[float]] = {}
    model_ids = []

    for skill_id in skill_ids:
        model_ids.append(user_models.UserSkillMasteryModel.construct_model_id(
            user_id, skill_id))

    skill_mastery_models = user_models.UserSkillMasteryModel.get_multi(
        model_ids)

    for skill_id, skill_mastery_model in zip(skill_ids, skill_mastery_models):
        if skill_mastery_model is None:
            degrees_of_mastery[skill_id] = None
        else:
            degrees_of_mastery[skill_id] = skill_mastery_model.degree_of_mastery

    return degrees_of_mastery


def get_multi_users_skills_mastery(
    user_ids: List[str], skill_ids: List[str]
) -> Dict[str, Dict[str, Optional[float]]]:
    """Fetches the mastery of user in multiple skills.

    Args:
        user_ids: list(str). The user IDs of the users.
        skill_ids: list(str). Skill IDs of the skill for which mastery degree is
            requested.

    Returns:
        dict(str, dict(str, float|None)). The keys are the user IDs and values
        are dictionaries with keys as requested skill IDs and values
        as the corresponding mastery degree of the user or None if
        UserSkillMasteryModel does not exist for the skill.
    """
    # We need to convert the resultant object of itertools product to a list
    # to be able to use it multiple times as it otherwise gets exhausted after
    # being iterated over once.
    all_combinations = list(itertools.product(user_ids, skill_ids))
    model_ids = []
    for (user_id, skill_id) in all_combinations:
        model_ids.append(user_models.UserSkillMasteryModel.construct_model_id(
            user_id, skill_id))

    skill_mastery_models = user_models.UserSkillMasteryModel.get_multi(
        model_ids)
    degrees_of_masteries: Dict[
        str, Dict[str, Optional[float]]
    ] = {user_id: {} for user_id in user_ids}
    for i, (user_id, skill_id) in enumerate(all_combinations):
        skill_mastery_model = skill_mastery_models[i]
        if skill_mastery_model is None:
            degrees_of_masteries[user_id][skill_id] = None
        else:
            degrees_of_masteries[user_id][skill_id] = (
                skill_mastery_model.degree_of_mastery
            )

    return degrees_of_masteries


def skill_has_associated_questions(skill_id: str) -> bool:
    """Returns whether or not any question has this skill attached.

    Args:
        skill_id: str. The skill ID of the user.

    Returns:
        bool. Whether any question has this skill attached.
    """
    question_ids = (
        question_models.QuestionSkillLinkModel.get_all_question_ids_linked_to_skill_id( # pylint: disable=line-too-long
            skill_id))
    return len(question_ids) > 0


def get_sorted_skill_ids(
    degrees_of_mastery: Dict[str, Optional[float]]
) -> List[str]:
    """Sort the dict based on the mastery value.

    Args:
        degrees_of_mastery: dict(str, float|None). Dict mapping
            skill ids to mastery level. The mastery level can be
            float or None.

    Returns:
        list. List of the initial skill id's based on the mastery level.
    """
    skill_dict_with_float_value = {
        skill_id: degree for skill_id, degree in degrees_of_mastery.items()
        if degree is not None}

    sort_fn: Callable[[str], float] = (
        lambda skill_id: skill_dict_with_float_value[skill_id]
            if skill_dict_with_float_value.get(skill_id) else 0
        )
    sorted_skill_ids_with_float_value = sorted(
        skill_dict_with_float_value, key=sort_fn)
    skill_ids_with_none_value = [
        skill_id for skill_id, degree in degrees_of_mastery.items()
        if degree is None]

    sorted_skill_ids = (
        skill_ids_with_none_value + sorted_skill_ids_with_float_value)
    return sorted_skill_ids[:feconf.MAX_NUMBER_OF_SKILL_IDS]


def filter_skills_by_mastery(user_id: str, skill_ids: List[str]) -> List[str]:
    """Given a list of skill_ids, it returns a list of
    feconf.MAX_NUMBER_OF_SKILL_IDS skill_ids in which the user has
    the least mastery.(Please note that python 2.7 considers the None
    type smaller than any value, so None types will be returned first)

    Args:
        user_id: str. The unique user ID of the user.
        skill_ids: list(str). The skill_ids that are to be filtered.

    Returns:
        list(str). A list of the filtered skill_ids.
    """
    degrees_of_mastery = get_multi_user_skill_mastery(user_id, skill_ids)
    filtered_skill_ids = get_sorted_skill_ids(degrees_of_mastery)

    # Arranges the skill_ids in the order as it was received.
    arranged_filtered_skill_ids = []
    for skill_id in skill_ids:
        if skill_id in filtered_skill_ids:
            arranged_filtered_skill_ids.append(skill_id)
    return arranged_filtered_skill_ids


def get_untriaged_skill_summaries(
    skill_summaries: List[skill_domain.SkillSummary],
    skill_ids_assigned_to_some_topic: Set[str],
    merged_skill_ids: List[str]
) -> List[skill_domain.SkillSummary]:
    """Returns a list of skill summaries for all skills that are untriaged.

    Args:
        skill_summaries: list(SkillSummary). The list of all skill summary
            domain objects.
        skill_ids_assigned_to_some_topic: set(str). The set of skill ids which
            are assigned to some topic.
        merged_skill_ids: list(str). List of skill IDs of merged skills.

    Returns:
        list(SkillSummary). A list of skill summaries for all skills that
        are untriaged.
    """
    untriaged_skill_summaries = []

    for skill_summary in skill_summaries:
        skill_id = skill_summary.id
        if (skill_id not in skill_ids_assigned_to_some_topic) and (
                skill_id not in merged_skill_ids):
            untriaged_skill_summaries.append(skill_summary)

    return untriaged_skill_summaries


def get_categorized_skill_ids_and_descriptions(
) -> skill_domain.CategorizedSkills:
    """Returns a CategorizedSkills domain object for all the skills that are
    categorized.

    Returns:
        CategorizedSkills. An instance of the CategorizedSkills domain object
        for all the skills that are categorized.
    """
    topics = topic_fetchers.get_all_topics()

    categorized_skills = skill_domain.CategorizedSkills()

    skill_ids = []

    for topic in topics:
        subtopics = topic.subtopics
        subtopic_titles = [subtopic.title for subtopic in subtopics]
        categorized_skills.add_topic(topic.name, subtopic_titles)
        for skill_id in topic.uncategorized_skill_ids:
            skill_ids.append(skill_id)
        for subtopic in subtopics:
            for skill_id in subtopic.skill_ids:
                skill_ids.append(skill_id)

    skill_descriptions = get_descriptions_of_skills(skill_ids)[0]

    for topic in topics:
        subtopics = topic.subtopics
        for skill_id in topic.uncategorized_skill_ids:
            description = skill_descriptions[skill_id]
            categorized_skills.add_uncategorized_skill(
                topic.name, skill_id,
                description)
        for subtopic in subtopics:
            for skill_id in subtopic.skill_ids:
                description = skill_descriptions[skill_id]
                categorized_skills.add_subtopic_skill(
                    topic.name, subtopic.title,
                    skill_id, description)

    return categorized_skills<|MERGE_RESOLUTION|>--- conflicted
+++ resolved
@@ -50,14 +50,9 @@
 
 (skill_models, user_models, question_models, topic_models) = (
     models.Registry.import_models([
-<<<<<<< HEAD
-        models.Names.SKILL, models.Names.USER, models.Names.QUESTION,
-        models.Names.TOPIC]))
-datastore_services = models.Registry.import_datastore_services()
-=======
-        models.NAMES.skill, models.NAMES.user, models.NAMES.question,
-        models.NAMES.topic]))
->>>>>>> d9edb1be
+        models.Names.skill, models.Names.user, models.Names.question,
+        models.Names.topic]))
+
 
 
 # Repository GET methods.
