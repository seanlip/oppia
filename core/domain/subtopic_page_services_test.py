# coding: utf-8
#
# Copyright 2018 The Oppia Authors. All Rights Reserved.
#
# Licensed under the Apache License, Version 2.0 (the "License");
# you may not use this file except in compliance with the License.
# You may obtain a copy of the License at
#
#      http://www.apache.org/licenses/LICENSE-2.0
#
# Unless required by applicable law or agreed to in writing, software
# distributed under the License is distributed on an "AS-IS" BASIS,
# WITHOUT WARRANTIES OR CONDITIONS OF ANY KIND, either express or implied.
# See the License for the specific language governing permissions and
# limitations under the License.

"""Tests for subtopic page domain objects."""

from __future__ import annotations

import re

from core import feconf
from core.constants import constants
from core.domain import skill_services
from core.domain import state_domain
from core.domain import subtopic_page_domain
from core.domain import subtopic_page_services
from core.domain import topic_domain
from core.domain import topic_fetchers
from core.domain import topic_services
from core.platform import models
from core.tests import test_utils

MYPY = False
if MYPY: # pragma: no cover
    from mypy_imports import base_models
    from mypy_imports import subtopic_models

(base_models, subtopic_models) = models.Registry.import_models([
    models.NAMES.base_model, models.NAMES.subtopic])


class SubtopicPageServicesUnitTests(test_utils.GenericTestBase):
    """Tests for topic domain objects."""

    user_id = 'user_id'
    story_id_1 = 'story_1'
    story_id_2 = 'story_2'
    story_id_3 = 'story_3'
    subtopic_id = 1
    skill_id_1 = 'skill_1'
    skill_id_2 = 'skill_2'

    def setUp(self) -> None:
        super().setUp()
        self.signup(
            self.CURRICULUM_ADMIN_EMAIL, self.CURRICULUM_ADMIN_USERNAME)
        self.admin_id = self.get_user_id_from_email(
            self.CURRICULUM_ADMIN_EMAIL)
        self.set_curriculum_admins([self.CURRICULUM_ADMIN_USERNAME])

        self.TOPIC_ID = topic_fetchers.get_new_topic_id()

        self.subtopic_page = (
            subtopic_page_domain.SubtopicPage.create_default_subtopic_page(
                self.subtopic_id, self.TOPIC_ID))
        subtopic_page_services.save_subtopic_page(
            self.user_id, self.subtopic_page, 'Added subtopic',
            [topic_domain.TopicChange({
                'cmd': topic_domain.CMD_ADD_SUBTOPIC,
                'subtopic_id': 1,
                'title': 'Sample',
                'url_fragment': 'sample-fragment'
            })]
        )
        self.subtopic_page_id = (
            subtopic_page_domain.SubtopicPage.get_subtopic_page_id(
                self.TOPIC_ID, 1))

        self.TOPIC_ID_1 = topic_fetchers.get_new_topic_id()
        # Set up topic and subtopic.
        topic = topic_domain.Topic.create_default_topic(
            self.TOPIC_ID_1, 'Place Values', 'abbrev', 'description', 'fragm')
        topic.thumbnail_filename = 'thumbnail.svg'
        topic.thumbnail_bg_color = '#C6DCDA'
        topic.subtopics = [
            topic_domain.Subtopic(
                1, 'Naming Numbers', ['skill_id_1'], 'image.svg',
                constants.ALLOWED_THUMBNAIL_BG_COLORS['subtopic'][0], 21131,
                'dummy-subtopic-url'),
            topic_domain.Subtopic(
                2, 'Subtopic Name', ['skill_id_2'], 'image.svg',
                constants.ALLOWED_THUMBNAIL_BG_COLORS['subtopic'][0], 21131,
                'other-subtopic-url')]
        topic.next_subtopic_id = 3
        topic.skill_ids_for_diagnostic_test = ['skill_id_1']
        topic_services.save_new_topic(self.admin_id, topic) # type: ignore[no-untyped-call]

        # Publish the topic and its stories.
        topic_services.publish_topic(self.TOPIC_ID_1, self.admin_id) # type: ignore[no-untyped-call]

    def test_get_subtopic_page_from_model(self) -> None:
        subtopic_page_model = subtopic_models.SubtopicPageModel.get(
            self.subtopic_page_id)
        subtopic_page = subtopic_page_services.get_subtopic_page_from_model(
            subtopic_page_model)
        self.assertEqual(subtopic_page.to_dict(), self.subtopic_page.to_dict())

    def test_get_subtopic_page_by_id(self) -> None:
        subtopic_page_1 = subtopic_page_services.get_subtopic_page_by_id(
            self.TOPIC_ID, self.subtopic_id)
        self.assertEqual(
            subtopic_page_1.to_dict(), self.subtopic_page.to_dict())
        # When the subtopic page with the given subtopic id and topic id
        # doesn't exist.
        subtopic_page_2 = subtopic_page_services.get_subtopic_page_by_id(
            'topic_id', 1, strict=False)
        self.assertEqual(subtopic_page_2, None)

    def test_get_subtopic_pages_with_ids(self) -> None:
        subtopic_ids = [self.subtopic_id]
        subtopic_pages = subtopic_page_services.get_subtopic_pages_with_ids(
            self.TOPIC_ID, subtopic_ids)
        # Ruling out the possibility of None for mypy type checking.
        assert subtopic_pages[0] is not None
        self.assertEqual(
            subtopic_pages[0].to_dict(), self.subtopic_page.to_dict())
        subtopic_ids = [2]
        subtopic_pages = subtopic_page_services.get_subtopic_pages_with_ids(
            self.TOPIC_ID, subtopic_ids)
        self.assertEqual(subtopic_pages, [None])
        subtopic_ids = [self.subtopic_id, 2]
        subtopic_pages = subtopic_page_services.get_subtopic_pages_with_ids(
            self.TOPIC_ID, subtopic_ids)
        expected_subtopic_pages = [self.subtopic_page.to_dict(), None]
        # Ruling out the possibility of None for mypy type checking.
        assert subtopic_pages[0] is not None
        self.assertEqual(
            [subtopic_pages[0].to_dict(), subtopic_pages[1]],
            expected_subtopic_pages)
        subtopic_ids = []
        subtopic_pages = subtopic_page_services.get_subtopic_pages_with_ids(
            self.TOPIC_ID, subtopic_ids)
        self.assertEqual(subtopic_pages, [])
        subtopic_ids = [2, 2]
        subtopic_pages = subtopic_page_services.get_subtopic_pages_with_ids(
            self.TOPIC_ID, subtopic_ids)
        self.assertEqual(subtopic_pages, [None, None])

    def test_get_subtopic_page_contents_by_id(self) -> None:
        self.subtopic_page = subtopic_page_services.get_subtopic_page_by_id(
            self.TOPIC_ID, 1)
        recorded_voiceovers: state_domain.RecordedVoiceoversDict = {
            'voiceovers_mapping': {
                'content': {
                    'en': {
                        'filename': 'test.mp3',
                        'file_size_bytes': 100,
                        'needs_update': False,
                        'duration_secs': 7.213
                    }
                }
            }
        }
        expected_page_contents_dict = {
            'subtitled_html': {
                'content_id': 'content', 'html': '<p>hello world</p>'
            },
            'recorded_voiceovers': recorded_voiceovers,
            'written_translations': {
                'translations_mapping': {
                    'content': {}
                }
            }
        }
        self.subtopic_page.update_page_contents_html(
            state_domain.SubtitledHtml.from_dict({
                'html': '<p>hello world</p>',
                'content_id': 'content'
            }))
        self.subtopic_page.update_page_contents_audio(
            state_domain.RecordedVoiceovers.from_dict(recorded_voiceovers))
        subtopic_page_services.save_subtopic_page(
            self.user_id, self.subtopic_page, 'Updated page contents',
            [subtopic_page_domain.SubtopicPageChange({
                'cmd': subtopic_page_domain.CMD_UPDATE_SUBTOPIC_PAGE_PROPERTY,
                'subtopic_id': 1,
                'property_name': 'page_contents_html',
                'new_value': 'a',
                'old_value': 'b'
            })])
        subtopic_page_contents = (
            subtopic_page_services.get_subtopic_page_contents_by_id(
                self.TOPIC_ID, 1))
        self.assertEqual(
            subtopic_page_contents.to_dict(), expected_page_contents_dict)
        subtopic_page_content = (
            subtopic_page_services.get_subtopic_page_contents_by_id(
                self.TOPIC_ID, 2, strict=False))
        self.assertEqual(subtopic_page_content, None)

    def test_save_subtopic_page(self) -> None:
        subtopic_page_1 = (
            subtopic_page_domain.SubtopicPage.create_default_subtopic_page(
                1, 'topic_id_1'))
        subtopic_page_services.save_subtopic_page(
            self.user_id, subtopic_page_1, 'Added subtopic',
            [topic_domain.TopicChange({
                'cmd': topic_domain.CMD_ADD_SUBTOPIC,
                'subtopic_id': 1,
                'title': 'Sample',
                'url_fragment': 'sample-fragment-one'
            })])
        with self.assertRaisesRegex(
            Exception, 'Unexpected error: received an invalid change list *'):
            subtopic_page_services.save_subtopic_page(
                self.user_id, subtopic_page_1, 'Added subtopic', [])
        subtopic_page_id_1 = (
            subtopic_page_domain.SubtopicPage.get_subtopic_page_id(
                'topic_id_1', 1))
        subtopic_page_model_1 = subtopic_models.SubtopicPageModel.get(
            subtopic_page_id_1)
        subtopic_page_1.version = 2
        subtopic_page_model_1.version = 3
        with self.assertRaisesRegex(Exception, 'Trying to update version *'):
            subtopic_page_services.save_subtopic_page(
                self.user_id, subtopic_page_1, 'Added subtopic',
                [topic_domain.TopicChange({
                    'cmd': topic_domain.CMD_ADD_SUBTOPIC,
                    'subtopic_id': 1,
                    'title': 'Sample',
                    'url_fragment': 'fragment'
                })])
        subtopic_page_1.version = 3
        subtopic_page_model_1.version = 2
        with self.assertRaisesRegex(
            Exception, 'Unexpected error: trying to update version *'):
            subtopic_page_services.save_subtopic_page(
                self.user_id, subtopic_page_1, 'Added subtopic',
                [topic_domain.TopicChange({
                    'cmd': topic_domain.CMD_ADD_SUBTOPIC,
                    'subtopic_id': 1,
                    'title': 'Sample',
                    'url_fragment': 'sample-frag'
                })])

    def test_commit_log_entry(self) -> None:
        subtopic_page_commit_log_entry = (
            subtopic_models.SubtopicPageCommitLogEntryModel.get_commit(
                self.subtopic_page_id, 1)
        )
        # Ruling out the possibility of None for mypy type checking.
        assert subtopic_page_commit_log_entry is not None
        self.assertEqual(subtopic_page_commit_log_entry.commit_type, 'create')
        self.assertEqual(
            subtopic_page_commit_log_entry.subtopic_page_id,
            self.subtopic_page_id)
        self.assertEqual(subtopic_page_commit_log_entry.user_id, self.user_id)

    def test_delete_subtopic_page(self) -> None:
        subtopic_page_id = (
            subtopic_page_domain.SubtopicPage.get_subtopic_page_id(
                self.TOPIC_ID, 1))
        subtopic_page_services.delete_subtopic_page(
            self.user_id, self.TOPIC_ID, 1)
        with self.assertRaisesRegex(
            base_models.BaseModel.EntityNotFoundError,
            re.escape(
                'Entity for class SubtopicPageModel with id %s not found' % (
                    subtopic_page_id))):
            subtopic_models.SubtopicPageModel.get(subtopic_page_id)
        with self.assertRaisesRegex(
            base_models.BaseModel.EntityNotFoundError,
            re.escape(
                'Entity for class SubtopicPageModel with id %s not found' % (
                    subtopic_page_id))):
            subtopic_page_services.delete_subtopic_page(
                self.user_id, self.TOPIC_ID, 1)

    def test_migrate_page_contents_from_v1_to_v2_schema(self) -> None:
        current_schema_version_swap = self.swap(
            feconf, 'CURRENT_SUBTOPIC_PAGE_CONTENTS_SCHEMA_VERSION', 2)
        html_content = (
            '<p>Value</p><oppia-noninteractive-math raw_latex-with-value="&a'
            'mp;quot;+,-,-,+&amp;quot;"></oppia-noninteractive-math>')
        expected_html_content = (
            '<p>Value</p><oppia-noninteractive-math math_content-with-value='
            '"{&amp;quot;raw_latex&amp;quot;: &amp;quot;+,-,-,+&amp;quot;, &'
            'amp;quot;svg_filename&amp;quot;: &amp;quot;&amp;quot;}"></oppia'
            '-noninteractive-math>')
        written_translations_dict = {
            'translations_mapping': {
                'content1': {
                    'en': {
                        'data_format': 'html',
                        'translation': html_content,
                        'needs_update': True
                    },
                    'hi': {
                        'data_format': 'html',
                        'translation': 'Hey!',
                        'needs_update': False
                    }
                },
                'feedback_1': {
                    'hi': {
                        'data_format': 'html',
                        'translation': 'Testing!',
                        'needs_update': False
                    },
                    'en': {
                        'data_format': 'html',
                        'translation': 'hello!',
                        'needs_update': False
                    }
                }
            }
        }
        written_translations_dict_math = {
            'translations_mapping': {
                'content1': {
                    'en': {
                        'data_format': 'html',
                        'translation': expected_html_content,
                        'needs_update': True
                    },
                    'hi': {
                        'data_format': 'html',
                        'translation': 'Hey!',
                        'needs_update': False
                    }
                },
                'feedback_1': {
                    'hi': {
                        'data_format': 'html',
                        'translation': 'Testing!',
                        'needs_update': False
                    },
                    'en': {
                        'data_format': 'html',
                        'translation': 'hello!',
                        'needs_update': False
                    }
                }
            }
        }
        recorded_voiceovers = {
            'voiceovers_mapping': {
                'content': {
                    'en': {
                        'filename': 'test.mp3',
                        'file_size_bytes': 100,
                        'needs_update': False,
                        'duration_secs': 7.213
                    }
                }
            }
        }
        page_contents_dict = {
            'subtitled_html': {
                'content_id': 'content', 'html': html_content
            },
            'recorded_voiceovers': recorded_voiceovers,
            'written_translations': written_translations_dict
        }
        expected_page_contents_dict = {
            'subtitled_html': {
                'content_id': 'content', 'html': expected_html_content
            },
            'recorded_voiceovers': recorded_voiceovers,
            'written_translations': written_translations_dict_math
        }

        subtopic_page_id = subtopic_models.SubtopicPageModel.get_new_id('')
        subtopic_page_model = subtopic_models.SubtopicPageModel(
            id=subtopic_page_id,
            topic_id=self.TOPIC_ID,
            page_contents=page_contents_dict,
            page_contents_schema_version=1,
            language_code='en'
        )
        self.assertEqual(subtopic_page_model.page_contents_schema_version, 1)

        with current_schema_version_swap:
            subtopic_page = subtopic_page_services.get_subtopic_page_from_model(
                subtopic_page_model)

        self.assertEqual(subtopic_page.page_contents_schema_version, 2)
        self.assertEqual(
            subtopic_page.page_contents.to_dict(), expected_page_contents_dict)

    def test_migrate_page_contents_from_v2_to_v3_schema(self) -> None:
        current_schema_version_swap = self.swap(
            feconf, 'CURRENT_SUBTOPIC_PAGE_CONTENTS_SCHEMA_VERSION', 3)
        html_content = (
            '<oppia-noninteractive-svgdiagram '
            'svg_filename-with-value="&quot;img1.svg&quot;"'
            ' alt-with-value="&quot;Image&quot;">'
            '</oppia-noninteractive-svgdiagram>'
        )
        expected_html_content = (
            '<oppia-noninteractive-image alt-with-value=\'\"Image\"\''
            ' caption-with-value="&amp;quot;&amp;quot;" '
            'filepath-with-value=\'\"img1.svg\"\'>'
            '</oppia-noninteractive-image>')
        written_translations_dict = {
            'translations_mapping': {
                'content1': {
                    'en': {
                        'data_format': 'html',
                        'translation': html_content,
                        'needs_update': True
                    },
                    'hi': {
                        'data_format': 'html',
                        'translation': 'Hey!',
                        'needs_update': False
                    }
                },
                'feedback_1': {
                    'hi': {
                        'data_format': 'html',
                        'translation': 'Testing!',
                        'needs_update': False
                    },
                    'en': {
                        'data_format': 'html',
                        'translation': 'hello!',
                        'needs_update': False
                    }
                }
            }
        }
        written_translations_dict_math = {
            'translations_mapping': {
                'content1': {
                    'en': {
                        'data_format': 'html',
                        'translation': expected_html_content,
                        'needs_update': True
                    },
                    'hi': {
                        'data_format': 'html',
                        'translation': 'Hey!',
                        'needs_update': False
                    }
                },
                'feedback_1': {
                    'hi': {
                        'data_format': 'html',
                        'translation': 'Testing!',
                        'needs_update': False
                    },
                    'en': {
                        'data_format': 'html',
                        'translation': 'hello!',
                        'needs_update': False
                    }
                }
            }
        }
        recorded_voiceovers = {
            'voiceovers_mapping': {
                'content': {
                    'en': {
                        'filename': 'test.mp3',
                        'file_size_bytes': 100,
                        'needs_update': False,
                        'duration_secs': 7.213
                    }
                }
            }
        }
        page_contents_dict = {
            'subtitled_html': {
                'content_id': 'content', 'html': html_content
            },
            'recorded_voiceovers': recorded_voiceovers,
            'written_translations': written_translations_dict
        }
        expected_page_contents_dict = {
            'subtitled_html': {
                'content_id': 'content', 'html': expected_html_content
            },
            'recorded_voiceovers': recorded_voiceovers,
            'written_translations': written_translations_dict_math
        }

        subtopic_page_id = subtopic_models.SubtopicPageModel.get_new_id('')
        subtopic_page_model = subtopic_models.SubtopicPageModel(
            id=subtopic_page_id,
            topic_id=self.TOPIC_ID,
            page_contents=page_contents_dict,
            page_contents_schema_version=2,
            language_code='en'
        )
        self.assertEqual(subtopic_page_model.page_contents_schema_version, 2)

        with current_schema_version_swap:
            subtopic_page = subtopic_page_services.get_subtopic_page_from_model(
                subtopic_page_model)

        self.assertEqual(subtopic_page.page_contents_schema_version, 3)
        self.assertEqual(
            subtopic_page.page_contents.to_dict(), expected_page_contents_dict)

    def test_migrate_page_contents_from_v3_to_v4_schema(self) -> None:
        current_schema_version_swap = self.swap(
            feconf, 'CURRENT_SUBTOPIC_PAGE_CONTENTS_SCHEMA_VERSION', 4)
        expected_html_content = (
            '<p>1 × 3 😕 😊</p>'
        )
        html_content = (
            '<p>1 Ã— 3 ðŸ˜• ðŸ˜Š</p>'
        )
        written_translations_dict = {
            'translations_mapping': {
                'content1': {
                    'en': {
                        'data_format': 'html',
                        'translation': html_content,
                        'needs_update': True
                    },
                    'hi': {
                        'data_format': 'html',
                        'translation': 'Hey!',
                        'needs_update': False
                    }
                },
                'feedback_1': {
                    'hi': {
                        'data_format': 'html',
                        'translation': 'Testing!',
                        'needs_update': False
                    },
                    'en': {
                        'data_format': 'html',
                        'translation': 'hello!',
                        'needs_update': False
                    }
                }
            }
        }
        written_translations_dict_math = {
            'translations_mapping': {
                'content1': {
                    'en': {
                        'data_format': 'html',
                        'translation': expected_html_content,
                        'needs_update': True
                    },
                    'hi': {
                        'data_format': 'html',
                        'translation': 'Hey!',
                        'needs_update': False
                    }
                },
                'feedback_1': {
                    'hi': {
                        'data_format': 'html',
                        'translation': 'Testing!',
                        'needs_update': False
                    },
                    'en': {
                        'data_format': 'html',
                        'translation': 'hello!',
                        'needs_update': False
                    }
                }
            }
        }
        recorded_voiceovers = {
            'voiceovers_mapping': {
                'content': {
                    'en': {
                        'filename': 'test.mp3',
                        'file_size_bytes': 100,
                        'needs_update': False,
                        'duration_secs': 7.213
                    }
                }
            }
        }
        page_contents_dict = {
            'subtitled_html': {
                'content_id': 'content', 'html': html_content
            },
            'recorded_voiceovers': recorded_voiceovers,
            'written_translations': written_translations_dict
        }
        expected_page_contents_dict = {
            'subtitled_html': {
                'content_id': 'content', 'html': expected_html_content
            },
            'recorded_voiceovers': recorded_voiceovers,
            'written_translations': written_translations_dict_math
        }

        subtopic_page_id = subtopic_models.SubtopicPageModel.get_new_id('')
        subtopic_page_model = subtopic_models.SubtopicPageModel(
            id=subtopic_page_id,
            topic_id=self.TOPIC_ID,
            page_contents=page_contents_dict,
            page_contents_schema_version=3,
            language_code='en'
        )
        self.assertEqual(subtopic_page_model.page_contents_schema_version, 3)

        with current_schema_version_swap:
            subtopic_page = subtopic_page_services.get_subtopic_page_from_model(
                subtopic_page_model)

        self.assertEqual(subtopic_page.page_contents_schema_version, 4)
        self.assertEqual(
            subtopic_page.page_contents.to_dict(), expected_page_contents_dict)

    def test_cannot_migrate_page_contents_to_latest_schema_with_invalid_version(
        self
    ) -> None:
        current_schema_version_swap = self.swap(
            feconf, 'CURRENT_SUBTOPIC_PAGE_CONTENTS_SCHEMA_VERSION', 2)
        assert_raises_regexp_context_manager = self.assertRaisesRegex(
            Exception,
            'Sorry, we can only process v1-v2 page schemas at present.')

        subtopic_page_model = subtopic_models.SubtopicPageModel.get(
            self.subtopic_page_id)
        subtopic_page_model.page_contents_schema_version = 0
        subtopic_page_model.commit(self.user_id, '', [])

        with current_schema_version_swap, (
            assert_raises_regexp_context_manager):
            subtopic_page_services.get_subtopic_page_from_model(
                subtopic_page_model)

    def test_get_topic_ids_from_subtopic_page_ids(self) -> None:
        topic_ids = (
            subtopic_page_services.get_topic_ids_from_subtopic_page_ids(
                ['topic1:subtopic1', 'topic2:subtopic2', 'topic1:subtopic3']
            )
        )

        self.assertEqual(topic_ids, ['topic1', 'topic2'])

    def test_get_multi_users_subtopic_pages_progress(self) -> None:
        degree_of_mastery = 0.5
        learner_id_1 = 'learner_1'
        learner_id_2 = 'learner_2'

<<<<<<< HEAD
        # Add some subtopic progress for the student.
        skill_services.create_user_skill_mastery(
            student_id_1, 'skill_id_1', degree_of_mastery
=======
        # Add some subtopic progress for the learner.
        skill_services.create_user_skill_mastery( # type: ignore[no-untyped-call]
            learner_id_1, 'skill_id_1', degree_of_mastery
>>>>>>> cacab2da
        )

        subtopic_page_id = '{}:{}'.format(self.TOPIC_ID_1, 1)
        progress = (
            subtopic_page_services.get_multi_users_subtopic_pages_progress(
                [learner_id_1, learner_id_2], [subtopic_page_id]
            )
        )

        learner_1_progress = progress[learner_id_1]
        learner_2_progress = progress[learner_id_2]

        self.assertEqual(len(learner_1_progress), 1)
        self.assertEqual(len(learner_2_progress), 1)
        self.assertEqual(learner_1_progress[0]['subtopic_id'], 1)
        self.assertEqual(
            learner_1_progress[0]['subtopic_title'], 'Naming Numbers'
        )
        self.assertEqual(
            learner_1_progress[0]['parent_topic_id'], self.TOPIC_ID_1
        )
        self.assertEqual(
            learner_1_progress[0]['parent_topic_name'], 'Place Values'
        )
        self.assertEqual(
            learner_1_progress[0]['subtopic_mastery'], degree_of_mastery
        )
        self.assertIsNone(learner_2_progress[0]['subtopic_mastery'])

    def test_get_learner_group_syllabus_subtopic_page_summaries(self) -> None:
        subtopic_page_id = '{}:{}'.format(self.TOPIC_ID_1, 1)
        expected_summaries = [{
            'subtopic_id': 1,
            'subtopic_title': 'Naming Numbers',
            'parent_topic_id': self.TOPIC_ID_1,
            'parent_topic_name': 'Place Values',
            'thumbnail_filename': 'image.svg',
            'thumbnail_bg_color':
                constants.ALLOWED_THUMBNAIL_BG_COLORS['subtopic'][0],
            'subtopic_mastery': None
        }]
        summaries = (
            subtopic_page_services
                .get_learner_group_syllabus_subtopic_page_summaries(
                    [subtopic_page_id]))
        self.assertEqual(summaries, expected_summaries)<|MERGE_RESOLUTION|>--- conflicted
+++ resolved
@@ -648,15 +648,9 @@
         learner_id_1 = 'learner_1'
         learner_id_2 = 'learner_2'
 
-<<<<<<< HEAD
-        # Add some subtopic progress for the student.
+        # Add some subtopic progress for the learner.
         skill_services.create_user_skill_mastery(
-            student_id_1, 'skill_id_1', degree_of_mastery
-=======
-        # Add some subtopic progress for the learner.
-        skill_services.create_user_skill_mastery( # type: ignore[no-untyped-call]
             learner_id_1, 'skill_id_1', degree_of_mastery
->>>>>>> cacab2da
         )
 
         subtopic_page_id = '{}:{}'.format(self.TOPIC_ID_1, 1)
