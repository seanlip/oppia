--- conflicted
+++ resolved
@@ -749,15 +749,6 @@
         ).put()
 
         # Set-up for AppFeedbackReportModel scrubbed by user.
-<<<<<<< HEAD
-        app_feedback_report_models.AppFeedbackReportModel(
-            id='%s.%s.%s' % (
-                self.PLATFORM_ANDROID,
-                self.REPORT_SUBMITTED_TIMESTAMP.second,
-                'randomInteger123'),
-            platform=self.PLATFORM_ANDROID,
-            scrubbed_by=self.USER_ID_1,
-=======
         report_id = '%s.%s.%s' % (
             self.PLATFORM_ANDROID, self.REPORT_SUBMITTED_TIMESTAMP.second,
             'randomInteger123')
@@ -765,7 +756,6 @@
             id=report_id,
             platform=self.PLATFORM_ANDROID,
             scrubbed_by=None,
->>>>>>> be88685f
             ticket_id='%s.%s.%s' % (
                 'random_hash', self.TICKET_CREATION_TIMESTAMP.second,
                 '16CharString1234'),
@@ -784,15 +774,12 @@
             android_report_info_schema_version=(
                 self.ANDROID_REPORT_INFO_SCHEMA_VERSION)
         ).put()
-<<<<<<< HEAD
-=======
         report_entity = (
             app_feedback_report_models.AppFeedbackReportModel.get_by_id(
                 report_id))
         report_entity.scrubbed_by = self.USER_ID_1
         report_entity.update_timestamps()
         report_entity.put()
->>>>>>> be88685f
 
     def set_up_trivial(self):
         """Setup for trivial test of export_data functionality."""
