# Copyright 2016 The Oppia Authors. All Rights Reserved.
#
# Licensed under the Apache License, Version 2.0 (the "License");
# you may not use this file except in compliance with the License.
# You may obtain a copy of the License at
#
#      http://www.apache.org/licenses/LICENSE-2.0
#
# Unless required by applicable law or agreed to in writing, software
# distributed under the License is distributed on an "AS-IS" BASIS,
# WITHOUT WARRANTIES OR CONDITIONS OF ANY KIND, either express or implied.
# See the License for the specific language governing permissions and
# limitations under the License.

"""Domain objects for classifier models"""

import copy

from core.domain import classifier_registry
from core.platform import models
import feconf
import utils

(classifier_models,) = models.Registry.import_models(
    [models.NAMES.classifier])

<<<<<<< HEAD

class Classifier(object):
    """Domain object for a classifier.
=======
class ClassifierData(object):
    """Domain object for a classifier data model.
>>>>>>> ae70fc14

    A classifier is a machine learning model created using a particular
    classification algorithm which is used for answer classification
    task.

    Attributes:
        id: str. The unique id of the classifier.
        exp_id: str. The exploration id to which this classifier belongs.
        exp_version_when_created: str. The version of the exploration when
            this classification model was created.
        state_name: str. The name of the state to which the classifier belongs.
        algorithm_id: str. The id of the algorithm used for generating
            classifier.
        classifier_data: dict. The actual classifier model used for
            classification purpose.
        data_schema_version: int. Schema version of the data used by the
            classifier. This depends on the algorithm ID.
    """

    def __init__(self, classifier_id, exp_id,
                 exp_version_when_created, state_name, algorithm_id,
                 classifier_data, data_schema_version):
        """Constructs a ClassifierData domain object.

        Args:
            classifier_id: str. The unique id of the classifier.
            exp_id: str. The exploration id to which the classifier belongs.
            exp_version_when_created: int. The version of the exploration when
                this classification model was created.
            state_name: str. The name of the state to which the classifier
                belongs.
            algorithm_id: str. The id of the algorithm used for generating
                classifier.
            classifier_data: dict. The actual classifier model used for
                classification purpose.
            data_schema_version: int. Schema version of the
                data used by the classifier.
        """
        self._id = classifier_id
        self._exp_id = exp_id
        self._exp_version_when_created = exp_version_when_created
        self._state_name = state_name
        self._algorithm_id = algorithm_id
        self._classifier_data = copy.deepcopy(classifier_data)
        self._data_schema_version = data_schema_version

    @property
    def id(self):
        return self._id

    @property
    def exp_id(self):
        return self._exp_id

    @property
    def exp_version_when_created(self):
        return self._exp_version_when_created

    @property
    def state_name(self):
        return self._state_name

    @property
    def algorithm_id(self):
        return self._algorithm_id

    @property
    def classifier_data(self):
        return self._classifier_data

    @property
    def data_schema_version(self):
        return self._data_schema_version

    def update_state_name(self, state_name):
        """Updates the state_name attribute of the ClassifierData domain object.

        Args:
            state_name: str. The name of the updated state to which the
            classifier belongs.
        """

        self._state_name = state_name

    def to_dict(self):
        """Constructs a dict representation of ClassifierData domain object.

        Returns:
            A dict representation of ClassifierData domain object.
        """

        return {
            'classifier_id': self._id,
            'exp_id': self._exp_id,
            'exp_version_when_created': self._exp_version_when_created,
            'state_name': self._state_name,
            'algorithm_id': self._algorithm_id,
            'classifier_data': self._classifier_data,
            'data_schema_version': self._data_schema_version
        }

    def validate(self):
        """Validates the classifier before it is saved to storage."""

        if not isinstance(self.id, basestring):
            raise utils.ValidationError(
                'Expected id to be a string, received %s' % self.id)

        if not isinstance(self.exp_id, basestring):
            raise utils.ValidationError(
                'Expected exp_id to be a string, received %s' % self.exp_id)

        if not isinstance(self.exp_version_when_created, int):
            raise utils.ValidationError(
                'Expected exp_version_when_created to be an int, received %s' %
                self.exp_version_when_created)

        if not isinstance(self.state_name, basestring):
            raise utils.ValidationError(
                'Expected id to be a string, received %s' % self.state_name)
        utils.require_valid_name(self.state_name, 'the state name')

        if not isinstance(self.algorithm_id, basestring):
            raise utils.ValidationError(
                'Expected algorithm_id to be a string, received %s' %
                self.algorithm_id)
        utils.require_valid_name(
            self.algorithm_id, 'the algorithm id')
        algorithm_ids = [
            classifier_details['algorithm_id'] for classifier_details in
            feconf.INTERACTION_CLASSIFIER_MAPPING.values()]
        if self.algorithm_id not in algorithm_ids:
            raise utils.ValidationError(
                'Invalid algorithm id: %s' % self.algorithm_id)

        if not isinstance(self.classifier_data, dict):
            raise utils.ValidationError(
                'Expected classifier_data to be a dict, received %s' %(
                    self.classifier_data))
        classifier_class = (
            classifier_registry.Registry.get_classifier_by_algorithm_id(
                self.algorithm_id))
<<<<<<< HEAD
        classifier_class.validate(self.cached_classifier_data)


class ClassifierTrainingJob(object):
    """Domain object for a classifier training job.

    A classifier training job is an abstraction of a request made by Oppia
    for training a classifier model using certain dataset and a particular ML
    algorithm denoted by the algorithm id. The classifier training jobs are
    then picked up by the Virtual Machine (VM) through APIs exposed by Oppia.
    The training_data is populated lazily when the job is fetched from the
    database upon the request from the VM.

    Attributes:
        job_id: str. The unique id of the classifier training job.
        algorithm_id: str. The id of the algorithm that will be used for
            generating the classifier.
        exp_id: str. The id of the exploration that contains the state
            for which the classifier will be generated.
        exp_version_when_created: str. The version of the exploration when
            the training job was generated.
        state_name: str. The name of the state for which the classifier will be
            generated.
        status: str. The status of the training job request. This can be either
            PENDING (default value) or COMPLETE.
        training_data: list(dict). The training data that is used for training
            the classifier. This field is populated lazily when the job request
            is picked up by the VM. The list contains dicts where each dict
            represents a single training data group, for example:
            training_data = [
                {
                    'answer_group_index': 1,
                    'answers': ['a1', 'a2']
                },
                {
                    'answer_group_index': 2,
                    'answers': ['a2', 'a3']
                }
            ]

    """

    def __init__(self, job_id, algorithm_id, exp_id, exp_version_when_created,
                 state_name, status, training_data):
        """Constructs a TrainClassiferJob domain object.

        Args:
        job_id: str. The unique id of the classifier training job.
        algorithm_id: str. The id of the algorithm that will be used for
            generating the classifier.
        exp_id: str. The id of the exploration id that contains the state
            for which classifier will be generated.
        exp_version_when_created: str. The version of the exploration when
            the training job was generated.
        state_name: str. The name of the state for which the classifier will be
            generated.
        status: str. The status of the training job request. This can be either
            NEW (default), PENDING (when a job has been picked up) or COMPLETE.
        training_data: list. The training data that is used for training the
            classifier. This is populated lazily when the job request is picked
            up by the VM. The list contains dicts where each dict
            represents a single training data group, for example:
            training_data = [
                {
                    'answer_group_index': 1,
                    'answers': ['a1', 'a2']
                },
                {
                    'answer_group_index': 2,
                    'answers': ['a2', 'a3']
                }
            ]
        """
        self._job_id = job_id
        self._algorithm_id = algorithm_id
        self._exp_id = exp_id
        self._exp_version_when_created = exp_version_when_created
        self._state_name = state_name
        self._status = status
        self._training_data = copy.deepcopy(training_data)

    @property
    def job_id(self):
        return self._job_id

    @property
    def algorithm_id(self):
        return self._algorithm_id

    @property
    def exp_id(self):
        return self._exp_id

    @property
    def exp_version_when_created(self):
        return self._exp_version_when_created

    @property
    def state_name(self):
        return self._state_name

    @property
    def status(self):
        return self._status

    @property
    def training_data(self):
        return self._training_data

    def to_dict(self):
        """Constructs a dict representation of training job domain object.

        Returns:
            A dict representation of training job domain object.
        """

        return {
            'job_id': self._job_id,
            'algorithm_id': self._algorithm_id,
            'exp_id': self._exp_id,
            'exp_version_when_created': self._exp_version_when_created,
            'state_name': self._state_name,
            'status': self._status,
            'training_data': self._training_data
        }

    def validate(self):
        """Validates the training job before it is saved to storage."""

        algorithm_ids = []
        if not isinstance(self.job_id, basestring):
            raise utils.ValidationError(
                'Expected id to be a string, received %s' % self.job_id)

        if not isinstance(self.exp_id, basestring):
            raise utils.ValidationError(
                'Expected exp_id to be a string, received %s' % self.exp_id)

        if not isinstance(self.exp_version_when_created, int):
            raise utils.ValidationError(
                'Expected exp_version_when_created to be an int, received %s' %
                self.exp_version_when_created)

        if not isinstance(self.state_name, basestring):
            raise utils.ValidationError(
                'Expected state to be a string, received %s' % self.state_name)
        utils.require_valid_name(self.state_name, 'the state name')

        if self.status not in feconf.ALLOWED_TRAINING_JOB_STATUSES:
            raise utils.ValidationError(
                'Expected status to be in %s, received %s' %
                feconf.ALLOWED_TRAINING_JOB_STATUSES,
                self.exp_version_when_created)

        if not isinstance(self.algorithm_id, basestring):
            raise utils.ValidationError(
                'Expected algorithm_id to be a string, received %s' %
                self.algorithm_id)
        utils.require_valid_name(
            self.algorithm_id, 'the algorithm id')

        algorithm_ids = [
            classifier_details['algorithm_id'] for classifier_details in
            feconf.INTERACTION_CLASSIFIER_MAPPING.values()]
        if self.algorithm_id not in algorithm_ids:
            raise utils.ValidationError(
                'Invalid algorithm id: %s' % self.algorithm_id)

        if not isinstance(self.training_data, list):
            raise utils.ValidationError(
                'Expected training_data to be a list, received %s' %(
                    self.training_data))

        for grouped_answers in self.training_data:
            if 'answer_group_index' not in grouped_answers:
                raise utils.ValidationError(
                    'Expected answer_group_index to be a key in training_data',
                    'list item')
            if 'answers' not in grouped_answers:
                raise utils.ValidationError(
                    'Expected answers to be a key in training_data list item')
            if not isinstance(grouped_answers['answer_group_index'], int):
                raise utils.ValidationError(
                    'Expected answer_group_index to be an int, received %s' %
                    grouped_answers['answer_group_index'])
            if not isinstance(grouped_answers['answers'], list):
                raise utils.ValidationError(
                    'Expected answers to be a list, received %s' %
                    grouped_answers['answers'])
=======
        classifier_class.validate(self.classifier_data)
>>>>>>> ae70fc14
<|MERGE_RESOLUTION|>--- conflicted
+++ resolved
@@ -24,14 +24,8 @@
 (classifier_models,) = models.Registry.import_models(
     [models.NAMES.classifier])
 
-<<<<<<< HEAD
-
-class Classifier(object):
-    """Domain object for a classifier.
-=======
 class ClassifierData(object):
     """Domain object for a classifier data model.
->>>>>>> ae70fc14
 
     A classifier is a machine learning model created using a particular
     classification algorithm which is used for answer classification
@@ -174,8 +168,7 @@
         classifier_class = (
             classifier_registry.Registry.get_classifier_by_algorithm_id(
                 self.algorithm_id))
-<<<<<<< HEAD
-        classifier_class.validate(self.cached_classifier_data)
+        classifier_class.validate(self.classifier_data)
 
 
 class ClassifierTrainingJob(object):
@@ -363,7 +356,4 @@
             if not isinstance(grouped_answers['answers'], list):
                 raise utils.ValidationError(
                     'Expected answers to be a list, received %s' %
-                    grouped_answers['answers'])
-=======
-        classifier_class.validate(self.classifier_data)
->>>>>>> ae70fc14
+                    grouped_answers['answers'])