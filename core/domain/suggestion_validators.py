--- conflicted
+++ resolved
@@ -80,27 +80,20 @@
         field_name_to_external_model_references = [
             base_model_validators.ExternalModelFetcherDetails(
                 'feedback_thread_ids',
-                feedback_models.GeneralFeedbackThreadModel, [item.id])
+                feedback_models.GeneralFeedbackThreadModel, [item.id]),
+            base_model_validators.UserSettingsModelFetcherDetails(
+                'author_ids', [item.author_id],
+                may_contain_system_ids=True,
+                may_contain_pseudonymous_ids=True
+            )
         ]
-<<<<<<< HEAD
-        if item.author_id:
-=======
-        if utils.is_user_id_valid(item.author_id):
->>>>>>> a3720e30
-            field_name_to_external_model_references.append(
-                base_model_validators.UserSettingsModelFetcherDetails(
-                    'author_ids', [item.author_id],
-                    may_contain_system_ids=True,
-                    may_contain_pseudonymous_ids=True
-                )
-            )
+
         if item.target_type in TARGET_TYPE_TO_TARGET_MODEL:
             field_name_to_external_model_references.append(
                 base_model_validators.ExternalModelFetcherDetails(
                     '%s_ids' % item.target_type,
                     TARGET_TYPE_TO_TARGET_MODEL[item.target_type],
                     [item.target_id]))
-<<<<<<< HEAD
         if item.final_reviewer_id:
             field_name_to_external_model_references.append(
                 base_model_validators.UserSettingsModelFetcherDetails(
@@ -108,21 +101,6 @@
                     may_contain_system_ids=True,
                     may_contain_pseudonymous_ids=True
                 ))
-=======
-        if item.final_reviewer_id and utils.is_user_id_valid(
-                item.final_reviewer_id):
-
-            # Bot rejects suggestions when the suggestion's targeted entity gets
-            # removed from the topic. The bot doesn't have a UserSettingsModel
-            # for their user_id. Exclude external model validation for bot.
-            if item.final_reviewer_id != feconf.SUGGESTION_BOT_USER_ID:
-                field_name_to_external_model_references.append(
-                    base_model_validators.UserSettingsModelFetcherDetails(
-                        'reviewer_ids', [item.final_reviewer_id],
-                        may_contain_system_ids=True,
-                        may_contain_pseudonymous_ids=True
-                    ))
->>>>>>> a3720e30
         return field_name_to_external_model_references
 
     @classmethod
@@ -314,22 +292,11 @@
 
     @classmethod
     def _get_external_id_relationships(cls, item):
-<<<<<<< HEAD
         field_name_to_external_model_references = [
             base_model_validators.UserSettingsModelFetcherDetails(
                 'author_ids', [item.author_id],
                 may_contain_system_ids=False,
                 may_contain_pseudonymous_ids=True
-=======
-        field_name_to_external_model_references = []
-        if utils.is_user_id_valid(item.author_id):
-            field_name_to_external_model_references.append(
-                base_model_validators.UserSettingsModelFetcherDetails(
-                    'author_ids', [item.author_id],
-                    may_contain_system_ids=False,
-                    may_contain_pseudonymous_ids=True
-                )
->>>>>>> a3720e30
             )
         ]
         if item.target_type in TARGET_TYPE_TO_TARGET_MODEL:
@@ -338,14 +305,7 @@
                     '%s_ids' % item.target_type,
                     TARGET_TYPE_TO_TARGET_MODEL[item.target_type],
                     [item.target_id]))
-<<<<<<< HEAD
         if item.final_reviewer_id:
-=======
-        if (
-                item.final_reviewer_id and
-                utils.is_user_id_valid(item.final_reviewer_id)
-        ):
->>>>>>> a3720e30
             field_name_to_external_model_references.append(
                 base_model_validators.UserSettingsModelFetcherDetails(
                     'final_reviewer_ids', [item.final_reviewer_id],
