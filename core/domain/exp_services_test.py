--- conflicted
+++ resolved
@@ -983,26 +983,6 @@
             ):
             exploration.validate(strict=True)
 
-<<<<<<< HEAD
-    def test_save_new_exploration_with_ml_classifiers(self) -> None:
-        exploration_id = 'eid'
-        test_exp_filepath = os.path.join(
-            feconf.TESTS_DATA_DIR, 'string_classifier_test.yaml')
-        yaml_content = utils.get_file_contents(test_exp_filepath)
-        assets_list: List[Tuple[str, bytes]] = []
-        with self.swap(feconf, 'ENABLE_ML_CLASSIFIERS', True):
-            exp_services.save_new_exploration_from_yaml_and_assets(
-                feconf.SYSTEM_COMMITTER_ID, yaml_content, exploration_id,
-                assets_list)
-
-        exploration = exp_fetchers.get_exploration_by_id(exploration_id)
-        state_with_training_data = exploration.states['Home']
-        self.assertIsNotNone(
-            state_with_training_data)
-        self.assertEqual(len(state_with_training_data.to_dict()), 8)
-
-=======
->>>>>>> 60b05441
     def test_save_and_retrieve_exploration(self) -> None:
         self.save_new_valid_exploration(self.EXP_0_ID, self.owner_id)
         exp_services.update_exploration(
