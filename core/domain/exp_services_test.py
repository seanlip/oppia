--- conflicted
+++ resolved
@@ -11199,8 +11199,6 @@
         # addition or deletion of state.
         changes_are_not_mergeable = exp_services.are_changes_mergeable(
             self.EXP_0_ID, 1, change_list_2)
-<<<<<<< HEAD
-=======
         self.assertEqual(changes_are_not_mergeable, False)
 
     def test_changes_are_not_mergeable_when_frontend_version_exceeds_backend_version(self): # pylint: disable=line-too-long
@@ -11317,5 +11315,4 @@
         # more than that on the backend.
         changes_are_not_mergeable = exp_services.are_changes_mergeable(
             self.EXP_0_ID, 3, change_list)
->>>>>>> 82f29b52
         self.assertEqual(changes_are_not_mergeable, False)