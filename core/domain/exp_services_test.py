# coding: utf-8
#
# Copyright 2014 The Oppia Authors. All Rights Reserved.
#
# Licensed under the Apache License, Version 2.0 (the "License");
# you may not use this file except in compliance with the License.
# You may obtain a copy of the License at
#
#      http://www.apache.org/licenses/LICENSE-2.0
#
# Unless required by applicable law or agreed to in writing, software
# distributed under the License is distributed on an "AS-IS" BASIS,
# WITHOUT WARRANTIES OR CONDITIONS OF ANY KIND, either express or implied.
# See the License for the specific language governing permissions and
# limitations under the License.

import StringIO
import copy
import datetime
import os
import zipfile

from core.domain import exp_domain
from core.domain import exp_jobs_one_off
from core.domain import exp_services
from core.domain import feedback_services
from core.domain import fs_domain
from core.domain import param_domain
from core.domain import rating_services
from core.domain import rights_manager
from core.domain import search_services
from core.domain import user_services
from core.platform import models
from core.tests import test_utils
import feconf
import utils

(exp_models, feedback_models, user_models) = models.Registry.import_models([
    models.NAMES.exploration, models.NAMES.feedback, models.NAMES.user
])
search_services = models.Registry.import_search_services()
transaction_services = models.Registry.import_transaction_services()

# TODO(msl): test ExpSummaryModel changes if explorations are updated,
# reverted, deleted, created, rights changed.


def _count_at_least_editable_exploration_summaries(user_id):
    return len(exp_services._get_exploration_summaries_from_models(  # pylint: disable=protected-access
        exp_models.ExpSummaryModel.get_at_least_editable(
            user_id=user_id)))


class ExplorationServicesUnitTests(test_utils.GenericTestBase):
    """Test the exploration services module."""
    EXP_ID = 'An_exploration_id'

    def setUp(self):
        """Before each individual test, create a dummy exploration."""
        super(ExplorationServicesUnitTests, self).setUp()

        self.owner_id = self.get_user_id_from_email(self.OWNER_EMAIL)
        self.editor_id = self.get_user_id_from_email(self.EDITOR_EMAIL)
        self.translator_id = self.get_user_id_from_email(self.TRANSLATOR_EMAIL)
        self.viewer_id = self.get_user_id_from_email(self.VIEWER_EMAIL)

        user_services.create_new_user(self.owner_id, self.OWNER_EMAIL)
        user_services.create_new_user(self.editor_id, self.EDITOR_EMAIL)
        user_services.create_new_user(self.translator_id, self.TRANSLATOR_EMAIL)
        user_services.create_new_user(self.viewer_id, self.VIEWER_EMAIL)

        self.signup(self.OWNER_EMAIL, self.OWNER_USERNAME)
        self.signup(self.EDITOR_EMAIL, self.EDITOR_USERNAME)
        self.signup(self.TRANSLATOR_EMAIL, self.TRANSLATOR_USERNAME)
        self.signup(self.VIEWER_EMAIL, self.VIEWER_USERNAME)
        self.signup(self.ADMIN_EMAIL, self.ADMIN_USERNAME)

        self.owner = user_services.UserActionsInfo(self.owner_id)

        self.set_admins([self.ADMIN_USERNAME])
        self.user_id_admin = self.get_user_id_from_email(self.ADMIN_EMAIL)


class ExplorationQueriesUnitTests(ExplorationServicesUnitTests):
    """Tests query methods."""

    def test_get_exploration_titles_and_categories(self):
        self.assertEqual(
            exp_services.get_exploration_titles_and_categories([]), {})

        self.save_new_default_exploration('A', self.owner_id, 'TitleA')
        self.assertEqual(
            exp_services.get_exploration_titles_and_categories(['A']), {
                'A': {
                    'category': 'A category',
                    'title': 'TitleA'
                }
            })

        self.save_new_default_exploration('B', self.owner_id, 'TitleB')
        self.assertEqual(
            exp_services.get_exploration_titles_and_categories(['A']), {
                'A': {
                    'category': 'A category',
                    'title': 'TitleA'
                }
            })
        self.assertEqual(
            exp_services.get_exploration_titles_and_categories(['A', 'B']), {
                'A': {
                    'category': 'A category',
                    'title': 'TitleA',
                },
                'B': {
                    'category': 'A category',
                    'title': 'TitleB',
                },
            })
        self.assertEqual(
            exp_services.get_exploration_titles_and_categories(['A', 'C']), {
                'A': {
                    'category': 'A category',
                    'title': 'TitleA'
                }
            })


class ExplorationSummaryQueriesUnitTests(ExplorationServicesUnitTests):
    """Tests exploration query methods which operate on ExplorationSummary
    objects.
    """
    EXP_ID_0 = '0_en_arch_bridges_in_england'
    EXP_ID_1 = '1_fi_arch_sillat_suomi'
    EXP_ID_2 = '2_en_welcome_introduce_oppia'
    EXP_ID_3 = '3_en_welcome_introduce_oppia_interactions'
    EXP_ID_4 = '4_en_welcome'
    EXP_ID_5 = '5_fi_welcome_vempain'
    EXP_ID_6 = '6_en_languages_learning_basic_verbs_in_spanish'
    EXP_ID_7 = '7_en_languages_private_exploration_in_spanish'

    def setUp(self):
        super(ExplorationSummaryQueriesUnitTests, self).setUp()

        # Setup the explorations to fit into 2 different categoriers and 2
        # different language groups. Also, ensure 2 of them have similar
        # titles.
        self.save_new_valid_exploration(
            self.EXP_ID_0, self.owner_id, title='Bridges in England',
            category='Architecture', language_code='en')
        self.save_new_valid_exploration(
            self.EXP_ID_1, self.owner_id, title='Sillat Suomi',
            category='Architecture', language_code='fi')
        self.save_new_valid_exploration(
            self.EXP_ID_2, self.owner_id, title='Introduce Oppia',
            category='Welcome', language_code='en')
        self.save_new_valid_exploration(
            self.EXP_ID_3, self.owner_id,
            title='Introduce Interactions in Oppia',
            category='Welcome', language_code='en')
        self.save_new_valid_exploration(
            self.EXP_ID_4, self.owner_id, title='Welcome',
            category='Welcome', language_code='en')
        self.save_new_valid_exploration(
            self.EXP_ID_5, self.owner_id, title='Tervetuloa Oppia',
            category='Welcome', language_code='fi')
        self.save_new_valid_exploration(
            self.EXP_ID_6, self.owner_id,
            title='Learning basic verbs in Spanish',
            category='Languages', language_code='en')
        self.save_new_valid_exploration(
            self.EXP_ID_7, self.owner_id,
            title='Private exploration in Spanish',
            category='Languages', language_code='en')

        # Publish explorations 0-6. Private explorations should not show up in
        # a search query, even if they're indexed.
        rights_manager.publish_exploration(self.owner, self.EXP_ID_0)
        rights_manager.publish_exploration(self.owner, self.EXP_ID_1)
        rights_manager.publish_exploration(self.owner, self.EXP_ID_2)
        rights_manager.publish_exploration(self.owner, self.EXP_ID_3)
        rights_manager.publish_exploration(self.owner, self.EXP_ID_4)
        rights_manager.publish_exploration(self.owner, self.EXP_ID_5)
        rights_manager.publish_exploration(self.owner, self.EXP_ID_6)

        # Add the explorations to the search index.
        exp_services.index_explorations_given_ids([
            self.EXP_ID_0, self.EXP_ID_1, self.EXP_ID_2, self.EXP_ID_3,
            self.EXP_ID_4, self.EXP_ID_5, self.EXP_ID_6])

    def _create_search_query(self, terms, categories, languages):
        query = ' '.join(terms)
        if categories:
            query += ' category=(' + ' OR '.join([
                '"%s"' % category for category in categories]) + ')'
        if languages:
            query += ' language_code=(' + ' OR '.join([
                '"%s"' % language for language in languages]) + ')'
        return query

    def test_get_exploration_summaries_with_no_query(self):
        # An empty query should return all explorations.
        (exp_ids, search_cursor) = (
            exp_services.get_exploration_ids_matching_query(''))
        self.assertEqual(sorted(exp_ids), [
            self.EXP_ID_0, self.EXP_ID_1, self.EXP_ID_2, self.EXP_ID_3,
            self.EXP_ID_4, self.EXP_ID_5, self.EXP_ID_6
        ])
        self.assertIsNone(search_cursor)

    def test_get_exploration_summaries_with_deleted_explorations(self):
        # Ensure a deleted exploration does not show up in search results.
        exp_services.delete_exploration(self.owner_id, self.EXP_ID_0)
        exp_services.delete_exploration(self.owner_id, self.EXP_ID_1)
        exp_services.delete_exploration(self.owner_id, self.EXP_ID_3)
        exp_services.delete_exploration(self.owner_id, self.EXP_ID_5)
        exp_services.delete_exploration(self.owner_id, self.EXP_ID_6)

        exp_ids = (
            exp_services.get_exploration_ids_matching_query(''))[0]
        self.assertEqual(sorted(exp_ids), [self.EXP_ID_2, self.EXP_ID_4])

        exp_services.delete_exploration(self.owner_id, self.EXP_ID_2)
        exp_services.delete_exploration(self.owner_id, self.EXP_ID_4)

        # If no explorations are loaded, a blank query should not get any
        # explorations.
        self.assertEqual(
            exp_services.get_exploration_ids_matching_query(''),
            ([], None))

    def test_search_exploration_summaries(self):
        # Search within the 'Architecture' category.
        exp_ids, _ = exp_services.get_exploration_ids_matching_query(
            self._create_search_query([], ['Architecture'], []))
        self.assertEqual(sorted(exp_ids), [self.EXP_ID_0, self.EXP_ID_1])

        # Search for explorations in Finnish.
        exp_ids, _ = exp_services.get_exploration_ids_matching_query(
            self._create_search_query([], [], ['fi']))
        self.assertEqual(sorted(exp_ids), [self.EXP_ID_1, self.EXP_ID_5])

        # Search for Finnish explorations in the 'Architecture' category.
        exp_ids, _ = exp_services.get_exploration_ids_matching_query(
            self._create_search_query([], ['Architecture'], ['fi']))
        self.assertEqual(sorted(exp_ids), [self.EXP_ID_1])

        # Search for explorations containing 'Oppia'.
        exp_ids, _ = exp_services.get_exploration_ids_matching_query(
            self._create_search_query(['Oppia'], [], []))
        self.assertEqual(
            sorted(exp_ids), [self.EXP_ID_2, self.EXP_ID_3, self.EXP_ID_5])

        # Search for explorations containing 'Oppia' and 'Introduce'.
        exp_ids, _ = exp_services.get_exploration_ids_matching_query(
            self._create_search_query(['Oppia', 'Introduce'], [], []))
        self.assertEqual(sorted(exp_ids), [self.EXP_ID_2, self.EXP_ID_3])

        # Search for explorations containing 'England' in English.
        exp_ids, _ = exp_services.get_exploration_ids_matching_query(
            self._create_search_query(['England'], [], ['en']))
        self.assertEqual(sorted(exp_ids), [self.EXP_ID_0])

        # Search for explorations containing 'in'.
        exp_ids, _ = exp_services.get_exploration_ids_matching_query(
            self._create_search_query(['in'], [], []))
        self.assertEqual(
            sorted(exp_ids), [self.EXP_ID_0, self.EXP_ID_3, self.EXP_ID_6])

        # Search for explorations containing 'in' in the 'Architecture' and
        # 'Welcome' categories.
        exp_ids, _ = exp_services.get_exploration_ids_matching_query(
            self._create_search_query(['in'], ['Architecture', 'Welcome'], []))
        self.assertEqual(sorted(exp_ids), [self.EXP_ID_0, self.EXP_ID_3])

    def test_exploration_summaries_pagination_in_filled_search_results(self):
        # Ensure the maximum number of explorations that can fit on the search
        # results page is maintained by the summaries function.
        with self.swap(feconf, 'SEARCH_RESULTS_PAGE_SIZE', 3):
            # Need to load 3 pages to find all of the explorations. Since the
            # returned order is arbitrary, we need to concatenate the results
            # to ensure all explorations are returned. We validate the correct
            # length is returned each time.
            found_exp_ids = []

            # Page 1: 3 initial explorations.
            (exp_ids, search_cursor) = (
                exp_services.get_exploration_ids_matching_query(
                    '', None))
            self.assertEqual(len(exp_ids), 3)
            self.assertIsNotNone(search_cursor)
            found_exp_ids += exp_ids

            # Page 2: 3 more explorations.
            (exp_ids, search_cursor) = (
                exp_services.get_exploration_ids_matching_query(
                    '', search_cursor))
            self.assertEqual(len(exp_ids), 3)
            self.assertIsNotNone(search_cursor)
            found_exp_ids += exp_ids

            # Page 3: 1 final exploration.
            (exp_ids, search_cursor) = (
                exp_services.get_exploration_ids_matching_query(
                    '', search_cursor))
            self.assertEqual(len(exp_ids), 1)
            self.assertIsNone(search_cursor)
            found_exp_ids += exp_ids

            # Validate all explorations were seen.
            self.assertEqual(sorted(found_exp_ids), [
                self.EXP_ID_0, self.EXP_ID_1, self.EXP_ID_2, self.EXP_ID_3,
                self.EXP_ID_4, self.EXP_ID_5, self.EXP_ID_6])


class ExplorationCreateAndDeleteUnitTests(ExplorationServicesUnitTests):
    """Test creation and deletion methods."""

    def test_retrieval_of_explorations(self):
        """Test the get_exploration_by_id() method."""
        with self.assertRaisesRegexp(Exception, 'Entity .* not found'):
            exp_services.get_exploration_by_id('fake_eid')

        exploration = self.save_new_default_exploration(
            self.EXP_ID, self.owner_id)
        retrieved_exploration = exp_services.get_exploration_by_id(self.EXP_ID)
        self.assertEqual(exploration.id, retrieved_exploration.id)
        self.assertEqual(exploration.title, retrieved_exploration.title)

        with self.assertRaises(Exception):
            exp_services.get_exploration_by_id('fake_exploration')

    def test_retrieval_of_multiple_exploration_versions_for_fake_exp_id(self):
        with self.assertRaisesRegexp(
            ValueError, 'The given entity_id fake_exp_id is invalid'):
            exp_services.get_multiple_explorations_by_version(
                'fake_exp_id', [1, 2, 3])

    def test_retrieval_of_multiple_exploration_versions(self):
        self.save_new_default_exploration(self.EXP_ID, self.owner_id)

        # Update exploration to version 2.
        change_list = [exp_domain.ExplorationChange({
            'cmd': exp_domain.CMD_ADD_STATE,
            'state_name': 'New state',
        })]
        exp_services.update_exploration(
            feconf.SYSTEM_COMMITTER_ID, self.EXP_ID, change_list, '')

        # Update exploration to version 3.
        change_list = [exp_domain.ExplorationChange({
            'cmd': exp_domain.CMD_ADD_STATE,
            'state_name': 'New state 2',
        })]
        exp_services.update_exploration(
            feconf.SYSTEM_COMMITTER_ID, self.EXP_ID, change_list, '')

        exploration_latest = exp_services.get_exploration_by_id(self.EXP_ID)
        latest_version = exploration_latest.version

        explorations = exp_services.get_multiple_explorations_by_version(
            self.EXP_ID, range(1, latest_version + 1))

        self.assertEqual(len(explorations), 3)
        self.assertEqual(explorations[0].version, 1)
        self.assertEqual(explorations[1].version, 2)
        self.assertEqual(explorations[2].version, 3)

    def test_version_number_errors_for_get_multiple_exploration_versions(self):
        self.save_new_default_exploration(self.EXP_ID, self.owner_id)

        # Update exploration to version 2.
        change_list = [exp_domain.ExplorationChange({
            'cmd': exp_domain.CMD_ADD_STATE,
            'state_name': 'New state',
        })]
        exp_services.update_exploration(
            feconf.SYSTEM_COMMITTER_ID, self.EXP_ID, change_list, '')

        # Update exploration to version 3.
        change_list = [exp_domain.ExplorationChange({
            'cmd': exp_domain.CMD_ADD_STATE,
            'state_name': 'New state 2',
        })]
        exp_services.update_exploration(
            feconf.SYSTEM_COMMITTER_ID, self.EXP_ID, change_list, '')

        with self.assertRaisesRegexp(
            ValueError,
            'Requested version number 4 cannot be higher than the current '
            'version number 3.'):
            exp_services.get_multiple_explorations_by_version(
                self.EXP_ID, [1, 2, 3, 4])

        with self.assertRaisesRegexp(
            ValueError,
            'At least one version number is invalid'):
            exp_services.get_multiple_explorations_by_version(
                self.EXP_ID, [1, 2, 2.5, 3])

    def test_retrieval_of_multiple_explorations(self):
        exps = {}
        chars = 'abcde'
        exp_ids = ['%s%s' % (self.EXP_ID, c) for c in chars]
        for _id in exp_ids:
            exp = self.save_new_valid_exploration(_id, self.owner_id)
            exps[_id] = exp

        result = exp_services.get_multiple_explorations_by_id(
            exp_ids)
        for _id in exp_ids:
            self.assertEqual(result.get(_id).title, exps.get(_id).title)

        # Test retrieval of non-existent ids.
        result = exp_services.get_multiple_explorations_by_id(
            exp_ids + ['doesnt_exist'], strict=False
        )
        for _id in exp_ids:
            self.assertEqual(result.get(_id).title, exps.get(_id).title)

        self.assertNotIn('doesnt_exist', result)

        with self.assertRaises(Exception):
            exp_services.get_multiple_explorations_by_id(
                exp_ids + ['doesnt_exist'])

    def test_soft_deletion_of_explorations(self):
        """Test that soft deletion of explorations works correctly."""
        # TODO(sll): Add tests for deletion of states and version snapshots.

        self.save_new_default_exploration(self.EXP_ID, self.owner_id)
        # The exploration shows up in queries.
        self.assertEqual(
            _count_at_least_editable_exploration_summaries(self.owner_id), 1)

        exp_services.delete_exploration(self.owner_id, self.EXP_ID)
        with self.assertRaises(Exception):
            exp_services.get_exploration_by_id(self.EXP_ID)

        # The deleted exploration does not show up in any queries.
        self.assertEqual(
            _count_at_least_editable_exploration_summaries(self.owner_id), 0)

        # But the models still exist in the backend.
        self.assertIn(
            self.EXP_ID,
            [exp.id for exp in exp_models.ExplorationModel.get_all(
                include_deleted=True)]
        )

        # The exploration summary is deleted however.
        self.assertNotIn(
            self.EXP_ID,
            [exp.id for exp in exp_models.ExpSummaryModel.get_all(
                include_deleted=True)]
        )

    def test_hard_deletion_of_explorations(self):
        """Test that hard deletion of explorations works correctly."""
        self.save_new_default_exploration(self.EXP_ID, self.owner_id)
        # The exploration shows up in queries.
        self.assertEqual(
            _count_at_least_editable_exploration_summaries(self.owner_id), 1)

        exp_services.delete_exploration(
            self.owner_id, self.EXP_ID, force_deletion=True)
        with self.assertRaises(Exception):
            exp_services.get_exploration_by_id(self.EXP_ID)

        # The deleted exploration does not show up in any queries.
        self.assertEqual(
            _count_at_least_editable_exploration_summaries(self.owner_id), 0)

        # The exploration model has been purged from the backend.
        self.assertNotIn(
            self.EXP_ID,
            [exp.id for exp in exp_models.ExplorationModel.get_all(
                include_deleted=True)]
        )

    def test_summaries_of_hard_deleted_explorations(self):
        """Test that summaries of hard deleted explorations are
        correctly deleted.
        """
        self.save_new_default_exploration(self.EXP_ID, self.owner_id)

        exp_services.delete_exploration(
            self.owner_id, self.EXP_ID, force_deletion=True)
        with self.assertRaises(Exception):
            exp_services.get_exploration_by_id(self.EXP_ID)

        # The deleted exploration summary does not show up in any queries.
        self.assertEqual(
            _count_at_least_editable_exploration_summaries(self.owner_id), 0)

        # The exploration summary model has been purged from the backend.
        self.assertNotIn(
            self.EXP_ID,
            [exp.id for exp in exp_models.ExpSummaryModel.get_all(
                include_deleted=True)]
        )

    def test_explorations_are_removed_from_index_when_deleted(self):
        """Tests that explorations are removed from the search index when
        deleted.
        """
        self.save_new_default_exploration(self.EXP_ID, self.owner_id)

        def mock_delete_docs(doc_ids, index):
            self.assertEqual(index, exp_services.SEARCH_INDEX_EXPLORATIONS)
            self.assertEqual(doc_ids, [self.EXP_ID])

        delete_docs_swap = self.swap(
            search_services, 'delete_documents_from_index', mock_delete_docs)

        with delete_docs_swap:
            exp_services.delete_exploration(self.owner_id, self.EXP_ID)

    def test_no_errors_are_raised_when_creating_default_exploration(self):
        exploration = exp_domain.Exploration.create_default_exploration(
            self.EXP_ID)
        exp_services.save_new_exploration(self.owner_id, exploration)

    def test_that_default_exploration_fails_strict_validation(self):
        exploration = exp_domain.Exploration.create_default_exploration(
            self.EXP_ID)
        with self.assertRaisesRegexp(
            utils.ValidationError,
            'This state does not have any interaction specified.'
            ):
            exploration.validate(strict=True)

    def test_save_and_retrieve_exploration(self):
        self.save_new_valid_exploration(self.EXP_ID, self.owner_id)
        exp_services.update_exploration(
            self.owner_id, self.EXP_ID, [exp_domain.ExplorationChange({
                'cmd': exp_domain.CMD_EDIT_EXPLORATION_PROPERTY,
                'property_name': 'param_specs',
                'new_value': {
                    'theParameter':
                        param_domain.ParamSpec('UnicodeString').to_dict()
                }
            })],
            '')

        retrieved_exploration = exp_services.get_exploration_by_id(self.EXP_ID)
        self.assertEqual(retrieved_exploration.title, 'A title')
        self.assertEqual(retrieved_exploration.category, 'A category')
        self.assertEqual(len(retrieved_exploration.states), 1)
        self.assertEqual(len(retrieved_exploration.param_specs), 1)
        self.assertEqual(
            retrieved_exploration.param_specs.keys()[0], 'theParameter')

    def test_save_and_retrieve_exploration_summary(self):
        self.save_new_valid_exploration(self.EXP_ID, self.owner_id)

        # Change param spec.
        exp_services.update_exploration(
            self.owner_id, self.EXP_ID, [exp_domain.ExplorationChange({
                'cmd': exp_domain.CMD_EDIT_EXPLORATION_PROPERTY,
                'property_name': 'param_specs',
                'new_value': {
                    'theParameter':
                        param_domain.ParamSpec('UnicodeString').to_dict()
                }
            })], '')

        # Change title and category.
        exp_services.update_exploration(
            self.owner_id, self.EXP_ID, [exp_domain.ExplorationChange({
                'cmd': exp_domain.CMD_EDIT_EXPLORATION_PROPERTY,
                'property_name': 'title',
                'new_value': 'A new title'
            }), exp_domain.ExplorationChange({
                'cmd': exp_domain.CMD_EDIT_EXPLORATION_PROPERTY,
                'property_name': 'category',
                'new_value': 'A new category'
            })], 'Change title and category')

        retrieved_exp_summary = exp_services.get_exploration_summary_by_id(
            self.EXP_ID)

        self.assertEqual(retrieved_exp_summary.title, 'A new title')
        self.assertEqual(retrieved_exp_summary.category, 'A new category')
        self.assertEqual(retrieved_exp_summary.contributor_ids, [self.owner_id])

    def test_update_exploration_by_migration_bot(self):
        self.save_new_valid_exploration(
            self.EXP_ID, self.owner_id, end_state_name='end')
        rights_manager.publish_exploration(self.owner, self.EXP_ID)

        exp_services.update_exploration(
            feconf.MIGRATION_BOT_USER_ID, self.EXP_ID, [
                exp_domain.ExplorationChange({
                    'cmd': 'edit_exploration_property',
                    'property_name': 'title',
                    'new_value': 'New title'
                })], 'Did migration.')


class LoadingAndDeletionOfExplorationDemosTest(ExplorationServicesUnitTests):

    def test_loading_and_validation_and_deletion_of_demo_explorations(self):
        """Test loading, validation and deletion of the demo explorations."""
        self.assertEqual(
            exp_models.ExplorationModel.get_exploration_count(), 0)

        demo_exploration_ids = feconf.DEMO_EXPLORATIONS.keys()
        self.assertGreaterEqual(
            len(demo_exploration_ids), 1,
            msg='There must be at least one demo exploration.')

        for exp_id in demo_exploration_ids:
            start_time = datetime.datetime.utcnow()

            exp_services.load_demo(exp_id)
            exploration = exp_services.get_exploration_by_id(exp_id)
            warnings = exploration.validate(strict=True)
            if warnings:
                raise Exception(warnings)

            duration = datetime.datetime.utcnow() - start_time
            processing_time = duration.seconds + duration.microseconds / 1E6
            self.log_line(
                'Loaded and validated exploration %s (%.2f seconds)' %
                (exploration.title.encode('utf-8'), processing_time))

        self.assertEqual(
            exp_models.ExplorationModel.get_exploration_count(),
            len(demo_exploration_ids))

        for exp_id in demo_exploration_ids:
            exp_services.delete_demo(exp_id)
        self.assertEqual(
            exp_models.ExplorationModel.get_exploration_count(), 0)


class ExplorationYamlImportingTests(test_utils.GenericTestBase):
    """Tests for loading explorations using imported YAML."""
    EXP_ID = 'exp_id0'
    DEMO_EXP_ID = '0'
    TEST_ASSET_PATH = 'test_asset.file'
    TEST_ASSET_CONTENT = 'Hello Oppia'

    INTRO_AUDIO_FILE = 'introduction_state.mp3'
    ANSWER_GROUP_AUDIO_FILE = 'correct_answer_feedback.mp3'
    DEFAULT_OUTCOME_AUDIO_FILE = 'unknown_answer_feedback.mp3'
    HINT_AUDIO_FILE = 'answer_hint.mp3'
    SOLUTION_AUDIO_FILE = 'answer_solution.mp3'

    YAML_WITH_AUDIO_TRANSLATIONS = ("""author_notes: ''
auto_tts_enabled: true
blurb: ''
category: Category
correctness_feedback_enabled: false
init_state_name: Introduction
language_code: en
objective: ''
param_changes: []
param_specs: {}
schema_version: 23
states:
  Introduction:
    classifier_model_id: null
    content:
      audio_translations:
        en:
            filename: %s
            file_size_bytes: 99999
            needs_update: false
      html: ''
    interaction:
      answer_groups:
      - outcome:
          dest: New state
          feedback:
            audio_translations:
                en:
                    filename: %s
                    file_size_bytes: 99999
                    needs_update: false
            html: Correct!
          labelled_as_correct: false
          missing_prerequisite_skill_id: null
          param_changes: []
          refresher_exploration_id: null
        rule_specs:
        - inputs:
            x: InputString
          rule_type: Equals
      confirmed_unclassified_answers: []
      customization_args: {}
      default_outcome:
        dest: Introduction
        feedback:
          audio_translations:
            en:
                filename: %s
                file_size_bytes: 99999
                needs_update: false
          html: ''
        labelled_as_correct: false
        missing_prerequisite_skill_id: null
        param_changes: []
        refresher_exploration_id: null
      hints:
        - hint_content:
            html: hint one,
            audio_translations:
                en:
                    filename: %s
                    file_size_bytes: 99999
                    needs_update: false
      id: TextInput
      solution:
        answer_is_exclusive: false
        correct_answer: helloworld!
        explanation:
            html: hello_world is a string
            audio_translations:
                en:
                    filename: %s
                    file_size_bytes: 99999
                    needs_update: false
    param_changes: []
  New state:
    classifier_model_id: null
    content:
      audio_translations: {}
      html: ''
    interaction:
      answer_groups: []
      confirmed_unclassified_answers: []
      customization_args: {}
      default_outcome:
        dest: New state
        feedback:
          audio_translations: {}
          html: ''
        labelled_as_correct: false
        missing_prerequisite_skill_id: null
        param_changes: []
        refresher_exploration_id: null
      hints: []
      id: null
      solution: null
    param_changes: []
states_schema_version: 18
tags: []
title: Title
""") % (
    INTRO_AUDIO_FILE, ANSWER_GROUP_AUDIO_FILE, DEFAULT_OUTCOME_AUDIO_FILE,
    HINT_AUDIO_FILE, SOLUTION_AUDIO_FILE)

    def setUp(self):
        super(ExplorationYamlImportingTests, self).setUp()
        self.signup(self.OWNER_EMAIL, self.OWNER_USERNAME)
        self.owner_id = self.get_user_id_from_email(self.OWNER_EMAIL)

    def test_loading_recent_yaml_loads_exploration_for_user(self):
        exp_services.save_new_exploration_from_yaml_and_assets(
            self.owner_id, self.SAMPLE_YAML_CONTENT, self.EXP_ID, [])
        exp = exp_services.get_exploration_by_id(self.EXP_ID)
        self.assertEqual(exp.to_yaml(), self.SAMPLE_YAML_CONTENT)

    def test_loading_recent_yaml_does_not_default_exp_title_category(self):
        exp_services.save_new_exploration_from_yaml_and_assets(
            self.owner_id, self.SAMPLE_YAML_CONTENT, self.EXP_ID, [])
        exp = exp_services.get_exploration_by_id(self.EXP_ID)
        self.assertNotEqual(exp.title, feconf.DEFAULT_EXPLORATION_TITLE)
        self.assertNotEqual(exp.category, feconf.DEFAULT_EXPLORATION_CATEGORY)

    def test_loading_exploration_from_yaml_does_not_override_existing_id(self):
        # Load a a demo exploration.
        exp_services.load_demo(self.DEMO_EXP_ID)

        # Override the demo exploration using the import method.
        exp_services.save_new_exploration_from_yaml_and_assets(
            self.owner_id, self.SAMPLE_YAML_CONTENT, self.DEMO_EXP_ID, [])

        # The demo exploration should not have been overwritten.
        exp = exp_services.get_exploration_by_id(self.DEMO_EXP_ID)
        self.assertNotEqual(exp.to_yaml(), self.SAMPLE_YAML_CONTENT)

    def test_loading_untitled_yaml_defaults_exploration_title_category(self):
        exp_services.save_new_exploration_from_yaml_and_assets(
            self.owner_id, self.SAMPLE_UNTITLED_YAML_CONTENT, self.EXP_ID, [])
        exp = exp_services.get_exploration_by_id(self.EXP_ID)
        self.assertEqual(exp.title, feconf.DEFAULT_EXPLORATION_TITLE)
        self.assertEqual(exp.category, feconf.DEFAULT_EXPLORATION_CATEGORY)

    def test_loading_old_yaml_migrates_exp_to_latest_schema_version(self):
        exp_services.save_new_exploration_from_yaml_and_assets(
            self.owner_id, self.SAMPLE_UNTITLED_YAML_CONTENT, self.EXP_ID, [])
        exp = exp_services.get_exploration_by_id(self.EXP_ID)
        self.assertEqual(
            exp.states_schema_version,
            feconf.CURRENT_EXPLORATION_STATES_SCHEMA_VERSION)

    def test_loading_yaml_with_assets_loads_assets_from_filesystem(self):
        test_asset = (self.TEST_ASSET_PATH, self.TEST_ASSET_CONTENT)
        exp_services.save_new_exploration_from_yaml_and_assets(
            self.owner_id, self.SAMPLE_YAML_CONTENT, self.EXP_ID, [test_asset])

        fs = fs_domain.AbstractFileSystem(
            fs_domain.ExplorationFileSystem(self.EXP_ID))
        self.assertEqual(fs.get(self.TEST_ASSET_PATH), self.TEST_ASSET_CONTENT)

    def test_can_load_yaml_with_audio_translations(self):
        exp_services.save_new_exploration_from_yaml_and_assets(
            self.owner_id, self.YAML_WITH_AUDIO_TRANSLATIONS, self.EXP_ID, [])
        exp = exp_services.get_exploration_by_id(self.EXP_ID)

        state = exp.states[exp.init_state_name]
        interaction = state.interaction
        content_id = state.content.content_id
        content_translations = (
            state.content_ids_to_audio_translations[content_id])
        feedback_id = interaction.answer_groups[0].outcome.feedback.content_id
        answer_group_translations = (
            state.content_ids_to_audio_translations[feedback_id])
        default_outcome_id = interaction.default_outcome.feedback.content_id
        default_outcome_translations = (
            state.content_ids_to_audio_translations[default_outcome_id])
        hint_id = interaction.hints[0].hint_content.content_id
        hint_translations = state.content_ids_to_audio_translations[hint_id]
        solution_id = interaction.solution.explanation.content_id
        solution_translations = (
            state.content_ids_to_audio_translations[solution_id])

        self.assertEqual(
            content_translations['en'].filename, self.INTRO_AUDIO_FILE)
        self.assertEqual(
            answer_group_translations['en'].filename,
            self.ANSWER_GROUP_AUDIO_FILE)
        self.assertEqual(
            default_outcome_translations['en'].filename,
            self.DEFAULT_OUTCOME_AUDIO_FILE)
        self.assertEqual(
            hint_translations['en'].filename, self.HINT_AUDIO_FILE)
        self.assertEqual(
            solution_translations['en'].filename, self.SOLUTION_AUDIO_FILE)

    def test_can_load_yaml_with_stripped_audio_translations(self):
        exp_services.save_new_exploration_from_yaml_and_assets(
            self.owner_id, self.YAML_WITH_AUDIO_TRANSLATIONS, self.EXP_ID, [],
            strip_audio_translations=True)
        exp = exp_services.get_exploration_by_id(self.EXP_ID)

        state = exp.states[exp.init_state_name]
        interaction = state.interaction
        content_id = state.content.content_id
        content_translations = (
            state.content_ids_to_audio_translations[content_id])
        feedback_id = interaction.answer_groups[0].outcome.feedback.content_id
        answer_group_translations = (
            state.content_ids_to_audio_translations[feedback_id])
        default_outcome_id = interaction.default_outcome.feedback.content_id
        default_outcome_translations = (
            state.content_ids_to_audio_translations[default_outcome_id])
        hint_id = interaction.hints[0].hint_content.content_id
        hint_translations = state.content_ids_to_audio_translations[hint_id]
        solution_id = interaction.solution.explanation.content_id
        solution_translations = (
            state.content_ids_to_audio_translations[solution_id])
        self.assertEqual(content_translations, {})
        self.assertEqual(answer_group_translations, {})
        self.assertEqual(default_outcome_translations, {})
        self.assertEqual(hint_translations, {})
        self.assertEqual(solution_translations, {})


# pylint: disable=protected-access
class ZipFileExportUnitTests(ExplorationServicesUnitTests):
    """Test export methods for explorations represented as zip files."""

    SAMPLE_YAML_CONTENT = ("""author_notes: ''
auto_tts_enabled: true
blurb: ''
category: A category
correctness_feedback_enabled: false
init_state_name: %s
language_code: en
objective: The objective
param_changes: []
param_specs: {}
schema_version: %d
states:
  %s:
    classifier_model_id: null
    content:
      content_id: content
      html: ''
    content_ids_to_audio_translations:
      content: {}
      default_outcome: {}
    interaction:
      answer_groups: []
      confirmed_unclassified_answers: []
      customization_args:
        placeholder:
          value: ''
        rows:
          value: 1
      default_outcome:
        dest: %s
        feedback:
          content_id: default_outcome
          html: ''
        labelled_as_correct: false
        missing_prerequisite_skill_id: null
        param_changes: []
        refresher_exploration_id: null
      hints: []
      id: TextInput
      solution: null
    param_changes: []
  New state:
    classifier_model_id: null
    content:
      content_id: content
      html: ''
    content_ids_to_audio_translations:
      content: {}
      default_outcome: {}
    interaction:
      answer_groups: []
      confirmed_unclassified_answers: []
      customization_args:
        placeholder:
          value: ''
        rows:
          value: 1
      default_outcome:
        dest: New state
        feedback:
          content_id: default_outcome
          html: ''
        labelled_as_correct: false
        missing_prerequisite_skill_id: null
        param_changes: []
        refresher_exploration_id: null
      hints: []
      id: TextInput
      solution: null
    param_changes: []
states_schema_version: %d
tags: []
title: A title
""" % (
    feconf.DEFAULT_INIT_STATE_NAME,
    exp_domain.Exploration.CURRENT_EXP_SCHEMA_VERSION,
    feconf.DEFAULT_INIT_STATE_NAME,
    feconf.DEFAULT_INIT_STATE_NAME,
    feconf.CURRENT_EXPLORATION_STATES_SCHEMA_VERSION))

    UPDATED_YAML_CONTENT = ("""author_notes: ''
auto_tts_enabled: true
blurb: ''
category: A category
correctness_feedback_enabled: false
init_state_name: %s
language_code: en
objective: The objective
param_changes: []
param_specs: {}
schema_version: %d
states:
  %s:
    classifier_model_id: null
    content:
      content_id: content
      html: ''
    content_ids_to_audio_translations:
      content: {}
      default_outcome: {}
    interaction:
      answer_groups: []
      confirmed_unclassified_answers: []
      customization_args:
        placeholder:
          value: ''
        rows:
          value: 1
      default_outcome:
        dest: %s
        feedback:
          content_id: default_outcome
          html: ''
        labelled_as_correct: false
        missing_prerequisite_skill_id: null
        param_changes: []
        refresher_exploration_id: null
      hints: []
      id: TextInput
      solution: null
    param_changes: []
  Renamed state:
    classifier_model_id: null
    content:
      content_id: content
      html: ''
    content_ids_to_audio_translations:
      content: {}
      default_outcome: {}
    interaction:
      answer_groups: []
      confirmed_unclassified_answers: []
      customization_args:
        placeholder:
          value: ''
        rows:
          value: 1
      default_outcome:
        dest: Renamed state
        feedback:
          content_id: default_outcome
          html: ''
        labelled_as_correct: false
        missing_prerequisite_skill_id: null
        param_changes: []
        refresher_exploration_id: null
      hints: []
      id: TextInput
      solution: null
    param_changes: []
states_schema_version: %d
tags: []
title: A title
""" % (
    feconf.DEFAULT_INIT_STATE_NAME,
    exp_domain.Exploration.CURRENT_EXP_SCHEMA_VERSION,
    feconf.DEFAULT_INIT_STATE_NAME,
    feconf.DEFAULT_INIT_STATE_NAME,
    feconf.CURRENT_EXPLORATION_STATES_SCHEMA_VERSION))

    def test_export_to_zip_file(self):
        """Test the export_to_zip_file() method."""
        exploration = self.save_new_valid_exploration(
            self.EXP_ID, self.owner_id, objective='The objective')
        init_state = exploration.states[exploration.init_state_name]
        init_interaction = init_state.interaction
        init_interaction.default_outcome.dest = exploration.init_state_name
        exploration.add_states(['New state'])
        exploration.states['New state'].update_interaction_id('TextInput')
        exp_services._save_exploration(self.owner_id, exploration, '', [])

        zip_file_output = exp_services.export_to_zip_file(self.EXP_ID)
        zf = zipfile.ZipFile(StringIO.StringIO(zip_file_output))

        self.assertEqual(zf.namelist(), ['A title.yaml'])
        self.assertEqual(
            zf.open('A title.yaml').read(), self.SAMPLE_YAML_CONTENT)

    def test_export_to_zip_file_with_assets(self):
        """Test exporting an exploration with assets to a zip file."""
        exploration = self.save_new_valid_exploration(
            self.EXP_ID, self.owner_id, objective='The objective')
        init_state = exploration.states[exploration.init_state_name]
        init_interaction = init_state.interaction
        init_interaction.default_outcome.dest = exploration.init_state_name
        exploration.add_states(['New state'])
        exploration.states['New state'].update_interaction_id('TextInput')
        exp_services._save_exploration(self.owner_id, exploration, '', [])

        with open(os.path.join(feconf.TESTS_DATA_DIR, 'img.png')) as f:
            raw_image = f.read()
        fs = fs_domain.AbstractFileSystem(
            fs_domain.ExplorationFileSystem(self.EXP_ID))
        fs.commit(self.owner_id, 'abc.png', raw_image)

        zip_file_output = exp_services.export_to_zip_file(self.EXP_ID)
        zf = zipfile.ZipFile(StringIO.StringIO(zip_file_output))

        self.assertEqual(zf.namelist(), ['A title.yaml', 'assets/abc.png'])
        self.assertEqual(
            zf.open('A title.yaml').read(), self.SAMPLE_YAML_CONTENT)
        self.assertEqual(zf.open('assets/abc.png').read(), raw_image)

    def test_export_by_versions(self):
        """Test export_to_zip_file() for different versions."""
        exploration = self.save_new_valid_exploration(
            self.EXP_ID, self.owner_id, objective='The objective')
        self.assertEqual(exploration.version, 1)

        init_state = exploration.states[exploration.init_state_name]
        init_interaction = init_state.interaction
        init_interaction.default_outcome.dest = exploration.init_state_name
        change_list = [exp_domain.ExplorationChange({
            'cmd': exp_domain.CMD_ADD_STATE,
            'state_name': 'New state'
        }), exp_domain.ExplorationChange({
            'cmd': exp_domain.CMD_EDIT_STATE_PROPERTY,
            'state_name': 'New state',
            'property_name': exp_domain.STATE_PROPERTY_INTERACTION_ID,
            'new_value': 'TextInput'
        })]
        with open(os.path.join(feconf.TESTS_DATA_DIR, 'img.png')) as f:
            raw_image = f.read()
        fs = fs_domain.AbstractFileSystem(
            fs_domain.ExplorationFileSystem(self.EXP_ID))
        fs.commit(self.owner_id, 'abc.png', raw_image)
        exp_services.update_exploration(
            self.owner_id, exploration.id, change_list, '')
        exploration = exp_services.get_exploration_by_id(self.EXP_ID)
        self.assertEqual(exploration.version, 2)

        change_list = [exp_domain.ExplorationChange({
            'cmd': exp_domain.CMD_RENAME_STATE,
            'old_state_name': 'New state',
            'new_state_name': 'Renamed state'
        })]
        exp_services.update_exploration(
            self.owner_id, exploration.id, change_list, '')
        exploration = exp_services.get_exploration_by_id(self.EXP_ID)
        self.assertEqual(exploration.version, 3)

        # Download version 2.
        zip_file_output = exp_services.export_to_zip_file(self.EXP_ID, 2)
        zf = zipfile.ZipFile(StringIO.StringIO(zip_file_output))
        self.assertEqual(
            zf.open('A title.yaml').read(), self.SAMPLE_YAML_CONTENT)

        # Download version 3.
        zip_file_output = exp_services.export_to_zip_file(self.EXP_ID, 3)
        zf = zipfile.ZipFile(StringIO.StringIO(zip_file_output))
        self.assertEqual(
            zf.open('A title.yaml').read(), self.UPDATED_YAML_CONTENT)


class YAMLExportUnitTests(ExplorationServicesUnitTests):
    """Test export methods for explorations represented as a dict whose keys
    are state names and whose values are YAML strings representing the state's
    contents.
    """
    _SAMPLE_INIT_STATE_CONTENT = ("""classifier_model_id: null
content:
  content_id: content
  html: ''
content_ids_to_audio_translations:
  content: {}
  default_outcome: {}
interaction:
  answer_groups: []
  confirmed_unclassified_answers: []
  customization_args:
    placeholder:
      value: ''
    rows:
      value: 1
  default_outcome:
    dest: %s
    feedback:
      content_id: default_outcome
      html: ''
    labelled_as_correct: false
    missing_prerequisite_skill_id: null
    param_changes: []
    refresher_exploration_id: null
  hints: []
  id: TextInput
  solution: null
param_changes: []
""") % (feconf.DEFAULT_INIT_STATE_NAME)

    SAMPLE_EXPORTED_DICT = {
        feconf.DEFAULT_INIT_STATE_NAME: _SAMPLE_INIT_STATE_CONTENT,
        'New state': ("""classifier_model_id: null
content:
  content_id: content
  html: ''
content_ids_to_audio_translations:
  content: {}
  default_outcome: {}
interaction:
  answer_groups: []
  confirmed_unclassified_answers: []
  customization_args:
    placeholder:
      value: ''
    rows:
      value: 1
  default_outcome:
    dest: New state
    feedback:
      content_id: default_outcome
      html: ''
    labelled_as_correct: false
    missing_prerequisite_skill_id: null
    param_changes: []
    refresher_exploration_id: null
  hints: []
  id: TextInput
  solution: null
param_changes: []
""")
    }

    UPDATED_SAMPLE_DICT = {
        feconf.DEFAULT_INIT_STATE_NAME: _SAMPLE_INIT_STATE_CONTENT,
        'Renamed state': ("""classifier_model_id: null
content:
  content_id: content
  html: ''
content_ids_to_audio_translations:
  content: {}
  default_outcome: {}
interaction:
  answer_groups: []
  confirmed_unclassified_answers: []
  customization_args:
    placeholder:
      value: ''
    rows:
      value: 1
  default_outcome:
    dest: Renamed state
    feedback:
      content_id: default_outcome
      html: ''
    labelled_as_correct: false
    missing_prerequisite_skill_id: null
    param_changes: []
    refresher_exploration_id: null
  hints: []
  id: TextInput
  solution: null
param_changes: []
""")
    }

    def test_export_to_dict(self):
        """Test the export_to_dict() method."""
        exploration = self.save_new_valid_exploration(
            self.EXP_ID, self.owner_id, objective='The objective')
        init_state = exploration.states[exploration.init_state_name]
        init_interaction = init_state.interaction
        init_interaction.default_outcome.dest = exploration.init_state_name
        exploration.add_states(['New state'])
        exploration.states['New state'].update_interaction_id('TextInput')
        exp_services._save_exploration(self.owner_id, exploration, '', [])

        dict_output = exp_services.export_states_to_yaml(self.EXP_ID, width=50)

        self.assertEqual(dict_output, self.SAMPLE_EXPORTED_DICT)

    def test_export_by_versions(self):
        """Test export_to_dict() for different versions."""
        exploration = self.save_new_valid_exploration(
            self.EXP_ID, self.owner_id)
        self.assertEqual(exploration.version, 1)

        init_state = exploration.states[exploration.init_state_name]
        init_interaction = init_state.interaction
        init_interaction.default_outcome.dest = exploration.init_state_name
        change_list = [exp_domain.ExplorationChange({
            'cmd': exp_domain.CMD_ADD_STATE,
            'state_name': 'New state'
        }), exp_domain.ExplorationChange({
            'cmd': exp_domain.CMD_EDIT_STATE_PROPERTY,
            'state_name': 'New state',
            'property_name': exp_domain.STATE_PROPERTY_INTERACTION_ID,
            'new_value': 'TextInput'
        })]
        exploration.objective = 'The objective'
        with open(os.path.join(feconf.TESTS_DATA_DIR, 'img.png')) as f:
            raw_image = f.read()
        fs = fs_domain.AbstractFileSystem(
            fs_domain.ExplorationFileSystem(self.EXP_ID))
        fs.commit(self.owner_id, 'abc.png', raw_image)
        exp_services.update_exploration(
            self.owner_id, exploration.id, change_list, '')
        exploration = exp_services.get_exploration_by_id(self.EXP_ID)
        self.assertEqual(exploration.version, 2)

        change_list = [exp_domain.ExplorationChange({
            'cmd': exp_domain.CMD_RENAME_STATE,
            'old_state_name': 'New state',
            'new_state_name': 'Renamed state'
        })]
        exp_services.update_exploration(
            self.owner_id, exploration.id, change_list, '')
        exploration = exp_services.get_exploration_by_id(self.EXP_ID)
        self.assertEqual(exploration.version, 3)

        # Download version 2.
        dict_output = exp_services.export_states_to_yaml(
            self.EXP_ID, version=2, width=50)
        self.assertEqual(dict_output, self.SAMPLE_EXPORTED_DICT)

        # Download version 3.
        dict_output = exp_services.export_states_to_yaml(
            self.EXP_ID, version=3, width=50)
        self.assertEqual(dict_output, self.UPDATED_SAMPLE_DICT)


def _get_change_list(state_name, property_name, new_value):
    """Generates a change list for a single state change."""
    return [exp_domain.ExplorationChange({
        'cmd': exp_domain.CMD_EDIT_STATE_PROPERTY,
        'state_name': state_name,
        'property_name': property_name,
        'new_value': new_value
    })]


class UpdateStateTests(ExplorationServicesUnitTests):
    """Test updating a single state."""

    def setUp(self):
        super(UpdateStateTests, self).setUp()
        exploration = self.save_new_valid_exploration(
            self.EXP_ID, self.owner_id)

        self.init_state_name = exploration.init_state_name

        self.param_changes = [{
            'customization_args': {
                'list_of_values': ['1', '2'], 'parse_with_jinja': False
            },
            'name': 'myParam',
            'generator_id': 'RandomSelector'
        }]
        # List of answer groups to add into an interaction.
        self.interaction_answer_groups = [{
            'rule_specs': [{
                'rule_type': 'Equals',
                'inputs': {'x': 0},
            }],
            'outcome': {
                'dest': self.init_state_name,
                'feedback': {
                    'content_id': 'feedback_1',
                    'html': 'Try again'
                },
                'labelled_as_correct': False,
                'param_changes': [],
                'refresher_exploration_id': None,
                'missing_prerequisite_skill_id': None
            },
            'training_data': [],
            'tagged_misconception_id': None
        }]
        # Default outcome specification for an interaction.
        self.interaction_default_outcome = {
            'dest': self.init_state_name,
            'feedback': {
                'content_id': 'default_outcome',
                'html': '<b>Incorrect</b>'
            },
            'labelled_as_correct': False,
            'param_changes': [],
            'refresher_exploration_id': None,
            'missing_prerequisite_skill_id': None
        }

        self.content_ids_to_audio_translations = {
            'content': {},
            'default_outcome': {},
            'feedback_1': {}
        }

    def test_add_state_cmd(self):
        """ Test adding of states."""
        exploration = exp_services.get_exploration_by_id(self.EXP_ID)

        self.assertNotIn('new state', exploration.states)

        exp_services.update_exploration(
            self.owner_id, self.EXP_ID, [exp_domain.ExplorationChange({
                'cmd': exp_domain.CMD_ADD_STATE,
                'state_name': 'new state',
            })], 'Add state name')

        exploration = exp_services.get_exploration_by_id(self.EXP_ID)
        self.assertIn('new state', exploration.states)

    def test_rename_state_cmd(self):
        """Test updating of state name."""
        exploration = exp_services.get_exploration_by_id(self.EXP_ID)

        self.assertIn(feconf.DEFAULT_INIT_STATE_NAME, exploration.states)

        exp_services.update_exploration(
            self.owner_id, self.EXP_ID, [exp_domain.ExplorationChange({
                'cmd': exp_domain.CMD_RENAME_STATE,
                'old_state_name': feconf.DEFAULT_INIT_STATE_NAME,
                'new_state_name': 'state',
            })], 'Change state name')

        exploration = exp_services.get_exploration_by_id(self.EXP_ID)
        self.assertIn('state', exploration.states)
        self.assertNotIn(feconf.DEFAULT_INIT_STATE_NAME, exploration.states)

    def test_rename_state_cmd_with_unicode(self):
        """Test updating of state name to one that uses unicode characters."""
        exploration = exp_services.get_exploration_by_id(self.EXP_ID)

        self.assertNotIn(u'¡Hola! αβγ', exploration.states)
        self.assertIn(feconf.DEFAULT_INIT_STATE_NAME, exploration.states)

        exp_services.update_exploration(
            self.owner_id, self.EXP_ID, [exp_domain.ExplorationChange({
                'cmd': exp_domain.CMD_RENAME_STATE,
                'old_state_name': feconf.DEFAULT_INIT_STATE_NAME,
                'new_state_name': u'¡Hola! αβγ',
            })], 'Change state name')

        exploration = exp_services.get_exploration_by_id(self.EXP_ID)
        self.assertIn(u'¡Hola! αβγ', exploration.states)
        self.assertNotIn(feconf.DEFAULT_INIT_STATE_NAME, exploration.states)

    def test_delete_state_cmd(self):
        """Test deleting a state name."""
        exploration = exp_services.get_exploration_by_id(self.EXP_ID)

        exp_services.update_exploration(
            self.owner_id, self.EXP_ID, [exp_domain.ExplorationChange({
                'cmd': exp_domain.CMD_ADD_STATE,
                'state_name': 'new state',
            })], 'Add state name')

        exploration = exp_services.get_exploration_by_id(self.EXP_ID)

        self.assertIn('new state', exploration.states)

        exp_services.update_exploration(
            self.owner_id, self.EXP_ID, [exp_domain.ExplorationChange({
                'cmd': exp_domain.CMD_DELETE_STATE,
                'state_name': 'new state',
            })], 'delete state')

        exploration = exp_services.get_exploration_by_id(self.EXP_ID)
        self.assertNotIn('new state', exploration.states)

    def test_update_param_changes(self):
        """Test updating of param_changes."""
        exploration = exp_services.get_exploration_by_id(self.EXP_ID)
        exploration.param_specs = {
            'myParam': param_domain.ParamSpec('UnicodeString')}
        exp_services._save_exploration(self.owner_id, exploration, '', [])
        exp_services.update_exploration(
            self.owner_id, self.EXP_ID, _get_change_list(
                self.init_state_name, 'param_changes', self.param_changes), '')

        exploration = exp_services.get_exploration_by_id(self.EXP_ID)
        param_changes = exploration.init_state.param_changes[0]
        self.assertEqual(param_changes._name, 'myParam')
        self.assertEqual(param_changes._generator_id, 'RandomSelector')
        self.assertEqual(
            param_changes._customization_args,
            {'list_of_values': ['1', '2'], 'parse_with_jinja': False})

    def test_update_invalid_param_changes(self):
        """Check that updates cannot be made to non-existent parameters."""
        with self.assertRaisesRegexp(
            utils.ValidationError,
            r'The parameter with name \'myParam\' .* does not exist .*'
            ):
            exp_services.update_exploration(
                self.owner_id, self.EXP_ID, _get_change_list(
                    self.init_state_name, 'param_changes', self.param_changes),
                '')

    def test_update_invalid_generator(self):
        """Test for check that the generator_id in param_changes exists."""
        exploration = exp_services.get_exploration_by_id(self.EXP_ID)
        exploration.param_specs = {
            'myParam': param_domain.ParamSpec('UnicodeString')}
        exp_services._save_exploration(self.owner_id, exploration, '', [])

        self.param_changes[0]['generator_id'] = 'fake'
        with self.assertRaisesRegexp(
            utils.ValidationError, 'Invalid generator id fake'
            ):
            exp_services.update_exploration(
                self.owner_id, self.EXP_ID,
                _get_change_list(
                    self.init_state_name, 'param_changes', self.param_changes),
                '')

    def test_update_interaction_id(self):
        """Test updating of interaction_id."""
        exp_services.update_exploration(
            self.owner_id, self.EXP_ID, _get_change_list(
                self.init_state_name, exp_domain.STATE_PROPERTY_INTERACTION_ID,
                'MultipleChoiceInput'), '')

        exploration = exp_services.get_exploration_by_id(self.EXP_ID)
        self.assertEqual(
            exploration.init_state.interaction.id, 'MultipleChoiceInput')

    def test_update_interaction_customization_args(self):
        """Test updating of interaction customization_args."""
        exp_services.update_exploration(
            self.owner_id, self.EXP_ID,
            _get_change_list(
                self.init_state_name, exp_domain.STATE_PROPERTY_INTERACTION_ID,
                'MultipleChoiceInput') +
            _get_change_list(
                self.init_state_name,
                exp_domain.STATE_PROPERTY_INTERACTION_CUST_ARGS,
                {'choices': {'value': ['Option A', 'Option B']}}),
            '')

        exploration = exp_services.get_exploration_by_id(self.EXP_ID)
        self.assertEqual(
            exploration.init_state.interaction.customization_args[
                'choices']['value'], ['Option A', 'Option B'])

    def test_update_interaction_handlers_fails(self):
        """Test legacy interaction handler updating."""
        exploration = exp_services.get_exploration_by_id(self.EXP_ID)
        exploration.add_states(['State 2'])
        exploration.states['State 2'].update_interaction_id('TextInput')
        exp_services._save_exploration(self.owner_id, exploration, '', [])

        exploration = exp_services.get_exploration_by_id(self.EXP_ID)
        self.interaction_default_outcome['dest'] = 'State 2'
        with self.assertRaisesRegexp(
            utils.InvalidInputException,
            'Editing interaction handlers is no longer supported'
            ):
            exp_services.update_exploration(
                self.owner_id, self.EXP_ID,
                _get_change_list(
                    self.init_state_name,
                    exp_domain.STATE_PROPERTY_INTERACTION_ID,
                    'MultipleChoiceInput') +
                _get_change_list(
                    self.init_state_name,
                    exp_domain.STATE_PROPERTY_INTERACTION_HANDLERS,
                    self.interaction_answer_groups) +
                _get_change_list(
                    self.init_state_name,
                    exp_domain.STATE_PROPERTY_CONTENT_IDS_TO_AUDIO_TRANSLATIONS,
                    self.content_ids_to_audio_translations),
                '')

    def test_update_interaction_answer_groups(self):
        """Test updating of interaction_answer_groups."""
        # We create a second state to use as a rule destination.
        exploration = exp_services.get_exploration_by_id(self.EXP_ID)
        exploration.add_states(['State 2'])
        exploration.states['State 2'].update_interaction_id('TextInput')
        exp_services._save_exploration(self.owner_id, exploration, '', [])

        exploration = exp_services.get_exploration_by_id(self.EXP_ID)
        self.interaction_default_outcome['dest'] = 'State 2'
        exp_services.update_exploration(
            self.owner_id, self.EXP_ID,
            _get_change_list(
                self.init_state_name, exp_domain.STATE_PROPERTY_INTERACTION_ID,
                'MultipleChoiceInput') +
            _get_change_list(
                self.init_state_name,
                exp_domain.STATE_PROPERTY_INTERACTION_ANSWER_GROUPS,
                self.interaction_answer_groups) +
            _get_change_list(
                self.init_state_name,
                exp_domain.STATE_PROPERTY_INTERACTION_DEFAULT_OUTCOME,
                self.interaction_default_outcome) +
            _get_change_list(
                self.init_state_name,
                exp_domain.STATE_PROPERTY_CONTENT_IDS_TO_AUDIO_TRANSLATIONS,
                self.content_ids_to_audio_translations),
            '')

        exploration = exp_services.get_exploration_by_id(self.EXP_ID)
        init_state = exploration.init_state
        init_interaction = init_state.interaction
        rule_specs = init_interaction.answer_groups[0].rule_specs
        outcome = init_interaction.answer_groups[0].outcome
        self.assertEqual(rule_specs[0].rule_type, 'Equals')
        self.assertEqual(rule_specs[0].inputs, {'x': 0})
        self.assertEqual(outcome.feedback.html, 'Try again')
        self.assertEqual(outcome.dest, self.init_state_name)
        self.assertEqual(init_interaction.default_outcome.dest, 'State 2')

    def test_update_state_invalid_state(self):
        """Test that rule destination states cannot be non-existent."""
        self.interaction_answer_groups[0]['outcome']['dest'] = 'INVALID'
        with self.assertRaisesRegexp(
            utils.ValidationError,
            'The destination INVALID is not a valid state'
            ):
            exp_services.update_exploration(
                self.owner_id, self.EXP_ID,
                _get_change_list(
                    self.init_state_name,
                    exp_domain.STATE_PROPERTY_INTERACTION_ID,
                    'MultipleChoiceInput') +
                _get_change_list(
                    self.init_state_name,
                    exp_domain.STATE_PROPERTY_INTERACTION_ANSWER_GROUPS,
                    self.interaction_answer_groups) +
                _get_change_list(
                    self.init_state_name,
                    exp_domain.STATE_PROPERTY_INTERACTION_DEFAULT_OUTCOME,
                    self.interaction_default_outcome) +
                _get_change_list(
                    self.init_state_name,
                    exp_domain.STATE_PROPERTY_CONTENT_IDS_TO_AUDIO_TRANSLATIONS,
                    self.content_ids_to_audio_translations),
                '')

    def test_update_state_missing_keys(self):
        """Test that missing keys in interaction_answer_groups produce an
        error.
        """
        del self.interaction_answer_groups[0]['rule_specs'][0]['inputs']
        with self.assertRaisesRegexp(KeyError, 'inputs'):
            exp_services.update_exploration(
                self.owner_id, self.EXP_ID,
                _get_change_list(
                    self.init_state_name,
                    exp_domain.STATE_PROPERTY_INTERACTION_ID, 'NumericInput') +
                _get_change_list(
                    self.init_state_name,
                    exp_domain.STATE_PROPERTY_INTERACTION_ANSWER_GROUPS,
                    self.interaction_answer_groups) +
                _get_change_list(
                    self.init_state_name,
                    exp_domain.STATE_PROPERTY_INTERACTION_DEFAULT_OUTCOME,
                    self.interaction_default_outcome) +
                _get_change_list(
                    self.init_state_name,
                    exp_domain.STATE_PROPERTY_CONTENT_IDS_TO_AUDIO_TRANSLATIONS,
                    self.content_ids_to_audio_translations),
                '')

    def test_update_state_variable_types(self):
        """Test that parameters in rules must have the correct type."""
        self.interaction_answer_groups[0]['rule_specs'][0][
            'inputs']['x'] = 'abc'
        with self.assertRaisesRegexp(Exception, 'invalid literal for int()'):
            exp_services.update_exploration(
                self.owner_id, self.EXP_ID,
                _get_change_list(
                    self.init_state_name,
                    exp_domain.STATE_PROPERTY_INTERACTION_ID,
                    'MultipleChoiceInput') +
                _get_change_list(
                    self.init_state_name,
                    exp_domain.STATE_PROPERTY_INTERACTION_ANSWER_GROUPS,
                    self.interaction_answer_groups) +
                _get_change_list(
                    self.init_state_name,
                    exp_domain.STATE_PROPERTY_INTERACTION_DEFAULT_OUTCOME,
                    self.interaction_default_outcome) +
                _get_change_list(
                    self.init_state_name,
                    exp_domain.STATE_PROPERTY_CONTENT_IDS_TO_AUDIO_TRANSLATIONS,
                    self.content_ids_to_audio_translations),
                '')

    def test_update_content(self):
        """Test updating of content."""
        exp_services.update_exploration(
            self.owner_id, self.EXP_ID, _get_change_list(
                self.init_state_name, 'content', {
                    'html': '<b>Test content</b>',
                    'content_id': 'content',
                }),
            '')

        exploration = exp_services.get_exploration_by_id(self.EXP_ID)
        self.assertEqual(
            exploration.init_state.content.html, '<b>Test content</b>')

    def test_update_content_missing_key(self):
        """Test that missing keys in content yield an error."""
        with self.assertRaisesRegexp(KeyError, 'content_id'):
            exp_services.update_exploration(
                self.owner_id, self.EXP_ID, _get_change_list(
                    self.init_state_name, 'content', {
                        'html': '<b>Test content</b>',
                    }),
                '')


class CommitMessageHandlingTests(ExplorationServicesUnitTests):
    """Test the handling of commit messages."""

    def setUp(self):
        super(CommitMessageHandlingTests, self).setUp()
        exploration = self.save_new_valid_exploration(
            self.EXP_ID, self.owner_id, end_state_name='End')
        self.init_state_name = exploration.init_state_name

    def test_record_commit_message(self):
        """Check published explorations record commit messages."""
        rights_manager.publish_exploration(self.owner, self.EXP_ID)

        exp_services.update_exploration(
            self.owner_id, self.EXP_ID, _get_change_list(
                self.init_state_name,
                exp_domain.STATE_PROPERTY_INTERACTION_STICKY,
                False), 'A message')

        self.assertEqual(
            exp_services.get_exploration_snapshots_metadata(
                self.EXP_ID)[1]['commit_message'],
            'A message')

    def test_demand_commit_message(self):
        """Check published explorations demand commit messages."""
        rights_manager.publish_exploration(self.owner, self.EXP_ID)

        with self.assertRaisesRegexp(
            ValueError,
            'Exploration is public so expected a commit message but received '
            'none.'
            ):
            exp_services.update_exploration(
                self.owner_id, self.EXP_ID, _get_change_list(
                    self.init_state_name,
                    exp_domain.STATE_PROPERTY_INTERACTION_STICKY, False), '')

    def test_unpublished_explorations_can_accept_commit_message(self):
        """Test unpublished explorations can accept optional commit messages."""
        exp_services.update_exploration(
            self.owner_id, self.EXP_ID, _get_change_list(
                self.init_state_name,
                exp_domain.STATE_PROPERTY_INTERACTION_STICKY, False
            ), 'A message')

        exp_services.update_exploration(
            self.owner_id, self.EXP_ID, _get_change_list(
                self.init_state_name,
                exp_domain.STATE_PROPERTY_INTERACTION_STICKY, True
            ), '')

        exp_services.update_exploration(
            self.owner_id, self.EXP_ID, _get_change_list(
                self.init_state_name,
                exp_domain.STATE_PROPERTY_INTERACTION_STICKY, True
            ), None)


class ExplorationSnapshotUnitTests(ExplorationServicesUnitTests):
    """Test methods relating to exploration snapshots."""
    SECOND_USERNAME = 'abc123'
    SECOND_EMAIL = 'abc123@gmail.com'

    def test_get_last_updated_by_human_ms(self):
        original_timestamp = utils.get_current_time_in_millisecs()

        self.save_new_valid_exploration(
            self.EXP_ID, self.owner_id, end_state_name='End')

        timestamp_after_first_edit = utils.get_current_time_in_millisecs()

        exp_services.update_exploration(
            feconf.MIGRATION_BOT_USER_ID, self.EXP_ID, [
                exp_domain.ExplorationChange({
                    'cmd': exp_domain.CMD_EDIT_EXPLORATION_PROPERTY,
                    'property_name': 'title',
                    'new_value': 'New title'
                })], 'Did migration.')

        self.assertLess(
            original_timestamp,
            exp_services._get_last_updated_by_human_ms(self.EXP_ID))
        self.assertLess(
            exp_services._get_last_updated_by_human_ms(self.EXP_ID),
            timestamp_after_first_edit)

    def test_get_exploration_snapshots_metadata(self):
        self.signup(self.SECOND_EMAIL, self.SECOND_USERNAME)
        second_committer_id = self.get_user_id_from_email(self.SECOND_EMAIL)

        v1_exploration = self.save_new_valid_exploration(
            self.EXP_ID, self.owner_id, end_state_name='End')

        snapshots_metadata = exp_services.get_exploration_snapshots_metadata(
            self.EXP_ID)
        self.assertEqual(len(snapshots_metadata), 1)
        self.assertDictContainsSubset({
            'commit_cmds': [{
                'cmd': 'create_new',
                'title': 'A title',
                'category': 'A category',
            }],
            'committer_id': self.owner_id,
            'commit_message': (
                'New exploration created with title \'A title\'.'),
            'commit_type': 'create',
            'version_number': 1
        }, snapshots_metadata[0])
        self.assertIn('created_on_ms', snapshots_metadata[0])

        # Publish the exploration. This does not affect the exploration version
        # history.
        rights_manager.publish_exploration(self.owner, self.EXP_ID)

        snapshots_metadata = exp_services.get_exploration_snapshots_metadata(
            self.EXP_ID)
        self.assertEqual(len(snapshots_metadata), 1)
        self.assertDictContainsSubset({
            'commit_cmds': [{
                'cmd': 'create_new',
                'title': 'A title',
                'category': 'A category'
            }],
            'committer_id': self.owner_id,
            'commit_message': (
                'New exploration created with title \'A title\'.'),
            'commit_type': 'create',
            'version_number': 1
        }, snapshots_metadata[0])
        self.assertIn('created_on_ms', snapshots_metadata[0])

        # Modify the exploration. This affects the exploration version history.
        change_list = [exp_domain.ExplorationChange({
            'cmd': exp_domain.CMD_EDIT_EXPLORATION_PROPERTY,
            'property_name': 'title',
            'new_value': 'First title'
        })]
        change_list_dict = [change.to_dict() for change in change_list]
        exp_services.update_exploration(
            self.owner_id, self.EXP_ID, change_list, 'Changed title.')

        snapshots_metadata = exp_services.get_exploration_snapshots_metadata(
            self.EXP_ID)
        self.assertEqual(len(snapshots_metadata), 2)
        self.assertIn('created_on_ms', snapshots_metadata[0])
        self.assertDictContainsSubset({
            'commit_cmds': [{
                'cmd': 'create_new',
                'title': 'A title',
                'category': 'A category'
            }],
            'committer_id': self.owner_id,
            'commit_message': (
                'New exploration created with title \'A title\'.'),
            'commit_type': 'create',
            'version_number': 1
        }, snapshots_metadata[0])
        self.assertDictContainsSubset({
            'commit_cmds': change_list_dict,
            'committer_id': self.owner_id,
            'commit_message': 'Changed title.',
            'commit_type': 'edit',
            'version_number': 2,
        }, snapshots_metadata[1])
        self.assertLess(
            snapshots_metadata[0]['created_on_ms'],
            snapshots_metadata[1]['created_on_ms'])

        # Using the old version of the exploration should raise an error.
        with self.assertRaisesRegexp(Exception, 'version 1, which is too old'):
            exp_services._save_exploration(
                second_committer_id, v1_exploration, '', [])

        # Another person modifies the exploration.
        new_change_list = [exp_domain.ExplorationChange({
            'cmd': exp_domain.CMD_EDIT_EXPLORATION_PROPERTY,
            'property_name': 'title',
            'new_value': 'New title'
        })]
        new_change_list_dict = [change.to_dict() for change in new_change_list]

        exp_services.update_exploration(
            second_committer_id, self.EXP_ID, new_change_list,
            'Second commit.')

        snapshots_metadata = exp_services.get_exploration_snapshots_metadata(
            self.EXP_ID)
        self.assertEqual(len(snapshots_metadata), 3)
        self.assertDictContainsSubset({
            'commit_cmds': [{
                'cmd': 'create_new',
                'title': 'A title',
                'category': 'A category'
            }],
            'committer_id': self.owner_id,
            'commit_message': (
                'New exploration created with title \'A title\'.'),
            'commit_type': 'create',
            'version_number': 1
        }, snapshots_metadata[0])
        self.assertDictContainsSubset({
            'commit_cmds': change_list_dict,
            'committer_id': self.owner_id,
            'commit_message': 'Changed title.',
            'commit_type': 'edit',
            'version_number': 2,
        }, snapshots_metadata[1])
        self.assertDictContainsSubset({
            'commit_cmds': new_change_list_dict,
            'committer_id': second_committer_id,
            'commit_message': 'Second commit.',
            'commit_type': 'edit',
            'version_number': 3,
        }, snapshots_metadata[2])
        self.assertLess(
            snapshots_metadata[1]['created_on_ms'],
            snapshots_metadata[2]['created_on_ms'])

    def test_versioning_with_add_and_delete_states(self):

        exploration = self.save_new_valid_exploration(
            self.EXP_ID, self.owner_id)

        exploration.title = 'First title'
        exp_services._save_exploration(
            self.owner_id, exploration, 'Changed title.', [])
        commit_dict_2 = {
            'committer_id': self.owner_id,
            'commit_message': 'Changed title.',
            'version_number': 2,
        }
        snapshots_metadata = exp_services.get_exploration_snapshots_metadata(
            self.EXP_ID)
        self.assertEqual(len(snapshots_metadata), 2)

        exploration = exp_services.get_exploration_by_id(self.EXP_ID)
        change_list = [exp_domain.ExplorationChange({
            'cmd': exp_domain.CMD_ADD_STATE,
            'state_name': 'New state'
        }), exp_domain.ExplorationChange({
            'cmd': exp_domain.CMD_EDIT_STATE_PROPERTY,
            'state_name': 'New state',
            'property_name': exp_domain.STATE_PROPERTY_INTERACTION_ID,
            'new_value': 'TextInput'
        })]
        exp_services.update_exploration(
            'second_committer_id', exploration.id, change_list,
            'Added new state')

        commit_dict_3 = {
            'committer_id': 'second_committer_id',
            'commit_message': 'Added new state',
            'version_number': 3,
        }
        snapshots_metadata = exp_services.get_exploration_snapshots_metadata(
            self.EXP_ID)
        self.assertEqual(len(snapshots_metadata), 3)
        self.assertDictContainsSubset(
            commit_dict_3, snapshots_metadata[2])
        self.assertDictContainsSubset(commit_dict_2, snapshots_metadata[1])
        for ind in range(len(snapshots_metadata) - 1):
            self.assertLess(
                snapshots_metadata[ind]['created_on_ms'],
                snapshots_metadata[ind + 1]['created_on_ms'])

        # Perform an invalid action: delete a state that does not exist. This
        # should not create a new version.
        with self.assertRaisesRegexp(ValueError, 'does not exist'):
            exploration.delete_state('invalid_state_name')

        # Now delete the new state.
        change_list = [exp_domain.ExplorationChange({
            'cmd': exp_domain.CMD_DELETE_STATE,
            'state_name': 'New state'
        })]
        exp_services.update_exploration(
            'committer_id_3', exploration.id, change_list,
            'Deleted state: New state')

        commit_dict_4 = {
            'committer_id': 'committer_id_3',
            'commit_message': 'Deleted state: New state',
            'version_number': 4,
        }
        snapshots_metadata = exp_services.get_exploration_snapshots_metadata(
            self.EXP_ID)
        self.assertEqual(len(snapshots_metadata), 4)
        self.assertDictContainsSubset(commit_dict_4, snapshots_metadata[3])
        self.assertDictContainsSubset(commit_dict_3, snapshots_metadata[2])
        self.assertDictContainsSubset(commit_dict_2, snapshots_metadata[1])
        for ind in range(len(snapshots_metadata) - 1):
            self.assertLess(
                snapshots_metadata[ind]['created_on_ms'],
                snapshots_metadata[ind + 1]['created_on_ms'])

        # The final exploration should have exactly one state.
        exploration = exp_services.get_exploration_by_id(self.EXP_ID)
        self.assertEqual(len(exploration.states), 1)

    def test_versioning_with_reverting(self):
        exploration = self.save_new_valid_exploration(
            self.EXP_ID, self.owner_id)

        # In version 1, the title was 'A title'.
        # In version 2, the title becomes 'V2 title'.
        exploration.title = 'V2 title'
        exp_services._save_exploration(
            self.owner_id, exploration, 'Changed title.', [])

        # In version 3, a new state is added.
        exploration = exp_services.get_exploration_by_id(self.EXP_ID)
        change_list = [exp_domain.ExplorationChange({
            'cmd': exp_domain.CMD_ADD_STATE,
            'state_name': 'New state'
        }), exp_domain.ExplorationChange({
            'cmd': exp_domain.CMD_EDIT_STATE_PROPERTY,
            'state_name': 'New state',
            'property_name': exp_domain.STATE_PROPERTY_INTERACTION_ID,
            'new_value': 'TextInput'
        })]
        exp_services.update_exploration(
            'committer_id_v3', exploration.id, change_list, 'Added new state')

        # It is not possible to revert from anything other than the most
        # current version.
        with self.assertRaisesRegexp(Exception, 'too old'):
            exp_services.revert_exploration(
                'committer_id_v4', self.EXP_ID, 2, 1)

        # Version 4 is a reversion to version 1.
        exp_services.revert_exploration('committer_id_v4', self.EXP_ID, 3, 1)
        exploration = exp_services.get_exploration_by_id(self.EXP_ID)
        self.assertEqual(exploration.title, 'A title')
        self.assertEqual(len(exploration.states), 1)
        self.assertEqual(exploration.version, 4)

        snapshots_metadata = exp_services.get_exploration_snapshots_metadata(
            self.EXP_ID)

        commit_dict_4 = {
            'committer_id': 'committer_id_v4',
            'commit_message': 'Reverted exploration to version 1',
            'version_number': 4,
        }
        commit_dict_3 = {
            'committer_id': 'committer_id_v3',
            'commit_message': 'Added new state',
            'version_number': 3,
        }
        self.assertEqual(len(snapshots_metadata), 4)
        self.assertDictContainsSubset(commit_dict_3, snapshots_metadata[2])
        self.assertDictContainsSubset(commit_dict_4, snapshots_metadata[3])
        self.assertLess(
            snapshots_metadata[2]['created_on_ms'],
            snapshots_metadata[3]['created_on_ms'])


class ExplorationCommitLogUnitTests(ExplorationServicesUnitTests):
    """Test methods relating to the exploration commit log."""
    ALBERT_EMAIL = 'albert@example.com'
    BOB_EMAIL = 'bob@example.com'
    ALBERT_NAME = 'albert'
    BOB_NAME = 'bob'

    EXP_ID_1 = 'eid1'
    EXP_ID_2 = 'eid2'

    COMMIT_ALBERT_CREATE_EXP_1 = {
        'username': ALBERT_NAME,
        'version': 1,
        'exploration_id': EXP_ID_1,
        'commit_type': 'create',
        'post_commit_community_owned': False,
        'post_commit_is_private': True,
        'commit_message': 'New exploration created with title \'A title\'.',
        'post_commit_status': 'private'
    }

    COMMIT_BOB_EDIT_EXP_1 = {
        'username': BOB_NAME,
        'version': 2,
        'exploration_id': EXP_ID_1,
        'commit_type': 'edit',
        'post_commit_community_owned': False,
        'post_commit_is_private': True,
        'commit_message': 'Changed title.',
        'post_commit_status': 'private'
    }

    COMMIT_ALBERT_CREATE_EXP_2 = {
        'username': ALBERT_NAME,
        'version': 1,
        'exploration_id': 'eid2',
        'commit_type': 'create',
        'post_commit_community_owned': False,
        'post_commit_is_private': True,
        'commit_message': 'New exploration created with title \'A title\'.',
        'post_commit_status': 'private'
    }

    COMMIT_ALBERT_EDIT_EXP_1 = {
        'username': 'albert',
        'version': 3,
        'exploration_id': 'eid1',
        'commit_type': 'edit',
        'post_commit_community_owned': False,
        'post_commit_is_private': True,
        'commit_message': 'Changed title to Albert1 title.',
        'post_commit_status': 'private'
    }

    COMMIT_ALBERT_EDIT_EXP_2 = {
        'username': 'albert',
        'version': 2,
        'exploration_id': 'eid2',
        'commit_type': 'edit',
        'post_commit_community_owned': False,
        'post_commit_is_private': True,
        'commit_message': 'Changed title to Albert2.',
        'post_commit_status': 'private'
    }

    COMMIT_BOB_REVERT_EXP_1 = {
        'username': 'bob',
        'version': 4,
        'exploration_id': 'eid1',
        'commit_type': 'revert',
        'post_commit_community_owned': False,
        'post_commit_is_private': True,
        'commit_message': 'Reverted exploration to version 2',
        'post_commit_status': 'private'
    }

    COMMIT_ALBERT_DELETE_EXP_1 = {
        'username': 'albert',
        'version': 5,
        'exploration_id': 'eid1',
        'commit_type': 'delete',
        'post_commit_community_owned': False,
        'post_commit_is_private': True,
        'commit_message': feconf.COMMIT_MESSAGE_EXPLORATION_DELETED,
        'post_commit_status': 'private'
    }

    COMMIT_ALBERT_PUBLISH_EXP_2 = {
        'username': 'albert',
        'version': None,
        'exploration_id': 'eid2',
        'commit_type': 'edit',
        'post_commit_community_owned': False,
        'post_commit_is_private': False,
        'commit_message': 'exploration published.',
        'post_commit_status': 'public'
    }

    def setUp(self):
        """Populate the database of explorations to be queried against.

        The sequence of events is:
        - (1) Albert creates EXP_ID_1.
        - (2) Bob edits the title of EXP_ID_1.
        - (3) Albert creates EXP_ID_2.
        - (4) Albert edits the title of EXP_ID_1.
        - (5) Albert edits the title of EXP_ID_2.
        - (6) Bob reverts Albert's last edit to EXP_ID_1.
        - (7) Albert deletes EXP_ID_1.
        - Bob tries to publish EXP_ID_2, and is denied access.
        - (8) Albert publishes EXP_ID_2.
        """
        super(ExplorationCommitLogUnitTests, self).setUp()

        self.albert_id = self.get_user_id_from_email(self.ALBERT_EMAIL)
        self.bob_id = self.get_user_id_from_email(self.BOB_EMAIL)
        self.signup(self.ALBERT_EMAIL, self.ALBERT_NAME)
        self.signup(self.BOB_EMAIL, self.BOB_NAME)
        self.albert = user_services.UserActionsInfo(self.albert_id)
        self.bob = user_services.UserActionsInfo(self.bob_id)

        # This needs to be done in a toplevel wrapper because the datastore
        # puts to the event log are asynchronous.
        @transaction_services.toplevel_wrapper
        def populate_datastore():
            exploration_1 = self.save_new_valid_exploration(
                self.EXP_ID_1, self.albert_id)

            exploration_1.title = 'Exploration 1 title'
            exp_services._save_exploration(
                self.bob_id, exploration_1, 'Changed title.', [])

            exploration_2 = self.save_new_valid_exploration(
                self.EXP_ID_2, self.albert_id)

            exploration_1.title = 'Exploration 1 Albert title'
            exp_services._save_exploration(
                self.albert_id, exploration_1,
                'Changed title to Albert1 title.', [])

            exploration_2.title = 'Exploration 2 Albert title'
            exp_services._save_exploration(
                self.albert_id, exploration_2, 'Changed title to Albert2.', [])

            exp_services.revert_exploration(self.bob_id, self.EXP_ID_1, 3, 2)

            exp_services.delete_exploration(self.albert_id, self.EXP_ID_1)

            # This commit should not be recorded.
            with self.assertRaisesRegexp(
                Exception, 'This exploration cannot be published'
                ):
                rights_manager.publish_exploration(self.bob, self.EXP_ID_2)

            rights_manager.publish_exploration(self.albert, self.EXP_ID_2)

        populate_datastore()

    def test_get_next_page_of_all_non_private_commits(self):
        all_commits = (
            exp_services.get_next_page_of_all_non_private_commits()[0])
        self.assertEqual(len(all_commits), 1)
        commit_dicts = [commit.to_dict() for commit in all_commits]
        self.assertDictContainsSubset(
            self.COMMIT_ALBERT_PUBLISH_EXP_2, commit_dicts[0])

        #TODO(frederikcreemers@gmail.com) test max_age here.


class ExplorationSearchTests(ExplorationServicesUnitTests):
    """Test exploration search."""
    USER_ID_1 = 'user_1'
    USER_ID_2 = 'user_2'

    def test_index_explorations_given_ids(self):
        all_exp_ids = ['id0', 'id1', 'id2', 'id3', 'id4']
        expected_exp_ids = all_exp_ids[:-1]
        all_exp_titles = [
            'title 0', 'title 1', 'title 2', 'title 3', 'title 4']
        expected_exp_titles = all_exp_titles[:-1]
        all_exp_categories = ['cat0', 'cat1', 'cat2', 'cat3', 'cat4']
        expected_exp_categories = all_exp_categories[:-1]

        def mock_add_documents_to_index(docs, index):
            self.assertEqual(index, exp_services.SEARCH_INDEX_EXPLORATIONS)
            ids = [doc['id'] for doc in docs]
            titles = [doc['title'] for doc in docs]
            categories = [doc['category'] for doc in docs]
            self.assertEqual(set(ids), set(expected_exp_ids))
            self.assertEqual(set(titles), set(expected_exp_titles))
            self.assertEqual(set(categories), set(expected_exp_categories))
            return ids

        add_docs_counter = test_utils.CallCounter(mock_add_documents_to_index)
        add_docs_swap = self.swap(
            search_services,
            'add_documents_to_index',
            add_docs_counter)

        for i in xrange(5):
            self.save_new_valid_exploration(
                all_exp_ids[i],
                self.owner_id,
                all_exp_titles[i],
                category=all_exp_categories[i])

        # We're only publishing the first 4 explorations, so we're not
        # expecting the last exploration to be indexed.
        for i in xrange(4):
            rights_manager.publish_exploration(
                self.owner, expected_exp_ids[i])

        with add_docs_swap:
            exp_services.index_explorations_given_ids(all_exp_ids)

        self.assertEqual(add_docs_counter.times_called, 1)

    def test_get_number_of_ratings(self):
        self.save_new_valid_exploration(self.EXP_ID, self.owner_id)
        exp = exp_services.get_exploration_summary_by_id(self.EXP_ID)

        self.assertEqual(exp_services.get_number_of_ratings(exp.ratings), 0)

        rating_services.assign_rating_to_exploration(
            self.owner_id, self.EXP_ID, 5)
        self.assertEqual(
            exp_services.get_number_of_ratings(exp.ratings), 1)

        rating_services.assign_rating_to_exploration(
            self.USER_ID_1, self.EXP_ID, 3)
        self.process_and_flush_pending_tasks()
        exp = exp_services.get_exploration_summary_by_id(self.EXP_ID)
        self.assertEqual(
            exp_services.get_number_of_ratings(exp.ratings), 2)

        rating_services.assign_rating_to_exploration(
            self.USER_ID_2, self.EXP_ID, 5)
        self.process_and_flush_pending_tasks()
        exp = exp_services.get_exploration_summary_by_id(self.EXP_ID)
        self.assertEqual(
            exp_services.get_number_of_ratings(exp.ratings), 3)

    def test_get_average_rating(self):
        self.save_new_valid_exploration(self.EXP_ID, self.owner_id)
        exp = exp_services.get_exploration_summary_by_id(self.EXP_ID)

        self.assertEqual(
            exp_services.get_average_rating(exp.ratings), 0)

        rating_services.assign_rating_to_exploration(
            self.owner_id, self.EXP_ID, 5)
        self.assertEqual(
            exp_services.get_average_rating(exp.ratings), 5)

        rating_services.assign_rating_to_exploration(
            self.USER_ID_1, self.EXP_ID, 2)

        exp = exp_services.get_exploration_summary_by_id(self.EXP_ID)
        self.assertEqual(
            exp_services.get_average_rating(exp.ratings), 3.5)

    def test_get_lower_bound_wilson_rating_from_exp_summary(self):
        self.save_new_valid_exploration(self.EXP_ID, self.owner_id)
        exp = exp_services.get_exploration_summary_by_id(self.EXP_ID)

        self.assertEqual(
            exp_services.get_scaled_average_rating(exp.ratings), 0)

        rating_services.assign_rating_to_exploration(
            self.owner_id, self.EXP_ID, 5)
        self.assertAlmostEqual(
            exp_services.get_scaled_average_rating(exp.ratings),
            1.8261731658956, places=4)

        rating_services.assign_rating_to_exploration(
            self.USER_ID_1, self.EXP_ID, 4)

        exp = exp_services.get_exploration_summary_by_id(self.EXP_ID)
        self.assertAlmostEqual(
            exp_services.get_scaled_average_rating(exp.ratings),
            2.056191454757, places=4)


class ExplorationSummaryTests(ExplorationServicesUnitTests):
    """Test exploration summaries."""
    ALBERT_EMAIL = 'albert@example.com'
    BOB_EMAIL = 'bob@example.com'
    ALBERT_NAME = 'albert'
    BOB_NAME = 'bob'

    EXP_ID_1 = 'eid1'
    EXP_ID_2 = 'eid2'

    def test_is_exp_summary_editable(self):
        self.save_new_default_exploration(self.EXP_ID, self.owner_id)

        # Check that only the owner may edit.
        exp_summary = exp_services.get_exploration_summary_by_id(self.EXP_ID)
        self.assertTrue(exp_services.is_exp_summary_editable(
            exp_summary, user_id=self.owner_id))
        self.assertFalse(exp_services.is_exp_summary_editable(
            exp_summary, user_id=self.editor_id))
        self.assertFalse(exp_services.is_exp_summary_editable(
            exp_summary, user_id=self.viewer_id))

        # Owner makes viewer a viewer and editor an editor.
        rights_manager.assign_role_for_exploration(
            self.owner, self.EXP_ID, self.viewer_id,
            rights_manager.ROLE_VIEWER)
        rights_manager.assign_role_for_exploration(
            self.owner, self.EXP_ID, self.editor_id,
            rights_manager.ROLE_EDITOR)

        # Check that owner and editor may edit, but not viewer.
        exp_summary = exp_services.get_exploration_summary_by_id(self.EXP_ID)
        self.assertTrue(exp_services.is_exp_summary_editable(
            exp_summary, user_id=self.owner_id))
        self.assertTrue(exp_services.is_exp_summary_editable(
            exp_summary, user_id=self.editor_id))
        self.assertFalse(exp_services.is_exp_summary_editable(
            exp_summary, user_id=self.viewer_id))

    def test_contributors_not_updated_on_revert(self):
        """Test that a user who only makes a revert on an exploration
        is not counted in the list of that exploration's contributors.
        """
        albert_id = self.get_user_id_from_email(self.ALBERT_EMAIL)
        bob_id = self.get_user_id_from_email(self.BOB_EMAIL)
        self.signup(self.ALBERT_EMAIL, self.ALBERT_NAME)
        self.signup(self.BOB_EMAIL, self.BOB_NAME)

        # Have Albert create a new exploration.
        self.save_new_valid_exploration(self.EXP_ID_1, albert_id)
        # Have Albert update that exploration.
        exp_services.update_exploration(
            albert_id, self.EXP_ID_1, [exp_domain.ExplorationChange({
                'cmd': exp_domain.CMD_EDIT_EXPLORATION_PROPERTY,
                'property_name': 'title',
                'new_value': 'Exploration 1 title'
            })], 'Changed title.')
        # Have Bob revert Albert's update.
        exp_services.revert_exploration(bob_id, self.EXP_ID_1, 2, 1)

        # Verify that only Albert (and not Bob, who has not made any non-
        # revert changes) appears in the contributors list for this
        # exploration.
        exploration_summary = exp_services.get_exploration_summary_by_id(
            self.EXP_ID_1)
        self.assertEqual([albert_id], exploration_summary.contributor_ids)

    def _check_contributors_summary(self, exp_id, expected):
        contributors_summary = exp_services.get_exploration_summary_by_id(
            exp_id).contributors_summary
        self.assertEqual(expected, contributors_summary)

    def test_contributors_summary(self):
        albert_id = self.get_user_id_from_email(self.ALBERT_EMAIL)
        bob_id = self.get_user_id_from_email(self.BOB_EMAIL)
        self.signup(self.ALBERT_EMAIL, self.ALBERT_NAME)
        self.signup(self.BOB_EMAIL, self.BOB_NAME)

        # Have Albert create a new exploration. Version 1.
        self.save_new_valid_exploration(self.EXP_ID_1, albert_id)
        self._check_contributors_summary(self.EXP_ID_1, {albert_id: 1})

        # Have Bob update that exploration. Version 2.
        exp_services.update_exploration(
            bob_id, self.EXP_ID_1, [exp_domain.ExplorationChange({
                'cmd': exp_domain.CMD_EDIT_EXPLORATION_PROPERTY,
                'property_name': 'title',
                'new_value': 'Exploration 1 title'
            })], 'Changed title.')
        self._check_contributors_summary(
            self.EXP_ID_1, {albert_id: 1, bob_id: 1})
        # Have Bob update that exploration. Version 3.
        exp_services.update_exploration(
            bob_id, self.EXP_ID_1, [exp_domain.ExplorationChange({
                'cmd': exp_domain.CMD_EDIT_EXPLORATION_PROPERTY,
                'property_name': 'title',
                'new_value': 'Exploration 1 title'
            })], 'Changed title.')
        self._check_contributors_summary(
            self.EXP_ID_1, {albert_id: 1, bob_id: 2})

        # Have Albert update that exploration. Version 4.
        exp_services.update_exploration(
            albert_id, self.EXP_ID_1, [exp_domain.ExplorationChange({
                'cmd': exp_domain.CMD_EDIT_EXPLORATION_PROPERTY,
                'property_name': 'title',
                'new_value': 'Exploration 1 title'
            })], 'Changed title.')
        self._check_contributors_summary(
            self.EXP_ID_1, {albert_id: 2, bob_id: 2})

        # Have Albert revert to version 3. Version 5.
        exp_services.revert_exploration(albert_id, self.EXP_ID_1, 4, 3)
        self._check_contributors_summary(
            self.EXP_ID_1, {albert_id: 1, bob_id: 2})


class ExplorationSummaryGetTests(ExplorationServicesUnitTests):
    """Test exploration summaries get_* functions."""
    ALBERT_EMAIL = 'albert@example.com'
    BOB_EMAIL = 'bob@example.com'
    ALBERT_NAME = 'albert'
    BOB_NAME = 'bob'

    EXP_ID_1 = 'eid1'
    EXP_ID_2 = 'eid2'
    EXP_ID_3 = 'eid3'

    EXPECTED_VERSION_1 = 4
    EXPECTED_VERSION_2 = 2

    def setUp(self):
        """Populate the database of explorations and their summaries.

        The sequence of events is:
        - (1) Albert creates EXP_ID_1.
        - (2) Bob edits the title of EXP_ID_1.
        - (3) Albert creates EXP_ID_2.
        - (4) Albert edits the title of EXP_ID_1.
        - (5) Albert edits the title of EXP_ID_2.
        - (6) Bob reverts Albert's last edit to EXP_ID_1.
        - Bob tries to publish EXP_ID_2, and is denied access.
        - (7) Albert publishes EXP_ID_2.
        - (8) Albert creates EXP_ID_3.
        - (9) Albert publishes EXP_ID_3.
        - (10) Albert deletes EXP_ID_3.
        """
        super(ExplorationSummaryGetTests, self).setUp()

        self.albert_id = self.get_user_id_from_email(self.ALBERT_EMAIL)
        self.bob_id = self.get_user_id_from_email(self.BOB_EMAIL)
        self.signup(self.ALBERT_EMAIL, self.ALBERT_NAME)
        self.signup(self.BOB_EMAIL, self.BOB_NAME)
        self.albert = user_services.UserActionsInfo(self.albert_id)
        self.bob = user_services.UserActionsInfo(self.bob_id)

        self.save_new_valid_exploration(self.EXP_ID_1, self.albert_id)

        exp_services.update_exploration(
            self.bob_id, self.EXP_ID_1, [exp_domain.ExplorationChange({
                'cmd': exp_domain.CMD_EDIT_EXPLORATION_PROPERTY,
                'property_name': 'title',
                'new_value': 'Exploration 1 title'
            })], 'Changed title.')

        self.save_new_valid_exploration(self.EXP_ID_2, self.albert_id)

        exp_services.update_exploration(
            self.albert_id, self.EXP_ID_1, [exp_domain.ExplorationChange({
                'cmd': exp_domain.CMD_EDIT_EXPLORATION_PROPERTY,
                'property_name': 'title',
                'new_value': 'Exploration 1 Albert title'
            })], 'Changed title to Albert1 title.')

        exp_services.update_exploration(
            self.albert_id, self.EXP_ID_2, [exp_domain.ExplorationChange({
                'cmd': exp_domain.CMD_EDIT_EXPLORATION_PROPERTY,
                'property_name': 'title',
                'new_value': 'Exploration 2 Albert title'
            })], 'Changed title to Albert2 title.')

        exp_services.revert_exploration(self.bob_id, self.EXP_ID_1, 3, 2)

        with self.assertRaisesRegexp(
            Exception, 'This exploration cannot be published'
            ):
            rights_manager.publish_exploration(self.bob, self.EXP_ID_2)

        rights_manager.publish_exploration(self.albert, self.EXP_ID_2)

        self.save_new_valid_exploration(self.EXP_ID_3, self.albert_id)
        rights_manager.publish_exploration(self.albert, self.EXP_ID_3)
        exp_services.delete_exploration(self.albert_id, self.EXP_ID_3)

    def test_get_non_private_exploration_summaries(self):

        actual_summaries = exp_services.get_non_private_exploration_summaries()

        expected_summaries = {
            self.EXP_ID_2: exp_domain.ExplorationSummary(
                self.EXP_ID_2, 'Exploration 2 Albert title',
                'A category', 'An objective', 'en', [],
                feconf.get_empty_ratings(), feconf.EMPTY_SCALED_AVERAGE_RATING,
                rights_manager.ACTIVITY_STATUS_PUBLIC,
                False, [self.albert_id], [], [], [], [self.albert_id],
                {self.albert_id: 1},
                self.EXPECTED_VERSION_2,
                actual_summaries[self.EXP_ID_2].exploration_model_created_on,
                actual_summaries[self.EXP_ID_2].exploration_model_last_updated,
                actual_summaries[self.EXP_ID_2].first_published_msec
                )}

        # check actual summaries equal expected summaries.
        self.assertEqual(actual_summaries.keys(),
                         expected_summaries.keys())
        simple_props = ['id', 'title', 'category', 'objective',
                        'language_code', 'tags', 'ratings',
                        'scaled_average_rating', 'status',
                        'community_owned', 'owner_ids',
                        'editor_ids', 'translator_ids', 'viewer_ids',
                        'contributor_ids', 'version',
                        'exploration_model_created_on',
                        'exploration_model_last_updated']
        for exp_id in actual_summaries:
            for prop in simple_props:
                self.assertEqual(getattr(actual_summaries[exp_id], prop),
                                 getattr(expected_summaries[exp_id], prop))

    def test_get_all_exploration_summaries(self):
        actual_summaries = exp_services.get_all_exploration_summaries()

        expected_summaries = {
            self.EXP_ID_1: exp_domain.ExplorationSummary(
                self.EXP_ID_1, 'Exploration 1 title',
                'A category', 'An objective', 'en', [],
                feconf.get_empty_ratings(), feconf.EMPTY_SCALED_AVERAGE_RATING,
                rights_manager.ACTIVITY_STATUS_PRIVATE, False,
                [self.albert_id], [], [], [], [self.albert_id, self.bob_id],
                {self.albert_id: 1, self.bob_id: 1}, self.EXPECTED_VERSION_1,
                actual_summaries[self.EXP_ID_1].exploration_model_created_on,
                actual_summaries[self.EXP_ID_1].exploration_model_last_updated,
                actual_summaries[self.EXP_ID_1].first_published_msec
            ),
            self.EXP_ID_2: exp_domain.ExplorationSummary(
                self.EXP_ID_2, 'Exploration 2 Albert title',
                'A category', 'An objective', 'en', [],
                feconf.get_empty_ratings(), feconf.EMPTY_SCALED_AVERAGE_RATING,
                rights_manager.ACTIVITY_STATUS_PUBLIC,
                False, [self.albert_id], [], [], [], [self.albert_id],
                {self.albert_id: 1}, self.EXPECTED_VERSION_2,
                actual_summaries[self.EXP_ID_2].exploration_model_created_on,
                actual_summaries[self.EXP_ID_2].exploration_model_last_updated,
                actual_summaries[self.EXP_ID_2].first_published_msec
            )
        }

        # check actual summaries equal expected summaries.
        self.assertEqual(actual_summaries.keys(),
                         expected_summaries.keys())
        simple_props = ['id', 'title', 'category', 'objective',
                        'language_code', 'tags', 'ratings', 'status',
                        'community_owned', 'owner_ids',
                        'editor_ids', 'translator_ids', 'viewer_ids',
                        'contributor_ids', 'version',
                        'exploration_model_created_on',
                        'exploration_model_last_updated']
        for exp_id in actual_summaries:
            for prop in simple_props:
                self.assertEqual(getattr(actual_summaries[exp_id], prop),
                                 getattr(expected_summaries[exp_id], prop))


class ExplorationConversionPipelineTests(ExplorationServicesUnitTests):
    """Tests the exploration model -> exploration conversion pipeline."""
    OLD_EXP_ID = 'exp_id0'
    NEW_EXP_ID = 'exp_id1'

    UPGRADED_EXP_YAML = ("""author_notes: ''
auto_tts_enabled: true
blurb: ''
category: category
correctness_feedback_enabled: false
init_state_name: %s
language_code: en
objective: Old objective
param_changes: []
param_specs: {}
schema_version: %d
states:
  END:
    classifier_model_id: null
    content:
<<<<<<< HEAD
      audio_translations: {}
      html: <p>Congratulations, you have finished!</p>
=======
      content_id: content
      html: Congratulations, you have finished!
    content_ids_to_audio_translations:
      content: {}
>>>>>>> 150a0761
    interaction:
      answer_groups: []
      confirmed_unclassified_answers: []
      customization_args:
        recommendedExplorationIds:
          value: []
      default_outcome: null
      hints: []
      id: EndExploration
      solution: null
    param_changes: []
  %s:
    classifier_model_id: null
    content:
      content_id: content
      html: ''
    content_ids_to_audio_translations:
      content: {}
      default_outcome: {}
    interaction:
      answer_groups: []
      confirmed_unclassified_answers: []
      customization_args:
        buttonText:
          value: Continue
      default_outcome:
        dest: END
        feedback:
          content_id: default_outcome
          html: ''
        labelled_as_correct: false
        missing_prerequisite_skill_id: null
        param_changes: []
        refresher_exploration_id: null
      hints: []
      id: Continue
      solution: null
    param_changes: []
states_schema_version: %d
tags: []
title: Old Title
""") % (
    feconf.DEFAULT_INIT_STATE_NAME,
    exp_domain.Exploration.CURRENT_EXP_SCHEMA_VERSION,
    feconf.DEFAULT_INIT_STATE_NAME,
    feconf.CURRENT_EXPLORATION_STATES_SCHEMA_VERSION)

    ALBERT_EMAIL = 'albert@example.com'
    ALBERT_NAME = 'albert'

    def setUp(self):
        super(ExplorationConversionPipelineTests, self).setUp()

        # Setup user who will own the test explorations.
        self.albert_id = self.get_user_id_from_email(self.ALBERT_EMAIL)
        self.signup(self.ALBERT_EMAIL, self.ALBERT_NAME)

        # Create exploration that uses a states schema version of 0 and ensure
        # it is properly converted.
        self.save_new_exp_with_states_schema_v0(
            self.OLD_EXP_ID, self.albert_id, 'Old Title')

        # Create standard exploration that should not be converted.
        new_exp = self.save_new_valid_exploration(
            self.NEW_EXP_ID, self.albert_id)
        self._up_to_date_yaml = new_exp.to_yaml()

    def test_converts_exp_model_with_default_states_schema_version(self):
        exploration = exp_services.get_exploration_by_id(self.OLD_EXP_ID)
        self.assertEqual(
            exploration.states_schema_version,
            feconf.CURRENT_EXPLORATION_STATES_SCHEMA_VERSION)
        self.assertEqual(exploration.to_yaml(), self.UPGRADED_EXP_YAML)

    def test_does_not_convert_up_to_date_exploration(self):
        exploration = exp_services.get_exploration_by_id(self.NEW_EXP_ID)
        self.assertEqual(
            exploration.states_schema_version,
            feconf.CURRENT_EXPLORATION_STATES_SCHEMA_VERSION)
        self.assertEqual(exploration.to_yaml(), self._up_to_date_yaml)

    def test_migration_then_reversion_maintains_valid_exploration(self):
        """This integration test simulates the behavior of the domain layer
        prior to the introduction of a states schema. In particular, it deals
        with an exploration that was created before any states schema
        migrations occur. The exploration is constructed using multiple change
        lists, then a migration job is run. The test thereafter tests if
        reverting to a version prior to the migration still maintains a valid
        exploration. It tests both the exploration domain object and the
        exploration model stored in the datastore for validity.

        Note: It is important to distinguish between when the test is testing
        the exploration domain versus its model. It is operating at the domain
        layer when using exp_services.get_exploration_by_id. Otherwise, it
        loads the model explicitly using exp_models.ExplorationModel.get and
        then converts it to an exploration domain object for validation using
        exp_services.get_exploration_from_model. This is NOT the same process
        as exp_services.get_exploration_by_id as it skips many steps which
        include the conversion pipeline (which is crucial to this test).
        """
        exp_id = 'exp_id2'

        # Create a exploration with states schema version 0.
        self.save_new_exp_with_states_schema_v0(
            exp_id, self.albert_id, 'Old Title')

        # Load the exploration without using the conversion pipeline. All of
        # these changes are to happen on an exploration with states schema
        # version 0.
        exploration_model = exp_models.ExplorationModel.get(
            exp_id, strict=True, version=None)

        # In version 1, the title was 'Old title'.
        # In version 2, the title becomes 'New title'.
        exploration_model.title = 'New title'
        exploration_model.commit(
            self.albert_id, 'Changed title.', [])

        # Version 2 of exploration.
        exploration_model = exp_models.ExplorationModel.get(
            exp_id, strict=True, version=None)

        # Store state id mapping model for new exploration.
        exploration = exp_services.get_exploration_from_model(exploration_model)
        exp_services.create_and_save_state_id_mapping_model(exploration, [])

        # In version 3, a new state is added.
        new_state = copy.deepcopy(
            self.VERSION_0_STATES_DICT[feconf.DEFAULT_INIT_STATE_NAME])
        new_state['interaction']['id'] = 'TextInput'
        exploration_model.states['New state'] = new_state

        # Properly link in the new state to avoid an invalid exploration.
        init_state = exploration_model.states[feconf.DEFAULT_INIT_STATE_NAME]
        init_handler = init_state['interaction']['handlers'][0]
        init_handler['rule_specs'][0]['dest'] = 'New state'

        exploration_model.commit(
            'committer_id_v3', 'Added new state', [])

        # Version 3 of exploration.
        exploration_model = exp_models.ExplorationModel.get(
            exp_id, strict=True, version=None)

        # Store state id mapping model for new exploration.
        exploration = exp_services.get_exploration_from_model(exploration_model)

        # Change list for version 3.
        change_list = [exp_domain.ExplorationChange({
            'cmd': exp_domain.CMD_ADD_STATE,
            'state_name': 'New state'
        }), exp_domain.ExplorationChange({
            'cmd': exp_domain.CMD_EDIT_STATE_PROPERTY,
            'state_name': 'New state',
            'property_name': exp_domain.STATE_PROPERTY_INTERACTION_ID,
            'new_value': 'TextInput'
        })]
        exp_services.create_and_save_state_id_mapping_model(
            exploration, change_list)

        # Version 4 is an upgrade based on the migration job.

        # Start migration job on sample exploration.
        job_id = exp_jobs_one_off.ExplorationMigrationJobManager.create_new()
        exp_jobs_one_off.ExplorationMigrationJobManager.enqueue(job_id)

        self.process_and_flush_pending_tasks()

        # Verify the latest version of the exploration has the most up-to-date
        # states schema version.
        exploration_model = exp_models.ExplorationModel.get(
            exp_id, strict=True, version=None)
        exploration = exp_services.get_exploration_from_model(
            exploration_model, run_conversion=False)
        self.assertEqual(
            exploration.states_schema_version,
            feconf.CURRENT_EXPLORATION_STATES_SCHEMA_VERSION)

        # The exploration should be valid after conversion.
        exploration.validate(strict=True)

        # Version 5 is a reversion to version 1.
        exp_services.revert_exploration('committer_id_v4', exp_id, 4, 1)

        # The exploration model itself should now be the old version
        # (pre-migration).
        exploration_model = exp_models.ExplorationModel.get(
            exp_id, strict=True, version=None)
        self.assertEqual(exploration_model.states_schema_version, 0)

        # The exploration domain object should be updated since it ran through
        # the conversion pipeline.
        exploration = exp_services.get_exploration_by_id(exp_id)

        # The reversion after migration should still be an up-to-date
        # exploration. exp_services.get_exploration_by_id will automatically
        # keep it up-to-date.
        self.assertEqual(exploration.to_yaml(), self.UPGRADED_EXP_YAML)

        # The exploration should be valid after reversion.
        exploration.validate(strict=True)

        snapshots_metadata = exp_services.get_exploration_snapshots_metadata(
            exp_id)

        # These are used to verify the correct history has been recorded after
        # both migration and reversion.
        commit_dict_5 = {
            'committer_id': 'committer_id_v4',
            'commit_message': 'Reverted exploration to version 1',
            'version_number': 5,
        }
        commit_dict_4 = {
            'committer_id': feconf.MIGRATION_BOT_USERNAME,
            'commit_message':
                'Update exploration states from schema version 0 to %d.' %
                feconf.CURRENT_EXPLORATION_STATES_SCHEMA_VERSION,
            'commit_cmds': [{
                'cmd': exp_domain.CMD_MIGRATE_STATES_SCHEMA_TO_LATEST_VERSION,
                'from_version': '0',
                'to_version': str(
                    feconf.CURRENT_EXPLORATION_STATES_SCHEMA_VERSION)
            }],
            'version_number': 4,
        }

        # Ensure there have been 5 commits.
        self.assertEqual(len(snapshots_metadata), 5)

        # Ensure the correct commit logs were entered during both migration and
        # reversion. Also, ensure the correct commit command was written during
        # migration.
        self.assertDictContainsSubset(commit_dict_4, snapshots_metadata[3])
        self.assertDictContainsSubset(commit_dict_5, snapshots_metadata[4])
        self.assertLess(
            snapshots_metadata[3]['created_on_ms'],
            snapshots_metadata[4]['created_on_ms'])

        # Ensure that if a converted, then reverted, then converted exploration
        # is saved, it will be the up-to-date version within the datastore.
        exp_services.update_exploration(
            self.albert_id, exp_id, [], 'Resave after reversion')
        exploration_model = exp_models.ExplorationModel.get(
            exp_id, strict=True, version=None)
        exploration = exp_services.get_exploration_from_model(
            exploration_model,
            run_conversion=False)

        # This exploration should be both up-to-date and valid.
        self.assertEqual(exploration.to_yaml(), self.UPGRADED_EXP_YAML)
        exploration.validate(strict=True)

    def test_loading_old_exploration_does_not_break_domain_object_ctor(self):
        """This test attempts to load an exploration that is stored in the data
        store as pre-states schema version 0. The
        exp_services.get_exploration_by_id function should properly load and
        convert the exploration without any issues. Structural changes to the
        states schema will not break the exploration domain class constructor.
        """
        exp_id = 'exp_id3'

        # Create a exploration with states schema version 0 and an old states
        # blob.
        self.save_new_exp_with_states_schema_v0(
            exp_id, self.albert_id, 'Old Title')

        # Ensure the exploration was converted.
        exploration = exp_services.get_exploration_by_id(exp_id)
        self.assertEqual(
            exploration.states_schema_version,
            feconf.CURRENT_EXPLORATION_STATES_SCHEMA_VERSION)

        # The converted exploration should be up-to-date and properly
        # converted.
        self.assertEqual(exploration.to_yaml(), self.UPGRADED_EXP_YAML)


class SuggestionActionUnitTests(test_utils.GenericTestBase):
    """Test learner suggestion action functions in exp_services."""
    EXP_ID1 = 'exp_id1'
    EXP_ID2 = 'exp_id2'
    THREAD_ID1 = EXP_ID1 + '.1111'
    THREAD_ID2 = EXP_ID2 + '.1111'
    USER_EMAIL = 'user@123.com'
    EDITOR_EMAIL = 'editor@123.com'
    USERNAME = 'user123'
    EDITOR_USERNAME = 'editor123'
    COMMIT_MESSAGE = 'commit message'
    EMPTY_COMMIT_MESSAGE = ' '

    def _generate_thread_id_1(self, unused_exp_id):
        return self.THREAD_ID1

    def _generate_thread_id_2(self, unused_exp_id):
        return self.THREAD_ID2

    def _return_true(self, unused_thread_id, unused_exploration_id=''):
        return True

    def _return_false(self, unused_thread_id, unused_exploration_id=''):
        return False

    def _check_commit_message(
            self, unused_user_id, unused_exploration_id, unused_change_list,
            commit_message, is_suggestion):
        self.assertTrue(is_suggestion)
        self.assertEqual(
            commit_message, 'Accepted suggestion by %s: %s' % (
                self.USERNAME, self.COMMIT_MESSAGE))

    def setUp(self):
        super(SuggestionActionUnitTests, self).setUp()
        self.user_id = self.get_user_id_from_email(self.USER_EMAIL)
        self.editor_id = self.get_user_id_from_email(self.EDITOR_EMAIL)
        user_services.create_new_user(self.user_id, self.USER_EMAIL)
        user_services.create_new_user(self.editor_id, self.EDITOR_EMAIL)
        self.signup(self.USER_EMAIL, self.USERNAME)
        self.signup(self.EDITOR_EMAIL, self.EDITOR_USERNAME)
        exploration = self.save_new_valid_exploration(
            self.EXP_ID1, self.editor_id)
        self.save_new_valid_exploration(self.EXP_ID2, self.editor_id)
        self.initial_state_name = exploration.init_state_name
        with self.swap(
            feedback_models.FeedbackThreadModel,
            'generate_new_thread_id', self._generate_thread_id_1):
            feedback_services.create_suggestion(
                self.EXP_ID1, self.user_id, 3, self.initial_state_name,
                'description', 'new text')
        with self.swap(
            feedback_models.FeedbackThreadModel,
            'generate_new_thread_id', self._generate_thread_id_2):
            feedback_services.create_suggestion(
                self.EXP_ID2, self.user_id, 3, self.initial_state_name,
                'description', 'new text')

    def test_accept_suggestion_valid_suggestion(self):
        with self.swap(
            exp_services, '_is_suggestion_valid',
            self._return_true):
            with self.swap(
                exp_services, 'update_exploration',
                self._check_commit_message):
                exp_services.accept_suggestion(
                    self.editor_id, self.THREAD_ID1, self.EXP_ID1,
                    self.COMMIT_MESSAGE, False)
        thread = feedback_models.FeedbackThreadModel.get(self.THREAD_ID1)
        thread_messages = feedback_services.get_messages(self.THREAD_ID1)
        last_message = thread_messages[len(thread_messages) - 1]
        self.assertEqual(thread.status, feedback_models.STATUS_CHOICES_FIXED)
        self.assertEqual(last_message.text, 'Suggestion accepted.')

    def test_accept_suggestion_invalid_suggestion(self):
        with self.swap(
            exp_services, '_is_suggestion_valid',
            self._return_false):
            with self.assertRaisesRegexp(
                Exception,
                'Invalid suggestion: The state for which it was made '
                'has been removed/renamed.'
                ):
                exp_services.accept_suggestion(
                    self.editor_id, self.THREAD_ID2, self.EXP_ID2,
                    self.COMMIT_MESSAGE, False)
        thread = feedback_models.FeedbackThreadModel.get(self.THREAD_ID2)
        self.assertEqual(thread.status, feedback_models.STATUS_CHOICES_OPEN)

    def test_accept_suggestion_empty_commit_message(self):
        with self.assertRaisesRegexp(
            Exception, 'Commit message cannot be empty.'):
            exp_services.accept_suggestion(
                self.editor_id, self.THREAD_ID2, self.EXP_ID2,
                self.EMPTY_COMMIT_MESSAGE, False)
        thread = feedback_models.FeedbackThreadModel.get(self.THREAD_ID2)
        self.assertEqual(thread.status, feedback_models.STATUS_CHOICES_OPEN)

    def test_accept_suggestion_that_has_already_been_handled(self):
        exception_message = 'Suggestion has already been accepted/rejected'
        with self.swap(
            exp_services, '_is_suggestion_handled',
            self._return_true):
            with self.assertRaisesRegexp(Exception, exception_message):
                exp_services.accept_suggestion(
                    self.editor_id, self.THREAD_ID2, self.EXP_ID2,
                    self.COMMIT_MESSAGE, False)

    def test_reject_suggestion(self):
        exp_services.reject_suggestion(self.editor_id, self.THREAD_ID2)
        thread = feedback_models.FeedbackThreadModel.get(self.THREAD_ID2)
        self.assertEqual(
            thread.status,
            feedback_models.STATUS_CHOICES_IGNORED)

    def test_reject_suggestion_that_has_already_been_handled(self):
        exception_message = 'Suggestion has already been accepted/rejected'
        with self.swap(
            exp_services, '_is_suggestion_handled',
            self._return_true):
            with self.assertRaisesRegexp(Exception, exception_message):
                exp_services.reject_suggestion(self.editor_id, self.THREAD_ID2)


class EditorAutoSavingUnitTests(test_utils.GenericTestBase):
    """Test editor auto saving functions in exp_services."""
    EXP_ID1 = 'exp_id1'
    EXP_ID2 = 'exp_id2'
    EXP_ID3 = 'exp_id3'
    USERNAME = 'user123'
    USER_ID = 'user_id'
    COMMIT_MESSAGE = 'commit message'
    DATETIME = datetime.datetime.strptime('2016-02-16', '%Y-%m-%d')
    OLDER_DATETIME = datetime.datetime.strptime('2016-01-16', '%Y-%m-%d')
    NEWER_DATETIME = datetime.datetime.strptime('2016-03-16', '%Y-%m-%d')
    NEW_CHANGELIST = [exp_domain.ExplorationChange({
        'cmd': exp_domain.CMD_EDIT_EXPLORATION_PROPERTY,
        'property_name': 'title',
        'new_value': 'New title'})]
    NEW_CHANGELIST_DICT = [NEW_CHANGELIST[0].to_dict()]

    def setUp(self):
        super(EditorAutoSavingUnitTests, self).setUp()
        # Create explorations.
        exploration = self.save_new_valid_exploration(
            self.EXP_ID1, self.USER_ID)
        exploration.param_specs = {
            'myParam': param_domain.ParamSpec('UnicodeString')}
        exp_services._save_exploration(self.USER_ID, exploration, '', [])
        self.save_new_valid_exploration(self.EXP_ID2, self.USER_ID)
        self.save_new_valid_exploration(self.EXP_ID3, self.USER_ID)
        self.init_state_name = exploration.init_state_name
        self.param_changes = [{
            'customization_args': {
                'list_of_values': ['1', '2'], 'parse_with_jinja': False
            },
            'name': 'myParam',
            'generator_id': 'RandomSelector'
        }]
        self.draft_change_list = _get_change_list(
            self.init_state_name, 'param_changes', self.param_changes)
        self.draft_change_list_dict = [
            change.to_dict() for change in self.draft_change_list]
        # Explorations with draft set.
        user_models.ExplorationUserDataModel(
            id='%s.%s' % (self.USER_ID, self.EXP_ID1), user_id=self.USER_ID,
            exploration_id=self.EXP_ID1,
            draft_change_list=self.draft_change_list_dict,
            draft_change_list_last_updated=self.DATETIME,
            draft_change_list_exp_version=2,
            draft_change_list_id=2).put()
        user_models.ExplorationUserDataModel(
            id='%s.%s' % (self.USER_ID, self.EXP_ID2), user_id=self.USER_ID,
            exploration_id=self.EXP_ID2,
            draft_change_list=self.draft_change_list_dict,
            draft_change_list_last_updated=self.DATETIME,
            draft_change_list_exp_version=4,
            draft_change_list_id=10).put()
        # Exploration with no draft.
        user_models.ExplorationUserDataModel(
            id='%s.%s' % (self.USER_ID, self.EXP_ID3), user_id=self.USER_ID,
            exploration_id=self.EXP_ID3).put()

    def test_draft_cleared_after_change_list_applied(self):
        exp_services.update_exploration(
            self.USER_ID, self.EXP_ID1, self.draft_change_list, '')
        exp_user_data = user_models.ExplorationUserDataModel.get_by_id(
            '%s.%s' % (self.USER_ID, self.EXP_ID1))
        self.assertIsNone(exp_user_data.draft_change_list)
        self.assertIsNone(exp_user_data.draft_change_list_last_updated)
        self.assertIsNone(exp_user_data.draft_change_list_exp_version)

    def test_draft_version_valid_returns_true(self):
        exp_user_data = user_models.ExplorationUserDataModel.get_by_id(
            '%s.%s' % (self.USER_ID, self.EXP_ID1))
        self.assertTrue(exp_services.is_version_of_draft_valid(
            self.EXP_ID1, exp_user_data.draft_change_list_exp_version))

    def test_draft_version_valid_returns_false(self):
        exp_user_data = user_models.ExplorationUserDataModel.get_by_id(
            '%s.%s' % (self.USER_ID, self.EXP_ID2))
        self.assertFalse(exp_services.is_version_of_draft_valid(
            self.EXP_ID2, exp_user_data.draft_change_list_exp_version))

    def test_draft_version_valid_when_no_draft_exists(self):
        exp_user_data = user_models.ExplorationUserDataModel.get_by_id(
            '%s.%s' % (self.USER_ID, self.EXP_ID3))
        self.assertFalse(exp_services.is_version_of_draft_valid(
            self.EXP_ID3, exp_user_data.draft_change_list_exp_version))

    def test_create_or_update_draft_when_older_draft_exists(self):
        exp_services.create_or_update_draft(
            self.EXP_ID1, self.USER_ID, self.NEW_CHANGELIST, 5,
            self.NEWER_DATETIME)
        exp_user_data = user_models.ExplorationUserDataModel.get(
            self.USER_ID, self.EXP_ID1)
        self.assertEqual(exp_user_data.exploration_id, self.EXP_ID1)
        self.assertEqual(
            exp_user_data.draft_change_list, self.NEW_CHANGELIST_DICT)
        self.assertEqual(
            exp_user_data.draft_change_list_last_updated, self.NEWER_DATETIME)
        self.assertEqual(exp_user_data.draft_change_list_exp_version, 5)
        self.assertEqual(exp_user_data.draft_change_list_id, 3)

    def test_create_or_update_draft_when_newer_draft_exists(self):
        exp_services.create_or_update_draft(
            self.EXP_ID1, self.USER_ID, self.NEW_CHANGELIST, 5,
            self.OLDER_DATETIME)
        exp_user_data = user_models.ExplorationUserDataModel.get(
            self.USER_ID, self.EXP_ID1)
        self.assertEqual(exp_user_data.exploration_id, self.EXP_ID1)
        self.assertEqual(
            exp_user_data.draft_change_list, self.draft_change_list_dict)
        self.assertEqual(
            exp_user_data.draft_change_list_last_updated, self.DATETIME)
        self.assertEqual(exp_user_data.draft_change_list_exp_version, 2)
        self.assertEqual(exp_user_data.draft_change_list_id, 2)

    def test_create_or_update_draft_when_draft_does_not_exist(self):
        exp_services.create_or_update_draft(
            self.EXP_ID3, self.USER_ID, self.NEW_CHANGELIST, 5,
            self.NEWER_DATETIME)
        exp_user_data = user_models.ExplorationUserDataModel.get(
            self.USER_ID, self.EXP_ID3)
        self.assertEqual(exp_user_data.exploration_id, self.EXP_ID3)
        self.assertEqual(
            exp_user_data.draft_change_list, self.NEW_CHANGELIST_DICT)
        self.assertEqual(
            exp_user_data.draft_change_list_last_updated, self.NEWER_DATETIME)
        self.assertEqual(exp_user_data.draft_change_list_exp_version, 5)
        self.assertEqual(exp_user_data.draft_change_list_id, 1)

    def test_get_exp_with_draft_applied_when_draft_exists(self):
        exploration = exp_services.get_exploration_by_id(self.EXP_ID1)
        self.assertEqual(exploration.init_state.param_changes, [])
        updated_exp = exp_services.get_exp_with_draft_applied(
            self.EXP_ID1, self.USER_ID)
        param_changes = updated_exp.init_state.param_changes[0]
        self.assertEqual(param_changes._name, 'myParam')
        self.assertEqual(param_changes._generator_id, 'RandomSelector')
        self.assertEqual(
            param_changes._customization_args,
            {'list_of_values': ['1', '2'], 'parse_with_jinja': False})

    def test_get_exp_with_draft_applied_when_draft_does_not_exist(self):
        exploration = exp_services.get_exploration_by_id(self.EXP_ID3)
        self.assertEqual(exploration.init_state.param_changes, [])
        updated_exp = exp_services.get_exp_with_draft_applied(
            self.EXP_ID3, self.USER_ID)
        self.assertEqual(updated_exp.init_state.param_changes, [])

    def test_get_exp_with_draft_applied_when_draft_version_is_invalid(self):
        exploration = exp_services.get_exploration_by_id(self.EXP_ID2)
        self.assertEqual(exploration.init_state.param_changes, [])
        updated_exp = exp_services.get_exp_with_draft_applied(
            self.EXP_ID2, self.USER_ID)
        self.assertEqual(updated_exp.init_state.param_changes, [])

    def test_draft_discarded(self):
        exp_services.discard_draft(self.EXP_ID1, self.USER_ID,)
        exp_user_data = user_models.ExplorationUserDataModel.get_by_id(
            '%s.%s' % (self.USER_ID, self.EXP_ID1))
        self.assertIsNone(exp_user_data.draft_change_list)
        self.assertIsNone(exp_user_data.draft_change_list_last_updated)
        self.assertIsNone(exp_user_data.draft_change_list_exp_version)


class GetExplorationAndExplorationRightsTest(ExplorationServicesUnitTests):

    def test_get_exploration_and_exploration_rights_object(self):
        exploration_id = self.EXP_ID
        self.save_new_valid_exploration(
            exploration_id, self.owner_id, objective='The objective')

        (exp, exp_rights) = (
            exp_services.get_exploration_and_exploration_rights_by_id(
                exploration_id))
        self.assertEqual(exp.id, exploration_id)
        self.assertEqual(exp_rights.id, exploration_id)

        (exp, exp_rights) = (
            exp_services.get_exploration_and_exploration_rights_by_id(
                'fake_id'))
        self.assertIsNone(exp)
        self.assertIsNone(exp_rights)


class ExplorationStateIdMappingTests(test_utils.GenericTestBase):
    """Tests for functions associated with creating and updating state id
    mapping.
    """

    EXP_ID = 'eid'

    def setUp(self):
        """Initialize owner before each test case."""
        super(ExplorationStateIdMappingTests, self).setUp()
        self.signup(self.OWNER_EMAIL, self.OWNER_USERNAME)
        self.owner_id = self.get_user_id_from_email(self.OWNER_EMAIL)

    def test_that_correct_state_id_mapping_model_is_stored(self):
        """Test that correct mapping model is stored for new and edited
        exploration.
        """
        with self.swap(feconf, 'ENABLE_STATE_ID_MAPPING', True):
            exploration = self.save_new_valid_exploration(
                self.EXP_ID, self.owner_id)

        mapping = exp_services.get_state_id_mapping(
            self.EXP_ID, exploration.version)
        expected_mapping = {
            exploration.init_state_name: 0
        }

        self.assertEqual(mapping.exploration_id, self.EXP_ID)
        self.assertEqual(mapping.exploration_version, 1)
        self.assertEqual(
            mapping.largest_state_id_used, 0)
        self.assertDictEqual(mapping.state_names_to_ids, expected_mapping)

        with self.swap(feconf, 'ENABLE_STATE_ID_MAPPING', True):
            exp_services.update_exploration(
                self.owner_id, self.EXP_ID, [exp_domain.ExplorationChange({
                    'cmd': exp_domain.CMD_ADD_STATE,
                    'state_name': 'new state',
                })], 'Add state name')

        new_exploration = exp_services.get_exploration_by_id(self.EXP_ID)
        new_mapping = exp_services.get_state_id_mapping(
            self.EXP_ID, new_exploration.version)

        expected_mapping = {
            new_exploration.init_state_name: 0,
            'new state': 1
        }
        self.assertEqual(
            new_mapping.exploration_version, new_exploration.version)
        self.assertEqual(new_mapping.state_names_to_ids, expected_mapping)
        self.assertEqual(new_mapping.largest_state_id_used, 1)

    def test_that_state_id_mapping_model_is_deleted(self):
        """Test that state id mapping model is correctly deleted."""
        with self.swap(feconf, 'ENABLE_STATE_ID_MAPPING', True):
            exploration = self.save_new_valid_exploration(
                self.EXP_ID, self.owner_id)
            exp_services.update_exploration(
                self.owner_id, self.EXP_ID, [exp_domain.ExplorationChange({
                    'cmd': exp_domain.CMD_ADD_STATE,
                    'state_name': 'new state',
                })], 'Add state name')

        exploration = exp_services.get_exploration_by_id(self.EXP_ID)

        with self.swap(feconf, 'ENABLE_STATE_ID_MAPPING', True):
            exp_services.delete_state_id_mapping_model_for_exploration(
                exploration.id, exploration.version)

        with self.assertRaisesRegexp(
            Exception,
            "Entity for class StateIdMappingModel with id eid.2 not found"):
            exp_services.get_state_id_mapping(
                exploration.id, exploration.version)

        with self.assertRaisesRegexp(
            Exception,
            "Entity for class StateIdMappingModel with id eid.1 not found"):
            exp_services.get_state_id_mapping(
                exploration.id, exploration.version - 1)

    def test_that_mapping_is_correct_when_exploration_is_reverted(self):
        """Test that state id mapping is correct when exploration is reverted
        to old version.
        """
        with self.swap(feconf, 'ENABLE_STATE_ID_MAPPING', True):
            exploration = self.save_new_valid_exploration(
                self.EXP_ID, self.owner_id)

            exp_services.update_exploration(
                self.owner_id, self.EXP_ID, [exp_domain.ExplorationChange({
                    'cmd': exp_domain.CMD_ADD_STATE,
                    'state_name': 'new state',
                })], 'Add state name')

            # Revert exploration to version 1.
            exp_services.revert_exploration(self.owner_id, self.EXP_ID, 2, 1)

        new_exploration = exp_services.get_exploration_by_id(self.EXP_ID)
        new_mapping = exp_services.get_state_id_mapping(
            self.EXP_ID, new_exploration.version)

        # Expected mapping is same as initial version's mapping.
        expected_mapping = {
            exploration.init_state_name: 0
        }
        self.assertEqual(
            new_mapping.exploration_version, new_exploration.version)
        self.assertEqual(new_mapping.state_names_to_ids, expected_mapping)
        self.assertEqual(new_mapping.largest_state_id_used, 1)<|MERGE_RESOLUTION|>--- conflicted
+++ resolved
@@ -2611,15 +2611,10 @@
   END:
     classifier_model_id: null
     content:
-<<<<<<< HEAD
-      audio_translations: {}
+      content_id: content
       html: <p>Congratulations, you have finished!</p>
-=======
-      content_id: content
-      html: Congratulations, you have finished!
     content_ids_to_audio_translations:
       content: {}
->>>>>>> 150a0761
     interaction:
       answer_groups: []
       confirmed_unclassified_answers: []
