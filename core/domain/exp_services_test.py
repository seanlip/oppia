# coding: utf-8
#
# Copyright 2014 The Oppia Authors. All Rights Reserved.
#
# Licensed under the Apache License, Version 2.0 (the "License");
# you may not use this file except in compliance with the License.
# You may obtain a copy of the License at
#
#      http://www.apache.org/licenses/LICENSE-2.0
#
# Unless required by applicable law or agreed to in writing, software
# distributed under the License is distributed on an "AS-IS" BASIS,
# WITHOUT WARRANTIES OR CONDITIONS OF ANY KIND, either express or implied.
# See the License for the specific language governing permissions and
# limitations under the License.

"""Unit tests for core.domain.exp_services."""

from __future__ import absolute_import  # pylint: disable=import-only-modules
from __future__ import unicode_literals  # pylint: disable=import-only-modules

import datetime
import logging
import os
import re
import zipfile

from core.domain import classifier_services
from core.domain import draft_upgrade_services
from core.domain import exp_domain
from core.domain import exp_fetchers
from core.domain import exp_services
from core.domain import fs_domain
from core.domain import fs_services
from core.domain import html_validation_service
from core.domain import param_domain
from core.domain import rating_services
from core.domain import rights_manager
from core.domain import search_services
from core.domain import state_domain
from core.domain import subscription_services
from core.domain import user_services
from core.platform import models
from core.tests import test_utils
import feconf
import python_utils
import utils

(exp_models, user_models) = models.Registry.import_models([
    models.NAMES.exploration, models.NAMES.user])
search_services = models.Registry.import_search_services()
transaction_services = models.Registry.import_transaction_services()

# TODO(msl): Test ExpSummaryModel changes if explorations are updated,
# reverted, deleted, created, rights changed.


def count_at_least_editable_exploration_summaries(user_id):
    """Counts exp summaries that are at least editable by the given user.

    Args:
        user_id: unicode. The id of the given user.

    Returns:
        int. The number of exploration summaries that are at least editable
        by the given user.
    """
    return len(exp_fetchers.get_exploration_summaries_from_models(
        exp_models.ExpSummaryModel.get_at_least_editable(
            user_id=user_id)))


class ExplorationServicesUnitTests(test_utils.GenericTestBase):
    """Test the exploration services module."""

    EXP_0_ID = 'An_exploration_0_id'
    EXP_1_ID = 'An_exploration_1_id'

    def setUp(self):
        """Before each individual test, create a dummy exploration."""
        super(ExplorationServicesUnitTests, self).setUp()

        self.signup(self.OWNER_EMAIL, self.OWNER_USERNAME)
        self.signup(self.EDITOR_EMAIL, self.EDITOR_USERNAME)
        self.signup(self.VOICE_ARTIST_EMAIL, self.VOICE_ARTIST_USERNAME)
        self.signup(self.VIEWER_EMAIL, self.VIEWER_USERNAME)
        self.signup(self.ADMIN_EMAIL, self.ADMIN_USERNAME)

        self.owner_id = self.get_user_id_from_email(self.OWNER_EMAIL)
        self.editor_id = self.get_user_id_from_email(self.EDITOR_EMAIL)
        self.voice_artist_id = self.get_user_id_from_email(
            self.VOICE_ARTIST_EMAIL)
        self.viewer_id = self.get_user_id_from_email(self.VIEWER_EMAIL)
        self.user_id_admin = self.get_user_id_from_email(self.ADMIN_EMAIL)

        self.owner = user_services.UserActionsInfo(self.owner_id)

        self.set_admins([self.ADMIN_USERNAME])
        self.admin = user_services.UserActionsInfo(self.user_id_admin)


class ExplorationRevertClassifierTests(ExplorationServicesUnitTests):
    """Test that classifier models are correctly mapped when an exploration
    is reverted.
    """

    def test_reverting_an_exploration_maintains_classifier_models(self):
        """Test that when exploration is reverted to previous version
        it maintains appropriate classifier models mapping.
        """
        with self.swap(feconf, 'ENABLE_ML_CLASSIFIERS', True):
            self.save_new_valid_exploration(
                self.EXP_0_ID, self.owner_id, title='Bridges in England',
                category='Architecture', language_code='en')

        interaction_answer_groups = [{
            'rule_specs': [{
                'rule_type': 'Equals',
                'inputs': {'x': 'abc'},
            }],
            'outcome': {
                'dest': feconf.DEFAULT_INIT_STATE_NAME,
                'feedback': {
                    'content_id': 'feedback_1',
                    'html': '<p>Try again</p>'
                },
                'labelled_as_correct': False,
                'param_changes': [],
                'refresher_exploration_id': None,
                'missing_prerequisite_skill_id': None
            },
            'training_data': ['answer1', 'answer2', 'answer3'],
            'tagged_skill_misconception_id': None
        }]

        change_list = [exp_domain.ExplorationChange({
            'cmd': exp_domain.CMD_EDIT_STATE_PROPERTY,
            'state_name': feconf.DEFAULT_INIT_STATE_NAME,
            'property_name': (
                exp_domain.STATE_PROPERTY_INTERACTION_ANSWER_GROUPS),
            'new_value': interaction_answer_groups
        })]

        with self.swap(feconf, 'ENABLE_ML_CLASSIFIERS', True):
            with self.swap(feconf, 'MIN_TOTAL_TRAINING_EXAMPLES', 2):
                with self.swap(feconf, 'MIN_ASSIGNED_LABELS', 1):
                    exp_services.update_exploration(
                        self.owner_id, self.EXP_0_ID, change_list, '')

        exp = exp_fetchers.get_exploration_by_id(self.EXP_0_ID)
        job = classifier_services.get_classifier_training_jobs(
            self.EXP_0_ID, exp.version, [feconf.DEFAULT_INIT_STATE_NAME])[0]
        self.assertIsNotNone(job)

        change_list = [exp_domain.ExplorationChange({
            'cmd': exp_domain.CMD_EDIT_EXPLORATION_PROPERTY,
            'property_name': 'title',
            'new_value': 'A new title'
        })]

        with self.swap(feconf, 'ENABLE_ML_CLASSIFIERS', True):
            with self.swap(feconf, 'MIN_TOTAL_TRAINING_EXAMPLES', 2):
                with self.swap(feconf, 'MIN_ASSIGNED_LABELS', 1):
                    exp_services.update_exploration(
                        self.owner_id, self.EXP_0_ID, change_list, '')

                    exp = exp_fetchers.get_exploration_by_id(self.EXP_0_ID)
                    # Revert exploration to previous version.
                    exp_services.revert_exploration(
                        self.owner_id, self.EXP_0_ID, exp.version,
                        exp.version - 1)

        exp = exp_fetchers.get_exploration_by_id(self.EXP_0_ID)
        new_job = classifier_services.get_classifier_training_jobs(
            self.EXP_0_ID, exp.version, [feconf.DEFAULT_INIT_STATE_NAME])[0]
        self.assertIsNotNone(new_job)
        self.assertEqual(job.job_id, new_job.job_id)


class ExplorationQueriesUnitTests(ExplorationServicesUnitTests):
    """Tests query methods."""

    def test_get_exploration_titles_and_categories(self):
        self.assertEqual(
            exp_services.get_exploration_titles_and_categories([]), {})

        self.save_new_default_exploration('A', self.owner_id, title='TitleA')
        self.assertEqual(
            exp_services.get_exploration_titles_and_categories(['A']), {
                'A': {
                    'category': 'Algebra',
                    'title': 'TitleA'
                }
            })

        self.save_new_default_exploration('B', self.owner_id, title='TitleB')
        self.assertEqual(
            exp_services.get_exploration_titles_and_categories(['A']), {
                'A': {
                    'category': 'Algebra',
                    'title': 'TitleA'
                }
            })
        self.assertEqual(
            exp_services.get_exploration_titles_and_categories(['A', 'B']), {
                'A': {
                    'category': 'Algebra',
                    'title': 'TitleA',
                },
                'B': {
                    'category': 'Algebra',
                    'title': 'TitleB',
                },
            })
        self.assertEqual(
            exp_services.get_exploration_titles_and_categories(['A', 'C']), {
                'A': {
                    'category': 'Algebra',
                    'title': 'TitleA'
                }
            })

    def test_get_interaction_id_for_state(self):
        self.save_new_default_exploration(self.EXP_0_ID, self.owner_id)
        exp = exp_fetchers.get_exploration_by_id(self.EXP_0_ID)
        self.assertEqual(exp.has_state_name('Introduction'), True)
        self.assertEqual(exp.has_state_name('Fake state name'), False)
        exp_services.update_exploration(
            self.owner_id, self.EXP_0_ID, _get_change_list(
                'Introduction', exp_domain.STATE_PROPERTY_INTERACTION_ID,
                'MultipleChoiceInput'), '')
        self.assertEqual(exp_services.get_interaction_id_for_state(
            self.EXP_0_ID, 'Introduction'), 'MultipleChoiceInput')
        with self.assertRaisesRegexp(
            Exception, 'There exist no state in the exploration'):
            exp_services.get_interaction_id_for_state(
                self.EXP_0_ID, 'Fake state name')


class ExplorationSummaryQueriesUnitTests(ExplorationServicesUnitTests):
    """Tests exploration query methods which operate on ExplorationSummary
    objects.
    """

    EXP_ID_0 = '0_en_arch_bridges_in_england'
    EXP_ID_1 = '1_fi_arch_sillat_suomi'
    EXP_ID_2 = '2_en_welcome_introduce_oppia'
    EXP_ID_3 = '3_en_welcome_introduce_oppia_interactions'
    EXP_ID_4 = '4_en_welcome'
    EXP_ID_5 = '5_fi_welcome_vempain'
    EXP_ID_6 = '6_en_languages_learning_basic_verbs_in_spanish'
    EXP_ID_7 = '7_en_languages_private_exploration_in_spanish'

    def setUp(self):
        super(ExplorationSummaryQueriesUnitTests, self).setUp()

        # Setup the explorations to fit into 2 different categoriers and 2
        # different language groups. Also, ensure 2 of them have similar
        # titles.
        self.save_new_valid_exploration(
            self.EXP_ID_0, self.owner_id, title='Bridges in England',
            category='Architecture', language_code='en')
        self.save_new_valid_exploration(
            self.EXP_ID_1, self.owner_id, title='Sillat Suomi',
            category='Architecture', language_code='fi')
        self.save_new_valid_exploration(
            self.EXP_ID_2, self.owner_id, title='Introduce Oppia',
            category='Welcome', language_code='en')
        self.save_new_valid_exploration(
            self.EXP_ID_3, self.owner_id,
            title='Introduce Interactions in Oppia',
            category='Welcome', language_code='en')
        self.save_new_valid_exploration(
            self.EXP_ID_4, self.owner_id, title='Welcome',
            category='Welcome', language_code='en')
        self.save_new_valid_exploration(
            self.EXP_ID_5, self.owner_id, title='Tervetuloa Oppia',
            category='Welcome', language_code='fi')
        self.save_new_valid_exploration(
            self.EXP_ID_6, self.owner_id,
            title='Learning basic verbs in Spanish',
            category='Languages', language_code='en')
        self.save_new_valid_exploration(
            self.EXP_ID_7, self.owner_id,
            title='Private exploration in Spanish',
            category='Languages', language_code='en')

        # Publish explorations 0-6. Private explorations should not show up in
        # a search query, even if they're indexed.
        rights_manager.publish_exploration(self.owner, self.EXP_ID_0)
        rights_manager.publish_exploration(self.owner, self.EXP_ID_1)
        rights_manager.publish_exploration(self.owner, self.EXP_ID_2)
        rights_manager.publish_exploration(self.owner, self.EXP_ID_3)
        rights_manager.publish_exploration(self.owner, self.EXP_ID_4)
        rights_manager.publish_exploration(self.owner, self.EXP_ID_5)
        rights_manager.publish_exploration(self.owner, self.EXP_ID_6)

        # Add the explorations to the search index.
        exp_services.index_explorations_given_ids([
            self.EXP_ID_0, self.EXP_ID_1, self.EXP_ID_2, self.EXP_ID_3,
            self.EXP_ID_4, self.EXP_ID_5, self.EXP_ID_6])

    def _create_search_query(self, terms, categories, languages):
        """Creates search query from list of arguments.

        Args:
            terms: list(str). A list of terms to be added in the query.
            categories: list(str). A list of categories to be added in the
                query.
            languages: list(str). A list of languages to be added in the query.

        Returns:
            str. A search query string.
        """
        query = ' '.join(terms)
        if categories:
            query += ' category=(' + ' OR '.join([
                '"%s"' % category for category in categories]) + ')'
        if languages:
            query += ' language_code=(' + ' OR '.join([
                '"%s"' % language for language in languages]) + ')'
        return query

    def test_get_exploration_summaries_with_no_query(self):
        # An empty query should return all explorations.
        (exp_ids, search_cursor) = (
            exp_services.get_exploration_ids_matching_query(''))
        self.assertEqual(sorted(exp_ids), [
            self.EXP_ID_0, self.EXP_ID_1, self.EXP_ID_2, self.EXP_ID_3,
            self.EXP_ID_4, self.EXP_ID_5, self.EXP_ID_6
        ])
        self.assertIsNone(search_cursor)

    def test_get_exploration_summaries_with_deleted_explorations(self):
        # Ensure a deleted exploration does not show up in search results.
        exp_services.delete_exploration(self.owner_id, self.EXP_ID_0)
        exp_services.delete_exploration(self.owner_id, self.EXP_ID_1)
        exp_services.delete_exploration(self.owner_id, self.EXP_ID_3)
        exp_services.delete_exploration(self.owner_id, self.EXP_ID_5)
        exp_services.delete_exploration(self.owner_id, self.EXP_ID_6)

        exp_ids = (
            exp_services.get_exploration_ids_matching_query(''))[0]
        self.assertEqual(sorted(exp_ids), [self.EXP_ID_2, self.EXP_ID_4])

        exp_services.delete_exploration(self.owner_id, self.EXP_ID_2)
        exp_services.delete_exploration(self.owner_id, self.EXP_ID_4)

        # If no explorations are loaded, a blank query should not get any
        # explorations.
        self.assertEqual(
            exp_services.get_exploration_ids_matching_query(''),
            ([], None))

    def test_get_exploration_summaries_with_deleted_explorations_multi(self):
        # Ensure a deleted exploration does not show up in search results.
        exp_services.delete_explorations(
            self.owner_id,
            [self.EXP_ID_0, self.EXP_ID_1, self.EXP_ID_3,
             self.EXP_ID_5, self.EXP_ID_6])

        exp_ids = (
            exp_services.get_exploration_ids_matching_query(''))[0]
        self.assertEqual(sorted(exp_ids), [self.EXP_ID_2, self.EXP_ID_4])

        exp_services.delete_explorations(
            self.owner_id, [self.EXP_ID_2, self.EXP_ID_4])

        # If no explorations are loaded, a blank query should not get any
        # explorations.
        self.assertEqual(
            exp_services.get_exploration_ids_matching_query(''),
            ([], None))

    def test_get_subscribed_users_activity_ids_with_deleted_explorations(self):
        # Ensure a deleted exploration does not show up in subscribed users
        # activity ids.
        subscription_services.subscribe_to_exploration(
            self.owner_id, self.EXP_ID_0)
        self.assertIn(
            self.EXP_ID_0,
            subscription_services.get_exploration_ids_subscribed_to(
                self.owner_id))
        exp_services.delete_exploration(self.owner_id, self.EXP_ID_0)
        self.process_and_flush_pending_tasks()
        self.assertNotIn(
            self.EXP_ID_0,
            subscription_services.get_exploration_ids_subscribed_to(
                self.owner_id))

    def test_search_exploration_summaries(self):
        # Search within the 'Architecture' category.
        exp_ids, _ = exp_services.get_exploration_ids_matching_query(
            self._create_search_query([], ['Architecture'], []))
        self.assertEqual(sorted(exp_ids), [self.EXP_ID_0, self.EXP_ID_1])

        # Search for explorations in Finnish.
        exp_ids, _ = exp_services.get_exploration_ids_matching_query(
            self._create_search_query([], [], ['fi']))
        self.assertEqual(sorted(exp_ids), [self.EXP_ID_1, self.EXP_ID_5])

        # Search for Finnish explorations in the 'Architecture' category.
        exp_ids, _ = exp_services.get_exploration_ids_matching_query(
            self._create_search_query([], ['Architecture'], ['fi']))
        self.assertEqual(sorted(exp_ids), [self.EXP_ID_1])

        # Search for explorations containing 'Oppia'.
        exp_ids, _ = exp_services.get_exploration_ids_matching_query(
            self._create_search_query(['Oppia'], [], []))
        self.assertEqual(
            sorted(exp_ids), [self.EXP_ID_2, self.EXP_ID_3, self.EXP_ID_5])

        # Search for explorations containing 'Oppia' and 'Introduce'.
        exp_ids, _ = exp_services.get_exploration_ids_matching_query(
            self._create_search_query(['Oppia', 'Introduce'], [], []))
        self.assertEqual(sorted(exp_ids), [self.EXP_ID_2, self.EXP_ID_3])

        # Search for explorations containing 'England' in English.
        exp_ids, _ = exp_services.get_exploration_ids_matching_query(
            self._create_search_query(['England'], [], ['en']))
        self.assertEqual(sorted(exp_ids), [self.EXP_ID_0])

        # Search for explorations containing 'in'.
        exp_ids, _ = exp_services.get_exploration_ids_matching_query(
            self._create_search_query(['in'], [], []))
        self.assertEqual(
            sorted(exp_ids), [self.EXP_ID_0, self.EXP_ID_3, self.EXP_ID_6])

        # Search for explorations containing 'in' in the 'Architecture' and
        # 'Welcome' categories.
        exp_ids, _ = exp_services.get_exploration_ids_matching_query(
            self._create_search_query(['in'], ['Architecture', 'Welcome'], []))
        self.assertEqual(sorted(exp_ids), [self.EXP_ID_0, self.EXP_ID_3])

    def test_exploration_summaries_pagination_in_filled_search_results(self):
        # Ensure the maximum number of explorations that can fit on the search
        # results page is maintained by the summaries function.
        with self.swap(feconf, 'SEARCH_RESULTS_PAGE_SIZE', 3):
            # Need to load 3 pages to find all of the explorations. Since the
            # returned order is arbitrary, we need to concatenate the results
            # to ensure all explorations are returned. We validate the correct
            # length is returned each time.
            found_exp_ids = []

            # Page 1: 3 initial explorations.
            (exp_ids, search_cursor) = (
                exp_services.get_exploration_ids_matching_query(
                    ''))
            self.assertEqual(len(exp_ids), 3)
            self.assertIsNotNone(search_cursor)
            found_exp_ids += exp_ids

            # Page 2: 3 more explorations.
            (exp_ids, search_cursor) = (
                exp_services.get_exploration_ids_matching_query(
                    '', cursor=search_cursor))
            self.assertEqual(len(exp_ids), 3)
            self.assertIsNotNone(search_cursor)
            found_exp_ids += exp_ids

            # Page 3: 1 final exploration.
            (exp_ids, search_cursor) = (
                exp_services.get_exploration_ids_matching_query(
                    '', cursor=search_cursor))
            self.assertEqual(len(exp_ids), 1)
            self.assertIsNone(search_cursor)
            found_exp_ids += exp_ids

            # Validate all explorations were seen.
            self.assertEqual(sorted(found_exp_ids), [
                self.EXP_ID_0, self.EXP_ID_1, self.EXP_ID_2, self.EXP_ID_3,
                self.EXP_ID_4, self.EXP_ID_5, self.EXP_ID_6])

    def test_get_exploration_ids_matching_query_with_stale_exploration_ids(
            self):
        observed_log_messages = []

        def _mock_logging_function(msg, *args):
            """Mocks logging.error()."""
            observed_log_messages.append(msg % args)

        logging_swap = self.swap(logging, 'error', _mock_logging_function)
        search_results_page_size_swap = self.swap(
            feconf, 'SEARCH_RESULTS_PAGE_SIZE', 6)
        max_iterations_swap = self.swap(exp_services, 'MAX_ITERATIONS', 1)

        def _mock_delete_documents_from_index(unused_doc_ids, unused_index):
            """Mocks delete_documents_from_index() so that the exploration is
            not deleted from the document on deleting the exploration. This is
            required to fetch stale exploration ids.
            """
            pass

        with self.swap(
            search_services, 'delete_documents_from_index',
            _mock_delete_documents_from_index):
            exp_services.delete_exploration(self.owner_id, self.EXP_ID_0)
            exp_services.delete_exploration(self.owner_id, self.EXP_ID_1)

        with logging_swap, search_results_page_size_swap, max_iterations_swap:
            (exp_ids, _) = (
                exp_services.get_exploration_ids_matching_query(''))

        self.assertEqual(
            observed_log_messages,
            [
                'Search index contains stale exploration ids: '
                '1_fi_arch_sillat_suomi, 0_en_arch_bridges_in_england',
                'Could not fulfill search request for query string ; at '
                'least 1 retries were needed.'
            ]
        )
        self.assertEqual(len(exp_ids), 4)


class ExplorationCreateAndDeleteUnitTests(ExplorationServicesUnitTests):
    """Test creation and deletion methods."""

    def test_soft_deletion_of_exploration(self):
        """Test that soft deletion of exploration works correctly."""
        # TODO(sll): Add tests for deletion of states and version snapshots.

        self.save_new_default_exploration(self.EXP_0_ID, self.owner_id)
        # The exploration shows up in queries.
        self.assertEqual(
            count_at_least_editable_exploration_summaries(self.owner_id), 1)

        exp_services.delete_exploration(self.owner_id, self.EXP_0_ID)
        with self.assertRaisesRegexp(
            Exception,
            'Entity for class ExplorationModel with id An_exploration_0_id '
            'not found'):
            exp_fetchers.get_exploration_by_id(self.EXP_0_ID)

        # The deleted exploration does not show up in any queries.
        self.assertEqual(
            count_at_least_editable_exploration_summaries(self.owner_id), 0)

        # But the model still exists in the backend.
        self.assertIsNotNone(
            exp_models.ExplorationModel.get_by_id(self.EXP_0_ID))

        # The exploration summary is deleted, however.
        self.assertIsNone(exp_models.ExpSummaryModel.get_by_id(self.EXP_0_ID))

        # The delete commit exists.
        self.assertIsNotNone(
            exp_models.ExplorationCommitLogEntryModel.get_by_id(
                'exploration-%s-%s' % (self.EXP_0_ID, 1)))

        # The snapshot models exist.
        exp_snapshot_id = (
            exp_models.ExplorationModel.get_snapshot_id(self.EXP_0_ID, 1))
        self.assertIsNotNone(
            exp_models.ExplorationSnapshotMetadataModel.get_by_id(
                exp_snapshot_id))
        self.assertIsNotNone(
            exp_models.ExplorationSnapshotContentModel.get_by_id(
                exp_snapshot_id))
        exp_rights_snapshot_id = (
            exp_models.ExplorationRightsModel.get_snapshot_id(self.EXP_0_ID, 1))
        self.assertIsNotNone(
            exp_models.ExplorationRightsSnapshotMetadataModel.get_by_id(
                exp_rights_snapshot_id))
        self.assertIsNotNone(
            exp_models.ExplorationRightsSnapshotContentModel.get_by_id(
                exp_rights_snapshot_id))

    def test_deletion_of_multiple_explorations_empty(self):
        """Test that delete_explorations with empty list works correctly."""
        exp_services.delete_explorations(self.owner_id, [])
        self.process_and_flush_pending_tasks()

    def test_soft_deletion_of_multiple_explorations(self):
        """Test that soft deletion of explorations works correctly."""
        # TODO(sll): Add tests for deletion of states and version snapshots.

        self.save_new_default_exploration(self.EXP_0_ID, self.owner_id)
        self.save_new_default_exploration(self.EXP_1_ID, self.owner_id)
        # The explorations show up in queries.
        self.assertEqual(
            count_at_least_editable_exploration_summaries(self.owner_id), 2)

        exp_services.delete_explorations(
            self.owner_id, [self.EXP_0_ID, self.EXP_1_ID])
        with self.assertRaisesRegexp(
            Exception,
            'Entity for class ExplorationModel with id An_exploration_0_id '
            'not found'):
            exp_fetchers.get_exploration_by_id(self.EXP_0_ID)
        with self.assertRaisesRegexp(
            Exception,
            'Entity for class ExplorationModel with id An_exploration_1_id '
            'not found'):
            exp_fetchers.get_exploration_by_id(self.EXP_1_ID)

        # The deleted exploration does not show up in any queries.
        self.assertEqual(
            count_at_least_editable_exploration_summaries(self.owner_id), 0)

        # But the models still exist in the backend.
        self.assertIsNotNone(
            exp_models.ExplorationModel.get_by_id(self.EXP_0_ID))
        self.assertIsNotNone(
            exp_models.ExplorationModel.get_by_id(self.EXP_1_ID))

        # The exploration summaries are deleted, however.
        self.assertIsNone(exp_models.ExpSummaryModel.get_by_id(self.EXP_0_ID))
        self.assertIsNone(exp_models.ExpSummaryModel.get_by_id(self.EXP_1_ID))

        # The delete commits exist.
        self.assertIsNotNone(
            exp_models.ExplorationCommitLogEntryModel.get_by_id(
                'exploration-%s-%s' % (self.EXP_0_ID, 1)))
        self.assertIsNotNone(
            exp_models.ExplorationCommitLogEntryModel.get_by_id(
                'exploration-%s-%s' % (self.EXP_1_ID, 1)))

        # The snapshot models exist.
        exp_0_snapshot_id = (
            exp_models.ExplorationModel.get_snapshot_id(self.EXP_0_ID, 1))
        exp_1_snapshot_id = (
            exp_models.ExplorationModel.get_snapshot_id(self.EXP_1_ID, 1))
        self.assertIsNotNone(
            exp_models.ExplorationSnapshotMetadataModel.get_by_id(
                exp_0_snapshot_id))
        self.assertIsNotNone(
            exp_models.ExplorationSnapshotContentModel.get_by_id(
                exp_0_snapshot_id))
        self.assertIsNotNone(
            exp_models.ExplorationSnapshotMetadataModel.get_by_id(
                exp_1_snapshot_id))
        self.assertIsNotNone(
            exp_models.ExplorationSnapshotContentModel.get_by_id(
                exp_1_snapshot_id))
        exp_0_rights_snapshot_id = (
            exp_models.ExplorationRightsModel.get_snapshot_id(self.EXP_0_ID, 1))
        exp_1_rights_snapshot_id = (
            exp_models.ExplorationRightsModel.get_snapshot_id(self.EXP_1_ID, 1))
        self.assertIsNotNone(
            exp_models.ExplorationRightsSnapshotMetadataModel.get_by_id(
                exp_0_rights_snapshot_id))
        self.assertIsNotNone(
            exp_models.ExplorationRightsSnapshotContentModel.get_by_id(
                exp_0_rights_snapshot_id))
        self.assertIsNotNone(
            exp_models.ExplorationRightsSnapshotMetadataModel.get_by_id(
                exp_1_rights_snapshot_id))
        self.assertIsNotNone(
            exp_models.ExplorationRightsSnapshotContentModel.get_by_id(
                exp_1_rights_snapshot_id))

    def test_hard_deletion_of_exploration(self):
        """Test that hard deletion of exploration works correctly."""
        self.save_new_default_exploration(self.EXP_0_ID, self.owner_id)
        # The exploration shows up in queries.
        self.assertEqual(
            count_at_least_editable_exploration_summaries(self.owner_id), 1)

        exp_services.delete_exploration(
            self.owner_id, self.EXP_0_ID, force_deletion=True)
        with self.assertRaisesRegexp(
            Exception,
            'Entity for class ExplorationModel with id An_exploration_0_id '
            'not found'):
            exp_fetchers.get_exploration_by_id(self.EXP_0_ID)

        # The deleted exploration does not show up in any queries.
        self.assertEqual(
            count_at_least_editable_exploration_summaries(self.owner_id), 0)

        # The exploration model has been purged from the backend.
        self.assertIsNone(
            exp_models.ExplorationModel.get_by_id(self.EXP_0_ID))

    def test_hard_deletion_of_multiple_explorations(self):
        """Test that hard deletion of explorations works correctly."""
        self.save_new_default_exploration(self.EXP_0_ID, self.owner_id)
        self.save_new_default_exploration(self.EXP_1_ID, self.owner_id)
        # The explorations show up in queries.
        self.assertEqual(
            count_at_least_editable_exploration_summaries(self.owner_id), 2)

        exp_services.delete_explorations(
            self.owner_id, [self.EXP_0_ID, self.EXP_1_ID], force_deletion=True)
        with self.assertRaisesRegexp(
            Exception,
            'Entity for class ExplorationModel with id An_exploration_0_id '
            'not found'):
            exp_fetchers.get_exploration_by_id(self.EXP_0_ID)
        with self.assertRaisesRegexp(
            Exception,
            'Entity for class ExplorationModel with id An_exploration_1_id '
            'not found'):
            exp_fetchers.get_exploration_by_id(self.EXP_1_ID)

        # The deleted explorations does not show up in any queries.
        self.assertEqual(
            count_at_least_editable_exploration_summaries(self.owner_id), 0)

        # The exploration models have been purged from the backend.
        self.assertIsNone(
            exp_models.ExplorationModel.get_by_id(self.EXP_0_ID))
        self.assertIsNone(
            exp_models.ExplorationModel.get_by_id(self.EXP_1_ID))

        # The exploration summary models have been purged from the backend.
        self.assertIsNone(
            exp_models.ExpSummaryModel.get_by_id(self.EXP_0_ID))
        self.assertIsNone(
            exp_models.ExpSummaryModel.get_by_id(self.EXP_1_ID))

    def test_summaries_of_hard_deleted_explorations(self):
        """Test that summaries of hard deleted explorations are
        correctly deleted.
        """
        self.save_new_default_exploration(self.EXP_0_ID, self.owner_id)

        exp_services.delete_exploration(
            self.owner_id, self.EXP_0_ID, force_deletion=True)
        with self.assertRaisesRegexp(
            Exception,
            'Entity for class ExplorationModel with id An_exploration_0_id '
            'not found'):
            exp_fetchers.get_exploration_by_id(self.EXP_0_ID)

        # The deleted exploration summary does not show up in any queries.
        self.assertEqual(
            count_at_least_editable_exploration_summaries(self.owner_id), 0)

        # The exploration summary model has been purged from the backend.
        self.assertIsNone(
            exp_models.ExpSummaryModel.get_by_id(self.EXP_0_ID))

    def test_exploration_is_removed_from_index_when_deleted(self):
        """Tests that exploration is removed from the search index when
        deleted.
        """
        self.save_new_default_exploration(self.EXP_0_ID, self.owner_id)

        def mock_delete_docs(doc_ids, index):
            self.assertEqual(index, exp_services.SEARCH_INDEX_EXPLORATIONS)
            self.assertEqual(doc_ids, [self.EXP_0_ID])

        delete_docs_swap = self.swap(
            search_services, 'delete_documents_from_index', mock_delete_docs)

        with delete_docs_swap:
            exp_services.delete_exploration(self.owner_id, self.EXP_0_ID)

    def test_explorations_are_removed_from_index_when_deleted(self):
        """Tests that explorations are removed from the search index when
        deleted.
        """
        self.save_new_default_exploration(self.EXP_0_ID, self.owner_id)
        self.save_new_default_exploration(self.EXP_1_ID, self.owner_id)

        def mock_delete_docs(doc_ids, index):
            self.assertEqual(index, exp_services.SEARCH_INDEX_EXPLORATIONS)
            self.assertEqual(doc_ids, [self.EXP_0_ID, self.EXP_1_ID])

        delete_docs_swap = self.swap(
            search_services, 'delete_documents_from_index', mock_delete_docs)

        with delete_docs_swap:
            exp_services.delete_explorations(
                self.owner_id, [self.EXP_0_ID, self.EXP_1_ID])

    def test_no_errors_are_raised_when_creating_default_exploration(self):
        exploration = exp_domain.Exploration.create_default_exploration(
            self.EXP_0_ID)
        exp_services.save_new_exploration(self.owner_id, exploration)

    def test_that_default_exploration_fails_strict_validation(self):
        exploration = exp_domain.Exploration.create_default_exploration(
            self.EXP_0_ID)
        with self.assertRaisesRegexp(
            utils.ValidationError,
            'This state does not have any interaction specified.'
            ):
            exploration.validate(strict=True)

    def test_save_and_retrieve_exploration(self):
        self.save_new_valid_exploration(self.EXP_0_ID, self.owner_id)
        exp_services.update_exploration(
            self.owner_id, self.EXP_0_ID, [exp_domain.ExplorationChange({
                'cmd': exp_domain.CMD_EDIT_EXPLORATION_PROPERTY,
                'property_name': 'param_specs',
                'new_value': {
                    'theParameter':
                        param_domain.ParamSpec('UnicodeString').to_dict()
                }
            })],
            '')

        retrieved_exploration = exp_fetchers.get_exploration_by_id(
            self.EXP_0_ID)
        self.assertEqual(retrieved_exploration.title, 'A title')
        self.assertEqual(retrieved_exploration.category, 'A category')
        self.assertEqual(len(retrieved_exploration.states), 1)
        self.assertEqual(len(retrieved_exploration.param_specs), 1)
        self.assertEqual(
            list(retrieved_exploration.param_specs.keys())[0], 'theParameter')

    def test_save_and_retrieve_exploration_summary(self):
        self.save_new_valid_exploration(self.EXP_0_ID, self.owner_id)

        # Change param spec.
        exp_services.update_exploration(
            self.owner_id, self.EXP_0_ID, [exp_domain.ExplorationChange({
                'cmd': exp_domain.CMD_EDIT_EXPLORATION_PROPERTY,
                'property_name': 'param_specs',
                'new_value': {
                    'theParameter':
                        param_domain.ParamSpec('UnicodeString').to_dict()
                }
            })], '')

        # Change title and category.
        exp_services.update_exploration(
            self.owner_id, self.EXP_0_ID, [exp_domain.ExplorationChange({
                'cmd': exp_domain.CMD_EDIT_EXPLORATION_PROPERTY,
                'property_name': 'title',
                'new_value': 'A new title'
            }), exp_domain.ExplorationChange({
                'cmd': exp_domain.CMD_EDIT_EXPLORATION_PROPERTY,
                'property_name': 'category',
                'new_value': 'A new category'
            })], 'Change title and category')

        retrieved_exp_summary = exp_fetchers.get_exploration_summary_by_id(
            self.EXP_0_ID)

        self.assertEqual(retrieved_exp_summary.title, 'A new title')
        self.assertEqual(retrieved_exp_summary.category, 'A new category')
        self.assertEqual(retrieved_exp_summary.contributor_ids, [self.owner_id])

    def test_update_exploration_by_migration_bot(self):
        self.save_new_valid_exploration(
            self.EXP_0_ID, self.owner_id, end_state_name='end')
        rights_manager.publish_exploration(self.owner, self.EXP_0_ID)

        exp_services.update_exploration(
            feconf.MIGRATION_BOT_USER_ID, self.EXP_0_ID, [
                exp_domain.ExplorationChange({
                    'cmd': 'edit_exploration_property',
                    'property_name': 'title',
                    'new_value': 'New title'
                })], 'Did migration.')

    def test_update_exploration_by_migration_bot_not_updates_contribution_model(
            self):
        user_services.create_user_contributions(
            feconf.MIGRATION_BOT_USER_ID, [], [])
        self.save_new_valid_exploration(
            self.EXP_0_ID, self.owner_id, end_state_name='end')
        rights_manager.publish_exploration(self.owner, self.EXP_0_ID)

        migration_bot_contributions_model = (
            user_services.get_user_contributions(feconf.MIGRATION_BOT_USER_ID))
        self.assertTrue(
            self.EXP_0_ID not in (
                migration_bot_contributions_model.edited_exploration_ids))

        exp_services.update_exploration(
            feconf.MIGRATION_BOT_USER_ID, self.EXP_0_ID, [
                exp_domain.ExplorationChange({
                    'cmd': 'edit_exploration_property',
                    'property_name': 'title',
                    'new_value': 'New title'
                })], 'Did migration.')

        migration_bot_contributions_model = (
            user_services.get_user_contributions(feconf.MIGRATION_BOT_USER_ID))
        self.assertTrue(
            self.EXP_0_ID not in (
                migration_bot_contributions_model.edited_exploration_ids))

    def test_update_exploration_by_migration_bot_not_updates_settings_model(
            self):
        self.save_new_valid_exploration(
            self.EXP_0_ID, self.owner_id, end_state_name='end')
        rights_manager.publish_exploration(self.owner, self.EXP_0_ID)

        exp_services.update_exploration(
            feconf.MIGRATION_BOT_USER_ID, self.EXP_0_ID, [
                exp_domain.ExplorationChange({
                    'cmd': 'edit_exploration_property',
                    'property_name': 'title',
                    'new_value': 'New title'
                })], 'Did migration.')

        migration_bot_settings_model = (
            user_services.get_user_settings_from_username(
                feconf.MIGRATION_BOT_USERNAME))
        self.assertEqual(migration_bot_settings_model, None)

    def test_get_multiple_explorations_from_model_by_id(self):
        rights_manager.create_new_exploration_rights(
            'exp_id_1', self.owner_id)

        exploration_model = exp_models.ExplorationModel(
            id='exp_id_1',
            category='category 1',
            title='title 1',
            objective='objective 1',
            init_state_name=feconf.DEFAULT_INIT_STATE_NAME
        )

        exploration_model.commit(
            self.owner_id, 'exploration model created',
            [{
                'cmd': 'create',
                'title': 'title 1',
                'category': 'category 1',
            }])

        rights_manager.create_new_exploration_rights(
            'exp_id_2', self.owner_id)

        exploration_model = exp_models.ExplorationModel(
            id='exp_id_2',
            category='category 2',
            title='title 2',
            objective='objective 2',
            init_state_name=feconf.DEFAULT_INIT_STATE_NAME
        )

        exploration_model.commit(
            self.owner_id, 'exploration model created',
            [{
                'cmd': 'create',
                'title': 'title 2',
                'category': 'category 2',
            }])

        explorations = exp_fetchers.get_multiple_explorations_by_id(
            ['exp_id_1', 'exp_id_2'])

        self.assertEqual(len(explorations), 2)
        self.assertEqual(explorations['exp_id_1'].title, 'title 1')
        self.assertEqual(explorations['exp_id_1'].category, 'category 1')
        self.assertEqual(
            explorations['exp_id_1'].objective, 'objective 1')

        self.assertEqual(explorations['exp_id_2'].title, 'title 2')
        self.assertEqual(explorations['exp_id_2'].category, 'category 2')
        self.assertEqual(
            explorations['exp_id_2'].objective, 'objective 2')

    def test_get_state_classifier_mapping(self):
        yaml_path = os.path.join(
            feconf.TESTS_DATA_DIR, 'string_classifier_test.yaml')
        with python_utils.open_file(
            yaml_path, 'rb', encoding=None) as yaml_file:
            yaml_content = yaml_file.read()

        exploration = exp_fetchers.get_exploration_by_id('exp_id', strict=False)
        self.assertIsNone(exploration)

        with self.swap(feconf, 'ENABLE_ML_CLASSIFIERS', True):
            exp_services.save_new_exploration_from_yaml_and_assets(
                feconf.SYSTEM_COMMITTER_ID, yaml_content, 'exp_id', [])

        state_classifier_mapping = exp_services.get_user_exploration_data(
            'user_id', 'exp_id')['state_classifier_mapping']

        self.assertEqual(len(state_classifier_mapping), 1)

        self.assertEqual(
            state_classifier_mapping['Home']['data_schema_version'], 1)
        self.assertEqual(
            state_classifier_mapping['Home']['algorithm_id'], 'TextClassifier')

    def test_cannot_get_multiple_explorations_by_version_with_invalid_handler(
            self):
        rights_manager.create_new_exploration_rights(
            'exp_id_1', self.owner_id)

        states_dict = {
            feconf.DEFAULT_INIT_STATE_NAME: {
                'content': [{'type': 'text', 'value': ''}],
                'param_changes': [],
                'interaction': {
                    'customization_args': {},
                    'id': 'Continue',
                    'handlers': [{
                        'name': 'invalid_handler_name',
                        'rule_specs': [{
                            'dest': 'END',
                            'feedback': [],
                            'param_changes': [],
                            'definition': {'rule_type': 'default'}
                        }]
                    }]
                },
            }
        }

        exploration_model = exp_models.ExplorationModel(
            id='exp_id_1',
            category='category 1',
            title='title 1',
            objective='objective 1',
            init_state_name=feconf.DEFAULT_INIT_STATE_NAME,
            states_schema_version=3,
            states=states_dict
        )

        exploration_model.commit(
            self.owner_id, 'exploration model created',
            [{
                'cmd': 'create',
                'title': 'title 1',
                'category': 'category 1',
            }])

        with self.assertRaisesRegexp(
            Exception,
            re.escape(
                'Exploration exp_id_1, versions [1] could not be converted to '
                'latest schema version.')):
            exp_fetchers.get_multiple_explorations_by_version('exp_id_1', [1])


    def test_save_multi_exploration_math_rich_text_info_model(self):
        multiple_explorations_math_rich_text_info = []

        math_rich_text_info1 = (
            exp_domain.ExplorationMathRichTextInfo(
                'exp_id1', True, ['abc1', 'xyz1']))
        multiple_explorations_math_rich_text_info.append(math_rich_text_info1)
        math_rich_text_info2 = (
            exp_domain.ExplorationMathRichTextInfo(
                'exp_id2', True, ['abc2', 'xyz2']))
        multiple_explorations_math_rich_text_info.append(math_rich_text_info2)
        math_rich_text_info3 = (
            exp_domain.ExplorationMathRichTextInfo(
                'exp_id3', True, ['abc3', 'xyz3']))
        multiple_explorations_math_rich_text_info.append(math_rich_text_info3)

        exp_services.save_multi_exploration_math_rich_text_info_model(
            multiple_explorations_math_rich_text_info)

        self.assertEqual(
            exp_models.ExplorationMathRichTextInfoModel.get_all().count(), 3)

        exp1_math_image_model = (
            exp_models.ExplorationMathRichTextInfoModel.get_by_id('exp_id1'))
        self.assertEqual(
            sorted(exp1_math_image_model.latex_strings_without_svg),
            sorted(['abc1', 'xyz1']))

        exp2_math_image_model = (
            exp_models.ExplorationMathRichTextInfoModel.get_by_id('exp_id2'))
        self.assertEqual(
            sorted(exp2_math_image_model.latex_strings_without_svg),
            sorted(['abc2', 'xyz2']))

        exp3_math_image_model = (
            exp_models.ExplorationMathRichTextInfoModel.get_by_id('exp_id3'))
        self.assertEqual(
            sorted(exp3_math_image_model.latex_strings_without_svg),
            sorted(['abc3', 'xyz3']))


class LoadingAndDeletionOfExplorationDemosTests(ExplorationServicesUnitTests):

    def test_loading_and_validation_and_deletion_of_demo_explorations(self):
        """Test loading, validation and deletion of the demo explorations."""
        self.assertEqual(
            exp_models.ExplorationModel.get_exploration_count(), 0)

        demo_exploration_ids = list(feconf.DEMO_EXPLORATIONS.keys())
        self.assertGreaterEqual(
            len(demo_exploration_ids), 1,
            msg='There must be at least one demo exploration.')

        for exp_id in demo_exploration_ids:
            start_time = datetime.datetime.utcnow()

            exp_services.load_demo(exp_id)
            exploration = exp_fetchers.get_exploration_by_id(exp_id)
            exploration.validate(strict=True)

            duration = datetime.datetime.utcnow() - start_time
            processing_time = duration.seconds + python_utils.divide(
                duration.microseconds, 1E6)
            self.log_line(
                'Loaded and validated exploration %s (%.2f seconds)' %
                (exploration.title, processing_time))

        self.assertEqual(
            exp_models.ExplorationModel.get_exploration_count(),
            len(demo_exploration_ids))

        for exp_id in demo_exploration_ids:
            exp_services.delete_demo(exp_id)
        self.assertEqual(
            exp_models.ExplorationModel.get_exploration_count(), 0)

    def test_load_demo_with_invalid_demo_exploration_id_raises_error(self):
        with self.assertRaisesRegexp(
            Exception, 'Invalid demo exploration id invalid_exploration_id'):
            exp_services.load_demo('invalid_exploration_id')

    def test_delete_demo_with_invalid_demo_exploration_id_raises_error(self):
        with self.assertRaisesRegexp(
            Exception, 'Invalid demo exploration id invalid_exploration_id'):
            exp_services.delete_demo('invalid_exploration_id')


class ExplorationYamlImportingTests(test_utils.GenericTestBase):
    """Tests for loading explorations using imported YAML."""

    EXP_ID = 'exp_id0'
    DEMO_EXP_ID = '0'
    TEST_ASSET_PATH = 'test_asset.file'
    TEST_ASSET_CONTENT = 'Hello Oppia'

    INTRO_AUDIO_FILE = 'introduction_state.mp3'
    ANSWER_GROUP_AUDIO_FILE = 'correct_answer_feedback.mp3'
    DEFAULT_OUTCOME_AUDIO_FILE = 'unknown_answer_feedback.mp3'
    HINT_AUDIO_FILE = 'answer_hint.mp3'
    SOLUTION_AUDIO_FILE = 'answer_solution.mp3'

    YAML_WITH_AUDIO_TRANSLATIONS = ("""author_notes: ''
auto_tts_enabled: true
blurb: ''
category: Category
correctness_feedback_enabled: false
init_state_name: Introduction
language_code: en
objective: ''
param_changes: []
param_specs: {}
schema_version: 23
states:
  Introduction:
    classifier_model_id: null
    content:
      audio_translations:
        en:
            filename: %s
            file_size_bytes: 99999
            needs_update: false
      html: ''
    interaction:
      answer_groups:
      - outcome:
          dest: New state
          feedback:
            audio_translations:
                en:
                    filename: %s
                    file_size_bytes: 99999
                    needs_update: false
            html: Correct!
          labelled_as_correct: false
          missing_prerequisite_skill_id: null
          param_changes: []
          refresher_exploration_id: null
        rule_specs:
        - inputs:
            x: InputString
          rule_type: Equals
      confirmed_unclassified_answers: []
      customization_args: {}
      default_outcome:
        dest: Introduction
        feedback:
          audio_translations:
            en:
                filename: %s
                file_size_bytes: 99999
                needs_update: false
          html: ''
        labelled_as_correct: false
        missing_prerequisite_skill_id: null
        param_changes: []
        refresher_exploration_id: null
      hints:
        - hint_content:
            html: hint one,
            audio_translations:
                en:
                    filename: %s
                    file_size_bytes: 99999
                    needs_update: false
      id: TextInput
      solution:
        answer_is_exclusive: false
        correct_answer: helloworld!
        explanation:
            html: hello_world is a string
            audio_translations:
                en:
                    filename: %s
                    file_size_bytes: 99999
                    needs_update: false
    param_changes: []
  New state:
    classifier_model_id: null
    content:
      audio_translations: {}
      html: ''
    interaction:
      answer_groups: []
      confirmed_unclassified_answers: []
      customization_args: {}
      default_outcome:
        dest: New state
        feedback:
          audio_translations: {}
          html: ''
        labelled_as_correct: false
        missing_prerequisite_skill_id: null
        param_changes: []
        refresher_exploration_id: null
      hints: []
      id: null
      solution: null
    param_changes: []
states_schema_version: 18
tags: []
title: Title
""") % (
    INTRO_AUDIO_FILE, ANSWER_GROUP_AUDIO_FILE, DEFAULT_OUTCOME_AUDIO_FILE,
    HINT_AUDIO_FILE, SOLUTION_AUDIO_FILE)

    def setUp(self):
        super(ExplorationYamlImportingTests, self).setUp()
        self.signup(self.OWNER_EMAIL, self.OWNER_USERNAME)
        self.owner_id = self.get_user_id_from_email(self.OWNER_EMAIL)

    def test_loading_recent_yaml_loads_exploration_for_user(self):
        exp_services.save_new_exploration_from_yaml_and_assets(
            self.owner_id, self.SAMPLE_YAML_CONTENT, self.EXP_ID, [])
        exp = exp_fetchers.get_exploration_by_id(self.EXP_ID)
        self.assertEqual(exp.to_yaml(), self.SAMPLE_YAML_CONTENT)

    def test_loading_recent_yaml_does_not_default_exp_title_category(self):
        exp_services.save_new_exploration_from_yaml_and_assets(
            self.owner_id, self.SAMPLE_YAML_CONTENT, self.EXP_ID, [])
        exp = exp_fetchers.get_exploration_by_id(self.EXP_ID)
        self.assertNotEqual(exp.title, feconf.DEFAULT_EXPLORATION_TITLE)
        self.assertNotEqual(exp.category, feconf.DEFAULT_EXPLORATION_CATEGORY)

    def test_loading_untitled_yaml_defaults_exploration_title_category(self):
        exp_services.save_new_exploration_from_yaml_and_assets(
            self.owner_id, self.SAMPLE_UNTITLED_YAML_CONTENT, self.EXP_ID, [])
        exp = exp_fetchers.get_exploration_by_id(self.EXP_ID)
        self.assertEqual(exp.title, feconf.DEFAULT_EXPLORATION_TITLE)
        self.assertEqual(exp.category, feconf.DEFAULT_EXPLORATION_CATEGORY)

    def test_loading_old_yaml_migrates_exp_to_latest_schema_version(self):
        exp_services.save_new_exploration_from_yaml_and_assets(
            self.owner_id, self.SAMPLE_UNTITLED_YAML_CONTENT, self.EXP_ID, [])
        exp = exp_fetchers.get_exploration_by_id(self.EXP_ID)
        self.assertEqual(
            exp.states_schema_version,
            feconf.CURRENT_STATE_SCHEMA_VERSION)

    def test_loading_yaml_with_assets_loads_assets_from_filesystem(self):
        test_asset = (self.TEST_ASSET_PATH, self.TEST_ASSET_CONTENT)
        exp_services.save_new_exploration_from_yaml_and_assets(
            self.owner_id, self.SAMPLE_YAML_CONTENT, self.EXP_ID, [test_asset])

        fs = fs_domain.AbstractFileSystem(
            fs_domain.GcsFileSystem(
                feconf.ENTITY_TYPE_EXPLORATION, self.EXP_ID))
        self.assertEqual(
            fs.get(self.TEST_ASSET_PATH), self.TEST_ASSET_CONTENT)

    def test_can_load_yaml_with_voiceovers(self):
        exp_services.save_new_exploration_from_yaml_and_assets(
            self.owner_id, self.YAML_WITH_AUDIO_TRANSLATIONS, self.EXP_ID, [])
        exp = exp_fetchers.get_exploration_by_id(self.EXP_ID)

        state = exp.states[exp.init_state_name]
        interaction = state.interaction
        content_id = state.content.content_id
        voiceovers_mapping = state.recorded_voiceovers.voiceovers_mapping
        content_voiceovers = voiceovers_mapping[content_id]
        feedback_id = interaction.answer_groups[0].outcome.feedback.content_id
        answer_group_voiceovers = voiceovers_mapping[feedback_id]
        default_outcome_id = interaction.default_outcome.feedback.content_id
        default_outcome_voiceovers = voiceovers_mapping[default_outcome_id]
        hint_id = interaction.hints[0].hint_content.content_id
        hint_voiceovers = voiceovers_mapping[hint_id]
        solution_id = interaction.solution.explanation.content_id
        solution_voiceovers = voiceovers_mapping[solution_id]

        self.assertEqual(
            content_voiceovers['en'].filename, self.INTRO_AUDIO_FILE)
        self.assertEqual(
            answer_group_voiceovers['en'].filename,
            self.ANSWER_GROUP_AUDIO_FILE)
        self.assertEqual(
            default_outcome_voiceovers['en'].filename,
            self.DEFAULT_OUTCOME_AUDIO_FILE)
        self.assertEqual(hint_voiceovers['en'].filename, self.HINT_AUDIO_FILE)
        self.assertEqual(
            solution_voiceovers['en'].filename, self.SOLUTION_AUDIO_FILE)

    def test_can_load_yaml_with_stripped_voiceovers(self):
        exp_services.save_new_exploration_from_yaml_and_assets(
            self.owner_id, self.YAML_WITH_AUDIO_TRANSLATIONS, self.EXP_ID, [],
            strip_voiceovers=True)
        exp = exp_fetchers.get_exploration_by_id(self.EXP_ID)

        state = exp.states[exp.init_state_name]
        interaction = state.interaction
        content_id = state.content.content_id
        voiceovers_mapping = state.recorded_voiceovers.voiceovers_mapping
        content_voiceovers = voiceovers_mapping[content_id]
        feedback_id = interaction.answer_groups[0].outcome.feedback.content_id
        answer_group_voiceovers = voiceovers_mapping[feedback_id]
        default_outcome_id = interaction.default_outcome.feedback.content_id
        default_outcome_voiceovers = voiceovers_mapping[default_outcome_id]
        hint_id = interaction.hints[0].hint_content.content_id
        hint_voiceovers = voiceovers_mapping[hint_id]
        solution_id = interaction.solution.explanation.content_id
        solution_voiceovers = voiceovers_mapping[solution_id]

        self.assertEqual(content_voiceovers, {})
        self.assertEqual(answer_group_voiceovers, {})
        self.assertEqual(default_outcome_voiceovers, {})
        self.assertEqual(hint_voiceovers, {})
        self.assertEqual(solution_voiceovers, {})

    def test_cannot_load_yaml_with_no_schema_version(self):
        yaml_with_no_schema_version = ("""
        author_notes: ''
        auto_tts_enabled: true
        blurb: ''
        category: Category
        correctness_feedback_enabled: false
        init_state_name: Introduction
        language_code: en
        objective: ''
        param_changes: []
        param_specs: {}
        states:
          Introduction:
            classifier_model_id: null
            content:
              audio_translations:
                en:
                    filename: %s
                    file_size_bytes: 99999
                    needs_update: false
              html: ''
            interaction:
              answer_groups:
              - outcome:
                  dest: New state
                  feedback:
                    audio_translations:
                        en:
                            filename: %s
                            file_size_bytes: 99999
                            needs_update: false
                    html: Correct!
                  labelled_as_correct: false
                  missing_prerequisite_skill_id: null
                  param_changes: []
                  refresher_exploration_id: null
                rule_specs:
                - inputs:
                    x: InputString
                  rule_type: Equals
              confirmed_unclassified_answers: []
              customization_args: {}
              default_outcome:
                dest: Introduction
                feedback:
                  audio_translations:
                    en:
                        filename: %s
                        file_size_bytes: 99999
                        needs_update: false
                  html: ''
                labelled_as_correct: false
                missing_prerequisite_skill_id: null
                param_changes: []
                refresher_exploration_id: null
              hints:
                - hint_content:
                    html: hint one,
                    audio_translations:
                        en:
                            filename: %s
                            file_size_bytes: 99999
                            needs_update: false
              id: TextInput
              solution:
                answer_is_exclusive: false
                correct_answer: helloworld!
                explanation:
                    html: hello_world is a string
                    audio_translations:
                        en:
                            filename: %s
                            file_size_bytes: 99999
                            needs_update: false
            param_changes: []
          New state:
            classifier_model_id: null
            content:
              audio_translations: {}
              html: ''
            interaction:
              answer_groups: []
              confirmed_unclassified_answers: []
              customization_args: {}
              default_outcome:
                dest: New state
                feedback:
                  audio_translations: {}
                  html: ''
                labelled_as_correct: false
                missing_prerequisite_skill_id: null
                param_changes: []
                refresher_exploration_id: null
              hints: []
              id: null
              solution: null
            param_changes: []
        states_schema_version: 18
        tags: []
        title: Title
        """) % (
            self.INTRO_AUDIO_FILE, self.ANSWER_GROUP_AUDIO_FILE,
            self.DEFAULT_OUTCOME_AUDIO_FILE,
            self.HINT_AUDIO_FILE, self.SOLUTION_AUDIO_FILE)

        with self.assertRaisesRegexp(
            Exception, 'Invalid YAML file: missing schema version'):
            exp_services.save_new_exploration_from_yaml_and_assets(
                self.owner_id, yaml_with_no_schema_version, self.EXP_ID, None)


class GetImageFilenamesFromExplorationTests(ExplorationServicesUnitTests):

    def test_get_image_filenames_from_exploration(self):
        exploration = exp_domain.Exploration.create_default_exploration(
            'eid', title='title', category='category')
        exploration.add_states(['state1', 'state2', 'state3'])
        state1 = exploration.states['state1']
        state2 = exploration.states['state2']
        state3 = exploration.states['state3']
        content1_dict = {
            'content_id': 'content',
            'html': (
                '<blockquote>Hello, this is state1</blockquote>'
                '<oppia-noninteractive-image filepath-with-value='
                '"&amp;quot;s1Content.png&amp;quot;" caption-with-value='
                '"&amp;quot;&amp;quot;" alt-with-value="&amp;quot;&amp;quot;">'
                '</oppia-noninteractive-image>')
        }
        content2_dict = {
            'content_id': 'content',
            'html': '<pre>Hello, this is state2</pre>'
        }
        content3_dict = {
            'content_id': 'content',
            'html': '<p>Hello, this is state3</p>'
        }
        state1.update_content(
            state_domain.SubtitledHtml.from_dict(content1_dict))
        state2.update_content(
            state_domain.SubtitledHtml.from_dict(content2_dict))
        state3.update_content(
            state_domain.SubtitledHtml.from_dict(content3_dict))

        state1.update_interaction_id('ImageClickInput')
        state2.update_interaction_id('MultipleChoiceInput')
        state3.update_interaction_id('ItemSelectionInput')

        customization_args_dict1 = {
            'highlightRegionsOnHover': {'value': True},
            'imageAndRegions': {
                'value': {
                    'imagePath': 's1ImagePath.png',
                    'labeledRegions': [{
                        'label': 'classdef',
                        'region': {
                            'area': [
                                [0.004291845493562232, 0.004692192192192192],
                                [0.40987124463519314, 0.05874624624624625]
                            ],
                            'regionType': 'Rectangle'
                        }
                    }]
                }
            }
        }
        customization_args_dict2 = {
            'choices': {'value': [
                (
                    '<p>This is value1 for MultipleChoice'
                    '<oppia-noninteractive-image filepath-with-value='
                    '"&amp;quot;s2Choice1.png&amp;quot;" caption-with-value='
                    '"&amp;quot;&amp;quot;" alt-with-value='
                    '"&amp;quot;&amp;quot;"></oppia-noninteractive-image></p>'
                ),
                (
                    '<p>This is value2 for MultipleChoice'
                    '<oppia-noninteractive-image filepath-with-value='
                    '"&amp;quot;s2Choice2.png&amp;quot;" caption-with-value='
                    '"&amp;quot;&amp;quot;" alt-with-value='
                    '"&amp;quot;&amp;quot;"></oppia-noninteractive-image>'
                    '</p></p>')
            ]}
        }
        customization_args_dict3 = {
            'choices': {'value': [
                (
                    '<p>This is value1 for ItemSelection'
                    '<oppia-noninteractive-image filepath-with-value='
                    '"&amp;quot;s3Choice1.png&amp;quot;" caption-with-value='
                    '"&amp;quot;&amp;quot;" alt-with-value='
                    '"&amp;quot;&amp;quot;"></oppia-noninteractive-image>'
                    '</p>'),
                (
                    '<p>This is value2 for ItemSelection'
                    '<oppia-noninteractive-image filepath-with-value='
                    '"&amp;quot;s3Choice2.png&amp;quot;" caption-with-value='
                    '"&amp;quot;&amp;quot;" alt-with-value='
                    '"&amp;quot;&amp;quot;"></oppia-noninteractive-image>'
                    '</p>'),
                (
                    '<p>This is value3 for ItemSelection'
                    '<oppia-noninteractive-image filepath-with-value='
                    '"&amp;quot;s3Choice3.png&amp;quot;" caption-with-value='
                    '"&amp;quot;&amp;quot;" alt-with-value='
                    '"&amp;quot;&amp;quot;"></oppia-noninteractive-image>'
                    '</p>')
            ]}
        }
        state1.update_interaction_customization_args(customization_args_dict1)
        state2.update_interaction_customization_args(customization_args_dict2)
        state3.update_interaction_customization_args(customization_args_dict3)

        default_outcome1 = state_domain.Outcome(
            'state2', state_domain.SubtitledHtml(
                'default_outcome', '<p>Default outcome for state1</p>'),
            False, [], None, None
        )
        state1.update_interaction_default_outcome(default_outcome1)

        hint_list2 = [
            state_domain.Hint(
                state_domain.SubtitledHtml(
                    'hint_1',
                    (
                        '<p>Hello, this is html1 for state2</p>'
                        '<oppia-noninteractive-image filepath-with-value="'
                        '&amp;quot;s2Hint1.png&amp;quot;" caption-with-value='
                        '"&amp;quot;&amp;quot;" alt-with-value='
                        '"&amp;quot;&amp;quot;"></oppia-noninteractive-image>'
                    )
                )
            ),
            state_domain.Hint(
                state_domain.SubtitledHtml(
                    'hint_2', '<p>Hello, this is html2 for state2</p>')
            ),
        ]
        state2.update_interaction_hints(hint_list2)

        answer_group_list2 = [{
            'rule_specs': [{
                'rule_type': 'Equals',
                'inputs': {'x': 0}
            }, {
                'rule_type': 'Equals',
                'inputs': {'x': 1}
            }],
            'outcome': {
                'dest': 'state1',
                'feedback': {
                    'content_id': 'feedback_1',
                    'html': (
                        '<p>Outcome1 for state2</p><oppia-noninteractive-image'
                        ' filepath-with-value='
                        '"&amp;quot;s2AnswerGroup.png&amp;quot;"'
                        ' caption-with-value="&amp;quot;&amp;quot;"'
                        ' alt-with-value="&amp;quot;&amp;quot;">'
                        '</oppia-noninteractive-image>')
                },
                'param_changes': [],
                'labelled_as_correct': False,
                'refresher_exploration_id': None,
                'missing_prerequisite_skill_id': None
            },
            'training_data': [],
            'tagged_skill_misconception_id': None
        }, {
            'rule_specs': [{
                'rule_type': 'Equals',
                'inputs': {'x': 0}
            }],
            'outcome': {
                'dest': 'state3',
                'feedback': {
                    'content_id': 'feedback_2',
                    'html': '<p>Outcome2 for state2</p>'
                },
                'param_changes': [],
                'labelled_as_correct': False,
                'refresher_exploration_id': None,
                'missing_prerequisite_skill_id': None
            },
            'training_data': [],
            'tagged_skill_misconception_id': None
        }]
        answer_group_list3 = [{
            'rule_specs': [{
                'rule_type': 'Equals',
                'inputs': {'x': [
                    (
                        '<p>This is value1 for ItemSelection</p>'
                        '<oppia-noninteractive-image filepath-with-value='
                        '"&amp;quot;s3Choice1.png&amp;quot;"'
                        ' caption-with-value="&amp;quot;&amp;quot;" '
                        'alt-with-value="&amp;quot;&amp;quot;">'
                        '</oppia-noninteractive-image>')
                ]}
            }, {
                'rule_type': 'Equals',
                'inputs': {'x': [
                    (
                        '<p>This is value3 for ItemSelection</p>'
                        '<oppia-noninteractive-image filepath-with-value='
                        '"&amp;quot;s3Choice3.png&amp;quot;"'
                        ' caption-with-value="&amp;quot;&amp;quot;" '
                        'alt-with-value="&amp;quot;&amp;quot;">'
                        '</oppia-noninteractive-image>')
                ]}
            }],
            'outcome': {
                'dest': 'state1',
                'feedback': {
                    'content_id': 'feedback_1',
                    'html': '<p>Outcome for state3</p>'
                },
                'param_changes': [],
                'labelled_as_correct': False,
                'refresher_exploration_id': None,
                'missing_prerequisite_skill_id': None
            },
            'training_data': [],
            'tagged_skill_misconception_id': None
        }]
        state2.update_interaction_answer_groups(answer_group_list2)
        state3.update_interaction_answer_groups(answer_group_list3)

        filenames = (
            exp_services.get_image_filenames_from_exploration(exploration))
        expected_output = ['s1ImagePath.png', 's1Content.png', 's2Choice1.png',
                           's2Choice2.png', 's3Choice1.png', 's3Choice2.png',
                           's3Choice3.png', 's2Hint1.png',
                           's2AnswerGroup.png']
        self.assertEqual(len(filenames), len(expected_output))
        for filename in expected_output:
            self.assertIn(filename, filenames)


class ZipFileExportUnitTests(ExplorationServicesUnitTests):
    """Test export methods for explorations represented as zip files."""

    SAMPLE_YAML_CONTENT = ("""author_notes: ''
auto_tts_enabled: true
blurb: ''
category: A category
correctness_feedback_enabled: false
init_state_name: %s
language_code: en
objective: The objective
param_changes: []
param_specs: {}
schema_version: %d
states:
  %s:
    classifier_model_id: null
    content:
      content_id: content
      html: ''
    interaction:
      answer_groups: []
      confirmed_unclassified_answers: []
      customization_args:
        placeholder:
          value: ''
        rows:
          value: 1
      default_outcome:
        dest: %s
        feedback:
          content_id: default_outcome
          html: ''
        labelled_as_correct: false
        missing_prerequisite_skill_id: null
        param_changes: []
        refresher_exploration_id: null
      hints: []
      id: TextInput
      solution: null
    param_changes: []
    recorded_voiceovers:
      voiceovers_mapping:
        content: {}
        default_outcome: {}
    solicit_answer_details: false
    written_translations:
      translations_mapping:
        content: {}
        default_outcome: {}
  New state:
    classifier_model_id: null
    content:
      content_id: content
      html: ''
    interaction:
      answer_groups: []
      confirmed_unclassified_answers: []
      customization_args:
        placeholder:
          value: ''
        rows:
          value: 1
      default_outcome:
        dest: New state
        feedback:
          content_id: default_outcome
          html: ''
        labelled_as_correct: false
        missing_prerequisite_skill_id: null
        param_changes: []
        refresher_exploration_id: null
      hints: []
      id: TextInput
      solution: null
    param_changes: []
    recorded_voiceovers:
      voiceovers_mapping:
        content: {}
        default_outcome: {}
    solicit_answer_details: false
    written_translations:
      translations_mapping:
        content: {}
        default_outcome: {}
states_schema_version: %d
tags: []
title: A title
""" % (
    feconf.DEFAULT_INIT_STATE_NAME,
    exp_domain.Exploration.CURRENT_EXP_SCHEMA_VERSION,
    feconf.DEFAULT_INIT_STATE_NAME,
    feconf.DEFAULT_INIT_STATE_NAME,
    feconf.CURRENT_STATE_SCHEMA_VERSION))

    UPDATED_YAML_CONTENT = ("""author_notes: ''
auto_tts_enabled: true
blurb: ''
category: A category
correctness_feedback_enabled: false
init_state_name: %s
language_code: en
objective: The objective
param_changes: []
param_specs: {}
schema_version: %d
states:
  %s:
    classifier_model_id: null
    content:
      content_id: content
      html: ''
    interaction:
      answer_groups: []
      confirmed_unclassified_answers: []
      customization_args:
        placeholder:
          value: ''
        rows:
          value: 1
      default_outcome:
        dest: %s
        feedback:
          content_id: default_outcome
          html: ''
        labelled_as_correct: false
        missing_prerequisite_skill_id: null
        param_changes: []
        refresher_exploration_id: null
      hints: []
      id: TextInput
      solution: null
    param_changes: []
    recorded_voiceovers:
      voiceovers_mapping:
        content: {}
        default_outcome: {}
    solicit_answer_details: false
    written_translations:
      translations_mapping:
        content: {}
        default_outcome: {}
  Renamed state:
    classifier_model_id: null
    content:
      content_id: content
      html: ''
    interaction:
      answer_groups: []
      confirmed_unclassified_answers: []
      customization_args:
        placeholder:
          value: ''
        rows:
          value: 1
      default_outcome:
        dest: Renamed state
        feedback:
          content_id: default_outcome
          html: ''
        labelled_as_correct: false
        missing_prerequisite_skill_id: null
        param_changes: []
        refresher_exploration_id: null
      hints: []
      id: TextInput
      solution: null
    param_changes: []
    recorded_voiceovers:
      voiceovers_mapping:
        content: {}
        default_outcome: {}
    solicit_answer_details: false
    written_translations:
      translations_mapping:
        content: {}
        default_outcome: {}
states_schema_version: %d
tags: []
title: A title
""" % (
    feconf.DEFAULT_INIT_STATE_NAME,
    exp_domain.Exploration.CURRENT_EXP_SCHEMA_VERSION,
    feconf.DEFAULT_INIT_STATE_NAME,
    feconf.DEFAULT_INIT_STATE_NAME,
    feconf.CURRENT_STATE_SCHEMA_VERSION))

    def test_export_to_zip_file(self):
        """Test the export_to_zip_file() method."""
        exploration = self.save_new_valid_exploration(
            self.EXP_0_ID, self.owner_id, objective='The objective')
        init_state = exploration.states[exploration.init_state_name]
        default_outcome_dict = init_state.interaction.default_outcome.to_dict()
        default_outcome_dict['dest'] = exploration.init_state_name
        exp_services.update_exploration(
            self.owner_id, self.EXP_0_ID, [
                exp_domain.ExplorationChange({
                    'cmd': exp_domain.CMD_EDIT_STATE_PROPERTY,
                    'property_name': (
                        exp_domain.STATE_PROPERTY_INTERACTION_DEFAULT_OUTCOME),
                    'state_name': exploration.init_state_name,
                    'new_value': default_outcome_dict
                }),
                exp_domain.ExplorationChange({
                    'cmd': exp_domain.CMD_ADD_STATE,
                    'state_name': 'New state',
                }),
                exp_domain.ExplorationChange({
                    'cmd': exp_domain.CMD_EDIT_STATE_PROPERTY,
                    'property_name': exp_domain.STATE_PROPERTY_INTERACTION_ID,
                    'state_name': 'New state',
                    'new_value': 'TextInput'
                })], 'Add state name')

        zip_file_output = exp_services.export_to_zip_file(self.EXP_0_ID)
        zf = zipfile.ZipFile(python_utils.string_io(
            buffer_value=zip_file_output))

        self.assertEqual(zf.namelist(), ['A title.yaml'])
        self.assertEqual(
            zf.open('A title.yaml').read(), self.SAMPLE_YAML_CONTENT)

    def test_export_to_zip_file_with_unpublished_exploration(self):
        """Test the export_to_zip_file() method."""
        self.save_new_default_exploration(
            self.EXP_0_ID, self.owner_id, title='')

        zip_file_output = exp_services.export_to_zip_file(self.EXP_0_ID)
        zf = zipfile.ZipFile(python_utils.string_io(
            buffer_value=zip_file_output))

        self.assertEqual(zf.namelist(), ['Unpublished_exploration.yaml'])

    def test_export_to_zip_file_with_assets(self):
        """Test exporting an exploration with assets to a zip file."""
        exploration = self.save_new_valid_exploration(
            self.EXP_0_ID, self.owner_id, objective='The objective')
        init_state = exploration.states[exploration.init_state_name]
        default_outcome_dict = init_state.interaction.default_outcome.to_dict()
        default_outcome_dict['dest'] = exploration.init_state_name
        exp_services.update_exploration(
            self.owner_id, self.EXP_0_ID, [
                exp_domain.ExplorationChange({
                    'cmd': exp_domain.CMD_EDIT_STATE_PROPERTY,
                    'property_name': (
                        exp_domain.STATE_PROPERTY_INTERACTION_DEFAULT_OUTCOME),
                    'state_name': exploration.init_state_name,
                    'new_value': default_outcome_dict
                }),
                exp_domain.ExplorationChange({
                    'cmd': exp_domain.CMD_ADD_STATE,
                    'state_name': 'New state',
                }),
                exp_domain.ExplorationChange({
                    'cmd': exp_domain.CMD_EDIT_STATE_PROPERTY,
                    'property_name': exp_domain.STATE_PROPERTY_INTERACTION_ID,
                    'state_name': 'New state',
                    'new_value': 'TextInput'
                })], 'Add state name')

        with python_utils.open_file(
            os.path.join(feconf.TESTS_DATA_DIR, 'img.png'), 'rb',
            encoding=None) as f:
            raw_image = f.read()
        fs = fs_domain.AbstractFileSystem(
            fs_domain.GcsFileSystem(
                feconf.ENTITY_TYPE_EXPLORATION, self.EXP_0_ID))
        fs.commit('image/abc.png', raw_image)
        # Audio files should not be included in asset downloads.
        with python_utils.open_file(
            os.path.join(feconf.TESTS_DATA_DIR, 'cafe.mp3'),
            'rb', encoding=None) as f:
            raw_audio = f.read()
        fs.commit('audio/cafe.mp3', raw_audio)

        zip_file_output = exp_services.export_to_zip_file(self.EXP_0_ID)
        zf = zipfile.ZipFile(python_utils.string_io(
            buffer_value=zip_file_output))

        self.assertEqual(
            zf.namelist(), ['A title.yaml', 'assets/image/abc.png'])
        self.assertEqual(
            zf.open('A title.yaml').read(), self.SAMPLE_YAML_CONTENT)
        self.assertEqual(zf.open('assets/image/abc.png').read(), raw_image)

    def test_export_by_versions(self):
        """Test export_to_zip_file() for different versions."""
        exploration = self.save_new_valid_exploration(
            self.EXP_0_ID, self.owner_id, objective='The objective')
        self.assertEqual(exploration.version, 1)

        init_state = exploration.states[exploration.init_state_name]
        default_outcome_dict = init_state.interaction.default_outcome.to_dict()
        default_outcome_dict['dest'] = exploration.init_state_name
        change_list = [exp_domain.ExplorationChange({
            'cmd': exp_domain.CMD_EDIT_STATE_PROPERTY,
            'property_name': (
                exp_domain.STATE_PROPERTY_INTERACTION_DEFAULT_OUTCOME),
            'state_name': exploration.init_state_name,
            'new_value': default_outcome_dict
        }), exp_domain.ExplorationChange({
            'cmd': exp_domain.CMD_ADD_STATE,
            'state_name': 'New state'
        }), exp_domain.ExplorationChange({
            'cmd': exp_domain.CMD_EDIT_STATE_PROPERTY,
            'state_name': 'New state',
            'property_name': exp_domain.STATE_PROPERTY_INTERACTION_ID,
            'new_value': 'TextInput'
        })]
        with python_utils.open_file(
            os.path.join(feconf.TESTS_DATA_DIR, 'img.png'), 'rb',
            encoding=None) as f:
            raw_image = f.read()
        fs = fs_domain.AbstractFileSystem(
            fs_domain.GcsFileSystem(
                feconf.ENTITY_TYPE_EXPLORATION, self.EXP_0_ID))
        fs.commit('abc.png', raw_image)
        exp_services.update_exploration(
            self.owner_id, exploration.id, change_list, '')
        exploration = exp_fetchers.get_exploration_by_id(self.EXP_0_ID)
        self.assertEqual(exploration.version, 2)

        change_list = [exp_domain.ExplorationChange({
            'cmd': exp_domain.CMD_RENAME_STATE,
            'old_state_name': 'New state',
            'new_state_name': 'Renamed state'
        })]
        exp_services.update_exploration(
            self.owner_id, exploration.id, change_list, '')
        exploration = exp_fetchers.get_exploration_by_id(self.EXP_0_ID)
        self.assertEqual(exploration.version, 3)

        # Download version 2.
        zip_file_output = exp_services.export_to_zip_file(
            self.EXP_0_ID, version=2)
        zf = zipfile.ZipFile(python_utils.string_io(
            buffer_value=zip_file_output))
        self.assertEqual(
            zf.open('A title.yaml').read(), self.SAMPLE_YAML_CONTENT)

        # Download version 3.
        zip_file_output = exp_services.export_to_zip_file(
            self.EXP_0_ID, version=3)
        zf = zipfile.ZipFile(python_utils.string_io(
            buffer_value=zip_file_output))
        self.assertEqual(
            zf.open('A title.yaml').read(), self.UPDATED_YAML_CONTENT)


class YAMLExportUnitTests(ExplorationServicesUnitTests):
    """Test export methods for explorations represented as a dict whose keys
    are state names and whose values are YAML strings representing the state's
    contents.
    """

    _SAMPLE_INIT_STATE_CONTENT = ("""classifier_model_id: null
content:
  content_id: content
  html: ''
interaction:
  answer_groups: []
  confirmed_unclassified_answers: []
  customization_args:
    placeholder:
      value: ''
    rows:
      value: 1
  default_outcome:
    dest: %s
    feedback:
      content_id: default_outcome
      html: ''
    labelled_as_correct: false
    missing_prerequisite_skill_id: null
    param_changes: []
    refresher_exploration_id: null
  hints: []
  id: TextInput
  solution: null
param_changes: []
recorded_voiceovers:
  voiceovers_mapping:
    content: {}
    default_outcome: {}
solicit_answer_details: false
written_translations:
  translations_mapping:
    content: {}
    default_outcome: {}
""") % (feconf.DEFAULT_INIT_STATE_NAME)

    SAMPLE_EXPORTED_DICT = {
        feconf.DEFAULT_INIT_STATE_NAME: _SAMPLE_INIT_STATE_CONTENT,
        'New state': ("""classifier_model_id: null
content:
  content_id: content
  html: ''
interaction:
  answer_groups: []
  confirmed_unclassified_answers: []
  customization_args:
    placeholder:
      value: ''
    rows:
      value: 1
  default_outcome:
    dest: New state
    feedback:
      content_id: default_outcome
      html: ''
    labelled_as_correct: false
    missing_prerequisite_skill_id: null
    param_changes: []
    refresher_exploration_id: null
  hints: []
  id: TextInput
  solution: null
param_changes: []
recorded_voiceovers:
  voiceovers_mapping:
    content: {}
    default_outcome: {}
solicit_answer_details: false
written_translations:
  translations_mapping:
    content: {}
    default_outcome: {}
""")
    }

    UPDATED_SAMPLE_DICT = {
        feconf.DEFAULT_INIT_STATE_NAME: _SAMPLE_INIT_STATE_CONTENT,
        'Renamed state': ("""classifier_model_id: null
content:
  content_id: content
  html: ''
interaction:
  answer_groups: []
  confirmed_unclassified_answers: []
  customization_args:
    placeholder:
      value: ''
    rows:
      value: 1
  default_outcome:
    dest: Renamed state
    feedback:
      content_id: default_outcome
      html: ''
    labelled_as_correct: false
    missing_prerequisite_skill_id: null
    param_changes: []
    refresher_exploration_id: null
  hints: []
  id: TextInput
  solution: null
param_changes: []
recorded_voiceovers:
  voiceovers_mapping:
    content: {}
    default_outcome: {}
solicit_answer_details: false
written_translations:
  translations_mapping:
    content: {}
    default_outcome: {}
""")
    }

    def test_export_to_dict(self):
        """Test the export_to_dict() method."""
        exploration = self.save_new_valid_exploration(
            self.EXP_0_ID, self.owner_id, objective='The objective')
        init_state = exploration.states[exploration.init_state_name]
        default_outcome_dict = init_state.interaction.default_outcome.to_dict()
        default_outcome_dict['dest'] = exploration.init_state_name
        exp_services.update_exploration(
            self.owner_id, self.EXP_0_ID, [
                exp_domain.ExplorationChange({
                    'cmd': exp_domain.CMD_EDIT_STATE_PROPERTY,
                    'property_name': (
                        exp_domain.STATE_PROPERTY_INTERACTION_DEFAULT_OUTCOME),
                    'state_name': exploration.init_state_name,
                    'new_value': default_outcome_dict
                }),
                exp_domain.ExplorationChange({
                    'cmd': exp_domain.CMD_ADD_STATE,
                    'state_name': 'New state',
                }),
                exp_domain.ExplorationChange({
                    'cmd': exp_domain.CMD_EDIT_STATE_PROPERTY,
                    'property_name': exp_domain.STATE_PROPERTY_INTERACTION_ID,
                    'state_name': 'New state',
                    'new_value': 'TextInput'
                })], 'Add state name')

        dict_output = exp_services.export_states_to_yaml(
            self.EXP_0_ID, width=50)

        self.assertEqual(dict_output, self.SAMPLE_EXPORTED_DICT)

    def test_export_by_versions(self):
        """Test export_to_dict() for different versions."""
        exploration = self.save_new_valid_exploration(
            self.EXP_0_ID, self.owner_id)
        self.assertEqual(exploration.version, 1)

        init_state = exploration.states[exploration.init_state_name]
        default_outcome_dict = init_state.interaction.default_outcome.to_dict()
        default_outcome_dict['dest'] = exploration.init_state_name
        change_list = [exp_domain.ExplorationChange({
            'cmd': exp_domain.CMD_EDIT_STATE_PROPERTY,
            'property_name': (
                exp_domain.STATE_PROPERTY_INTERACTION_DEFAULT_OUTCOME),
            'state_name': exploration.init_state_name,
            'new_value': default_outcome_dict
        }), exp_domain.ExplorationChange({
            'cmd': exp_domain.CMD_ADD_STATE,
            'state_name': 'New state'
        }), exp_domain.ExplorationChange({
            'cmd': exp_domain.CMD_EDIT_STATE_PROPERTY,
            'state_name': 'New state',
            'property_name': exp_domain.STATE_PROPERTY_INTERACTION_ID,
            'new_value': 'TextInput'
        })]
        exploration.objective = 'The objective'
        with python_utils.open_file(
            os.path.join(feconf.TESTS_DATA_DIR, 'img.png'), 'rb',
            encoding=None) as f:
            raw_image = f.read()
        fs = fs_domain.AbstractFileSystem(
            fs_domain.GcsFileSystem(
                feconf.ENTITY_TYPE_EXPLORATION, self.EXP_0_ID))
        fs.commit('abc.png', raw_image)
        exp_services.update_exploration(
            self.owner_id, exploration.id, change_list, '')
        exploration = exp_fetchers.get_exploration_by_id(self.EXP_0_ID)
        self.assertEqual(exploration.version, 2)

        change_list = [exp_domain.ExplorationChange({
            'cmd': exp_domain.CMD_RENAME_STATE,
            'old_state_name': 'New state',
            'new_state_name': 'Renamed state'
        })]
        exp_services.update_exploration(
            self.owner_id, exploration.id, change_list, '')
        exploration = exp_fetchers.get_exploration_by_id(self.EXP_0_ID)
        self.assertEqual(exploration.version, 3)

        # Download version 2.
        dict_output = exp_services.export_states_to_yaml(
            self.EXP_0_ID, version=2, width=50)
        self.assertEqual(dict_output, self.SAMPLE_EXPORTED_DICT)

        # Download version 3.
        dict_output = exp_services.export_states_to_yaml(
            self.EXP_0_ID, version=3, width=50)
        self.assertEqual(dict_output, self.UPDATED_SAMPLE_DICT)


def _get_change_list(state_name, property_name, new_value):
    """Generates a change list for a single state change."""
    return [exp_domain.ExplorationChange({
        'cmd': exp_domain.CMD_EDIT_STATE_PROPERTY,
        'state_name': state_name,
        'property_name': property_name,
        'new_value': new_value
    })]


class UpdateStateTests(ExplorationServicesUnitTests):
    """Test updating a single state."""

    def setUp(self):
        super(UpdateStateTests, self).setUp()
        exploration = self.save_new_valid_exploration(
            self.EXP_0_ID, self.owner_id)

        self.init_state_name = exploration.init_state_name

        self.param_changes = [{
            'customization_args': {
                'list_of_values': ['1', '2'], 'parse_with_jinja': False
            },
            'name': 'myParam',
            'generator_id': 'RandomSelector'
        }]
        # List of answer groups to add into an interaction.
        self.interaction_answer_groups = [{
            'rule_specs': [{
                'rule_type': 'Equals',
                'inputs': {'x': 0},
            }],
            'outcome': {
                'dest': self.init_state_name,
                'feedback': {
                    'content_id': 'feedback_1',
                    'html': '<p>Try again</p>'
                },
                'labelled_as_correct': False,
                'param_changes': [],
                'refresher_exploration_id': None,
                'missing_prerequisite_skill_id': None
            },
            'training_data': [],
            'tagged_skill_misconception_id': None
        }]
        # Default outcome specification for an interaction.
        self.interaction_default_outcome = {
            'dest': self.init_state_name,
            'feedback': {
                'content_id': 'default_outcome',
                'html': '<p><strong>Incorrect</strong></p>'
            },
            'labelled_as_correct': False,
            'param_changes': [],
            'refresher_exploration_id': None,
            'missing_prerequisite_skill_id': None
        }

    def test_add_state_cmd(self):
        """Test adding of states."""
        exploration = exp_fetchers.get_exploration_by_id(self.EXP_0_ID)

        self.assertNotIn('new state', exploration.states)

        exp_services.update_exploration(
            self.owner_id, self.EXP_0_ID, [exp_domain.ExplorationChange({
                'cmd': exp_domain.CMD_ADD_STATE,
                'state_name': 'new state',
            })], 'Add state name')

        exploration = exp_fetchers.get_exploration_by_id(self.EXP_0_ID)
        self.assertIn('new state', exploration.states)

    def test_rename_state_cmd(self):
        """Test updating of state name."""
        exploration = exp_fetchers.get_exploration_by_id(self.EXP_0_ID)

        self.assertIn(feconf.DEFAULT_INIT_STATE_NAME, exploration.states)

        exp_services.update_exploration(
            self.owner_id, self.EXP_0_ID, [exp_domain.ExplorationChange({
                'cmd': exp_domain.CMD_RENAME_STATE,
                'old_state_name': feconf.DEFAULT_INIT_STATE_NAME,
                'new_state_name': 'state',
            })], 'Change state name')

        exploration = exp_fetchers.get_exploration_by_id(self.EXP_0_ID)
        self.assertIn('state', exploration.states)
        self.assertNotIn(feconf.DEFAULT_INIT_STATE_NAME, exploration.states)

    def test_rename_state_cmd_with_unicode(self):
        """Test updating of state name to one that uses unicode characters."""
        exploration = exp_fetchers.get_exploration_by_id(self.EXP_0_ID)

        self.assertNotIn(u'¡Hola! αβγ', exploration.states)
        self.assertIn(feconf.DEFAULT_INIT_STATE_NAME, exploration.states)

        exp_services.update_exploration(
            self.owner_id, self.EXP_0_ID, [exp_domain.ExplorationChange({
                'cmd': exp_domain.CMD_RENAME_STATE,
                'old_state_name': feconf.DEFAULT_INIT_STATE_NAME,
                'new_state_name': u'¡Hola! αβγ',
            })], 'Change state name')

        exploration = exp_fetchers.get_exploration_by_id(self.EXP_0_ID)
        self.assertIn(u'¡Hola! αβγ', exploration.states)
        self.assertNotIn(feconf.DEFAULT_INIT_STATE_NAME, exploration.states)

    def test_delete_state_cmd(self):
        """Test deleting a state name."""
        exploration = exp_fetchers.get_exploration_by_id(self.EXP_0_ID)

        exp_services.update_exploration(
            self.owner_id, self.EXP_0_ID, [exp_domain.ExplorationChange({
                'cmd': exp_domain.CMD_ADD_STATE,
                'state_name': 'new state',
            })], 'Add state name')

        exploration = exp_fetchers.get_exploration_by_id(self.EXP_0_ID)

        self.assertIn('new state', exploration.states)

        exp_services.update_exploration(
            self.owner_id, self.EXP_0_ID, [exp_domain.ExplorationChange({
                'cmd': exp_domain.CMD_DELETE_STATE,
                'state_name': 'new state',
            })], 'delete state')

        exploration = exp_fetchers.get_exploration_by_id(self.EXP_0_ID)
        self.assertNotIn('new state', exploration.states)

    def test_update_param_changes(self):
        """Test updating of param_changes."""
        exploration = exp_fetchers.get_exploration_by_id(self.EXP_0_ID)
        exploration.param_specs = {
            'myParam': param_domain.ParamSpec('UnicodeString')}
        exp_services._save_exploration(self.owner_id, exploration, '', [])  # pylint: disable=protected-access
        exp_services.update_exploration(
            self.owner_id, self.EXP_0_ID, _get_change_list(
                self.init_state_name, 'param_changes', self.param_changes), '')

        exploration = exp_fetchers.get_exploration_by_id(self.EXP_0_ID)
        param_changes = exploration.init_state.param_changes[0]
        self.assertEqual(param_changes._name, 'myParam')  # pylint: disable=protected-access
        self.assertEqual(param_changes._generator_id, 'RandomSelector')  # pylint: disable=protected-access
        self.assertEqual(
            param_changes._customization_args,  # pylint: disable=protected-access
            {'list_of_values': ['1', '2'], 'parse_with_jinja': False})

    def test_update_invalid_param_changes(self):
        """Check that updates cannot be made to non-existent parameters."""
        with self.assertRaisesRegexp(
            utils.ValidationError,
            r'The parameter with name \'myParam\' .* does not exist .*'
            ):
            exp_services.update_exploration(
                self.owner_id, self.EXP_0_ID, _get_change_list(
                    self.init_state_name, 'param_changes', self.param_changes),
                '')

    def test_update_reserved_param_changes(self):
        param_changes = [{
            'customization_args': {
                'list_of_values': ['1', '2'], 'parse_with_jinja': False
            },
            'name': 'all',
            'generator_id': 'RandomSelector'
        }]
        with self.assertRaisesRegexp(
            utils.ValidationError,
            r'The parameter name \'all\' is reserved. Please choose '
            'a different name for the parameter being set in'):
            exp_services.update_exploration(
                self.owner_id, self.EXP_0_ID, _get_change_list(
                    self.init_state_name, 'param_changes', param_changes),
                '')

    def test_update_invalid_generator(self):
        """Test for check that the generator_id in param_changes exists."""
        exploration = exp_fetchers.get_exploration_by_id(self.EXP_0_ID)
        exploration.param_specs = {
            'myParam': param_domain.ParamSpec('UnicodeString')}
        exp_services._save_exploration(self.owner_id, exploration, '', [])  # pylint: disable=protected-access

        self.param_changes[0]['generator_id'] = 'fake'
        with self.assertRaisesRegexp(
            utils.ValidationError, 'Invalid generator id fake'
            ):
            exp_services.update_exploration(
                self.owner_id, self.EXP_0_ID,
                _get_change_list(
                    self.init_state_name, 'param_changes', self.param_changes),
                '')

    def test_update_interaction_id(self):
        """Test updating of interaction_id."""
        exp_services.update_exploration(
            self.owner_id, self.EXP_0_ID, _get_change_list(
                self.init_state_name, exp_domain.STATE_PROPERTY_INTERACTION_ID,
                'MultipleChoiceInput'), '')

        exploration = exp_fetchers.get_exploration_by_id(self.EXP_0_ID)
        self.assertEqual(
            exploration.init_state.interaction.id, 'MultipleChoiceInput')

    def test_update_interaction_customization_args(self):
        """Test updating of interaction customization_args."""
        exp_services.update_exploration(
            self.owner_id, self.EXP_0_ID,
            _get_change_list(
                self.init_state_name, exp_domain.STATE_PROPERTY_INTERACTION_ID,
                'MultipleChoiceInput') +
            _get_change_list(
                self.init_state_name,
                exp_domain.STATE_PROPERTY_INTERACTION_CUST_ARGS,
                {'choices': {'value': ['Option A', 'Option B']}}),
            '')

        exploration = exp_fetchers.get_exploration_by_id(self.EXP_0_ID)
        self.assertEqual(
            exploration.init_state.interaction.customization_args[
                'choices']['value'], ['Option A', 'Option B'])

    def test_update_interaction_handlers_fails(self):
        """Test legacy interaction handler updating."""
        exp_services.update_exploration(
            self.owner_id, self.EXP_0_ID,
            [exp_domain.ExplorationChange({
                'cmd': exp_domain.CMD_ADD_STATE,
                'state_name': 'State 2',
            })] + _get_change_list(
                'State 2',
                exp_domain.STATE_PROPERTY_INTERACTION_ID,
                'TextInput'),
            'Add state name')

        self.interaction_default_outcome['dest'] = 'State 2'
        with self.assertRaisesRegexp(
            utils.InvalidInputException,
            'Editing interaction handlers is no longer supported'
            ):
            exp_services.update_exploration(
                self.owner_id, self.EXP_0_ID,
                _get_change_list(
                    self.init_state_name,
                    exp_domain.STATE_PROPERTY_INTERACTION_ID,
                    'MultipleChoiceInput') +
                _get_change_list(
                    self.init_state_name,
                    exp_domain.STATE_PROPERTY_INTERACTION_HANDLERS,
                    self.interaction_answer_groups),
                '')

    def test_update_interaction_answer_groups(self):
        """Test updating of interaction_answer_groups."""
        # We create a second state to use as a rule destination.
        exploration = exp_fetchers.get_exploration_by_id(self.EXP_0_ID)
        exp_services.update_exploration(
            self.owner_id, self.EXP_0_ID,
            [exp_domain.ExplorationChange({
                'cmd': exp_domain.CMD_ADD_STATE,
                'state_name': 'State 2',
            })] + _get_change_list(
                'State 2',
                exp_domain.STATE_PROPERTY_INTERACTION_ID,
                'TextInput'),
            'Add state name')

        exploration = exp_fetchers.get_exploration_by_id(self.EXP_0_ID)
        self.interaction_default_outcome['dest'] = 'State 2'
        exp_services.update_exploration(
            self.owner_id, self.EXP_0_ID,
            _get_change_list(
                self.init_state_name, exp_domain.STATE_PROPERTY_INTERACTION_ID,
                'MultipleChoiceInput') +
            _get_change_list(
                self.init_state_name,
                exp_domain.STATE_PROPERTY_INTERACTION_ANSWER_GROUPS,
                self.interaction_answer_groups) +
            _get_change_list(
                self.init_state_name,
                exp_domain.STATE_PROPERTY_INTERACTION_DEFAULT_OUTCOME,
                self.interaction_default_outcome),
            '')

        exploration = exp_fetchers.get_exploration_by_id(self.EXP_0_ID)
        init_state = exploration.init_state
        init_interaction = init_state.interaction
        rule_specs = init_interaction.answer_groups[0].rule_specs
        outcome = init_interaction.answer_groups[0].outcome
        self.assertEqual(rule_specs[0].rule_type, 'Equals')
        self.assertEqual(rule_specs[0].inputs, {'x': 0})
        self.assertEqual(outcome.feedback.html, '<p>Try again</p>')
        self.assertEqual(outcome.dest, self.init_state_name)
        self.assertEqual(init_interaction.default_outcome.dest, 'State 2')

    def test_update_state_invalid_state(self):
        """Test that rule destination states cannot be non-existent."""
        self.interaction_answer_groups[0]['outcome']['dest'] = 'INVALID'
        with self.assertRaisesRegexp(
            utils.ValidationError,
            'The destination INVALID is not a valid state'
            ):
            exp_services.update_exploration(
                self.owner_id, self.EXP_0_ID,
                _get_change_list(
                    self.init_state_name,
                    exp_domain.STATE_PROPERTY_INTERACTION_ID,
                    'MultipleChoiceInput') +
                _get_change_list(
                    self.init_state_name,
                    exp_domain.STATE_PROPERTY_INTERACTION_ANSWER_GROUPS,
                    self.interaction_answer_groups) +
                _get_change_list(
                    self.init_state_name,
                    exp_domain.STATE_PROPERTY_INTERACTION_DEFAULT_OUTCOME,
                    self.interaction_default_outcome),
                '')

    def test_update_state_missing_keys(self):
        """Test that missing keys in interaction_answer_groups produce an
        error.
        """
        del self.interaction_answer_groups[0]['rule_specs'][0]['inputs']
        with self.assertRaisesRegexp(KeyError, 'inputs'):
            exp_services.update_exploration(
                self.owner_id, self.EXP_0_ID,
                _get_change_list(
                    self.init_state_name,
                    exp_domain.STATE_PROPERTY_INTERACTION_ID, 'NumericInput') +
                _get_change_list(
                    self.init_state_name,
                    exp_domain.STATE_PROPERTY_INTERACTION_ANSWER_GROUPS,
                    self.interaction_answer_groups) +
                _get_change_list(
                    self.init_state_name,
                    exp_domain.STATE_PROPERTY_INTERACTION_DEFAULT_OUTCOME,
                    self.interaction_default_outcome),
                '')

    def test_update_state_variable_types(self):
        """Test that parameters in rules must have the correct type."""
        self.interaction_answer_groups[0]['rule_specs'][0][
            'inputs']['x'] = 'abc'
        with self.assertRaisesRegexp(
            Exception,
            'abc has the wrong type. It should be a NonnegativeInt.'):
            exp_services.update_exploration(
                self.owner_id, self.EXP_0_ID,
                _get_change_list(
                    self.init_state_name,
                    exp_domain.STATE_PROPERTY_INTERACTION_ID,
                    'MultipleChoiceInput') +
                _get_change_list(
                    self.init_state_name,
                    exp_domain.STATE_PROPERTY_INTERACTION_ANSWER_GROUPS,
                    self.interaction_answer_groups) +
                _get_change_list(
                    self.init_state_name,
                    exp_domain.STATE_PROPERTY_INTERACTION_DEFAULT_OUTCOME,
                    self.interaction_default_outcome),
                '')

    def test_update_content(self):
        """Test updating of content."""
        exp_services.update_exploration(
            self.owner_id, self.EXP_0_ID, _get_change_list(
                self.init_state_name, 'content', {
                    'html': '<p><strong>Test content</strong></p>',
                    'content_id': 'content',
                }),
            '')

        exploration = exp_fetchers.get_exploration_by_id(self.EXP_0_ID)
        self.assertEqual(
            exploration.init_state.content.html,
            '<p><strong>Test content</strong></p>')

    def test_add_translation(self):
        """Test updating of content."""
        exploration = exp_fetchers.get_exploration_by_id(self.EXP_0_ID)

        self.assertEqual(exploration.get_translation_counts(), {})

        change_list = _get_change_list(
            self.init_state_name, 'content', {
                'html': '<p><strong>Test content</strong></p>',
                'content_id': 'content',
            })

        change_list.append(exp_domain.ExplorationChange({
            'cmd': exp_domain.CMD_ADD_TRANSLATION,
            'state_name': self.init_state_name,
            'content_id': 'content',
            'language_code': 'hi',
            'content_html': '<p><strong>Test content</strong></p>',
            'translation_html': '<p>Translated text</p>'
        }))
        exp_services.update_exploration(
            self.owner_id, self.EXP_0_ID, change_list, '')

        exploration = exp_fetchers.get_exploration_by_id(self.EXP_0_ID)

        self.assertEqual(exploration.get_translation_counts(), {
            'hi': 1
        })

    def test_update_solicit_answer_details(self):
        """Test updating of solicit_answer_details."""
        exploration = exp_fetchers.get_exploration_by_id(self.EXP_0_ID)
        self.assertEqual(
            exploration.init_state.solicit_answer_details, False)
        exp_services.update_exploration(
            self.owner_id, self.EXP_0_ID, _get_change_list(
                self.init_state_name,
                exp_domain.STATE_PROPERTY_SOLICIT_ANSWER_DETAILS,
                True),
            '')
        exploration = exp_fetchers.get_exploration_by_id(self.EXP_0_ID)
        self.assertEqual(
            exploration.init_state.solicit_answer_details, True)

    def test_update_solicit_answer_details_with_non_bool_fails(self):
        """Test updating of solicit_answer_details with non bool value."""
        exploration = exp_fetchers.get_exploration_by_id(self.EXP_0_ID)
        self.assertEqual(
            exploration.init_state.solicit_answer_details, False)
        with self.assertRaisesRegexp(
            Exception, (
                'Expected solicit_answer_details to be a bool, received ')):
            exp_services.update_exploration(
                self.owner_id, self.EXP_0_ID, _get_change_list(
                    self.init_state_name,
                    exp_domain.STATE_PROPERTY_SOLICIT_ANSWER_DETAILS,
                    'abc'),
                '')
        exploration = exp_fetchers.get_exploration_by_id(self.EXP_0_ID)
        self.assertEqual(
            exploration.init_state.solicit_answer_details, False)

    def test_update_content_missing_key(self):
        """Test that missing keys in content yield an error."""
        with self.assertRaisesRegexp(KeyError, 'content_id'):
            exp_services.update_exploration(
                self.owner_id, self.EXP_0_ID, _get_change_list(
                    self.init_state_name, 'content', {
                        'html': '<b>Test content</b>',
                    }),
                '')

    def test_update_written_translations(self):
        """Test update content translations."""
        written_translations_dict = {
            'translations_mapping': {
                'content': {
                    'hi': {
                        'html': '<p>Test!</p>',
                        'needs_update': True
                    }
                },
                'default_outcome': {}
            }
        }
        exp_services.update_exploration(
            self.owner_id, self.EXP_0_ID, _get_change_list(
                self.init_state_name, 'written_translations',
                written_translations_dict), 'Added text translations.')
        exploration = exp_fetchers.get_exploration_by_id(self.EXP_0_ID)
        self.assertEqual(
            exploration.init_state.written_translations.to_dict(),
            written_translations_dict)

    def test_update_written_translations_with_list_fails(self):
        """Test update content translation with a list fails."""
        with self.assertRaisesRegexp(
            Exception, 'Expected written_translations to be a dict, received '):
            exp_services.update_exploration(
                self.owner_id, self.EXP_0_ID, _get_change_list(
                    self.init_state_name, 'written_translations',
                    [1, 2]), 'Added fake text translations.')

    def test_migrate_exp_to_latest_version_migrates_to_version(self):
        """Test migrate exploration state schema to the latest version."""
        latest_schema_version = python_utils.UNICODE(
            feconf.CURRENT_STATE_SCHEMA_VERSION)
        migration_change_list = [
            exp_domain.ExplorationChange({
                'cmd': exp_domain.CMD_MIGRATE_STATES_SCHEMA_TO_LATEST_VERSION,
                'from_version': '0',
                'to_version': latest_schema_version
            })
        ]
        exp_services.update_exploration(
            self.owner_id, self.EXP_0_ID, migration_change_list,
            'Ran Exploration Migration job.')
        exploration = exp_fetchers.get_exploration_by_id(self.EXP_0_ID)
        self.assertEqual(exploration.version, 2)
        self.assertEqual(
            python_utils.UNICODE(
                exploration.states_schema_version),
            latest_schema_version)

    def test_migrate_exp_to_earlier_version_raises_exception(self):
        """Test migrate state schema to earlier version raises exception."""
        latest_schema_version = feconf.CURRENT_STATE_SCHEMA_VERSION
        not_latest_schema_version = python_utils.UNICODE(
            latest_schema_version - 1)
        migration_change_list = [
            exp_domain.ExplorationChange({
                'cmd': exp_domain.CMD_MIGRATE_STATES_SCHEMA_TO_LATEST_VERSION,
                'from_version': '0',
                'to_version': not_latest_schema_version
            })
        ]
        exception_string = (
            'Expected to migrate to the latest state schema '
            'version %s, received %s' % (
                latest_schema_version, not_latest_schema_version)
        )
        with self.assertRaisesRegexp(Exception, exception_string):
            exp_services.update_exploration(
                self.owner_id, self.EXP_0_ID, migration_change_list,
                'Ran Exploration Migration job.')


class CommitMessageHandlingTests(ExplorationServicesUnitTests):
    """Test the handling of commit messages."""

    def setUp(self):
        super(CommitMessageHandlingTests, self).setUp()
        exploration = self.save_new_valid_exploration(
            self.EXP_0_ID, self.owner_id, end_state_name='End')
        self.init_state_name = exploration.init_state_name

    def test_record_commit_message(self):
        """Check published explorations record commit messages."""
        rights_manager.publish_exploration(self.owner, self.EXP_0_ID)

        exp_services.update_exploration(
            self.owner_id, self.EXP_0_ID, _get_change_list(
                self.init_state_name,
                exp_domain.STATE_PROPERTY_INTERACTION_STICKY,
                False), 'A message')

        self.assertEqual(
            exp_services.get_exploration_snapshots_metadata(
                self.EXP_0_ID)[1]['commit_message'],
            'A message')

    def test_demand_commit_message(self):
        """Check published explorations demand commit messages."""
        rights_manager.publish_exploration(self.owner, self.EXP_0_ID)

        with self.assertRaisesRegexp(
            ValueError,
            'Exploration is public so expected a commit message but received '
            'none.'
            ):
            exp_services.update_exploration(
                self.owner_id, self.EXP_0_ID, _get_change_list(
                    self.init_state_name,
                    exp_domain.STATE_PROPERTY_INTERACTION_STICKY, False), '')

    def test_unpublished_explorations_can_accept_commit_message(self):
        """Test unpublished explorations can accept optional commit messages."""
        exp_services.update_exploration(
            self.owner_id, self.EXP_0_ID, _get_change_list(
                self.init_state_name,
                exp_domain.STATE_PROPERTY_INTERACTION_STICKY, False
            ), 'A message')

        exp_services.update_exploration(
            self.owner_id, self.EXP_0_ID, _get_change_list(
                self.init_state_name,
                exp_domain.STATE_PROPERTY_INTERACTION_STICKY, True
            ), '')

        exp_services.update_exploration(
            self.owner_id, self.EXP_0_ID, _get_change_list(
                self.init_state_name,
                exp_domain.STATE_PROPERTY_INTERACTION_STICKY, True
            ), None)


class ExplorationSnapshotUnitTests(ExplorationServicesUnitTests):
    """Test methods relating to exploration snapshots."""

    SECOND_USERNAME = 'abc123'
    SECOND_EMAIL = 'abc123@gmail.com'

    def test_get_last_updated_by_human_ms(self):
        original_timestamp = utils.get_current_time_in_millisecs()

        self.save_new_valid_exploration(
            self.EXP_0_ID, self.owner_id, end_state_name='End')

        timestamp_after_first_edit = utils.get_current_time_in_millisecs()

        exp_services.update_exploration(
            feconf.MIGRATION_BOT_USER_ID, self.EXP_0_ID, [
                exp_domain.ExplorationChange({
                    'cmd': exp_domain.CMD_EDIT_EXPLORATION_PROPERTY,
                    'property_name': 'title',
                    'new_value': 'New title'
                })], 'Did migration.')

        self.assertLess(
            original_timestamp,
            exp_services.get_last_updated_by_human_ms(self.EXP_0_ID))
        self.assertLess(
            exp_services.get_last_updated_by_human_ms(self.EXP_0_ID),
            timestamp_after_first_edit)

    def test_get_exploration_snapshots_metadata(self):
        self.signup(self.SECOND_EMAIL, self.SECOND_USERNAME)
        second_committer_id = self.get_user_id_from_email(self.SECOND_EMAIL)

        v1_exploration = self.save_new_valid_exploration(
            self.EXP_0_ID, self.owner_id, end_state_name='End')

        snapshots_metadata = exp_services.get_exploration_snapshots_metadata(
            self.EXP_0_ID)
        self.assertEqual(len(snapshots_metadata), 1)
        self.assertDictContainsSubset({
            'commit_cmds': [{
                'cmd': 'create_new',
                'title': 'A title',
                'category': 'A category',
            }],
            'committer_id': self.owner_id,
            'commit_message': (
                'New exploration created with title \'A title\'.'),
            'commit_type': 'create',
            'version_number': 1
        }, snapshots_metadata[0])
        self.assertIn('created_on_ms', snapshots_metadata[0])

        # Publish the exploration. This does not affect the exploration version
        # history.
        rights_manager.publish_exploration(self.owner, self.EXP_0_ID)

        snapshots_metadata = exp_services.get_exploration_snapshots_metadata(
            self.EXP_0_ID)
        self.assertEqual(len(snapshots_metadata), 1)
        self.assertDictContainsSubset({
            'commit_cmds': [{
                'cmd': 'create_new',
                'title': 'A title',
                'category': 'A category'
            }],
            'committer_id': self.owner_id,
            'commit_message': (
                'New exploration created with title \'A title\'.'),
            'commit_type': 'create',
            'version_number': 1
        }, snapshots_metadata[0])
        self.assertIn('created_on_ms', snapshots_metadata[0])

        # Modify the exploration. This affects the exploration version history.
        change_list = [exp_domain.ExplorationChange({
            'cmd': exp_domain.CMD_EDIT_EXPLORATION_PROPERTY,
            'property_name': 'title',
            'new_value': 'First title'
        })]
        change_list_dict = [change.to_dict() for change in change_list]
        exp_services.update_exploration(
            self.owner_id, self.EXP_0_ID, change_list, 'Changed title.')

        snapshots_metadata = exp_services.get_exploration_snapshots_metadata(
            self.EXP_0_ID)
        self.assertEqual(len(snapshots_metadata), 2)
        self.assertIn('created_on_ms', snapshots_metadata[0])
        self.assertDictContainsSubset({
            'commit_cmds': [{
                'cmd': 'create_new',
                'title': 'A title',
                'category': 'A category'
            }],
            'committer_id': self.owner_id,
            'commit_message': (
                'New exploration created with title \'A title\'.'),
            'commit_type': 'create',
            'version_number': 1
        }, snapshots_metadata[0])
        self.assertDictContainsSubset({
            'commit_cmds': change_list_dict,
            'committer_id': self.owner_id,
            'commit_message': 'Changed title.',
            'commit_type': 'edit',
            'version_number': 2,
        }, snapshots_metadata[1])
        self.assertLess(
            snapshots_metadata[0]['created_on_ms'],
            snapshots_metadata[1]['created_on_ms'])

        # Using the old version of the exploration should raise an error.
        with self.assertRaisesRegexp(Exception, 'version 1, which is too old'):
            exp_services._save_exploration(  # pylint: disable=protected-access
                second_committer_id, v1_exploration, '', [])

        # Another person modifies the exploration.
        new_change_list = [exp_domain.ExplorationChange({
            'cmd': exp_domain.CMD_EDIT_EXPLORATION_PROPERTY,
            'property_name': 'title',
            'new_value': 'New title'
        })]
        new_change_list_dict = [change.to_dict() for change in new_change_list]

        exp_services.update_exploration(
            second_committer_id, self.EXP_0_ID, new_change_list,
            'Second commit.')

        snapshots_metadata = exp_services.get_exploration_snapshots_metadata(
            self.EXP_0_ID)
        self.assertEqual(len(snapshots_metadata), 3)
        self.assertDictContainsSubset({
            'commit_cmds': [{
                'cmd': 'create_new',
                'title': 'A title',
                'category': 'A category'
            }],
            'committer_id': self.owner_id,
            'commit_message': (
                'New exploration created with title \'A title\'.'),
            'commit_type': 'create',
            'version_number': 1
        }, snapshots_metadata[0])
        self.assertDictContainsSubset({
            'commit_cmds': change_list_dict,
            'committer_id': self.owner_id,
            'commit_message': 'Changed title.',
            'commit_type': 'edit',
            'version_number': 2,
        }, snapshots_metadata[1])
        self.assertDictContainsSubset({
            'commit_cmds': new_change_list_dict,
            'committer_id': second_committer_id,
            'commit_message': 'Second commit.',
            'commit_type': 'edit',
            'version_number': 3,
        }, snapshots_metadata[2])
        self.assertLess(
            snapshots_metadata[1]['created_on_ms'],
            snapshots_metadata[2]['created_on_ms'])

    def test_versioning_with_add_and_delete_states(self):

        exploration = self.save_new_valid_exploration(
            self.EXP_0_ID, self.owner_id)

        exploration.title = 'First title'
        exp_services._save_exploration(  # pylint: disable=protected-access
            self.owner_id, exploration, 'Changed title.', [])
        commit_dict_2 = {
            'committer_id': self.owner_id,
            'commit_message': 'Changed title.',
            'version_number': 2,
        }
        snapshots_metadata = exp_services.get_exploration_snapshots_metadata(
            self.EXP_0_ID)
        self.assertEqual(len(snapshots_metadata), 2)

        exploration = exp_fetchers.get_exploration_by_id(self.EXP_0_ID)
        change_list = [exp_domain.ExplorationChange({
            'cmd': exp_domain.CMD_ADD_STATE,
            'state_name': 'New state'
        }), exp_domain.ExplorationChange({
            'cmd': exp_domain.CMD_EDIT_STATE_PROPERTY,
            'state_name': 'New state',
            'property_name': exp_domain.STATE_PROPERTY_INTERACTION_ID,
            'new_value': 'TextInput'
        })]
        exp_services.update_exploration(
            'second_committer_id', exploration.id, change_list,
            'Added new state')

        commit_dict_3 = {
            'committer_id': 'second_committer_id',
            'commit_message': 'Added new state',
            'version_number': 3,
        }
        snapshots_metadata = exp_services.get_exploration_snapshots_metadata(
            self.EXP_0_ID)
        self.assertEqual(len(snapshots_metadata), 3)
        self.assertDictContainsSubset(
            commit_dict_3, snapshots_metadata[2])
        self.assertDictContainsSubset(commit_dict_2, snapshots_metadata[1])
        for ind in python_utils.RANGE(len(snapshots_metadata) - 1):
            self.assertLess(
                snapshots_metadata[ind]['created_on_ms'],
                snapshots_metadata[ind + 1]['created_on_ms'])

        # Perform an invalid action: delete a state that does not exist. This
        # should not create a new version.
        with self.assertRaisesRegexp(ValueError, 'does not exist'):
            exploration.delete_state('invalid_state_name')

        # Now delete the new state.
        change_list = [exp_domain.ExplorationChange({
            'cmd': exp_domain.CMD_DELETE_STATE,
            'state_name': 'New state'
        })]
        exp_services.update_exploration(
            'committer_id_3', exploration.id, change_list,
            'Deleted state: New state')

        commit_dict_4 = {
            'committer_id': 'committer_id_3',
            'commit_message': 'Deleted state: New state',
            'version_number': 4,
        }
        snapshots_metadata = exp_services.get_exploration_snapshots_metadata(
            self.EXP_0_ID)
        self.assertEqual(len(snapshots_metadata), 4)
        self.assertDictContainsSubset(commit_dict_4, snapshots_metadata[3])
        self.assertDictContainsSubset(commit_dict_3, snapshots_metadata[2])
        self.assertDictContainsSubset(commit_dict_2, snapshots_metadata[1])
        for ind in python_utils.RANGE(len(snapshots_metadata) - 1):
            self.assertLess(
                snapshots_metadata[ind]['created_on_ms'],
                snapshots_metadata[ind + 1]['created_on_ms'])

        # The final exploration should have exactly one state.
        exploration = exp_fetchers.get_exploration_by_id(self.EXP_0_ID)
        self.assertEqual(len(exploration.states), 1)

    def test_versioning_with_reverting(self):
        exploration = self.save_new_valid_exploration(
            self.EXP_0_ID, self.owner_id)

        # In version 1, the title was 'A title'.
        # In version 2, the title becomes 'V2 title'.
        exploration.title = 'V2 title'
        exp_services._save_exploration(  # pylint: disable=protected-access
            self.owner_id, exploration, 'Changed title.', [])

        # In version 3, a new state is added.
        exploration = exp_fetchers.get_exploration_by_id(self.EXP_0_ID)
        change_list = [exp_domain.ExplorationChange({
            'cmd': exp_domain.CMD_ADD_STATE,
            'state_name': 'New state'
        }), exp_domain.ExplorationChange({
            'cmd': exp_domain.CMD_EDIT_STATE_PROPERTY,
            'state_name': 'New state',
            'property_name': exp_domain.STATE_PROPERTY_INTERACTION_ID,
            'new_value': 'TextInput'
        })]
        exp_services.update_exploration(
            'committer_id_v3', exploration.id, change_list, 'Added new state')

        # It is not possible to revert from anything other than the most
        # current version.
        with self.assertRaisesRegexp(Exception, 'too old'):
            exp_services.revert_exploration(
                'committer_id_v4', self.EXP_0_ID, 2, 1)

        # Version 4 is a reversion to version 1.
        exp_services.revert_exploration('committer_id_v4', self.EXP_0_ID, 3, 1)
        exploration = exp_fetchers.get_exploration_by_id(self.EXP_0_ID)
        self.assertEqual(exploration.title, 'A title')
        self.assertEqual(len(exploration.states), 1)
        self.assertEqual(exploration.version, 4)

        snapshots_metadata = exp_services.get_exploration_snapshots_metadata(
            self.EXP_0_ID)

        commit_dict_4 = {
            'committer_id': 'committer_id_v4',
            'commit_message': 'Reverted exploration to version 1',
            'version_number': 4,
        }
        commit_dict_3 = {
            'committer_id': 'committer_id_v3',
            'commit_message': 'Added new state',
            'version_number': 3,
        }
        self.assertEqual(len(snapshots_metadata), 4)
        self.assertDictContainsSubset(commit_dict_3, snapshots_metadata[2])
        self.assertDictContainsSubset(commit_dict_4, snapshots_metadata[3])
        self.assertLess(
            snapshots_metadata[2]['created_on_ms'],
            snapshots_metadata[3]['created_on_ms'])


class ExplorationCommitLogUnitTests(ExplorationServicesUnitTests):
    """Test methods relating to the exploration commit log."""

    ALBERT_EMAIL = 'albert@example.com'
    BOB_EMAIL = 'bob@example.com'
    ALBERT_NAME = 'albert'
    BOB_NAME = 'bob'

    EXP_ID_1 = 'eid1'
    EXP_ID_2 = 'eid2'

    COMMIT_ALBERT_CREATE_EXP_1 = {
        'version': 1,
        'exploration_id': EXP_ID_1,
        'commit_type': 'create',
        'post_commit_community_owned': False,
        'post_commit_is_private': True,
        'commit_message': 'New exploration created with title \'A title\'.',
        'post_commit_status': 'private'
    }

    COMMIT_BOB_EDIT_EXP_1 = {
        'version': 2,
        'exploration_id': EXP_ID_1,
        'commit_type': 'edit',
        'post_commit_community_owned': False,
        'post_commit_is_private': True,
        'commit_message': 'Changed title.',
        'post_commit_status': 'private'
    }

    COMMIT_ALBERT_CREATE_EXP_2 = {
        'version': 1,
        'exploration_id': 'eid2',
        'commit_type': 'create',
        'post_commit_community_owned': False,
        'post_commit_is_private': True,
        'commit_message': 'New exploration created with title \'A title\'.',
        'post_commit_status': 'private'
    }

    COMMIT_ALBERT_EDIT_EXP_1 = {
        'version': 3,
        'exploration_id': 'eid1',
        'commit_type': 'edit',
        'post_commit_community_owned': False,
        'post_commit_is_private': True,
        'commit_message': 'Changed title to Albert1 title.',
        'post_commit_status': 'private'
    }

    COMMIT_ALBERT_EDIT_EXP_2 = {
        'version': 2,
        'exploration_id': 'eid2',
        'commit_type': 'edit',
        'post_commit_community_owned': False,
        'post_commit_is_private': True,
        'commit_message': 'Changed title to Albert2.',
        'post_commit_status': 'private'
    }

    COMMIT_BOB_REVERT_EXP_1 = {
        'username': 'bob',
        'version': 4,
        'exploration_id': 'eid1',
        'commit_type': 'revert',
        'post_commit_community_owned': False,
        'post_commit_is_private': True,
        'commit_message': 'Reverted exploration to version 2',
        'post_commit_status': 'private'
    }

    COMMIT_ALBERT_DELETE_EXP_1 = {
        'version': 5,
        'exploration_id': 'eid1',
        'commit_type': 'delete',
        'post_commit_community_owned': False,
        'post_commit_is_private': True,
        'commit_message': feconf.COMMIT_MESSAGE_EXPLORATION_DELETED,
        'post_commit_status': 'private'
    }

    COMMIT_ALBERT_PUBLISH_EXP_2 = {
        'version': None,
        'exploration_id': 'eid2',
        'commit_type': 'edit',
        'post_commit_community_owned': False,
        'post_commit_is_private': False,
        'commit_message': 'exploration published.',
        'post_commit_status': 'public'
    }

    def setUp(self):
        """Populate the database of explorations to be queried against.

        The sequence of events is:
        - (1) Albert creates EXP_ID_1.
        - (2) Bob edits the title of EXP_ID_1.
        - (3) Albert creates EXP_ID_2.
        - (4) Albert edits the title of EXP_ID_1.
        - (5) Albert edits the title of EXP_ID_2.
        - (6) Bob reverts Albert's last edit to EXP_ID_1.
        - (7) Albert deletes EXP_ID_1.
        - Bob tries to publish EXP_ID_2, and is denied access.
        - (8) Albert publishes EXP_ID_2.
        """
        super(ExplorationCommitLogUnitTests, self).setUp()

        self.signup(self.ALBERT_EMAIL, self.ALBERT_NAME)
        self.signup(self.BOB_EMAIL, self.BOB_NAME)
        self.albert_id = self.get_user_id_from_email(self.ALBERT_EMAIL)
        self.bob_id = self.get_user_id_from_email(self.BOB_EMAIL)
        self.albert = user_services.UserActionsInfo(self.albert_id)
        self.bob = user_services.UserActionsInfo(self.bob_id)

        # This needs to be done in a toplevel wrapper because the datastore
        # puts to the event log are asynchronous.
        @transaction_services.toplevel_wrapper
        def populate_datastore():
            """Populates the database according to the sequence."""
            exploration_1 = self.save_new_valid_exploration(
                self.EXP_ID_1, self.albert_id)

            exploration_1.title = 'Exploration 1 title'
            exp_services._save_exploration(  # pylint: disable=protected-access
                self.bob_id, exploration_1, 'Changed title.', [])

            exploration_2 = self.save_new_valid_exploration(
                self.EXP_ID_2, self.albert_id)

            exploration_1.title = 'Exploration 1 Albert title'
            exp_services._save_exploration(  # pylint: disable=protected-access
                self.albert_id, exploration_1,
                'Changed title to Albert1 title.', [])

            exploration_2.title = 'Exploration 2 Albert title'
            exp_services._save_exploration(  # pylint: disable=protected-access
                self.albert_id, exploration_2, 'Changed title to Albert2.', [])

            exp_services.revert_exploration(self.bob_id, self.EXP_ID_1, 3, 2)

            exp_services.delete_exploration(self.albert_id, self.EXP_ID_1)

            # This commit should not be recorded.
            with self.assertRaisesRegexp(
                Exception, 'This exploration cannot be published'
                ):
                rights_manager.publish_exploration(self.bob, self.EXP_ID_2)

            rights_manager.publish_exploration(self.albert, self.EXP_ID_2)

        populate_datastore()

    def test_get_next_page_of_all_non_private_commits_with_invalid_max_age(
            self):
        with self.assertRaisesRegexp(
            Exception,
            'max_age must be a datetime.timedelta instance. or None.'):
            exp_services.get_next_page_of_all_non_private_commits(
                max_age='invalid_max_age')

    def test_get_next_page_of_all_non_private_commits(self):
        all_commits = (
            exp_services.get_next_page_of_all_non_private_commits()[0])
        self.assertEqual(len(all_commits), 1)
        commit_dicts = [commit.to_dict() for commit in all_commits]
        self.assertDictContainsSubset(
            self.COMMIT_ALBERT_PUBLISH_EXP_2, commit_dicts[0])

        # TODO(frederikcreemers@gmail.com): Test max_age here.


class ExplorationSearchTests(ExplorationServicesUnitTests):
    """Test exploration search."""

    USER_ID_1 = 'user_1'
    USER_ID_2 = 'user_2'

    def test_index_explorations_given_ids(self):
        all_exp_ids = ['id0', 'id1', 'id2', 'id3', 'id4']
        expected_exp_ids = all_exp_ids[:-1]
        all_exp_titles = [
            'title 0', 'title 1', 'title 2', 'title 3', 'title 4']
        expected_exp_titles = all_exp_titles[:-1]
        all_exp_categories = ['cat0', 'cat1', 'cat2', 'cat3', 'cat4']
        expected_exp_categories = all_exp_categories[:-1]

        def mock_add_documents_to_index(docs, index):
            self.assertEqual(index, exp_services.SEARCH_INDEX_EXPLORATIONS)
            ids = [doc['id'] for doc in docs]
            titles = [doc['title'] for doc in docs]
            categories = [doc['category'] for doc in docs]
            self.assertEqual(set(ids), set(expected_exp_ids))
            self.assertEqual(set(titles), set(expected_exp_titles))
            self.assertEqual(set(categories), set(expected_exp_categories))
            return ids

        add_docs_counter = test_utils.CallCounter(mock_add_documents_to_index)
        add_docs_swap = self.swap(
            search_services,
            'add_documents_to_index',
            add_docs_counter)

        for i in python_utils.RANGE(5):
            self.save_new_valid_exploration(
                all_exp_ids[i],
                self.owner_id,
                title=all_exp_titles[i],
                category=all_exp_categories[i])

        # We're only publishing the first 4 explorations, so we're not
        # expecting the last exploration to be indexed.
        for i in python_utils.RANGE(4):
            rights_manager.publish_exploration(
                self.owner, expected_exp_ids[i])

        with add_docs_swap:
            exp_services.index_explorations_given_ids(all_exp_ids)

        self.assertEqual(add_docs_counter.times_called, 1)

    def test_updated_exploration_is_added_correctly_to_index(self):
        exp_id = 'id0'
        exp_title = 'title 0'
        exp_category = 'cat0'
        actual_docs = []
        initial_exp_doc = {
            'category': 'cat0',
            'id': 'id0',
            'language_code': 'en',
            'objective': 'An objective',
            'rank': 20,
            'tags': [],
            'title': 'title 0'}
        updated_exp_doc = {
            'category': 'cat1',
            'id': 'id0',
            'language_code': 'en',
            'objective': 'An objective',
            'rank': 20,
            'tags': [],
            'title': 'title 0'
        }

        def mock_add_documents_to_index(docs, index):
            self.assertEqual(index, exp_services.SEARCH_INDEX_EXPLORATIONS)
            actual_docs.extend(docs)

        add_docs_counter = test_utils.CallCounter(mock_add_documents_to_index)
        add_docs_swap = self.swap(
            search_services,
            'add_documents_to_index',
            add_docs_counter)

        with add_docs_swap:
            self.save_new_valid_exploration(
                exp_id, self.owner_id, title=exp_title, category=exp_category,
                end_state_name='End')

            rights_manager.publish_exploration(self.owner, exp_id)
            self.assertEqual(actual_docs, [initial_exp_doc])
            self.assertEqual(add_docs_counter.times_called, 2)

            actual_docs = []
            exp_services.update_exploration(
                self.owner_id, exp_id, [
                    exp_domain.ExplorationChange({
                        'cmd': exp_domain.CMD_EDIT_EXPLORATION_PROPERTY,
                        'property_name': 'category',
                        'new_value': 'cat1'})], 'update category')
            self.assertEqual(actual_docs, [updated_exp_doc])
            self.assertEqual(add_docs_counter.times_called, 3)


    def test_get_number_of_ratings(self):
        self.save_new_valid_exploration(self.EXP_0_ID, self.owner_id)
        exp = exp_fetchers.get_exploration_summary_by_id(self.EXP_0_ID)

        self.assertEqual(exp_services.get_number_of_ratings(exp.ratings), 0)

        rating_services.assign_rating_to_exploration(
            self.owner_id, self.EXP_0_ID, 5)
        self.assertEqual(
            exp_services.get_number_of_ratings(exp.ratings), 1)

        rating_services.assign_rating_to_exploration(
            self.USER_ID_1, self.EXP_0_ID, 3)
        self.process_and_flush_pending_tasks()
        exp = exp_fetchers.get_exploration_summary_by_id(self.EXP_0_ID)
        self.assertEqual(
            exp_services.get_number_of_ratings(exp.ratings), 2)

        rating_services.assign_rating_to_exploration(
            self.USER_ID_2, self.EXP_0_ID, 5)
        self.process_and_flush_pending_tasks()
        exp = exp_fetchers.get_exploration_summary_by_id(self.EXP_0_ID)
        self.assertEqual(
            exp_services.get_number_of_ratings(exp.ratings), 3)

    def test_get_average_rating(self):
        self.save_new_valid_exploration(self.EXP_0_ID, self.owner_id)
        exp = exp_fetchers.get_exploration_summary_by_id(self.EXP_0_ID)

        self.assertEqual(
            exp_services.get_average_rating(exp.ratings), 0)

        rating_services.assign_rating_to_exploration(
            self.owner_id, self.EXP_0_ID, 5)
        self.assertEqual(
            exp_services.get_average_rating(exp.ratings), 5)

        rating_services.assign_rating_to_exploration(
            self.USER_ID_1, self.EXP_0_ID, 2)

        exp = exp_fetchers.get_exploration_summary_by_id(self.EXP_0_ID)
        self.assertEqual(
            exp_services.get_average_rating(exp.ratings), 3.5)

    def test_get_lower_bound_wilson_rating_from_exp_summary(self):
        self.save_new_valid_exploration(self.EXP_0_ID, self.owner_id)
        exp = exp_fetchers.get_exploration_summary_by_id(self.EXP_0_ID)

        self.assertEqual(
            exp_services.get_scaled_average_rating(exp.ratings), 0)

        rating_services.assign_rating_to_exploration(
            self.owner_id, self.EXP_0_ID, 5)
        self.assertAlmostEqual(
            exp_services.get_scaled_average_rating(exp.ratings),
            1.8261731658956, places=4)

        rating_services.assign_rating_to_exploration(
            self.USER_ID_1, self.EXP_0_ID, 4)

        exp = exp_fetchers.get_exploration_summary_by_id(self.EXP_0_ID)
        self.assertAlmostEqual(
            exp_services.get_scaled_average_rating(exp.ratings),
            2.056191454757, places=4)

    def test_valid_demo_file_path(self):
        for filename in os.listdir(feconf.SAMPLE_EXPLORATIONS_DIR):
            full_filepath = os.path.join(
                feconf.SAMPLE_EXPLORATIONS_DIR, filename)
            valid_exploration_path = os.path.isdir(full_filepath) or (
                filename.endswith('yaml'))
            self.assertTrue(valid_exploration_path)

    def test_get_demo_exploration_components_with_invalid_path_raises_error(
            self):
        with self.assertRaisesRegexp(
            Exception, 'Unrecognized file path: invalid_path'):
            exp_services.get_demo_exploration_components('invalid_path')


class ExplorationSummaryTests(ExplorationServicesUnitTests):
    """Test exploration summaries."""

    ALBERT_EMAIL = 'albert@example.com'
    BOB_EMAIL = 'bob@example.com'
    ALBERT_NAME = 'albert'
    BOB_NAME = 'bob'

    EXP_ID_1 = 'eid1'
    EXP_ID_2 = 'eid2'

    def test_is_exp_summary_editable(self):
        self.save_new_default_exploration(self.EXP_0_ID, self.owner_id)

        # Check that only the owner may edit.
        exp_summary = exp_fetchers.get_exploration_summary_by_id(self.EXP_0_ID)
        self.assertTrue(exp_services.is_exp_summary_editable(
            exp_summary, user_id=self.owner_id))
        self.assertFalse(exp_services.is_exp_summary_editable(
            exp_summary, user_id=self.editor_id))
        self.assertFalse(exp_services.is_exp_summary_editable(
            exp_summary, user_id=self.viewer_id))

        # Owner makes viewer a viewer and editor an editor.
        rights_manager.assign_role_for_exploration(
            self.owner, self.EXP_0_ID, self.viewer_id,
            rights_manager.ROLE_VIEWER)
        rights_manager.assign_role_for_exploration(
            self.owner, self.EXP_0_ID, self.editor_id,
            rights_manager.ROLE_EDITOR)

        # Check that owner and editor may edit, but not viewer.
        exp_summary = exp_fetchers.get_exploration_summary_by_id(self.EXP_0_ID)
        self.assertTrue(exp_services.is_exp_summary_editable(
            exp_summary, user_id=self.owner_id))
        self.assertTrue(exp_services.is_exp_summary_editable(
            exp_summary, user_id=self.editor_id))
        self.assertFalse(exp_services.is_exp_summary_editable(
            exp_summary, user_id=self.viewer_id))

    def test_contributors_not_updated_on_revert(self):
        """Test that a user who only makes a revert on an exploration
        is not counted in the list of that exploration's contributors.
        """
        self.signup(self.ALBERT_EMAIL, self.ALBERT_NAME)
        self.signup(self.BOB_EMAIL, self.BOB_NAME)
        albert_id = self.get_user_id_from_email(self.ALBERT_EMAIL)
        bob_id = self.get_user_id_from_email(self.BOB_EMAIL)

        # Have Albert create a new exploration.
        self.save_new_valid_exploration(self.EXP_ID_1, albert_id)
        # Have Albert update that exploration.
        exp_services.update_exploration(
            albert_id, self.EXP_ID_1, [exp_domain.ExplorationChange({
                'cmd': exp_domain.CMD_EDIT_EXPLORATION_PROPERTY,
                'property_name': 'title',
                'new_value': 'Exploration 1 title'
            })], 'Changed title.')
        # Have Bob revert Albert's update.
        exp_services.revert_exploration(bob_id, self.EXP_ID_1, 2, 1)

        # Verify that only Albert (and not Bob, who has not made any non-
        # revert changes) appears in the contributors list for this
        # exploration.
        exploration_summary = exp_fetchers.get_exploration_summary_by_id(
            self.EXP_ID_1)
        self.assertEqual([albert_id], exploration_summary.contributor_ids)

    def _check_contributors_summary(self, exp_id, expected):
        """Check if contributors summary of the given exp is same as expected.

        Args:
            exp_id: str. The id of the exploration.
            expected: dict(unicode, int). Expected summary.

        Raises:
            AssertionError: Contributors summary of the given exp is not same
                as expected.
        """
        contributors_summary = exp_fetchers.get_exploration_summary_by_id(
            exp_id).contributors_summary
        self.assertEqual(expected, contributors_summary)

    def test_contributors_summary(self):
        self.signup(self.ALBERT_EMAIL, self.ALBERT_NAME)
        self.signup(self.BOB_EMAIL, self.BOB_NAME)
        albert_id = self.get_user_id_from_email(self.ALBERT_EMAIL)
        bob_id = self.get_user_id_from_email(self.BOB_EMAIL)

        # Have Albert create a new exploration. Version 1.
        self.save_new_valid_exploration(self.EXP_ID_1, albert_id)
        self._check_contributors_summary(self.EXP_ID_1, {albert_id: 1})

        # Have Bob update that exploration. Version 2.
        exp_services.update_exploration(
            bob_id, self.EXP_ID_1, [exp_domain.ExplorationChange({
                'cmd': exp_domain.CMD_EDIT_EXPLORATION_PROPERTY,
                'property_name': 'title',
                'new_value': 'Exploration 1 title'
            })], 'Changed title.')
        self._check_contributors_summary(
            self.EXP_ID_1, {albert_id: 1, bob_id: 1})
        # Have Bob update that exploration. Version 3.
        exp_services.update_exploration(
            bob_id, self.EXP_ID_1, [exp_domain.ExplorationChange({
                'cmd': exp_domain.CMD_EDIT_EXPLORATION_PROPERTY,
                'property_name': 'title',
                'new_value': 'Exploration 1 title'
            })], 'Changed title.')
        self._check_contributors_summary(
            self.EXP_ID_1, {albert_id: 1, bob_id: 2})

        # Have Albert update that exploration. Version 4.
        exp_services.update_exploration(
            albert_id, self.EXP_ID_1, [exp_domain.ExplorationChange({
                'cmd': exp_domain.CMD_EDIT_EXPLORATION_PROPERTY,
                'property_name': 'title',
                'new_value': 'Exploration 1 title'
            })], 'Changed title.')
        self._check_contributors_summary(
            self.EXP_ID_1, {albert_id: 2, bob_id: 2})

        # Have Albert revert to version 3. Version 5.
        exp_services.revert_exploration(albert_id, self.EXP_ID_1, 4, 3)
        self._check_contributors_summary(
            self.EXP_ID_1, {albert_id: 1, bob_id: 2})

    def test_get_exploration_summary_by_id_with_invalid_exploration_id(self):
        exploration_summary = exp_fetchers.get_exploration_summary_by_id(
            'invalid_exploration_id')

        self.assertIsNone(exploration_summary)


class ExplorationSummaryGetTests(ExplorationServicesUnitTests):
    """Test exploration summaries get_* functions."""

    ALBERT_EMAIL = 'albert@example.com'
    BOB_EMAIL = 'bob@example.com'
    ALBERT_NAME = 'albert'
    BOB_NAME = 'bob'

    EXP_ID_1 = 'eid1'
    EXP_ID_2 = 'eid2'
    EXP_ID_3 = 'eid3'

    EXPECTED_VERSION_1 = 4
    EXPECTED_VERSION_2 = 2

    def setUp(self):
        """Populate the database of explorations and their summaries.

        The sequence of events is:
        - (1) Albert creates EXP_ID_1.
        - (2) Bob edits the title of EXP_ID_1.
        - (3) Albert creates EXP_ID_2.
        - (4) Albert edits the title of EXP_ID_1.
        - (5) Albert edits the title of EXP_ID_2.
        - (6) Bob reverts Albert's last edit to EXP_ID_1.
        - Bob tries to publish EXP_ID_2, and is denied access.
        - (7) Albert publishes EXP_ID_2.
        - (8) Albert creates EXP_ID_3.
        - (9) Albert publishes EXP_ID_3.
        - (10) Albert deletes EXP_ID_3.
        """
        super(ExplorationSummaryGetTests, self).setUp()

        self.signup(self.ALBERT_EMAIL, self.ALBERT_NAME)
        self.signup(self.BOB_EMAIL, self.BOB_NAME)
        self.albert_id = self.get_user_id_from_email(self.ALBERT_EMAIL)
        self.bob_id = self.get_user_id_from_email(self.BOB_EMAIL)
        self.albert = user_services.UserActionsInfo(self.albert_id)
        self.bob = user_services.UserActionsInfo(self.bob_id)

        self.save_new_valid_exploration(self.EXP_ID_1, self.albert_id)

        exp_services.update_exploration(
            self.bob_id, self.EXP_ID_1, [exp_domain.ExplorationChange({
                'cmd': exp_domain.CMD_EDIT_EXPLORATION_PROPERTY,
                'property_name': 'title',
                'new_value': 'Exploration 1 title'
            })], 'Changed title.')

        self.save_new_valid_exploration(self.EXP_ID_2, self.albert_id)

        exp_services.update_exploration(
            self.albert_id, self.EXP_ID_1, [exp_domain.ExplorationChange({
                'cmd': exp_domain.CMD_EDIT_EXPLORATION_PROPERTY,
                'property_name': 'title',
                'new_value': 'Exploration 1 Albert title'
            })], 'Changed title to Albert1 title.')

        exp_services.update_exploration(
            self.albert_id, self.EXP_ID_2, [exp_domain.ExplorationChange({
                'cmd': exp_domain.CMD_EDIT_EXPLORATION_PROPERTY,
                'property_name': 'title',
                'new_value': 'Exploration 2 Albert title'
            })], 'Changed title to Albert2 title.')

        exp_services.revert_exploration(self.bob_id, self.EXP_ID_1, 3, 2)

        with self.assertRaisesRegexp(
            Exception, 'This exploration cannot be published'
            ):
            rights_manager.publish_exploration(self.bob, self.EXP_ID_2)

        rights_manager.publish_exploration(self.albert, self.EXP_ID_2)

        self.save_new_valid_exploration(self.EXP_ID_3, self.albert_id)
        rights_manager.publish_exploration(self.albert, self.EXP_ID_3)
        exp_services.delete_exploration(self.albert_id, self.EXP_ID_3)

    def test_get_non_private_exploration_summaries(self):

        actual_summaries = exp_services.get_non_private_exploration_summaries()

        expected_summaries = {
            self.EXP_ID_2: exp_domain.ExplorationSummary(
                self.EXP_ID_2, 'Exploration 2 Albert title',
                'A category', 'An objective', 'en', [],
                feconf.get_empty_ratings(), feconf.EMPTY_SCALED_AVERAGE_RATING,
                rights_manager.ACTIVITY_STATUS_PUBLIC,
                False, [self.albert_id], [], [], [], [self.albert_id],
                {self.albert_id: 1},
                self.EXPECTED_VERSION_2,
                actual_summaries[self.EXP_ID_2].exploration_model_created_on,
                actual_summaries[self.EXP_ID_2].exploration_model_last_updated,
                actual_summaries[self.EXP_ID_2].first_published_msec
                )}

        # Check actual summaries equal expected summaries.
        self.assertEqual(list(actual_summaries.keys()),
                         list(expected_summaries.keys()))
        simple_props = ['id', 'title', 'category', 'objective',
                        'language_code', 'tags', 'ratings',
                        'scaled_average_rating', 'status',
                        'community_owned', 'owner_ids',
                        'editor_ids', 'voice_artist_ids', 'viewer_ids',
                        'contributor_ids', 'version',
                        'exploration_model_created_on',
                        'exploration_model_last_updated']
        for exp_id in actual_summaries:
            for prop in simple_props:
                self.assertEqual(getattr(actual_summaries[exp_id], prop),
                                 getattr(expected_summaries[exp_id], prop))

    def test_get_all_exploration_summaries(self):
        actual_summaries = exp_services.get_all_exploration_summaries()

        expected_summaries = {
            self.EXP_ID_1: exp_domain.ExplorationSummary(
                self.EXP_ID_1, 'Exploration 1 title',
                'A category', 'An objective', 'en', [],
                feconf.get_empty_ratings(), feconf.EMPTY_SCALED_AVERAGE_RATING,
                rights_manager.ACTIVITY_STATUS_PRIVATE, False,
                [self.albert_id], [], [], [], [self.albert_id, self.bob_id],
                {self.albert_id: 1, self.bob_id: 1}, self.EXPECTED_VERSION_1,
                actual_summaries[self.EXP_ID_1].exploration_model_created_on,
                actual_summaries[self.EXP_ID_1].exploration_model_last_updated,
                actual_summaries[self.EXP_ID_1].first_published_msec
            ),
            self.EXP_ID_2: exp_domain.ExplorationSummary(
                self.EXP_ID_2, 'Exploration 2 Albert title',
                'A category', 'An objective', 'en', [],
                feconf.get_empty_ratings(), feconf.EMPTY_SCALED_AVERAGE_RATING,
                rights_manager.ACTIVITY_STATUS_PUBLIC,
                False, [self.albert_id], [], [], [], [self.albert_id],
                {self.albert_id: 1}, self.EXPECTED_VERSION_2,
                actual_summaries[self.EXP_ID_2].exploration_model_created_on,
                actual_summaries[self.EXP_ID_2].exploration_model_last_updated,
                actual_summaries[self.EXP_ID_2].first_published_msec
            )
        }

        # Check actual summaries equal expected summaries.
        self.assertItemsEqual(actual_summaries, expected_summaries)


class ExplorationConversionPipelineTests(ExplorationServicesUnitTests):
    """Tests the exploration model -> exploration conversion pipeline."""

    OLD_EXP_ID = 'exp_id0'
    NEW_EXP_ID = 'exp_id1'

    UPGRADED_EXP_YAML = ("""author_notes: ''
auto_tts_enabled: true
blurb: ''
category: category
correctness_feedback_enabled: false
init_state_name: %s
language_code: en
objective: Old objective
param_changes: []
param_specs: {}
schema_version: %d
states:
  END:
    classifier_model_id: null
    content:
      content_id: content
      html: <p>Congratulations, you have finished!</p>
    interaction:
      answer_groups: []
      confirmed_unclassified_answers: []
      customization_args:
        recommendedExplorationIds:
          value: []
      default_outcome: null
      hints: []
      id: EndExploration
      solution: null
    param_changes: []
    recorded_voiceovers:
      voiceovers_mapping:
        content: {}
    solicit_answer_details: false
    written_translations:
      translations_mapping:
        content: {}
  %s:
    classifier_model_id: null
    content:
      content_id: content
      html: ''
    interaction:
      answer_groups: []
      confirmed_unclassified_answers: []
      customization_args:
        buttonText:
          value: Continue
      default_outcome:
        dest: END
        feedback:
          content_id: default_outcome
          html: ''
        labelled_as_correct: false
        missing_prerequisite_skill_id: null
        param_changes: []
        refresher_exploration_id: null
      hints: []
      id: Continue
      solution: null
    param_changes: []
    recorded_voiceovers:
      voiceovers_mapping:
        content: {}
        default_outcome: {}
    solicit_answer_details: false
    written_translations:
      translations_mapping:
        content: {}
        default_outcome: {}
states_schema_version: %d
tags: []
title: Old Title
""") % (
    python_utils.convert_to_bytes(feconf.DEFAULT_INIT_STATE_NAME),
    exp_domain.Exploration.CURRENT_EXP_SCHEMA_VERSION,
    python_utils.convert_to_bytes(feconf.DEFAULT_INIT_STATE_NAME),
    feconf.CURRENT_STATE_SCHEMA_VERSION)

    ALBERT_EMAIL = 'albert@example.com'
    ALBERT_NAME = 'albert'

    def setUp(self):
        super(ExplorationConversionPipelineTests, self).setUp()

        # Setup user who will own the test explorations.
        self.signup(self.ALBERT_EMAIL, self.ALBERT_NAME)
        self.albert_id = self.get_user_id_from_email(self.ALBERT_EMAIL)

        # Create exploration that uses a states schema version of 0 and ensure
        # it is properly converted.
        self.save_new_exp_with_states_schema_v0(
            self.OLD_EXP_ID, self.albert_id, 'Old Title')

        # Create standard exploration that should not be converted.
        new_exp = self.save_new_valid_exploration(
            self.NEW_EXP_ID, self.albert_id)
        self._up_to_date_yaml = new_exp.to_yaml()

    def test_get_exploration_from_model_with_invalid_schema_version_raise_error(
            self):
        exp_model = exp_models.ExplorationModel(
            id='exp_id',
            category='category',
            title='title',
            objective='Old objective',
            states_schema_version=(feconf.CURRENT_STATE_SCHEMA_VERSION + 1),
            init_state_name=feconf.DEFAULT_INIT_STATE_NAME
        )

        rights_manager.create_new_exploration_rights('exp_id', self.albert_id)

        exp_model.commit(
            self.albert_id, 'New exploration created', [{
                'cmd': 'create_new',
                'title': 'title',
                'category': 'category',
            }])

        with self.assertRaisesRegexp(
            Exception,
            'Sorry, we can only process v1-v%d and unversioned exploration '
            'state schemas at present.' % feconf.CURRENT_STATE_SCHEMA_VERSION):
            exp_fetchers.get_exploration_from_model(exp_model)

    def test_update_exploration_with_empty_change_list_does_not_update(self):
        exploration = self.save_new_default_exploration('exp_id', 'user_id')

        self.assertEqual(exploration.title, 'A title')
        self.assertEqual(exploration.category, 'Algebra')
        self.assertEqual(
            exploration.objective, feconf.DEFAULT_EXPLORATION_OBJECTIVE)
        self.assertEqual(exploration.language_code, 'en')

        exp_services.update_exploration(
            'user_id', 'exp_id', None, 'empty commit')

        exploration = exp_fetchers.get_exploration_by_id('exp_id')

        self.assertEqual(exploration.title, 'A title')
        self.assertEqual(exploration.category, 'Algebra')
        self.assertEqual(
            exploration.objective, feconf.DEFAULT_EXPLORATION_OBJECTIVE)
        self.assertEqual(exploration.language_code, 'en')

    def test_save_exploration_with_mismatch_of_versions_raises_error(self):
        self.save_new_valid_exploration('exp_id', 'user_id')

        exploration_model = exp_models.ExplorationModel.get('exp_id')
        exploration_model.version = 0

        with self.assertRaisesRegexp(
            Exception,
            'Unexpected error: trying to update version 0 of exploration '
            'from version 1. Please reload the page and try again.'):
            exp_services.update_exploration(
                'user_id', 'exp_id', [exp_domain.ExplorationChange({
                    'cmd': exp_domain.CMD_EDIT_EXPLORATION_PROPERTY,
                    'property_name': 'title',
                    'new_value': 'new title'
                })], 'changed title')

    def test_update_exploration_as_suggestion_with_invalid_commit_message(self):
        self.save_new_valid_exploration('exp_id', 'user_id')

        exploration_model = exp_models.ExplorationModel.get('exp_id')
        exploration_model.version = 0

        with self.assertRaisesRegexp(
            Exception, 'Invalid commit message for suggestion.'):
            exp_services.update_exploration(
                'user_id', 'exp_id', [exp_domain.ExplorationChange({
                    'cmd': exp_domain.CMD_EDIT_EXPLORATION_PROPERTY,
                    'property_name': 'title',
                    'new_value': 'new title'
                })], '', is_suggestion=True)

    def test_update_exploration_with_invalid_commit_message(self):
        self.save_new_valid_exploration('exp_id', 'user_id')

        exploration_model = exp_models.ExplorationModel.get('exp_id')
        exploration_model.version = 0

        with self.assertRaisesRegexp(
            Exception,
            'Commit messages for non-suggestions may not start with'):
            exp_services.update_exploration(
                'user_id', 'exp_id', [exp_domain.ExplorationChange({
                    'cmd': exp_domain.CMD_EDIT_EXPLORATION_PROPERTY,
                    'property_name': 'title',
                    'new_value': 'new title'
                })], feconf.COMMIT_MESSAGE_ACCEPTED_SUGGESTION_PREFIX)

    def test_update_language_code(self):
        exploration = exp_fetchers.get_exploration_by_id(self.NEW_EXP_ID)
        self.assertEqual(exploration.language_code, 'en')
        exp_services.update_exploration(
            self.albert_id, self.NEW_EXP_ID, [exp_domain.ExplorationChange({
                'cmd': exp_domain.CMD_EDIT_EXPLORATION_PROPERTY,
                'property_name': 'language_code',
                'new_value': 'bn'
            })], 'Changed language code.')

        exploration = exp_fetchers.get_exploration_by_id(self.NEW_EXP_ID)
        self.assertEqual(exploration.language_code, 'bn')

    def test_update_exploration_tags(self):
        exploration = exp_fetchers.get_exploration_by_id(self.NEW_EXP_ID)
        self.assertEqual(exploration.tags, [])
        exp_services.update_exploration(
            self.albert_id, self.NEW_EXP_ID, [exp_domain.ExplorationChange({
                'cmd': exp_domain.CMD_EDIT_EXPLORATION_PROPERTY,
                'property_name': 'tags',
                'new_value': ['test']
            })], 'Changed tags.')

        exploration = exp_fetchers.get_exploration_by_id(self.NEW_EXP_ID)
        self.assertEqual(exploration.tags, ['test'])

    def test_update_exploration_author_notes(self):
        exploration = exp_fetchers.get_exploration_by_id(self.NEW_EXP_ID)
        self.assertEqual(exploration.author_notes, '')
        exp_services.update_exploration(
            self.albert_id, self.NEW_EXP_ID, [exp_domain.ExplorationChange({
                'cmd': exp_domain.CMD_EDIT_EXPLORATION_PROPERTY,
                'property_name': 'author_notes',
                'new_value': 'author_notes'
            })], 'Changed author_notes.')

        exploration = exp_fetchers.get_exploration_by_id(self.NEW_EXP_ID)
        self.assertEqual(exploration.author_notes, 'author_notes')

    def test_update_exploration_blurb(self):
        exploration = exp_fetchers.get_exploration_by_id(self.NEW_EXP_ID)
        self.assertEqual(exploration.blurb, '')
        exp_services.update_exploration(
            self.albert_id, self.NEW_EXP_ID, [exp_domain.ExplorationChange({
                'cmd': exp_domain.CMD_EDIT_EXPLORATION_PROPERTY,
                'property_name': 'blurb',
                'new_value': 'blurb'
            })], 'Changed blurb.')

        exploration = exp_fetchers.get_exploration_by_id(self.NEW_EXP_ID)
        self.assertEqual(exploration.blurb, 'blurb')

    def test_update_exploration_param_changes(self):
        exploration = exp_fetchers.get_exploration_by_id(self.NEW_EXP_ID)
        self.assertEqual(exploration.param_changes, [])

        exploration.param_specs = {
            'myParam': param_domain.ParamSpec('UnicodeString')}
        exp_services._save_exploration(self.albert_id, exploration, '', [])  # pylint: disable=protected-access

        param_changes = [{
            'customization_args': {
                'list_of_values': ['1', '2'], 'parse_with_jinja': False
            },
            'name': 'myParam',
            'generator_id': 'RandomSelector'
        }]

        exp_services.update_exploration(
            self.albert_id, self.NEW_EXP_ID, [exp_domain.ExplorationChange({
                'cmd': exp_domain.CMD_EDIT_EXPLORATION_PROPERTY,
                'property_name': 'param_changes',
                'new_value': param_changes
            })], 'Changed param_changes.')

        exploration = exp_fetchers.get_exploration_by_id(self.NEW_EXP_ID)

        self.assertEqual(len(exploration.param_changes), 1)
        self.assertEqual(
            exploration.param_changes[0].to_dict(), param_changes[0])

    def test_update_exploration_init_state_name(self):
        exploration = exp_fetchers.get_exploration_by_id(self.NEW_EXP_ID)

        exp_services.update_exploration(
            self.albert_id, self.NEW_EXP_ID, [exp_domain.ExplorationChange({
                'cmd': exp_domain.CMD_ADD_STATE,
                'state_name': 'State'
            })], 'Added new state.')

        self.assertEqual(
            exploration.init_state_name, feconf.DEFAULT_INIT_STATE_NAME)

        exp_services.update_exploration(
            self.albert_id, self.NEW_EXP_ID, [exp_domain.ExplorationChange({
                'cmd': exp_domain.CMD_EDIT_EXPLORATION_PROPERTY,
                'property_name': 'init_state_name',
                'new_value': 'State'
            })], 'Changed init_state_name.')

        exploration = exp_fetchers.get_exploration_by_id(self.NEW_EXP_ID)
        self.assertEqual(exploration.init_state_name, 'State')

    def test_update_exploration_auto_tts_enabled(self):
        exploration = exp_fetchers.get_exploration_by_id(self.NEW_EXP_ID)
        self.assertEqual(exploration.auto_tts_enabled, True)
        exp_services.update_exploration(
            self.albert_id, self.NEW_EXP_ID, [exp_domain.ExplorationChange({
                'cmd': exp_domain.CMD_EDIT_EXPLORATION_PROPERTY,
                'property_name': 'auto_tts_enabled',
                'new_value': False
            })], 'Changed auto_tts_enabled.')

        exploration = exp_fetchers.get_exploration_by_id(self.NEW_EXP_ID)
        self.assertEqual(exploration.auto_tts_enabled, False)

    def test_update_exploration_correctness_feedback_enabled(self):
        exploration = exp_fetchers.get_exploration_by_id(self.NEW_EXP_ID)
        self.assertEqual(exploration.correctness_feedback_enabled, False)
        exp_services.update_exploration(
            self.albert_id, self.NEW_EXP_ID, [exp_domain.ExplorationChange({
                'cmd': exp_domain.CMD_EDIT_EXPLORATION_PROPERTY,
                'property_name': 'correctness_feedback_enabled',
                'new_value': True
            })], 'Changed correctness_feedback_enabled.')

        exploration = exp_fetchers.get_exploration_by_id(self.NEW_EXP_ID)
        self.assertEqual(exploration.correctness_feedback_enabled, True)

    def test_update_unclassified_answers(self):
        exploration = exp_fetchers.get_exploration_by_id(self.NEW_EXP_ID)
        self.assertEqual(
            exploration.init_state.interaction.confirmed_unclassified_answers,
            [])

        exp_services.update_exploration(
            self.albert_id, self.NEW_EXP_ID, [exp_domain.ExplorationChange({
                'cmd': exp_domain.CMD_EDIT_STATE_PROPERTY,
                'property_name': exp_domain.STATE_PROPERTY_UNCLASSIFIED_ANSWERS,
                'state_name': exploration.init_state_name,
                'new_value': ['test']
            })], 'Changed confirmed_unclassified_answers.')

        exploration = exp_fetchers.get_exploration_by_id(self.NEW_EXP_ID)
        self.assertEqual(
            exploration.init_state.interaction.confirmed_unclassified_answers,
            ['test'])

    def test_update_interaction_hints(self):
        exploration = exp_fetchers.get_exploration_by_id(self.NEW_EXP_ID)
        self.assertEqual(
            exploration.init_state.interaction.hints, [])

        hint_list = [{
            'hint_content': {
                'content_id': 'hint_1',
                'html': (
                    '<p>Hello, this is html1 for state2'
                    '<oppia-noninteractive-image filepath-with-value="'
                    '&amp;quot;s2Hint1.png&amp;quot;" caption-with-value='
                    '"&amp;quot;&amp;quot;" alt-with-value='
                    '"&amp;quot;&amp;quot;"></oppia-noninteractive-image>'
                    '</p>')
            }
        }]

        exp_services.update_exploration(
            self.albert_id, self.NEW_EXP_ID, [exp_domain.ExplorationChange({
                'cmd': exp_domain.CMD_EDIT_STATE_PROPERTY,
                'property_name': exp_domain.STATE_PROPERTY_INTERACTION_HINTS,
                'state_name': exploration.init_state_name,
                'new_value': hint_list
            })], 'Changed hints.')

        exploration = exp_fetchers.get_exploration_by_id(self.NEW_EXP_ID)

        self.assertEqual(len(exploration.init_state.interaction.hints), 1)
        self.assertEqual(
            exploration.init_state.interaction.hints[0].hint_content.content_id,
            'hint_1')

    def test_update_interaction_hints_invalid_parameter_type(self):
        exploration = exp_fetchers.get_exploration_by_id(self.NEW_EXP_ID)
        self.assertEqual(
            exploration.init_state.interaction.hints, [])

        # The passed hints should be a list.
        hint_dict = {
            'hint_content': {
                'content_id': 'hint_1',
                'html': (
                    '<p>Hello, this is html1 for state2'
                    '<oppia-noninteractive-image filepath-with-value="'
                    '&amp;quot;s2Hint1.png&amp;quot;" caption-with-value='
                    '"&amp;quot;&amp;quot;" alt-with-value='
                    '"&amp;quot;&amp;quot;"></oppia-noninteractive-image>'
                    '</p>')
            }
        }

        with self.assertRaisesRegexp(Exception,
                                     'Expected hints_list to be a list.*'):
            hints_update = exp_domain.ExplorationChange({
                'cmd': exp_domain.CMD_EDIT_STATE_PROPERTY,
                'property_name': exp_domain.STATE_PROPERTY_INTERACTION_HINTS,
                'state_name': exploration.init_state_name,
                'new_value': hint_dict
            })
            exp_services.update_exploration(
                self.albert_id, self.NEW_EXP_ID, [hints_update],
                'Changed hints.'
            )

    def test_update_interaction_solutions(self):
        exploration = exp_fetchers.get_exploration_by_id(self.NEW_EXP_ID)
        self.assertIsNone(exploration.init_state.interaction.solution)

        solution = {
            'answer_is_exclusive': False,
            'correct_answer': 'helloworld!',
            'explanation': {
                'content_id': 'solution',
                'html': '<p>hello_world is a string</p>'
            },
        }

        hint_list = [{
            'hint_content': {
                'content_id': u'hint_1',
                'html': (
                    u'<p>Hello, this is html1 for state2'
                    u'<oppia-noninteractive-image filepath-with-value="'
                    u'&amp;quot;s2Hint1.png&amp;quot;" caption-with-value='
                    u'"&amp;quot;&amp;quot;" alt-with-value='
                    u'"&amp;quot;&amp;quot;"></oppia-noninteractive-image>'
                    u'</p>')
            }
        }]

        exp_services.update_exploration(
            self.albert_id, self.NEW_EXP_ID, [exp_domain.ExplorationChange({
                'cmd': exp_domain.CMD_EDIT_STATE_PROPERTY,
                'property_name': exp_domain.STATE_PROPERTY_INTERACTION_HINTS,
                'state_name': exploration.init_state_name,
                'new_value': hint_list
            })], 'Changed hints.')

        exp_services.update_exploration(
            self.albert_id, self.NEW_EXP_ID, [exp_domain.ExplorationChange({
                'cmd': exp_domain.CMD_EDIT_STATE_PROPERTY,
                'property_name': exp_domain.STATE_PROPERTY_INTERACTION_SOLUTION,
                'state_name': exploration.init_state_name,
                'new_value': solution
            })], 'Changed interaction_solutions.')

        exploration = exp_fetchers.get_exploration_by_id(self.NEW_EXP_ID)
        self.assertEqual(
            exploration.init_state.interaction.solution.to_dict(),
            solution)
        solution = None
        exp_services.update_exploration(
            self.albert_id, self.NEW_EXP_ID, [exp_domain.ExplorationChange({
                'cmd': exp_domain.CMD_EDIT_STATE_PROPERTY,
                'property_name': exp_domain.STATE_PROPERTY_INTERACTION_SOLUTION,
                'state_name': exploration.init_state_name,
                'new_value': solution
            })], 'Changed interaction_solutions.')
        exploration = exp_fetchers.get_exploration_by_id(self.NEW_EXP_ID)
        self.assertEqual(
            exploration.init_state.interaction.solution,
            None)

    def test_cannot_update_recorded_voiceovers_with_invalid_type(self):
        exploration = exp_fetchers.get_exploration_by_id(self.NEW_EXP_ID)

        with self.assertRaisesRegexp(
            Exception, 'Expected recorded_voiceovers to be a dict'):
            exp_services.update_exploration(
                self.albert_id, self.NEW_EXP_ID, [exp_domain.ExplorationChange({
                    'cmd': exp_domain.CMD_EDIT_STATE_PROPERTY,
                    'property_name': (
                        exp_domain.STATE_PROPERTY_RECORDED_VOICEOVERS),
                    'state_name': exploration.init_state_name,
                    'new_value': 'invalid_recorded_voiceovers'
                })], 'Changed recorded_voiceovers.')

    def test_revert_exploration_with_mismatch_of_versions_raises_error(self):
        self.save_new_valid_exploration('exp_id', 'user_id')

        exploration_model = exp_models.ExplorationModel.get('exp_id')
        exploration_model.version = 0

        with self.assertRaisesRegexp(
            Exception,
            'Unexpected error: trying to update version 0 of exploration '
            'from version 1. Please reload the page and try again.'):
            exp_services.revert_exploration('user_id', 'exp_id', 1, 0)


class EditorAutoSavingUnitTests(test_utils.GenericTestBase):
    """Test editor auto saving functions in exp_services."""

    EXP_ID1 = 'exp_id1'
    EXP_ID2 = 'exp_id2'
    EXP_ID3 = 'exp_id3'
    USERNAME = 'user123'
    USER_ID = 'user_id'
    COMMIT_MESSAGE = 'commit message'
    DATETIME = datetime.datetime.strptime('2016-02-16', '%Y-%m-%d')
    OLDER_DATETIME = datetime.datetime.strptime('2016-01-16', '%Y-%m-%d')
    NEWER_DATETIME = datetime.datetime.strptime('2016-03-16', '%Y-%m-%d')
    NEW_CHANGELIST = [exp_domain.ExplorationChange({
        'cmd': exp_domain.CMD_EDIT_EXPLORATION_PROPERTY,
        'property_name': 'title',
        'new_value': 'New title'})]
    NEW_CHANGELIST_DICT = [NEW_CHANGELIST[0].to_dict()]

    def setUp(self):
        super(EditorAutoSavingUnitTests, self).setUp()
        self.signup(self.EDITOR_EMAIL, self.EDITOR_USERNAME)
        self.editor_id = self.get_user_id_from_email(self.EDITOR_EMAIL)
        self.signup(self.ADMIN_EMAIL, self.ADMIN_USERNAME)
        self.admin_id = self.get_user_id_from_email(self.ADMIN_EMAIL)
        self.admin = user_services.UserActionsInfo(self.admin_id)
        self.set_admins([self.ADMIN_USERNAME])
        # Create explorations.
        exploration = self.save_new_valid_exploration(
            self.EXP_ID1, self.USER_ID)
        exploration.param_specs = {
            'myParam': param_domain.ParamSpec('UnicodeString')}
        exp_services._save_exploration(self.USER_ID, exploration, '', [])  # pylint: disable=protected-access
        self.save_new_valid_exploration(self.EXP_ID2, self.USER_ID)
        self.save_new_valid_exploration(self.EXP_ID3, self.USER_ID)
        self.init_state_name = exploration.init_state_name
        self.param_changes = [{
            'customization_args': {
                'list_of_values': ['1', '2'], 'parse_with_jinja': False
            },
            'name': 'myParam',
            'generator_id': 'RandomSelector'
        }]
        self.draft_change_list = _get_change_list(
            self.init_state_name, 'param_changes', self.param_changes)
        self.draft_change_list_dict = [
            change.to_dict() for change in self.draft_change_list]
        # Explorations with draft set.
        user_models.ExplorationUserDataModel(
            id='%s.%s' % (self.USER_ID, self.EXP_ID1), user_id=self.USER_ID,
            exploration_id=self.EXP_ID1,
            draft_change_list=self.draft_change_list_dict,
            draft_change_list_last_updated=self.DATETIME,
            draft_change_list_exp_version=2,
            draft_change_list_id=2).put()
        user_models.ExplorationUserDataModel(
            id='%s.%s' % (self.USER_ID, self.EXP_ID2), user_id=self.USER_ID,
            exploration_id=self.EXP_ID2,
            draft_change_list=self.draft_change_list_dict,
            draft_change_list_last_updated=self.DATETIME,
            draft_change_list_exp_version=4,
            draft_change_list_id=10).put()
        # Exploration with no draft.
        user_models.ExplorationUserDataModel(
            id='%s.%s' % (self.USER_ID, self.EXP_ID3), user_id=self.USER_ID,
            exploration_id=self.EXP_ID3).put()

    def test_draft_cleared_after_change_list_applied(self):
        exp_services.update_exploration(
            self.USER_ID, self.EXP_ID1, self.draft_change_list, '')
        exp_user_data = user_models.ExplorationUserDataModel.get_by_id(
            '%s.%s' % (self.USER_ID, self.EXP_ID1))
        self.assertIsNone(exp_user_data.draft_change_list)
        self.assertIsNone(exp_user_data.draft_change_list_last_updated)
        self.assertIsNone(exp_user_data.draft_change_list_exp_version)

    def test_draft_version_valid_returns_true(self):
        exp_user_data = user_models.ExplorationUserDataModel.get_by_id(
            '%s.%s' % (self.USER_ID, self.EXP_ID1))
        self.assertTrue(exp_services.is_version_of_draft_valid(
            self.EXP_ID1, exp_user_data.draft_change_list_exp_version))

    def test_draft_version_valid_returns_false(self):
        exp_user_data = user_models.ExplorationUserDataModel.get_by_id(
            '%s.%s' % (self.USER_ID, self.EXP_ID2))
        self.assertFalse(exp_services.is_version_of_draft_valid(
            self.EXP_ID2, exp_user_data.draft_change_list_exp_version))

    def test_draft_version_valid_when_no_draft_exists(self):
        exp_user_data = user_models.ExplorationUserDataModel.get_by_id(
            '%s.%s' % (self.USER_ID, self.EXP_ID3))
        self.assertFalse(exp_services.is_version_of_draft_valid(
            self.EXP_ID3, exp_user_data.draft_change_list_exp_version))

    def test_create_or_update_draft_when_older_draft_exists(self):
        exp_services.create_or_update_draft(
            self.EXP_ID1, self.USER_ID, self.NEW_CHANGELIST, 5,
            self.NEWER_DATETIME)
        exp_user_data = user_models.ExplorationUserDataModel.get(
            self.USER_ID, self.EXP_ID1)
        self.assertEqual(exp_user_data.exploration_id, self.EXP_ID1)
        self.assertEqual(
            exp_user_data.draft_change_list, self.NEW_CHANGELIST_DICT)
        self.assertEqual(
            exp_user_data.draft_change_list_last_updated, self.NEWER_DATETIME)
        self.assertEqual(exp_user_data.draft_change_list_exp_version, 5)
        self.assertEqual(exp_user_data.draft_change_list_id, 3)

    def test_create_or_update_draft_when_newer_draft_exists(self):
        exp_services.create_or_update_draft(
            self.EXP_ID1, self.USER_ID, self.NEW_CHANGELIST, 5,
            self.OLDER_DATETIME)
        exp_user_data = user_models.ExplorationUserDataModel.get(
            self.USER_ID, self.EXP_ID1)
        self.assertEqual(exp_user_data.exploration_id, self.EXP_ID1)
        self.assertEqual(
            exp_user_data.draft_change_list, self.draft_change_list_dict)
        self.assertEqual(
            exp_user_data.draft_change_list_last_updated, self.DATETIME)
        self.assertEqual(exp_user_data.draft_change_list_exp_version, 2)
        self.assertEqual(exp_user_data.draft_change_list_id, 2)

    def test_create_or_update_draft_when_draft_does_not_exist(self):
        exp_services.create_or_update_draft(
            self.EXP_ID3, self.USER_ID, self.NEW_CHANGELIST, 5,
            self.NEWER_DATETIME)
        exp_user_data = user_models.ExplorationUserDataModel.get(
            self.USER_ID, self.EXP_ID3)
        self.assertEqual(exp_user_data.exploration_id, self.EXP_ID3)
        self.assertEqual(
            exp_user_data.draft_change_list, self.NEW_CHANGELIST_DICT)
        self.assertEqual(
            exp_user_data.draft_change_list_last_updated, self.NEWER_DATETIME)
        self.assertEqual(exp_user_data.draft_change_list_exp_version, 5)
        self.assertEqual(exp_user_data.draft_change_list_id, 1)

    def test_get_exp_with_draft_applied_when_draft_exists(self):
        exploration = exp_fetchers.get_exploration_by_id(self.EXP_ID1)
        self.assertEqual(exploration.init_state.param_changes, [])
        updated_exp = exp_services.get_exp_with_draft_applied(
            self.EXP_ID1, self.USER_ID)
        self.assertIsNotNone(updated_exp)
        param_changes = updated_exp.init_state.param_changes[0]
        self.assertEqual(param_changes._name, 'myParam')  # pylint: disable=protected-access
        self.assertEqual(param_changes._generator_id, 'RandomSelector')  # pylint: disable=protected-access
        self.assertEqual(
            param_changes._customization_args,  # pylint: disable=protected-access
            {'list_of_values': ['1', '2'], 'parse_with_jinja': False})

    def test_get_exp_with_draft_applied_when_draft_does_not_exist(self):
        exploration = exp_fetchers.get_exploration_by_id(self.EXP_ID3)
        self.assertEqual(exploration.init_state.param_changes, [])
        updated_exp = exp_services.get_exp_with_draft_applied(
            self.EXP_ID3, self.USER_ID)
        self.assertIsNone(updated_exp)

    def test_get_exp_with_draft_applied_when_draft_version_is_invalid(self):
        exploration = exp_fetchers.get_exploration_by_id(self.EXP_ID2)
        self.assertEqual(exploration.init_state.param_changes, [])
        updated_exp = exp_services.get_exp_with_draft_applied(
            self.EXP_ID2, self.USER_ID)
        self.assertIsNone(updated_exp)

    def test_draft_discarded(self):
        exp_services.discard_draft(self.EXP_ID1, self.USER_ID,)
        exp_user_data = user_models.ExplorationUserDataModel.get_by_id(
            '%s.%s' % (self.USER_ID, self.EXP_ID1))
        self.assertIsNone(exp_user_data.draft_change_list)
        self.assertIsNone(exp_user_data.draft_change_list_last_updated)
        self.assertIsNone(exp_user_data.draft_change_list_exp_version)

    def test_create_or_update_draft_with_exploration_model_not_created(self):
        self.save_new_valid_exploration(
            'exp_id', self.admin_id, title='title')

        rights_manager.assign_role_for_exploration(
            self.admin, 'exp_id', self.editor_id, rights_manager.ROLE_EDITOR)

        exp_user_data = user_models.ExplorationUserDataModel.get(
            self.editor_id, 'exp_id')
        self.assertIsNone(exp_user_data)

        exp_services.create_or_update_draft(
            'exp_id', self.editor_id, self.NEW_CHANGELIST, 1,
            self.NEWER_DATETIME)
        exp_user_data = user_models.ExplorationUserDataModel.get(
            self.editor_id, 'exp_id')
        self.assertEqual(exp_user_data.exploration_id, 'exp_id')
        self.assertEqual(
            exp_user_data.draft_change_list, self.NEW_CHANGELIST_DICT)
        self.assertEqual(
            exp_user_data.draft_change_list_last_updated, self.NEWER_DATETIME)
        self.assertEqual(exp_user_data.draft_change_list_exp_version, 1)
        self.assertEqual(exp_user_data.draft_change_list_id, 1)

    def test_get_exp_with_draft_applied_when_draft_has_invalid_math_tags(self):
        """Test the method get_exp_with_draft_applied when the draft_changes
        have invalid math-tags in them.
        """
        exploration = exp_domain.Exploration.create_default_exploration(
            'exp_id')
        exploration.add_states(['State1'])
        state = exploration.states['State1']
        state_customization_args_dict = {
            'choices': {
                'value': [
                    '<p>state customization arg html 1</p>',
                    '<p>state customization arg html 2</p>',
                    '<p>state customization arg html 3</p>',
                    '<p>state customization arg html 4</p>'
                ]
            },
            'maxAllowableSelectionCount': {
                'value': 1
            },
            'minAllowableSelectionCount': {
                'value': 1
            }
        }
        state.update_interaction_id('ItemSelectionInput')
        state.update_interaction_customization_args(
            state_customization_args_dict)
        exp_services.save_new_exploration(self.USER_ID, exploration)
        change_list = [exp_domain.ExplorationChange({
            'cmd': exp_domain.CMD_EDIT_STATE_PROPERTY,
            'state_name': 'State1',
            'property_name': 'widget_customization_args',
            'new_value': {
                'choices': {
                    'value': [
                        '<p>1</p>',
                        '<p>2</p>',
                        ('<oppia-noninteractive-math raw_latex-with-value="&am'
                         'p;quot;(x - a_1)(x - a_2)(x - a_3)...(x - a_n)&amp;q'
                         'uot;"></oppia-noninteractive-math>'),
                        '<p>4</p>'
                    ]
                },
                'maxAllowableSelectionCount': {
                    'value': 1
                },
                'minAllowableSelectionCount': {
                    'value': 1
                }
            }
        }).to_dict()]
        user_models.ExplorationUserDataModel(
            id='%s.%s' % (self.USER_ID, 'exp_id'), user_id=self.USER_ID,
            exploration_id='exp_id',
            draft_change_list=change_list,
            draft_change_list_last_updated=self.DATETIME,
            draft_change_list_exp_version=1,
            draft_change_list_id=2).put()
        updated_exploration = exp_services.get_exp_with_draft_applied(
            'exp_id', self.USER_ID)
        self.assertIsNone(updated_exploration)


class ApplyDraftUnitTests(test_utils.GenericTestBase):
    """Test apply draft functions in exp_services."""

    EXP_ID1 = 'exp_id1'
    USERNAME = 'user123'
    USER_ID = 'user_id'
    COMMIT_MESSAGE = 'commit message'
    DATETIME = datetime.datetime.strptime('2016-02-16', '%Y-%m-%d')

    def setUp(self):
        super(ApplyDraftUnitTests, self).setUp()
        # Create explorations.
        exploration = self.save_new_valid_exploration(
            self.EXP_ID1, self.USER_ID)
        exploration.param_specs = {
            'myParam': param_domain.ParamSpec('UnicodeString')}
        self.init_state_name = exploration.init_state_name
        self.param_changes = [{
            'customization_args': {
                'list_of_values': ['1', '2'], 'parse_with_jinja': False
            },
            'name': 'myParam',
            'generator_id': 'RandomSelector'
        }]

        self.draft_change_list = _get_change_list(
            self.init_state_name, 'param_changes', self.param_changes)
        self.draft_change_list_dict = [
            change.to_dict() for change in self.draft_change_list]
        # Explorations with draft set.
        user_models.ExplorationUserDataModel(
            id='%s.%s' % (self.USER_ID, self.EXP_ID1), user_id=self.USER_ID,
            exploration_id=self.EXP_ID1,
            draft_change_list=self.draft_change_list_dict,
            draft_change_list_last_updated=self.DATETIME,
            draft_change_list_exp_version=1,
            draft_change_list_id=2).put()

        migration_change_list = [exp_domain.ExplorationChange({
            'cmd': exp_domain.CMD_MIGRATE_STATES_SCHEMA_TO_LATEST_VERSION,
            'from_version': '0',
            'to_version': '1'
        })]
        exp_services._save_exploration(  # pylint: disable=protected-access
            self.USER_ID, exploration, 'Migrate state schema.',
            migration_change_list)

    def test_get_exp_with_draft_applied_after_draft_upgrade(self):
        exploration = exp_fetchers.get_exploration_by_id(self.EXP_ID1)
        self.assertEqual(exploration.init_state.param_changes, [])
        draft_upgrade_services.DraftUpgradeUtil._convert_states_v0_dict_to_v1_dict = (  # pylint: disable=line-too-long, protected-access
            classmethod(lambda cls, changelist: changelist))
        updated_exp = exp_services.get_exp_with_draft_applied(
            self.EXP_ID1, self.USER_ID)
        self.assertIsNotNone(updated_exp)
        param_changes = updated_exp.init_state.param_changes[0]
        self.assertEqual(param_changes._name, 'myParam')  # pylint: disable=protected-access
        self.assertEqual(param_changes._generator_id, 'RandomSelector')  # pylint: disable=protected-access
        self.assertEqual(
<<<<<<< HEAD
            param_changes._customization_args,
            {'list_of_values': ['1', '2'], 'parse_with_jinja': False})


class ExplorationUpdationWithMathSvgsUnitTests(test_utils.GenericTestBase):
    """Unit tests for function used in generation of SVGs for math rich-text
    components in explorations.
    """

    DATETIME = datetime.datetime.strptime('2016-02-16', '%Y-%m-%d')

    def setUp(self):
        super(ExplorationUpdationWithMathSvgsUnitTests, self).setUp()
        self.signup(self.ADMIN_EMAIL, self.ADMIN_USERNAME)
        self.admin_id = self.get_user_id_from_email(self.ADMIN_EMAIL)
        self.admin = user_services.UserActionsInfo(self.admin_id)
        self.set_admins([self.ADMIN_USERNAME])

    def test_get_batch_of_exps_for_latex_svg_generation(self):
        exp_models.ExplorationMathRichTextInfoModel(
            id='exp_id1',
            math_images_generation_required=True,
            latex_strings_without_svg=['+,+,+,+', '\\frac{x}{y}'],
            estimated_max_size_of_images_in_bytes=20000).put()
        exp_models.ExplorationMathRichTextInfoModel(
            id='exp_id2',
            math_images_generation_required=True,
            latex_strings_without_svg=['+,-,-,+', '\\sqrt{x}'],
            estimated_max_size_of_images_in_bytes=20000).put()

        exp_models.ExplorationMathRichTextInfoModel(
            id='exp_id3',
            math_images_generation_required=True,
            latex_strings_without_svg=['(x-a)(x-b)', '\\frac{x^2}{y^3}'],
            estimated_max_size_of_images_in_bytes=20000).put()
        exp_models.ExplorationMathRichTextInfoModel(
            id='exp_id4',
            math_images_generation_required=True,
            latex_strings_without_svg=['(x-a1)(x-b1)', '\\frac{x^3}{y^2}'],
            estimated_max_size_of_images_in_bytes=30000).put()

        expected_output = {}
        mock_max_size_of_math_svgs_batch = 0.05 * 1024 * 1024
        expected_output = {
            'exp_id1': ['+,+,+,+', '\\frac{x}{y}'],
            'exp_id2': ['+,-,-,+', '\\sqrt{x}'],
            'exp_id3': ['(x-a)(x-b)', '\\frac{x^2}{y^3}']
        }

        with self.swap(
            feconf, 'MAX_SIZE_OF_MATH_SVGS_BATCH_BYTES',
            mock_max_size_of_math_svgs_batch):
            self.assertEqual(
                exp_services.get_batch_of_exps_for_latex_svg_generation(),
                expected_output)

    def test_generate_html_change_list_for_state(self):
        old_html = (
            '<oppia-noninteractive-math math_content-with-value="{&amp;'
            'quot;raw_latex&amp;quot;: &amp;quot;+,+,+,+&amp;quot;, &amp;'
            'quot;svg_filename&amp;quot;: &amp;quot;&amp;quot;}"></oppia'
            '-noninteractive-math>'
        )
        new_html = (
            '<oppia-noninteractive-math math_content-with-value="{&amp;'
            'quot;raw_latex&amp;quot;: &amp;quot;+,+,+,+&amp;quot;, &amp;'
            'quot;svg_filename&amp;quot;: &amp;quot;file1.svg&amp;quot;}">'
            '</oppia-noninteractive-math>'
        )
        old_written_translations_dict = {
            'translations_mapping': {
                'content1': {
                    'en': {
                        'html': old_html,
                        'needs_update': True
                    },
                    'hi': {
                        'html': 'Hey!',
                        'needs_update': False
                    }
                },
                'feedback_1': {
                    'hi': {
                        'html': old_html,
                        'needs_update': False
                    },
                    'en': {
                        'html': 'hello!',
                        'needs_update': False
                    }
                }
            }
        }
        new_written_translations_dict = {
            'translations_mapping': {
                'content1': {
                    'en': {
                        'html': new_html,
                        'needs_update': True
                    },
                    'hi': {
                        'html': 'Hey!',
                        'needs_update': False
                    }
                },
                'feedback_1': {
                    'hi': {
                        'html': new_html,
                        'needs_update': False
                    },
                    'en': {
                        'html': 'hello!',
                        'needs_update': False
                    }
                }
            }
        }
        old_answer_group_dict = {
            'outcome': {
                'dest': 'Introduction',
                'feedback': {
                    'content_id': 'feedback_1',
                    'html': old_html
                },
                'labelled_as_correct': False,
                'param_changes': [],
                'refresher_exploration_id': None,
                'missing_prerequisite_skill_id': None
            },
            'rule_specs': [],
            'training_data': [],
            'tagged_skill_misconception_id': None
        }
        new_answer_group_dict = {
            'outcome': {
                'dest': 'Introduction',
                'feedback': {
                    'content_id': 'feedback_1',
                    'html': new_html
                },
                'labelled_as_correct': False,
                'param_changes': [],
                'refresher_exploration_id': None,
                'missing_prerequisite_skill_id': None
            },
            'rule_specs': [],
            'training_data': [],
            'tagged_skill_misconception_id': None
        }
        old_state_dict = {
            'content': {
                'content_id': 'content', 'html': old_html
            },
            'param_changes': [],
            'content_ids_to_audio_translations': {'content': {}},
            'solicit_answer_details': False,
            'classifier_model_id': None,
            'interaction': {
                'answer_groups': [old_answer_group_dict],
                'default_outcome': {
                    'param_changes': [],
                    'feedback': {
                        'content_id': 'default_outcome',
                        'html': old_html
                    },
                    'dest': 'Introduction',
                    'refresher_exploration_id': None,
                    'missing_prerequisite_skill_id': None,
                    'labelled_as_correct': False
                },
                'customization_args': {
                    'choices': {
                        'value': [
                            old_html,
                            '<p>2</p>',
                            '<p>3</p>',
                            '<p>4</p>'
                        ]
                    }
                },
                'confirmed_unclassified_answers': [],
                'id': 'DragAndDropSortInput',
                'hints': [
                    {
                        'hint_content': {
                            'content_id': 'hint_1',
                            'html': old_html
                        }
                    },
                    {
                        'hint_content': {
                            'content_id': 'hint_2',
                            'html': old_html
                        }
                    }
                ],
                'solution': {
                    'answer_is_exclusive': True,
                    'correct_answer': [
                        [old_html],
                        ['<p>2</p>'],
                        ['<p>3</p>'],
                        ['<p>4</p>']
                    ],
                    'explanation': {
                        'content_id': 'solution',
                        'html': old_html
                    }
                }

            },
            'written_translations': (
                old_written_translations_dict)
        }
        new_state_dict = {
            'content': {
                'content_id': 'content', 'html': new_html
            },
            'param_changes': [],
            'content_ids_to_audio_translations': {'content': {}},
            'solicit_answer_details': False,
            'classifier_model_id': None,
            'interaction': {
                'answer_groups': [new_answer_group_dict],
                'default_outcome': {
                    'param_changes': [],
                    'feedback': {
                        'content_id': 'default_outcome',
                        'html': new_html
                    },
                    'dest': 'Introduction',
                    'refresher_exploration_id': None,
                    'missing_prerequisite_skill_id': None,
                    'labelled_as_correct': False
                },
                'customization_args': {
                    'choices': {
                        'value': [
                            new_html,
                            '<p>2</p>',
                            '<p>3</p>',
                            '<p>4</p>'
                        ]
                    }
                },
                'confirmed_unclassified_answers': [],
                'id': 'DragAndDropSortInput',
                'hints': [
                    {
                        'hint_content': {
                            'content_id': 'hint_1',
                            'html': new_html
                        }
                    },
                    {
                        'hint_content': {
                            'content_id': 'hint_2',
                            'html': new_html
                        }
                    }
                ],
                'solution': {
                    'answer_is_exclusive': True,
                    'correct_answer': [
                        [new_html],
                        ['<p>2</p>'],
                        ['<p>3</p>'],
                        ['<p>4</p>']
                    ],
                    'explanation': {
                        'content_id': 'solution',
                        'html': new_html
                    }
                }

            },
            'written_translations': (
                new_written_translations_dict)
        }
        state_name = 'state1'
        expected_change_list = [
            exp_domain.ExplorationChange({
                'cmd': exp_domain.CMD_EDIT_STATE_PROPERTY,
                'state_name': state_name,
                'property_name': exp_domain.STATE_PROPERTY_WRITTEN_TRANSLATIONS,
                'new_value': new_written_translations_dict
            }).to_dict(),
            exp_domain.ExplorationChange({
                'cmd': exp_domain.CMD_EDIT_STATE_PROPERTY,
                'state_name': state_name,
                'property_name': (
                    exp_domain.STATE_PROPERTY_INTERACTION_DEFAULT_OUTCOME),
                'new_value': new_state_dict['interaction']['default_outcome']
            }).to_dict(),
            exp_domain.ExplorationChange({
                'cmd': exp_domain.CMD_EDIT_STATE_PROPERTY,
                'state_name': state_name,
                'property_name': exp_domain.STATE_PROPERTY_INTERACTION_HINTS,
                'new_value': new_state_dict['interaction']['hints']
            }).to_dict(),
            exp_domain.ExplorationChange({
                'cmd': exp_domain.CMD_EDIT_STATE_PROPERTY,
                'state_name': state_name,
                'property_name': exp_domain.STATE_PROPERTY_INTERACTION_SOLUTION,
                'new_value': new_state_dict['interaction']['solution']
            }).to_dict(),
            exp_domain.ExplorationChange({
                'cmd': exp_domain.CMD_EDIT_STATE_PROPERTY,
                'state_name': state_name,
                'property_name': (
                    exp_domain.STATE_PROPERTY_INTERACTION_ANSWER_GROUPS),
                'new_value': new_state_dict['interaction']['answer_groups']
            }).to_dict(),
            exp_domain.ExplorationChange({
                'cmd': exp_domain.CMD_EDIT_STATE_PROPERTY,
                'state_name': state_name,
                'property_name': exp_domain.STATE_PROPERTY_CONTENT,
                'new_value': new_state_dict['content']
            }).to_dict(),
            exp_domain.ExplorationChange({
                'cmd': exp_domain.CMD_EDIT_STATE_PROPERTY,
                'state_name': state_name,
                'property_name': (
                    exp_domain.STATE_PROPERTY_INTERACTION_CUST_ARGS),
                'new_value': new_state_dict['interaction']['customization_args']
            }).to_dict()]
        change_lists = exp_services.generate_html_change_list_for_state(
            state_name, new_state_dict, old_state_dict)
        change_dict_lists = [
            change_list.to_dict() for change_list in change_lists]
        self.assertEqual(
            sorted(change_dict_lists), sorted(expected_change_list))

    def test_exploration_is_updated_with_math_svgs_when_image_data_is_valid(
            self):
        exploration1 = exp_domain.Exploration.create_default_exploration(
            'exp_id1', title='title1', category='category')
        exploration1.add_states(['FirstState'])
        exploration1_state = exploration1.states['FirstState']

        valid_html_content1 = (
            '<oppia-noninteractive-math math_content-with-value="{&amp;'
            'quot;raw_latex&amp;quot;: &amp;quot;\\\\frac{x}{y}&amp;quot'
            ';, &amp;quot;svg_filename&amp;quot;: &amp;quot;&amp;quot;}"'
            '></oppia-noninteractive-math>'
        )
        valid_html_content2 = (
            '<oppia-noninteractive-math math_content-with-value="{&amp;'
            'quot;raw_latex&amp;quot;: &amp;quot;+,+,+,+&amp;quot;, &amp;'
            'quot;svg_filename&amp;quot;: &amp;quot;&amp;quot;}"></oppia'
            '-noninteractive-math>'
        )
        content_dict = {
            'content_id': 'content',
            'html': valid_html_content1
        }
        customization_args_dict = {
            'choices': {
                'value': [
                    valid_html_content1,
                    '<p>2</p>',
                    '<p>3</p>',
                    valid_html_content2
                ]
            }
        }

        exploration1_state.update_content(
            state_domain.SubtitledHtml.from_dict(content_dict))
        exploration1_state.update_interaction_id('DragAndDropSortInput')
        exploration1_state.update_interaction_customization_args(
            customization_args_dict)

        exp_services.save_new_exploration(self.admin_id, exploration1)
        exp_models.ExplorationMathRichTextInfoModel(
            id='exp_id1',
            math_images_generation_required=True,
            latex_strings_without_svg=['+,+,+,+', '\\frac{x}{y}'],
            estimated_max_size_of_images_in_bytes=20000).put()

        svg_file_1 = (
            '<svg xmlns="http://www.w3.org/2000/svg" width="1.33ex" height="1.4'
            '29ex" viewBox="0 -511.5 572.5 615.4" focusable="false" style="vert'
            'ical-align: -0.241ex;"><g stroke="currentColor" fill="currentColo'
            'r" stroke-width="0" transform="matrix(1 0 0 -1 0 0)"><path stroke'
            '-width="1" d="M52 289Q59 331 106 386T222 442Q257 442 2864Q412 404'
            ' 406 402Q368 386 350 336Q290 115 290 78Q290 50 306 38T341 26Q37'
            '8 26 414 59T463 140Q466 150 469 151T485 153H489Q504 153 504 145284'
            ' 52 289Z"/></g></svg>'
        )
        svg_file_2 = (
            '<svg xmlns="http://www.w3.org/2000/svg" width="3.33ex" height="1.5'
            '25ex" viewBox="0 -511.5 572.5 615.4" focusable="false" style="vert'
            'ical-align: -0.241ex;"><g stroke="currentColor" fill="currentColo'
            'r" stroke-width="0" transform="matrix(1 0 0 -1 0 0)"><path stroke'
            '-width="1" d="M52 289Q59 331 106 386T222 442Q257 442 2864Q412 404'
            ' 406 402Q368 386 350 336Q290 115 290 78Q290 50 306 38T341 26Q37'
            '8 26 414 59T463 140Q466 150 469 151T485 153H489Q504 153 504 145284'
            ' 52 289Z"/></g></svg>'
        )
        image_data = {
            '+,+,+,+': {
                'svg_file': svg_file_1,
                'dimensions': {
                    'encoded_height_string': '1d429',
                    'encoded_width_string': '1d33',
                    'encoded_vertical_padding_string': '0d241'
                }
            },
            '\\frac{x}{y}': {
                'svg_file': svg_file_2,
                'dimensions': {
                    'encoded_height_string': '1d525',
                    'encoded_width_string': '3d33',
                    'encoded_vertical_padding_string': '0d241'
                }
            }
        }
        exp_services.update_exploration_with_math_svgs(
            'exp_id1', image_data)
        update_exploration = exp_fetchers.get_exploration_by_id('exp_id1')
        updated_html_string = ''
        for state in update_exploration.states.values():
            updated_html_string += (
                ''.join(state.get_all_html_content_strings()))
        filenames = (
            html_validation_service.
            extract_svg_filenames_in_math_rte_components(updated_html_string))

        self.assertEqual(len(filenames), 3)
        for filename in filenames:
            file_system_class = (
                fs_services.get_entity_file_system_class())
            fs = fs_domain.AbstractFileSystem(file_system_class(
                feconf.ENTITY_TYPE_EXPLORATION, 'exp_id1'))
            filepath = 'image/%s' % filename
            self.assertTrue(fs.isfile(filepath))
        exploration_math_rich_text_info_model = (
            exp_models.ExplorationMathRichTextInfoModel.get_by_id('exp_id1'))
        self.assertFalse(
            exploration_math_rich_text_info_model.
            math_images_generation_required)

    def test_updation_fails_when_image_file_is_not_provided(self):
        exploration1 = exp_domain.Exploration.create_default_exploration(
            'exp_id1', title='title1', category='category')
        exploration1.add_states(['FirstState'])
        exploration1_state = exploration1.states['FirstState']

        valid_html_content1 = (
            '<oppia-noninteractive-math math_content-with-value="{&amp;'
            'quot;raw_latex&amp;quot;: &amp;quot;\\\\frac{x}{y}&amp;quot'
            ';, &amp;quot;svg_filename&amp;quot;: &amp;quot;&amp;quot;}"'
            '></oppia-noninteractive-math>'
        )
        valid_html_content2 = (
            '<oppia-noninteractive-math math_content-with-value="{&amp;'
            'quot;raw_latex&amp;quot;: &amp;quot;+,+,+,+&amp;quot;, &amp;'
            'quot;svg_filename&amp;quot;: &amp;quot;&amp;quot;}"></oppia'
            '-noninteractive-math>'
        )
        content_dict = {
            'content_id': 'content',
            'html': valid_html_content1
        }
        customization_args_dict = {
            'choices': {
                'value': [
                    valid_html_content1,
                    '<p>2</p>',
                    '<p>3</p>',
                    valid_html_content2
                ]
            }
        }

        exploration1_state.update_content(
            state_domain.SubtitledHtml.from_dict(content_dict))
        exploration1_state.update_interaction_id('DragAndDropSortInput')
        exploration1_state.update_interaction_customization_args(
            customization_args_dict)

        exp_services.save_new_exploration(self.admin_id, exploration1)
        svg_file_1 = (
            '<svg xmlns="http://www.w3.org/2000/svg" width="1.33ex" height="1.4'
            '29ex" viewBox="0 -511.5 572.5 615.4" focusable="false" style="vert'
            'ical-align: -0.241ex;"><g stroke="currentColor" fill="currentColo'
            'r" stroke-width="0" transform="matrix(1 0 0 -1 0 0)"><path stroke'
            '-width="1" d="M52 289Q59 331 106 386T222 442Q257 442 2864Q412 404'
            ' 406 402Q368 386 350 336Q290 115 290 78Q290 50 306 38T341 26Q37'
            '8 26 414 59T463 140Q466 150 469 151T485 153H489Q504 153 504 145284'
            ' 52 289Z"/></g></svg>'
        )
        image_data = {
            '+,+,+,+': {
                'svg_file': svg_file_1,
                'dimensions': {
                    'encoded_height_string': '1d429',
                    'encoded_width_string': '1d33',
                    'encoded_vertical_padding_string': '0d241'
                }
            },
            '\\frac{x}{y}': {
                'svg_file': None,
                'dimensions': {
                    'encoded_height_string': '1d525',
                    'encoded_width_string': '3d33',
                    'encoded_vertical_padding_string': '0d241'
                }
            }
        }
        with self.assertRaisesRegexp(
            Exception,
            'No image data provided for file with name '):
            exp_services.update_exploration_with_math_svgs(
                'exp_id1', image_data)

    def test_updation_fails_when_svg_file_is_invalid(self):
        exploration1 = exp_domain.Exploration.create_default_exploration(
            'exp_id1', title='title1', category='category')
        exploration1.add_states(['FirstState'])
        exploration1_state = exploration1.states['FirstState']

        valid_html_content1 = (
            '<oppia-noninteractive-math math_content-with-value="{&amp;'
            'quot;raw_latex&amp;quot;: &amp;quot;\\\\frac{x}{y}&amp;quot'
            ';, &amp;quot;svg_filename&amp;quot;: &amp;quot;&amp;quot;}"'
            '></oppia-noninteractive-math>'
        )
        valid_html_content2 = (
            '<oppia-noninteractive-math math_content-with-value="{&amp;'
            'quot;raw_latex&amp;quot;: &amp;quot;+,+,+,+&amp;quot;, &amp;'
            'quot;svg_filename&amp;quot;: &amp;quot;&amp;quot;}"></oppia'
            '-noninteractive-math>'
        )
        content_dict = {
            'content_id': 'content',
            'html': valid_html_content1
        }
        customization_args_dict = {
            'choices': {
                'value': [
                    valid_html_content1,
                    '<p>2</p>',
                    '<p>3</p>',
                    valid_html_content2
                ]
            }
        }

        exploration1_state.update_content(
            state_domain.SubtitledHtml.from_dict(content_dict))
        exploration1_state.update_interaction_id('DragAndDropSortInput')
        exploration1_state.update_interaction_customization_args(
            customization_args_dict)

        exp_services.save_new_exploration(self.admin_id, exploration1)
        svg_file_1 = (
            '<svg xmlns="http://www.w3.org/2000/svg" width="1.33ex" height="1.4'
            '29ex" viewBox="0 -511.5 572.5 615.4" focusable="false" style="vert'
            'ical-align: -0.241ex;"><g stroke="currentColor" fill="currentColo'
            'r" stroke-width="0" transform="matrix(1 0 0 -1 0 0)"><path stroke'
            '-width="1" d="M52 289Q59 331 106 386T222 442Q257 442 2864Q412 404'
            ' 406 402Q368 386 350 336Q290 115 290 78Q290 50 306 38T341 26Q37'
            '8 26 414 59T463 140Q466 150 469 151T485 153H489Q504 153 504 145284'
            ' 52 289Z"/></g></svg>'
        )
        invalid_svg_file = (
            '<svg xmlns="http://www.w3.org/2000/svg" width="3.33ex" height="1.5'
            '25ex" viewBox="0 -511.5 572.5 615.4" focusable="false" style="vert'
            'ical-align: -0.241ex;"><invalid tag stroke="currentColor" fill="c'
            'urrentColor" stroke-width="0" transform="matrix(1 0 0 -1 0 0)">'
            '<path stroke-width="1" d="M52 289Q59 331 106 386T222 442Q257 442'
            ' 2864Q412 404 406 402Q368 386 350 336Q290 115 290 78Q290 50 306 3'
            '8T341 26Q378 26 414 59T463 140Q466 150 469 151T485 153H489Q504 15'
            '3 504 145284 52 289Z"/></g></svg>'
        )

        image_data = {
            '+,+,+,+': {
                'svg_file': svg_file_1,
                'dimensions': {
                    'encoded_height_string': '1d429',
                    'encoded_width_string': '1d33',
                    'encoded_vertical_padding_string': '0d241'
                }
            },
            '\\frac{x}{y}': {
                'svg_file': invalid_svg_file,
                'dimensions': {
                    'encoded_height_string': '1d525',
                    'encoded_width_string': '3d33',
                    'encoded_vertical_padding_string': '0d241'
                }
            }
        }
        with self.assertRaisesRegexp(
            Exception,
            'Image not recognized SVG image provided for latex \\\\frac{x}{y}'
            ' failed validation'):
            exp_services.update_exploration_with_math_svgs(
                'exp_id1', image_data)
=======
            param_changes._customization_args,  # pylint: disable=protected-access
            {'list_of_values': ['1', '2'], 'parse_with_jinja': False})
>>>>>>> 88db46f5
<|MERGE_RESOLUTION|>--- conflicted
+++ resolved
@@ -4558,8 +4558,7 @@
         self.assertEqual(param_changes._name, 'myParam')  # pylint: disable=protected-access
         self.assertEqual(param_changes._generator_id, 'RandomSelector')  # pylint: disable=protected-access
         self.assertEqual(
-<<<<<<< HEAD
-            param_changes._customization_args,
+            param_changes._customization_args,  # pylint: disable=protected-access
             {'list_of_values': ['1', '2'], 'parse_with_jinja': False})
 
 
@@ -5160,8 +5159,4 @@
             'Image not recognized SVG image provided for latex \\\\frac{x}{y}'
             ' failed validation'):
             exp_services.update_exploration_with_math_svgs(
-                'exp_id1', image_data)
-=======
-            param_changes._customization_args,  # pylint: disable=protected-access
-            {'list_of_values': ['1', '2'], 'parse_with_jinja': False})
->>>>>>> 88db46f5
+                'exp_id1', image_data)