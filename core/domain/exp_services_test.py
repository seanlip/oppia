--- conflicted
+++ resolved
@@ -1273,14 +1273,9 @@
       solution: null
     param_changes: []
     written_translations:
-<<<<<<< HEAD
-      content: {}
-      default_outcome: {}
-=======
       translations_mapping:
         content: {}
         default_outcome: {}
->>>>>>> f8b4c6a5
   New state:
     classifier_model_id: null
     content:
@@ -1311,14 +1306,9 @@
       solution: null
     param_changes: []
     written_translations:
-<<<<<<< HEAD
-      content: {}
-      default_outcome: {}
-=======
       translations_mapping:
         content: {}
         default_outcome: {}
->>>>>>> f8b4c6a5
 states_schema_version: %d
 tags: []
 title: A title
@@ -1371,14 +1361,9 @@
       solution: null
     param_changes: []
     written_translations:
-<<<<<<< HEAD
-      content: {}
-      default_outcome: {}
-=======
       translations_mapping:
         content: {}
         default_outcome: {}
->>>>>>> f8b4c6a5
   Renamed state:
     classifier_model_id: null
     content:
@@ -1409,14 +1394,9 @@
       solution: null
     param_changes: []
     written_translations:
-<<<<<<< HEAD
-      content: {}
-      default_outcome: {}
-=======
       translations_mapping:
         content: {}
         default_outcome: {}
->>>>>>> f8b4c6a5
 states_schema_version: %d
 tags: []
 title: A title
@@ -1595,14 +1575,9 @@
   solution: null
 param_changes: []
 written_translations:
-<<<<<<< HEAD
-  content: {}
-  default_outcome: {}
-=======
   translations_mapping:
     content: {}
     default_outcome: {}
->>>>>>> f8b4c6a5
 """) % (feconf.DEFAULT_INIT_STATE_NAME)
 
     SAMPLE_EXPORTED_DICT = {
@@ -1636,14 +1611,9 @@
   solution: null
 param_changes: []
 written_translations:
-<<<<<<< HEAD
-  content: {}
-  default_outcome: {}
-=======
   translations_mapping:
     content: {}
     default_outcome: {}
->>>>>>> f8b4c6a5
 """)
     }
 
@@ -1678,14 +1648,9 @@
   solution: null
 param_changes: []
 written_translations:
-<<<<<<< HEAD
-  content: {}
-  default_outcome: {}
-=======
   translations_mapping:
     content: {}
     default_outcome: {}
->>>>>>> f8b4c6a5
 """)
     }
 
@@ -2148,20 +2113,6 @@
 
     def test_update_written_translations(self):
         """Test update content translations."""
-<<<<<<< HEAD
-        exp_services.update_exploration(
-            self.owner_id, self.EXP_ID, _get_change_list(
-                self.init_state_name, 'written_translations', {
-                    'content': {
-                        'hi': {
-                            'html': '<p>Test!</p',
-                            'needs_update': True
-                        }
-                    },
-                    'default_outcome': {}
-                }),
-            'Added text translations.')
-=======
         written_translations_dict = {
             'translations_mapping': {
                 'content': {
@@ -2190,7 +2141,6 @@
                 self.owner_id, self.EXP_ID, _get_change_list(
                     self.init_state_name, 'written_translations',
                     [1, 2]), 'Added fake text translations.')
->>>>>>> f8b4c6a5
 
 
 class CommitMessageHandlingTests(ExplorationServicesUnitTests):
@@ -3153,12 +3103,8 @@
       solution: null
     param_changes: []
     written_translations:
-<<<<<<< HEAD
-      content: {}
-=======
       translations_mapping:
         content: {}
->>>>>>> f8b4c6a5
   %s:
     classifier_model_id: null
     content:
@@ -3187,14 +3133,9 @@
       solution: null
     param_changes: []
     written_translations:
-<<<<<<< HEAD
-      content: {}
-      default_outcome: {}
-=======
       translations_mapping:
         content: {}
         default_outcome: {}
->>>>>>> f8b4c6a5
 states_schema_version: %d
 tags: []
 title: Old Title
