--- conflicted
+++ resolved
@@ -3616,15 +3616,6 @@
     def test_delete_state_cmd_rejects_obsolete_translation_suggestions(
         self
     ) -> None:
-<<<<<<< HEAD
-        """Test deleting a state name."""
-        # Add a new state with content.
-        change_list = [
-            exp_domain.ExplorationChange({
-                'cmd': exp_domain.CMD_ADD_STATE,
-                'state_name': 'new state',
-            }),
-=======
         """Verify deleting a state name rejects corresponding suggestions."""
         # Add a new state with content.
         exploration = exp_fetchers.get_exploration_by_id(self.EXP_0_ID)
@@ -3648,21 +3639,11 @@
                 )
             }),
             # Add content.
->>>>>>> a2f0dc9a
             exp_domain.ExplorationChange({
                 'cmd': exp_domain.CMD_EDIT_STATE_PROPERTY,
                 'property_name': exp_domain.STATE_PROPERTY_CONTENT,
                 'state_name': 'new state',
                 'new_value': {
-<<<<<<< HEAD
-                    'content_id': 'content',
-                    'html': '<p>old content html</p>'
-                }
-            })
-        ]
-        exp_services.update_exploration(
-            self.owner_id, self.EXP_0_ID, change_list, '')
-=======
                     'content_id': content_id,
                     'html': '<p>old content html</p>'
                 }
@@ -3679,16 +3660,11 @@
         exploration = exp_fetchers.get_exploration_by_id(self.EXP_0_ID)
         self.assertIn('new state', exploration.states)
 
->>>>>>> a2f0dc9a
         # Create a translation suggestion for the state content.
         add_translation_change_dict = {
             'cmd': exp_domain.CMD_ADD_WRITTEN_TRANSLATION,
             'state_name': 'new state',
-<<<<<<< HEAD
-            'content_id': 'content',
-=======
             'content_id': content_id,
->>>>>>> a2f0dc9a
             'language_code': 'hi',
             'content_html': '<p>old content html</p>',
             'translation_html': '<p>Translation for original content.</p>',
@@ -3699,12 +3675,6 @@
             feconf.ENTITY_TYPE_EXPLORATION, self.EXP_0_ID, 1, self.owner_id,
             add_translation_change_dict, 'test description')
 
-<<<<<<< HEAD
-        exploration = exp_fetchers.get_exploration_by_id(self.EXP_0_ID)
-        self.assertIn('new state', exploration.states)
-
-=======
->>>>>>> a2f0dc9a
         # The new translation suggestion should be in review.
         in_review_suggestion = suggestion_services.get_suggestion_by_id(
             suggestion.suggestion_id)
@@ -3968,21 +3938,12 @@
             button_text_subtitle_unicode.unicode_str,
             'Continue')
 
-<<<<<<< HEAD
-    def test_update_interaction_customization_args_rejects_obsolete_translation_suggestions(
-=======
     def test_update_interaction_customization_args_rejects_obsolete_translation_suggestions( # pylint: disable=line-too-long
->>>>>>> a2f0dc9a
         self
     ) -> None:
         # Add a Continue button interaction to the exploration.
         content_id = 'ca_buttonText_1'
-<<<<<<< HEAD
-        exp_services.update_exploration(
-            self.owner_id, self.EXP_0_ID,
-=======
         change_list = (
->>>>>>> a2f0dc9a
             _get_change_list(
                 self.init_state_name, exp_domain.STATE_PROPERTY_INTERACTION_ID,
                 'Continue') +
@@ -3996,14 +3957,9 @@
                             'unicode_str': 'Continue'
                         }
                     }
-<<<<<<< HEAD
-                }),
-            '')
-=======
                 }))
         exp_services.update_exploration(
             self.owner_id, self.EXP_0_ID, change_list, 'Initial commit')
->>>>>>> a2f0dc9a
 
         # Create a translation suggestion for the Continue button content.
         add_translation_change_dict = {
@@ -4039,11 +3995,7 @@
                         }
                     }
                 }),
-<<<<<<< HEAD
-            '')
-=======
             'Replace Continue button content ID')
->>>>>>> a2f0dc9a
 
         # The translation suggestion should be rejected after the corresponding
         # content ID is deleted.
