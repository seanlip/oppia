# coding: utf-8
#
# Copyright 2020 The Oppia Authors. All Rights Reserved.
#
# Licensed under the Apache License, Version 2.0 (the "License");
# you may not use this file except in compliance with the License.
# You may obtain a copy of the License at
#
#      http://www.apache.org/licenses/LICENSE-2.0
#
# Unless required by applicable law or agreed to in writing, software
# distributed under the License is distributed on an "AS-IS" BASIS,
# WITHOUT WARRANTIES OR CONDITIONS OF ANY KIND, either express or implied.
# See the License for the specific language governing permissions and
# limitations under the License.


""" Tests for Suggestion-related one-off jobs"""

from __future__ import absolute_import  # pylint: disable=import-only-modules
from __future__ import unicode_literals  # pylint: disable=import-only-modules

import datetime
import os

from constants import constants
from core.domain import exp_domain
from core.domain import exp_fetchers
from core.domain import exp_services
from core.domain import fs_domain
from core.domain import question_domain
from core.domain import suggestion_jobs_one_off
from core.domain import suggestion_services
from core.domain import user_services
from core.platform import models
from core.tests import test_utils
import feconf
import python_utils
import utils

(suggestion_models, feedback_models, user_models,) = (
    models.Registry.import_models([
        models.NAMES.suggestion, models.NAMES.feedback, models.NAMES.user]))


class QuestionSuggestionMigrationJobManagerTests(test_utils.GenericTestBase):

    ALBERT_EMAIL = 'albert@example.com'
    ALBERT_NAME = 'albert'

    QUESTION_ID = 'question_id'

    def setUp(self):
        super(QuestionSuggestionMigrationJobManagerTests, self).setUp()

        self.signup(self.ALBERT_EMAIL, self.ALBERT_NAME)
        self.albert_id = self.get_user_id_from_email(self.ALBERT_EMAIL)
        self.process_and_flush_pending_mapreduce_tasks()
        self.skill_id = 'skill_id'
        self.save_new_skill(
            self.skill_id, self.albert_id, description='Skill Description')

    def _run_job_and_verify_output(self, expected_output):
        """Runs the QuestionSuggestionMigrationJobManager and
        verifies that the output matches the expected output.

        Args:
            expected_output: list(str). The expected output from the one off
                job.
        """
        job_id = (
            suggestion_jobs_one_off
            .QuestionSuggestionMigrationJobManager.create_new())
        (
            suggestion_jobs_one_off
            .QuestionSuggestionMigrationJobManager.enqueue(job_id)
        )
        self.process_and_flush_pending_mapreduce_tasks()

        actual_output = (
            suggestion_jobs_one_off
            .QuestionSuggestionMigrationJobManager.get_output(job_id))

        self.assertItemsEqual(actual_output, expected_output)

    def test_migration_job_does_not_convert_up_to_date_suggestion(self):
        suggestion_change = {
            'cmd': (
                question_domain
                .CMD_CREATE_NEW_FULLY_SPECIFIED_QUESTION),
            'question_dict': {
                'question_state_data': self._create_valid_question_data(
                    'default_state').to_dict(),
                'language_code': 'en',
                'question_state_data_schema_version': (
                    feconf.CURRENT_STATE_SCHEMA_VERSION),
                'linked_skill_ids': [self.skill_id],
                'inapplicable_skill_misconception_ids': []
            },
            'skill_id': self.skill_id,
            'skill_difficulty': 0.3
        }

        suggestion = suggestion_services.create_suggestion(
            feconf.SUGGESTION_TYPE_ADD_QUESTION,
            feconf.ENTITY_TYPE_SKILL, self.skill_id, 1,
            self.albert_id, suggestion_change, 'test description')

        self.assertEqual(
            suggestion.change.question_dict[
                'question_state_data_schema_version'],
            feconf.CURRENT_STATE_SCHEMA_VERSION)

        expected_output = [u'[u\'SUCCESS\', 1]']
        self._run_job_and_verify_output(expected_output)

        updated_suggestion = suggestion_services.get_suggestion_by_id(
            suggestion.suggestion_id)
        self.assertEqual(
            updated_suggestion.change.question_dict[
                'question_state_data_schema_version'],
            feconf.CURRENT_STATE_SCHEMA_VERSION)

    def test_migration_job_after_deleting_question_suggestion(self):
        suggestion_id = (
            self.save_new_question_suggestion_with_state_data_schema_v27(
                self.albert_id, self.skill_id))
        suggestion_models.GeneralSuggestionModel.delete_by_id(suggestion_id)

        suggestion = suggestion_services.get_suggestion_by_id(suggestion_id)
        self.assertEqual(suggestion, None)

        expected_output = []
        self._run_job_and_verify_output(expected_output)

    def test_migration_job_converts_old_question_suggestion(self):
        suggestion_id = (
            self.save_new_question_suggestion_with_state_data_schema_v27(
                self.albert_id, self.skill_id))
        old_suggestion_model = (
            suggestion_models.GeneralSuggestionModel.get(
                suggestion_id, strict=False))
        self.assertEqual(
            old_suggestion_model.change_cmd['question_dict'][
                'question_state_data_schema_version'], 27)

        expected_output = [u'[u\'SUCCESS\', 1]']
        self._run_job_and_verify_output(expected_output)

        updated_suggestion_model = (
            suggestion_models.GeneralSuggestionModel.get(
                suggestion_id, strict=False))
        self.assertEqual(
            updated_suggestion_model.change_cmd['question_dict'][
                'question_state_data_schema_version'],
            feconf.CURRENT_STATE_SCHEMA_VERSION)

    def test_migration_job_output_with_invalid_question_suggestion(self):
        suggestion_id = (
            self.save_new_question_suggestion_with_state_data_schema_v27(
                self.albert_id, self.skill_id, suggestion_id='suggestion456'))

        suggestion_model = (
            suggestion_models.GeneralSuggestionModel.get(
                suggestion_id, strict=False))

        # Adding some invalid values in suggestion.
        suggestion_model.language_code = None
        suggestion_model.update_timestamps(update_last_updated_time=False)
        suggestion_model.put()

        expected_output = [
            u'[u\'POST_MIGRATION_VALIDATION_FALIURE\', '
            '[u"(\'suggestion456\', '
            'ValidationError(u\'Expected language_code '
            'to be en, received None\',))"]]'
        ]
        self._run_job_and_verify_output(expected_output)

    def test_migration_job_yields_no_output_for_non_question_suggestion(self):
        exp_id = 'expId1'
        exploration = (
            self.save_new_linear_exp_with_state_names_and_interactions(
                exp_id, self.albert_id, ['State 1', 'State 2'],
                ['TextInput'], category='Algebra'))

        add_translation_change_dict = {
            'cmd': exp_domain.CMD_ADD_TRANSLATION,
            'state_name': 'State 1',
            'content_id': 'content',
            'language_code': 'hi',
            'content_html': exploration.states['State 1'].content.html,
            'translation_html': '<p>This is translated html.</p>'
        }

        suggestion_services.create_suggestion(
            feconf.SUGGESTION_TYPE_TRANSLATE_CONTENT,
            feconf.ENTITY_TYPE_EXPLORATION,
            exp_id, 1, self.albert_id, add_translation_change_dict,
            'test description')

        expected_output = []
        self._run_job_and_verify_output(expected_output)

    def test_migration_job_yields_exception_message(self):
        def mock_raise_expection_method(item):
            raise Exception(item.id)

        suggestion_id = 'suggestion456'
        self.save_new_question_suggestion_with_state_data_schema_v27(
            self.albert_id, self.skill_id, suggestion_id=suggestion_id)

        with self.swap(
            suggestion_services, 'get_suggestion_from_model',
            mock_raise_expection_method):
            expected_output = [
                u'[u\'MIGRATION_FAILURE\', [u"(\'suggestion456\', '
                'Exception(\'suggestion456\',))"]]']
            self._run_job_and_verify_output(expected_output)


class SuggestionMathRteAuditOneOffJobTests(test_utils.GenericTestBase):

    target_id = 'exp1'
    target_version_at_submission = 1
    AUTHOR_EMAIL = 'author@example.com'
    REVIEWER_EMAIL = 'reviewer@example.com'
    EXPLORATION_THREAD_ID = 'exploration.exp1.thread_1'
    SKILL_THREAD_ID = 'skill1.thread1'
    fake_date = datetime.datetime(2016, 4, 10, 0, 0, 0, 0)

    def setUp(self):
        super(SuggestionMathRteAuditOneOffJobTests, self).setUp()
        self.signup(self.AUTHOR_EMAIL, 'author')
        self.author_id = self.get_user_id_from_email(self.AUTHOR_EMAIL)
        self.signup(self.REVIEWER_EMAIL, 'reviewer')
        self.reviewer_id = self.get_user_id_from_email(self.REVIEWER_EMAIL)
        self.process_and_flush_pending_mapreduce_tasks()

    def mock_generate_new_exploration_thread_id(
            self, unused_entity_type, unused_entity_id):
        return self.EXPLORATION_THREAD_ID

    def mock_generate_new_skill_thread_id(
            self, unused_entity_type, unused_entity_id):
        return self.SKILL_THREAD_ID

    def test_for_html_in_suggestions_with_math_rte(self):
        """Checks that correct number of hints are tabulated when
        there is single exploration.
        """
        html_content = (
            '<p>Value</p><oppia-noninteractive-math math_content-with-value='
            '"{&amp;quot;raw_latex&amp;quot;: &amp;quot;+,-,-,+&amp;quot;, &'
            'amp;quot;svg_filename&amp;quot;: &amp;quot;&amp;quot;}"></oppia'
            '-noninteractive-math>')

        state_dict = {
            'classifier_model_id': None,
            'content': {
                'content_id': 'content',
                'html': html_content
            },
            'interaction': {
                'answer_groups': [],
                'confirmed_unclassified_answers': [],
                'customization_args': {},
                'default_outcome': {
                    'dest': 'Introduction',
                    'feedback': {
                        'content_id': 'default_outcome',
                        'html': html_content
                    },
                    'labelled_as_correct': False,
                    'param_changes': [],
                    'refresher_exploration_id': None,
                    'missing_prerequisite_skill_id': None
                },
                'hints': [],
                'id': None,
                'solution': None,
            },
            'next_content_id_index': 0,
            'param_changes': [],
            'recorded_voiceovers': {
                'voiceovers_mapping': {
                    'content': {},
                    'default_outcome': {}
                }
            },
            'solicit_answer_details': False,
            'written_translations': {
                'translations_mapping': {
                    'content': {},
                    'default_outcome': {}
                }
            }
        }
        states = {
            'Introduction': state_dict
        }
        exploration = (
            exp_domain.Exploration(
                'exp1', feconf.DEFAULT_EXPLORATION_TITLE,
                feconf.DEFAULT_EXPLORATION_CATEGORY,
                feconf.DEFAULT_EXPLORATION_OBJECTIVE,
                constants.DEFAULT_LANGUAGE_CODE, [], '', '',
                feconf.CURRENT_STATE_SCHEMA_VERSION,
                feconf.DEFAULT_INIT_STATE_NAME, states, {}, [], 0, False,
                False))
        exp_services.save_new_exploration(self.author_id, exploration)
        add_translation_change_dict = {
            'cmd': 'add_translation',
            'state_name': 'Introduction',
            'content_id': 'content',
            'language_code': 'hi',
            'content_html': html_content,
            'translation_html': html_content
        }
        with self.swap(
            feedback_models.GeneralFeedbackThreadModel,
            'generate_new_thread_id',
            self.mock_generate_new_exploration_thread_id):
            suggestion_services.create_suggestion(
                feconf.SUGGESTION_TYPE_TRANSLATE_CONTENT,
                feconf.ENTITY_TYPE_EXPLORATION,
                self.target_id, self.target_version_at_submission,
                self.author_id, add_translation_change_dict, 'test description')
        answer_group = {
            'outcome': {
                'dest': None,
                'feedback': {
                    'content_id': 'feedback_1',
                    'html': html_content
                },
                'labelled_as_correct': True,
                'param_changes': [],
                'refresher_exploration_id': None,
                'missing_prerequisite_skill_id': None
            },
            'rule_specs': [{
                'inputs': {
                    'x': 0
                },
                'rule_type': 'Equals'
            }],
            'training_data': [],
            'tagged_skill_misconception_id': None
        }
        question_state_dict_with_math = {
            'content': {
                'content_id': 'content_1',
                'html': 'Question 1'
            },
            'recorded_voiceovers': {
                'voiceovers_mapping': {
                    'ca_choices_0': {},
                    'content_1': {},
                    'feedback_1': {},
                    'feedback_2': {},
                    'hint_1': {},
                    'solution': {}
                }
            },
            'written_translations': {
                'translations_mapping': {
                    'ca_choices_0': {},
                    'content_1': {},
                    'feedback_1': {},
                    'feedback_2': {},
                    'hint_1': {},
                    'solution': {
                        'en': {
                            'data_format': 'html',
                            'translation': html_content,
                            'needs_update': True
                        }
                    }
                }
            },
            'interaction': {
                'answer_groups': [answer_group],
                'confirmed_unclassified_answers': [],
                'customization_args': {
                    'choices': {
                        'value': [{
                            'content_id': 'ca_choices_0',
                            'html': html_content
                        }]
                    },
                    'showChoicesInShuffledOrder': {
                        'value': True
                    }
                },
                'default_outcome': {
                    'dest': None,
                    'feedback': {
                        'content_id': 'feedback_2',
                        'html': html_content
                    },
                    'param_changes': [],
                    'refresher_exploration_id': None,
                    'labelled_as_correct': True,
                    'missing_prerequisite_skill_id': None
                },
                'hints': [{
                    'hint_content': {
                        'content_id': 'hint_1',
                        'html': 'Hint 1'
                    }
                }],
                'solution': {
                    'answer_is_exclusive': False,
                    'correct_answer': 0,
                    'explanation': {
                        'content_id': 'solution',
                        'html': '<p>This is a solution.</p>'
                    }
                },
                'id': 'MultipleChoiceInput'
            },
            'next_content_id_index': 3,
            'param_changes': [],
            'solicit_answer_details': False,
            'classifier_model_id': None
        }
        suggestion_dict_with_math = {
            'suggestion_id': 'skill2.thread1',
            'suggestion_type': feconf.SUGGESTION_TYPE_ADD_QUESTION,
            'target_type': feconf.ENTITY_TYPE_SKILL,
            'target_id': 'skill2',
            'target_version_at_submission': 1,
            'status': suggestion_models.STATUS_ACCEPTED,
            'author_name': 'author',
            'final_reviewer_id': self.reviewer_id,
            'change': {
                'cmd': question_domain.CMD_CREATE_NEW_FULLY_SPECIFIED_QUESTION,
                'question_dict': {
                    'question_state_data': question_state_dict_with_math,
                    'language_code': 'en',
                    'question_state_data_schema_version': (
                        feconf.CURRENT_STATE_SCHEMA_VERSION),
                    'linked_skill_ids': ['skill_2'],
                    'inapplicable_skill_misconception_ids': ['skillid12345-1']
                },
                'skill_id': 'skill_2',
                'skill_difficulty': 0.3,
            },
            'score_category': 'question.skill1',
            'last_updated': utils.get_time_in_millisecs(self.fake_date)
        }
        with self.swap(
            feedback_models.GeneralFeedbackThreadModel,
            'generate_new_thread_id', self.mock_generate_new_skill_thread_id):
            suggestion_services.create_suggestion(
                feconf.SUGGESTION_TYPE_ADD_QUESTION,
                feconf.ENTITY_TYPE_SKILL,
                'skill1', feconf.CURRENT_STATE_SCHEMA_VERSION,
                self.author_id, suggestion_dict_with_math['change'],
                'test description')

        job_id = (
            suggestion_jobs_one_off.
            SuggestionMathRteAuditOneOffJob.create_new())
        suggestion_jobs_one_off.SuggestionMathRteAuditOneOffJob.enqueue(job_id)
        self.process_and_flush_pending_mapreduce_tasks()

        actual_output = (
            suggestion_jobs_one_off.
            SuggestionMathRteAuditOneOffJob.get_output(job_id))
        self.assertRegexpMatches(
            python_utils.UNICODE(actual_output),
            '2 suggestions have Math components in them')

    def test_for_html_in_suggestion_edit_content_with_math_rte(self):
        """Checks that correct number of hints are tabulated when
        there is single exploration.
        """
        html_content = (
            '<p>Value</p><oppia-noninteractive-math raw_latex-with-value="&a'
            'mp;quot;+,-,-,+&amp;quot;"></oppia-noninteractive-math>')

        state_dict = {
            'classifier_model_id': None,
            'content': {
                'content_id': 'content',
                'html': html_content
            },
            'interaction': {
                'answer_groups': [],
                'confirmed_unclassified_answers': [],
                'customization_args': {},
                'default_outcome': {
                    'dest': 'Introduction',
                    'feedback': {
                        'content_id': 'default_outcome',
                        'html': html_content
                    },
                    'labelled_as_correct': False,
                    'param_changes': [],
                    'refresher_exploration_id': None,
                    'missing_prerequisite_skill_id': None
                },
                'hints': [],
                'id': None,
                'solution': None,
            },
            'next_content_id_index': 0,
            'param_changes': [],
            'recorded_voiceovers': {
                'voiceovers_mapping': {
                    'content': {},
                    'default_outcome': {}
                }
            },
            'solicit_answer_details': False,
            'written_translations': {
                'translations_mapping': {
                    'content': {},
                    'default_outcome': {}
                }
            }
        }
        states = {
            'Introduction': state_dict
        }
        exploration = (
            exp_domain.Exploration(
                'exp1', feconf.DEFAULT_EXPLORATION_TITLE,
                feconf.DEFAULT_EXPLORATION_CATEGORY,
                feconf.DEFAULT_EXPLORATION_OBJECTIVE,
                constants.DEFAULT_LANGUAGE_CODE, [], '', '',
                feconf.CURRENT_STATE_SCHEMA_VERSION,
                feconf.DEFAULT_INIT_STATE_NAME, states, {}, [], 0, False,
                False))
        exp_services.save_new_exploration(self.author_id, exploration)
        change_dict = {
            'cmd': exp_domain.CMD_EDIT_STATE_PROPERTY,
            'property_name': exp_domain.STATE_PROPERTY_CONTENT,
            'state_name': 'Introduction',
            'new_value': {
                'content_id': 'content',
                'html': 'suggestion content'
            },
            'old_value': {
                'content_id': 'content',
                'html': html_content
            }
        }
        with self.swap(
            feedback_models.GeneralFeedbackThreadModel,
            'generate_new_thread_id',
            self.mock_generate_new_exploration_thread_id):
            suggestion_services.create_suggestion(
                feconf.SUGGESTION_TYPE_EDIT_STATE_CONTENT,
                feconf.ENTITY_TYPE_EXPLORATION,
                self.target_id, self.target_version_at_submission,
                self.author_id, change_dict, 'test description')

        job_id = (
            suggestion_jobs_one_off.
            SuggestionMathRteAuditOneOffJob.create_new())
        suggestion_jobs_one_off.SuggestionMathRteAuditOneOffJob.enqueue(job_id)
        self.process_and_flush_pending_mapreduce_tasks()

        actual_output = (
            suggestion_jobs_one_off.
            SuggestionMathRteAuditOneOffJob.get_output(job_id))
        self.assertRegexpMatches(
            python_utils.UNICODE(actual_output),
            '1 suggestions have Math components in them')

    def test_for_html_in_suggestion_with_no_math_rte(self):
        html_content = '<p>This has no Math components</p>'
        answer_group = {
            'outcome': {
                'dest': None,
                'feedback': {
                    'content_id': 'feedback_1',
                    'html': html_content
                },
                'labelled_as_correct': True,
                'param_changes': [],
                'refresher_exploration_id': None,
                'missing_prerequisite_skill_id': None
            },
            'rule_specs': [{
                'inputs': {
                    'x': 0
                },
                'rule_type': 'Equals'
            }],
            'training_data': [],
            'tagged_skill_misconception_id': None
        }

        question_state_dict_without_math = {
            'content': {
                'content_id': 'content_1',
                'html': 'Question 1'
            },
            'recorded_voiceovers': {
                'voiceovers_mapping': {
                    'ca_choices_0': {},
                    'content_1': {},
                    'feedback_1': {},
                    'feedback_2': {},
                    'hint_1': {},
                    'solution': {}
                }
            },
            'written_translations': {
                'translations_mapping': {
                    'ca_choices_0': {},
                    'content_1': {},
                    'feedback_1': {},
                    'feedback_2': {},
                    'hint_1': {},
                    'solution': {
                        'en': {
                            'data_format': 'html',
                            'translation': html_content,
                            'needs_update': True
                        }
                    }
                }
            },
            'interaction': {
                'answer_groups': [answer_group],
                'confirmed_unclassified_answers': [],
                'customization_args': {
                    'choices': {
                        'value': [{
                            'content_id': 'ca_choices_0',
                            'html': html_content
                        }]
                    },
                    'showChoicesInShuffledOrder': {
                        'value': True
                    }
                },
                'default_outcome': {
                    'dest': None,
                    'feedback': {
                        'content_id': 'feedback_2',
                        'html': html_content
                    },
                    'param_changes': [],
                    'refresher_exploration_id': None,
                    'labelled_as_correct': True,
                    'missing_prerequisite_skill_id': None
                },
                'hints': [{
                    'hint_content': {
                        'content_id': 'hint_1',
                        'html': 'Hint 1'
                    }
                }],
                'solution': {
                    'answer_is_exclusive': False,
                    'correct_answer': 0,
                    'explanation': {
                        'content_id': 'solution',
                        'html': '<p>This is a solution.</p>'
                    }
                },
                'id': 'MultipleChoiceInput'
            },
            'next_content_id_index': 3,
            'param_changes': [],
            'solicit_answer_details': False,
            'classifier_model_id': None
        }
        suggestion_dict_without_math = {
            'suggestion_id': 'skill2.thread1',
            'suggestion_type': feconf.SUGGESTION_TYPE_ADD_QUESTION,
            'target_type': feconf.ENTITY_TYPE_SKILL,
            'target_id': 'skill2',
            'target_version_at_submission': 1,
            'status': suggestion_models.STATUS_ACCEPTED,
            'author_name': 'author',
            'final_reviewer_id': self.reviewer_id,
            'change': {
                'cmd': question_domain.CMD_CREATE_NEW_FULLY_SPECIFIED_QUESTION,
                'question_dict': {
                    'question_state_data': question_state_dict_without_math,
                    'language_code': 'en',
                    'question_state_data_schema_version': (
                        feconf.CURRENT_STATE_SCHEMA_VERSION),
                    'linked_skill_ids': ['skill_2'],
                    'inapplicable_skill_misconception_ids': ['skillid12345-1']
                },
                'skill_id': 'skill_2',
                'skill_difficulty': 0.3,
            },
            'score_category': 'question.skill1',
            'last_updated': utils.get_time_in_millisecs(self.fake_date)
        }
        with self.swap(
            feedback_models.GeneralFeedbackThreadModel,
            'generate_new_thread_id', self.mock_generate_new_skill_thread_id):
            suggestion_services.create_suggestion(
                feconf.SUGGESTION_TYPE_ADD_QUESTION,
                feconf.ENTITY_TYPE_SKILL,
                'skill1', feconf.CURRENT_STATE_SCHEMA_VERSION,
                self.author_id, suggestion_dict_without_math['change'],
                'test description')

        job_id = (
            suggestion_jobs_one_off.
            SuggestionMathRteAuditOneOffJob.create_new())
        suggestion_jobs_one_off.SuggestionMathRteAuditOneOffJob.enqueue(job_id)
        self.process_and_flush_pending_mapreduce_tasks()

        actual_output = (
            suggestion_jobs_one_off.
            SuggestionMathRteAuditOneOffJob.get_output(job_id))
        self.assertEqual(len(actual_output), 0)


class SuggestionSvgFilenameValidationOneOffJobTests(test_utils.GenericTestBase):
    target_id_1 = 'exp1'
    target_version_at_submission = 1
    AUTHOR_EMAIL_1 = 'author1@example.com'
    REVIEWER_EMAIL_1 = 'reviewer1@example.com'

    class MockExploration(python_utils.OBJECT):
        """Mocks an exploration. To be used only for testing."""

        def __init__(self, exploration_id, states):
            self.id = exploration_id
            self.states = states
            self.category = 'Algebra'

        def get_content_html(self, state_name, content_id):
            """Used to mock the get_content_html method for explorations."""
            # state_name and content_id are used here to suppress the unused
            # arguments warning. The main goal of this method is to just
            # produce content html for the tests.
            return '<p>State name: %s, Content id: %s</p>' % (
                state_name, content_id
            )

    # All mock explorations created for testing.
    explorations = [
        MockExploration('exp1', {'state_1': {}, 'state_2': {}}),
        MockExploration('exp2', {'state_1': {}, 'state_2': {}}),
        MockExploration('exp3', {'state_1': {}, 'state_2': {}}),
    ]

    def mock_generate_new_skill_thread_id(
            self, unused_entity_type, unused_entity_id):
        return 'skill1.thread1'

    def mock_get_exploration_by_id(self, exp_id):
        for exp in self.explorations:
            if exp.id == exp_id:
                return exp

    def setUp(self):
        super(SuggestionSvgFilenameValidationOneOffJobTests, self).setUp()

        self.signup(self.AUTHOR_EMAIL_1, 'author1')
        self.author_id_1 = self.get_user_id_from_email(self.AUTHOR_EMAIL_1)
        self.signup(self.REVIEWER_EMAIL_1, 'reviewer1')
        self.reviewer_id_1 = self.get_user_id_from_email(self.REVIEWER_EMAIL_1)
        self.process_and_flush_pending_mapreduce_tasks()

    def test_job_when_suggestions_have_invalid_filenames(self):
        invalid_html_content1 = (
            '<oppia-noninteractive-math math_content-with-value="{&amp;'
            'quot;raw_latex&amp;quot;: &amp;quot;-,-,-,-&amp;quot;, &amp;'
            'quot;svg_filename&amp;quot;: &amp;quot;&amp;quot;}"></oppia'
            '-noninteractive-math>'
        )
        invalid_html_content2 = (
            '<oppia-noninteractive-math math_content-with-value="{&amp;'
            'quot;raw_latex&amp;quot;: &amp;quot;+,+,+,+&amp;quot;, &amp;'
            'quot;svg_filename&amp;quot;: &amp;quot;&amp;quot;}"></oppia'
            '-noninteractive-math>'
        )

        change1 = {
            'cmd': exp_domain.CMD_EDIT_STATE_PROPERTY,
            'property_name': exp_domain.STATE_PROPERTY_CONTENT,
            'state_name': 'state_1',
            'new_value': {
                'content_id': 'content',
                'html': '<p>Suggestion html</p>'
            },
            'old_value': {
                'content_id': 'content',
                'html': invalid_html_content1
            }
        }

        change2 = {
            'cmd': exp_domain.CMD_EDIT_STATE_PROPERTY,
            'property_name': exp_domain.STATE_PROPERTY_CONTENT,
            'state_name': 'state_2',
            'new_value': {
                'content_id': 'content',
                'html': '<p>Suggestion html2</p>'
            },
            'old_value': {
                'content_id': 'content',
                'html': invalid_html_content2
            }
        }

        with self.swap(
            exp_fetchers, 'get_exploration_by_id',
            self.mock_get_exploration_by_id):

            suggestion1 = suggestion_services.create_suggestion(
                feconf.SUGGESTION_TYPE_EDIT_STATE_CONTENT,
                feconf.ENTITY_TYPE_EXPLORATION,
                self.target_id_1, self.target_version_at_submission,
                self.author_id_1, change1, 'test description')

            suggestion2 = suggestion_services.create_suggestion(
                feconf.SUGGESTION_TYPE_EDIT_STATE_CONTENT,
                feconf.ENTITY_TYPE_EXPLORATION,
                self.target_id_1, self.target_version_at_submission,
                self.author_id_1, change2, 'test description')

        job_id = (
            suggestion_jobs_one_off.
            SuggestionSvgFilenameValidationOneOffJob.create_new())
        (
            suggestion_jobs_one_off.
            SuggestionSvgFilenameValidationOneOffJob.enqueue(job_id))
        self.process_and_flush_pending_mapreduce_tasks()

        actual_output = (
            suggestion_jobs_one_off.
            SuggestionSvgFilenameValidationOneOffJob.get_output(job_id))
        expected_output = [
            u'[u\'Overall result\', {u\'number_of_suggestions_with_no_svgs\': '
            u'2, u\'number_of_math_tags_with_invalid_svg_filename\': 2}]',
            u'[u\'math tags with no SVGs in suggestion with ID %s\', '
            u'[u\'%s\']]' % (suggestion1.suggestion_id, invalid_html_content1),
            u'[u\'math tags with no SVGs in suggestion with ID %s\', '
            u'[u\'%s\']]' % (suggestion2.suggestion_id, invalid_html_content2),
        ]
        self.assertEqual(sorted(actual_output), sorted(expected_output))

    def test_job_when_suggestions_have_valid_filenames(self):
        valid_html_content1 = (
            '<oppia-noninteractive-math math_content-with-value="{&amp;'
            'quot;raw_latex&amp;quot;: &amp;quot;-,-,-,-&amp;quot;, &amp;'
            'quot;svg_filename&amp;quot;: &amp;quot;file1.svg&amp;quot;}">'
            '</oppia-noninteractive-math>'
        )
        with python_utils.open_file(
            os.path.join(feconf.TESTS_DATA_DIR, 'test_svg.svg'), 'rb',
            encoding=None) as f:
            raw_image = f.read()
        fs = fs_domain.AbstractFileSystem(
            fs_domain.GcsFileSystem(
                feconf.ENTITY_TYPE_EXPLORATION, self.target_id_1))
        fs.commit('image/file1.svg', raw_image, mimetype='image/svg+xml')

        change1 = {
            'cmd': exp_domain.CMD_EDIT_STATE_PROPERTY,
            'property_name': exp_domain.STATE_PROPERTY_CONTENT,
            'state_name': 'state_1',
            'new_value': {
                'content_id': 'content',
                'html': '<p>Suggestion html</p>'
            },
            'old_value': {
                'content_id': 'content',
                'html': valid_html_content1
            }
        }

        with self.swap(
            exp_fetchers, 'get_exploration_by_id',
            self.mock_get_exploration_by_id):

            suggestion_services.create_suggestion(
                feconf.SUGGESTION_TYPE_EDIT_STATE_CONTENT,
                feconf.ENTITY_TYPE_EXPLORATION,
                self.target_id_1, self.target_version_at_submission,
                self.author_id_1, change1, 'test description')

        job_id = (
            suggestion_jobs_one_off.
            SuggestionSvgFilenameValidationOneOffJob.create_new())
        (
            suggestion_jobs_one_off.
            SuggestionSvgFilenameValidationOneOffJob.enqueue(job_id))
        self.process_and_flush_pending_mapreduce_tasks()

        actual_output = (
            suggestion_jobs_one_off.
            SuggestionSvgFilenameValidationOneOffJob.get_output(job_id))
        self.assertEqual(actual_output, [])

    def test_job_when_suggestions_have_invalid_math_tags(self):
        invalid_html = (
            '<oppia-noninteractive-math></oppia-noninteractive-math>')
        with python_utils.open_file(
            os.path.join(feconf.TESTS_DATA_DIR, 'test_svg.svg'), 'rb',
            encoding=None) as f:
            raw_image = f.read()
        fs = fs_domain.AbstractFileSystem(
            fs_domain.GcsFileSystem(
                feconf.ENTITY_TYPE_EXPLORATION, self.target_id_1))
        fs.commit('image/file1.svg', raw_image, mimetype='image/svg+xml')

        change1 = {
            'cmd': exp_domain.CMD_EDIT_STATE_PROPERTY,
            'property_name': exp_domain.STATE_PROPERTY_CONTENT,
            'state_name': 'state_1',
            'new_value': {
                'content_id': 'content',
                'html': '<p>Suggestion html</p>'
            },
            'old_value': {
                'content_id': 'content',
                'html': invalid_html
            }
        }

        with self.swap(
            exp_fetchers, 'get_exploration_by_id',
            self.mock_get_exploration_by_id):

            suggestion = suggestion_services.create_suggestion(
                feconf.SUGGESTION_TYPE_EDIT_STATE_CONTENT,
                feconf.ENTITY_TYPE_EXPLORATION,
                self.target_id_1, self.target_version_at_submission,
                self.author_id_1, change1, 'test description')

        job_id = (
            suggestion_jobs_one_off.
            SuggestionSvgFilenameValidationOneOffJob.create_new())
        (
            suggestion_jobs_one_off.
            SuggestionSvgFilenameValidationOneOffJob.enqueue(job_id))
        self.process_and_flush_pending_mapreduce_tasks()

        actual_output = (
            suggestion_jobs_one_off.
            SuggestionSvgFilenameValidationOneOffJob.get_output(job_id))
        expected_output = [
            u'[u\'invalid-math-content-attribute-in-math-tag\', [u\'%s\']]' % (
                suggestion.suggestion_id)]
        self.assertEqual(actual_output, expected_output)

    def test_job_acts_only_on_suggestion_edit_state_content(self):

        change1 = {
            'cmd': question_domain.CMD_CREATE_NEW_FULLY_SPECIFIED_QUESTION,
            'question_dict': {
                'question_state_data': self._create_valid_question_data(
                    'default_state').to_dict(),
                'language_code': 'en',
                'question_state_data_schema_version': (
                    feconf.CURRENT_STATE_SCHEMA_VERSION),
                'linked_skill_ids': ['skill_1'],
                'inapplicable_skill_misconception_ids': ['skillid12345-1']
            },
            'skill_id': 'skill_1',
            'skill_difficulty': 0.3,
        }

        with self.swap(
            feedback_models.GeneralFeedbackThreadModel,
            'generate_new_thread_id', self.mock_generate_new_skill_thread_id):
            suggestion_services.create_suggestion(
                feconf.SUGGESTION_TYPE_ADD_QUESTION,
                feconf.ENTITY_TYPE_SKILL,
                'skill_1', feconf.CURRENT_STATE_SCHEMA_VERSION,
                self.author_id_1, change1, 'test description')

        change2 = {
            'cmd': exp_domain.CMD_ADD_TRANSLATION,
            'state_name': 'state_1',
            'content_id': 'content',
            'language_code': 'hi',
            'content_html': '<p>State name: state_1, Content id: content</p>',
            'translation_html': '<p>This is translated html.</p>'
        }
        with self.swap(
            exp_fetchers, 'get_exploration_by_id',
            self.mock_get_exploration_by_id):
            with self.swap(
                exp_domain.Exploration, 'get_content_html',
                self.MockExploration.get_content_html):
                suggestion_services.create_suggestion(
                    feconf.SUGGESTION_TYPE_TRANSLATE_CONTENT,
                    feconf.ENTITY_TYPE_EXPLORATION,
                    self.target_id_1, 1, self.author_id_1,
                    change2, 'test description')

        job_id = (
            suggestion_jobs_one_off.
            SuggestionSvgFilenameValidationOneOffJob.create_new())
        (
            suggestion_jobs_one_off.
            SuggestionSvgFilenameValidationOneOffJob.enqueue(job_id))
        self.process_and_flush_pending_mapreduce_tasks()

        actual_output = (
            suggestion_jobs_one_off.
            SuggestionSvgFilenameValidationOneOffJob.get_output(job_id))
        self.assertEqual(actual_output, [])


class PopulateContributionStatsOneOffJobTests(
        test_utils.GenericTestBase):

    target_id = 'exp1'
    target_version_at_submission = 1
    sample_language_code = 'hi'
    AUTHOR_EMAIL = 'author1@example.com'
    REVIEWER_1_EMAIL = 'reviewer1@community.org'
    REVIEWER_2_EMAIL = 'reviewer2@community.org'
    COMMIT_MESSAGE = 'commit message'

    class MockExploration(python_utils.OBJECT):
        """Mocks an exploration. To be used only for testing."""

        def __init__(self, exploration_id, states):
            self.id = exploration_id
            self.states = states
            self.category = 'Algebra'

        def get_content_html(self, unused_state_name, unused_content_id):
            """Used to mock the get_content_html method for explorations."""
            return '<p>This is html to translate.</p>'

    # A mock exploration created for testing.
    explorations = [
        MockExploration('exp1', {'state_1': {}, 'state_2': {}})
    ]

    def mock_get_exploration_by_id(self, exp_id):
        for exp in self.explorations:
            if exp.id == exp_id:
                return exp

    def mock_update_exploration(
            self, unused_user_id, unused_exploration_id, unused_change_list,
            commit_message, is_suggestion):
        self.assertTrue(is_suggestion)
        self.assertEqual(
            commit_message, 'Accepted suggestion by %s: %s' % (
                'author', self.COMMIT_MESSAGE))

    def mock_accept_suggestion(
            self, suggestion_id, reviewer_id, commit_message, review_message):
        """Sets up the appropriate mocks to successfully call
        accept_suggestion.
        """
        with self.swap(
            exp_services, 'update_exploration',
            self.mock_update_exploration):
            with self.swap(
                exp_fetchers, 'get_exploration_by_id',
                self.mock_get_exploration_by_id):
                with self.swap(
                    exp_domain.Exploration, 'get_content_html',
                    self.MockExploration.get_content_html):
                    suggestion_services.accept_suggestion(
                        suggestion_id, reviewer_id, commit_message,
                        review_message
                    )

    def _create_edit_state_content_suggestion(self):
        """Creates an "edit state content" suggestion."""

        edit_state_content_change_dict = {
            'cmd': exp_domain.CMD_EDIT_STATE_PROPERTY,
            'property_name': exp_domain.STATE_PROPERTY_CONTENT,
            'state_name': 'Introduction',
            'new_value': {
                'content_id': 'content',
                'html': 'new html content'
            },
            'old_value': {
                'content_id': 'content',
                'html': 'old html content'
            }
        }

        with self.swap(
            exp_fetchers, 'get_exploration_by_id',
            self.mock_get_exploration_by_id):
            edit_state_content_suggestion = (
                suggestion_services.create_suggestion(
                    feconf.SUGGESTION_TYPE_EDIT_STATE_CONTENT,
                    feconf.ENTITY_TYPE_EXPLORATION,
                    self.target_id, self.target_version_at_submission,
                    self.author_id, edit_state_content_change_dict,
                    'test description')
            )

        return edit_state_content_suggestion

    def _create_translation_suggestion_with_language_code(self, language_code):
        """Creates a translation suggestion in the given language_code."""
        add_translation_change_dict = {
            'cmd': exp_domain.CMD_ADD_TRANSLATION,
            'state_name': 'state_1',
            'content_id': 'content',
            'language_code': language_code,
            'content_html': '<p>This is html to translate.</p>',
            'translation_html': '<p>This is translated html.</p>'
        }

        with self.swap(
            exp_fetchers, 'get_exploration_by_id',
            self.mock_get_exploration_by_id):
            with self.swap(
                exp_domain.Exploration, 'get_content_html',
                self.MockExploration.get_content_html):
                translation_suggestion = (
                    suggestion_services.create_suggestion(
                        feconf.SUGGESTION_TYPE_TRANSLATE_CONTENT,
                        feconf.ENTITY_TYPE_EXPLORATION,
                        self.target_id, self.target_version_at_submission,
                        self.author_id, add_translation_change_dict,
                        'test description')
                )

        return translation_suggestion

    def _create_question_suggestion_with_skill_id(self, skill_id):
        """Creates a question suggestion with the given skill_id."""
        add_question_change_dict = {
            'cmd': (
                question_domain
                .CMD_CREATE_NEW_FULLY_SPECIFIED_QUESTION),
            'question_dict': {
                'question_state_data': self._create_valid_question_data(
                    'default_state').to_dict(),
                'language_code': 'en',
                'question_state_data_schema_version': (
                    feconf.CURRENT_STATE_SCHEMA_VERSION),
                'linked_skill_ids': ['skill_1'],
                'inapplicable_skill_misconception_ids': ['skillid12345-1']
            },
            'skill_id': skill_id,
            'skill_difficulty': 0.3
        }

        question_suggestion = suggestion_services.create_suggestion(
            feconf.SUGGESTION_TYPE_ADD_QUESTION,
            feconf.ENTITY_TYPE_SKILL,
            skill_id, feconf.CURRENT_STATE_SCHEMA_VERSION,
            self.author_id, add_question_change_dict,
            'test description')

        return question_suggestion

    def _run_job_and_verify_output(self, expected_output):
        """Runs the PopulateContributionStatsOneOffJob and verifies
        that the output matches the expected output.

        Args:
            expected_output: list(str). The expected output from the one off
                job.
        """
        job_id = (
            suggestion_jobs_one_off
            .PopulateContributionStatsOneOffJob.create_new())
        (
            suggestion_jobs_one_off
            .PopulateContributionStatsOneOffJob
            .enqueue(job_id)
        )
        self.process_and_flush_pending_tasks()
        self.process_and_flush_pending_mapreduce_tasks()

        actual_output = (
            suggestion_jobs_one_off
            .PopulateContributionStatsOneOffJob
            .get_output(job_id)
        )

        self.assertEqual(len(actual_output), len(expected_output))
        self.assertEqual(sorted(actual_output), sorted(expected_output))

    def setUp(self):
        super(
            PopulateContributionStatsOneOffJobTests,
            self).setUp()

        self.signup(self.AUTHOR_EMAIL, 'author')
        self.author_id = self.get_user_id_from_email(self.AUTHOR_EMAIL)
        self.signup(self.REVIEWER_1_EMAIL, 'reviewer1')
        self.reviewer_1_id = self.get_user_id_from_email(
            self.REVIEWER_1_EMAIL)
        self.signup(self.REVIEWER_2_EMAIL, 'reviewer2')
        self.reviewer_2_id = self.get_user_id_from_email(
            self.REVIEWER_2_EMAIL)

        self.process_and_flush_pending_tasks()

    def test_no_action_is_performed_for_suggestions_that_are_marked_deleted(
            self):
        question_suggestion = self._create_question_suggestion_with_skill_id(
            'skill_1')
        expected_output = []

        suggestion_model = suggestion_models.GeneralSuggestionModel.get(
            question_suggestion.suggestion_id, strict=False
        )
        suggestion_model.deleted = True
        suggestion_model.update_timestamps()
        suggestion_model.put()

        self._run_job_and_verify_output(expected_output)

    def test_no_action_is_performed_for_suggestion_that_has_been_deleted(self):
        question_suggestion = self._create_question_suggestion_with_skill_id(
            'skill_1')
        expected_output = []

        suggestion_model = suggestion_models.GeneralSuggestionModel.get(
            question_suggestion.suggestion_id, strict=False
        )
        suggestion_model.delete()

        self._run_job_and_verify_output(expected_output)

    def test_no_action_is_performed_for_user_contribution_rights_marked_deleted(
            self):
        # Allowing the reviewer to review questions will create an associated
        # user contribution rights model, if it doesn't already exist.
        user_services.allow_user_to_review_question(self.reviewer_1_id)
        expected_output = []

        user_contribution_rights_model = (
            user_models.UserContributionRightsModel.get(
                self.reviewer_1_id, strict=False)
        )
        user_contribution_rights_model.deleted = True
        user_contribution_rights_model.update_timestamps()
        user_contribution_rights_model.put()

        self._run_job_and_verify_output(expected_output)

    def test_no_action_is_performed_for_deleted_user_contribution_rights(self):
        # Allowing the reviewer to review questions will create an associated
        # user contribution rights model, if it doesn't already exist.
        user_services.allow_user_to_review_question(self.reviewer_1_id)
        expected_output = []

        # Removing the contribution reviewer deletes their user contribution
        # rights model.
        user_services.remove_contribution_reviewer(self.reviewer_1_id)

        self._run_job_and_verify_output(expected_output)

    def test_no_action_taken_for_suggestions_not_on_the_contributor_dashboard(
            self):
        self._create_edit_state_content_suggestion()
        expected_output = []

        self._run_job_and_verify_output(expected_output)

    def test_no_action_is_performed_for_rejected_suggestions(self):
        question_suggestion = self._create_question_suggestion_with_skill_id(
            'skill_1'
        )
        expected_output = []
        suggestion_services.reject_suggestion(
            question_suggestion.suggestion_id, self.reviewer_1_id,
            'reject message'
        )

        self._run_job_and_verify_output(expected_output)

    def test_no_action_is_performed_for_accepted_suggestions(self):
        translation_suggestion = (
            self._create_translation_suggestion_with_language_code(
                self.sample_language_code)
        )
        expected_output = []

        self.mock_accept_suggestion(
            translation_suggestion.suggestion_id, self.reviewer_1_id,
            'commit message', 'review message'
        )

        self._run_job_and_verify_output(expected_output)

    def test_job_updates_counts_for_translation_suggestions_in_same_lang_code(
            self):
        self._create_translation_suggestion_with_language_code(
            self.sample_language_code)
        self._create_translation_suggestion_with_language_code(
            self.sample_language_code)
        expected_output = [
            '[u\'suggestion.translate_content.%s\', 2]' % (
                self.sample_language_code)
        ]

        self._run_job_and_verify_output(expected_output)

        community_contribution_stats = (
            suggestion_services.get_community_contribution_stats()
        )
        self.assertEqual(
            (
                community_contribution_stats
                .translation_suggestion_counts_by_lang_code[
                    self.sample_language_code]
            ), 2)

    def test_job_updates_counts_for_translation_suggestions_in_diff_lang_code(
            self):
        self._create_translation_suggestion_with_language_code('hi')
        self._create_translation_suggestion_with_language_code('en')
        expected_output = [
            '[u\'suggestion.translate_content.hi\', 1]',
            '[u\'suggestion.translate_content.en\', 1]'
        ]

        self._run_job_and_verify_output(expected_output)

        community_contribution_stats = (
            suggestion_services.get_community_contribution_stats()
        )
        self.assertEqual(
            (
                community_contribution_stats
                .translation_suggestion_counts_by_lang_code['hi']
            ), 1)
        self.assertEqual(
            (
                community_contribution_stats
                .translation_suggestion_counts_by_lang_code['en']
            ), 1)

    def test_job_updates_counts_for_translation_reviewers_in_same_lang_code(
            self):
        user_services.allow_user_to_review_translation_in_language(
            self.reviewer_1_id, self.sample_language_code)
        user_services.allow_user_to_review_translation_in_language(
            self.reviewer_2_id, self.sample_language_code)
        expected_output = [
            '[u\'reviewer.translation.%s\', 2]' % self.sample_language_code
        ]

        self._run_job_and_verify_output(expected_output)

        community_contribution_stats = (
            suggestion_services.get_community_contribution_stats()
        )
        self.assertEqual(
            (
                community_contribution_stats
                .translation_reviewer_counts_by_lang_code[
                    self.sample_language_code]
            ), 2)

    def test_job_updates_counts_for_translation_reviewers_in_diff_lang_code(
            self):
        user_services.allow_user_to_review_translation_in_language(
            self.reviewer_1_id, 'hi')
        user_services.allow_user_to_review_translation_in_language(
            self.reviewer_2_id, 'en')
        expected_output = [
            '[u\'reviewer.translation.hi\', 1]',
            '[u\'reviewer.translation.en\', 1]'
        ]

        self._run_job_and_verify_output(expected_output)

        community_contribution_stats = (
            suggestion_services.get_community_contribution_stats()
        )
        self.assertEqual(
            (
                community_contribution_stats
                .translation_reviewer_counts_by_lang_code['hi']
            ), 1)
        self.assertEqual(
            (
                community_contribution_stats
                .translation_reviewer_counts_by_lang_code['en']
            ), 1)

    def test_job_updates_question_suggestion_count(self):
        self._create_question_suggestion_with_skill_id('skill_1')
        self._create_question_suggestion_with_skill_id('skill_2')
        expected_output = ['[u\'suggestion.add_question.en\', 2]']

        self._run_job_and_verify_output(expected_output)

        community_contribution_stats = (
            suggestion_services.get_community_contribution_stats()
        )
        self.assertEqual(
            community_contribution_stats.question_suggestion_count, 2
        )

    def test_job_updates_question_reviewer_count(
            self):
        user_services.allow_user_to_review_question(self.reviewer_1_id)
        user_services.allow_user_to_review_question(self.reviewer_2_id)
        expected_output = ['[u\'reviewer.question.en\', 2]']

        self._run_job_and_verify_output(expected_output)

        community_contribution_stats = (
            suggestion_services.get_community_contribution_stats()
        )
        self.assertEqual(
            community_contribution_stats.question_reviewer_count, 2)

    def test_job_updates_both_reviewer_and_suggestion_counts(self):
        # Create two question suggestions.
        self._create_question_suggestion_with_skill_id('skill_1')
        self._create_question_suggestion_with_skill_id('skill_2')
        # Create three translation suggestions.
        self._create_translation_suggestion_with_language_code('hi')
        self._create_translation_suggestion_with_language_code('en')
        self._create_translation_suggestion_with_language_code('en')
        # Create question reviewers.
        user_services.allow_user_to_review_question(self.reviewer_1_id)
        user_services.allow_user_to_review_question(self.reviewer_2_id)
        # Create translation reviewers.
        user_services.allow_user_to_review_translation_in_language(
            self.reviewer_1_id, 'hi')
        user_services.allow_user_to_review_translation_in_language(
            self.reviewer_2_id, 'hi')
        user_services.allow_user_to_review_translation_in_language(
            self.reviewer_2_id, 'en')
        expected_output = [
            '[u\'reviewer.translation.en\', 1]',
            '[u\'reviewer.translation.hi\', 2]',
            '[u\'reviewer.question.en\', 2]',
            '[u\'suggestion.add_question.en\', 2]',
            '[u\'suggestion.translate_content.en\', 2]',
            '[u\'suggestion.translate_content.hi\', 1]'
        ]

        self._run_job_and_verify_output(expected_output)

        community_contribution_stats = (
            suggestion_services.get_community_contribution_stats()
        )
        self.assertEqual(
            community_contribution_stats.question_suggestion_count, 2)
        self.assertEqual(
            (
                community_contribution_stats
                .translation_suggestion_counts_by_lang_code['hi']
            ), 1)
        self.assertEqual(
            (
                community_contribution_stats
                .translation_suggestion_counts_by_lang_code['en']
            ), 2)
        self.assertEqual(
            community_contribution_stats.question_reviewer_count, 2)
        self.assertEqual(
            (
                community_contribution_stats
                .translation_reviewer_counts_by_lang_code['hi']
            ), 2)
        self.assertEqual(
            (
                community_contribution_stats
                .translation_reviewer_counts_by_lang_code['en']
            ), 1)


class PopulateFinalReviewerIdOneOffJobTests(test_utils.GenericTestBase):

    target_id = 'exp1'
    target_version_at_submission = 1
    exploration_category = 'Algebra'
    EXPLORATION_THREAD_ID = 'exploration.exp1.thread_1'
    SKILL_THREAD_ID = 'skill1.thread1'
    AUTHOR_EMAIL = 'author1@example.com'
    REVIEWER_EMAIL = 'reviewer@example.com'

    edit_state_content_change_dict = {
        'cmd': exp_domain.CMD_EDIT_STATE_PROPERTY,
        'property_name': exp_domain.STATE_PROPERTY_CONTENT,
        'state_name': 'Introduction',
        'new_value': {
            'content_id': 'content',
            'html': 'new html content'
        },
        'old_value': {
            'content_id': 'content',
            'html': 'old html content'
        }
    }

    # The question_state_data is set to valid state data in the setup.
    add_question_change_dict = {
        'cmd': question_domain.CMD_CREATE_NEW_FULLY_SPECIFIED_QUESTION,
        'question_dict': {
            'question_state_data': {},
            'language_code': 'en',
            'question_state_data_schema_version': (
                feconf.CURRENT_STATE_SCHEMA_VERSION),
            'linked_skill_ids': ['skill_1'],
            'inapplicable_skill_misconception_ids': ['skillid12345-1']
        },
        'skill_id': 'skill_1',
        'skill_difficulty': 0.3,
    }

    def _run_job_and_verify_output(self, expected_output):
        """Runs the PopulateFinalReviewerIdOneOffJobTests and
        verifies that the output matches the expected output.

        Args:
            expected_output: list(str). The expected output from the one off
                job.
        """
        job_id = (
            suggestion_jobs_one_off
            .PopulateFinalReviewerIdOneOffJob.create_new())
        (
            suggestion_jobs_one_off
            .PopulateFinalReviewerIdOneOffJob.enqueue(job_id)
        )
        self.process_and_flush_pending_mapreduce_tasks()

        actual_output = (
            suggestion_jobs_one_off
            .PopulateFinalReviewerIdOneOffJob.get_output(job_id))

        self.assertEqual(actual_output, expected_output)

    def setUp(self):
        super(PopulateFinalReviewerIdOneOffJobTests, self).setUp()
        self.signup(self.AUTHOR_EMAIL, 'author')
        self.author_id = self.get_user_id_from_email(self.AUTHOR_EMAIL)
        self.signup(self.REVIEWER_EMAIL, 'reviewer')
        self.reviewer_id = self.get_user_id_from_email(self.REVIEWER_EMAIL)
        # Add valid question state data to the question dict.
        self.add_question_change_dict['question_dict'][
            'question_state_data'] = self._create_valid_question_data(
                'default_state').to_dict()
        self.process_and_flush_pending_mapreduce_tasks()

    def test_no_action_is_performed_for_suggestions_that_are_marked_deleted(
            self):
        suggestion_models.GeneralSuggestionModel(
            id=self.EXPLORATION_THREAD_ID,
            suggestion_type=(
                feconf.SUGGESTION_TYPE_EDIT_STATE_CONTENT),
            target_type=feconf.ENTITY_TYPE_EXPLORATION,
            target_id=self.target_id,
            target_version_at_submission=self.target_version_at_submission,
            status=suggestion_models.STATUS_ACCEPTED,
            author_id=self.author_id,
            final_reviewer_id=None,
            change_cmd=self.edit_state_content_change_dict,
            score_category='score_category'
        ).put()

        suggestion_model = suggestion_models.GeneralSuggestionModel.get(
            self.EXPLORATION_THREAD_ID, strict=False)
        suggestion_model.deleted = True
        suggestion_model.update_timestamps()
        suggestion_model.put()

        expected_output = [u'[u\'DELETED_MODELS\', 1]']
        self._run_job_and_verify_output(expected_output)

        suggestion_model = (
            suggestion_models.GeneralSuggestionModel.get_marked_as_deleted(
                self.EXPLORATION_THREAD_ID))
        self.assertEqual(suggestion_model.final_reviewer_id, None)

    def test_job_does_not_changes_valid_models(self):
        suggestion_models.GeneralSuggestionModel(
            id=self.EXPLORATION_THREAD_ID,
            suggestion_type=(
                feconf.SUGGESTION_TYPE_EDIT_STATE_CONTENT),
            target_type=feconf.ENTITY_TYPE_EXPLORATION,
            target_id=self.target_id,
            target_version_at_submission=self.target_version_at_submission,
            status=suggestion_models.STATUS_ACCEPTED,
            author_id=self.author_id,
            final_reviewer_id=self.reviewer_id,
            change_cmd=self.edit_state_content_change_dict,
            score_category='score_category'
        ).put()

        expected_output = [u'[u\'UNCHANGED_MODELS\', 1]']
        self._run_job_and_verify_output(expected_output)
        suggestion_model = suggestion_models.GeneralSuggestionModel.get(
            self.EXPLORATION_THREAD_ID, strict=False)
        self.assertEqual(suggestion_model.final_reviewer_id, self.reviewer_id)

    def test_accepted_suggestion_with_none_final_reviewer_id_gets_updated(self):
        suggestion_models.GeneralSuggestionModel(
            id=self.EXPLORATION_THREAD_ID,
            suggestion_type=(
                feconf.SUGGESTION_TYPE_EDIT_STATE_CONTENT),
            target_type=feconf.ENTITY_TYPE_EXPLORATION,
            target_id=self.target_id,
            target_version_at_submission=self.target_version_at_submission,
            status=suggestion_models.STATUS_ACCEPTED,
            author_id=self.author_id,
            final_reviewer_id=None,
            change_cmd=self.edit_state_content_change_dict,
            score_category='score_category'
        ).put()

        feedback_models.GeneralFeedbackMessageModel(
            id=self.EXPLORATION_THREAD_ID + '.0',
            thread_id=self.EXPLORATION_THREAD_ID,
            message_id=0,
            author_id=self.reviewer_id,
            updated_status=feedback_models.STATUS_CHOICES_FIXED
        ).put()

        expected_output = [u'[u\'CHANGED_MODELS\', 1]']
        self._run_job_and_verify_output(expected_output)
        suggestion_model = suggestion_models.GeneralSuggestionModel.get(
            self.EXPLORATION_THREAD_ID, strict=False)
        self.assertEqual(suggestion_model.final_reviewer_id, self.reviewer_id)

    def test_rejected_suggestion_with_none_final_reviewer_id_gets_updated(self):
        suggestion_models.GeneralSuggestionModel(
            id=self.EXPLORATION_THREAD_ID,
            suggestion_type=(
                feconf.SUGGESTION_TYPE_EDIT_STATE_CONTENT),
            target_type=feconf.ENTITY_TYPE_EXPLORATION,
            target_id=self.target_id,
            target_version_at_submission=self.target_version_at_submission,
            status=suggestion_models.STATUS_REJECTED,
            author_id=self.author_id,
            final_reviewer_id=None,
            change_cmd=self.edit_state_content_change_dict,
            score_category='score_category'
        ).put()

        feedback_models.GeneralFeedbackMessageModel(
            id=self.EXPLORATION_THREAD_ID + '.0',
            thread_id=self.EXPLORATION_THREAD_ID,
            message_id=0,
            author_id=self.reviewer_id,
            updated_status=feedback_models.STATUS_CHOICES_IGNORED
        ).put()

        expected_output = [u'[u\'CHANGED_MODELS\', 1]']
        self._run_job_and_verify_output(expected_output)
        suggestion_model = suggestion_models.GeneralSuggestionModel.get(
            self.EXPLORATION_THREAD_ID, strict=False)
        self.assertEqual(suggestion_model.final_reviewer_id, self.reviewer_id)

    def test_job_with_no_message_model_yields_without_update(self):
        suggestion_models.GeneralSuggestionModel(
            id=self.EXPLORATION_THREAD_ID,
            suggestion_type=(
                feconf.SUGGESTION_TYPE_EDIT_STATE_CONTENT),
            target_type=feconf.ENTITY_TYPE_EXPLORATION,
            target_id=self.target_id,
            target_version_at_submission=self.target_version_at_submission,
            status=suggestion_models.STATUS_ACCEPTED,
            author_id=self.author_id,
            final_reviewer_id=None,
            change_cmd=self.edit_state_content_change_dict,
            score_category='score_category'
        ).put()

        expected_output = [
            u'[u\'FAILED_NONE_MESSAGE_MODEL\', '
            '[u"(\'exploration.exp1.thread_1\', u\'accepted\')"]]']
        self._run_job_and_verify_output(expected_output)
        suggestion_model = suggestion_models.GeneralSuggestionModel.get(
            self.EXPLORATION_THREAD_ID, strict=False)
        self.assertEqual(suggestion_model.final_reviewer_id, None)

    def test_job_with_multi_message_models_yields_without_update(self):
        suggestion_models.GeneralSuggestionModel(
            id=self.EXPLORATION_THREAD_ID,
            suggestion_type=(
                feconf.SUGGESTION_TYPE_EDIT_STATE_CONTENT),
            target_type=feconf.ENTITY_TYPE_EXPLORATION,
            target_id=self.target_id,
            target_version_at_submission=self.target_version_at_submission,
            status=suggestion_models.STATUS_ACCEPTED,
            author_id=self.author_id,
            final_reviewer_id=None,
            change_cmd=self.edit_state_content_change_dict,
            score_category='score_category'
        ).put()

        feedback_models.GeneralFeedbackMessageModel(
            id=self.EXPLORATION_THREAD_ID + '.0',
            thread_id=self.EXPLORATION_THREAD_ID,
            message_id=0,
            author_id=self.reviewer_id,
            updated_status=feedback_models.STATUS_CHOICES_FIXED
        ).put()
        feedback_models.GeneralFeedbackMessageModel(
            id=self.EXPLORATION_THREAD_ID + '.1',
            thread_id=self.EXPLORATION_THREAD_ID,
            message_id=1,
            author_id=self.reviewer_id,
            updated_status=feedback_models.STATUS_CHOICES_FIXED
        ).put()

        expected_output = [
            u'[u\'FAILED_MULTIPLE_MESSAGE_MODEL\', '
            '[u"(\'exploration.exp1.thread_1\', u\'accepted\')"]]']
        self._run_job_and_verify_output(expected_output)
<<<<<<< HEAD
        suggestion_model = suggestion_models.GeneralSuggestionModel.get(
            self.EXPLORATION_THREAD_ID, strict=False)
        self.assertEqual(suggestion_model.final_reviewer_id, None)
=======
        suggestion_model = suggestion_models.GeneralSuggestionModel.get_by_id(
            self.EXPLORATION_THREAD_ID)
        self.assertEqual(suggestion_model.final_reviewer_id, None)


class ContentSuggestionFormatUpdateOneOffJobTests(test_utils.GenericTestBase):

    target_id = 'exp1'
    target_version_at_submission = 1
    exploration_category = 'Algebra'
    EXPLORATION_THREAD_ID = 'exploration.exp1.thread_1'
    SKILL_THREAD_ID = 'skill1.thread1'
    AUTHOR_EMAIL = 'author1@example.com'
    REVIEWER_EMAIL = 'reviewer@example.com'

    def _create_suggestion_model(self, change_cmd):
        """Creates a dummy suggestion model with the given change_cmd.

        Args:
            change_cmd: dict. The change_cmd used to populate the suggestion
                model.
        """
        suggestion_models.GeneralSuggestionModel(
            id=self.EXPLORATION_THREAD_ID,
            suggestion_type=feconf.SUGGESTION_TYPE_EDIT_STATE_CONTENT,
            target_type=feconf.ENTITY_TYPE_EXPLORATION,
            target_id=self.target_id,
            target_version_at_submission=self.target_version_at_submission,
            status=suggestion_models.STATUS_ACCEPTED,
            author_id=self.author_id,
            final_reviewer_id=None,
            change_cmd=change_cmd,
            score_category='score_category'
        ).put()

    def _run_job_and_verify_output(self, expected_output):
        """Runs the ContentSuggestionFormatUpdateOneOffJob and
        verifies that the output matches the expected output.

        Args:
            expected_output: list(str). The expected output from the one-off
                job.
        """
        job_id = (
            suggestion_jobs_one_off
            .ContentSuggestionFormatUpdateOneOffJob.create_new())
        suggestion_jobs_one_off.ContentSuggestionFormatUpdateOneOffJob.enqueue(
            job_id)
        self.process_and_flush_pending_mapreduce_tasks()

        actual_output = (
            suggestion_jobs_one_off
            .ContentSuggestionFormatUpdateOneOffJob.get_output(job_id))

        self.assertEqual(sorted(actual_output), sorted(expected_output))

    def setUp(self):
        super(ContentSuggestionFormatUpdateOneOffJobTests, self).setUp()
        self.signup(self.AUTHOR_EMAIL, 'author')
        self.author_id = self.get_user_id_from_email(self.AUTHOR_EMAIL)
        self.signup(self.REVIEWER_EMAIL, 'reviewer')
        self.reviewer_id = self.get_user_id_from_email(self.REVIEWER_EMAIL)
        self.process_and_flush_pending_mapreduce_tasks()

    def test_no_action_is_performed_for_question_suggestions(self):
        change_cmd = {
            'cmd': question_domain.CMD_CREATE_NEW_FULLY_SPECIFIED_QUESTION,
            'question_dict': {
                'question_state_data': {},
                'language_code': 'en',
                'question_state_data_schema_version': (
                    feconf.CURRENT_STATE_SCHEMA_VERSION),
                'linked_skill_ids': ['skill_1'],
                'inapplicable_skill_misconception_ids': ['skillid12345-1']
            },
            'skill_id': 'skill_1',
            'skill_difficulty': 0.3,
        }
        suggestion_models.GeneralSuggestionModel(
            id=self.EXPLORATION_THREAD_ID,
            suggestion_type=feconf.SUGGESTION_TYPE_ADD_QUESTION,
            target_type=feconf.ENTITY_TYPE_SKILL,
            target_id='skill_1',
            target_version_at_submission=self.target_version_at_submission,
            status=suggestion_models.STATUS_ACCEPTED,
            author_id=self.author_id,
            final_reviewer_id=None,
            change_cmd=change_cmd,
            score_category='score_category'
        ).put()

        self._run_job_and_verify_output([])
        retrieved_suggestion_model = (
            suggestion_models.GeneralSuggestionModel.get_by_id(
                self.EXPLORATION_THREAD_ID))
        self.assertEqual(change_cmd, retrieved_suggestion_model.change_cmd)

    def test_no_action_is_performed_for_valid_content_suggestions(self):
        change_cmd = {
            'cmd': exp_domain.CMD_EDIT_STATE_PROPERTY,
            'property_name': exp_domain.STATE_PROPERTY_CONTENT,
            'state_name': 'Introduction',
            'new_value': {
                'html': 'new html content'
            }
        }
        self._create_suggestion_model(change_cmd)

        self._run_job_and_verify_output([])
        retrieved_suggestion_model = (
            suggestion_models.GeneralSuggestionModel.get_by_id(
                self.EXPLORATION_THREAD_ID))
        self.assertEqual(change_cmd, retrieved_suggestion_model.change_cmd)

    def test_suggestions_with_old_value_key_are_updated(self):
        change_cmd = {
            'cmd': exp_domain.CMD_EDIT_STATE_PROPERTY,
            'property_name': exp_domain.STATE_PROPERTY_CONTENT,
            'state_name': 'Introduction',
            'new_value': {
                'html': 'new html content'
            },
            'old_value': {
                'html': 'old html content'
            }
        }
        self._create_suggestion_model(change_cmd)
        old_suggestion = suggestion_services.get_suggestion_by_id(
            self.EXPLORATION_THREAD_ID)

        self._run_job_and_verify_output([
            '[u\'CHANGED - Removed old_value\', [u\'%s\']]' %
            self.EXPLORATION_THREAD_ID,
            '[u\'SUCCESS - Updated suggestion\', [u\'%s\']]' %
            self.EXPLORATION_THREAD_ID
        ])
        new_suggestion = suggestion_services.get_suggestion_by_id(
            self.EXPLORATION_THREAD_ID)
        self.assertEqual(
            new_suggestion.last_updated, old_suggestion.last_updated)

        retrieved_suggestion_model = (
            suggestion_models.GeneralSuggestionModel.get_by_id(
                self.EXPLORATION_THREAD_ID))
        self.assertEqual(retrieved_suggestion_model.change_cmd, {
            'cmd': exp_domain.CMD_EDIT_STATE_PROPERTY,
            'property_name': exp_domain.STATE_PROPERTY_CONTENT,
            'state_name': 'Introduction',
            'new_value': {
                'html': 'new html content'
            }
        })

    def test_suggestions_with_content_id_subkey_are_updated(self):
        change_cmd = {
            'cmd': exp_domain.CMD_EDIT_STATE_PROPERTY,
            'property_name': exp_domain.STATE_PROPERTY_CONTENT,
            'state_name': 'Introduction',
            'new_value': {
                'content_id': 'content',
                'html': 'new html content'
            }
        }
        self._create_suggestion_model(change_cmd)
        old_suggestion = suggestion_services.get_suggestion_by_id(
            self.EXPLORATION_THREAD_ID)

        self._run_job_and_verify_output([
            '[u\'CHANGED - Removed content_id\', [u\'%s\']]' %
            self.EXPLORATION_THREAD_ID,
            '[u\'SUCCESS - Updated suggestion\', [u\'%s\']]' %
            self.EXPLORATION_THREAD_ID
        ])
        new_suggestion = suggestion_services.get_suggestion_by_id(
            self.EXPLORATION_THREAD_ID)
        self.assertEqual(
            new_suggestion.last_updated, old_suggestion.last_updated)

        retrieved_suggestion_model = (
            suggestion_models.GeneralSuggestionModel.get_by_id(
                self.EXPLORATION_THREAD_ID))
        self.assertEqual(retrieved_suggestion_model.change_cmd, {
            'cmd': exp_domain.CMD_EDIT_STATE_PROPERTY,
            'property_name': exp_domain.STATE_PROPERTY_CONTENT,
            'state_name': 'Introduction',
            'new_value': {
                'html': 'new html content'
            }
        })

    def test_suggestions_with_both_issues_are_updated(self):
        change_cmd = {
            'cmd': exp_domain.CMD_EDIT_STATE_PROPERTY,
            'property_name': exp_domain.STATE_PROPERTY_CONTENT,
            'state_name': 'Introduction',
            'new_value': {
                'content_id': 'content',
                'html': 'new html content'
            },
            'old_value': {
                'content_id': 'content',
                'html': 'old html content'
            }
        }
        self._create_suggestion_model(change_cmd)
        old_suggestion = suggestion_services.get_suggestion_by_id(
            self.EXPLORATION_THREAD_ID)

        self._run_job_and_verify_output([
            '[u\'CHANGED - Removed old_value\', [u\'%s\']]' %
            self.EXPLORATION_THREAD_ID,
            '[u\'CHANGED - Removed content_id\', [u\'%s\']]' %
            self.EXPLORATION_THREAD_ID,
            '[u\'SUCCESS - Updated suggestion\', [u\'%s\']]' %
            self.EXPLORATION_THREAD_ID
        ])

        new_suggestion = suggestion_services.get_suggestion_by_id(
            self.EXPLORATION_THREAD_ID)
        self.assertEqual(
            new_suggestion.last_updated, old_suggestion.last_updated)

        retrieved_suggestion_model = (
            suggestion_models.GeneralSuggestionModel.get_by_id(
                self.EXPLORATION_THREAD_ID))
        self.assertEqual(retrieved_suggestion_model.change_cmd, {
            'cmd': exp_domain.CMD_EDIT_STATE_PROPERTY,
            'property_name': exp_domain.STATE_PROPERTY_CONTENT,
            'state_name': 'Introduction',
            'new_value': {
                'html': 'new html content'
            }
        })

    def test_suggestions_with_other_errors_are_detected(self):
        change_cmd = {
            'cmd': exp_domain.CMD_EDIT_STATE_PROPERTY,
            'property_name': exp_domain.STATE_PROPERTY_CONTENT,
            'state_name': 'Introduction',
            'new_value': {
                'html': 'new html content'
            },
            'invalid_key': 'haha'
        }

        self._create_suggestion_model(change_cmd)

        self._run_job_and_verify_output([
            '[u\'Failed assertion\', [u\'%s Bad change_cmd keys\']]' %
            self.EXPLORATION_THREAD_ID
        ])
>>>>>>> 9a3b5f29
<|MERGE_RESOLUTION|>--- conflicted
+++ resolved
@@ -1713,13 +1713,8 @@
             u'[u\'FAILED_MULTIPLE_MESSAGE_MODEL\', '
             '[u"(\'exploration.exp1.thread_1\', u\'accepted\')"]]']
         self._run_job_and_verify_output(expected_output)
-<<<<<<< HEAD
         suggestion_model = suggestion_models.GeneralSuggestionModel.get(
             self.EXPLORATION_THREAD_ID, strict=False)
-        self.assertEqual(suggestion_model.final_reviewer_id, None)
-=======
-        suggestion_model = suggestion_models.GeneralSuggestionModel.get_by_id(
-            self.EXPLORATION_THREAD_ID)
         self.assertEqual(suggestion_model.final_reviewer_id, None)
 
 
@@ -1968,5 +1963,4 @@
         self._run_job_and_verify_output([
             '[u\'Failed assertion\', [u\'%s Bad change_cmd keys\']]' %
             self.EXPLORATION_THREAD_ID
-        ])
->>>>>>> 9a3b5f29
+        ])