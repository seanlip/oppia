# coding: utf-8
#
# Copyright 2017 The Oppia Authors. All Rights Reserved.
#
# Licensed under the Apache License, Version 2.0 (the "License");
# you may not use this file except in compliance with the License.
# You may obtain a copy of the License at
#
#      http://www.apache.org/licenses/LICENSE-2.0
#
# Unless required by applicable law or agreed to in writing, software
# distributed under the License is distributed on an "AS-IS" BASIS,
# WITHOUT WARRANTIES OR CONDITIONS OF ANY KIND, either express or implied.
# See the License for the specific language governing permissions and
# limitations under the License.

"""Methods for returning the correct file system class to the client."""
from __future__ import absolute_import  # pylint: disable=import-only-modules
from __future__ import unicode_literals  # pylint: disable=import-only-modules

import json

from constants import constants
from core.domain import fs_domain
from core.platform import models
import feconf
import python_utils

gae_image_services = models.Registry.import_gae_image_services()


def save_original_and_compressed_versions_of_image(
<<<<<<< HEAD
        filename, entity_type, entity_id, original_image_content):
=======
        user_id, filename, entity_type, entity_id,
        original_image_content, filename_prefix):
>>>>>>> 17b6e0ff
    """Saves the three versions of the image file.

    Args:
        filename: str. The name of the image file.
        entity_type: str. The type of the entity.
        entity_id: str. The id of the entity.
        original_image_content: str. The content of the original image.
        filename_prefix: str. The string to prefix to the filename.
    """
    filepath = '%s/%s' % (filename_prefix, filename)

    filename_wo_filetype = filename[:filename.rfind('.')]
    filetype = filename[filename.rfind('.') + 1:]

    compressed_image_filename = '%s_compressed.%s' % (
        filename_wo_filetype, filetype)
    compressed_image_filepath = '%s/%s' % (
        filename_prefix, compressed_image_filename)

    micro_image_filename = '%s_micro.%s' % (
        filename_wo_filetype, filetype)
    micro_image_filepath = '%s/%s' % (filename_prefix, micro_image_filename)

    file_system_class = get_entity_file_system_class()
    fs = fs_domain.AbstractFileSystem(file_system_class(
        entity_type, entity_id))

    compressed_image_content = gae_image_services.compress_image(
        original_image_content, 0.8)
    micro_image_content = gae_image_services.compress_image(
        original_image_content, 0.7)

    # Because in case of CreateVersionsOfImageJob, the original image is
    # already there. Also, even if the compressed, micro versions for some
    # image exists, then this would prevent from creating another copy of
    # the same.
    if not fs.isfile(filepath.encode('utf-8')):
        fs.commit(
            filepath.encode('utf-8'), original_image_content,
            mimetype='image/%s' % filetype)

    if not fs.isfile(compressed_image_filepath.encode('utf-8')):
        fs.commit(
            compressed_image_filepath.encode('utf-8'),
            compressed_image_content, mimetype='image/%s' % filetype)

    if not fs.isfile(micro_image_filepath.encode('utf-8')):
        fs.commit(
            micro_image_filepath.encode('utf-8'),
            micro_image_content, mimetype='image/%s' % filetype)


def save_classifier_data(exp_id, job_id, classifier_data):
    """Store classifier model data in a file.

    Args:
        exp_id: str. The id of the exploration.
        job_id: str. The id of the classifier training job model.
        classifier_data: dict. Classifier data to be stored.
    """
    filepath = '%s-classifier-data.json' % (job_id)
    file_system_class = get_entity_file_system_class()
    fs = fs_domain.AbstractFileSystem(file_system_class(
        feconf.ENTITY_TYPE_EXPLORATION, exp_id))
    fs.commit(
        filepath, json.dumps(classifier_data), mimetype='application/json')


def read_classifier_data(exp_id, job_id):
    """Read the classifier data from file.

    Args:
        exp_id: str. The id of the exploration.
        job_id: str. The id of the classifier training job model.
    
    Returns:
        dict. The classifier data read from the file.
    """
    filepath = '%s-classifier-data.json' % (job_id)
    file_system_class = get_entity_file_system_class()
    fs = fs_domain.AbstractFileSystem(file_system_class(
        feconf.ENTITY_TYPE_EXPLORATION, exp_id))
    if not fs.isfile(filepath):
        return None
    classifier_data = fs.get(filepath)
    return json.loads(classifier_data)


def delete_classifier_data(exp_id, job_id):
    """Delete the classifier data from file.

    Args:
        exp_id: str. The id of the exploration.
        job_id: str. The id of the classifier training job model.
    
    Returns:
        dict. The classifier data read from the file.
    """
    filepath = '%s-classifier-data.json' % (job_id)
    file_system_class = get_entity_file_system_class()
    fs = fs_domain.AbstractFileSystem(file_system_class(
        feconf.ENTITY_TYPE_EXPLORATION, exp_id))
    fs.delete(filepath)


def get_entity_file_system_class():
    """Returns DiskBackedFileSystem class to the client if DEV_MODE is
    True. Otherwise, returns GcsFileSystem.

    Returns:
        class. The correct file system class (either DiskBackedFileSystem
            or GcsFileSystem).
    """
    if constants.DEV_MODE:
        return fs_domain.DiskBackedFileSystem
    else:
        return fs_domain.GcsFileSystem<|MERGE_RESOLUTION|>--- conflicted
+++ resolved
@@ -30,12 +30,8 @@
 
 
 def save_original_and_compressed_versions_of_image(
-<<<<<<< HEAD
-        filename, entity_type, entity_id, original_image_content):
-=======
-        user_id, filename, entity_type, entity_id,
-        original_image_content, filename_prefix):
->>>>>>> 17b6e0ff
+        filename, entity_type, entity_id, original_image_content,
+        filename_prefix):
     """Saves the three versions of the image file.
 
     Args:
