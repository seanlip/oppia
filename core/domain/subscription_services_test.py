--- conflicted
+++ resolved
@@ -245,26 +245,16 @@
     def test_creating_exploration_results_in_subscription(self) -> None:
         self.assertEqual(
             self._get_exploration_ids_subscribed_to(USER_ID), [])
-<<<<<<< HEAD
         exp_services.save_new_exploration(
-            USER_ID, exp_domain.Exploration.create_default_exploration(EXP_ID))  # type: ignore[no-untyped-call]
-=======
-        exp_services.save_new_exploration(  # type: ignore[no-untyped-call]
             USER_ID, exp_domain.Exploration.create_default_exploration(EXP_ID))
->>>>>>> 940969c1
         self.assertEqual(
             self._get_exploration_ids_subscribed_to(USER_ID), [EXP_ID])
 
     def test_adding_new_exploration_owner_or_editor_role_results_in_subscription(  # pylint: disable=line-too-long
         self
     ) -> None:
-<<<<<<< HEAD
-        exploration = exp_domain.Exploration.create_default_exploration(EXP_ID)  # type: ignore[no-untyped-call]
+        exploration = exp_domain.Exploration.create_default_exploration(EXP_ID)
         exp_services.save_new_exploration(self.owner_id, exploration)
-=======
-        exploration = exp_domain.Exploration.create_default_exploration(EXP_ID)
-        exp_services.save_new_exploration(self.owner_id, exploration)  # type: ignore[no-untyped-call]
->>>>>>> 940969c1
 
         self.assertEqual(
             self._get_exploration_ids_subscribed_to(self.owner_2_id), [])
@@ -283,13 +273,8 @@
     def test_adding_new_exploration_viewer_role_does_not_result_in_subscription(
         self
     ) -> None:
-<<<<<<< HEAD
-        exploration = exp_domain.Exploration.create_default_exploration(EXP_ID)  # type: ignore[no-untyped-call]
+        exploration = exp_domain.Exploration.create_default_exploration(EXP_ID)
         exp_services.save_new_exploration(self.owner_id, exploration)
-=======
-        exploration = exp_domain.Exploration.create_default_exploration(EXP_ID)
-        exp_services.save_new_exploration(self.owner_id, exploration)  # type: ignore[no-untyped-call]
->>>>>>> 940969c1
 
         self.assertEqual(
             self._get_exploration_ids_subscribed_to(self.viewer_id), [])
@@ -299,13 +284,8 @@
             self._get_exploration_ids_subscribed_to(self.viewer_id), [])
 
     def test_deleting_exploration_does_not_delete_subscription(self) -> None:
-<<<<<<< HEAD
-        exploration = exp_domain.Exploration.create_default_exploration(EXP_ID)  # type: ignore[no-untyped-call]
+        exploration = exp_domain.Exploration.create_default_exploration(EXP_ID)
         exp_services.save_new_exploration(self.owner_id, exploration)
-=======
-        exploration = exp_domain.Exploration.create_default_exploration(EXP_ID)
-        exp_services.save_new_exploration(self.owner_id, exploration)  # type: ignore[no-untyped-call]
->>>>>>> 940969c1
         self.assertEqual(
             self._get_exploration_ids_subscribed_to(self.owner_id), [EXP_ID])
 
