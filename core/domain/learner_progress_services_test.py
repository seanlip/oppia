# coding: utf-8
#
# Copyright 2017 The Oppia Authors. All Rights Reserved.
#
# Licensed under the Apache License, Version 2.0 (the "License");
# you may not use this file except in compliance with the License.
# You may obtain a copy of the License at
#
#      http://www.apache.org/licenses/LICENSE-2.0
#
# Unless required by applicable law or agreed to in writing, software
# distributed under the License is distributed on an "AS-IS" BASIS,
# WITHOUT WARRANTIES OR CONDITIONS OF ANY KIND, either express or implied.
# See the License for the specific language governing permissions and
# limitations under the License.

"""Tests for learner progress services."""

from __future__ import absolute_import  # pylint: disable=import-only-modules
from __future__ import unicode_literals  # pylint: disable=import-only-modules

import datetime

from constants import constants
from core.domain import collection_domain
from core.domain import collection_services
from core.domain import config_domain
from core.domain import exp_fetchers
from core.domain import exp_services
from core.domain import learner_goals_services
from core.domain import learner_playlist_services
from core.domain import learner_progress_services
from core.domain import rights_manager
from core.domain import story_domain
from core.domain import story_services
from core.domain import subtopic_page_domain
from core.domain import subtopic_page_services
from core.domain import topic_domain
from core.domain import topic_fetchers
from core.domain import topic_services
from core.domain import user_services
from core.platform import models
from core.tests import test_utils

(user_models,) = models.Registry.import_models([models.NAMES.user])


class LearnerProgressTests(test_utils.GenericTestBase):
    """Test the services related to tracking the progress of the learner."""

    EXP_ID_0 = '0_en_arch_bridges_in_england'
    EXP_ID_1 = '1_fi_arch_sillat_suomi'
    EXP_ID_2 = '2_en_welcome_introduce_oppia'
    EXP_ID_3 = '3_welcome_oppia'
    EXP_ID_4 = 'exp_4'
    EXP_ID_5 = 'exp_5'
    EXP_ID_6 = 'exp_6'
    EXP_ID_7 = 'exp_7'
    COL_ID_0 = '0_arch_bridges_in_england'
    COL_ID_1 = '1_welcome_introduce_oppia'
    COL_ID_2 = '2_welcome_introduce_oppia_interactions'
    COL_ID_3 = '3_welcome_oppia_collection'
    STORY_ID_0 = 'story_0'
    TOPIC_ID_0 = 'topic_0'
    STORY_ID_1 = 'story_1'
    STORY_ID_2 = 'story_2'
    STORY_ID_3 = 'story_3'
    TOPIC_ID_1 = 'topic_1'
    TOPIC_ID_2 = 'topic_2'
    TOPIC_ID_3 = 'topic_3'
    USER_EMAIL = 'user@example.com'
    USER_USERNAME = 'user'

    def setUp(self):
        super(LearnerProgressTests, self).setUp()

        self.signup(self.USER_EMAIL, self.USER_USERNAME)
        self.signup(self.OWNER_EMAIL, self.OWNER_USERNAME)
        self.signup(self.ADMIN_EMAIL, self.ADMIN_USERNAME)
        self.set_admins([self.ADMIN_USERNAME])
        self.owner_id = self.get_user_id_from_email(self.OWNER_EMAIL)
        self.user_id = self.get_user_id_from_email(self.USER_EMAIL)
        self.admin_id = self.get_user_id_from_email(self.ADMIN_EMAIL)

        # Save a few explorations.
        self.save_new_valid_exploration(
            self.EXP_ID_0, self.owner_id, title='Bridges in England',
            category='Architecture', language_code='en')
        self.publish_exploration(self.owner_id, self.EXP_ID_0)
        self.save_new_valid_exploration(
            self.EXP_ID_1, self.owner_id, title='Sillat Suomi',
            category='Architecture', language_code='fi')
        self.publish_exploration(self.owner_id, self.EXP_ID_1)
        self.save_new_valid_exploration(
            self.EXP_ID_2, self.user_id, title='Introduce Oppia',
            category='Welcome', language_code='en')
        self.publish_exploration(self.user_id, self.EXP_ID_2)
        self.save_new_valid_exploration(
            self.EXP_ID_3, self.owner_id, title='Welcome Oppia',
            category='Welcome', language_code='en')
        self.publish_exploration(self.owner_id, self.EXP_ID_3)
        self.save_new_valid_exploration(
            self.EXP_ID_4, self.owner_id, title='A title',
            category='Art', language_code='en',
            correctness_feedback_enabled=True)
        self.publish_exploration(self.owner_id, self.EXP_ID_4)
        self.save_new_valid_exploration(
            self.EXP_ID_5, self.owner_id, title='Title',
            category='Art', language_code='en',
            correctness_feedback_enabled=True)
        self.publish_exploration(self.owner_id, self.EXP_ID_5)
        self.save_new_valid_exploration(
            self.EXP_ID_6, self.owner_id, title='A title',
            category='Art', language_code='en',
            correctness_feedback_enabled=True)
        self.publish_exploration(self.owner_id, self.EXP_ID_6)
        self.save_new_valid_exploration(
            self.EXP_ID_7, self.owner_id, title='A title',
            category='Art', language_code='en',
            correctness_feedback_enabled=True)
        self.publish_exploration(self.owner_id, self.EXP_ID_7)

        # Save a few collections.
        self.save_new_default_collection(
            self.COL_ID_0, self.owner_id, title='Bridges',
            category='Architecture')
        self.publish_collection(self.owner_id, self.COL_ID_0)
        self.save_new_default_collection(
            self.COL_ID_1, self.owner_id, title='Introduce Oppia',
            category='Welcome')
        self.publish_collection(self.owner_id, self.COL_ID_1)
        self.save_new_default_collection(
            self.COL_ID_2, self.user_id,
            title='Introduce Interactions in Oppia', category='Welcome')
        self.publish_collection(self.user_id, self.COL_ID_2)
        self.save_new_default_collection(
            self.COL_ID_3, self.owner_id, title='Welcome Oppia Collection',
            category='Welcome')
        self.publish_collection(self.owner_id, self.COL_ID_3)

        # Save new topics and stories.
        topic = topic_domain.Topic.create_default_topic(
            self.TOPIC_ID_0, 'topic', 'abbrev', 'description')
        topic.thumbnail_filename = 'thumbnail.svg'
        topic.thumbnail_bg_color = '#C6DCDA'
        topic.subtopics = [
            topic_domain.Subtopic(
                1, 'Title', ['skill_id_1'], 'image.svg',
                constants.ALLOWED_THUMBNAIL_BG_COLORS['subtopic'][0], 21131,
                'dummy-subtopic-url')]
        topic.next_subtopic_id = 2
        subtopic_page = (
            subtopic_page_domain.SubtopicPage.create_default_subtopic_page(
                1, self.TOPIC_ID_0))
        subtopic_page_services.save_subtopic_page(
            self.owner_id, subtopic_page, 'Added subtopic',
            [topic_domain.TopicChange({
                'cmd': topic_domain.CMD_ADD_SUBTOPIC,
                'subtopic_id': 1,
                'title': 'Sample'
            })]
        )
        topic_services.save_new_topic(self.owner_id, topic)
        self.save_new_story(self.STORY_ID_0, self.owner_id, self.TOPIC_ID_0)
        topic_services.add_canonical_story(
            self.owner_id, self.TOPIC_ID_0, self.STORY_ID_0)

        changelist = [
            story_domain.StoryChange({
                'cmd': story_domain.CMD_ADD_STORY_NODE,
                'node_id': 'node_1',
                'title': 'Title 1'
            }), story_domain.StoryChange({
                'cmd': story_domain.CMD_UPDATE_STORY_NODE_PROPERTY,
                'property_name': (
                    story_domain.STORY_NODE_PROPERTY_EXPLORATION_ID),
                'old_value': None,
                'new_value': self.EXP_ID_4,
                'node_id': 'node_1'
            })
        ]
        story_services.update_story(
            self.owner_id, self.STORY_ID_0, changelist, 'Added node.')

        topic = topic_domain.Topic.create_default_topic(
            self.TOPIC_ID_1, 'topic 1', 'abbrev-one', 'description 1')
        topic.thumbnail_filename = 'thumbnail.svg'
        topic.thumbnail_bg_color = '#C6DCDA'
        topic.subtopics = [
            topic_domain.Subtopic(
                1, 'Title 1', ['skill_id_1'], 'image.svg',
                constants.ALLOWED_THUMBNAIL_BG_COLORS['subtopic'][0], 21131,
                'dummy-subtopic-url-one')]
        topic.next_subtopic_id = 2
        subtopic_page = (
            subtopic_page_domain.SubtopicPage.create_default_subtopic_page(
                1, self.TOPIC_ID_1))
        subtopic_page_services.save_subtopic_page(
            self.owner_id, subtopic_page, 'Added subtopic',
            [topic_domain.TopicChange({
                'cmd': topic_domain.CMD_ADD_SUBTOPIC,
                'subtopic_id': 1,
                'title': 'Sample'
            })]
        )
        topic_services.save_new_topic(self.owner_id, topic)
        self.save_new_story(self.STORY_ID_1, self.owner_id, self.TOPIC_ID_1)
        topic_services.add_canonical_story(
            self.owner_id, self.TOPIC_ID_1, self.STORY_ID_1)

        changelist = [
            story_domain.StoryChange({
                'cmd': story_domain.CMD_ADD_STORY_NODE,
                'node_id': 'node_1',
                'title': 'Title 1'
            }), story_domain.StoryChange({
                'cmd': story_domain.CMD_UPDATE_STORY_NODE_PROPERTY,
                'property_name': (
                    story_domain.STORY_NODE_PROPERTY_EXPLORATION_ID),
                'old_value': None,
                'new_value': self.EXP_ID_5,
                'node_id': 'node_1'
            })
        ]

        story_services.update_story(
            self.owner_id, self.STORY_ID_1, changelist, 'Added Node 1.')

        topic = topic_domain.Topic.create_default_topic(
            self.TOPIC_ID_2, 'topic 2', 'abbrev-two', 'description 2')
        topic.thumbnail_filename = 'thumbnail.svg'
        topic.thumbnail_bg_color = '#C6DCDA'
        topic.subtopics = [
            topic_domain.Subtopic(
                1, 'Title 1', ['skill_id_1'], 'image.svg',
                constants.ALLOWED_THUMBNAIL_BG_COLORS['subtopic'][0], 21131,
                'dummy-subtopic-url-one')]
        topic.next_subtopic_id = 2
        subtopic_page = (
            subtopic_page_domain.SubtopicPage.create_default_subtopic_page(
                1, self.TOPIC_ID_2))
        subtopic_page_services.save_subtopic_page(
            self.owner_id, subtopic_page, 'Added subtopic',
            [topic_domain.TopicChange({
                'cmd': topic_domain.CMD_ADD_SUBTOPIC,
                'subtopic_id': 1,
                'title': 'Sample'
            })]
        )
        topic_services.save_new_topic(self.owner_id, topic)
        self.save_new_story(self.STORY_ID_2, self.owner_id, self.TOPIC_ID_2)
        topic_services.add_canonical_story(
            self.owner_id, self.TOPIC_ID_2, self.STORY_ID_2)

        topic = topic_domain.Topic.create_default_topic(
            self.TOPIC_ID_3, 'topic 3', 'abbrev-three', 'description 3')
        topic.thumbnail_filename = 'thumbnail.svg'
        topic.thumbnail_bg_color = '#C6DCDA'
        topic.subtopics = [
            topic_domain.Subtopic(
                1, 'Title 1', ['skill_id_1'], 'image.svg',
<<<<<<< HEAD
                constants.ALLOWED_THUMBNAIL_BG_COLORS['subtopic'][0],
=======
                constants.ALLOWED_THUMBNAIL_BG_COLORS['subtopic'][0], 21131,
>>>>>>> aa89cb1c
                'dummy-subtopic-url-one')]
        topic.next_subtopic_id = 2
        subtopic_page = (
            subtopic_page_domain.SubtopicPage.create_default_subtopic_page(
                1, self.TOPIC_ID_3))
        subtopic_page_services.save_subtopic_page(
            self.owner_id, subtopic_page, 'Added subtopic',
            [topic_domain.TopicChange({
                'cmd': topic_domain.CMD_ADD_SUBTOPIC,
                'subtopic_id': 1,
                'title': 'Sample'
            })]
        )
        topic_services.save_new_topic(self.owner_id, topic)
        self.save_new_story(self.STORY_ID_3, self.owner_id, self.TOPIC_ID_3)
        topic_services.add_canonical_story(
            self.owner_id, self.TOPIC_ID_3, self.STORY_ID_3)

        # Publish topics and stories.
        topic_services.publish_story(
            self.TOPIC_ID_0, self.STORY_ID_0, self.admin_id)
        topic_services.publish_topic(self.TOPIC_ID_0, self.admin_id)

        topic_services.publish_story(
            self.TOPIC_ID_1, self.STORY_ID_1, self.admin_id)
        topic_services.publish_topic(self.TOPIC_ID_1, self.admin_id)

        topic_services.publish_story(
            self.TOPIC_ID_2, self.STORY_ID_2, self.admin_id)
        topic_services.publish_topic(self.TOPIC_ID_2, self.admin_id)

        topic_services.publish_story(
            self.TOPIC_ID_3, self.STORY_ID_3, self.admin_id)
        topic_services.publish_topic(self.TOPIC_ID_3, self.admin_id)

    def _get_all_completed_exp_ids(self, user_id):
        """Gets the ids of all the explorations completed by the learner
        corresponding to the given user id.
        """
        completed_activities_model = (
            user_models.CompletedActivitiesModel.get(
                user_id, strict=False))

        return (
            completed_activities_model.exploration_ids if
            completed_activities_model else [])

    def _get_all_completed_collection_ids(self, user_id):
        """Gets the ids of all the collections completed by the learner
        corresponding to the given user id.
        """
        completed_activities_model = (
            user_models.CompletedActivitiesModel.get(
                user_id, strict=False))

        return (
            completed_activities_model.collection_ids if
            completed_activities_model else [])

    def _get_all_completed_story_ids(self, user_id):
        """Gets the ids of all the stories completed by the learner
        corresponding to the given user id.
        """
        completed_activities_model = (
            user_models.CompletedActivitiesModel.get(
                user_id, strict=False))

        return (
            completed_activities_model.story_ids if
            completed_activities_model else [])

    def _get_all_learnt_topic_ids(self, user_id):
        """Gets the ids of all the topics learnt by the learner
        corresponding to the given user id.
        """
        completed_activities_model = (
            user_models.CompletedActivitiesModel.get(
                user_id, strict=False))

        return (
            completed_activities_model.learnt_topic_ids if
            completed_activities_model else [])

    def _get_all_incomplete_exp_ids(self, user_id):
        """Gets the ids of all the explorations not fully completed by the
        learner corresponding to the given user id.
        """
        incomplete_activities_model = (
            user_models.IncompleteActivitiesModel.get(user_id, strict=False))

        return (
            incomplete_activities_model.exploration_ids if
            incomplete_activities_model else [])

    def _get_incomplete_exp_details(self, user_id, exploration_id):
        """Returns the dict containing all the exploration details that are
        incompletely played by the learner corresponding to the given user id.
        """
        incomplete_exploration_user_model = (
            user_models.ExpUserLastPlaythroughModel.get(
                user_id, exploration_id))

        return {
            'timestamp': (
                incomplete_exploration_user_model.last_updated),
            'state_name': (
                incomplete_exploration_user_model.last_played_state_name),
            'version': incomplete_exploration_user_model.last_played_exp_version
        }

    def _check_if_exp_details_match(
            self, actual_details, details_fetched_from_model):
        """Verifies the exploration details fetched from the model matches the
        actual details.
        """
        self.assertEqual(
            actual_details['state_name'],
            details_fetched_from_model['state_name'])
        self.assertEqual(
            actual_details['version'],
            details_fetched_from_model['version'])
        # Due to the slight difference in the time in which we call the
        # get_current_time_in_millisecs function while testing, the times are
        # usually offset by  few seconds. Therefore we check if the difference
        # between the times is less than 10 seconds.
        self.assertLess((
            actual_details['timestamp'] -
            details_fetched_from_model['timestamp']).total_seconds(), 10)

    def _get_all_incomplete_collection_ids(self, user_id):
        """Returns the list of all the collection ids that are incompletely
        played by the learner corresponding to the given user id.
        """
        incomplete_activities_model = (
            user_models.IncompleteActivitiesModel.get(user_id, strict=False))

        return (
            incomplete_activities_model.collection_ids if
            incomplete_activities_model else [])

    def _get_all_incomplete_story_ids(self, user_id):
        """Returns the list of all the story ids that are incompletely
        played by the learner corresponding to the given user id.
        """
        incomplete_activities_model = (
            user_models.IncompleteActivitiesModel.get(user_id, strict=False))

        return (
            incomplete_activities_model.story_ids if
            incomplete_activities_model else [])

    def _get_all_partially_learnt_topic_ids(self, user_id):
        """Returns the list of all the topics ids that are partially
        learnt by the learner corresponding to the given user id.
        """
        incomplete_activities_model = (
            user_models.IncompleteActivitiesModel.get(user_id, strict=False))

        return (
            incomplete_activities_model.partially_learnt_topic_ids if
            incomplete_activities_model else [])

    def test_mark_exploration_as_completed(self):
        self.assertEqual(self._get_all_completed_exp_ids(self.user_id), [])

        # Add an exploration to the completed list of a learner.
        learner_progress_services.mark_exploration_as_completed(
            self.user_id, self.EXP_ID_0)
        self.assertEqual(
            self._get_all_completed_exp_ids(self.user_id), [self.EXP_ID_0])

        # Completing an exploration again has no effect.
        learner_progress_services.mark_exploration_as_completed(
            self.user_id, self.EXP_ID_0)
        self.assertEqual(
            self._get_all_completed_exp_ids(self.user_id), [self.EXP_ID_0])

        state_name = 'state_name'
        version = 1

        # Add an exploration to the in progress list of the learner.
        learner_progress_services.mark_exploration_as_incomplete(
            self.user_id, self.EXP_ID_1, state_name, version)
        self.assertEqual(self._get_all_incomplete_exp_ids(
            self.user_id), [self.EXP_ID_1])
        # Add an exploration to the learner playlist of the learner.
        learner_playlist_services.mark_exploration_to_be_played_later(
            self.user_id, self.EXP_ID_3)
        self.assertEqual(
            learner_playlist_services.get_all_exp_ids_in_learner_playlist(
                self.user_id), [self.EXP_ID_3])

        # Test that on adding an incomplete exploration to the completed list
        # it gets removed from the incomplete list.
        learner_progress_services.mark_exploration_as_completed(
            self.user_id, self.EXP_ID_1)
        self.assertEqual(self._get_all_completed_exp_ids(
            self.user_id), [self.EXP_ID_0, self.EXP_ID_1])
        self.assertEqual(self._get_all_incomplete_exp_ids(
            self.user_id), [])

        # Test that on adding an exploration to the completed list, it gets
        # removed from the learner playlist.
        learner_progress_services.mark_exploration_as_completed(
            self.user_id, self.EXP_ID_3)
        self.assertEqual(self._get_all_completed_exp_ids(
            self.user_id), [self.EXP_ID_0, self.EXP_ID_1, self.EXP_ID_3])
        self.assertEqual(
            learner_playlist_services.get_all_exp_ids_in_learner_playlist(
                self.user_id), [])

        # Test that an exploration created by the user is not added to the
        # completed list.
        learner_progress_services.mark_exploration_as_completed(
            self.user_id, self.EXP_ID_2)
        self.assertEqual(self._get_all_completed_exp_ids(
            self.user_id), [self.EXP_ID_0, self.EXP_ID_1, self.EXP_ID_3])

    def test_mark_collection_as_completed(self):
        self.assertEqual(
            self._get_all_completed_collection_ids(self.user_id), [])

        # Add a collection to the completed list.
        learner_progress_services.mark_collection_as_completed(
            self.user_id, self.COL_ID_0)
        self.assertEqual(self._get_all_completed_collection_ids(
            self.user_id), [self.COL_ID_0])

        # Completing a collection again has no effect.
        learner_progress_services.mark_collection_as_completed(
            self.user_id, self.COL_ID_0)
        self.assertEqual(self._get_all_completed_collection_ids(
            self.user_id), [self.COL_ID_0])

        # Add a collection to the incomplete list.
        learner_progress_services.mark_collection_as_incomplete(
            self.user_id, self.COL_ID_1)
        self.assertEqual(self._get_all_incomplete_collection_ids(
            self.user_id), [self.COL_ID_1])

        # If the collection is present in the incomplete list, on completion
        # it is removed from the incomplete list and added to the complete
        # list.
        learner_progress_services.mark_collection_as_completed(
            self.user_id, self.COL_ID_1)
        self.assertEqual(self._get_all_incomplete_collection_ids(
            self.user_id), [])
        self.assertEqual(self._get_all_completed_collection_ids(
            self.user_id), [self.COL_ID_0, self.COL_ID_1])

        # Add a collection to the learner playlist of the learner.
        learner_playlist_services.mark_collection_to_be_played_later(
            self.user_id, self.COL_ID_3)
        self.assertEqual(
            learner_playlist_services.get_all_collection_ids_in_learner_playlist( # pylint: disable=line-too-long
                self.user_id), [self.COL_ID_3])

        # Test that on adding a collection to the completed list, it gets
        # removed from the learner playlist.
        learner_progress_services.mark_collection_as_completed(
            self.user_id, self.COL_ID_3)
        self.assertEqual(self._get_all_completed_collection_ids(
            self.user_id), [self.COL_ID_0, self.COL_ID_1, self.COL_ID_3])
        self.assertEqual(
            learner_playlist_services.get_all_collection_ids_in_learner_playlist( # pylint: disable=line-too-long
                self.user_id), [])

        # Test that a collection created by the user is not added to the
        # completed list.
        learner_progress_services.mark_collection_as_completed(
            self.user_id, self.COL_ID_2)
        self.assertEqual(self._get_all_completed_collection_ids(
            self.user_id), [self.COL_ID_0, self.COL_ID_1, self.COL_ID_3])

    def test_mark_story_as_completed(self):
        self.assertEqual(
            self._get_all_completed_story_ids(self.user_id), [])

        # Add a story to the completed list.
        learner_progress_services.mark_story_as_completed(
            self.user_id, self.STORY_ID_0)
        self.assertEqual(self._get_all_completed_story_ids(
            self.user_id), [self.STORY_ID_0])

        # Completing a story again has no effect.
        learner_progress_services.mark_story_as_completed(
            self.user_id, self.STORY_ID_0)
        self.assertEqual(self._get_all_completed_story_ids(
            self.user_id), [self.STORY_ID_0])

        # Add a story to the incomplete list.
        learner_progress_services.record_story_started(
            self.user_id, self.STORY_ID_1)
        self.assertEqual(self._get_all_incomplete_story_ids(
            self.user_id), [self.STORY_ID_1])

        # If the story is present in the incomplete list, on completion
        # it is removed from the incomplete list and added to the complete
        # list.
        learner_progress_services.mark_story_as_completed(
            self.user_id, self.STORY_ID_1)
        self.assertEqual(self._get_all_incomplete_story_ids(
            self.user_id), [])
        self.assertEqual(self._get_all_completed_story_ids(
            self.user_id), [self.STORY_ID_0, self.STORY_ID_1])

    def test_mark_topic_as_learnt(self):
        self.assertEqual(
            self._get_all_learnt_topic_ids(self.user_id), [])

        # Add a topic to the learnt list.
        learner_progress_services.mark_topic_as_learnt(
            self.user_id, self.TOPIC_ID_0)
        self.assertEqual(self._get_all_learnt_topic_ids(
            self.user_id), [self.TOPIC_ID_0])

        # Completing a topic again has no effect.
        learner_progress_services.mark_topic_as_learnt(
            self.user_id, self.TOPIC_ID_0)
        self.assertEqual(self._get_all_learnt_topic_ids(
            self.user_id), [self.TOPIC_ID_0])

        # Add a topic to the partially learnt list.
        learner_progress_services.record_topic_started(
            self.user_id, self.TOPIC_ID_1)
        self.assertEqual(self._get_all_partially_learnt_topic_ids(
            self.user_id), [self.TOPIC_ID_1])

        # If the topic is present in the partially learnt list, on completion
        # it is removed from the partially learnt list and added to the learnt
        # list.
        learner_progress_services.mark_topic_as_learnt(
            self.user_id, self.TOPIC_ID_1)
        self.assertEqual(self._get_all_partially_learnt_topic_ids(
            self.user_id), [])
        self.assertEqual(self._get_all_learnt_topic_ids(
            self.user_id), [self.TOPIC_ID_0, self.TOPIC_ID_1])

        # Marking a topic as learnt removes it from the topics to learn list.
        learner_progress_services.validate_and_add_topic_to_learn_goal(
            self.user_id, self.TOPIC_ID_2)
        self.assertEqual(
            learner_goals_services.get_all_topic_ids_to_learn(
                self.user_id), [self.TOPIC_ID_2])
        learner_progress_services.mark_topic_as_learnt(
            self.user_id, self.TOPIC_ID_2)
        self.assertEqual(
            learner_goals_services.get_all_topic_ids_to_learn(
                self.user_id), [])

    def test_mark_exploration_as_incomplete(self):
        self.assertEqual(self._get_all_incomplete_exp_ids(
            self.user_id), [])

        state_name = u'state name'
        version = 1

        exp_details = {
            'timestamp': datetime.datetime.utcnow(),
            'state_name': state_name,
            'version': version
        }

        # Add an exploration to the incomplete list of a learner.
        learner_progress_services.mark_exploration_as_incomplete(
            self.user_id, self.EXP_ID_0, state_name, version)
        self.assertEqual(self._get_all_incomplete_exp_ids(
            self.user_id), [self.EXP_ID_0])
        self._check_if_exp_details_match(
            self._get_incomplete_exp_details(self.user_id, self.EXP_ID_0),
            exp_details)

        state_name = u'new_state_name'
        version = 2

        modified_exp_details = {
            'timestamp': datetime.datetime.utcnow(),
            'state_name': state_name,
            'version': version
        }

        # On adding an exploration again, its details are updated to the latest
        # version.
        learner_progress_services.mark_exploration_as_incomplete(
            self.user_id, self.EXP_ID_0, state_name, version)
        self.assertEqual(self._get_all_incomplete_exp_ids(
            self.user_id), [self.EXP_ID_0])
        self._check_if_exp_details_match(
            self._get_incomplete_exp_details(self.user_id, self.EXP_ID_0),
            modified_exp_details)

        # If an exploration has already been completed, it is not added.
        learner_progress_services.mark_exploration_as_completed(
            self.user_id, self.EXP_ID_1)
        learner_progress_services.mark_exploration_as_incomplete(
            self.user_id, self.EXP_ID_1, state_name, version)
        self.assertEqual(self._get_all_incomplete_exp_ids(
            self.user_id), [self.EXP_ID_0])

        # Add an exploration to the learner playlist.
        learner_playlist_services.mark_exploration_to_be_played_later(
            self.user_id, self.EXP_ID_3)
        self.assertEqual(
            learner_playlist_services.get_all_exp_ids_in_learner_playlist(
                self.user_id), [self.EXP_ID_3])

        # Test that on adding an exploration to the incomplete list, it gets
        # removed from the learner playlist.
        learner_progress_services.mark_exploration_as_incomplete(
            self.user_id, self.EXP_ID_3, state_name, version)
        self.assertEqual(self._get_all_incomplete_exp_ids(
            self.user_id), [self.EXP_ID_0, self.EXP_ID_3])
        self.assertEqual(
            learner_playlist_services.get_all_exp_ids_in_learner_playlist(
                self.user_id), [])

        # Test that an exploration created by the user is not added to the
        # incomplete list.
        learner_progress_services.mark_exploration_as_incomplete(
            self.user_id, self.EXP_ID_2, state_name, version)
        self.assertEqual(self._get_all_incomplete_exp_ids(
            self.user_id), [self.EXP_ID_0, self.EXP_ID_3])

    def test_mark_collection_as_incomplete(self):
        self.assertEqual(self._get_all_incomplete_collection_ids(
            self.user_id), [])

        # Add a collection to the incomplete list of the learner.
        learner_progress_services.mark_collection_as_incomplete(
            self.user_id, self.COL_ID_0)
        self.assertEqual(self._get_all_incomplete_collection_ids(
            self.user_id), [self.COL_ID_0])

        # Adding a collection again has no effect.
        learner_progress_services.mark_collection_as_incomplete(
            self.user_id, self.COL_ID_0)
        self.assertEqual(self._get_all_incomplete_collection_ids(
            self.user_id), [self.COL_ID_0])

        # If a collection has been completed, it is not added to the incomplete
        # list.
        learner_progress_services.mark_collection_as_completed(
            self.user_id, self.COL_ID_1)
        learner_progress_services.mark_collection_as_incomplete(
            self.user_id, self.COL_ID_1)
        self.assertEqual(self._get_all_incomplete_collection_ids(
            self.user_id), [self.COL_ID_0])

        # Add a collection to the learner playlist of the learner.
        learner_playlist_services.mark_collection_to_be_played_later(
            self.user_id, self.COL_ID_3)
        self.assertEqual(
            learner_playlist_services.get_all_collection_ids_in_learner_playlist( # pylint: disable=line-too-long
                self.user_id), [self.COL_ID_3])

        # Test that on adding a collection to the incomplete list, it gets
        # removed from the learner playlist.
        learner_progress_services.mark_collection_as_incomplete(
            self.user_id, self.COL_ID_3)
        self.assertEqual(self._get_all_incomplete_collection_ids(
            self.user_id), [self.COL_ID_0, self.COL_ID_3])
        self.assertEqual(
            learner_playlist_services.get_all_collection_ids_in_learner_playlist( # pylint: disable=line-too-long
                self.user_id), [])

        # Test that a collection created by the user is not added to the
        # incomplete list.
        learner_progress_services.mark_collection_as_incomplete(
            self.user_id, self.COL_ID_2)
        self.assertEqual(self._get_all_incomplete_collection_ids(
            self.user_id), [self.COL_ID_0, self.COL_ID_3])

    def test_record_story_started(self):
        self.assertEqual(self._get_all_incomplete_story_ids(
            self.user_id), [])

        # Add a story to the incomplete list of the learner.
        learner_progress_services.record_story_started(
            self.user_id, self.STORY_ID_0)
        self.assertEqual(self._get_all_incomplete_story_ids(
            self.user_id), [self.STORY_ID_0])

        # Adding a story again has no effect.
        learner_progress_services.record_story_started(
            self.user_id, self.STORY_ID_0)
        self.assertEqual(self._get_all_incomplete_story_ids(
            self.user_id), [self.STORY_ID_0])

        # If a story has been completed, it is not added to the incomplete
        # list.
        learner_progress_services.mark_story_as_completed(
            self.user_id, self.STORY_ID_1)
        learner_progress_services.record_story_started(
            self.user_id, self.STORY_ID_1)
        self.assertEqual(self._get_all_incomplete_story_ids(
            self.user_id), [self.STORY_ID_0])

    def test_record_topic_started(self):
        self.assertEqual(self._get_all_partially_learnt_topic_ids(
            self.user_id), [])

        # Add a topic to the partially learnt list of the learner.
        learner_progress_services.record_topic_started(
            self.user_id, self.TOPIC_ID_0)
        self.assertEqual(self._get_all_partially_learnt_topic_ids(
            self.user_id), [self.TOPIC_ID_0])

        # Adding a topic again has no effect.
        learner_progress_services.record_topic_started(
            self.user_id, self.TOPIC_ID_0)
        self.assertEqual(self._get_all_partially_learnt_topic_ids(
            self.user_id), [self.TOPIC_ID_0])

        # If a topic has been learnt, it is not added to the partially learnt
        # list.
        learner_progress_services.mark_topic_as_learnt(
            self.user_id, self.TOPIC_ID_1)
        learner_progress_services.record_topic_started(
            self.user_id, self.TOPIC_ID_1)
        self.assertEqual(self._get_all_partially_learnt_topic_ids(
            self.user_id), [self.TOPIC_ID_0])

    def test_remove_exp_from_incomplete_list(self):
        self.assertEqual(self._get_all_incomplete_exp_ids(
            self.user_id), [])

        state_name = 'state name'
        version = 1

        # Add incomplete explorations.
        learner_progress_services.mark_exploration_as_incomplete(
            self.user_id, self.EXP_ID_0, state_name, version)
        learner_progress_services.mark_exploration_as_incomplete(
            self.user_id, self.EXP_ID_1, state_name, version)
        self.assertEqual(self._get_all_incomplete_exp_ids(
            self.user_id), [self.EXP_ID_0, self.EXP_ID_1])

        # Removing an exploration.
        learner_progress_services.remove_exp_from_incomplete_list(
            self.user_id, self.EXP_ID_0)
        self.assertEqual(self._get_all_incomplete_exp_ids(
            self.user_id), [self.EXP_ID_1])

        # Removing the same exploration again has no effect.
        learner_progress_services.remove_exp_from_incomplete_list(
            self.user_id, self.EXP_ID_0)
        self.assertEqual(self._get_all_incomplete_exp_ids(
            self.user_id), [self.EXP_ID_1])

        # Removing the second exploration.
        learner_progress_services.remove_exp_from_incomplete_list(
            self.user_id, self.EXP_ID_1)
        self.assertEqual(self._get_all_incomplete_exp_ids(
            self.user_id), [])

    def test_remove_collection_from_incomplete_list(self):
        self.assertEqual(self._get_all_incomplete_collection_ids(
            self.user_id), [])

        # Add two collections to the incomplete list.
        learner_progress_services.mark_collection_as_incomplete(
            self.user_id, self.COL_ID_0)
        learner_progress_services.mark_collection_as_incomplete(
            self.user_id, self.COL_ID_1)
        self.assertEqual(self._get_all_incomplete_collection_ids(
            self.user_id), [self.COL_ID_0, self.COL_ID_1])

        # Remove one collection.
        learner_progress_services.remove_collection_from_incomplete_list(
            self.user_id, self.COL_ID_0)
        self.assertEqual(self._get_all_incomplete_collection_ids(
            self.user_id), [self.COL_ID_1])

        # Removing the same collection again has no effect.
        learner_progress_services.remove_collection_from_incomplete_list(
            self.user_id, self.COL_ID_0)
        self.assertEqual(self._get_all_incomplete_collection_ids(
            self.user_id), [self.COL_ID_1])

        # Removing another collection.
        learner_progress_services.remove_collection_from_incomplete_list(
            self.user_id, self.COL_ID_1)
        self.assertEqual(self._get_all_incomplete_collection_ids(
            self.user_id), [])

    def test_remove_story_from_incomplete_list(self):
        self.assertEqual(self._get_all_incomplete_story_ids(
            self.user_id), [])

        # Add two stories to the incomplete list.
        learner_progress_services.record_story_started(
            self.user_id, self.STORY_ID_0)
        learner_progress_services.record_story_started(
            self.user_id, self.STORY_ID_1)
        self.assertEqual(self._get_all_incomplete_story_ids(
            self.user_id), [self.STORY_ID_0, self.STORY_ID_1])

        # Remove one story.
        learner_progress_services.remove_story_from_incomplete_list(
            self.user_id, self.STORY_ID_0)
        self.assertEqual(self._get_all_incomplete_story_ids(
            self.user_id), [self.STORY_ID_1])

        # Removing the same story again has no effect.
        learner_progress_services.remove_story_from_incomplete_list(
            self.user_id, self.STORY_ID_0)
        self.assertEqual(self._get_all_incomplete_story_ids(
            self.user_id), [self.STORY_ID_1])

        # Removing another story.
        learner_progress_services.remove_story_from_incomplete_list(
            self.user_id, self.STORY_ID_1)
        self.assertEqual(self._get_all_incomplete_story_ids(
            self.user_id), [])

    def test_remove_topic_from_partially_learnt_list(self):
        self.assertEqual(self._get_all_partially_learnt_topic_ids(
            self.user_id), [])

        # Add two topics to the partially learnt list.
        learner_progress_services.record_topic_started(
            self.user_id, self.TOPIC_ID_0)
        learner_progress_services.record_topic_started(
            self.user_id, self.TOPIC_ID_1)
        self.assertEqual(self._get_all_partially_learnt_topic_ids(
            self.user_id), [self.TOPIC_ID_0, self.TOPIC_ID_1])

        # Remove one topic.
        learner_progress_services.remove_topic_from_partially_learnt_list(
            self.user_id, self.TOPIC_ID_0)
        self.assertEqual(self._get_all_partially_learnt_topic_ids(
            self.user_id), [self.TOPIC_ID_1])

        # Removing the same topic again has no effect.
        learner_progress_services.remove_topic_from_partially_learnt_list(
            self.user_id, self.TOPIC_ID_0)
        self.assertEqual(self._get_all_partially_learnt_topic_ids(
            self.user_id), [self.TOPIC_ID_1])

        # Removing another topic.
        learner_progress_services.remove_topic_from_partially_learnt_list(
            self.user_id, self.TOPIC_ID_1)
        self.assertEqual(self._get_all_partially_learnt_topic_ids(
            self.user_id), [])

    def test_remove_story_from_completed_list(self):
        self.assertEqual(self._get_all_completed_story_ids(
            self.user_id), [])

        # Add two stories to the completed list.
        learner_progress_services.mark_story_as_completed(
            self.user_id, self.STORY_ID_0)
        learner_progress_services.mark_story_as_completed(
            self.user_id, self.STORY_ID_1)
        self.assertEqual(self._get_all_completed_story_ids(
            self.user_id), [self.STORY_ID_0, self.STORY_ID_1])

        # Remove one story.
        learner_progress_services.remove_story_from_completed_list(
            self.user_id, self.STORY_ID_0)
        self.assertEqual(self._get_all_completed_story_ids(
            self.user_id), [self.STORY_ID_1])

        # Removing the same story again has no effect.
        learner_progress_services.remove_story_from_completed_list(
            self.user_id, self.STORY_ID_0)
        self.assertEqual(self._get_all_completed_story_ids(
            self.user_id), [self.STORY_ID_1])

        # Removing another story.
        learner_progress_services.remove_story_from_completed_list(
            self.user_id, self.STORY_ID_1)
        self.assertEqual(self._get_all_completed_story_ids(
            self.user_id), [])

    def test_remove_topic_from_learnt_list(self):
        self.assertEqual(self._get_all_learnt_topic_ids(
            self.user_id), [])

        # Add two topics to the learnt list.
        learner_progress_services.mark_topic_as_learnt(
            self.user_id, self.TOPIC_ID_0)
        learner_progress_services.mark_topic_as_learnt(
            self.user_id, self.TOPIC_ID_1)
        self.assertEqual(self._get_all_learnt_topic_ids(
            self.user_id), [self.TOPIC_ID_0, self.TOPIC_ID_1])

        # Remove one topic.
        learner_progress_services.remove_topic_from_learnt_list(
            self.user_id, self.TOPIC_ID_0)
        self.assertEqual(self._get_all_learnt_topic_ids(
            self.user_id), [self.TOPIC_ID_1])

        # Removing the same topic again has no effect.
        learner_progress_services.remove_topic_from_learnt_list(
            self.user_id, self.TOPIC_ID_0)
        self.assertEqual(self._get_all_learnt_topic_ids(
            self.user_id), [self.TOPIC_ID_1])

        # Removing another topic.
        learner_progress_services.remove_topic_from_learnt_list(
            self.user_id, self.TOPIC_ID_1)
        self.assertEqual(self._get_all_learnt_topic_ids(
            self.user_id), [])

    def test_get_all_completed_exp_ids(self):
        self.assertEqual(learner_progress_services.get_all_completed_exp_ids(
            self.user_id), [])

        # Add an exploration to the completed list.
        learner_progress_services.mark_exploration_as_completed(
            self.user_id, self.EXP_ID_0)
        self.assertEqual(learner_progress_services.get_all_completed_exp_ids(
            self.user_id), [self.EXP_ID_0])

        # Add another exploration.
        learner_progress_services.mark_exploration_as_completed(
            self.user_id, self.EXP_ID_1)
        self.assertEqual(learner_progress_services.get_all_completed_exp_ids(
            self.user_id), [self.EXP_ID_0, self.EXP_ID_1])

    def test_unpublishing_completed_exploration_filters_it_out(self):
        # Add explorations to the completed list.
        learner_progress_services.mark_exploration_as_completed(
            self.user_id, self.EXP_ID_0)
        learner_progress_services.mark_exploration_as_completed(
            self.user_id, self.EXP_ID_1)
        learner_progress_services.mark_exploration_as_completed(
            self.user_id, self.EXP_ID_3)
        self.assertEqual(
            learner_progress_services.get_all_completed_exp_ids(
                self.user_id), [self.EXP_ID_0, self.EXP_ID_1, self.EXP_ID_3])

        # Unpublish EXP_ID_3 to change status to ACTIVITY_STATUS_PRIVATE.
        system_user = user_services.get_system_user()
        rights_manager.unpublish_exploration(system_user, self.EXP_ID_3)
        private_exploration = exp_fetchers.get_exploration_summary_by_id(
            self.EXP_ID_3)
        self.assertEqual(
            private_exploration.status, constants.ACTIVITY_STATUS_PRIVATE)

        # Call get_activity_progress to get filtered progress.
        user_activity = learner_progress_services.get_activity_progress(
            self.user_id)
        all_filtered_summaries = user_activity[0]
        completed_exp_summaries = (
            all_filtered_summaries.completed_exp_summaries)

        # Test that completed exp summaries don't include private exploration.
        # Ensure that completed_exp_summaries[0] matches EXP_ID_0.
        self.assertEqual(
            completed_exp_summaries[0].id, '0_en_arch_bridges_in_england')
        # Ensure that completed_exp_summaries[1] matches EXP_ID_1.
        self.assertEqual(
            completed_exp_summaries[1].id, '1_fi_arch_sillat_suomi')
        self.assertEqual(len(completed_exp_summaries), 2)

    def test_republishing_completed_exploration_filters_as_complete(self):
        # Add exploration to the completed list.
        learner_progress_services.mark_exploration_as_completed(
            self.user_id, self.EXP_ID_0)
        self.assertEqual(
            learner_progress_services.get_all_completed_exp_ids(
                self.user_id), [self.EXP_ID_0])

        # Unpublish EXP_ID_0 to change status to ACTIVITY_STATUS_PRIVATE.
        system_user = user_services.get_system_user()
        rights_manager.unpublish_exploration(system_user, self.EXP_ID_0)
        private_exploration = exp_fetchers.get_exploration_summary_by_id(
            self.EXP_ID_0)
        self.assertEqual(
            private_exploration.status, constants.ACTIVITY_STATUS_PRIVATE)

        # Call get_activity_progress to get filtered progress.
        user_activity = learner_progress_services.get_activity_progress(
            self.user_id)
        all_filtered_summaries = user_activity[0]
        completed_exp_summaries = (
            all_filtered_summaries.completed_exp_summaries)
        # Test that completed exp summaries don't include private exploration.
        self.assertEqual(len(completed_exp_summaries), 0)

        # Republish EXP_ID_0 to change status back to ACTIVITY_STATUS_PUBLIC.
        self.publish_exploration(self.owner_id, self.EXP_ID_0)
        learner_progress_services.mark_exploration_as_completed(
            self.user_id, self.EXP_ID_0)
        public_exploration = exp_fetchers.get_exploration_summary_by_id(
            self.EXP_ID_0)
        self.assertEqual(
            public_exploration.status, constants.ACTIVITY_STATUS_PUBLIC)

        # Call get_activity_progress to get filtered progress.
        user_activity = learner_progress_services.get_activity_progress(
            self.user_id)
        all_filtered_summaries = user_activity[0]
        completed_exp_summaries = (
            all_filtered_summaries.completed_exp_summaries)
        # Test that completed exp summaries includes original EXP_ID_0.
        self.assertEqual(
            completed_exp_summaries[0].id, '0_en_arch_bridges_in_england')
        self.assertEqual(len(completed_exp_summaries), 1)

    def test_get_all_completed_collection_ids(self):
        self.assertEqual(
            learner_progress_services.get_all_completed_collection_ids(
                self.user_id), [])

        # Add a collection to the completed list.
        learner_progress_services.mark_collection_as_completed(
            self.user_id, self.COL_ID_0)
        self.assertEqual(
            learner_progress_services.get_all_completed_collection_ids(
                self.user_id), [self.COL_ID_0])

        # Add another collection.
        learner_progress_services.mark_collection_as_completed(
            self.user_id, self.COL_ID_1)
        self.assertEqual(
            learner_progress_services.get_all_completed_collection_ids(
                self.user_id), [self.COL_ID_0, self.COL_ID_1])

    def test_get_all_completed_story_ids(self):
        self.assertEqual(
            learner_progress_services.get_all_completed_story_ids(
                self.user_id), [])

        # Add a story to the completed list.
        learner_progress_services.mark_story_as_completed(
            self.user_id, self.STORY_ID_0)
        self.assertEqual(
            learner_progress_services.get_all_completed_story_ids(
                self.user_id), [self.STORY_ID_0])

        # Add another story.
        learner_progress_services.mark_story_as_completed(
            self.user_id, self.STORY_ID_1)
        self.assertEqual(
            learner_progress_services.get_all_completed_story_ids(
                self.user_id), [self.STORY_ID_0, self.STORY_ID_1])

    def test_get_all_learnt_topic_ids(self):
        self.assertEqual(
            learner_progress_services.get_all_learnt_topic_ids(
                self.user_id), [])

        # Add a topic to the learnt list.
        learner_progress_services.mark_topic_as_learnt(
            self.user_id, self.TOPIC_ID_0)
        self.assertEqual(
            learner_progress_services.get_all_learnt_topic_ids(
                self.user_id), [self.TOPIC_ID_0])

        # Add another topic.
        learner_progress_services.mark_topic_as_learnt(
            self.user_id, self.TOPIC_ID_1)
        self.assertEqual(
            learner_progress_services.get_all_learnt_topic_ids(
                self.user_id), [self.TOPIC_ID_0, self.TOPIC_ID_1])

    def test_unpublishing_completed_collection_filters_it_out(self):
        # Add collections to the completed list.
        learner_progress_services.mark_collection_as_completed(
            self.user_id, self.COL_ID_0)
        learner_progress_services.mark_collection_as_completed(
            self.user_id, self.COL_ID_1)
        learner_progress_services.mark_collection_as_completed(
            self.user_id, self.COL_ID_3)
        self.assertEqual(
            learner_progress_services.get_all_completed_collection_ids(
                self.user_id), [self.COL_ID_0, self.COL_ID_1, self.COL_ID_3])

        # Unpublish COL_ID_3 to change status to ACTIVITY_STATUS_PRIVATE.
        system_user = user_services.get_system_user()
        rights_manager.unpublish_collection(system_user, self.COL_ID_3)
        private_collection = collection_services.get_collection_summary_by_id(
            self.COL_ID_3)
        self.assertEqual(
            private_collection.status, constants.ACTIVITY_STATUS_PRIVATE)

        # Call get_activity_progress to get filtered progress.
        user_activity = learner_progress_services.get_activity_progress(
            self.user_id)
        all_filtered_summaries = user_activity[0]
        completed_collection_summaries = (
            all_filtered_summaries.completed_collection_summaries)

        # Test that completed col summaries don't include private collection.
        # Ensure that completed_collection_summaries[0] matches COL_ID_0.
        self.assertEqual(
            completed_collection_summaries[0].id, '0_arch_bridges_in_england')
        # Ensure that completed_collection_summaries[1] matches COL_ID_1.
        self.assertEqual(
            completed_collection_summaries[1].id, '1_welcome_introduce_oppia')
        self.assertEqual(len(completed_collection_summaries), 2)

    def test_republishing_completed_collection_filters_as_complete(self):
        # Add collection to the completed list.
        learner_progress_services.mark_collection_as_completed(
            self.user_id, self.COL_ID_0)
        self.assertEqual(
            learner_progress_services.get_all_completed_collection_ids(
                self.user_id), [self.COL_ID_0])

        # Unpublish COL_ID_0 to change status to ACTIVITY_STATUS_PRIVATE.
        system_user = user_services.get_system_user()
        rights_manager.unpublish_collection(system_user, self.COL_ID_0)
        private_collection = collection_services.get_collection_summary_by_id(
            self.COL_ID_0)
        self.assertEqual(
            private_collection.status, constants.ACTIVITY_STATUS_PRIVATE)

        # Call get_activity_progress to get filtered progress.
        user_activity = learner_progress_services.get_activity_progress(
            self.user_id)
        all_filtered_summaries = user_activity[0]
        completed_collection_summaries = (
            all_filtered_summaries.completed_collection_summaries)
        # Test that completed col summaries don't include private collection.
        self.assertEqual(len(completed_collection_summaries), 0)

        # Republish COL_ID_0 to change status back to ACTIVITY_STATUS_PUBLIC.
        self.publish_collection(self.owner_id, self.COL_ID_0)
        learner_progress_services.mark_collection_as_completed(
            self.user_id, self.COL_ID_0)
        public_collection = collection_services.get_collection_summary_by_id(
            self.COL_ID_0)
        self.assertEqual(
            public_collection.status, constants.ACTIVITY_STATUS_PUBLIC)

        # Call get_activity_progress to get filtered progress.
        user_activity = learner_progress_services.get_activity_progress(
            self.user_id)
        all_filtered_summaries = user_activity[0]
        completed_collection_summaries = (
            all_filtered_summaries.completed_collection_summaries)
        # Test that completed col summaries includes original COL_ID_0.
        self.assertEqual(
            completed_collection_summaries[0].id, '0_arch_bridges_in_england')
        self.assertEqual(len(completed_collection_summaries), 1)

    def test_unpublishing_completed_story_filters_it_out(self):
        # Add stories to the completed list.
        story_services.record_completed_node_in_story_context(
            self.user_id, self.STORY_ID_0, 'node_1')
        learner_progress_services.mark_story_as_completed(
            self.user_id, self.STORY_ID_0)
        story_services.record_completed_node_in_story_context(
            self.user_id, self.STORY_ID_1, 'node_1')
        learner_progress_services.mark_story_as_completed(
            self.user_id, self.STORY_ID_1)
        self.assertEqual(
            learner_progress_services.get_all_completed_story_ids(
                self.user_id), [self.STORY_ID_0, self.STORY_ID_1])

        # Unpublish STORY_ID_1.
        topic_services.unpublish_story(
            self.TOPIC_ID_1, self.STORY_ID_1, self.admin_id)

        # Call get_activity_progress to get filtered progress.
        user_activity = learner_progress_services.get_activity_progress(
            self.user_id)
        all_filtered_summaries = user_activity[0]
        completed_story_summaries = (
            all_filtered_summaries.completed_story_summaries)

        # Test that completed story summaries don't include unpublished
        # stories. Ensure that completed_story_summaries[0] matches
        # STORY_ID_0.
        self.assertEqual(
            completed_story_summaries[0].id, self.STORY_ID_0)
        self.assertEqual(len(completed_story_summaries), 1)

    def test_unpublishing_learnt_topic_filters_it_out(self):
        # Add topics to the learnt list.
        story_services.record_completed_node_in_story_context(
            self.user_id, self.STORY_ID_0, 'node_1')
        learner_progress_services.mark_story_as_completed(
            self.user_id, self.STORY_ID_0)
        learner_progress_services.mark_topic_as_learnt(
            self.user_id, self.TOPIC_ID_0)
        story_services.record_completed_node_in_story_context(
            self.user_id, self.STORY_ID_1, 'node_1')
        learner_progress_services.mark_story_as_completed(
            self.user_id, self.STORY_ID_1)
        learner_progress_services.mark_topic_as_learnt(
            self.user_id, self.TOPIC_ID_1)
        self.assertEqual(
            learner_progress_services.get_all_learnt_topic_ids(
                self.user_id), [self.TOPIC_ID_0, self.TOPIC_ID_1])

        # Unpublish TOPIC_ID_1.
        topic_services.unpublish_topic(self.TOPIC_ID_1, self.admin_id)
        topic_rights = topic_fetchers.get_topic_rights(self.TOPIC_ID_1)
        self.assertEqual(
            topic_rights.topic_is_published, False)

        # Call get_activity_progress to get filtered progress.
        user_activity = learner_progress_services.get_activity_progress(
            self.user_id)
        all_filtered_summaries = user_activity[0]
        learnt_topic_summaries = (
            all_filtered_summaries.learnt_topic_summaries)

        # Test that learnt topic summaries don't include unpublished
        # topics. Ensure that learnt_topic_summaries[0] matches
        # TOPIC_ID_0.
        self.assertEqual(
            learnt_topic_summaries[0].id, self.TOPIC_ID_0)
        self.assertEqual(len(learnt_topic_summaries), 1)

    def test_deleting_a_story_filters_it_out_from_completed_list(self):
        # Add stories to the completed list.
        story_services.record_completed_node_in_story_context(
            self.user_id, self.STORY_ID_0, 'node_1')
        learner_progress_services.mark_story_as_completed(
            self.user_id, self.STORY_ID_0)
        story_services.record_completed_node_in_story_context(
            self.user_id, self.STORY_ID_1, 'node_1')
        learner_progress_services.mark_story_as_completed(
            self.user_id, self.STORY_ID_1)
        self.assertEqual(
            learner_progress_services.get_all_completed_story_ids(
                self.user_id), [self.STORY_ID_0, self.STORY_ID_1])

        # Delete STORY_ID_1.
        story_services.delete_story(self.admin_id, self.STORY_ID_1)

        # Call get_activity_progress to get filtered progress.
        user_activity = learner_progress_services.get_activity_progress(
            self.user_id)
        all_filtered_summaries = user_activity[0]
        completed_story_summaries = (
            all_filtered_summaries.completed_story_summaries)

        # Test that completed story summaries don't include deleted
        # stories. Ensure that completed_story_summaries[0] matches
        # STORY_ID_0.
        self.assertEqual(
            completed_story_summaries[0].id, self.STORY_ID_0)
        self.assertEqual(len(completed_story_summaries), 1)

    def test_deleting_a_topic_filters_it_out_from_learnt_list(self):
        # Add topics to the learnt list.
        story_services.record_completed_node_in_story_context(
            self.user_id, self.STORY_ID_0, 'node_1')
        learner_progress_services.mark_story_as_completed(
            self.user_id, self.STORY_ID_0)
        learner_progress_services.mark_topic_as_learnt(
            self.user_id, self.TOPIC_ID_0)
        story_services.record_completed_node_in_story_context(
            self.user_id, self.STORY_ID_1, 'node_1')
        learner_progress_services.mark_story_as_completed(
            self.user_id, self.STORY_ID_1)
        learner_progress_services.mark_topic_as_learnt(
            self.user_id, self.TOPIC_ID_1)
        self.assertEqual(
            learner_progress_services.get_all_learnt_topic_ids(
                self.user_id), [self.TOPIC_ID_0, self.TOPIC_ID_1])

        # Delete TOPIC_ID_1.
        topic_services.delete_topic(self.admin_id, self.TOPIC_ID_1)

        # Call get_activity_progress to get filtered progress.
        user_activity = learner_progress_services.get_activity_progress(
            self.user_id)
        all_filtered_summaries = user_activity[0]
        learnt_topic_summaries = (
            all_filtered_summaries.learnt_topic_summaries)

        # Test that learnt topic summaries don't include deleted
        # topics. Ensure that learnt_topic_summaries[0] matches
        # TOPIC_ID_0.
        self.assertEqual(
            learnt_topic_summaries[0].id, self.TOPIC_ID_0)
        self.assertEqual(len(learnt_topic_summaries), 1)

    def test_get_all_incomplete_exp_ids(self):
        self.assertEqual(
            learner_progress_services.get_all_incomplete_exp_ids(
                self.user_id), [])

        state_name = 'state name'
        version = 1

        # Add an exploration to the incomplete list.
        learner_progress_services.mark_exploration_as_incomplete(
            self.user_id, self.EXP_ID_0, state_name, version)
        self.assertEqual(
            learner_progress_services.get_all_incomplete_exp_ids(
                self.user_id), [self.EXP_ID_0])

        # Add another exploration.
        learner_progress_services.mark_exploration_as_incomplete(
            self.user_id, self.EXP_ID_1, state_name, version)
        self.assertEqual(
            learner_progress_services.get_all_incomplete_exp_ids(
                self.user_id), [self.EXP_ID_0, self.EXP_ID_1])

    def test_unpublishing_incomplete_exploration_filters_it_out(self):
        state_name = 'state name'
        version = 1

        # Add explorations to the incomplete list.
        learner_progress_services.mark_exploration_as_incomplete(
            self.user_id, self.EXP_ID_0, state_name, version)
        learner_progress_services.mark_exploration_as_incomplete(
            self.user_id, self.EXP_ID_1, state_name, version)
        learner_progress_services.mark_exploration_as_incomplete(
            self.user_id, self.EXP_ID_3, state_name, version)
        self.assertEqual(
            learner_progress_services.get_all_incomplete_exp_ids(
                self.user_id), [self.EXP_ID_0, self.EXP_ID_1, self.EXP_ID_3])

        # Unpublish EXP_ID_3 to change status to ACTIVITY_STATUS_PRIVATE.
        system_user = user_services.get_system_user()
        rights_manager.unpublish_exploration(system_user, self.EXP_ID_3)
        private_exploration = exp_fetchers.get_exploration_summary_by_id(
            self.EXP_ID_3)
        self.assertEqual(
            private_exploration.status, constants.ACTIVITY_STATUS_PRIVATE)

        # Call get_activity_progress to get filtered progress.
        user_activity = learner_progress_services.get_activity_progress(
            self.user_id)
        all_filtered_summaries = user_activity[0]
        incomplete_exp_summaries = (
            all_filtered_summaries.incomplete_exp_summaries)

        # Test that incomplete exp summaries don't include private exploration.
        # Ensure that incomplete_exp_summaries[0] matches EXP_ID_0.
        self.assertEqual(
            incomplete_exp_summaries[0].id, '0_en_arch_bridges_in_england')
        # Ensure that incomplete_exp_summaries[1] matches EXP_ID_1.
        self.assertEqual(
            incomplete_exp_summaries[1].id, '1_fi_arch_sillat_suomi')
        self.assertEqual(len(incomplete_exp_summaries), 2)

    def test_republishing_incomplete_exploration_filters_as_incomplete(self):
        state_name = 'state name'
        version = 1

        # Add exploration to the incomplete list.
        learner_progress_services.mark_exploration_as_incomplete(
            self.user_id, self.EXP_ID_0, state_name, version)
        self.assertEqual(
            learner_progress_services.get_all_incomplete_exp_ids(
                self.user_id), [self.EXP_ID_0])

        # Unpublish EXP_ID_0 to change status to ACTIVITY_STATUS_PRIVATE.
        system_user = user_services.get_system_user()
        rights_manager.unpublish_exploration(system_user, self.EXP_ID_0)
        private_exploration = exp_fetchers.get_exploration_summary_by_id(
            self.EXP_ID_0)
        self.assertEqual(
            private_exploration.status, constants.ACTIVITY_STATUS_PRIVATE)

        # Call get_activity_progress to get filtered progress.
        user_activity = learner_progress_services.get_activity_progress(
            self.user_id)
        all_filtered_summaries = user_activity[0]
        incomplete_exp_summaries = (
            all_filtered_summaries.incomplete_exp_summaries)
        # Test that incomplete exp summaries don't include private exploration.
        self.assertEqual(len(incomplete_exp_summaries), 0)

        # Republish EXP_ID_0 to change status back to ACTIVITY_STATUS_PUBLIC.
        self.publish_exploration(self.owner_id, self.EXP_ID_0)
        learner_progress_services.mark_exploration_as_incomplete(
            self.user_id, self.EXP_ID_0, state_name, version)
        public_exploration = exp_fetchers.get_exploration_summary_by_id(
            self.EXP_ID_0)
        self.assertEqual(
            public_exploration.status, constants.ACTIVITY_STATUS_PUBLIC)

        # Call get_activity_progress to get filtered progress.
        user_activity = learner_progress_services.get_activity_progress(
            self.user_id)
        all_filtered_summaries = user_activity[0]
        incomplete_exp_summaries = (
            all_filtered_summaries.incomplete_exp_summaries)
        # Test that incomplete exp summaries includes original EXP_ID_0.
        self.assertEqual(
            incomplete_exp_summaries[0].id, '0_en_arch_bridges_in_england')
        self.assertEqual(len(incomplete_exp_summaries), 1)

    def test_get_all_incomplete_collection_ids(self):
        self.assertEqual(
            learner_progress_services.get_all_incomplete_collection_ids(
                self.user_id), [])

        # Add a collection to the incomplete list.
        learner_progress_services.mark_collection_as_incomplete(
            self.user_id, self.COL_ID_0)
        self.assertEqual(
            learner_progress_services.get_all_incomplete_collection_ids(
                self.user_id), [self.COL_ID_0])

        # Add another collection.
        learner_progress_services.mark_collection_as_incomplete(
            self.user_id, self.COL_ID_1)
        self.assertEqual(
            learner_progress_services.get_all_incomplete_collection_ids(
                self.user_id), [self.COL_ID_0, self.COL_ID_1])

    def test_get_all_incomplete_story_ids(self):
        self.assertEqual(
            learner_progress_services.get_all_incomplete_story_ids(
                self.user_id), [])

        # Add a story to the incomplete list.
        learner_progress_services.record_story_started(
            self.user_id, self.STORY_ID_0)
        self.assertEqual(
            learner_progress_services.get_all_incomplete_story_ids(
                self.user_id), [self.STORY_ID_0])

        # Add another story.
        learner_progress_services.record_story_started(
            self.user_id, self.STORY_ID_1)
        self.assertEqual(
            learner_progress_services.get_all_incomplete_story_ids(
                self.user_id), [self.STORY_ID_0, self.STORY_ID_1])

    def test_get_all_partially_learnt_topic_ids(self):
        self.assertEqual(
            learner_progress_services.get_all_partially_learnt_topic_ids(
                self.user_id), [])

        # Add a topic to the partially learnt list.
        learner_progress_services.record_topic_started(
            self.user_id, self.TOPIC_ID_0)
        self.assertEqual(
            learner_progress_services.get_all_partially_learnt_topic_ids(
                self.user_id), [self.TOPIC_ID_0])

        # Add another topic.
        learner_progress_services.record_topic_started(
            self.user_id, self.TOPIC_ID_1)
        self.assertEqual(
            learner_progress_services.get_all_partially_learnt_topic_ids(
                self.user_id), [self.TOPIC_ID_0, self.TOPIC_ID_1])

<<<<<<< HEAD
    def test_get_all_and_new_topic_ids(self):
=======
    def test_get_all_and_untracked_topic_ids(self):
>>>>>>> aa89cb1c
        # Add topics to config_domain.
        self.login(self.ADMIN_EMAIL, is_super_admin=True)

        csrf_token = self.get_new_csrf_token()
        new_config_value = [{
            'name': 'math',
            'url_fragment': 'math',
            'topic_ids': [self.TOPIC_ID_0, self.TOPIC_ID_1],
            'course_details': '',
            'topic_list_intro': ''
        }]

        payload = {
            'action': 'save_config_properties',
            'new_config_property_values': {
                config_domain.CLASSROOM_PAGES_DATA.name: (
                    new_config_value),
            }
        }
        self.post_json('/adminhandler', payload, csrf_token=csrf_token)
        self.logout()

        self.login(self.USER_EMAIL)
        partially_learnt_topic_ids = (
            learner_progress_services.get_all_partially_learnt_topic_ids(
                self.user_id))
        learnt_topic_ids = (
            learner_progress_services.get_all_learnt_topic_ids(
                self.user_id))
        topic_ids_to_learn = (
            learner_goals_services.get_all_topic_ids_to_learn(
                self.user_id))
<<<<<<< HEAD
        all_topics, new_topics = (
            learner_progress_services.get_all_and_new_topic_ids_for_user(
                partially_learnt_topic_ids, learnt_topic_ids,
                topic_ids_to_learn))
        self.assertEqual(len(all_topics), 2)
        self.assertEqual(len(new_topics), 2)
=======
        all_topics, untracked_topics = (
            learner_progress_services.get_all_and_untracked_topic_ids_for_user(
                partially_learnt_topic_ids, learnt_topic_ids,
                topic_ids_to_learn))
        self.assertEqual(len(all_topics), 2)
        self.assertEqual(len(untracked_topics), 2)
>>>>>>> aa89cb1c

        # Mark one topic as partially learnt.
        learner_progress_services.record_topic_started(
            self.user_id, self.TOPIC_ID_0)
        partially_learnt_topic_ids = (
            learner_progress_services.get_all_partially_learnt_topic_ids(
                self.user_id))
        learnt_topic_ids = (
            learner_progress_services.get_all_learnt_topic_ids(
                self.user_id))
        topic_ids_to_learn = (
            learner_goals_services.get_all_topic_ids_to_learn(
                self.user_id))
<<<<<<< HEAD
        all_topics, new_topics = (
            learner_progress_services.get_all_and_new_topic_ids_for_user(
                partially_learnt_topic_ids, learnt_topic_ids,
                topic_ids_to_learn))
        self.assertEqual(len(all_topics), 2)
        self.assertEqual(len(new_topics), 1)
=======
        all_topics, untracked_topics = (
            learner_progress_services.get_all_and_untracked_topic_ids_for_user(
                partially_learnt_topic_ids, learnt_topic_ids,
                topic_ids_to_learn))
        self.assertEqual(len(all_topics), 2)
        self.assertEqual(len(untracked_topics), 1)
>>>>>>> aa89cb1c

        # Mark one topic as learnt.
        learner_progress_services.mark_topic_as_learnt(
            self.user_id, self.TOPIC_ID_1)
        partially_learnt_topic_ids = (
            learner_progress_services.get_all_partially_learnt_topic_ids(
                self.user_id))
        learnt_topic_ids = (
            learner_progress_services.get_all_learnt_topic_ids(
                self.user_id))
        topic_ids_to_learn = (
            learner_goals_services.get_all_topic_ids_to_learn(
                self.user_id))
<<<<<<< HEAD
        all_topics, new_topics = (
            learner_progress_services.get_all_and_new_topic_ids_for_user(
                partially_learnt_topic_ids, learnt_topic_ids,
                topic_ids_to_learn))
        self.assertEqual(len(all_topics), 2)
        self.assertEqual(len(new_topics), 0)
=======
        all_topics, untracked_topics = (
            learner_progress_services.get_all_and_untracked_topic_ids_for_user(
                partially_learnt_topic_ids, learnt_topic_ids,
                topic_ids_to_learn))
        self.assertEqual(len(all_topics), 2)
        self.assertEqual(len(untracked_topics), 0)
>>>>>>> aa89cb1c

    def test_unpublishing_incomplete_collection_filters_it_out(self):
        # Add collections to the incomplete list.
        learner_progress_services.mark_collection_as_incomplete(
            self.user_id, self.COL_ID_0)
        learner_progress_services.mark_collection_as_incomplete(
            self.user_id, self.COL_ID_1)
        learner_progress_services.mark_collection_as_incomplete(
            self.user_id, self.COL_ID_3)
        self.assertEqual(
            learner_progress_services.get_all_incomplete_collection_ids(
                self.user_id), [self.COL_ID_0, self.COL_ID_1, self.COL_ID_3])

        # Unpublish COL_ID_3 to change status to ACTIVITY_STATUS_PRIVATE.
        system_user = user_services.get_system_user()
        rights_manager.unpublish_collection(system_user, self.COL_ID_3)
        private_collection = collection_services.get_collection_summary_by_id(
            self.COL_ID_3)
        self.assertEqual(
            private_collection.status, constants.ACTIVITY_STATUS_PRIVATE)

        # Call get_activity_progress to get filtered progress.
        user_activity = learner_progress_services.get_activity_progress(
            self.user_id)
        all_filtered_summaries = user_activity[0]
        incomplete_collection_summaries = (
            all_filtered_summaries.incomplete_collection_summaries)

        # Test that incomplete col summaries don't include private collection.
        # Ensure that incomplete_collection_summaries[0] matches COL_ID_0.
        self.assertEqual(
            incomplete_collection_summaries[0].id, '0_arch_bridges_in_england')
        # Ensure that incomplete_collection_summaries[1] matches COL_ID_1.
        self.assertEqual(
            incomplete_collection_summaries[1].id, '1_welcome_introduce_oppia')
        self.assertEqual(len(incomplete_collection_summaries), 2)

    def test_republishing_incomplete_collection_filters_as_incomplete(self):
        # Add collection to the incomplete list.
        learner_progress_services.mark_collection_as_incomplete(
            self.user_id, self.COL_ID_0)
        self.assertEqual(
            learner_progress_services.get_all_incomplete_collection_ids(
                self.user_id), [self.COL_ID_0])

        # Unpublish COL_ID_0 to change status to ACTIVITY_STATUS_PRIVATE.
        system_user = user_services.get_system_user()
        rights_manager.unpublish_collection(system_user, self.COL_ID_0)
        private_collection = collection_services.get_collection_summary_by_id(
            self.COL_ID_0)
        self.assertEqual(
            private_collection.status, constants.ACTIVITY_STATUS_PRIVATE)

        # Call get_activity_progress to get filtered progress.
        user_activity = learner_progress_services.get_activity_progress(
            self.user_id)
        all_filtered_summaries = user_activity[0]
        incomplete_collection_summaries = (
            all_filtered_summaries.incomplete_collection_summaries)
        # Test that incomplete col summaries don't include private collection.
        self.assertEqual(len(incomplete_collection_summaries), 0)

        # Republish COL_ID_0 to change status back to ACTIVITY_STATUS_PUBLIC.
        self.publish_collection(self.owner_id, self.COL_ID_0)
        learner_progress_services.mark_collection_as_incomplete(
            self.user_id, self.COL_ID_0)
        public_collection = collection_services.get_collection_summary_by_id(
            self.COL_ID_0)
        self.assertEqual(
            public_collection.status, constants.ACTIVITY_STATUS_PUBLIC)

        # Call get_activity_progress to get filtered progress.
        user_activity = learner_progress_services.get_activity_progress(
            self.user_id)
        all_filtered_summaries = user_activity[0]
        incomplete_collection_summaries = (
            all_filtered_summaries.incomplete_collection_summaries)
        # Test that incomplete col summaries includes original COL_ID_0.
        self.assertEqual(
            incomplete_collection_summaries[0].id, '0_arch_bridges_in_england')
        self.assertEqual(len(incomplete_collection_summaries), 1)

    def test_unpublishing_partially_learnt_topic_filters_it_out(self):
        # Add topics to the partially learnt list.
        learner_progress_services.record_topic_started(
            self.user_id, self.TOPIC_ID_0)
        learner_progress_services.record_topic_started(
            self.user_id, self.TOPIC_ID_1)
        self.assertEqual(
            learner_progress_services.get_all_partially_learnt_topic_ids(
                self.user_id), [self.TOPIC_ID_0, self.TOPIC_ID_1])

        # Unpublish TOPIC_ID_1.
        topic_services.unpublish_topic(self.TOPIC_ID_1, self.admin_id)
        topic_rights = topic_fetchers.get_topic_rights(self.TOPIC_ID_1)
        self.assertEqual(
            topic_rights.topic_is_published, False)

        # Call get_activity_progress to get filtered progress.
        user_activity = learner_progress_services.get_activity_progress(
            self.user_id)
        all_filtered_summaries = user_activity[0]
        partially_learnt_topic_summaries = (
            all_filtered_summaries.partially_learnt_topic_summaries)

        # Test that partially learnt topic summaries don't include private
        # topics. Ensure that partially_learnt_topic_summaries[0] matches
        # TOPIC_ID_0.
        self.assertEqual(
            partially_learnt_topic_summaries[0].id, self.TOPIC_ID_0)
        self.assertEqual(len(partially_learnt_topic_summaries), 1)

    def test_republishing_partially_learnt_topic_filters_as_incomplete(self):
        # Add topic to the partially learnt list.
        learner_progress_services.record_topic_started(
            self.user_id, self.TOPIC_ID_0)
        self.assertEqual(
            learner_progress_services.get_all_partially_learnt_topic_ids(
                self.user_id), [self.TOPIC_ID_0])

        # Unpublish TOPIC_ID_0.
        topic_services.unpublish_topic(self.TOPIC_ID_0, self.admin_id)
        topic_rights = topic_fetchers.get_topic_rights(self.TOPIC_ID_0)
        self.assertEqual(
            topic_rights.topic_is_published, False)

        # Call get_activity_progress to get filtered progress.
        user_activity = learner_progress_services.get_activity_progress(
            self.user_id)
        all_filtered_summaries = user_activity[0]
        partially_learnt_topic_summaries = (
            all_filtered_summaries.partially_learnt_topic_summaries)
        # Test that partially learnt topic summaries don't include unpublished
        # topic.
        self.assertEqual(len(partially_learnt_topic_summaries), 0)

        # Republish TOPIC_ID_0.
        topic_services.publish_topic(self.TOPIC_ID_0, self.admin_id)
        learner_progress_services.record_topic_started(
            self.user_id, self.TOPIC_ID_0)
        topic_rights = topic_fetchers.get_topic_rights(self.TOPIC_ID_0)
        self.assertEqual(
            topic_rights.topic_is_published, True)

        # Call get_activity_progress to get filtered progress.
        user_activity = learner_progress_services.get_activity_progress(
            self.user_id)
        all_filtered_summaries = user_activity[0]
        partially_learnt_topic_summaries = (
            all_filtered_summaries.partially_learnt_topic_summaries)
        # Test that partially learnt topic summaries includes original
        # TOPIC_ID_0.
        self.assertEqual(
            partially_learnt_topic_summaries[0].id, self.TOPIC_ID_0)
        self.assertEqual(len(partially_learnt_topic_summaries), 1)

    def test_removes_a_topic_from_topics_to_learn_list_when_topic_is_learnt(
            self):
        self.assertEqual(
            learner_goals_services.get_all_topic_ids_to_learn(
                self.user_id), [])
        learner_progress_services.validate_and_add_topic_to_learn_goal(
            self.user_id, self.TOPIC_ID_0)
        self.assertEqual(
            learner_goals_services.get_all_topic_ids_to_learn(
                self.user_id), [self.TOPIC_ID_0])

        # Complete the story in TOPIC_ID_0.
        story_services.record_completed_node_in_story_context(
            self.user_id, self.STORY_ID_0, 'node_1')
        learner_progress_services.mark_story_as_completed(
            self.user_id, self.STORY_ID_0)

        # Call get_activity_progress to get filtered progress.
        user_activity = learner_progress_services.get_activity_progress(
            self.user_id)
        all_filtered_summaries = user_activity[0]
        topics_to_learn = (
            all_filtered_summaries.topics_to_learn_summaries)

        # Test that topics to learn doesn't include completed topic.
        self.assertEqual(len(topics_to_learn), 0)

    def test_unpublishing_topic_filters_it_out_from_topics_to_learn(self):
        # Add topics to learn section of the learner goals.
        learner_progress_services.validate_and_add_topic_to_learn_goal(
            self.user_id, self.TOPIC_ID_0)
        learner_progress_services.validate_and_add_topic_to_learn_goal(
            self.user_id, self.TOPIC_ID_1)
        self.assertEqual(
            learner_goals_services.get_all_topic_ids_to_learn(
                self.user_id), [self.TOPIC_ID_0, self.TOPIC_ID_1])

        # Unpublish TOPIC_ID_0.
        topic_services.unpublish_topic(self.TOPIC_ID_0, self.admin_id)

        # Call get_activity_progress to get filtered progress.
        user_activity = learner_progress_services.get_activity_progress(
            self.user_id)
        all_filtered_summaries = user_activity[0]
        topics_to_learn = (
            all_filtered_summaries.topics_to_learn_summaries)

        # Test that topics to learn doesn't include unpublished topic.
        self.assertEqual(
            topics_to_learn[0].id, 'topic_1')
        self.assertEqual(len(topics_to_learn), 1)

    def test_unpublishing_exploration_filters_it_out_from_playlist(self):
        # Add activities to the playlist section.
        learner_progress_services.add_exp_to_learner_playlist(
            self.user_id, self.EXP_ID_0)
        learner_progress_services.add_exp_to_learner_playlist(
            self.user_id, self.EXP_ID_1)
        self.assertEqual(
            learner_playlist_services.get_all_exp_ids_in_learner_playlist(
                self.user_id), [self.EXP_ID_0, self.EXP_ID_1])

        # Unpublish EXP_ID_1 to change status to ACTIVITY_STATUS_PRIVATE.
        system_user = user_services.get_system_user()
        rights_manager.unpublish_exploration(system_user, self.EXP_ID_1)
        private_exploration = exp_fetchers.get_exploration_summary_by_id(
            self.EXP_ID_1)
        self.assertEqual(
            private_exploration.status, constants.ACTIVITY_STATUS_PRIVATE)

        # Call get_activity_progress to get filtered progress.
        user_activity = learner_progress_services.get_activity_progress(
            self.user_id)
        all_filtered_summaries = user_activity[0]
        exploration_playlist = (
            all_filtered_summaries.exploration_playlist_summaries)

        # Test that exploration_playlist doesn't include private exploration.
        self.assertEqual(
            exploration_playlist[0].id, '0_en_arch_bridges_in_england')
        self.assertEqual(len(exploration_playlist), 1)

    def test_republishing_exploration_keeps_it_in_exploration_playlist(self):
        # Add activity to the playlist section.
        learner_progress_services.add_exp_to_learner_playlist(
            self.user_id, self.EXP_ID_0)
        self.assertEqual(
            learner_playlist_services.get_all_exp_ids_in_learner_playlist(
                self.user_id), [self.EXP_ID_0])

        # Unpublish EXP_ID_0 to change status to ACTIVITY_STATUS_PRIVATE.
        system_user = user_services.get_system_user()
        rights_manager.unpublish_exploration(system_user, self.EXP_ID_0)
        private_exploration = exp_fetchers.get_exploration_summary_by_id(
            self.EXP_ID_0)
        self.assertEqual(
            private_exploration.status, constants.ACTIVITY_STATUS_PRIVATE)

        # Call get_activity_progress to get filtered progress.
        user_activity = learner_progress_services.get_activity_progress(
            self.user_id)
        all_filtered_summaries = user_activity[0]
        exploration_playlist = (
            all_filtered_summaries.exploration_playlist_summaries)
        # Test that exploration_playlist doesn't include private exploration.
        self.assertEqual(len(exploration_playlist), 0)

        # Republish EXP_ID_0 to change status back to ACTIVITY_STATUS_PUBLIC.
        self.publish_exploration(self.owner_id, self.EXP_ID_0)
        learner_progress_services.add_exp_to_learner_playlist(
            self.user_id, self.EXP_ID_0)
        public_exploration = exp_fetchers.get_exploration_summary_by_id(
            self.EXP_ID_0)
        self.assertEqual(
            public_exploration.status, constants.ACTIVITY_STATUS_PUBLIC)

        # Call get_activity_progress to get filtered progress.
        user_activity = learner_progress_services.get_activity_progress(
            self.user_id)
        all_filtered_summaries = user_activity[0]
        exploration_playlist = (
            all_filtered_summaries.exploration_playlist_summaries)
        # Test that exploration_playlist includes original EXP_ID_0.
        self.assertEqual(
            exploration_playlist[0].id, '0_en_arch_bridges_in_england')
        self.assertEqual(len(exploration_playlist), 1)

    def test_unpublishing_collection_filters_it_out_from_playlist(self):
        # Add activities to the playlist section.
        learner_progress_services.add_collection_to_learner_playlist(
            self.user_id, self.COL_ID_0)
        learner_progress_services.add_collection_to_learner_playlist(
            self.user_id, self.COL_ID_1)
        self.assertEqual(
            learner_playlist_services.get_all_collection_ids_in_learner_playlist( # pylint: disable=line-too-long
                self.user_id), [self.COL_ID_0, self.COL_ID_1])

        # Unpublish COL_ID_1 to change status to ACTIVITY_STATUS_PRIVATE.
        system_user = user_services.get_system_user()
        rights_manager.unpublish_collection(system_user, self.COL_ID_1)
        private_collection = collection_services.get_collection_summary_by_id(
            self.COL_ID_1)
        self.assertEqual(
            private_collection.status, constants.ACTIVITY_STATUS_PRIVATE)

        # Call get_activity_progress to get filtered progress.
        user_activity = learner_progress_services.get_activity_progress(
            self.user_id)
        all_filtered_summaries = user_activity[0]
        collection_playlist = (
            all_filtered_summaries.collection_playlist_summaries)

        # Test that collection_playlist doesn't include private collection.
        self.assertEqual(
            collection_playlist[0].id, '0_arch_bridges_in_england')
        self.assertEqual(len(collection_playlist), 1)

    def test_republishing_collection_keeps_it_in_collection_playlist(self):
        # Add activity to the playlist section.
        learner_progress_services.add_collection_to_learner_playlist(
            self.user_id, self.COL_ID_0)
        self.assertEqual(
            learner_playlist_services.get_all_collection_ids_in_learner_playlist( # pylint: disable=line-too-long
                self.user_id), [self.COL_ID_0])

        # Unpublish COL_ID_0 to change status to ACTIVITY_STATUS_PRIVATE.
        system_user = user_services.get_system_user()
        rights_manager.unpublish_collection(system_user, self.COL_ID_0)
        private_collection = collection_services.get_collection_summary_by_id(
            self.COL_ID_0)
        self.assertEqual(
            private_collection.status, constants.ACTIVITY_STATUS_PRIVATE)

        # Call get_activity_progress to get filtered progress.
        user_activity = learner_progress_services.get_activity_progress(
            self.user_id)
        all_filtered_summaries = user_activity[0]
        collection_playlist = (
            all_filtered_summaries.collection_playlist_summaries)
        # Test that collection_playlist doesn't include private collection.
        self.assertEqual(len(collection_playlist), 0)

        # Republish COL_ID_0 to change status back to ACTIVITY_STATUS_PUBLIC.
        self.publish_collection(self.owner_id, self.COL_ID_0)
        learner_progress_services.add_collection_to_learner_playlist(
            self.user_id, self.COL_ID_0)
        public_collection = collection_services.get_collection_summary_by_id(
            self.COL_ID_0)
        self.assertEqual(
            public_collection.status, constants.ACTIVITY_STATUS_PUBLIC)

        # Call get_activity_progress to get filtered progress.
        user_activity = learner_progress_services.get_activity_progress(
            self.user_id)
        all_filtered_summaries = user_activity[0]
        collection_playlist = (
            all_filtered_summaries.collection_playlist_summaries)
        # Test that collection_playlist includes original COL_ID_0.
        self.assertEqual(
            collection_playlist[0].id, '0_arch_bridges_in_england')
        self.assertEqual(len(collection_playlist), 1)

    def test_get_ids_of_activities_in_learner_dashboard(self):
        # Add activities to the completed section.
        learner_progress_services.mark_exploration_as_completed(
            self.user_id, self.EXP_ID_0)
        learner_progress_services.mark_collection_as_completed(
            self.user_id, self.COL_ID_0)
        learner_progress_services.mark_story_as_completed(
            self.user_id, self.STORY_ID_0)
        learner_progress_services.mark_topic_as_learnt(
            self.user_id, self.TOPIC_ID_0)

        # Add activities to the incomplete section.
        state_name = 'state name'
        version = 1
        learner_progress_services.mark_exploration_as_incomplete(
            self.user_id, self.EXP_ID_1, state_name, version)
        learner_progress_services.mark_collection_as_incomplete(
            self.user_id, self.COL_ID_1)
        learner_progress_services.record_story_started(
            self.user_id, self.STORY_ID_1)
        learner_progress_services.record_topic_started(
            self.user_id, self.TOPIC_ID_1)

        # Add activities to the playlist section.
        learner_progress_services.add_exp_to_learner_playlist(
            self.user_id, self.EXP_ID_3)
        learner_progress_services.add_collection_to_learner_playlist(
            self.user_id, self.COL_ID_3)

        # Add topics to the learn section of the learner goals.
        learner_progress_services.validate_and_add_topic_to_learn_goal(
            self.user_id, self.TOPIC_ID_2)

        # Get the ids of all the activities.
        activity_ids = (
            learner_progress_services.get_learner_dashboard_activities(
                self.user_id))

        self.assertEqual(
            activity_ids.completed_exploration_ids, [self.EXP_ID_0])
        self.assertEqual(
            activity_ids.completed_collection_ids, [self.COL_ID_0])
        self.assertEqual(
            activity_ids.completed_story_ids, [self.STORY_ID_0])
        self.assertEqual(
            activity_ids.learnt_topic_ids, [self.TOPIC_ID_0])
        self.assertEqual(
            activity_ids.incomplete_exploration_ids, [self.EXP_ID_1])
        self.assertEqual(
            activity_ids.incomplete_collection_ids, [self.COL_ID_1])
        self.assertEqual(
            activity_ids.partially_learnt_topic_ids, [self.TOPIC_ID_1])
        self.assertEqual(
            activity_ids.topic_ids_to_learn, [self.TOPIC_ID_2])
        self.assertEqual(
            activity_ids.exploration_playlist_ids, [self.EXP_ID_3])
        self.assertEqual(
            activity_ids.collection_playlist_ids, [self.COL_ID_3])

    def test_get_activity_progress(self):
        # Add topics to config_domain.
        self.login(self.ADMIN_EMAIL, is_super_admin=True)

        csrf_token = self.get_new_csrf_token()
        new_config_value = [{
            'name': 'math',
            'url_fragment': 'math',
            'topic_ids': [self.TOPIC_ID_3],
            'course_details': '',
            'topic_list_intro': ''
        }]

        payload = {
            'action': 'save_config_properties',
            'new_config_property_values': {
                config_domain.CLASSROOM_PAGES_DATA.name: (
                    new_config_value),
            }
        }
        self.post_json('/adminhandler', payload, csrf_token=csrf_token)
        self.logout()

        # Add activities to the completed section.
        learner_progress_services.mark_exploration_as_completed(
            self.user_id, self.EXP_ID_0)
        learner_progress_services.mark_collection_as_completed(
            self.user_id, self.COL_ID_0)
        story_services.record_completed_node_in_story_context(
            self.user_id, self.STORY_ID_0, 'node_1')
        learner_progress_services.mark_story_as_completed(
            self.user_id, self.STORY_ID_0)
        learner_progress_services.mark_topic_as_learnt(
            self.user_id, self.TOPIC_ID_0)

        # Add activities to the incomplete section.
        state_name = 'state name'
        version = 1
        learner_progress_services.mark_exploration_as_incomplete(
            self.user_id, self.EXP_ID_1, state_name, version)
        learner_progress_services.mark_collection_as_incomplete(
            self.user_id, self.COL_ID_1)
        learner_progress_services.record_story_started(
            self.user_id, self.STORY_ID_1)
        learner_progress_services.record_topic_started(
            self.user_id, self.TOPIC_ID_1)

        # Add activities to the playlist section.
        learner_progress_services.add_exp_to_learner_playlist(
            self.user_id, self.EXP_ID_3)
        learner_progress_services.add_collection_to_learner_playlist(
            self.user_id, self.COL_ID_3)

        # Add topics to the learn section of the learner goals.
        learner_progress_services.validate_and_add_topic_to_learn_goal(
            self.user_id, self.TOPIC_ID_2)

        # Get the progress of the user.
        activity_progress = learner_progress_services.get_activity_progress(
            self.user_id)

        incomplete_exp_summaries = (
            activity_progress[0].incomplete_exp_summaries)
        incomplete_collection_summaries = (
            activity_progress[0].incomplete_collection_summaries)
        partially_learnt_topic_summaries = (
            activity_progress[0].partially_learnt_topic_summaries)
        completed_exp_summaries = (
            activity_progress[0].completed_exp_summaries)
        completed_collection_summaries = (
            activity_progress[0].completed_collection_summaries)
        completed_story_summaries = (
            activity_progress[0].completed_story_summaries)
        learnt_topic_summaries = (
            activity_progress[0].learnt_topic_summaries)
        topics_to_learn_summaries = (
            activity_progress[0].topics_to_learn_summaries)
        all_topic_summaries = (
            activity_progress[0].all_topic_summaries)
<<<<<<< HEAD
        new_topic_summaries = (
            activity_progress[0].new_topic_summaries)
=======
        untracked_topic_summaries = (
            activity_progress[0].untracked_topic_summaries)
>>>>>>> aa89cb1c
        exploration_playlist_summaries = (
            activity_progress[0].exploration_playlist_summaries)
        collection_playlist_summaries = (
            activity_progress[0].collection_playlist_summaries)

        self.assertEqual(len(incomplete_exp_summaries), 1)
        self.assertEqual(len(incomplete_collection_summaries), 1)
        self.assertEqual(len(partially_learnt_topic_summaries), 1)
        self.assertEqual(len(completed_exp_summaries), 1)
        self.assertEqual(len(completed_collection_summaries), 1)
        self.assertEqual(len(completed_story_summaries), 1)
        self.assertEqual(len(learnt_topic_summaries), 1)
        self.assertEqual(len(topics_to_learn_summaries), 1)
        self.assertEqual(len(all_topic_summaries), 1)
<<<<<<< HEAD
        self.assertEqual(len(new_topic_summaries), 1)
=======
        self.assertEqual(len(untracked_topic_summaries), 1)
>>>>>>> aa89cb1c
        self.assertEqual(len(exploration_playlist_summaries), 1)
        self.assertEqual(len(collection_playlist_summaries), 1)

        self.assertEqual(
            incomplete_exp_summaries[0].title, 'Sillat Suomi')
        self.assertEqual(
            incomplete_collection_summaries[0].title, 'Introduce Oppia')
        self.assertEqual(
            partially_learnt_topic_summaries[0].name, 'topic 1')
        self.assertEqual(
            completed_exp_summaries[0].title, 'Bridges in England')
        self.assertEqual(
            completed_collection_summaries[0].title, 'Bridges')
        self.assertEqual(
            completed_story_summaries[0].title, 'Title')
        self.assertEqual(
            learnt_topic_summaries[0].name, 'topic')
        self.assertEqual(
            topics_to_learn_summaries[0].name, 'topic 2')
        self.assertEqual(
<<<<<<< HEAD
            new_topic_summaries[0].name, 'topic 3')
=======
            untracked_topic_summaries[0].name, 'topic 3')
>>>>>>> aa89cb1c
        self.assertEqual(
            all_topic_summaries[0].name, 'topic 3')
        self.assertEqual(
            exploration_playlist_summaries[0].title, 'Welcome Oppia')
        self.assertEqual(
            collection_playlist_summaries[0].title, 'Welcome Oppia Collection')

        # Delete an exploration in the completed section.
        exp_services.delete_exploration(self.owner_id, self.EXP_ID_0)
        # Delete an exploration in the incomplete section.
        exp_services.delete_exploration(self.owner_id, self.EXP_ID_1)
        # Delete an exploration in the playlist section.
        exp_services.delete_exploration(self.owner_id, self.EXP_ID_3)
        # Add an exploration to a collection that has already been completed.
        collection_services.update_collection(
            self.owner_id, self.COL_ID_0, [{
                'cmd': collection_domain.CMD_ADD_COLLECTION_NODE,
                'exploration_id': self.EXP_ID_2
            }], 'Add new exploration')

        # Delete a topic in the learn section of the learner goals.
        topic_services.delete_topic(self.owner_id, self.TOPIC_ID_2)

        # Add a node to a story that has already been completed.
        changelist = [
            story_domain.StoryChange({
                'cmd': story_domain.CMD_ADD_STORY_NODE,
                'node_id': 'node_2',
                'title': 'Title 2'
            }), story_domain.StoryChange({
                'cmd': story_domain.CMD_UPDATE_STORY_NODE_PROPERTY,
                'property_name': (
                    story_domain.STORY_NODE_PROPERTY_EXPLORATION_ID),
                'old_value': None,
                'new_value': self.EXP_ID_6,
                'node_id': 'node_2'
            })
        ]

        # Update the story.
        story_services.update_story(
            self.owner_id, self.STORY_ID_0, changelist, 'Added node.')

        # Get the progress of the user.
        activity_progress = learner_progress_services.get_activity_progress(
            self.user_id)

        # Check that the exploration is no longer present in the incomplete
        # section.
        self.assertEqual(
            len(activity_progress[0].incomplete_exp_summaries), 0)
        # Check that the dashboard records the exploration deleted in the
        # completed section.
        self.assertEqual(activity_progress[1]['completed_explorations'], 1)
        # Check that the dashboard records the exploration deleted in the
        # incomplete section.
        self.assertEqual(activity_progress[1]['incomplete_explorations'], 1)
        # Check that the dashboard records the exploration deleted in the
        # playlist section.
        self.assertEqual(activity_progress[1]['exploration_playlist'], 1)

        # Check that the dashboard records the topic deleted in the learn
        # section of the learner goals.
        self.assertEqual(activity_progress[1]['topics_to_learn'], 1)

        incomplete_collection_summaries = (
            activity_progress[0].incomplete_collection_summaries)
        completed_story_summaries = (
            activity_progress[0].completed_story_summaries)
        partially_learnt_topic_summaries = (
            activity_progress[0].partially_learnt_topic_summaries)

        # Check that the collection to which a new exploration has been added
        # has been moved to the incomplete section.
        self.assertEqual(len(incomplete_collection_summaries), 2)
        self.assertEqual(incomplete_collection_summaries[1].title, 'Bridges')

        # Now suppose the user has completed the collection. It should be added
        # back to the completed section.
        learner_progress_services.mark_collection_as_completed(
            self.user_id, self.COL_ID_0)

        # Check that the story to which a new node has been added has been
        # removed from completed section.
        self.assertEqual(len(completed_story_summaries), 0)

        # Check that the topic in which a node has been added to one of
        # its stories has been moved to the incomplete section.
        self.assertEqual(len(partially_learnt_topic_summaries), 2)
        self.assertEqual(partially_learnt_topic_summaries[1].name, 'topic')

        # Delete a collection in the completed section.
        collection_services.delete_collection(self.owner_id, self.COL_ID_0)
        # Delete a collection in the incomplete section.
        collection_services.delete_collection(self.owner_id, self.COL_ID_1)
        # Delete a collection in the playlist section.
        collection_services.delete_collection(self.owner_id, self.COL_ID_3)

        # Delete a topic from incomplete section.
        topic_services.delete_topic(self.admin_id, self.TOPIC_ID_0)

        # Get the progress of the user.
        activity_progress = learner_progress_services.get_activity_progress(
            self.user_id)

        # Check that the dashboard records the collection deleted in the
        # completed section.
        self.assertEqual(activity_progress[1]['completed_collections'], 1)
        # Check that the dashboard records the collection deleted in the
        # incomplete section.
        self.assertEqual(activity_progress[1]['incomplete_collections'], 1)
        # Check that the dashboard records the collection deleted in the
        # playlist section.
        self.assertEqual(activity_progress[1]['collection_playlist'], 1)

        # Check that the dashboard records the topic deleted in the incomplete
        # section.
        self.assertEqual(activity_progress[1]['partially_learnt_topics'], 1)<|MERGE_RESOLUTION|>--- conflicted
+++ resolved
@@ -259,11 +259,7 @@
         topic.subtopics = [
             topic_domain.Subtopic(
                 1, 'Title 1', ['skill_id_1'], 'image.svg',
-<<<<<<< HEAD
-                constants.ALLOWED_THUMBNAIL_BG_COLORS['subtopic'][0],
-=======
                 constants.ALLOWED_THUMBNAIL_BG_COLORS['subtopic'][0], 21131,
->>>>>>> aa89cb1c
                 'dummy-subtopic-url-one')]
         topic.next_subtopic_id = 2
         subtopic_page = (
@@ -1506,11 +1502,7 @@
             learner_progress_services.get_all_partially_learnt_topic_ids(
                 self.user_id), [self.TOPIC_ID_0, self.TOPIC_ID_1])
 
-<<<<<<< HEAD
-    def test_get_all_and_new_topic_ids(self):
-=======
     def test_get_all_and_untracked_topic_ids(self):
->>>>>>> aa89cb1c
         # Add topics to config_domain.
         self.login(self.ADMIN_EMAIL, is_super_admin=True)
 
@@ -1543,21 +1535,12 @@
         topic_ids_to_learn = (
             learner_goals_services.get_all_topic_ids_to_learn(
                 self.user_id))
-<<<<<<< HEAD
-        all_topics, new_topics = (
-            learner_progress_services.get_all_and_new_topic_ids_for_user(
-                partially_learnt_topic_ids, learnt_topic_ids,
-                topic_ids_to_learn))
-        self.assertEqual(len(all_topics), 2)
-        self.assertEqual(len(new_topics), 2)
-=======
         all_topics, untracked_topics = (
             learner_progress_services.get_all_and_untracked_topic_ids_for_user(
                 partially_learnt_topic_ids, learnt_topic_ids,
                 topic_ids_to_learn))
         self.assertEqual(len(all_topics), 2)
         self.assertEqual(len(untracked_topics), 2)
->>>>>>> aa89cb1c
 
         # Mark one topic as partially learnt.
         learner_progress_services.record_topic_started(
@@ -1571,21 +1554,12 @@
         topic_ids_to_learn = (
             learner_goals_services.get_all_topic_ids_to_learn(
                 self.user_id))
-<<<<<<< HEAD
-        all_topics, new_topics = (
-            learner_progress_services.get_all_and_new_topic_ids_for_user(
-                partially_learnt_topic_ids, learnt_topic_ids,
-                topic_ids_to_learn))
-        self.assertEqual(len(all_topics), 2)
-        self.assertEqual(len(new_topics), 1)
-=======
         all_topics, untracked_topics = (
             learner_progress_services.get_all_and_untracked_topic_ids_for_user(
                 partially_learnt_topic_ids, learnt_topic_ids,
                 topic_ids_to_learn))
         self.assertEqual(len(all_topics), 2)
         self.assertEqual(len(untracked_topics), 1)
->>>>>>> aa89cb1c
 
         # Mark one topic as learnt.
         learner_progress_services.mark_topic_as_learnt(
@@ -1599,21 +1573,12 @@
         topic_ids_to_learn = (
             learner_goals_services.get_all_topic_ids_to_learn(
                 self.user_id))
-<<<<<<< HEAD
-        all_topics, new_topics = (
-            learner_progress_services.get_all_and_new_topic_ids_for_user(
-                partially_learnt_topic_ids, learnt_topic_ids,
-                topic_ids_to_learn))
-        self.assertEqual(len(all_topics), 2)
-        self.assertEqual(len(new_topics), 0)
-=======
         all_topics, untracked_topics = (
             learner_progress_services.get_all_and_untracked_topic_ids_for_user(
                 partially_learnt_topic_ids, learnt_topic_ids,
                 topic_ids_to_learn))
         self.assertEqual(len(all_topics), 2)
         self.assertEqual(len(untracked_topics), 0)
->>>>>>> aa89cb1c
 
     def test_unpublishing_incomplete_collection_filters_it_out(self):
         # Add collections to the incomplete list.
@@ -2110,13 +2075,8 @@
             activity_progress[0].topics_to_learn_summaries)
         all_topic_summaries = (
             activity_progress[0].all_topic_summaries)
-<<<<<<< HEAD
-        new_topic_summaries = (
-            activity_progress[0].new_topic_summaries)
-=======
         untracked_topic_summaries = (
             activity_progress[0].untracked_topic_summaries)
->>>>>>> aa89cb1c
         exploration_playlist_summaries = (
             activity_progress[0].exploration_playlist_summaries)
         collection_playlist_summaries = (
@@ -2131,11 +2091,7 @@
         self.assertEqual(len(learnt_topic_summaries), 1)
         self.assertEqual(len(topics_to_learn_summaries), 1)
         self.assertEqual(len(all_topic_summaries), 1)
-<<<<<<< HEAD
-        self.assertEqual(len(new_topic_summaries), 1)
-=======
         self.assertEqual(len(untracked_topic_summaries), 1)
->>>>>>> aa89cb1c
         self.assertEqual(len(exploration_playlist_summaries), 1)
         self.assertEqual(len(collection_playlist_summaries), 1)
 
@@ -2156,11 +2112,7 @@
         self.assertEqual(
             topics_to_learn_summaries[0].name, 'topic 2')
         self.assertEqual(
-<<<<<<< HEAD
-            new_topic_summaries[0].name, 'topic 3')
-=======
             untracked_topic_summaries[0].name, 'topic 3')
->>>>>>> aa89cb1c
         self.assertEqual(
             all_topic_summaries[0].name, 'topic 3')
         self.assertEqual(
