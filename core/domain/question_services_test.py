# coding: utf-8
#
# Copyright 2018 The Oppia Authors. All Rights Reserved.
#
# Licensed under the Apache License, Version 2.0 (the "License");
# you may not use this file except in compliance with the License.
# You may obtain a copy of the License at
#
#      http://www.apache.org/licenses/LICENSE-2.0
#
# Unless required by applicable law or agreed to in writing, software
# distributed under the License is distributed on an "AS-IS" BASIS,
# WITHOUT WARRANTIES OR CONDITIONS OF ANY KIND, either express or implied.
# See the License for the specific language governing permissions and
# limitations under the License.

"""Tests for core.domain.question_services."""

from __future__ import absolute_import  # pylint: disable=import-only-modules
from __future__ import unicode_literals  # pylint: disable=import-only-modules

import logging
import re

from core.domain import question_domain
from core.domain import question_fetchers
from core.domain import question_services
from core.domain import skill_domain
from core.domain import skill_services
from core.domain import state_domain
from core.domain import user_services
from core.platform import models
from core.tests import test_utils
import feconf

(question_models,) = models.Registry.import_models([models.NAMES.question])


class QuestionServicesUnitTest(test_utils.GenericTestBase):
    """Test the question services module."""

    def setUp(self):
        """Before each individual test, create dummy user."""
        super(QuestionServicesUnitTest, self).setUp()
        self.signup(self.TOPIC_MANAGER_EMAIL, self.TOPIC_MANAGER_USERNAME)
        self.signup(self.NEW_USER_EMAIL, self.NEW_USER_USERNAME)
        self.signup(self.EDITOR_EMAIL, self.EDITOR_USERNAME)
        self.signup(self.ADMIN_EMAIL, self.ADMIN_USERNAME)

        self.admin_id = self.get_user_id_from_email(self.ADMIN_EMAIL)
        self.topic_manager_id = self.get_user_id_from_email(
            self.TOPIC_MANAGER_EMAIL)
        self.new_user_id = self.get_user_id_from_email(
            self.NEW_USER_EMAIL)
        self.editor_id = self.get_user_id_from_email(
            self.EDITOR_EMAIL)

        self.set_admins([self.ADMIN_USERNAME])
        self.set_topic_managers([self.TOPIC_MANAGER_USERNAME])

        self.topic_manager = user_services.get_user_actions_info(
            self.topic_manager_id)
        self.admin = user_services.get_user_actions_info(self.admin_id)
        self.new_user = user_services.get_user_actions_info(self.new_user_id)
        self.editor = user_services.get_user_actions_info(self.editor_id)

        self.save_new_skill(
            'skill_1', self.admin_id, description='Skill Description 1')
        self.save_new_skill(
            'skill_2', self.admin_id, description='Skill Description 2')
        self.save_new_skill(
            'skill_3', self.admin_id, description='Skill Description 3')

        self.question_id = question_services.get_new_question_id()
        self.question = self.save_new_question(
            self.question_id, self.editor_id,
            self._create_valid_question_data('ABC'), ['skill_1'],
            inapplicable_skill_misconception_ids=[
                'skillid12345-1', 'skillid12345-2'])

        self.question_id_1 = question_services.get_new_question_id()
        self.question_1 = self.save_new_question(
            self.question_id_1, self.editor_id,
            self._create_valid_question_data('ABC'), ['skill_2'])

        self.question_id_2 = question_services.get_new_question_id()
        self.question_2 = self.save_new_question(
            self.question_id_2, self.editor_id,
            self._create_valid_question_data('ABC'), ['skill_2'])

    def test_get_question_by_id(self):
        question = question_services.get_question_by_id(self.question_id)

        self.assertEqual(question.id, self.question_id)
        question = question_services.get_question_by_id(
            'question_id', strict=False)
        self.assertIsNone(question)

        with self.assertRaisesRegexp(
            Exception, 'Entity for class QuestionModel with id question_id '
            'not found'):
            question_services.get_question_by_id('question_id')

    def test_get_questions_by_skill_ids_with_fetch_by_difficulty(self):
        question_services.create_new_question_skill_link(
            self.editor_id, self.question_id, 'skill_1', 0.3)
        question_services.create_new_question_skill_link(
            self.editor_id, self.question_id_1, 'skill_2', 0.8)
        question_services.create_new_question_skill_link(
            self.editor_id, self.question_id_2, 'skill_2', 0.5)

        questions = question_services.get_questions_by_skill_ids(
            2, ['skill_1', 'skill_2'], True)
        questions.sort(key=lambda question: question.last_updated)

        self.assertEqual(len(questions), 2)
        self.assertEqual(questions[0].to_dict(), self.question.to_dict())
        self.assertEqual(questions[1].to_dict(), self.question_2.to_dict())

    def test_get_total_question_count_for_skill_ids(self):
        question_services.create_new_question_skill_link(
            self.editor_id, self.question_id, 'skill_1', 0.3)
        question_services.create_new_question_skill_link(
            self.editor_id, self.question_id_1, 'skill_1', 0.8)
        question_services.create_new_question_skill_link(
            self.editor_id, self.question_id_2, 'skill_2', 0.5)

        question_count = (
            question_services.get_total_question_count_for_skill_ids(
                ['skill_1']))
        self.assertEqual(question_count, 2)

        question_count = (
            question_services.get_total_question_count_for_skill_ids(
                ['skill_2']))
        self.assertEqual(question_count, 1)

        question_count = (
            question_services.get_total_question_count_for_skill_ids(
                ['skill_1', 'skill_2']))
        self.assertEqual(question_count, 3)

        question_count = (
            question_services.get_total_question_count_for_skill_ids(
                ['skill_1', 'skill_1']))
        self.assertEqual(question_count, 2)

        question_count = (
            question_services.get_total_question_count_for_skill_ids(
                ['skill_1', 'skill_1', 'skill_2']))
        self.assertEqual(question_count, 3)

    def test_update_question_skill_link_difficulty(self):
        question_services.create_new_question_skill_link(
            self.editor_id, self.question_id, 'skill_1', 0.3)

        _, merged_question_skill_links, _ = (
            question_services.get_displayable_question_skill_link_details(
                2, ['skill_1'], ''))
        self.assertEqual(
            merged_question_skill_links[0].skill_difficulties, [0.3])

        question_services.update_question_skill_link_difficulty(
            self.question_id, 'skill_1', 0.9)

        _, merged_question_skill_links, _ = (
            question_services.get_displayable_question_skill_link_details(
                2, ['skill_1'], ''))
        self.assertEqual(
            merged_question_skill_links[0].skill_difficulties, [0.9])

        with self.assertRaisesRegexp(
            Exception, 'The given question and skill are not linked.'):
            question_services.update_question_skill_link_difficulty(
                self.question_id, 'skill_10', 0.9)

    def test_get_questions_by_skill_ids_without_fetch_by_difficulty(self):
        question_services.create_new_question_skill_link(
            self.editor_id, self.question_id, 'skill_1', 0.3)
        question_services.create_new_question_skill_link(
            self.editor_id, self.question_id_1, 'skill_2', 0.8)
        question_services.create_new_question_skill_link(
            self.editor_id, self.question_id_2, 'skill_2', 0.5)

        questions = question_services.get_questions_by_skill_ids(
            4, ['skill_1', 'skill_2'], False)
        questions.sort(key=lambda question: question.last_updated)

        self.assertEqual(len(questions), 3)
        self.assertEqual(questions[0].to_dict(), self.question.to_dict())
        self.assertEqual(questions[1].to_dict(), self.question_1.to_dict())
        self.assertEqual(questions[2].to_dict(), self.question_2.to_dict())

    def test_get_questions_by_skill_ids_raise_error_with_high_question_count(
            self):
        with self.assertRaisesRegexp(
            Exception, 'Question count is too high, please limit the question '
            'count to %d.' % feconf.MAX_QUESTIONS_FETCHABLE_AT_ONE_TIME):
            question_services.get_questions_by_skill_ids(
                25, ['skill_1', 'skill_2'], False)

    def test_create_multi_question_skill_links_for_question(self):
        self.question = self.save_new_question(
            self.question_id, self.editor_id,
            self._create_valid_question_data('ABC'), ['skill_1'])

        with self.assertRaisesRegexp(
            Exception, 'Skill difficulties and skill ids should match. '
            'The lengths of the two lists are different.'):
            question_services.link_multiple_skills_for_question(
                self.editor_id, self.question_id, ['skill_1', 'skill_2'],
                [0.5])
        question_services.link_multiple_skills_for_question(
            self.editor_id, self.question_id, ['skill_1', 'skill_2'],
            [0.5, 0.7])
        skill_ids = [skill.id for skill in
                     question_services.get_skills_linked_to_question(
                         self.question_id)]
        self.assertItemsEqual(skill_ids, ['skill_1', 'skill_2'])

    def test_delete_question_skill_link(self):
        question_services.create_new_question_skill_link(
            self.editor_id, self.question_id, 'skill_1', 0.3)
        question_services.create_new_question_skill_link(
            self.editor_id, self.question_id, 'skill_2', 0.3)
        question_services.delete_question_skill_link(
            self.editor_id, self.question_id, 'skill_1')
        skill_ids = [skill.id for skill in
                     question_services.get_skills_linked_to_question(
                         self.question_id)]
        self.assertItemsEqual(skill_ids, ['skill_2'])

        question_services.delete_question_skill_link(
            self.editor_id, self.question_id, 'skill_2')

        question = question_services.get_question_by_id(
            self.question_id, strict=False)
        self.assertIsNone(question)

    def test_linking_same_skill_to_question_twice(self):
        question_id_2 = question_services.get_new_question_id()
        self.save_new_question(
            question_id_2, self.editor_id,
            self._create_valid_question_data('ABC'), ['skill_1'])
        skill_ids = [skill.id for skill in
                     question_services.get_skills_linked_to_question(
                         question_id_2)]
        self.assertEqual(len(skill_ids), 1)
        self.assertEqual(skill_ids[0], 'skill_1')
        question_services.create_new_question_skill_link(
            self.editor_id, question_id_2, 'skill_1', 0.3)
        skill_ids = [skill.id for skill in
                     question_services.get_skills_linked_to_question(
                         question_id_2)]
        self.assertEqual(len(skill_ids), 1)
        self.assertEqual(skill_ids[0], 'skill_1')
        question_services.create_new_question_skill_link(
            self.editor_id, question_id_2, 'skill_2', 0.3)
        skill_ids = [skill.id for skill in
                     question_services.get_skills_linked_to_question(
                         question_id_2)]
        self.assertEqual(len(skill_ids), 2)
        self.assertItemsEqual(skill_ids, ['skill_1', 'skill_2'])

    def test_create_and_get_question_skill_link(self):
        question_id_2 = question_services.get_new_question_id()
        with self.assertRaisesRegexp(
            Exception,
            re.escape(
                'Entity for class QuestionModel with id %s not found' % (
                    question_id_2))):
            question_services.create_new_question_skill_link(
                self.editor_id, question_id_2, 'skill_1', 0.5)

        self.save_new_question(
            question_id_2, self.editor_id,
            self._create_valid_question_data('ABC'), ['skill_1'])

        question_id_3 = question_services.get_new_question_id()
        self.save_new_question(
            question_id_3, self.editor_id,
            self._create_valid_question_data('ABC'), ['skill_2'])
        question_services.create_new_question_skill_link(
            self.editor_id, self.question_id, 'skill_1', 0.5)
        question_services.create_new_question_skill_link(
            self.editor_id, self.question_id, 'skill_3', 0.8)
        question_services.create_new_question_skill_link(
            self.editor_id, question_id_2, 'skill_1', 0.3)
        question_services.create_new_question_skill_link(
            self.editor_id, question_id_3, 'skill_2', 0.2)

        question_summaries, merged_question_skill_links, _ = (
            question_services.get_displayable_question_skill_link_details(
                5, ['skill_1', 'skill_2', 'skill_3'], ''))

        with self.assertRaisesRegexp(
            Exception, 'Querying linked question summaries for more than 3 '
            'skills at a time is not supported currently.'):
            question_services.get_displayable_question_skill_link_details(
                5, ['skill_1', 'skill_2', 'skill_3', 'skill_4'], '')
        question_ids = [summary.id for summary in question_summaries]

        self.assertEqual(len(question_ids), 3)
        self.assertEqual(len(merged_question_skill_links), 3)
        self.assertItemsEqual(
            question_ids, [self.question_id, question_id_2, question_id_3])
        self.assertItemsEqual(
            question_ids, [
                question_skill_link.question_id
                for question_skill_link in merged_question_skill_links])

        # Make sure the correct skill description corresponds to respective
        # question summaries.
        for index, link_object in enumerate(merged_question_skill_links):
            if question_ids[index] == self.question_id:
                self.assertEqual(
                    ['Skill Description 3', 'Skill Description 1'],
                    link_object.skill_descriptions)
                self.assertEqual(
                    [0.8, 0.5], link_object.skill_difficulties)
            elif question_ids[index] == question_id_2:
                self.assertEqual(
                    ['Skill Description 1'], link_object.skill_descriptions)
                self.assertEqual(
                    [0.3], link_object.skill_difficulties)
            else:
                self.assertEqual(
                    ['Skill Description 2'], link_object.skill_descriptions)
                self.assertEqual(
                    [0.2], link_object.skill_difficulties)

        question_summaries, merged_question_skill_links, _ = (
            question_services.get_displayable_question_skill_link_details(
                5, ['skill_1', 'skill_3'], ''))
        question_ids = [summary.id for summary in question_summaries]
        self.assertEqual(len(question_ids), 2)
        self.assertItemsEqual(
            question_ids, [self.question_id, question_id_2])

        with self.assertRaisesRegexp(
            Exception, 'The given question is already linked to given skill'):
            question_services.create_new_question_skill_link(
                self.editor_id, self.question_id, 'skill_1', 0.3)

    def test_get_displayable_question_skill_link_details_with_no_skill_ids(
            self):
        question_id = question_services.get_new_question_id()
        self.save_new_question(
            question_id, self.editor_id,
            self._create_valid_question_data('ABC'), ['skill_1'])

        question_services.create_new_question_skill_link(
            self.editor_id, question_id, 'skill_1', 0.5)

        question_summaries, merged_question_skill_links, _ = (
            question_services.get_displayable_question_skill_link_details(
                2, [], ''))

        self.assertEqual(question_summaries, [])
        self.assertEqual(merged_question_skill_links, [])

    def test_get_question_skill_links_of_skill(self):
        # If the skill id doesnt exist at all, it returns an empty list.
        question_skill_links = (
            question_services.get_question_skill_links_of_skill(
                'non_existent_skill_id', 'Skill Description'))
        self.assertEqual(len(question_skill_links), 0)

        # If the question ids dont exist for a skill, it returns an empty list.
        question_skill_links = (
            question_services.get_question_skill_links_of_skill(
                'skill_1', 'Skill Description 1'))
        self.assertEqual(len(question_skill_links), 0)

        question_id_2 = question_services.get_new_question_id()
        self.save_new_question(
            question_id_2, self.editor_id,
            self._create_valid_question_data('ABC'), ['skill_1'])

        question_id_3 = question_services.get_new_question_id()
        self.save_new_question(
            question_id_3, self.editor_id,
            self._create_valid_question_data('ABC'), ['skill_2'])
        # Setting skill difficulty for self.question_id.
        question_services.create_new_question_skill_link(
            self.editor_id, self.question_id, 'skill_1', 0.5)
        question_services.create_new_question_skill_link(
            self.editor_id, question_id_2, 'skill_1', 0.3)
        question_services.create_new_question_skill_link(
            self.editor_id, question_id_3, 'skill_2', 0.1)

        # When question ids exist, it returns a list of questionskilllinks.
        question_skill_links = (
            question_services.get_question_skill_links_of_skill(
                'skill_1', 'Skill Description 1'))

        self.assertEqual(len(question_skill_links), 2)
        self.assertTrue(isinstance(
            question_skill_links[0], question_domain.QuestionSkillLink))
        question_ids = [question_skill.question_id for question_skill
                        in question_skill_links]
        self.assertItemsEqual(
            question_ids, [self.question_id, question_id_2])
        for question_skill in question_skill_links:
            if question_skill.question_id == self.question_id:
                self.assertEqual(question_skill.skill_difficulty, 0.5)

    def test_get_question_summaries_by_ids(self):
        question_summaries = question_services.get_question_summaries_by_ids([
            self.question_id, 'invalid_question_id'])

        self.assertEqual(len(question_summaries), 2)
        self.assertEqual(question_summaries[0].id, self.question_id)
        self.assertEqual(
            question_summaries[0].question_content,
            feconf.DEFAULT_INIT_STATE_CONTENT_STR)
        self.assertIsNone(question_summaries[1])

    def test_delete_question(self):
        question_summary_model = question_models.QuestionSummaryModel.get(
            self.question_id)
        self.assertFalse(question_summary_model is None)

        question_services.delete_question(self.editor_id, self.question_id)

        with self.assertRaisesRegexp(Exception, (
            'Entity for class QuestionModel with id %s not found' % (
                self.question_id))):
            question_models.QuestionModel.get(self.question_id)

        with self.assertRaisesRegexp(Exception, (
            'Entity for class QuestionSummaryModel with id %s not found' % (
                self.question_id))):
            question_models.QuestionSummaryModel.get(self.question_id)

    def test_delete_question_marked_deleted(self):
        question_models.QuestionModel.delete_multi(
            [self.question_id], self.editor_id,
            feconf.COMMIT_MESSAGE_QUESTION_DELETED, force_deletion=False)
        question_model = question_models.QuestionModel.get_by_id(
            self.question_id)
        self.assertTrue(question_model.deleted)

        question_services.delete_question(
            self.editor_id, self.question_id, force_deletion=True)
        question_model = question_models.QuestionModel.get_by_id(
            self.question_id)
        self.assertEqual(question_model, None)
        self.assertEqual(
            question_models.QuestionSummaryModel.get(
                self.question_id, strict=False), None)

    def test_delete_question_model_with_deleted_summary_model(self):
        question_summary_model = (
            question_models.QuestionSummaryModel.get(self.question_id))
        question_summary_model.delete()
        question_summary_model = (
            question_models.QuestionSummaryModel.get(self.question_id, False))
        self.assertIsNone(question_summary_model)

        question_services.delete_question(
            self.editor_id, self.question_id, force_deletion=True)
        question_model = question_models.QuestionModel.get_by_id(
            self.question_id)
        self.assertEqual(question_model, None)
        self.assertEqual(
            question_models.QuestionSummaryModel.get(
                self.question_id, strict=False), None)

    def test_update_question(self):
        new_question_data = self._create_valid_question_data('DEF')
        change_dict = {
            'cmd': 'update_question_property',
            'property_name': 'question_state_data',
            'new_value': new_question_data.to_dict(),
            'old_value': self.question.question_state_data.to_dict()
        }
        change_list = [question_domain.QuestionChange(change_dict)]

        question_services.update_question(
            self.editor_id, self.question_id, change_list,
            'updated question data')

        question = question_services.get_question_by_id(self.question_id)
        self.assertEqual(
            question.question_state_data.to_dict(), new_question_data.to_dict())
        self.assertEqual(question.version, 2)

    def test_cannot_update_question_with_no_commit_message(self):
        new_question_data = self._create_valid_question_data('DEF')
        change_dict = {
            'cmd': 'update_question_property',
            'property_name': 'question_state_data',
            'new_value': new_question_data.to_dict(),
            'old_value': self.question.question_state_data.to_dict()
        }
        change_list = [question_domain.QuestionChange(change_dict)]

        with self.assertRaisesRegexp(
            Exception, 'Expected a commit message, received none.'):
            question_services.update_question(
                self.editor_id, self.question_id, change_list, None)

    def test_cannot_update_question_with_no_change_list(self):
        with self.assertRaisesRegexp(
            Exception,
            'Unexpected error: received an invalid change list when trying to '
            'save question'):
            question_services.update_question(
                self.editor_id, self.question_id, [],
                'updated question data')

    def test_update_question_language_code(self):
        self.assertEqual(self.question.language_code, 'en')
        change_dict = {
            'cmd': 'update_question_property',
            'property_name': 'language_code',
            'new_value': 'bn',
            'old_value': 'en'
        }
        change_list = [question_domain.QuestionChange(change_dict)]

        question_services.update_question(
            self.editor_id, self.question_id, change_list,
            'updated question language code')

        question = question_services.get_question_by_id(self.question_id)
        self.assertEqual(question.language_code, 'bn')
        self.assertEqual(question.version, 2)

    def test_update_inapplicable_skill_misconception_ids(self):
        self.assertEqual(
            self.question.inapplicable_skill_misconception_ids,
            ['skillid12345-1', 'skillid12345-2'])
        change_dict = {
            'cmd': 'update_question_property',
            'property_name': 'inapplicable_skill_misconception_ids',
            'new_value': ['skillid12345-1'],
            'old_value': []
        }
        change_list = [question_domain.QuestionChange(change_dict)]

        question_services.update_question(
            self.editor_id, self.question_id, change_list,
            'updated inapplicable_skill_misconception_ids')

        question = question_services.get_question_by_id(self.question_id)
        self.assertEqual(
            question.inapplicable_skill_misconception_ids, ['skillid12345-1'])
        self.assertEqual(question.version, 2)

    def test_cannot_update_question_with_invalid_change_list(self):
        observed_log_messages = []

        def _mock_logging_function(msg, *args):
            """Mocks logging.error()."""
            observed_log_messages.append(msg % args)

        logging_swap = self.swap(logging, 'error', _mock_logging_function)
        assert_raises_context_manager = self.assertRaisesRegexp(
            Exception, '\'unicode\' object has no attribute \'cmd\'')

        with logging_swap, assert_raises_context_manager:
            question_services.update_question(
                self.editor_id, self.question_id, 'invalid_change_list',
                'updated question language code')

        self.assertEqual(len(observed_log_messages), 1)
        self.assertRegexpMatches(
            observed_log_messages[0],
            'object has no attribute \'cmd\' %s '
            'invalid_change_list' % self.question_id)

    def test_replace_skill_id_for_all_questions(self):
        question_id_2 = question_services.get_new_question_id()
        self.save_new_question(
            question_id_2, self.editor_id,
            self._create_valid_question_data('ABC'), ['skill_1'])

        question_id_3 = question_services.get_new_question_id()
        self.save_new_question(
            question_id_3, self.editor_id,
            self._create_valid_question_data('ABC'), ['skill_2'])
        question_services.create_new_question_skill_link(
            self.editor_id, self.question_id, 'skill_1', 0.5)
        question_services.create_new_question_skill_link(
            self.editor_id, question_id_2, 'skill_1', 0.3)
        question_services.create_new_question_skill_link(
            self.editor_id, question_id_3, 'skill_2', 0.9)

        question_skill_links = (
            question_services.get_question_skill_links_of_skill(
                'skill_1', 'Skill Description 1'))

        self.assertEqual(len(question_skill_links), 2)
        question_ids = [question_skill.question_id for question_skill
                        in question_skill_links]
        self.assertItemsEqual(
            question_ids, [self.question_id, question_id_2])
        for question_skill in question_skill_links:
            if question_skill.question_id == self.question_id:
                self.assertEqual(question_skill.skill_difficulty, 0.5)

        question_services.replace_skill_id_for_all_questions(
            'skill_1', 'Description 1', 'skill_3')

        question_skill_links = (
            question_services.get_question_skill_links_of_skill(
                'skill_1', 'Description 1'))

        self.assertEqual(len(question_skill_links), 0)
        question_skill_links = (
            question_services.get_question_skill_links_of_skill(
                'skill_3', 'Skill Description 3'))

        question_ids = [question_skill.question_id for question_skill
                        in question_skill_links]
        self.assertItemsEqual(
            question_ids, [self.question_id, question_id_2])
        for question_skill in question_skill_links:
            if question_skill.question_id == self.question_id:
                self.assertEqual(question_skill.skill_difficulty, 0.5)

        questions = question_fetchers.get_questions_by_ids(
            [self.question_id, question_id_2, question_id_3])
        for question in questions:
            if question.id in ([self.question_id, question_id_2]):
                self.assertItemsEqual(question.linked_skill_ids, ['skill_3'])
            else:
                self.assertItemsEqual(question.linked_skill_ids, ['skill_2'])

    def test_compute_summary_of_question(self):
        question_summary = question_services.compute_summary_of_question(
            self.question)

        self.assertEqual(question_summary.id, self.question_id)
        self.assertEqual(
            question_summary.question_content,
            feconf.DEFAULT_INIT_STATE_CONTENT_STR)

    def test_get_skills_of_question(self):
        # If the question id doesnt exist at all, it returns an empty list.
        with self.assertRaisesRegexp(
            Exception, 'Entity for class QuestionModel with id '
            'non_existent_question_id not found'):
            question_services.get_skills_linked_to_question(
                'non_existent_question_id')
        question_id_2 = question_services.get_new_question_id()
        self.save_new_question(
            question_id_2, self.editor_id,
            self._create_valid_question_data('ABC'), ['skill_1'])

        question_id_3 = question_services.get_new_question_id()
        self.save_new_question(
            question_id_3, self.editor_id,
            self._create_valid_question_data('ABC'), ['skill_2'])
        question_services.create_new_question_skill_link(
            self.editor_id, self.question_id, 'skill_1', 0.5)
        question_services.create_new_question_skill_link(
            self.editor_id, question_id_2, 'skill_1', 0.3)
        question_services.create_new_question_skill_link(
            self.editor_id, question_id_2, 'skill_2', 0.0)
        question_services.create_new_question_skill_link(
            self.editor_id, question_id_3, 'skill_2', 0.1)

        skills = (
            question_services.get_skills_linked_to_question(
                question_id_2))

        self.assertTrue(isinstance(skills[0], skill_domain.Skill))
        self.assertEqual(len(skills), 2)
        skill_ids = [skill.id for skill in skills]
        self.assertItemsEqual(
            skill_ids, ['skill_1', 'skill_2'])

    def test_get_interaction_id_for_question(self):
        self.assertEqual(
            question_services.get_interaction_id_for_question(
                self.question_id), 'TextInput')
        with self.assertRaisesRegexp(Exception, 'No questions exists with'):
            question_services.get_interaction_id_for_question('fake_q_id')

    def test_untag_deleted_misconceptions_on_no_change_to_skill(self):
        misconceptions = [
            skill_domain.Misconception(
                0, 'misconception-name', '<p>description</p>',
                '<p>default_feedback</p>', True),
            skill_domain.Misconception(
                1, 'misconception-name', '<p>description</p>',
                '<p>default_feedback</p>', True),
            skill_domain.Misconception(
                2, 'misconception-name', '<p>description</p>',
                '<p>default_feedback</p>', False),
            skill_domain.Misconception(
                3, 'misconception-name', '<p>description</p>',
                '<p>default_feedback</p>', False),
            skill_domain.Misconception(
                4, 'misconception-name', '<p>description</p>',
                '<p>default_feedback</p>', False)
        ]
        self.save_new_skill(
            'skillid12345', self.admin_id,
            description='Skill with misconceptions',
            misconceptions=misconceptions)

        self.question_id = question_services.get_new_question_id()
        question_state_data = self._create_valid_question_data('state name')
        question_state_data.interaction.answer_groups = [
            state_domain.AnswerGroup.from_dict({
                'outcome': {
                    'dest': None,
                    'feedback': {
                        'content_id': 'feedback_1',
                        'html': '<p>Feedback</p>'
                    },
                    'labelled_as_correct': True,
                    'param_changes': [],
                    'refresher_exploration_id': None,
                    'missing_prerequisite_skill_id': None
                },
                'rule_specs': [{
                    'inputs': {
                        'x': {
                            'contentId': 'rule_input_3',
                            'normalizedStrSet': ['Test']
                        }
                    },
                    'rule_type': 'Contains'
                }],
                'training_data': [],
                'tagged_skill_misconception_id': 'skillid12345-0'
            }),
            state_domain.AnswerGroup.from_dict({
                'outcome': {
                    'dest': None,
                    'feedback': {
                        'content_id': 'feedback_2',
                        'html': '<p>Feedback</p>'
                    },
                    'labelled_as_correct': True,
                    'param_changes': [],
                    'refresher_exploration_id': None,
                    'missing_prerequisite_skill_id': None
                },
                'rule_specs': [{
                    'inputs': {
                        'x': {
                            'contentId': 'rule_input_4',
                            'normalizedStrSet': ['Test']
                        }
                    },
                    'rule_type': 'Contains'
                }],
                'training_data': [],
                'tagged_skill_misconception_id': 'skillid12345-1'
            }),
            state_domain.AnswerGroup.from_dict({
                'outcome': {
                    'dest': None,
                    'feedback': {
                        'content_id': 'feedback_0',
                        'html': '<p>Feedback</p>'
                    },
                    'labelled_as_correct': True,
                    'param_changes': [],
                    'refresher_exploration_id': None,
                    'missing_prerequisite_skill_id': None
                },
                'rule_specs': [{
                    'inputs': {
                        'x': {
                            'contentId': 'rule_input_5',
                            'normalizedStrSet': ['Test']
                        }
                    },
                    'rule_type': 'Contains'
                }],
                'training_data': [],
                'tagged_skill_misconception_id': 'skillid12345-2'
            })
        ]
        question_state_data.written_translations.translations_mapping.update({
            'feedback_0': {},
            'feedback_1': {},
            'feedback_2': {},
            'rule_input_3': {},
            'rule_input_4': {},
            'rule_input_5': {}
        })
        question_state_data.recorded_voiceovers.voiceovers_mapping.update({
            'feedback_0': {},
            'feedback_1': {},
            'feedback_2': {},
            'rule_input_3': {},
            'rule_input_4': {},
            'rule_input_5': {}
        })
        question_state_data.next_content_id_index = 5
        inapplicable_skill_misconception_ids = [
            'skillid12345-3',
            'skillid12345-4'
        ]
        self.question = self.save_new_question(
            self.question_id, self.editor_id,
            question_state_data, ['skillid12345'],
            inapplicable_skill_misconception_ids=(
                inapplicable_skill_misconception_ids))
        question_services.create_new_question_skill_link(
            self.editor_id, self.question_id, 'skillid12345', 0.5)
        answer_groups = (
            self.question.question_state_data.interaction.answer_groups)
        actual_misconception_ids = [
            answer_group.to_dict()['tagged_skill_misconception_id']
            for answer_group in answer_groups
            if answer_group.to_dict()['tagged_skill_misconception_id']]
        expected_misconception_ids = [
            'skillid12345-0',
            'skillid12345-1',
            'skillid12345-2'
        ]
        self.assertEqual(
            self.question.inapplicable_skill_misconception_ids,
            inapplicable_skill_misconception_ids)
        self.assertEqual(actual_misconception_ids, expected_misconception_ids)
        # Try to untag deleted skill misconceptions when there are no deleted
        # misconceptions.
        question_services.untag_deleted_misconceptions(
            self.editor_id, 'skillid12345',
            'Skill with misconceptions', [])
        # No change when skill misconception ids exist.
        updated_question = question_services.get_question_by_id(
            self.question_id)
        self.assertEqual(
            updated_question.inapplicable_skill_misconception_ids,
            inapplicable_skill_misconception_ids)
        self.assertEqual(actual_misconception_ids, expected_misconception_ids)

    def test_untag_deleted_misconceptions_correctly_on_updating_skill(self):
        misconceptions = [
            skill_domain.Misconception(
                0, 'misconception-name', '<p>description</p>',
                '<p>default_feedback</p>', True),
            skill_domain.Misconception(
                1, 'misconception-name', '<p>description</p>',
                '<p>default_feedback</p>', True),
            skill_domain.Misconception(
                2, 'misconception-name', '<p>description</p>',
                '<p>default_feedback</p>', False),
            skill_domain.Misconception(
                3, 'misconception-name', '<p>description</p>',
                '<p>default_feedback</p>', False),
            skill_domain.Misconception(
                4, 'misconception-name', '<p>description</p>',
                '<p>default_feedback</p>', False)
        ]
        self.save_new_skill(
            'skillid12345', self.admin_id,
            description='Skill with misconceptions',
            misconceptions=misconceptions)

        self.question_id = question_services.get_new_question_id()
        question_state_data = self._create_valid_question_data('state name')
        question_state_data.interaction.answer_groups = [
            state_domain.AnswerGroup.from_dict({
                'outcome': {
                    'dest': None,
                    'feedback': {
                        'content_id': 'feedback_1',
                        'html': '<p>Feedback</p>'
                    },
                    'labelled_as_correct': True,
                    'param_changes': [],
                    'refresher_exploration_id': None,
                    'missing_prerequisite_skill_id': None
                },
                'rule_specs': [{
                    'inputs': {
                        'x': {
                            'contentId': 'rule_input_3',
                            'normalizedStrSet': ['Test']
                        }
                    },
                    'rule_type': 'Contains'
                }],
                'training_data': [],
                'tagged_skill_misconception_id': 'skillid12345-0'
            }),
            state_domain.AnswerGroup.from_dict({
                'outcome': {
                    'dest': None,
                    'feedback': {
                        'content_id': 'feedback_2',
                        'html': '<p>Feedback</p>'
                    },
                    'labelled_as_correct': True,
                    'param_changes': [],
                    'refresher_exploration_id': None,
                    'missing_prerequisite_skill_id': None
                },
                'rule_specs': [{
                    'inputs': {
                        'x': {
                            'contentId': 'rule_input_4',
                            'normalizedStrSet': ['Test']
                        }
                    },
                    'rule_type': 'Contains'
                }],
                'training_data': [],
                'tagged_skill_misconception_id': 'skillid12345-1'
            }),
            state_domain.AnswerGroup.from_dict({
                'outcome': {
                    'dest': None,
                    'feedback': {
                        'content_id': 'feedback_0',
                        'html': '<p>Feedback</p>'
                    },
                    'labelled_as_correct': True,
                    'param_changes': [],
                    'refresher_exploration_id': None,
                    'missing_prerequisite_skill_id': None
                },
                'rule_specs': [{
                    'inputs': {
                        'x': {
                            'contentId': 'rule_input_5',
                            'normalizedStrSet': ['Test']
                        }
                    },
                    'rule_type': 'Contains'
                }],
                'training_data': [],
                'tagged_skill_misconception_id': 'skillid12345-2'
            })
        ]
        question_state_data.written_translations.translations_mapping.update({
            'feedback_0': {},
            'feedback_1': {},
            'feedback_2': {},
            'rule_input_3': {},
            'rule_input_4': {},
            'rule_input_5': {}
        })
        question_state_data.recorded_voiceovers.voiceovers_mapping.update({
            'feedback_0': {},
            'feedback_1': {},
            'feedback_2': {},
            'rule_input_3': {},
            'rule_input_4': {},
            'rule_input_5': {}
        })
        question_state_data.next_content_id_index = 5
        inapplicable_skill_misconception_ids = [
            'skillid12345-3',
            'skillid12345-4'
        ]
        self.question = self.save_new_question(
            self.question_id, self.editor_id,
            question_state_data, ['skillid12345'],
            inapplicable_skill_misconception_ids=(
                inapplicable_skill_misconception_ids))
        question_services.create_new_question_skill_link(
            self.editor_id, self.question_id, 'skillid12345', 0.5)
        answer_groups = (
            self.question.question_state_data.interaction.answer_groups)
        actual_misconception_ids = [
            answer_group.to_dict()['tagged_skill_misconception_id']
            for answer_group in answer_groups
            if answer_group.to_dict()['tagged_skill_misconception_id']]
        expected_misconception_ids = [
            'skillid12345-0',
            'skillid12345-1',
            'skillid12345-2'
        ]
        self.assertEqual(
            self.question.inapplicable_skill_misconception_ids,
            inapplicable_skill_misconception_ids)
        self.assertEqual(actual_misconception_ids, expected_misconception_ids)
        # Delete few misconceptions.
        change_list = [
            skill_domain.SkillChange({
                'cmd': skill_domain.CMD_DELETE_SKILL_MISCONCEPTION,
                'misconception_id': 0,
            }),
            skill_domain.SkillChange({
                'cmd': skill_domain.CMD_DELETE_SKILL_MISCONCEPTION,
                'misconception_id': 2,
            }),
            skill_domain.SkillChange({
                'cmd': skill_domain.CMD_DELETE_SKILL_MISCONCEPTION,
                'misconception_id': 4,
            })
        ]
        skill_services.update_skill(
            self.editor_id, 'skillid12345',
            change_list, 'Delete misconceptions.')
        self.process_and_flush_pending_tasks()
        self.process_and_flush_pending_mapreduce_tasks()
        updated_question = question_services.get_question_by_id(
            self.question_id)
        updated_answer_groups = (
            updated_question.question_state_data.interaction.answer_groups)
        actual_misconception_ids = [
            answer_group.to_dict()['tagged_skill_misconception_id']
            for answer_group in updated_answer_groups
            if answer_group.to_dict()['tagged_skill_misconception_id']]
        expected_misconception_ids = ['skillid12345-1']
        actual_inapplicable_skill_misconception_ids = (
            updated_question.inapplicable_skill_misconception_ids)
        expected_inapplicable_skill_misconception_ids = (
            ['skillid12345-3'])
        self.assertEqual(
            actual_inapplicable_skill_misconception_ids,
            expected_inapplicable_skill_misconception_ids)
        self.assertEqual(actual_misconception_ids, expected_misconception_ids)


class QuestionMigrationTests(test_utils.GenericTestBase):

    def test_migrate_question_state_from_v29_to_latest(self):
        answer_group = {
            'outcome': {
                'dest': 'abc',
                'feedback': {
                    'content_id': 'feedback_1',
                    'html': '<p>Feedback</p>'
                },
                'labelled_as_correct': True,
                'param_changes': [],
                'refresher_exploration_id': None,
                'missing_prerequisite_skill_id': None
            },
            'rule_specs': [{
                'inputs': {
                    'x': 'Test'
                },
                'rule_type': 'Contains'
            }],
            'training_data': [],
            'tagged_misconception_id': None
        }
        question_state_dict = {
            'content': {
                'content_id': 'content_1',
                'html': 'Question 1'
            },
            'recorded_voiceovers': {
                'voiceovers_mapping': {}
            },
            'written_translations': {
                'translations_mapping': {
                    'explanation': {}
                }
            },
            'interaction': {
                'answer_groups': [answer_group],
                'confirmed_unclassified_answers': [],
                'customization_args': {},
                'default_outcome': {
                    'dest': None,
                    'feedback': {
                        'content_id': 'feedback_1',
                        'html': 'Correct Answer'
                    },
                    'param_changes': [],
                    'refresher_exploration_id': None,
                    'labelled_as_correct': True,
                    'missing_prerequisite_skill_id': None
                },
                'hints': [{
                    'hint_content': {
                        'content_id': 'hint_1',
                        'html': 'Hint 1'
                    }
                }],
                'solution': {
                    'correct_answer': 'This is the correct answer',
                    'answer_is_exclusive': False,
                    'explanation': {
                        'content_id': 'explanation_1',
                        'html': 'Solution explanation'
                    }
                },
                'id': 'TextInput'
            },
            'param_changes': [],
            'solicit_answer_details': False,
            'classifier_model_id': None
        }
        question_model = question_models.QuestionModel(
            id='question_id',
            question_state_data=question_state_dict,
            language_code='en',
            version=0,
            linked_skill_ids=['skill_id'],
            question_state_data_schema_version=29)
        commit_cmd = question_domain.QuestionChange({
            'cmd': question_domain.CMD_CREATE_NEW
        })
        commit_cmd_dicts = [commit_cmd.to_dict()]
        question_model.commit(
            'user_id_admin', 'question model created', commit_cmd_dicts)

        question = question_fetchers.get_question_from_model(question_model)
        self.assertEqual(
            question.question_state_data_schema_version,
            feconf.CURRENT_STATE_SCHEMA_VERSION)

        answer_groups = question.question_state_data.interaction.answer_groups
        self.assertEqual(answer_groups[0].tagged_skill_misconception_id, None)

    def test_migrate_question_state_from_v30_to_latest(self):
        answer_group = {
            'outcome': {
                'dest': 'abc',
                'feedback': {
                    'content_id': 'feedback_1',
                    'html': '<p>Feedback</p>'
                },
                'labelled_as_correct': True,
                'param_changes': [],
                'refresher_exploration_id': None,
                'missing_prerequisite_skill_id': None
            },
            'rule_specs': [{
                'inputs': {
                    'x': 'Test'
                },
                'rule_type': 'Contains'
            }],
            'training_data': [],
            'tagged_skill_misconception_id': None
        }
        question_state_dict = {
            'content': {
                'content_id': 'content_1',
                'html': 'Question 1'
            },
            'recorded_voiceovers': {
                'voiceovers_mapping': {
                    'content': {
                        'en': {
                            'filename': 'test.mp3',
                            'file_size_bytes': 100,
                            'needs_update': False
                        }
                    }
                }
            },
            'written_translations': {
                'translations_mapping': {
                    'explanation': {}
                }
            },
            'interaction': {
                'answer_groups': [answer_group],
                'confirmed_unclassified_answers': [],
                'customization_args': {},
                'default_outcome': {
                    'dest': None,
                    'feedback': {
                        'content_id': 'feedback_1',
                        'html': 'Correct Answer'
                    },
                    'param_changes': [],
                    'refresher_exploration_id': None,
                    'labelled_as_correct': True,
                    'missing_prerequisite_skill_id': None
                },
                'hints': [{
                    'hint_content': {
                        'content_id': 'hint_1',
                        'html': 'Hint 1'
                    }
                }],
                'solution': {
                    'correct_answer': 'This is the correct answer',
                    'answer_is_exclusive': False,
                    'explanation': {
                        'content_id': 'explanation_1',
                        'html': 'Solution explanation'
                    }
                },
                'id': 'TextInput'
            },
            'param_changes': [],
            'solicit_answer_details': False,
            'classifier_model_id': None
        }
        question_model = question_models.QuestionModel(
            id='question_id',
            question_state_data=question_state_dict,
            language_code='en',
            version=0,
            linked_skill_ids=['skill_id'],
            question_state_data_schema_version=30)
        commit_cmd = question_domain.QuestionChange({
            'cmd': question_domain.CMD_CREATE_NEW
        })
        commit_cmd_dicts = [commit_cmd.to_dict()]
        question_model.commit(
            'user_id_admin', 'question model created', commit_cmd_dicts)

        question = question_fetchers.get_question_from_model(question_model)

        self.assertEqual(
            question.question_state_data_schema_version,
            feconf.CURRENT_STATE_SCHEMA_VERSION)
        self.assertEqual(
            question.question_state_data
            .recorded_voiceovers.to_dict(), {
                'voiceovers_mapping': {
                    'ca_placeholder_0': {},
                    'content': {
                        'en': {
                            'filename': 'test.mp3',
                            'file_size_bytes': 100,
                            'needs_update': False,
                            'duration_secs': 0.0}},
                    'rule_input_1': {}}})

    def test_migrate_question_state_from_v31_to_latest(self):
        answer_group = {
            'outcome': {
                'dest': 'abc',
                'feedback': {
                    'content_id': 'feedback_1',
                    'html': '<p>Feedback</p>'
                },
                'labelled_as_correct': True,
                'param_changes': [],
                'refresher_exploration_id': None,
                'missing_prerequisite_skill_id': None
            },
            'rule_specs': [{
                'inputs': {
                    'x': ['A', 'B', 'C']
                },
                'rule_type': 'HasElementsIn'
            }],
            'training_data': [],
            'tagged_skill_misconception_id': None
        }
        question_state_dict = {
            'content': {
                'content_id': 'content_1',
                'html': 'Question 1'
            },
            'recorded_voiceovers': {
                'voiceovers_mapping': {}
            },
            'written_translations': {
                'translations_mapping': {
                    'explanation': {}
                }
            },
            'interaction': {
                'answer_groups': [answer_group],
                'confirmed_unclassified_answers': [],
                'customization_args': {},
                'default_outcome': {
                    'dest': None,
                    'feedback': {
                        'content_id': 'feedback_1',
                        'html': 'Correct Answer'
                    },
                    'param_changes': [],
                    'refresher_exploration_id': None,
                    'labelled_as_correct': True,
                    'missing_prerequisite_skill_id': None
                },
                'hints': [{
                    'hint_content': {
                        'content_id': 'hint_1',
                        'html': 'Hint 1'
                    }
                }],
                'solution': {},
                'id': 'SetInput'
            },
            'param_changes': [],
            'solicit_answer_details': False,
            'classifier_model_id': None
        }
        question_model = question_models.QuestionModel(
            id='question_id',
            question_state_data=question_state_dict,
            language_code='en',
            version=0,
            linked_skill_ids=['skill_id'],
            question_state_data_schema_version=31)
        commit_cmd = question_domain.QuestionChange({
            'cmd': question_domain.CMD_CREATE_NEW
        })
        commit_cmd_dicts = [commit_cmd.to_dict()]
        question_model.commit(
            'user_id_admin', 'question model created', commit_cmd_dicts)

        question = question_fetchers.get_question_from_model(question_model)
        self.assertEqual(
            question.question_state_data_schema_version,
            feconf.CURRENT_STATE_SCHEMA_VERSION)

        cust_args = question.question_state_data.interaction.customization_args
        self.assertEqual(
            cust_args['buttonText'].value.unicode_str,
            'Add item')

    def test_migrate_question_state_from_v32_to_latest(self):
        answer_group = {
            'outcome': {
                'dest': 'abc',
                'feedback': {
                    'content_id': 'feedback_1',
                    'html': '<p>Feedback</p>'
                },
                'labelled_as_correct': True,
                'param_changes': [],
                'refresher_exploration_id': None,
                'missing_prerequisite_skill_id': None
            },
            'rule_specs': [{
                'inputs': {
                    'x': ['A']
                },
                'rule_type': 'Equals'
            }],
            'training_data': [],
            'tagged_skill_misconception_id': None
        }
        question_state_dict = {
            'content': {
                'content_id': 'content_1',
                'html': 'Question 1'
            },
            'recorded_voiceovers': {
                'voiceovers_mapping': {}
            },
            'written_translations': {
                'translations_mapping': {
                    'explanation': {}
                }
            },
            'interaction': {
                'answer_groups': [answer_group],
                'confirmed_unclassified_answers': [],
                'customization_args': {
                    'choices': {
                        'value': []
                    }
                },
                'default_outcome': {
                    'dest': None,
                    'feedback': {
                        'content_id': 'feedback_1',
                        'html': 'Correct Answer'
                    },
                    'param_changes': [],
                    'refresher_exploration_id': None,
                    'labelled_as_correct': True,
                    'missing_prerequisite_skill_id': None
                },
                'hints': [{
                    'hint_content': {
                        'content_id': 'hint_1',
                        'html': 'Hint 1'
                    }
                }],
                'solution': {},
                'id': 'MultipleChoiceInput'
            },
            'param_changes': [],
            'solicit_answer_details': False,
            'classifier_model_id': None
        }
        question_model = question_models.QuestionModel(
            id='question_id',
            question_state_data=question_state_dict,
            language_code='en',
            version=0,
            linked_skill_ids=['skill_id'],
            question_state_data_schema_version=32)
        commit_cmd = question_domain.QuestionChange({
            'cmd': question_domain.CMD_CREATE_NEW
        })
        commit_cmd_dicts = [commit_cmd.to_dict()]
        question_model.commit(
            'user_id_admin', 'question model created', commit_cmd_dicts)

        question = question_fetchers.get_question_from_model(question_model)
        self.assertEqual(
            question.question_state_data_schema_version,
            feconf.CURRENT_STATE_SCHEMA_VERSION)

        cust_args = question.question_state_data.interaction.customization_args
        self.assertEqual(cust_args['choices'].value, [])
        self.assertEqual(cust_args['showChoicesInShuffledOrder'].value, True)

    def test_migrate_question_state_from_v33_to_latest(self):
        feedback_html_content = (
            '<p>Feedback</p><oppia-noninteractive-math raw_latex-with-value="'
            '&amp;quot;+,-,-,+&amp;quot;"></oppia-noninteractive-math>')
        answer_group = {
            'outcome': {
                'dest': 'abc',
                'feedback': {
                    'content_id': 'feedback_1',
                    'html': feedback_html_content
                },
                'labelled_as_correct': True,
                'param_changes': [],
                'refresher_exploration_id': None,
                'missing_prerequisite_skill_id': None
            },
            'rule_specs': [{
                'inputs': {
                    'x': ['A']
                },
                'rule_type': 'Equals'
            }],
            'training_data': [],
            'tagged_skill_misconception_id': None
        }
        question_state_dict = {
            'content': {
                'content_id': 'content_1',
                'html': 'Question 1'
            },
            'recorded_voiceovers': {
                'voiceovers_mapping': {}
            },
            'written_translations': {
                'translations_mapping': {
                    'explanation': {}
                }
            },
            'interaction': {
                'answer_groups': [answer_group],
                'confirmed_unclassified_answers': [],
                'customization_args': {
                    'choices': {
                        'value': ''
                    },
                    'showChoicesInShuffledOrder': {
                        'value': True
                    }
                },
                'default_outcome': {
                    'dest': None,
                    'feedback': {
                        'content_id': 'feedback_1',
                        'html': 'Correct Answer'
                    },
                    'param_changes': [],
                    'refresher_exploration_id': None,
                    'labelled_as_correct': True,
                    'missing_prerequisite_skill_id': None
                },
                'hints': [{
                    'hint_content': {
                        'content_id': 'hint_1',
                        'html': 'Hint 1'
                    }
                }],
                'solution': {},
                'id': 'MultipleChoiceInput'
            },
            'param_changes': [],
            'solicit_answer_details': False,
            'classifier_model_id': None
        }
        expected_feeedback_html_content = (
            '<p>Feedback</p><oppia-noninteractive-math math_content-with-val'
            'ue="{&amp;quot;raw_latex&amp;quot;: &amp;quot;+,-,-,+&amp;quot;,'
            ' &amp;quot;svg_filename&amp;quot;: &amp;quot;&amp;quot;}"></oppi'
            'a-noninteractive-math>')
        question_model = (
            question_models.QuestionModel(
                id='question_id',
                question_state_data=question_state_dict,
                language_code='en',
                version=0,
                linked_skill_ids=['skill_id'],
                question_state_data_schema_version=33))
        commit_cmd = (
            question_domain.QuestionChange({
                'cmd': question_domain.CMD_CREATE_NEW
            }))
        commit_cmd_dicts = [commit_cmd.to_dict()]
        question_model.commit(
            'user_id_admin', 'question model created', commit_cmd_dicts)

        question = question_fetchers.get_question_from_model(question_model)
        self.assertEqual(
            question.question_state_data_schema_version,
            feconf.CURRENT_STATE_SCHEMA_VERSION)

        migrated_answer_group = (
            question.question_state_data.interaction.answer_groups[0])
        self.assertEqual(
            migrated_answer_group.outcome.feedback.html,
            expected_feeedback_html_content)

    def test_migrate_question_state_from_v34_to_latest(self):
        answer_group = {
            'outcome': {
                'dest': 'abc',
                'feedback': {
                    'content_id': 'feedback_1',
                    'html': '<p>Feedback</p>'
                },
                'labelled_as_correct': True,
                'param_changes': [],
                'refresher_exploration_id': None,
                'missing_prerequisite_skill_id': None
            },
            'rule_specs': [{
                'inputs': {
                    'x': 'x+y'
                },
                'rule_type': 'IsMathematicallyEquivalentTo'
            }, {
                'inputs': {
                    'x': 'x=y'
                },
                'rule_type': 'IsMathematicallyEquivalentTo'
            }],
            'training_data': [],
            'tagged_skill_misconception_id': None
        }
        question_state_dict = {
            'content': {
                'content_id': 'content_1',
                'html': 'Question 1'
            },
            'recorded_voiceovers': {
                'voiceovers_mapping': {}
            },
            'written_translations': {
                'translations_mapping': {
                    'explanation': {}
                }
            },
            'interaction': {
                'answer_groups': [answer_group],
                'confirmed_unclassified_answers': [],
                'customization_args': {},
                'default_outcome': {
                    'dest': None,
                    'feedback': {
                        'content_id': 'feedback_1',
                        'html': 'Correct Answer'
                    },
                    'param_changes': [],
                    'refresher_exploration_id': None,
                    'labelled_as_correct': True,
                    'missing_prerequisite_skill_id': None
                },
                'hints': [{
                    'hint_content': {
                        'content_id': 'hint_1',
                        'html': 'Hint 1'
                    }
                }],
                'solution': {
                    'correct_answer': {
                        'ascii': 'x=y',
                        'latex': 'x=y'
                    },
                    'answer_is_exclusive': False,
                    'explanation': {
                        'html': 'Solution explanation',
                        'content_id': 'content_2'
                    }
                },
                'id': 'MathExpressionInput'
            },
            'next_content_id_index': 3,
            'param_changes': [],
            'solicit_answer_details': False,
            'classifier_model_id': None
        }
        question_model = question_models.QuestionModel(
            id='question_id',
            question_state_data=question_state_dict,
            language_code='en',
            version=0,
            linked_skill_ids=['skill_id'],
            question_state_data_schema_version=34)
        commit_cmd = question_domain.QuestionChange({
            'cmd': question_domain.CMD_CREATE_NEW
        })
        commit_cmd_dicts = [commit_cmd.to_dict()]
        question_model.commit(
            'user_id_admin', 'question model created', commit_cmd_dicts)

        question = question_fetchers.get_question_from_model(question_model)
        self.assertEqual(
            question.question_state_data_schema_version,
            feconf.CURRENT_STATE_SCHEMA_VERSION)

        answer_groups = question.question_state_data.interaction.answer_groups
        self.assertEqual(
            question.question_state_data.interaction.id, 'MathEquationInput')
        self.assertEqual(len(answer_groups[0].rule_specs), 1)
        self.assertEqual(
            answer_groups[0].rule_specs[0].rule_type, 'MatchesExactlyWith')
        self.assertEqual(
            answer_groups[0].rule_specs[0].inputs, {'x': 'x=y', 'y': 'both'})

        answer_group = {
            'outcome': {
                'dest': 'abc',
                'feedback': {
                    'content_id': 'feedback_1',
                    'html': '<p>Feedback</p>'
                },
                'labelled_as_correct': True,
                'param_changes': [],
                'refresher_exploration_id': None,
                'missing_prerequisite_skill_id': None
            },
            'rule_specs': [{
                'inputs': {
                    'x': 'x+y'
                },
                'rule_type': 'IsMathematicallyEquivalentTo'
            }, {
                'inputs': {
                    'x': '1.2 + 3'
                },
                'rule_type': 'IsMathematicallyEquivalentTo'
            }],
            'training_data': [],
            'tagged_skill_misconception_id': None
        }
        question_state_dict = {
            'content': {
                'content_id': 'content_1',
                'html': 'Question 1'
            },
            'recorded_voiceovers': {
                'voiceovers_mapping': {}
            },
            'written_translations': {
                'translations_mapping': {
                    'explanation': {}
                }
            },
            'interaction': {
                'answer_groups': [answer_group],
                'confirmed_unclassified_answers': [],
                'customization_args': {},
                'default_outcome': {
                    'dest': None,
                    'feedback': {
                        'content_id': 'feedback_1',
                        'html': 'Correct Answer'
                    },
                    'param_changes': [],
                    'refresher_exploration_id': None,
                    'labelled_as_correct': True,
                    'missing_prerequisite_skill_id': None
                },
                'hints': [{
                    'hint_content': {
                        'content_id': 'hint_1',
                        'html': 'Hint 1'
                    }
                }],
                'solution': {
                    'correct_answer': {
                        'ascii': 'x+y',
                        'latex': 'x+y'
                    },
                    'answer_is_exclusive': False,
                    'explanation': {
                        'html': 'Solution explanation',
                        'content_id': 'content_2'
                    }
                },
                'id': 'MathExpressionInput'
            },
            'next_content_id_index': 3,
            'param_changes': [],
            'solicit_answer_details': False,
            'classifier_model_id': None
        }
        question_model = question_models.QuestionModel(
            id='question_id',
            question_state_data=question_state_dict,
            language_code='en',
            version=0,
            linked_skill_ids=['skill_id'],
            question_state_data_schema_version=34)
        commit_cmd = question_domain.QuestionChange({
            'cmd': question_domain.CMD_CREATE_NEW
        })
        commit_cmd_dicts = [commit_cmd.to_dict()]
        question_model.commit(
            'user_id_admin', 'question model created', commit_cmd_dicts)

        question = question_fetchers.get_question_from_model(question_model)

        self.assertEqual(
            question.question_state_data_schema_version,
            feconf.CURRENT_STATE_SCHEMA_VERSION)

        answer_groups = question.question_state_data.interaction.answer_groups
        self.assertEqual(
            question.question_state_data.interaction.id,
            'AlgebraicExpressionInput')
        self.assertEqual(len(answer_groups[0].rule_specs), 1)
        self.assertEqual(
            answer_groups[0].rule_specs[0].rule_type, 'MatchesExactlyWith')
        self.assertEqual(
            answer_groups[0].rule_specs[0].inputs, {'x': 'x+y'})

        answer_group = {
            'outcome': {
                'dest': 'abc',
                'feedback': {
                    'content_id': 'feedback_1',
                    'html': '<p>Feedback</p>'
                },
                'labelled_as_correct': True,
                'param_changes': [],
                'refresher_exploration_id': None,
                'missing_prerequisite_skill_id': None
            },
            'rule_specs': [{
                'inputs': {
                    'x': '1,2 + 3'
                },
                'rule_type': 'IsMathematicallyEquivalentTo'
            }],
            'training_data': [],
            'tagged_skill_misconception_id': None
        }
        question_state_dict = {
            'content': {
                'content_id': 'content_1',
                'html': 'Question 1'
            },
            'recorded_voiceovers': {
                'voiceovers_mapping': {}
            },
            'written_translations': {
                'translations_mapping': {
                    'explanation': {}
                }
            },
            'interaction': {
                'answer_groups': [answer_group],
                'confirmed_unclassified_answers': [],
                'customization_args': {},
                'default_outcome': {
                    'dest': None,
                    'feedback': {
                        'content_id': 'feedback_1',
                        'html': 'Correct Answer'
                    },
                    'param_changes': [],
                    'refresher_exploration_id': None,
                    'labelled_as_correct': True,
                    'missing_prerequisite_skill_id': None
                },
                'hints': [{
                    'hint_content': {
                        'content_id': 'hint_1',
                        'html': 'Hint 1'
                    }
                }],
                'solution': {
                    'correct_answer': {
                        'ascii': '1.2 + 3',
                        'latex': '1.2 + 3'
                    },
                    'answer_is_exclusive': False,
                    'explanation': {
                        'html': 'Solution explanation',
                        'content_id': 'content_2'
                    }
                },
                'id': 'MathExpressionInput'
            },
            'next_content_id_index': 3,
            'param_changes': [],
            'solicit_answer_details': False,
            'classifier_model_id': None
        }
        question_model = question_models.QuestionModel(
            id='question_id',
            question_state_data=question_state_dict,
            language_code='en',
            version=0,
            linked_skill_ids=['skill_id'],
            question_state_data_schema_version=34)
        commit_cmd = question_domain.QuestionChange({
            'cmd': question_domain.CMD_CREATE_NEW
        })
        commit_cmd_dicts = [commit_cmd.to_dict()]
        question_model.commit(
            'user_id_admin', 'question model created', commit_cmd_dicts)

        question = question_fetchers.get_question_from_model(question_model)

        self.assertEqual(
            question.question_state_data_schema_version,
            feconf.CURRENT_STATE_SCHEMA_VERSION)

        answer_groups = question.question_state_data.interaction.answer_groups
        self.assertEqual(
            question.question_state_data.interaction.id,
            'NumericExpressionInput')
        self.assertEqual(len(answer_groups[0].rule_specs), 1)
        self.assertEqual(
            answer_groups[0].rule_specs[0].rule_type, 'MatchesExactlyWith')
        self.assertEqual(
            answer_groups[0].rule_specs[0].inputs, {'x': '1.2 + 3'})

        answer_groups_list = [{
            'outcome': {
                'dest': 'Introduction',
                'feedback': {
                    'content_id': 'feedback_1',
                    'html': '<p>Feedback</p>'
                },
                'labelled_as_correct': True,
                'param_changes': [],
                'refresher_exploration_id': None,
                'missing_prerequisite_skill_id': None
            },
            'rule_specs': [{
                'inputs': {
                    'x': 'x+y'
                },
                'rule_type': 'IsMathematicallyEquivalentTo'
            }],
            'training_data': [],
            'tagged_skill_misconception_id': None
        }, {
            'outcome': {
                'dest': 'Introduction',
                'feedback': {
                    'content_id': 'feedback_2',
                    'html': '<p>Feedback</p>'
                },
                'labelled_as_correct': True,
                'param_changes': [],
                'refresher_exploration_id': None,
                'missing_prerequisite_skill_id': None
            },
            'rule_specs': [{
                'inputs': {
                    'x': '1.2 + 3'
                },
                'rule_type': 'IsMathematicallyEquivalentTo'
            }],
            'training_data': [],
            'tagged_skill_misconception_id': None
        }]
        question_state_dict = {
            'content': {
                'content_id': 'content_1',
                'html': 'Question 1'
            },
            'recorded_voiceovers': {
                'voiceovers_mapping': {
                    'content_1': {},
                    'feedback_1': {},
                    'feedback_2': {},
                    'feedback_3': {}
                }
            },
            'written_translations': {
                'translations_mapping': {
                    'content_1': {},
                    'feedback_1': {},
                    'feedback_2': {},
                    'feedback_3': {}
                }
            },
            'interaction': {
                'answer_groups': answer_groups_list,
                'confirmed_unclassified_answers': [],
                'customization_args': {},
                'default_outcome': {
                    'dest': 'Introduction',
                    'feedback': {
                        'content_id': 'feedback_3',
                        'html': 'Correct Answer'
                    },
                    'param_changes': [],
                    'refresher_exploration_id': None,
                    'labelled_as_correct': True,
                    'missing_prerequisite_skill_id': None
                },
                'hints': [],
                'solution': None,
                'id': 'MathExpressionInput'
            },
            'next_content_id_index': 4,
            'param_changes': [],
            'solicit_answer_details': False,
            'classifier_model_id': None
        }
        question_model = question_models.QuestionModel(
            id='question_id',
            question_state_data=question_state_dict,
            language_code='en',
            version=0,
            linked_skill_ids=['skill_id'],
            question_state_data_schema_version=34)
        commit_cmd = question_domain.QuestionChange({
            'cmd': question_domain.CMD_CREATE_NEW
        })
        commit_cmd_dicts = [commit_cmd.to_dict()]
        question_model.commit(
            'user_id_admin', 'question model created', commit_cmd_dicts)

        question = question_fetchers.get_question_from_model(question_model)

        self.assertEqual(
            question.question_state_data_schema_version,
            feconf.CURRENT_STATE_SCHEMA_VERSION)

        answer_groups = question.question_state_data.interaction.answer_groups
        self.assertEqual(
            question.question_state_data.interaction.id,
            'AlgebraicExpressionInput')
        self.assertEqual(len(answer_groups), 1)
        self.assertEqual(
            answer_groups[0].rule_specs[0].rule_type, 'MatchesExactlyWith')
        self.assertEqual(
            answer_groups[0].rule_specs[0].inputs, {'x': 'x+y'})
        state_data = question.question_state_data
        self.assertEqual(sorted(
            state_data.recorded_voiceovers.voiceovers_mapping.keys()), [
                'content_1', 'feedback_1', 'feedback_3'])
        self.assertEqual(sorted(
            state_data.written_translations.translations_mapping.keys()), [
                'content_1', 'feedback_1', 'feedback_3'])

    def test_migrate_question_state_from_v35_to_latest(self):
        # Test restructuring of written_translations.
        question_state_dict = {
            'content': {
                'content_id': 'content_1',
                'html': 'Question 1'
            },
            'recorded_voiceovers': {
                'voiceovers_mapping': {}
            },
            'written_translations': {
                'translations_mapping': {
                    'explanation': {
                        'en': {
                            'html': '<p>test</p>',
                            'needs_update': True
                        }
                    }
                }
            },
            'interaction': {
                'answer_groups': [],
                'confirmed_unclassified_answers': [],
                'customization_args': {},
                'default_outcome': {
                    'dest': None,
                    'feedback': {
                        'content_id': 'feedback_1',
                        'html': 'Correct Answer'
                    },
                    'param_changes': [],
                    'refresher_exploration_id': None,
                    'labelled_as_correct': True,
                    'missing_prerequisite_skill_id': None
                },
                'hints': [],
                'solution': {},
                'id': None
            },
            'param_changes': [],
            'solicit_answer_details': False,
            'classifier_model_id': None
        }

        question_model = (
            question_models.QuestionModel(
                id='question_id',
                question_state_data=question_state_dict,
                language_code='en',
                version=0,
                linked_skill_ids=['skill_id'],
                question_state_data_schema_version=35))
        commit_cmd = (
            question_domain.QuestionChange({
                'cmd': question_domain.CMD_CREATE_NEW
            }))
        commit_cmd_dicts = [commit_cmd.to_dict()]
        question_model.commit(
            'user_id_admin', 'question model created', commit_cmd_dicts)

        question = question_fetchers.get_question_from_model(question_model)
        self.assertEqual(
            question.question_state_data_schema_version,
            feconf.CURRENT_STATE_SCHEMA_VERSION)

        migrated_translations_mapping = (
            question
            .question_state_data.written_translations.to_dict())
        self.assertEqual(
            migrated_translations_mapping,
            {
                'translations_mapping': {
                    'explanation': {
                        'en': {
                            'data_format': 'html',
                            'translation': '<p>test</p>',
                            'needs_update': True
                        }
                    }
                }
            })

        # Test migration of PencilCodeEditor customization argument from
        # intial_code to intialCode.
        question_state_dict = {
            'content': {
                'content_id': 'content_1',
                'html': 'Question 1'
            },
            'recorded_voiceovers': {
                'voiceovers_mapping': {}
            },
            'written_translations': {
                'translations_mapping': {
                    'explanation': {}
                }
            },
            'interaction': {
                'answer_groups': [],
                'confirmed_unclassified_answers': [],
                'customization_args': {
                    'initial_code': {
                        'value': 'code'
                    }
                },
                'default_outcome': {
                    'dest': None,
                    'feedback': {
                        'content_id': 'feedback_1',
                        'html': 'Correct Answer'
                    },
                    'param_changes': [],
                    'refresher_exploration_id': None,
                    'labelled_as_correct': True,
                    'missing_prerequisite_skill_id': None
                },
                'hints': [],
                'solution': {},
                'id': 'PencilCodeEditor'
            },
            'param_changes': [],
            'solicit_answer_details': False,
            'classifier_model_id': None
        }

        question_model = (
            question_models.QuestionModel(
                id='question_id',
                question_state_data=question_state_dict,
                language_code='en',
                version=0,
                linked_skill_ids=['skill_id'],
                question_state_data_schema_version=35))
        commit_cmd = (
            question_domain.QuestionChange({
                'cmd': question_domain.CMD_CREATE_NEW
            }))
        commit_cmd_dicts = [commit_cmd.to_dict()]
        question_model.commit(
            'user_id_admin', 'question model created', commit_cmd_dicts)

        question = question_fetchers.get_question_from_model(question_model)
        self.assertEqual(
            question.question_state_data_schema_version,
            feconf.CURRENT_STATE_SCHEMA_VERSION)
        migrated_ca = question.question_state_data.to_dict()['interaction'][
            'customization_args']
        self.assertEqual(
            migrated_ca,
            {
                'initialCode': {
                    'value': 'code'
                }
            })

        # Test population of default value of SubtitledHtml list.
        question_state_dict = {
            'content': {
                'content_id': 'content_1',
                'html': 'Question 1'
            },
            'recorded_voiceovers': {
                'voiceovers_mapping': {}
            },
            'written_translations': {
                'translations_mapping': {
                    'explanation': {}
                }
            },
            'interaction': {
                'answer_groups': [],
                'confirmed_unclassified_answers': [],
                'customization_args': {},
                'default_outcome': {
                    'dest': None,
                    'feedback': {
                        'content_id': 'feedback_1',
                        'html': 'Correct Answer'
                    },
                    'param_changes': [],
                    'refresher_exploration_id': None,
                    'labelled_as_correct': True,
                    'missing_prerequisite_skill_id': None
                },
                'hints': [],
                'solution': {},
                'id': 'MultipleChoiceInput'
            },
            'param_changes': [],
            'solicit_answer_details': False,
            'classifier_model_id': None
        }

        question_model = (
            question_models.QuestionModel(
                id='question_id',
                question_state_data=question_state_dict,
                language_code='en',
                version=0,
                linked_skill_ids=['skill_id'],
                question_state_data_schema_version=35))
        commit_cmd = (
            question_domain.QuestionChange({
                'cmd': question_domain.CMD_CREATE_NEW
            }))
        commit_cmd_dicts = [commit_cmd.to_dict()]
        question_model.commit(
            'user_id_admin', 'question model created', commit_cmd_dicts)

        question = question_fetchers.get_question_from_model(question_model)
        self.assertEqual(
            question.question_state_data_schema_version,
            feconf.CURRENT_STATE_SCHEMA_VERSION)
        migrated_ca = question.question_state_data.to_dict()['interaction'][
            'customization_args']
        self.assertEqual(
            migrated_ca,
            {
                'choices': {
                    'value': [{'content_id': 'ca_choices_0', 'html': ''}]
                },
                'showChoicesInShuffledOrder': {'value': True}
            })

        # Test migration of html list to SubtitledHtml list.
        question_state_dict = {
            'content': {
                'content_id': 'content_1',
                'html': 'Question 1'
            },
            'recorded_voiceovers': {
                'voiceovers_mapping': {}
            },
            'written_translations': {
                'translations_mapping': {}
            },
            'interaction': {
                'answer_groups': [],
                'confirmed_unclassified_answers': [],
                'customization_args': {
                    'choices': {
                        'value': ['one', 'two', 'three']
                    }
                },
                'default_outcome': {
                    'dest': None,
                    'feedback': {
                        'content_id': 'feedback_1',
                        'html': 'Correct Answer'
                    },
                    'param_changes': [],
                    'refresher_exploration_id': None,
                    'labelled_as_correct': True,
                    'missing_prerequisite_skill_id': None
                },
                'hints': [],
                'solution': {},
                'id': 'MultipleChoiceInput'
            },
            'param_changes': [],
            'solicit_answer_details': False,
            'classifier_model_id': None
        }

        question_model = (
            question_models.QuestionModel(
                id='question_id',
                question_state_data=question_state_dict,
                language_code='en',
                version=0,
                linked_skill_ids=['skill_id'],
                question_state_data_schema_version=35))
        commit_cmd = (
            question_domain.QuestionChange({
                'cmd': question_domain.CMD_CREATE_NEW
            }))
        commit_cmd_dicts = [commit_cmd.to_dict()]
        question_model.commit(
            'user_id_admin', 'question model created', commit_cmd_dicts)

        question = question_fetchers.get_question_from_model(question_model)
        self.assertEqual(
            question.question_state_data_schema_version,
            feconf.CURRENT_STATE_SCHEMA_VERSION)
        migrated_ca = question.question_state_data.to_dict()['interaction'][
            'customization_args']
        self.assertEqual(
            migrated_ca,
            {
                'choices': {
                    'value': [{
                        'content_id': 'ca_choices_0',
                        'html': 'one'
                    }, {
                        'content_id': 'ca_choices_1',
                        'html': 'two'
                    }, {
                        'content_id': 'ca_choices_2',
                        'html': 'three'
                    }]
                },
                'showChoicesInShuffledOrder': {'value': True}
            })

    def test_migrate_question_state_from_v36_to_latest(self):
        # Test restructuring of written_translations.
        question_state_dict = {
            'content': {
                'content_id': 'content_1',
                'html': 'Question 1'
            },
            'recorded_voiceovers': {
                'voiceovers_mapping': {}
            },
            'written_translations': {
                'translations_mapping': {}
            },
            'interaction': {
                'answer_groups': [{
                    'outcome': {
                        'dest': None,
                        'feedback': {
                            'content_id': 'feedback_1',
                            'html': 'Correct Answer'
                        },
                        'param_changes': [],
                        'refresher_exploration_id': None,
                        'labelled_as_correct': True,
                        'missing_prerequisite_skill_id': None
                    },
                    'rule_specs': [{
                        'inputs': {'x': 'test'},
                        'rule_type': 'CaseSensitiveEquals'
                    }],
                    'tagged_skill_misconception_id': None,
                    'training_data': []
                }],
                'confirmed_unclassified_answers': [],
                'customization_args': {
                    'placeholder': {
                        'value': {
                            'content_id': 'ca_placeholder_0',
                            'unicode_str': ''
                        }
                    },
                    'rows': {'value': 1}
                },
                'default_outcome': {
                    'dest': None,
                    'feedback': {
                        'content_id': 'feedback_1',
                        'html': 'Correct Answer'
                    },
                    'param_changes': [],
                    'refresher_exploration_id': None,
                    'labelled_as_correct': True,
                    'missing_prerequisite_skill_id': None
                },
                'hints': [],
                'solution': {},
                'id': 'TextInput'
            },
            'next_content_id_index': 2,
            'param_changes': [],
            'solicit_answer_details': False,
            'classifier_model_id': None
        }

        question_model = (
            question_models.QuestionModel(
                id='question_id',
                question_state_data=question_state_dict,
                language_code='en',
                version=0,
                linked_skill_ids=['skill_id'],
                question_state_data_schema_version=36))
        commit_cmd = (
            question_domain.QuestionChange({
                'cmd': question_domain.CMD_CREATE_NEW
            }))
        commit_cmd_dicts = [commit_cmd.to_dict()]
        question_model.commit(
            'user_id_admin', 'question model created', commit_cmd_dicts)

        question = question_fetchers.get_question_from_model(question_model)
        self.assertEqual(
            question.question_state_data_schema_version,
            feconf.CURRENT_STATE_SCHEMA_VERSION)

        migrated_rule_spec = (
            question
            .question_state_data
            .interaction.answer_groups[0]
            .rule_specs[0].to_dict())
        self.assertEqual(
            migrated_rule_spec,
            {
                'inputs': {'x': {
                    'contentId': 'rule_input_2',
                    'normalizedStrSet': ['test']
                }},
                'rule_type': 'Equals'
            })

    def test_migrate_question_state_from_v37_to_latest(self):
        answer_group = {
            'outcome': {
                'dest': 'abc',
                'feedback': {
                    'content_id': 'feedback_1',
                    'html': '<p>Feedback</p>'
                },
                'labelled_as_correct': True,
                'param_changes': [],
                'refresher_exploration_id': None,
                'missing_prerequisite_skill_id': None
            },
            'rule_specs': [{
                'inputs': {
                    'x': '((x)^(2))/(2.5)-(alpha)/(beta)'
                },
                'rule_type': 'MatchesExactlyWith'
            }],
            'training_data': [],
            'tagged_skill_misconception_id': None
        }
        question_state_dict = {
            'content': {
                'content_id': 'content_1',
                'html': 'Question 1'
            },
            'recorded_voiceovers': {
                'voiceovers_mapping': {}
            },
            'written_translations': {
                'translations_mapping': {
                    'explanation': {}
                }
            },
            'interaction': {
                'answer_groups': [answer_group],
                'confirmed_unclassified_answers': [],
                'customization_args': {},
                'default_outcome': {
                    'dest': None,
                    'feedback': {
                        'content_id': 'feedback_1',
                        'html': 'Correct Answer'
                    },
                    'param_changes': [],
                    'refresher_exploration_id': None,
                    'labelled_as_correct': True,
                    'missing_prerequisite_skill_id': None
                },
                'hints': [{
                    'hint_content': {
                        'content_id': 'hint_1',
                        'html': 'Hint 1'
                    }
                }],
                'solution': {},
                'id': 'AlgebraicExpressionInput'
            },
            'next_content_id_index': 3,
            'param_changes': [],
            'solicit_answer_details': False,
            'classifier_model_id': None
        }
        question_model = question_models.QuestionModel(
            id='question_id',
            question_state_data=question_state_dict,
            language_code='en',
            version=0,
            linked_skill_ids=['skill_id'],
            question_state_data_schema_version=37)
        commit_cmd = question_domain.QuestionChange({
            'cmd': question_domain.CMD_CREATE_NEW
        })
        commit_cmd_dicts = [commit_cmd.to_dict()]
        question_model.commit(
            'user_id_admin', 'question model created', commit_cmd_dicts)

        question = question_fetchers.get_question_from_model(question_model)
        self.assertEqual(
            question.question_state_data_schema_version,
            feconf.CURRENT_STATE_SCHEMA_VERSION)

        cust_args = question.question_state_data.interaction.customization_args
        self.assertEqual(
            cust_args['customOskLetters'].value, ['x', 'α', 'β'])

    def test_migrate_question_state_from_v38_to_latest(self):
        answer_group = {
            'outcome': {
                'dest': 'abc',
                'feedback': {
                    'content_id': 'feedback_1',
                    'html': '<p>Feedback</p>'
                },
                'labelled_as_correct': True,
                'param_changes': [],
                'refresher_exploration_id': None,
                'missing_prerequisite_skill_id': None
            },
            'rule_specs': [{
                'inputs': {
                    'x': '1/2'
                },
                'rule_type': 'MatchesExactlyWith'
            }],
            'training_data': [],
            'tagged_skill_misconception_id': None
        }
        question_state_dict = {
            'content': {
                'content_id': 'content_1',
                'html': 'Question 1'
            },
            'recorded_voiceovers': {
                'voiceovers_mapping': {}
            },
            'written_translations': {
                'translations_mapping': {
                    'explanation': {}
                }
            },
            'interaction': {
                'answer_groups': [answer_group],
                'confirmed_unclassified_answers': [],
                'customization_args': {},
                'default_outcome': {
                    'dest': None,
                    'feedback': {
                        'content_id': 'feedback_1',
                        'html': 'Correct Answer'
                    },
                    'param_changes': [],
                    'refresher_exploration_id': None,
                    'labelled_as_correct': True,
                    'missing_prerequisite_skill_id': None
                },
                'hints': [{
                    'hint_content': {
                        'content_id': 'hint_1',
                        'html': 'Hint 1'
                    }
                }],
                'solution': {},
                'id': 'NumericExpressionInput'
            },
            'next_content_id_index': 3,
            'param_changes': [],
            'solicit_answer_details': False,
            'classifier_model_id': None
        }
        question_model = question_models.QuestionModel(
            id='question_id',
            question_state_data=question_state_dict,
            language_code='en',
            version=0,
            linked_skill_ids=['skill_id'],
            question_state_data_schema_version=38)
        commit_cmd = question_domain.QuestionChange({
            'cmd': question_domain.CMD_CREATE_NEW
        })
        commit_cmd_dicts = [commit_cmd.to_dict()]
        question_model.commit(
            'user_id_admin', 'question model created', commit_cmd_dicts)

        question = question_fetchers.get_question_from_model(question_model)
        self.assertEqual(
            question.question_state_data_schema_version,
            feconf.CURRENT_STATE_SCHEMA_VERSION)

        cust_args = question.question_state_data.interaction.customization_args
        self.assertEqual(
            cust_args['placeholder'].value.unicode_str,
            'Type an expression here, using only numbers.')

    def test_migrate_question_state_with_text_input_from_v40_to_latest(self):
        answer_group = {
            'outcome': {
                'dest': 'abc',
                'feedback': {
                    'content_id': 'feedback_1',
                    'html': '<p>Feedback</p>'
                },
                'labelled_as_correct': True,
                'param_changes': [],
                'refresher_exploration_id': None,
                'missing_prerequisite_skill_id': None
            },
            'rule_specs': [{
                'inputs': {
                    'x': ['Test']
                },
                'rule_type': 'Equals'
            }],
            'training_data': [],
            'tagged_skill_misconception_id': None
        }
        question_state_dict = {
            'content': {
                'content_id': 'content_1',
                'html': 'Question 1'
            },
            'recorded_voiceovers': {
                'voiceovers_mapping': {}
            },
            'written_translations': {
                'translations_mapping': {
                    'explanation': {}
                }
            },
            'interaction': {
                'answer_groups': [answer_group],
                'confirmed_unclassified_answers': [],
                'customization_args': {
                    'placeholder': {
                        'value': {
                            'content_id': 'ca_placeholder_0',
                            'unicode_str': ''
                        }
                    },
                    'rows': {'value': 1}
                },
                'default_outcome': {
                    'dest': None,
                    'feedback': {
                        'content_id': 'feedback_1',
                        'html': 'Correct Answer'
                    },
                    'param_changes': [],
                    'refresher_exploration_id': None,
                    'labelled_as_correct': True,
                    'missing_prerequisite_skill_id': None
                },
                'hints': [],
                'solution': {},
                'id': 'TextInput'
            },
            'next_content_id_index': 4,
            'param_changes': [],
            'solicit_answer_details': False,
            'classifier_model_id': None
        }
        question_model = question_models.QuestionModel(
            id='question_id',
            question_state_data=question_state_dict,
            language_code='en',
            version=0,
            linked_skill_ids=['skill_id'],
            question_state_data_schema_version=40)
        commit_cmd = question_domain.QuestionChange({
            'cmd': question_domain.CMD_CREATE_NEW
        })
        commit_cmd_dicts = [commit_cmd.to_dict()]
        question_model.commit(
            'user_id_admin', 'question model created', commit_cmd_dicts)

        question = question_fetchers.get_question_from_model(question_model)
        self.assertEqual(
            question.question_state_data_schema_version,
            feconf.CURRENT_STATE_SCHEMA_VERSION)

        answer_group = question.question_state_data.interaction.answer_groups[0]
        rule_spec = answer_group.rule_specs[0]
        self.assertEqual(
            rule_spec.inputs['x'],
            {
                'contentId': 'rule_input_4',
                'normalizedStrSet': ['Test']
            })
        self.assertEqual(question.question_state_data.next_content_id_index, 5)

    def test_migrate_question_state_with_set_input_from_v40_to_latest(self):
        answer_group = {
            'outcome': {
                'dest': 'abc',
                'feedback': {
                    'content_id': 'feedback_1',
                    'html': '<p>Feedback</p>'
                },
                'labelled_as_correct': True,
                'param_changes': [],
                'refresher_exploration_id': None,
                'missing_prerequisite_skill_id': None
            },
            'rule_specs': [{
                'inputs': {
                    'x': ['Test']
                },
                'rule_type': 'Equals'
            }],
            'training_data': [],
            'tagged_skill_misconception_id': None
        }
        question_state_dict = {
            'content': {
                'content_id': 'content_1',
                'html': 'Question 1'
            },
            'recorded_voiceovers': {
                'voiceovers_mapping': {}
            },
            'written_translations': {
                'translations_mapping': {
                    'explanation': {}
                }
            },
            'interaction': {
                'answer_groups': [answer_group],
                'confirmed_unclassified_answers': [],
                'customization_args': {
                    'buttonText': {
                        'value': {
                            'content_id': 'ca_buttonText_0',
                            'unicode_str': ''
                        }
                    },
                },
                'default_outcome': {
                    'dest': None,
                    'feedback': {
                        'content_id': 'feedback_1',
                        'html': 'Correct Answer'
                    },
                    'param_changes': [],
                    'refresher_exploration_id': None,
                    'labelled_as_correct': True,
                    'missing_prerequisite_skill_id': None
                },
                'hints': [],
                'solution': {},
                'id': 'SetInput'
            },
            'next_content_id_index': 4,
            'param_changes': [],
            'solicit_answer_details': False,
            'classifier_model_id': None
        }
        question_model = question_models.QuestionModel(
            id='question_id',
            question_state_data=question_state_dict,
            language_code='en',
            version=0,
            linked_skill_ids=['skill_id'],
            question_state_data_schema_version=40)
        commit_cmd = question_domain.QuestionChange({
            'cmd': question_domain.CMD_CREATE_NEW
        })
        commit_cmd_dicts = [commit_cmd.to_dict()]
        question_model.commit(
            'user_id_admin', 'question model created', commit_cmd_dicts)

        question = question_fetchers.get_question_from_model(question_model)
        self.assertEqual(
            question.question_state_data_schema_version,
            feconf.CURRENT_STATE_SCHEMA_VERSION)

        answer_group = question.question_state_data.interaction.answer_groups[0]
        rule_spec = answer_group.rule_specs[0]
        self.assertEqual(
            rule_spec.inputs['x'],
            {
                'contentId': 'rule_input_4',
                'unicodeStrSet': ['Test']
            })
        self.assertEqual(question.question_state_data.next_content_id_index, 5)

    def test_migrate_question_state_from_v41_with_item_selection_input_interaction_to_latest(self): # pylint: disable=line-too-long
        answer_group = {
            'outcome': {
                'dest': 'abc',
                'feedback': {
                    'content_id': 'feedback_1',
                    'html': '<p>Feedback</p>'
                },
                'labelled_as_correct': True,
                'param_changes': [],
                'refresher_exploration_id': None,
                'missing_prerequisite_skill_id': None
            },
            'rule_specs': [{
                'inputs': {
                    'x': ['<p>Choice 1</p>', '<p>Choice 2</p>']
                },
                'rule_type': 'Equals'
            }],
            'training_data': [],
            'tagged_skill_misconception_id': None
        }
        question_state_dict = {
            'content': {
                'content_id': 'content_1',
                'html': 'Question 1'
            },
            'recorded_voiceovers': {
                'voiceovers_mapping': {}
            },
            'written_translations': {
                'translations_mapping': {
                    'explanation': {}
                }
            },
            'interaction': {
                'answer_groups': [answer_group],
                'confirmed_unclassified_answers': [],
                'customization_args': {
                    'choices': {
                        'value': [{
                            'content_id': 'ca_choices_2',
                            'html': '<p>Choice 1</p>'
                        }, {
                            'content_id': 'ca_choices_3',
                            'html': '<p>Choice 2</p>'
                        }]
                    },
                    'maxAllowableSelectionCount': {'value': 2},
                    'minAllowableSelectionCount': {'value': 1}
                },
                'default_outcome': {
                    'dest': None,
                    'feedback': {
                        'content_id': 'feedback_1',
                        'html': 'Correct Answer'
                    },
                    'param_changes': [],
                    'refresher_exploration_id': None,
                    'labelled_as_correct': True,
                    'missing_prerequisite_skill_id': None
                },
                'hints': [],
                'solution': {
                    'answer_is_exclusive': True,
                    'correct_answer': ['<p>Choice 1</p>'],
                    'explanation': {
                        'content_id': 'solution',
                        'html': 'This is <i>solution</i> for state1'
                    }
                },
                'id': 'ItemSelectionInput'
            },
            'next_content_id_index': 4,
            'param_changes': [],
            'solicit_answer_details': False,
            'classifier_model_id': None
        }
        question_model = question_models.QuestionModel(
            id='question_id',
            question_state_data=question_state_dict,
            language_code='en',
            version=0,
            linked_skill_ids=['skill_id'],
            question_state_data_schema_version=41)
        commit_cmd = question_domain.QuestionChange({
            'cmd': question_domain.CMD_CREATE_NEW
        })
        commit_cmd_dicts = [commit_cmd.to_dict()]
        question_model.commit(
            'user_id_admin', 'question model created', commit_cmd_dicts)

        question = question_fetchers.get_question_from_model(question_model)
        self.assertEqual(
            question.question_state_data_schema_version,
            feconf.CURRENT_STATE_SCHEMA_VERSION)

        answer_group = question.question_state_data.interaction.answer_groups[0]
        solution = question.question_state_data.interaction.solution
        rule_spec = answer_group.rule_specs[0]
        self.assertEqual(
            rule_spec.inputs['x'],
            ['ca_choices_2', 'ca_choices_3'])
        self.assertEqual(
            solution.correct_answer, ['ca_choices_2'])

    def test_migrate_question_state_from_v41_with_drag_and_drop_sort_input_interaction_to_latest(self): # pylint: disable=line-too-long
        answer_group = {
            'outcome': {
                'dest': 'abc',
                'feedback': {
                    'content_id': 'feedback_1',
                    'html': '<p>Feedback</p>'
                },
                'labelled_as_correct': True,
                'param_changes': [],
                'refresher_exploration_id': None,
                'missing_prerequisite_skill_id': None
            },
            'rule_specs': [{
                'inputs': {
                    'x': [['<p>Choice 1</p>', '<p>Choice 2</p>', 'invalid']]
                },
                'rule_type': 'IsEqualToOrdering'
            }, {
                'inputs': {
                    'x': [['<p>Choice 1</p>']]
                },
                'rule_type': 'IsEqualToOrderingWithOneItemAtIncorrectPosition'
            }, {
                'inputs': {
                    'x': '<p>Choice 1</p>',
                    'y': 1
                },
                'rule_type': 'HasElementXAtPositionY'
            }, {
                'inputs': {
                    'x': '<p>Choice 1</p>',
                    'y': '<p>Choice 2</p>'
                },
                'rule_type': 'HasElementXBeforeElementY'
            }],
            'training_data': [],
            'tagged_skill_misconception_id': None
        }
        question_state_dict = {
            'content': {
                'content_id': 'content_1',
                'html': 'Question 1'
            },
            'recorded_voiceovers': {
                'voiceovers_mapping': {}
            },
            'written_translations': {
                'translations_mapping': {
                    'explanation': {}
                }
            },
            'interaction': {
                'answer_groups': [answer_group],
                'confirmed_unclassified_answers': [],
                'customization_args': {
                    'allowMultipleItemsInSamePosition': {'value': True},
                    'choices': {
                        'value': [{
                            'content_id': 'ca_choices_2',
                            'html': '<p>Choice 1</p>'
                        }, {
                            'content_id': 'ca_choices_3',
                            'html': '<p>Choice 2</p>'
                        }]
                    }
                },
                'default_outcome': {
                    'dest': None,
                    'feedback': {
                        'content_id': 'feedback_1',
                        'html': 'Correct Answer'
                    },
                    'param_changes': [],
                    'refresher_exploration_id': None,
                    'labelled_as_correct': True,
                    'missing_prerequisite_skill_id': None
                },
                'hints': [],
                'solution': {
                    'answer_is_exclusive': True,
                    'correct_answer': [['<p>Choice 1</p>', '<p>Choice 2</p>']],
                    'explanation': {
                        'content_id': 'solution',
                        'html': 'This is <i>solution</i> for state1'
                    }
                },
                'id': 'DragAndDropSortInput'
            },
            'next_content_id_index': 4,
            'param_changes': [],
            'solicit_answer_details': False,
            'classifier_model_id': None
        }
        question_model = question_models.QuestionModel(
            id='question_id',
            question_state_data=question_state_dict,
            language_code='en',
            version=0,
            linked_skill_ids=['skill_id'],
            question_state_data_schema_version=41)
        commit_cmd = question_domain.QuestionChange({
            'cmd': question_domain.CMD_CREATE_NEW
        })
        commit_cmd_dicts = [commit_cmd.to_dict()]
        question_model.commit(
            'user_id_admin', 'question model created', commit_cmd_dicts)

        question = question_fetchers.get_question_from_model(question_model)
        self.assertEqual(
            question.question_state_data_schema_version,
            feconf.CURRENT_STATE_SCHEMA_VERSION)

        answer_group = question.question_state_data.interaction.answer_groups[0]
        solution = question.question_state_data.interaction.solution
        self.assertEqual(
            answer_group.rule_specs[0].inputs['x'],
            [['ca_choices_2', 'ca_choices_3', 'invalid_content_id']])
        self.assertEqual(
            answer_group.rule_specs[1].inputs['x'],
            [['ca_choices_2']])
        self.assertEqual(
            answer_group.rule_specs[2].inputs['x'],
            'ca_choices_2')
        self.assertEqual(
            answer_group.rule_specs[3].inputs,
            {'x': 'ca_choices_2', 'y': 'ca_choices_3'})
        self.assertEqual(
            solution.correct_answer, [['ca_choices_2', 'ca_choices_3']])

    def test_migrate_question_state_from_v42_to_latest(self):
        answer_group = {
            'outcome': {
                'dest': 'abc',
                'feedback': {
                    'content_id': 'feedback_1',
                    'html': '<p>Feedback</p>'
                },
                'labelled_as_correct': True,
                'param_changes': [],
                'refresher_exploration_id': None,
                'missing_prerequisite_skill_id': None
            },
            'rule_specs': [{
                'inputs': {
                    'x': '1/2'
                },
                'rule_type': 'MatchesExactlyWith'
            }],
            'training_data': [],
            'tagged_skill_misconception_id': None
        }
        question_state_dict = {
            'content': {
                'content_id': 'content_1',
                'html': 'Question 1'
            },
            'recorded_voiceovers': {
                'voiceovers_mapping': {}
            },
            'written_translations': {
                'translations_mapping': {
                    'explanation': {}
                }
            },
            'interaction': {
                'answer_groups': [answer_group],
                'confirmed_unclassified_answers': [],
                'customization_args': {
                    'placeholder': {
                        'value': {
                            'content_id': 'ca_placeholder_0',
                            'unicode_str': (
                                'Type an expression here, using only numbers.')
                        }
                    }
                },
                'default_outcome': {
                    'dest': None,
                    'feedback': {
                        'content_id': 'feedback_1',
                        'html': 'Correct Answer'
                    },
                    'param_changes': [],
                    'refresher_exploration_id': None,
                    'labelled_as_correct': True,
                    'missing_prerequisite_skill_id': None
                },
                'hints': [{
                    'hint_content': {
                        'content_id': 'hint_1',
                        'html': 'Hint 1'
                    }
                }],
                'solution': {},
                'id': 'NumericExpressionInput'
            },
            'next_content_id_index': 3,
            'param_changes': [],
            'solicit_answer_details': False,
            'classifier_model_id': None
        }
        question_model = question_models.QuestionModel(
            id='question_id',
            question_state_data=question_state_dict,
            language_code='en',
            version=0,
            linked_skill_ids=['skill_id'],
            question_state_data_schema_version=42)
        commit_cmd = question_domain.QuestionChange({
            'cmd': question_domain.CMD_CREATE_NEW
        })
        commit_cmd_dicts = [commit_cmd.to_dict()]
        question_model.commit(
            'user_id_admin', 'question model created', commit_cmd_dicts)

        question = question_fetchers.get_question_from_model(question_model)
        self.assertEqual(
            question.question_state_data_schema_version,
            feconf.CURRENT_STATE_SCHEMA_VERSION)

        cust_args = question.question_state_data.interaction.customization_args
        self.assertEqual(
            cust_args['useFractionForDivision'].value, True)

<<<<<<< HEAD
    def test_migrate_question_state_from_v44_to_latest(self):
=======
    def test_migrate_question_state_from_v43_to_latest(self):
>>>>>>> 39cbaa45
        answer_group = {
            'outcome': {
                'dest': 'abc',
                'feedback': {
                    'content_id': 'feedback_1',
                    'html': '<p>Feedback</p>'
                },
                'labelled_as_correct': True,
                'param_changes': [],
                'refresher_exploration_id': None,
                'missing_prerequisite_skill_id': None
            },
            'rule_specs': [{
                'inputs': {
<<<<<<< HEAD
                    'x': '1'
                },
                'rule_type': 'MatchesExactlyWith'
=======
                    'x': ['Test']
                },
                'rule_type': 'Equals'
>>>>>>> 39cbaa45
            }],
            'training_data': [],
            'tagged_skill_misconception_id': None
        }
        question_state_dict = {
            'content': {
                'content_id': 'content_1',
                'html': 'Question 1'
            },
            'recorded_voiceovers': {
                'voiceovers_mapping': {}
            },
            'written_translations': {
                'translations_mapping': {
                    'explanation': {}
                }
            },
            'interaction': {
                'answer_groups': [answer_group],
                'confirmed_unclassified_answers': [],
                'customization_args': {
                    'placeholder': {
                        'value': {
<<<<<<< HEAD
                            'bool': True
                        }
                    }
=======
                            'content_id': 'ca_placeholder_0',
                            'unicode_str': ''
                        }
                    },
                    'rows': {'value': 1}
>>>>>>> 39cbaa45
                },
                'default_outcome': {
                    'dest': None,
                    'feedback': {
                        'content_id': 'feedback_1',
                        'html': 'Correct Answer'
                    },
                    'param_changes': [],
                    'refresher_exploration_id': None,
                    'labelled_as_correct': True,
                    'missing_prerequisite_skill_id': None
                },
<<<<<<< HEAD
                'hints': [{
                    'hint_content': {
                        'content_id': 'hint_1',
                        'html': 'Hint 1'
                    }
                }],
                'solution': {},
                'id': 'NumericInput'
            },
            'next_content_id_index': 3,
            'param_changes': [],
            'solicit_answer_details': False,
            'card_is_checkpoint': False,
=======
                'hints': [],
                'solution': {},
                'id': 'TextInput'
            },
            'next_content_id_index': 4,
            'param_changes': [],
            'solicit_answer_details': False,
>>>>>>> 39cbaa45
            'classifier_model_id': None
        }
        question_model = question_models.QuestionModel(
            id='question_id',
            question_state_data=question_state_dict,
            language_code='en',
            version=0,
            linked_skill_ids=['skill_id'],
<<<<<<< HEAD
            question_state_data_schema_version=44)
=======
            question_state_data_schema_version=43)
>>>>>>> 39cbaa45
        commit_cmd = question_domain.QuestionChange({
            'cmd': question_domain.CMD_CREATE_NEW
        })
        commit_cmd_dicts = [commit_cmd.to_dict()]
        question_model.commit(
            'user_id_admin', 'question model created', commit_cmd_dicts)

        question = question_fetchers.get_question_from_model(question_model)
        self.assertEqual(
            question.question_state_data_schema_version,
            feconf.CURRENT_STATE_SCHEMA_VERSION)

<<<<<<< HEAD
        cust_args = question.question_state_data.interaction.customization_args
        cust_val = {'bool': True}
        self.assertEqual(
            cust_args['placeholder'].value, cust_val)
=======
        linked_skill_id = question.question_state_data.linked_skill_id
        self.assertEqual(
            linked_skill_id, None)
>>>>>>> 39cbaa45
<|MERGE_RESOLUTION|>--- conflicted
+++ resolved
@@ -3044,11 +3044,7 @@
         self.assertEqual(
             cust_args['useFractionForDivision'].value, True)
 
-<<<<<<< HEAD
     def test_migrate_question_state_from_v44_to_latest(self):
-=======
-    def test_migrate_question_state_from_v43_to_latest(self):
->>>>>>> 39cbaa45
         answer_group = {
             'outcome': {
                 'dest': 'abc',
@@ -3063,15 +3059,9 @@
             },
             'rule_specs': [{
                 'inputs': {
-<<<<<<< HEAD
                     'x': '1'
                 },
                 'rule_type': 'MatchesExactlyWith'
-=======
-                    'x': ['Test']
-                },
-                'rule_type': 'Equals'
->>>>>>> 39cbaa45
             }],
             'training_data': [],
             'tagged_skill_misconception_id': None
@@ -3095,17 +3085,9 @@
                 'customization_args': {
                     'placeholder': {
                         'value': {
-<<<<<<< HEAD
                             'bool': True
                         }
                     }
-=======
-                            'content_id': 'ca_placeholder_0',
-                            'unicode_str': ''
-                        }
-                    },
-                    'rows': {'value': 1}
->>>>>>> 39cbaa45
                 },
                 'default_outcome': {
                     'dest': None,
@@ -3118,7 +3100,6 @@
                     'labelled_as_correct': True,
                     'missing_prerequisite_skill_id': None
                 },
-<<<<<<< HEAD
                 'hints': [{
                     'hint_content': {
                         'content_id': 'hint_1',
@@ -3132,15 +3113,6 @@
             'param_changes': [],
             'solicit_answer_details': False,
             'card_is_checkpoint': False,
-=======
-                'hints': [],
-                'solution': {},
-                'id': 'TextInput'
-            },
-            'next_content_id_index': 4,
-            'param_changes': [],
-            'solicit_answer_details': False,
->>>>>>> 39cbaa45
             'classifier_model_id': None
         }
         question_model = question_models.QuestionModel(
@@ -3149,11 +3121,7 @@
             language_code='en',
             version=0,
             linked_skill_ids=['skill_id'],
-<<<<<<< HEAD
             question_state_data_schema_version=44)
-=======
-            question_state_data_schema_version=43)
->>>>>>> 39cbaa45
         commit_cmd = question_domain.QuestionChange({
             'cmd': question_domain.CMD_CREATE_NEW
         })
@@ -3166,13 +3134,7 @@
             question.question_state_data_schema_version,
             feconf.CURRENT_STATE_SCHEMA_VERSION)
 
-<<<<<<< HEAD
         cust_args = question.question_state_data.interaction.customization_args
         cust_val = {'bool': True}
         self.assertEqual(
-            cust_args['placeholder'].value, cust_val)
-=======
-        linked_skill_id = question.question_state_data.linked_skill_id
-        self.assertEqual(
-            linked_skill_id, None)
->>>>>>> 39cbaa45
+            cust_args['placeholder'].value, cust_val)