--- conflicted
+++ resolved
@@ -1193,10 +1193,6 @@
             'user_id_admin', 'question model created', commit_cmd_dicts)
 
         question = question_fetchers.get_question_from_model(question_model)
-<<<<<<< HEAD
-=======
-
->>>>>>> bd033cb7
         self.assertEqual(
             question.question_state_data_schema_version,
             feconf.CURRENT_STATE_SCHEMA_VERSION)
@@ -1296,13 +1292,8 @@
         question_model.commit(
             'user_id_admin', 'question model created', commit_cmd_dicts)
 
-<<<<<<< HEAD
-
         question = question_fetchers.get_question_from_model(question_model)
-=======
-        question = question_fetchers.get_question_from_model(question_model)
-
->>>>>>> bd033cb7
+
         self.assertEqual(
             question.question_state_data_schema_version,
             feconf.CURRENT_STATE_SCHEMA_VERSION)
@@ -1401,10 +1392,6 @@
             'user_id_admin', 'question model created', commit_cmd_dicts)
 
         question = question_fetchers.get_question_from_model(question_model)
-<<<<<<< HEAD
-=======
-
->>>>>>> bd033cb7
         self.assertEqual(
             question.question_state_data_schema_version,
             feconf.CURRENT_STATE_SCHEMA_VERSION)
@@ -1513,13 +1500,8 @@
         question_model.commit(
             'user_id_admin', 'question model created', commit_cmd_dicts)
 
-<<<<<<< HEAD
-
         question = question_fetchers.get_question_from_model(question_model)
-=======
-        question = question_fetchers.get_question_from_model(question_model)
-
->>>>>>> bd033cb7
+
         self.assertEqual(
             question.question_state_data_schema_version,
             feconf.CURRENT_STATE_SCHEMA_VERSION)
