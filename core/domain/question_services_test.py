--- conflicted
+++ resolved
@@ -101,7 +101,6 @@
         self.assertEqual(
             questions[0].to_dict(), self.question.to_dict())
 
-<<<<<<< HEAD
     def test_get_questions_with_multi_skill_ids(self):
         question_id_1 = question_services.get_new_question_id()
         question_1 = self.save_new_question(
@@ -117,7 +116,7 @@
         self.assertEqual(len(questions), 1)
         self.assertEqual(
             questions[0].to_dict(), question_1.to_dict())
-=======
+
     def test_get_questions_by_skill_ids(self):
         question_services.create_new_question_skill_link(
             self.editor_id, self.question_id, 'skill_1', 0.3)
@@ -141,7 +140,6 @@
             'count to %d.' % feconf.MAX_QUESTIONS_FETCHABLE_AT_ONE_TIME):
             question_services.get_questions_by_skill_ids(
                 25, ['skill_1', 'skill_2'])
->>>>>>> c37cb8a2
 
     def test_create_multi_question_skill_links_for_question(self):
         self.question = self.save_new_question(
