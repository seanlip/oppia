--- conflicted
+++ resolved
@@ -86,11 +86,6 @@
         question_services.create_new_question_skill_link(
             question_id_3, 'skill_2')
 
-<<<<<<< HEAD
-        question_summaries = (
-            question_services.get_question_summaries_linked_to_skills(
-                ['skill_1', 'skill_2', 'skill_3']))
-=======
         question_summaries, _ = (
             question_services.get_question_summaries_linked_to_skills(
                 ['skill_1', 'skill_2', 'skill_3'], ''))
@@ -100,21 +95,14 @@
             'skills at a time is not supported currently.'):
             question_services.get_question_summaries_linked_to_skills(
                 ['skill_1', 'skill_2', 'skill_3', 'skill_4'], '')
->>>>>>> 69d29c26
         question_ids = [summary.id for summary in question_summaries]
         self.assertEqual(len(question_ids), 3)
         self.assertItemsEqual(
             question_ids, [self.question_id, question_id_2, question_id_3])
 
-<<<<<<< HEAD
-        question_summaries = (
-            question_services.get_question_summaries_linked_to_skills(
-                ['skill_1', 'skill_3']))
-=======
         question_summaries, _ = (
             question_services.get_question_summaries_linked_to_skills(
                 ['skill_1', 'skill_3'], ''))
->>>>>>> 69d29c26
         question_ids = [summary.id for summary in question_summaries]
         self.assertEqual(len(question_ids), 2)
         self.assertItemsEqual(
@@ -127,11 +115,7 @@
 
     def test_get_question_summaries_by_ids(self):
         question_summaries = question_services.get_question_summaries_by_ids([
-<<<<<<< HEAD
-            self.question_id, 'question_2'])
-=======
             self.question_id, 'invalid_question_id'])
->>>>>>> 69d29c26
 
         self.assertEqual(len(question_summaries), 2)
         self.assertEqual(question_summaries[0].id, self.question_id)
