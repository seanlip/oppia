--- conflicted
+++ resolved
@@ -1563,30 +1563,6 @@
             state_data.written_translations.translations_mapping.keys()), [
                 'content_1', 'feedback_1', 'feedback_3'])
 
-<<<<<<< HEAD
-    def test_migrate_question_state_from_v35_to_v36(self):
-        answer_group = {
-            'outcome': {
-                'dest': 'abc',
-                'feedback': {
-                    'content_id': 'feedback_1',
-                    'html': '<p>Feedback</p>'
-                },
-                'labelled_as_correct': True,
-                'param_changes': [],
-                'refresher_exploration_id': None,
-                'missing_prerequisite_skill_id': None
-            },
-            'rule_specs': [{
-                'inputs': {
-                    'x': '((x)^(2))/(2.5)-(alpha)/(beta)'
-                },
-                'rule_type': 'MatchesExactlyWith'
-            }],
-            'training_data': [],
-            'tagged_skill_misconception_id': None
-        }
-=======
     def test_migrate_question_state_from_v35_to_latest(self):
         # Test restructuring of written_translations.
         question_state_dict = {
@@ -1743,7 +1719,6 @@
             })
 
         # Test population of default value of SubtitledHtml list.
->>>>>>> ece0a426
         question_state_dict = {
             'content': {
                 'content_id': 'content_1',
@@ -1758,121 +1733,9 @@
                 }
             },
             'interaction': {
-<<<<<<< HEAD
-                'answer_groups': [answer_group],
-=======
                 'answer_groups': [],
->>>>>>> ece0a426
                 'confirmed_unclassified_answers': [],
                 'customization_args': {},
-                'default_outcome': {
-                    'dest': None,
-                    'feedback': {
-                        'content_id': 'feedback_1',
-                        'html': 'Correct Answer'
-                    },
-                    'param_changes': [],
-                    'refresher_exploration_id': None,
-                    'labelled_as_correct': True,
-                    'missing_prerequisite_skill_id': None
-                },
-<<<<<<< HEAD
-                'hints': [{
-                    'hint_content': {
-                        'content_id': 'hint_1',
-                        'html': 'Hint 1'
-                    }
-                }],
-                'solution': {},
-                'id': 'AlgebraicExpressionInput'
-=======
-                'hints': [],
-                'solution': {},
-                'id': 'MultipleChoiceInput'
->>>>>>> ece0a426
-            },
-            'param_changes': [],
-            'solicit_answer_details': False,
-            'classifier_model_id': None
-        }
-<<<<<<< HEAD
-        question_model = question_models.QuestionModel(
-            id='question_id',
-            question_state_data=question_state_dict,
-            language_code='en',
-            version=0,
-            linked_skill_ids=['skill_id'],
-            question_state_data_schema_version=35)
-        commit_cmd = question_domain.QuestionChange({
-            'cmd': question_domain.CMD_CREATE_NEW
-        })
-=======
-
-        question_model = (
-            question_models.QuestionModel(
-                id='question_id',
-                question_state_data=question_state_dict,
-                language_code='en',
-                version=0,
-                linked_skill_ids=['skill_id'],
-                question_state_data_schema_version=35))
-        commit_cmd = (
-            question_domain.QuestionChange({
-                'cmd': question_domain.CMD_CREATE_NEW
-            }))
->>>>>>> ece0a426
-        commit_cmd_dicts = [commit_cmd.to_dict()]
-        question_model.commit(
-            'user_id_admin', 'question model created', commit_cmd_dicts)
-
-<<<<<<< HEAD
-        current_schema_version_swap = self.swap(
-            feconf, 'CURRENT_STATE_SCHEMA_VERSION', 36)
-
-        with current_schema_version_swap:
-            question = question_fetchers.get_question_from_model(question_model)
-
-        self.assertEqual(question.question_state_data_schema_version, 36)
-
-        cust_args = question.question_state_data.interaction.customization_args
-        self.assertEqual(
-            sorted(cust_args['customOskLetters']['value']), ['x', 'α', 'β'])
-=======
-        question = question_fetchers.get_question_from_model(question_model)
-        self.assertEqual(
-            question.question_state_data_schema_version,
-            feconf.CURRENT_STATE_SCHEMA_VERSION)
-        migrated_ca = question.question_state_data.to_dict()['interaction'][
-            'customization_args']
-        self.assertEqual(
-            migrated_ca,
-            {
-                'choices': {
-                    'value': [{'content_id': 'ca_choices_0', 'html': ''}]
-                },
-                'showChoicesInShuffledOrder': {'value': True}
-            })
-
-        # Test migration of html list to SubtitledHtml list.
-        question_state_dict = {
-            'content': {
-                'content_id': 'content_1',
-                'html': 'Question 1'
-            },
-            'recorded_voiceovers': {
-                'voiceovers_mapping': {}
-            },
-            'written_translations': {
-                'translations_mapping': {}
-            },
-            'interaction': {
-                'answer_groups': [],
-                'confirmed_unclassified_answers': [],
-                'customization_args': {
-                    'choices': {
-                        'value': ['one', 'two', 'three']
-                    }
-                },
                 'default_outcome': {
                     'dest': None,
                     'feedback': {
@@ -1919,6 +1782,77 @@
             migrated_ca,
             {
                 'choices': {
+                    'value': [{'content_id': 'ca_choices_0', 'html': ''}]
+                },
+                'showChoicesInShuffledOrder': {'value': True}
+            })
+
+        # Test migration of html list to SubtitledHtml list.
+        question_state_dict = {
+            'content': {
+                'content_id': 'content_1',
+                'html': 'Question 1'
+            },
+            'recorded_voiceovers': {
+                'voiceovers_mapping': {}
+            },
+            'written_translations': {
+                'translations_mapping': {}
+            },
+            'interaction': {
+                'answer_groups': [],
+                'confirmed_unclassified_answers': [],
+                'customization_args': {
+                    'choices': {
+                        'value': ['one', 'two', 'three']
+                    }
+                },
+                'default_outcome': {
+                    'dest': None,
+                    'feedback': {
+                        'content_id': 'feedback_1',
+                        'html': 'Correct Answer'
+                    },
+                    'param_changes': [],
+                    'refresher_exploration_id': None,
+                    'labelled_as_correct': True,
+                    'missing_prerequisite_skill_id': None
+                },
+                'hints': [],
+                'solution': {},
+                'id': 'MultipleChoiceInput'
+            },
+            'param_changes': [],
+            'solicit_answer_details': False,
+            'classifier_model_id': None
+        }
+
+        question_model = (
+            question_models.QuestionModel(
+                id='question_id',
+                question_state_data=question_state_dict,
+                language_code='en',
+                version=0,
+                linked_skill_ids=['skill_id'],
+                question_state_data_schema_version=35))
+        commit_cmd = (
+            question_domain.QuestionChange({
+                'cmd': question_domain.CMD_CREATE_NEW
+            }))
+        commit_cmd_dicts = [commit_cmd.to_dict()]
+        question_model.commit(
+            'user_id_admin', 'question model created', commit_cmd_dicts)
+
+        question = question_fetchers.get_question_from_model(question_model)
+        self.assertEqual(
+            question.question_state_data_schema_version,
+            feconf.CURRENT_STATE_SCHEMA_VERSION)
+        migrated_ca = question.question_state_data.to_dict()['interaction'][
+            'customization_args']
+        self.assertEqual(
+            migrated_ca,
+            {
+                'choices': {
                     'value': [{
                         'content_id': 'ca_choices_0',
                         'html': 'one'
@@ -1932,4 +1866,90 @@
                 },
                 'showChoicesInShuffledOrder': {'value': True}
             })
->>>>>>> ece0a426
+
+    def test_migrate_question_state_from_v36_to_latest(self):
+        answer_group = {
+            'outcome': {
+                'dest': 'abc',
+                'feedback': {
+                    'content_id': 'feedback_1',
+                    'html': '<p>Feedback</p>'
+                },
+                'labelled_as_correct': True,
+                'param_changes': [],
+                'refresher_exploration_id': None,
+                'missing_prerequisite_skill_id': None
+            },
+            'rule_specs': [{
+                'inputs': {
+                    'x': '((x)^(2))/(2.5)-(alpha)/(beta)'
+                },
+                'rule_type': 'MatchesExactlyWith'
+            }],
+            'training_data': [],
+            'tagged_skill_misconception_id': None
+        }
+        question_state_dict = {
+            'content': {
+                'content_id': 'content_1',
+                'html': 'Question 1'
+            },
+            'recorded_voiceovers': {
+                'voiceovers_mapping': {}
+            },
+            'written_translations': {
+                'translations_mapping': {
+                    'explanation': {}
+                }
+            },
+            'interaction': {
+                'answer_groups': [answer_group],
+                'confirmed_unclassified_answers': [],
+                'customization_args': {},
+                'default_outcome': {
+                    'dest': None,
+                    'feedback': {
+                        'content_id': 'feedback_1',
+                        'html': 'Correct Answer'
+                    },
+                    'param_changes': [],
+                    'refresher_exploration_id': None,
+                    'labelled_as_correct': True,
+                    'missing_prerequisite_skill_id': None
+                },
+                'hints': [{
+                    'hint_content': {
+                        'content_id': 'hint_1',
+                        'html': 'Hint 1'
+                    }
+                }],
+                'solution': {},
+                'id': 'AlgebraicExpressionInput'
+            },
+            'param_changes': [],
+            'solicit_answer_details': False,
+            'classifier_model_id': None
+        }
+        question_model = question_models.QuestionModel(
+            id='question_id',
+            question_state_data=question_state_dict,
+            language_code='en',
+            version=0,
+            linked_skill_ids=['skill_id'],
+            question_state_data_schema_version=36)
+        commit_cmd = question_domain.QuestionChange({
+            'cmd': question_domain.CMD_CREATE_NEW
+        })
+        commit_cmd_dicts = [commit_cmd.to_dict()]
+        question_model.commit(
+            'user_id_admin', 'question model created', commit_cmd_dicts)
+
+        question = question_fetchers.get_question_from_model(question_model)
+
+        self.assertEqual(
+            question.question_state_data_schema_version,
+            feconf.CURRENT_STATE_SCHEMA_VERSION)
+
+        cust_args = question.question_state_data.interaction.customization_args
+        self.assertEqual(
+            sorted(cust_args['customOskLetters']['value']), ['x', 'α', 'β'])