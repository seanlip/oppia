# Copyright 2020 The Oppia Authors. All Rights Reserved.
#
# Licensed under the Apache License, Version 2.0 (the "License");
# you may not use this file except in compliance with the License.
# You may obtain a copy of the License at
#
#      http://www.apache.org/licenses/LICENSE-2.0
#
# Unless required by applicable law or agreed to in writing, software
# distributed under the License is distributed on an "AS-IS" BASIS,
# WITHOUT WARRANTIES OR CONDITIONS OF ANY KIND, either express or implied.
# See the License for the specific language governing permissions and
# limitations under the License.

"""Service for handling the user deletion process."""

from __future__ import annotations

import datetime
import itertools
import logging
import re

from core import feconf
from core import utils
from core.domain import auth_services
from core.domain import collection_services
from core.domain import email_manager
from core.domain import exp_fetchers
from core.domain import exp_services
from core.domain import fs_services
from core.domain import rights_domain
from core.domain import rights_manager
from core.domain import taskqueue_services
from core.domain import topic_services
from core.domain import user_services
from core.domain import wipeout_domain
from core.platform import models

from typing import Dict, Final, List, Optional, Sequence, Tuple, Type, Union

MYPY = False
if MYPY:  # pragma: no cover
    from mypy_imports import app_feedback_report_models
    from mypy_imports import base_models
    from mypy_imports import blog_models
    from mypy_imports import bulk_email_services
    from mypy_imports import collection_models
    from mypy_imports import config_models
    from mypy_imports import datastore_services
    from mypy_imports import exp_models
    from mypy_imports import feedback_models
    from mypy_imports import question_models
    from mypy_imports import skill_models
    from mypy_imports import story_models
    from mypy_imports import subtopic_models
    from mypy_imports import suggestion_models
    from mypy_imports import topic_models
    from mypy_imports import transaction_services
    from mypy_imports import user_models

(
    app_feedback_report_models, base_models, blog_models,
    collection_models, config_models, exp_models, feedback_models,
    question_models, skill_models, story_models, subtopic_models,
    suggestion_models, topic_models, user_models
) = models.Registry.import_models([
    models.Names.APP_FEEDBACK_REPORT, models.Names.BASE_MODEL,
    models.Names.BLOG, models.Names.COLLECTION, models.Names.CONFIG,
    models.Names.EXPLORATION, models.Names.FEEDBACK, models.Names.QUESTION,
    models.Names.SKILL, models.Names.STORY, models.Names.SUBTOPIC,
    models.Names.SUGGESTION, models.Names.TOPIC, models.Names.USER,
])

datastore_services = models.Registry.import_datastore_services()
transaction_services = models.Registry.import_transaction_services()
bulk_email_services = models.Registry.import_bulk_email_services()


WIPEOUT_LOGS_PREFIX: Final = '[WIPEOUT]'
PERIOD_AFTER_WHICH_USERNAME_CANNOT_BE_REUSED: Final = (
    datetime.timedelta(weeks=1)
)


def get_pending_deletion_request(
    user_id: str
) -> wipeout_domain.PendingDeletionRequest:
    """Return the pending deletion request.

    Args:
        user_id: str. The unique ID of the user.

    Returns:
        PendingDeletionRequest. The pending deletion request domain object.
    """
    pending_deletion_request_model = (
        user_models.PendingDeletionRequestModel.get_by_id(user_id))
    return wipeout_domain.PendingDeletionRequest(
        pending_deletion_request_model.id,
        pending_deletion_request_model.email,
        pending_deletion_request_model.normalized_long_term_username,
        pending_deletion_request_model.deletion_complete,
        pending_deletion_request_model.pseudonymizable_entity_mappings
    )


def get_number_of_pending_deletion_requests() -> int:
    """Get number of pending deletion request.

    Returns:
        int. The number of pending deletion requests.
    """
    return user_models.PendingDeletionRequestModel.query().count()


def save_pending_deletion_requests(
    pending_deletion_requests: List[wipeout_domain.PendingDeletionRequest]
) -> None:
    """Save a list of pending deletion request domain objects as
    PendingDeletionRequestModel entities in the datastore.

    Args:
        pending_deletion_requests: list(PendingDeletionRequest). List of pending
            deletion request objects to be saved in the datastore.
    """
    user_ids = [request.user_id for request in pending_deletion_requests]
    pending_deletion_request_models = (
        user_models.PendingDeletionRequestModel.get_multi(
            user_ids, include_deleted=True)
    )
    final_pending_deletion_request_models = []
    for deletion_request_model, deletion_request in zip(
            pending_deletion_request_models, pending_deletion_requests):
        deletion_request.validate()
        deletion_request_dict = {
            'email': deletion_request.email,
            'normalized_long_term_username': (
                deletion_request.normalized_long_term_username),
            'deletion_complete': deletion_request.deletion_complete,
            'pseudonymizable_entity_mappings': (
                deletion_request.pseudonymizable_entity_mappings)
        }
        if deletion_request_model is not None:
            deletion_request_model.populate(**deletion_request_dict)
        else:
            deletion_request_dict['id'] = deletion_request.user_id
            deletion_request_model = user_models.PendingDeletionRequestModel(
                **deletion_request_dict
            )
        final_pending_deletion_request_models.append(deletion_request_model)

    user_models.PendingDeletionRequestModel.update_timestamps_multi(
        final_pending_deletion_request_models)
    user_models.PendingDeletionRequestModel.put_multi(
        final_pending_deletion_request_models)


def pre_delete_user(user_id: str) -> None:
    """Prepare user for the full deletion.
        1. Mark all the activities that are private and solely owned by the user
           being deleted as deleted.
        2. Disable all the email preferences.
        3. Mark the user as to be deleted.
        4. Create PendingDeletionRequestModel for the user.

    Args:
        user_id: str. The id of the user to be deleted. If the user_id
            corresponds to a profile user then only that profile is deleted.
            For a full user, all of its associated profile users are deleted
            too.

    Raises:
        Exception. No data available for when the user was created on.
    """
    pending_deletion_requests = []
    user_settings = user_services.get_user_settings(user_id, strict=True)

    linked_profile_user_ids = [
        user.user_id for user in
        user_services.get_all_profiles_auth_details_by_parent_user_id(user_id)
    ]
    profile_users_settings_list = user_services.get_users_settings(
        linked_profile_user_ids, strict=True)
    for profile_user_settings in profile_users_settings_list:
        profile_id = profile_user_settings.user_id
        user_services.mark_user_for_deletion(profile_id)
        pending_deletion_requests.append(
            wipeout_domain.PendingDeletionRequest.create_default(
                profile_id,
                profile_user_settings.email
            )
        )
    if feconf.ROLE_ID_MOBILE_LEARNER not in user_settings.roles:
        taskqueue_services.defer(
            taskqueue_services.FUNCTION_ID_REMOVE_USER_FROM_RIGHTS_MODELS,
            taskqueue_services.QUEUE_NAME_ONE_OFF_JOBS,
            user_id,
        )
        # Set all the user's email preferences to False in order to disable all
        # ordinary emails that could be sent to the users.
        user_services.update_email_preferences(
            user_id, False, False, False, False)
        bulk_email_services.permanently_delete_user_from_list(
            user_settings.email)

    user_services.mark_user_for_deletion(user_id)

    date_now = datetime.datetime.utcnow()
    date_before_which_username_should_be_saved = (
        date_now - PERIOD_AFTER_WHICH_USERNAME_CANNOT_BE_REUSED)
    if user_settings.created_on is None:
        raise Exception(
            'No data available for when the user was created on.'
        )
    normalized_long_term_username = (
        user_settings.normalized_username
        if user_settings.created_on < date_before_which_username_should_be_saved
        else None
    )
    pending_deletion_requests.append(
        wipeout_domain.PendingDeletionRequest.create_default(
            user_id,
            user_settings.email,
            normalized_long_term_username=normalized_long_term_username
        )
    )

    save_pending_deletion_requests(pending_deletion_requests)


def delete_users_pending_to_be_deleted() -> None:
    """Taskqueue service method for deleting users that are pending
    to be deleted. Once these users are deleted, the job results
    will be mailed to the admin.
    """
    pending_deletion_request_models: Sequence[
        user_models.PendingDeletionRequestModel
    ] = (
        user_models.PendingDeletionRequestModel.query().fetch())
    if len(pending_deletion_request_models) == 0:
        return

    email_message = 'Results of the User Deletion Cron Job'
    for request_model in pending_deletion_request_models:
        pending_deletion_request = get_pending_deletion_request(
            request_model.id)
        # The final status of the deletion. Either 'SUCCESS' or 'ALREADY DONE'.
        deletion_status = run_user_deletion(pending_deletion_request)
        email_message += '\n-----------------------------------\n'
        email_message += (
            'PendingDeletionRequestModel ID: %s\n'
            'User ID: %s\n'
            'Deletion status: %s\n'
        ) % (
            request_model.id, pending_deletion_request.user_id,
            deletion_status
        )

    email_subject = 'User Deletion job result'
    if feconf.CAN_SEND_EMAILS:
        email_manager.send_mail_to_admin(email_subject, email_message)


def check_completion_of_user_deletion() -> None:
    """Taskqueue service method for checking the completion of user deletion.
    It checks if all models do not contain the user ID of the deleted user in
    their fields. If any field contains the user ID of the deleted user, the
    deletion_complete is set to False, so that later the
    delete_users_pending_to_be_deleted will be run on that user again.
    If all the fields do not contain the user ID of the deleted
    user, the final email announcing that the deletion was completed is sent,
    and the deletion request is deleted.
    """
    pending_deletion_request_models: Sequence[
        user_models.PendingDeletionRequestModel
    ] = (
        user_models.PendingDeletionRequestModel.query().fetch())

    email_message = 'Results of the Completion of User Deletion Cron Job'
    for request_model in pending_deletion_request_models:
        pending_deletion_request = get_pending_deletion_request(
            request_model.id)
        # The final status of the completion. Either 'NOT DELETED', 'SUCCESS',
        # or 'FAILURE'.
        completion_status = run_user_deletion_completion(
            pending_deletion_request)
        if feconf.CAN_SEND_EMAILS:
            email_message += '\n-----------------------------------\n'
            email_message += (
                'PendingDeletionRequestModel ID: %s\n'
                'User ID: %s\n'
                'Completion status: %s\n'
            ) % (
                request_model.id, pending_deletion_request.user_id,
                completion_status
            )
            email_subject = 'Completion of User Deletion job result'
            email_manager.send_mail_to_admin(email_subject, email_message)


def run_user_deletion(
    pending_deletion_request: wipeout_domain.PendingDeletionRequest
) -> str:
    """Run the user deletion.

    Args:
        pending_deletion_request: PendingDeletionRequest. The domain object for
            the user being deleted.

    Returns:
        str. The outcome of the deletion.
    """

    if pending_deletion_request.deletion_complete:
        return wipeout_domain.USER_DELETION_ALREADY_DONE
    else:
        delete_user(pending_deletion_request)
        pending_deletion_request.deletion_complete = True
        save_pending_deletion_requests([pending_deletion_request])
        return wipeout_domain.USER_DELETION_SUCCESS


def run_user_deletion_completion(
    pending_deletion_request: wipeout_domain.PendingDeletionRequest
) -> str:
    """Run the user deletion verification.

    Args:
        pending_deletion_request: PendingDeletionRequest. The domain object for
            the user being verified.

    Returns:
        str. The outcome of the verification.
    """
    # If deletion_complete is False the delete_users_pending_to_be_deleted
    # wasn't yet run for the user. The verification will be done in the next
    # run of check_completion_of_user_deletion.
    if not pending_deletion_request.deletion_complete:
        return wipeout_domain.USER_VERIFICATION_NOT_DELETED
    elif verify_user_deleted(pending_deletion_request.user_id):
        _delete_models_with_delete_at_end_policy(
            pending_deletion_request.user_id)
        user_models.DeletedUserModel(
            id=pending_deletion_request.user_id
        ).put()
        if pending_deletion_request.normalized_long_term_username is not None:
            user_services.save_deleted_username(
                pending_deletion_request.normalized_long_term_username)
        if feconf.CAN_SEND_EMAILS:
            email_manager.send_account_deleted_email(
                pending_deletion_request.user_id,
                pending_deletion_request.email
            )
        return wipeout_domain.USER_VERIFICATION_SUCCESS
    else:
        if feconf.CAN_SEND_EMAILS:
            email_manager.send_account_deletion_failed_email(
                pending_deletion_request.user_id,
                pending_deletion_request.email
            )
        pending_deletion_request.deletion_complete = False
        save_pending_deletion_requests([pending_deletion_request])
        return wipeout_domain.USER_VERIFICATION_FAILURE


def _delete_models_with_delete_at_end_policy(user_id: str) -> None:
    """Delete auth and user models with deletion policy 'DELETE_AT_END'.

    Args:
        user_id: str. The unique ID of the user that is being deleted.
    """
    for model_class in models.Registry.get_storage_model_classes(
            [models.Names.AUTH, models.Names.USER]):
        policy = model_class.get_deletion_policy()
        if policy == base_models.DELETION_POLICY.DELETE_AT_END:
            model_class.apply_deletion_policy(user_id)


def _delete_profile_picture(username: str) -> None:
    """Verify that the profile picture is deleted.

    Args:
        username: str. The username of the user.
    """
    fs = fs_services.GcsFileSystem(feconf.ENTITY_TYPE_USER, username)
    filename_png = 'profile_picture.png'
    filename_webp = 'profile_picture.webp'
    if fs.isfile(filename_png):
        fs.delete(filename_png)

    if fs.isfile(filename_webp):
        fs.delete(filename_webp)


def delete_user(
    pending_deletion_request: wipeout_domain.PendingDeletionRequest
) -> None:
    """Delete all the models for user specified in pending_deletion_request
    on the basis of the user role.

    Args:
        pending_deletion_request: PendingDeletionRequest. The pending deletion
            request object for which to delete or pseudonymize all the models.
    """
    user_id = pending_deletion_request.user_id
    user_roles = user_models.UserSettingsModel.get_by_id(user_id).roles

    auth_services.delete_external_auth_associations(user_id)

    # Remove profile picture.
    user_settings_model = user_models.UserSettingsModel.get_by_id(user_id)
    username = user_settings_model.username
    if username is not None:
        _delete_profile_picture(username)

    _delete_models(user_id, models.Names.AUTH)
    _delete_models(user_id, models.Names.USER)
    _pseudonymize_config_models(pending_deletion_request)
    _delete_models(user_id, models.Names.FEEDBACK)
    _delete_models(user_id, models.Names.IMPROVEMENTS)
    _delete_models(user_id, models.Names.SUGGESTION)
    if feconf.ROLE_ID_MOBILE_LEARNER not in user_roles:
        remove_user_from_activities_with_associated_rights_models(
            pending_deletion_request.user_id)
        _pseudonymize_app_feedback_report_models(pending_deletion_request)
        _pseudonymize_feedback_models(pending_deletion_request)
        _pseudonymize_activity_models_without_associated_rights_models(
            pending_deletion_request,
            models.Names.QUESTION,
            question_models.QuestionSnapshotMetadataModel,
            question_models.QuestionCommitLogEntryModel,
            'question_id')
        _pseudonymize_activity_models_without_associated_rights_models(
            pending_deletion_request,
            models.Names.SKILL,
            skill_models.SkillSnapshotMetadataModel,
            skill_models.SkillCommitLogEntryModel,
            'skill_id')
        _pseudonymize_activity_models_without_associated_rights_models(
            pending_deletion_request,
            models.Names.STORY,
            story_models.StorySnapshotMetadataModel,
            story_models.StoryCommitLogEntryModel,
            'story_id')
        _pseudonymize_activity_models_without_associated_rights_models(
            pending_deletion_request,
            models.Names.SUBTOPIC,
            subtopic_models.SubtopicPageSnapshotMetadataModel,
            subtopic_models.SubtopicPageCommitLogEntryModel,
            'subtopic_page_id')
        _pseudonymize_activity_models_with_associated_rights_models(
            pending_deletion_request,
            models.Names.EXPLORATION,
            exp_models.ExplorationSnapshotMetadataModel,
            exp_models.ExplorationRightsSnapshotMetadataModel,
            exp_models.ExplorationRightsSnapshotContentModel,
            exp_models.ExplorationCommitLogEntryModel,
            'exploration_id',
            feconf.EXPLORATION_RIGHTS_CHANGE_ALLOWED_COMMANDS,
            ['owner_ids', 'editor_ids', 'voice_artist_ids', 'viewer_ids'])
        _remove_user_id_from_contributors_in_summary_models(
            user_id, exp_models.ExpSummaryModel)
        _pseudonymize_activity_models_with_associated_rights_models(
            pending_deletion_request,
            models.Names.COLLECTION,
            collection_models.CollectionSnapshotMetadataModel,
            collection_models.CollectionRightsSnapshotMetadataModel,
            collection_models.CollectionRightsSnapshotContentModel,
            collection_models.CollectionCommitLogEntryModel,
            'collection_id',
            feconf.COLLECTION_RIGHTS_CHANGE_ALLOWED_COMMANDS,
            ['owner_ids', 'editor_ids', 'voice_artist_ids', 'viewer_ids'])
        _remove_user_id_from_contributors_in_summary_models(
            user_id, collection_models.CollectionSummaryModel)
        _pseudonymize_activity_models_with_associated_rights_models(
            pending_deletion_request,
            models.Names.TOPIC,
            topic_models.TopicSnapshotMetadataModel,
            topic_models.TopicRightsSnapshotMetadataModel,
            topic_models.TopicRightsSnapshotContentModel,
            topic_models.TopicCommitLogEntryModel,
            'topic_id',
            feconf.TOPIC_RIGHTS_CHANGE_ALLOWED_COMMANDS,
            ['manager_ids'])
        _pseudonymize_blog_post_models(pending_deletion_request)
        _pseudonymize_version_history_models(pending_deletion_request)
    _delete_models(user_id, models.Names.EMAIL)
    _delete_models(user_id, models.Names.LEARNER_GROUP)


<<<<<<< HEAD
def _verify_profile_picture_is_deleted(username: str) -> bool:
=======
def _verify_profile_picture_is_deleted(username: Optional[str]) -> bool:
>>>>>>> a0458602
    """Verify that the profile picture is deleted.

    Args:
        username: str. The username of the user.

    Returns:
        bool. True when the profile picture is deleted else False.
    """
    if username is None:
        return True
    fs = fs_services.GcsFileSystem(feconf.ENTITY_TYPE_USER, username)
    filename_png = 'profile_picture.png'
    filename_webp = 'profile_picture.webp'
<<<<<<< HEAD
    if fs.isfile(filename_png) or fs.isfile(filename_webp):
        logging.error(
            'Profile picture is not deleted of user having '
            'username %s.' % (username)
=======
    if fs.isfile(filename_png):
        logging.error(
            '%s Profile picture having png is not deleted for user having '
            'username %s.' % (WIPEOUT_LOGS_PREFIX, username)
        )
        return False
    elif fs.isfile(filename_webp):
        logging.error(
            '%s Profile picture having webp is not deleted for user having '
            'username %s.' % (WIPEOUT_LOGS_PREFIX, username)
>>>>>>> a0458602
        )
        return False
    return True


def verify_user_deleted(
    user_id: str, include_delete_at_end_models: bool = False
) -> bool:
    """Verify that all the models for user specified in pending_deletion_request
    are deleted.

    Args:
        user_id: str. The ID of the user whose deletion should be verified.
        include_delete_at_end_models: bool. Whether to skip models
            that have deletion policy equal to 'DELETE_AT_END'.

    Returns:
        bool. True if all the models were correctly deleted, False otherwise.
    """
    if not auth_services.verify_external_auth_associations_are_deleted(user_id):
        return False

    policies_not_to_verify = [
        base_models.DELETION_POLICY.KEEP,
        base_models.DELETION_POLICY.NOT_APPLICABLE
    ]
    if not include_delete_at_end_models:
        policies_not_to_verify.append(
            base_models.DELETION_POLICY.DELETE_AT_END)

        # Verify if user profile picture is deleted.
        user_settings_model = user_models.UserSettingsModel.get_by_id(user_id)
        if user_settings_model:
            username = user_settings_model.username
            if not _verify_profile_picture_is_deleted(username):
                return False

    user_is_verified = True
    for model_class in models.Registry.get_all_storage_model_classes():
        if (
                model_class.get_deletion_policy() not in policies_not_to_verify
                and model_class.has_reference_to_user_id(user_id)
        ):
            logging.error(
                '%s %s is not deleted for user with ID %s' % (
                    WIPEOUT_LOGS_PREFIX, model_class.__name__, user_id))
            user_is_verified = False
    return user_is_verified


def remove_user_from_activities_with_associated_rights_models(
    user_id: str
) -> None:
    """Remove the user from exploration, collection, and topic models.

    Args:
        user_id: str. The ID of the user for which to remove the user from
            explorations, collections, and topics.
    """
    subscribed_exploration_summaries = (
        exp_fetchers.get_exploration_summaries_where_user_has_role(user_id))

    explorations_to_be_deleted_ids = [
        exp_summary.id for exp_summary in subscribed_exploration_summaries if
        exp_summary.is_private() and
        exp_summary.is_solely_owned_by_user(user_id)
    ]
    exp_services.delete_explorations(
        user_id, explorations_to_be_deleted_ids, force_deletion=True)

    # Release ownership of explorations that are public and are solely owned
    # by the to-be-deleted user.
    explorations_to_release_ownership_ids = [
        exp_summary.id for exp_summary in subscribed_exploration_summaries if
        not exp_summary.is_private() and
        exp_summary.is_solely_owned_by_user(user_id) and
        not exp_summary.community_owned
    ]
    for exp_id in explorations_to_release_ownership_ids:
        rights_manager.release_ownership_of_exploration(
            user_services.get_system_user(), exp_id)

    explorations_to_remove_user_from_ids = [
        exp_summary.id for exp_summary in subscribed_exploration_summaries if
        not exp_summary.is_solely_owned_by_user(user_id) and
        exp_summary.does_user_have_any_role(user_id)
    ]
    for exp_id in explorations_to_remove_user_from_ids:
        rights_manager.deassign_role_for_exploration(
            user_services.get_system_user(), exp_id, user_id)

    # To hard-delete explorations marked as deleted we are using the rights
    # model to retrieve the exploration as the summary model gets hard-deleted
    # while marking the exploration as deleted.
    explorations_rights = (
        rights_manager.get_exploration_rights_where_user_is_owner(user_id))
    explorations_to_be_deleted_ids = [
        exploration_rights.id for exploration_rights
        in explorations_rights if
        exploration_rights.is_private() and
        exploration_rights.is_solely_owned_by_user(user_id)
    ]
    exp_services.delete_explorations(
        user_id, explorations_to_be_deleted_ids, force_deletion=True)

    subscribed_collection_summaries = (
        collection_services.get_collection_summaries_where_user_has_role(
            user_id))

    collections_to_be_deleted_ids = [
        col_summary.id for col_summary in subscribed_collection_summaries if
        col_summary.is_private() and
        col_summary.is_solely_owned_by_user(user_id)
    ]
    collection_services.delete_collections(
        user_id, collections_to_be_deleted_ids, force_deletion=True)

    # Release ownership of collections that are public and are solely owned
    # by the to-be-deleted user.
    collections_to_release_ownership_ids = [
        col_summary.id for col_summary in subscribed_collection_summaries if
        not col_summary.is_private() and
        col_summary.is_solely_owned_by_user(user_id) and
        not col_summary.community_owned
    ]
    for col_id in collections_to_release_ownership_ids:
        rights_manager.release_ownership_of_collection(
            user_services.get_system_user(), col_id)

    collections_to_remove_user_from_ids = [
        col_summary.id for col_summary in subscribed_collection_summaries if
        not col_summary.is_solely_owned_by_user(user_id) and
        col_summary.does_user_have_any_role(user_id)
    ]
    for col_id in collections_to_remove_user_from_ids:
        rights_manager.deassign_role_for_collection(
            user_services.get_system_user(), col_id, user_id)

    # To hard-delete collections marked as deleted we are using the rights
    # model to retrieve the collection as the summary model gets hard-deleted
    # while marking the collection as deleted.
    collection_rights = (
        rights_manager.get_collection_rights_where_user_is_owner(user_id))
    collections_to_be_deleted_ids = [
        collection_rights.id for collection_rights in collection_rights if
        collection_rights.is_private() and
        collection_rights.is_solely_owned_by_user(user_id)
    ]
    collection_services.delete_collections(
        user_id, collections_to_be_deleted_ids, force_deletion=True)

    topic_services.deassign_user_from_all_topics(
        user_services.get_system_user(), user_id)


def _generate_entity_to_pseudonymized_ids_mapping(
    entity_ids: List[str]
) -> Dict[str, str]:
    """Generate mapping from entity IDs to pseudonymous user IDs.

    Args:
        entity_ids: list(str). List of entity IDs for which to generate new
            pseudonymous user IDs. The IDs are of entities (e.g. models in
            config, collection, skill, or suggestion) that were modified
            in some way by the user who is currently being deleted.

    Returns:
        dict(str, str). Mapping between the entity IDs and pseudonymous user
        IDs. For each entity (with distinct ID) we generate a new pseudonymous
        user ID.
    """
    return {
        entity_id: user_models.PseudonymizedUserModel.get_new_id('')
        for entity_id in entity_ids
    }


def _save_pseudonymizable_entity_mappings_to_same_pseudonym(
    pending_deletion_request: wipeout_domain.PendingDeletionRequest,
    entity_category: models.Names,
    entity_ids: List[str]
) -> None:
    """Generate mapping from entity IDs to a single pseudonymized user ID.

    Args:
        pending_deletion_request: PendingDeletionRequest. The pending deletion
            request object to which to save the entity mappings.
        entity_category: models.Names. The category of the models that
            contain the entity IDs.
        entity_ids: list(str). List of entity IDs for which to generate new
            pseudonymous user IDs. The IDs are of entities (e.g. models in
            config, collection, skill, or suggestion) that were modified
            in some way by the user who is currently being deleted.
    """
    if (
            entity_category.value not in
            pending_deletion_request.pseudonymizable_entity_mappings):
        pseudonymized_id = user_models.PseudonymizedUserModel.get_new_id('')
        pending_deletion_request.pseudonymizable_entity_mappings[
            entity_category.value] = {
                entity_id: pseudonymized_id for entity_id in entity_ids
            }
        save_pending_deletion_requests([pending_deletion_request])


def _save_pseudonymizable_entity_mappings_to_different_pseudonyms(
    pending_deletion_request: wipeout_domain.PendingDeletionRequest,
    entity_category: models.Names,
    entity_ids: List[str]
) -> None:
    """Save the entity mappings for some entity category into the pending
    deletion request.

    Args:
        pending_deletion_request: PendingDeletionRequest. The pending deletion
            request object to which to save the entity mappings.
        entity_category: models.Names. The category of the models that
            contain the entity IDs.
        entity_ids: list(str). The IDs for which to generate the mappings.
    """
    # The pseudonymizable_entity_mappings field might have only been partially
    # generated, so we fill in the missing part for this entity category.
    if (
            entity_category.value not in
            pending_deletion_request.pseudonymizable_entity_mappings):
        pending_deletion_request.pseudonymizable_entity_mappings[
            entity_category.value] = (
                _generate_entity_to_pseudonymized_ids_mapping(entity_ids))
        save_pending_deletion_requests([pending_deletion_request])


def _delete_models(user_id: str, module_name: models.Names) -> None:
    """Delete all the models from the given module, for a given user.

    Args:
        user_id: str. The id of the user to be deleted.
        module_name: models.Names. The name of the module containing the models
            that are being deleted.
    """
    for model_class in models.Registry.get_storage_model_classes([module_name]):
        deletion_policy = model_class.get_deletion_policy()
        if deletion_policy == base_models.DELETION_POLICY.DELETE:
            model_class.apply_deletion_policy(user_id)


# The type of the argument 'commit_log_model_class' is Optional[...], because
# when we are dealing with config_model classes we pass None to this argument,
# because we do not have commit_log_model classes for config_model classes.
def _collect_and_save_entity_ids_from_snapshots_and_commits(
    pending_deletion_request: wipeout_domain.PendingDeletionRequest,
    activity_category: models.Names,
    snapshot_metadata_model_classes: List[
        Type[base_models.BaseSnapshotMetadataModel]
    ],
    commit_log_model_class: Optional[Type[base_models.BaseCommitLogEntryModel]],
    commit_log_model_field_name: Optional[str]
) -> Tuple[
    List[base_models.BaseSnapshotMetadataModel],
    List[base_models.BaseCommitLogEntryModel]
]:
    """Collect and save the activity IDs that for the user with user_id.

    Args:
        pending_deletion_request: PendingDeletionRequest. The pending deletion
            request object for which to collect the entity IDs.
        activity_category: models.Names. The category of the models that are
            that contain the entity IDs.
        snapshot_metadata_model_classes: list(class). The snapshot metadata
            model classes that contain the entity IDs.
        commit_log_model_class: class. The metadata model classes that
            contains the entity IDs.
        commit_log_model_field_name: str. The name of the field holding the
            entity ID in the corresponding commit log model.

    Returns:
        (list(BaseSnapshotMetadataModel), list(BaseCommitLogEntryModel)).
        The tuple of snapshot metadata and commit log models.

    Raises:
        Exception. Field name can only be None when commit log model class is
            not provided.
    """
    user_id = pending_deletion_request.user_id

    snapshot_metadata_models: List[base_models.BaseSnapshotMetadataModel] = []
    for snapshot_model_class in snapshot_metadata_model_classes:
        snapshot_metadata_models.extend(snapshot_model_class.query(
            datastore_services.any_of(
                snapshot_model_class.committer_id == user_id,
                snapshot_model_class.commit_cmds_user_ids == user_id,
                snapshot_model_class.content_user_ids == user_id,
            )).fetch())
    snapshot_metadata_ids = set(
        model.get_unversioned_instance_id()
        for model in snapshot_metadata_models)

    commit_log_ids = set()
    commit_log_models: List[base_models.BaseCommitLogEntryModel] = []
    if commit_log_model_class is not None:
        commit_log_models = list(commit_log_model_class.query(
            commit_log_model_class.user_id == user_id
        ).fetch())
        if commit_log_model_field_name is None:
            raise Exception(
                'Field name can only be None when commit log model class is '
                'not provided.'
            )
        commit_log_ids = set(
            getattr(model, commit_log_model_field_name)
            for model in commit_log_models)
        if snapshot_metadata_ids != commit_log_ids:
            logging.error(
                '%s The commit log model \'%s\' and snapshot models %s IDs '
                'differ. Snapshots without commit logs: %s, '
                'commit logs without snapshots: %s.' % (
                    WIPEOUT_LOGS_PREFIX,
                    commit_log_model_class.__name__,
                    [
                        snapshot_metadata_model_class.__name__
                        for snapshot_metadata_model_class
                        in snapshot_metadata_model_classes
                    ],
                    list(snapshot_metadata_ids - commit_log_ids),
                    list(commit_log_ids - snapshot_metadata_ids)
                )
            )
    model_ids = snapshot_metadata_ids | commit_log_ids

    _save_pseudonymizable_entity_mappings_to_different_pseudonyms(
        pending_deletion_request, activity_category, list(model_ids))

    return (snapshot_metadata_models, commit_log_models)


def _pseudonymize_config_models(
    pending_deletion_request: wipeout_domain.PendingDeletionRequest
) -> None:
    """Pseudonymize the config models for the user.

    Args:
        pending_deletion_request: PendingDeletionRequest. The pending deletion
            request object for which to pseudonymize the models.
    """
    snapshot_model_classes = (
        config_models.ConfigPropertySnapshotMetadataModel,
        config_models.PlatformParameterSnapshotMetadataModel)

    snapshot_metadata_models, _ = (
        _collect_and_save_entity_ids_from_snapshots_and_commits(
            pending_deletion_request,
            models.Names.CONFIG,
            list(snapshot_model_classes),
            None,
            None
        )
    )

    @transaction_services.run_in_transaction_wrapper
    def _pseudonymize_models_transactional(
        activity_related_models: List[base_models.BaseModel],
        pseudonymized_id: str
    ) -> None:
        """Pseudonymize user ID fields in the models.

        This function is run in a transaction, with the maximum number of
        activity_related_models being MAX_NUMBER_OF_OPS_IN_TRANSACTION.

        Args:
            activity_related_models: list(BaseModel). Models whose user IDs
                should be pseudonymized.
            pseudonymized_id: str. New pseudonymized user ID to be used for
                the models.
        """
        metadata_models = [
            model for model in activity_related_models
            if isinstance(model, snapshot_model_classes)]
        for metadata_model in metadata_models:
            metadata_model.committer_id = pseudonymized_id
            metadata_model.update_timestamps()

        datastore_services.put_multi(metadata_models)

    config_ids_to_pids = (
        pending_deletion_request.pseudonymizable_entity_mappings[
            models.Names.CONFIG.value])
    for config_id, pseudonymized_id in config_ids_to_pids.items():
        config_related_models = [
            model for model in snapshot_metadata_models
            if model.get_unversioned_instance_id() == config_id]
        for i in range(
                0,
                len(config_related_models),
                feconf.MAX_NUMBER_OF_OPS_IN_TRANSACTION):
            _pseudonymize_models_transactional(
                config_related_models[
                    i:i + feconf.MAX_NUMBER_OF_OPS_IN_TRANSACTION],
                pseudonymized_id
            )


def _pseudonymize_activity_models_without_associated_rights_models(
    pending_deletion_request: wipeout_domain.PendingDeletionRequest,
    activity_category: models.Names,
    snapshot_model_class: Type[base_models.BaseSnapshotMetadataModel],
    commit_log_model_class: Type[base_models.BaseCommitLogEntryModel],
    commit_log_model_field_name: str
) -> None:
    """Collect the activity IDs that for the user with user_id. Verify that each
    snapshot has corresponding commit log.

    Activity models are models that have a main VersionedModel,
    CommitLogEntryModel, and other additional models that mostly use the same ID
    as the main model (e.g. collection, exploration, question, skill, story,
    topic). Activity models with associated rights models, e.g. models in
    collections, explorations, and topics, should not be handled by this method
    but with _pseudonymize_activity_models_with_associated_rights_models.

    Args:
        pending_deletion_request: PendingDeletionRequest. The pending deletion
            request object for which to pseudonymize the models.
        activity_category: models.Names. The category of the models that are
            being pseudonymized.
        snapshot_model_class: class. The metadata model class that is being
            pseudonymized.
        commit_log_model_class: class. The commit log model class that is being
            pseudonymized.
        commit_log_model_field_name: str. The name of the field holding the
            activity ID in the corresponding commit log model.
    """
    snapshot_metadata_models, commit_log_models = (
        _collect_and_save_entity_ids_from_snapshots_and_commits(
            pending_deletion_request,
            activity_category,
            [snapshot_model_class],
            commit_log_model_class,
            commit_log_model_field_name
        )
    )

    @transaction_services.run_in_transaction_wrapper
    def _pseudonymize_models_transactional(
        activity_related_models: List[base_models.BaseModel],
        pseudonymized_id: str
    ) -> None:
        """Pseudonymize user ID fields in the models.

        This function is run in a transaction, with the maximum number of
        activity_related_models being MAX_NUMBER_OF_OPS_IN_TRANSACTION.

        Args:
            activity_related_models: list(BaseModel). Models whose user IDs
                should be pseudonymized.
            pseudonymized_id: str. New pseudonymized user ID to be used for
                the models.
        """
        metadata_models = [
            model for model in activity_related_models
            if isinstance(model, snapshot_model_class)]
        for metadata_model in metadata_models:
            metadata_model.committer_id = pseudonymized_id
            metadata_model.update_timestamps()

        commit_log_models = [
            model for model in activity_related_models
            if isinstance(model, commit_log_model_class)]
        for commit_log_model in commit_log_models:
            commit_log_model.user_id = pseudonymized_id
            commit_log_model.update_timestamps()
        all_models: List[base_models.BaseModel] = []
        for metadata_model in metadata_models:
            all_models.append(metadata_model)
        for commit_log_model in commit_log_models:
            all_models.append(commit_log_model)
        datastore_services.put_multi(all_models)

    activity_ids_to_pids = (
        pending_deletion_request.pseudonymizable_entity_mappings[
            activity_category.value])
    for activity_id, pseudonymized_id in activity_ids_to_pids.items():
        activity_related_models: List[base_models.BaseModel] = [
            model for model in snapshot_metadata_models
            if model.get_unversioned_instance_id() == activity_id
        ]
        for model in commit_log_models:
            if getattr(model, commit_log_model_field_name) == activity_id:
                activity_related_models.append(model)
        for i in range(
                0,
                len(activity_related_models),
                feconf.MAX_NUMBER_OF_OPS_IN_TRANSACTION):
            _pseudonymize_models_transactional(
                activity_related_models[
                    i:i + feconf.MAX_NUMBER_OF_OPS_IN_TRANSACTION],
                pseudonymized_id)


def _pseudonymize_activity_models_with_associated_rights_models(
    pending_deletion_request: wipeout_domain.PendingDeletionRequest,
    activity_category: models.Names,
    snapshot_metadata_model_class: Type[base_models.BaseSnapshotMetadataModel],
    rights_snapshot_metadata_model_class: Type[
        base_models.BaseSnapshotMetadataModel
    ],
    rights_snapshot_content_model_class: Type[
        base_models.BaseSnapshotContentModel
    ],
    commit_log_model_class: Type[base_models.BaseCommitLogEntryModel],
    commit_log_model_field_name: str,
    allowed_commands: List[feconf.ValidCmdDict],
    rights_user_id_fields: List[str]
) -> None:
    """Pseudonymize the activity models with associated rights models for the
    user with user_id.

    Args:
        pending_deletion_request: PendingDeletionRequest. The pending deletion
            request object to be saved in the datastore.
        activity_category: models.Names. The category of the models that are
            being pseudonymized.
        snapshot_metadata_model_class:
            CollectionSnapshotMetadataModel|ExplorationSnapshotMetadataModel.
            The snapshot metadata model class.
        rights_snapshot_metadata_model_class:
            BaseSnapshotMetadataModel. The rights snapshot metadata model class.
        rights_snapshot_content_model_class:
            BaseSnapshotContentModel. The rights snapshot content model class.
        commit_log_model_class:
            CollectionCommitLogEntryModel|ExplorationCommitLogEntryModel.
            The commit log model class.
        commit_log_model_field_name: str. The name of the field holding the
            activity id in the corresponding commit log model.
        allowed_commands: list(dict). The commands that are allowed for the
            activity commits.
        rights_user_id_fields: list(str). The names of user ID fields of
            the activity rights model.
    """
    user_id = pending_deletion_request.user_id

    snapshot_metadata_models, commit_log_models = (
        _collect_and_save_entity_ids_from_snapshots_and_commits(
            pending_deletion_request,
            activity_category,
            [
                snapshot_metadata_model_class,
                rights_snapshot_metadata_model_class
            ],
            commit_log_model_class,
            commit_log_model_field_name
        )
    )

    @transaction_services.run_in_transaction_wrapper
    def _pseudonymize_models_transactional(
        activity_related_models: List[base_models.BaseModel],
        pseudonymized_id: str
    ) -> None:
        """Pseudonymize user ID fields in the models.

        This function is run in a transaction, with the maximum number of
        activity_related_models being MAX_NUMBER_OF_OPS_IN_TRANSACTION.

        Args:
            activity_related_models: list(BaseModel). Models whose user IDs
                should be pseudonymized.
            pseudonymized_id: str. New pseudonymized user ID to be used for
                the models.
        """
        pseudonymized_username = user_services.get_pseudonymous_username(
            pseudonymized_id)

        snapshot_metadata_models = [
            model for model in activity_related_models
            if isinstance(model, snapshot_metadata_model_class)]
        for snapshot_metadata_model in snapshot_metadata_models:
            if user_id == snapshot_metadata_model.committer_id:
                snapshot_metadata_model.committer_id = pseudonymized_id
            snapshot_metadata_model.update_timestamps()

        rights_snapshot_metadata_models = [
            model for model in activity_related_models
            if isinstance(model, rights_snapshot_metadata_model_class)]
        for rights_snapshot_metadata_model in rights_snapshot_metadata_models:
            for commit_cmd in rights_snapshot_metadata_model.commit_cmds:
                user_id_attribute_names = next(
                    cmd['user_id_attribute_names']
                    for cmd in allowed_commands
                    if cmd['name'] == commit_cmd['cmd']
                )
                for user_id_attribute_name in user_id_attribute_names:
                    if commit_cmd[user_id_attribute_name] == user_id:
                        commit_cmd[user_id_attribute_name] = pseudonymized_id

            assign_commit_message_match = re.match(
                rights_domain.ASSIGN_ROLE_COMMIT_MESSAGE_REGEX,
                rights_snapshot_metadata_model.commit_message)
            if assign_commit_message_match:
                rights_snapshot_metadata_model.commit_message = (
                    rights_domain.ASSIGN_ROLE_COMMIT_MESSAGE_TEMPLATE % (
                        pseudonymized_username,
                        assign_commit_message_match.group(2),
                        assign_commit_message_match.group(3),
                    )
                )
            deassign_commit_message_match = re.match(
                rights_domain.DEASSIGN_ROLE_COMMIT_MESSAGE_REGEX,
                rights_snapshot_metadata_model.commit_message)
            if deassign_commit_message_match:
                rights_snapshot_metadata_model.commit_message = (
                    rights_domain.DEASSIGN_ROLE_COMMIT_MESSAGE_TEMPLATE % (
                        pseudonymized_username,
                        deassign_commit_message_match.group(2),
                    )
                )

            rights_snapshot_metadata_model.content_user_ids = [
                pseudonymized_id if model_user_id == user_id else model_user_id
                for model_user_id in
                rights_snapshot_metadata_model.content_user_ids
            ]
            rights_snapshot_metadata_model.commit_cmds_user_ids = [
                pseudonymized_id if model_user_id == user_id else model_user_id
                for model_user_id in
                rights_snapshot_metadata_model.commit_cmds_user_ids
            ]
            if user_id == rights_snapshot_metadata_model.committer_id:
                rights_snapshot_metadata_model.committer_id = pseudonymized_id
            rights_snapshot_metadata_model.update_timestamps()

        rights_snapshot_content_models = [
            model for model in activity_related_models
            if isinstance(model, rights_snapshot_content_model_class)]
        for rights_snapshot_content_model in rights_snapshot_content_models:
            model_dict = rights_snapshot_content_model.content
            for field_name in rights_user_id_fields:
                model_dict[field_name] = [
                    pseudonymized_id if field_id == user_id else field_id
                    for field_id in model_dict[field_name]
                ]
            rights_snapshot_content_model.content = model_dict
            rights_snapshot_content_model.update_timestamps()

        commit_log_models = [
            model for model in activity_related_models
            if isinstance(model, commit_log_model_class)]
        for commit_log_model in commit_log_models:
            commit_log_model.user_id = pseudonymized_id
            commit_log_model.update_timestamps()
        all_models: List[base_models.BaseModel] = []
        for snapshot_metadata_model in (
            snapshot_metadata_models +
            rights_snapshot_metadata_models
        ):
            all_models.append(snapshot_metadata_model)
        for snapshot_content_model in rights_snapshot_content_models:
            all_models.append(snapshot_content_model)
        for commit_log_model in commit_log_models:
            all_models.append(commit_log_model)
        datastore_services.put_multi(all_models)

    activity_ids_to_pids = (
        pending_deletion_request.pseudonymizable_entity_mappings[
            activity_category.value])
    for activity_id, pseudonymized_id in activity_ids_to_pids.items():
        activity_related_snapshot_metadata_models = [
            model for model in snapshot_metadata_models
            if model.get_unversioned_instance_id() == activity_id
        ]

        activity_related_rights_snapshots_ids = [
            model.id for model in activity_related_snapshot_metadata_models
            if isinstance(model, rights_snapshot_metadata_model_class)]
        activity_related_snapshot_content_models = (
            rights_snapshot_content_model_class.get_multi(
                activity_related_rights_snapshots_ids, include_deleted=True
            )
        )

        activity_related_models: List[base_models.BaseModel] = [
            model for model in commit_log_models
            if getattr(model, commit_log_model_field_name) == activity_id
        ]
        for snapshot_content_model in activity_related_snapshot_content_models:
            # Here, we assert that snapshot_content_model is never going to
            # be a None value, because above we are fetching snapshot_models
            # only for those ids that belong to already existing models.
            assert snapshot_content_model is not None
            activity_related_models.append(snapshot_content_model)
        for metadata_model in activity_related_snapshot_metadata_models:
            activity_related_models.append(metadata_model)

        for i in range(
                0,
                len(activity_related_models),
                feconf.MAX_NUMBER_OF_OPS_IN_TRANSACTION):
            _pseudonymize_models_transactional(
                activity_related_models[
                    i:i + feconf.MAX_NUMBER_OF_OPS_IN_TRANSACTION],
                pseudonymized_id
            )


def _remove_user_id_from_contributors_in_summary_models(
    user_id: str,
    summary_model_class: Union[
        Type[collection_models.CollectionSummaryModel],
        Type[exp_models.ExpSummaryModel]
    ]
) -> None:
    """Remove the user ID from contributor_ids and contributor_summary
    fields in relevant summary models.

    Args:
        user_id: str. The user ID that should be removed.
        summary_model_class: CollectionSummaryModel|ExpSummaryModel. Class of
            the summary model from which should the user ID be removed.
    """
    related_summary_models: Sequence[
        Union[
            collection_models.CollectionSummaryModel,
            exp_models.ExpSummaryModel
        ]
    ] = summary_model_class.query(
        summary_model_class.contributor_ids == user_id
    ).fetch()

    @transaction_services.run_in_transaction_wrapper
    def _remove_user_id_from_models_transactional(
        summary_models: List[base_models.BaseModel]
    ) -> None:
        """Remove the user ID from contributor_ids and contributor_summary
        fields.

        This function is run in a transaction, with the maximum number of
        summary_models being MAX_NUMBER_OF_OPS_IN_TRANSACTION.

        Args:
            summary_models: list(BaseModel). Models from which should
                the user ID be removed.
        """
        for summary_model in related_summary_models:
            summary_model.contributor_ids = [
                contributor_id for contributor_id in
                summary_model.contributor_ids if contributor_id != user_id
            ]
            if user_id in summary_model.contributors_summary:
                del summary_model.contributors_summary[user_id]

        summary_model_class.update_timestamps_multi(summary_models)
        datastore_services.put_multi(summary_models)

    for i in range(
            0,
            len(related_summary_models),
            feconf.MAX_NUMBER_OF_OPS_IN_TRANSACTION):
        _remove_user_id_from_models_transactional(
            related_summary_models[
                i:i + feconf.MAX_NUMBER_OF_OPS_IN_TRANSACTION])


def _pseudonymize_app_feedback_report_models(
    pending_deletion_request: wipeout_domain.PendingDeletionRequest
) -> None:
    """Pseudonymize the app feedback report models for the user with user_id,
    if they scrubbed a feedback report. If the user scrubs multiple reports,
    they will be given the same pseudonym for each model entity.

    Args:
        pending_deletion_request: PendingDeletionRequest. The pending deletion
            request object to be saved in the datastore.
    """
    model_class = app_feedback_report_models.AppFeedbackReportModel
    user_id = pending_deletion_request.user_id

    feedback_report_models: Sequence[
        app_feedback_report_models.AppFeedbackReportModel
    ] = model_class.query(
        model_class.scrubbed_by == user_id).fetch()
    report_ids = set(model.id for model in feedback_report_models)

    # Fill in any missing keys in the category's
    # pseudonymizable_entity_mappings, using the same pseudonym for each entity
    # so that a user will have the same pseudonymized ID for each entity
    # referencing them.
    entity_category = models.Names.APP_FEEDBACK_REPORT
    _save_pseudonymizable_entity_mappings_to_same_pseudonym(
        pending_deletion_request, entity_category, list(report_ids))

    @transaction_services.run_in_transaction_wrapper
    def _pseudonymize_models_transactional(
        feedback_report_models: List[
            app_feedback_report_models.AppFeedbackReportModel
        ]
    ) -> None:
        """Pseudonymize user ID fields in the models.

        This function is run in a transaction, with the maximum number of
        feedback_report_models being MAX_NUMBER_OF_OPS_IN_TRANSACTION.

        Args:
            feedback_report_models: list(FeedbackReportModel). The models with a
                user ID in the 'scrubbed_by' field that we want to pseudonymize.
        """
        for report_model in feedback_report_models:
            report_model.scrubbed_by = (
                report_ids_to_pids[report_model.id])
        model_class.update_timestamps_multi(feedback_report_models)
        model_class.put_multi(feedback_report_models)

    report_ids_to_pids = (
        pending_deletion_request.pseudonymizable_entity_mappings[
            models.Names.APP_FEEDBACK_REPORT.value])

    for i in range(
            0, len(feedback_report_models),
            feconf.MAX_NUMBER_OF_OPS_IN_TRANSACTION):
        _pseudonymize_models_transactional(
            feedback_report_models[
                i:i + feconf.MAX_NUMBER_OF_OPS_IN_TRANSACTION])


def _pseudonymize_feedback_models(
    pending_deletion_request: wipeout_domain.PendingDeletionRequest
) -> None:
    """Pseudonymize the feedback models for the user with user_id.

    Args:
        pending_deletion_request: PendingDeletionRequest. The pending deletion
            request object to be saved in the datastore.
    """
    user_id = pending_deletion_request.user_id

    # We want to preserve the same pseudonymous user ID on all the models
    # related to one feedback thread. So we collect all the users' feedback
    # thread models, feedback thread message models, and suggestion models; then
    # for each collection (e.g. a suggestion thread with a few messages) of
    # these models we generate a pseudonymous user ID and replace the user ID
    # with that pseudonymous user ID in all the models.
    feedback_thread_model_class = feedback_models.GeneralFeedbackThreadModel
    feedback_thread_models: Sequence[
        feedback_models.GeneralFeedbackThreadModel
    ] = feedback_thread_model_class.query(
        datastore_services.any_of(
            feedback_thread_model_class.original_author_id == user_id,
            feedback_thread_model_class.last_nonempty_message_author_id == (
                user_id)
        )).fetch()
    feedback_ids = set(model.id for model in feedback_thread_models)

    feedback_message_model_class = feedback_models.GeneralFeedbackMessageModel
    feedback_message_models: Sequence[
        feedback_models.GeneralFeedbackMessageModel
    ] = feedback_message_model_class.query(
        feedback_message_model_class.author_id == user_id
    ).fetch()
    feedback_ids |= set(model.thread_id for model in feedback_message_models)

    suggestion_model_class = suggestion_models.GeneralSuggestionModel
    general_suggestion_models: Sequence[
        suggestion_models.GeneralSuggestionModel
    ] = suggestion_model_class.query(
        datastore_services.any_of(
            suggestion_model_class.author_id == user_id,
            suggestion_model_class.final_reviewer_id == user_id
        )).fetch()
    feedback_ids |= set(model.id for model in general_suggestion_models)

    _save_pseudonymizable_entity_mappings_to_different_pseudonyms(
        pending_deletion_request, models.Names.FEEDBACK, list(feedback_ids))

    @transaction_services.run_in_transaction_wrapper
    def _pseudonymize_models_transactional(
        feedback_related_models: List[base_models.BaseModel],
        pseudonymized_id: str
    ) -> None:
        """Pseudonymize user ID fields in the models.

        This function is run in a transaction, with the maximum number of
        feedback_related_models being MAX_NUMBER_OF_OPS_IN_TRANSACTION.

        Args:
            feedback_related_models: list(BaseModel). Models whose user IDs
                should be pseudonymized.
            pseudonymized_id: str. New pseudonymized user ID to be used for
                the models.
        """
        feedback_thread_models = [
            model for model in feedback_related_models
            if isinstance(model, feedback_thread_model_class)]
        for feedback_thread_model in feedback_thread_models:
            if feedback_thread_model.original_author_id == user_id:
                feedback_thread_model.original_author_id = pseudonymized_id
            if feedback_thread_model.last_nonempty_message_author_id == user_id:
                feedback_thread_model.last_nonempty_message_author_id = (
                    pseudonymized_id)
            feedback_thread_model.update_timestamps()

        feedback_message_models = [
            model for model in feedback_related_models
            if isinstance(model, feedback_message_model_class)]
        for feedback_message_model in feedback_message_models:
            feedback_message_model.author_id = pseudonymized_id
            feedback_message_model.update_timestamps()

        general_suggestion_models = [
            model for model in feedback_related_models
            if isinstance(model, suggestion_model_class)]
        for general_suggestion_model in general_suggestion_models:
            if general_suggestion_model.author_id == user_id:
                general_suggestion_model.author_id = pseudonymized_id
            if general_suggestion_model.final_reviewer_id == user_id:
                general_suggestion_model.final_reviewer_id = pseudonymized_id
            general_suggestion_model.update_timestamps()
        all_models: List[base_models.BaseModel] = []
        for feedback_thread_model in feedback_thread_models:
            all_models.append(feedback_thread_model)
        for feedback_message_model in feedback_message_models:
            all_models.append(feedback_message_model)
        for general_suggestion_model in general_suggestion_models:
            all_models.append(general_suggestion_model)
        datastore_services.put_multi(all_models)

    feedback_ids_to_pids = (
        pending_deletion_request.pseudonymizable_entity_mappings[
            models.Names.FEEDBACK.value])
    for feedback_id, pseudonymized_id in feedback_ids_to_pids.items():
        feedback_related_models: List[base_models.BaseModel] = [
            model for model in feedback_thread_models
            if model.id == feedback_id
        ]
        for feedback_model in feedback_message_models:
            if feedback_model.thread_id == feedback_id:
                feedback_related_models.append(feedback_model)
        for suggestion_model in general_suggestion_models:
            if suggestion_model.id == feedback_id:
                feedback_related_models.append(suggestion_model)
        for i in range(
                0,
                len(feedback_related_models),
                feconf.MAX_NUMBER_OF_OPS_IN_TRANSACTION):
            _pseudonymize_models_transactional(
                feedback_related_models[
                    i:i + feconf.MAX_NUMBER_OF_OPS_IN_TRANSACTION],
                pseudonymized_id)


def _pseudonymize_blog_post_models(
    pending_deletion_request: wipeout_domain.PendingDeletionRequest
) -> None:
    """Pseudonymizes the blog post models for the user with user_id.
       Also removes the user-id from the list of editor ids from the
       blog post rights model.

    Args:
        pending_deletion_request: PendingDeletionRequest. The pending
            deletion request object to be saved in the datastore.
    """
    user_id = pending_deletion_request.user_id

    # We want to preserve the same pseudonymous user ID on all the models
    # related to one blog post. So we collect all the users' blog
    # post models and blog post summary models then
    # we generate a pseudonymous user ID and replace the user ID
    # with that pseudonymous user ID in all the models.
    blog_post_model_class = blog_models.BlogPostModel
    blog_post_models_list: Sequence[
        blog_models.BlogPostModel
    ] = blog_post_model_class.query(
        blog_post_model_class.author_id == user_id
    ).fetch()
    blog_related_model_ids = {model.id for model in blog_post_models_list}

    blog_post_summary_model_class = blog_models.BlogPostSummaryModel
    blog_post_summary_models: Sequence[
        blog_models.BlogPostSummaryModel
    ] = blog_post_summary_model_class.query(
        blog_post_summary_model_class.author_id == user_id
    ).fetch()
    blog_related_model_ids |= {model.id for model in blog_post_summary_models}

    blog_author_details_model_class = blog_models.BlogAuthorDetailsModel
    blog_author_details_model = blog_author_details_model_class.get_by_author(
        user_id)
    if blog_author_details_model is not None:
        blog_related_model_ids |= {blog_author_details_model.id}

    _save_pseudonymizable_entity_mappings_to_different_pseudonyms(
        pending_deletion_request,
        models.Names.BLOG,
        list(blog_related_model_ids)
    )

    # We want to remove the user ID from the list of editor ids on all the
    # blog post rights models related to the user.
    blog_models.BlogPostRightsModel.deassign_user_from_all_blog_posts(user_id)

    @transaction_services.run_in_transaction_wrapper
    def _pseudonymize_models_transactional(
        blog_posts_related_models: List[base_models.BaseModel],
        pseudonymized_id: str
    ) -> None:
        """Pseudonymize user ID fields in the models.

        This function is run in a transaction, with the maximum number of
        blog_posts_related_models being MAX_NUMBER_OF_OPS_IN_TRANSACTION.

        Args:
            blog_posts_related_models: list(BaseModel). Models whose user IDs
                should be pseudonymized.
            pseudonymized_id: str. New pseudonymized user ID to be used for
                the models.
        """
        blog_post_models_list: List[
            Union[
                blog_models.BlogPostModel,
                blog_models.BlogPostSummaryModel,
                blog_models.BlogAuthorDetailsModel
            ]
        ] = [
            model for model in blog_posts_related_models
            if isinstance(model, blog_post_model_class)]
        for blog_post_model in blog_post_models_list:
            if blog_post_model.author_id == user_id:
                blog_post_model.author_id = pseudonymized_id
                blog_post_model.update_timestamps()

        blog_post_summary_models_list: List[
            Union[
                blog_models.BlogPostModel,
                blog_models.BlogPostSummaryModel,
                blog_models.BlogAuthorDetailsModel
            ]
        ] = [
            model for model in blog_posts_related_models
            if isinstance(model, blog_post_summary_model_class)]
        for blog_post_summary in blog_post_summary_models_list:
            if blog_post_summary.author_id == user_id:
                blog_post_summary.author_id = pseudonymized_id
                blog_post_summary.update_timestamps()
        all_models: List[
            Union[
                blog_models.BlogPostModel,
                blog_models.BlogPostSummaryModel,
                blog_models.BlogAuthorDetailsModel
            ]
        ] = blog_post_models_list + blog_post_summary_models_list

        for model in blog_posts_related_models:
            if isinstance(model, blog_author_details_model_class):
                if model.author_id == user_id:
                    model.author_id = pseudonymized_id
                    model.update_timestamps()
                    all_models.append(model)
                    break

        datastore_services.put_multi(all_models)

    blog_post_ids_to_pids = (
        pending_deletion_request.pseudonymizable_entity_mappings[
            models.Names.BLOG.value])
    for blog_related_ids, pseudonymized_id in blog_post_ids_to_pids.items():
        blog_posts_related_models = [
            model for model in itertools.chain(
                blog_post_models_list,
                blog_post_summary_models,
                [blog_author_details_model]
            )
            if model is not None and model.id == blog_related_ids
        ]
        transaction_slices = utils.grouper(
            blog_posts_related_models,
            feconf.MAX_NUMBER_OF_OPS_IN_TRANSACTION)
        for transaction_slice in transaction_slices:
            _pseudonymize_models_transactional(
                [m for m in transaction_slice if m is not None],
                pseudonymized_id)


def _pseudonymize_version_history_models(
    pending_deletion_request: wipeout_domain.PendingDeletionRequest
) -> None:
    """Pseudonymizes the version history models for the user with the given
    user_id.

    Args:
        pending_deletion_request: PendingDeletionRequest. The pending
            deletion request object to be saved in the datastore.
    """
    user_id = pending_deletion_request.user_id

    version_history_model_class = exp_models.ExplorationVersionHistoryModel
    version_history_models: Sequence[
        exp_models.ExplorationVersionHistoryModel
    ] = version_history_model_class.query(
        user_id == version_history_model_class.committer_ids
    ).fetch()

    @transaction_services.run_in_transaction_wrapper
    def _pseudonymize_models_transactional(
        version_history_models: List[exp_models.ExplorationVersionHistoryModel],
        exp_ids_to_pids: Dict[str, str]
    ) -> None:
        """Pseudonymize user ID fields in the models.

        This function is run in a transaction, with the maximum number of
        version_history_models being MAX_NUMBER_OF_OPS_IN_TRANSACTION.

        Args:
            version_history_models: list(ExplorationVersionHistoryModel). Models
                whose user IDs should be pseudonymized.
            exp_ids_to_pids: dict(str, str). A mapping of exploration ids to
                pseudonymous ids.
        """
        for model in version_history_models:
            # Pseudonymize user id from state_version_history.
            for state_name in model.state_version_history:
                state_version_history = (
                    model.state_version_history[state_name])
                if state_version_history['committer_id'] == user_id:
                    state_version_history['committer_id'] = (
                        exp_ids_to_pids[model.exploration_id])

            # Pseudonymize user id from metadata_last_edited_committer_id.
            if model.metadata_last_edited_committer_id == user_id:
                model.metadata_last_edited_committer_id = (
                    exp_ids_to_pids[model.exploration_id])

            # Pseudonymize user id from committer_ids.
            for idx, committer_id in enumerate(model.committer_ids):
                if committer_id == user_id:
                    model.committer_ids[idx] = (
                        exp_ids_to_pids[model.exploration_id])

        version_history_model_class.update_timestamps_multi(
            version_history_models)
        version_history_model_class.put_multi(version_history_models)

    exp_ids_to_pids = (
        pending_deletion_request.pseudonymizable_entity_mappings[
            models.Names.EXPLORATION.value])

    for i in range(
            0,
            len(version_history_models),
            feconf.MAX_NUMBER_OF_OPS_IN_TRANSACTION
    ):
        _pseudonymize_models_transactional(
            version_history_models[
                i:i + feconf.MAX_NUMBER_OF_OPS_IN_TRANSACTION],
            exp_ids_to_pids)<|MERGE_RESOLUTION|>--- conflicted
+++ resolved
@@ -489,11 +489,7 @@
     _delete_models(user_id, models.Names.LEARNER_GROUP)
 
 
-<<<<<<< HEAD
-def _verify_profile_picture_is_deleted(username: str) -> bool:
-=======
 def _verify_profile_picture_is_deleted(username: Optional[str]) -> bool:
->>>>>>> a0458602
     """Verify that the profile picture is deleted.
 
     Args:
@@ -507,12 +503,6 @@
     fs = fs_services.GcsFileSystem(feconf.ENTITY_TYPE_USER, username)
     filename_png = 'profile_picture.png'
     filename_webp = 'profile_picture.webp'
-<<<<<<< HEAD
-    if fs.isfile(filename_png) or fs.isfile(filename_webp):
-        logging.error(
-            'Profile picture is not deleted of user having '
-            'username %s.' % (username)
-=======
     if fs.isfile(filename_png):
         logging.error(
             '%s Profile picture having png is not deleted for user having '
@@ -523,7 +513,6 @@
         logging.error(
             '%s Profile picture having webp is not deleted for user having '
             'username %s.' % (WIPEOUT_LOGS_PREFIX, username)
->>>>>>> a0458602
         )
         return False
     return True
