# Copyright 2020 The Oppia Authors. All Rights Reserved.
#
# Licensed under the Apache License, Version 2.0 (the "License");
# you may not use this file except in compliance with the License.
# You may obtain a copy of the License at
#
#      http://www.apache.org/licenses/LICENSE-2.0
#
# Unless required by applicable law or agreed to in writing, software
# distributed under the License is distributed on an "AS-IS" BASIS,
# WITHOUT WARRANTIES OR CONDITIONS OF ANY KIND, either express or implied.
# See the License for the specific language governing permissions and
# limitations under the License.

"""Service for handling the user deletion process."""

from __future__ import annotations

import datetime
import itertools
import logging
import re

from core import feconf
from core import utils
from core.domain import auth_services
from core.domain import collection_services
from core.domain import email_manager
from core.domain import exp_fetchers
from core.domain import exp_services
from core.domain import rights_domain
from core.domain import rights_manager
from core.domain import taskqueue_services
from core.domain import topic_services
from core.domain import user_services
from core.domain import wipeout_domain
from core.platform import models

from typing import Dict, List, Optional, Sequence, Tuple, Type, Union
from typing_extensions import Final

MYPY = False
if MYPY:  # pragma: no cover
    from mypy_imports import app_feedback_report_models
    from mypy_imports import base_models
    from mypy_imports import blog_models
    from mypy_imports import bulk_email_services
    from mypy_imports import collection_models
    from mypy_imports import config_models
    from mypy_imports import datastore_services
    from mypy_imports import exp_models
    from mypy_imports import feedback_models
    from mypy_imports import question_models
    from mypy_imports import skill_models
    from mypy_imports import story_models
    from mypy_imports import subtopic_models
    from mypy_imports import suggestion_models
    from mypy_imports import topic_models
    from mypy_imports import transaction_services
    from mypy_imports import user_models

(
    app_feedback_report_models, base_models, blog_models,
    collection_models, config_models, exp_models, feedback_models,
    question_models, skill_models, story_models, subtopic_models,
    suggestion_models, topic_models, user_models
) = models.Registry.import_models([
    models.Names.APP_FEEDBACK_REPORT, models.Names.BASE_MODEL,
    models.Names.BLOG, models.Names.COLLECTION, models.Names.CONFIG,
    models.Names.EXPLORATION, models.Names.FEEDBACK, models.Names.QUESTION,
    models.Names.SKILL, models.Names.STORY, models.Names.SUBTOPIC,
    models.Names.SUGGESTION, models.Names.TOPIC, models.Names.USER,
])

datastore_services = models.Registry.import_datastore_services()
transaction_services = models.Registry.import_transaction_services()
bulk_email_services = models.Registry.import_bulk_email_services()


WIPEOUT_LOGS_PREFIX: Final = '[WIPEOUT]'
PERIOD_AFTER_WHICH_USERNAME_CANNOT_BE_REUSED: Final = (
    datetime.timedelta(weeks=1)
)


def get_pending_deletion_request(
    user_id: str
) -> wipeout_domain.PendingDeletionRequest:
    """Return the pending deletion request.

    Args:
        user_id: str. The unique ID of the user.

    Returns:
        PendingDeletionRequest. The pending deletion request domain object.
    """
    pending_deletion_request_model = (
        user_models.PendingDeletionRequestModel.get_by_id(user_id))
    return wipeout_domain.PendingDeletionRequest(
        pending_deletion_request_model.id,
        pending_deletion_request_model.email,
        pending_deletion_request_model.normalized_long_term_username,
        pending_deletion_request_model.deletion_complete,
        pending_deletion_request_model.pseudonymizable_entity_mappings
    )


def get_number_of_pending_deletion_requests() -> int:
    """Get number of pending deletion request.

    Returns:
        int. The number of pending deletion requests.
    """
    return user_models.PendingDeletionRequestModel.query().count()


def save_pending_deletion_requests(
    pending_deletion_requests: List[wipeout_domain.PendingDeletionRequest]
) -> None:
    """Save a list of pending deletion request domain objects as
    PendingDeletionRequestModel entities in the datastore.

    Args:
        pending_deletion_requests: list(PendingDeletionRequest). List of pending
            deletion request objects to be saved in the datastore.
    """
    user_ids = [request.user_id for request in pending_deletion_requests]
    pending_deletion_request_models = (
        user_models.PendingDeletionRequestModel.get_multi(
            user_ids, include_deleted=True)
    )
    final_pending_deletion_request_models = []
    for deletion_request_model, deletion_request in zip(
            pending_deletion_request_models, pending_deletion_requests):
        deletion_request.validate()
        deletion_request_dict = {
            'email': deletion_request.email,
            'normalized_long_term_username': (
                deletion_request.normalized_long_term_username),
            'deletion_complete': deletion_request.deletion_complete,
            'pseudonymizable_entity_mappings': (
                deletion_request.pseudonymizable_entity_mappings)
        }
        if deletion_request_model is not None:
            deletion_request_model.populate(**deletion_request_dict)
        else:
            deletion_request_dict['id'] = deletion_request.user_id
            deletion_request_model = user_models.PendingDeletionRequestModel(
                **deletion_request_dict
            )
        final_pending_deletion_request_models.append(deletion_request_model)

    user_models.PendingDeletionRequestModel.update_timestamps_multi(
        final_pending_deletion_request_models)
    user_models.PendingDeletionRequestModel.put_multi(
        final_pending_deletion_request_models)


def pre_delete_user(user_id: str) -> None:
    """Prepare user for the full deletion.
        1. Mark all the activities that are private and solely owned by the user
           being deleted as deleted.
        2. Disable all the email preferences.
        3. Mark the user as to be deleted.
        4. Create PendingDeletionRequestModel for the user.

    Args:
        user_id: str. The id of the user to be deleted. If the user_id
            corresponds to a profile user then only that profile is deleted.
            For a full user, all of its associated profile users are deleted
            too.

    Raises:
        Exception. No data available for when the user was created on.
    """
    pending_deletion_requests = []
    user_settings = user_services.get_user_settings(user_id, strict=True)

    linked_profile_user_ids = [
        user.user_id for user in
        user_services.get_all_profiles_auth_details_by_parent_user_id(user_id)
    ]
    profile_users_settings_list = user_services.get_users_settings(
        linked_profile_user_ids, strict=True)
    for profile_user_settings in profile_users_settings_list:
        profile_id = profile_user_settings.user_id
        user_services.mark_user_for_deletion(profile_id)
        pending_deletion_requests.append(
            wipeout_domain.PendingDeletionRequest.create_default(
                profile_id,
                profile_user_settings.email
            )
        )
    if feconf.ROLE_ID_MOBILE_LEARNER not in user_settings.roles:
        taskqueue_services.defer(
            taskqueue_services.FUNCTION_ID_REMOVE_USER_FROM_RIGHTS_MODELS,
            taskqueue_services.QUEUE_NAME_ONE_OFF_JOBS,
            user_id,
        )
        # Set all the user's email preferences to False in order to disable all
        # ordinary emails that could be sent to the users.
        user_services.update_email_preferences(
            user_id, False, False, False, False)
        bulk_email_services.permanently_delete_user_from_list(
            user_settings.email)

    user_services.mark_user_for_deletion(user_id)

    date_now = datetime.datetime.utcnow()
    date_before_which_username_should_be_saved = (
        date_now - PERIOD_AFTER_WHICH_USERNAME_CANNOT_BE_REUSED)
    if user_settings.created_on is None:
        raise Exception(
            'No data available for when the user was created on.'
        )
    normalized_long_term_username = (
        user_settings.normalized_username
        if user_settings.created_on < date_before_which_username_should_be_saved
        else None
    )
    pending_deletion_requests.append(
        wipeout_domain.PendingDeletionRequest.create_default(
            user_id,
            user_settings.email,
            normalized_long_term_username=normalized_long_term_username
        )
    )

    save_pending_deletion_requests(pending_deletion_requests)


def delete_users_pending_to_be_deleted() -> None:
    """Taskqueue service method for deleting users that are pending
    to be deleted. Once these users are deleted, the job results
    will be mailed to the admin.
    """
    pending_deletion_request_models: Sequence[
        user_models.PendingDeletionRequestModel
    ] = (
        user_models.PendingDeletionRequestModel.query().fetch())
    if len(pending_deletion_request_models) == 0:
        return

    email_message = 'Results of the User Deletion Cron Job'
    for request_model in pending_deletion_request_models:
        pending_deletion_request = get_pending_deletion_request(
            request_model.id)
        # The final status of the deletion. Either 'SUCCESS' or 'ALREADY DONE'.
        deletion_status = run_user_deletion(pending_deletion_request)
        email_message += '\n-----------------------------------\n'
        email_message += (
            'PendingDeletionRequestModel ID: %s\n'
            'User ID: %s\n'
            'Deletion status: %s\n'
        ) % (
            request_model.id, pending_deletion_request.user_id,
            deletion_status
        )

    email_subject = 'User Deletion job result'
    if feconf.CAN_SEND_EMAILS:
        email_manager.send_mail_to_admin(email_subject, email_message)


def check_completion_of_user_deletion() -> None:
    """Taskqueue service method for checking the completion of user deletion.
    It checks if all models do not contain the user ID of the deleted user in
    their fields. If any field contains the user ID of the deleted user, the
    deletion_complete is set to False, so that later the
    delete_users_pending_to_be_deleted will be run on that user again.
    If all the fields do not contain the user ID of the deleted
    user, the final email announcing that the deletion was completed is sent,
    and the deletion request is deleted.
    """
    pending_deletion_request_models: Sequence[
        user_models.PendingDeletionRequestModel
    ] = (
        user_models.PendingDeletionRequestModel.query().fetch())

    email_message = 'Results of the Completion of User Deletion Cron Job'
    for request_model in pending_deletion_request_models:
        pending_deletion_request = get_pending_deletion_request(
            request_model.id)
        # The final status of the completion. Either 'NOT DELETED', 'SUCCESS',
        # or 'FAILURE'.
        completion_status = run_user_deletion_completion(
            pending_deletion_request)
        if feconf.CAN_SEND_EMAILS:
            email_message += '\n-----------------------------------\n'
            email_message += (
                'PendingDeletionRequestModel ID: %s\n'
                'User ID: %s\n'
                'Completion status: %s\n'
            ) % (
                request_model.id, pending_deletion_request.user_id,
                completion_status
            )
            email_subject = 'Completion of User Deletion job result'
            email_manager.send_mail_to_admin(email_subject, email_message)


def run_user_deletion(
    pending_deletion_request: wipeout_domain.PendingDeletionRequest
) -> str:
    """Run the user deletion.

    Args:
        pending_deletion_request: PendingDeletionRequest. The domain object for
            the user being deleted.

    Returns:
        str. The outcome of the deletion.
    """

    if pending_deletion_request.deletion_complete:
        return wipeout_domain.USER_DELETION_ALREADY_DONE
    else:
        delete_user(pending_deletion_request)
        pending_deletion_request.deletion_complete = True
        save_pending_deletion_requests([pending_deletion_request])
        return wipeout_domain.USER_DELETION_SUCCESS


def run_user_deletion_completion(
    pending_deletion_request: wipeout_domain.PendingDeletionRequest
) -> str:
    """Run the user deletion verification.

    Args:
        pending_deletion_request: PendingDeletionRequest. The domain object for
            the user being verified.

    Returns:
        str. The outcome of the verification.
    """
    # If deletion_complete is False the delete_users_pending_to_be_deleted
    # wasn't yet run for the user. The verification will be done in the next
    # run of check_completion_of_user_deletion.
    if not pending_deletion_request.deletion_complete:
        return wipeout_domain.USER_VERIFICATION_NOT_DELETED
    elif verify_user_deleted(pending_deletion_request.user_id):
        _delete_models_with_delete_at_end_policy(
            pending_deletion_request.user_id)
        user_models.DeletedUserModel(
            id=pending_deletion_request.user_id
        ).put()
        if pending_deletion_request.normalized_long_term_username is not None:
            user_services.save_deleted_username(
                pending_deletion_request.normalized_long_term_username)
        if feconf.CAN_SEND_EMAILS:
            email_manager.send_account_deleted_email(
                pending_deletion_request.user_id,
                pending_deletion_request.email
            )
        return wipeout_domain.USER_VERIFICATION_SUCCESS
    else:
        if feconf.CAN_SEND_EMAILS:
            email_manager.send_account_deletion_failed_email(
                pending_deletion_request.user_id,
                pending_deletion_request.email
            )
        pending_deletion_request.deletion_complete = False
        save_pending_deletion_requests([pending_deletion_request])
        return wipeout_domain.USER_VERIFICATION_FAILURE


def _delete_models_with_delete_at_end_policy(user_id: str) -> None:
    """Delete auth and user models with deletion policy 'DELETE_AT_END'.

    Args:
        user_id: str. The unique ID of the user that is being deleted.
    """
    for model_class in models.Registry.get_storage_model_classes(
            [models.Names.AUTH, models.Names.USER]):
        policy = model_class.get_deletion_policy()
        if policy == base_models.DELETION_POLICY.DELETE_AT_END:
            model_class.apply_deletion_policy(user_id)


def delete_user(
    pending_deletion_request: wipeout_domain.PendingDeletionRequest
) -> None:
    """Delete all the models for user specified in pending_deletion_request
    on the basis of the user role.

    Args:
        pending_deletion_request: PendingDeletionRequest. The pending deletion
            request object for which to delete or pseudonymize all the models.
    """
    user_id = pending_deletion_request.user_id
    user_roles = user_models.UserSettingsModel.get_by_id(user_id).roles

    auth_services.delete_external_auth_associations(user_id)

    _delete_models(user_id, models.Names.AUTH)
    _delete_models(user_id, models.Names.USER)
    _pseudonymize_config_models(pending_deletion_request)
    _delete_models(user_id, models.Names.FEEDBACK)
    _delete_models(user_id, models.Names.IMPROVEMENTS)
    _delete_models(user_id, models.Names.SUGGESTION)
    if feconf.ROLE_ID_MOBILE_LEARNER not in user_roles:
        remove_user_from_activities_with_associated_rights_models(
            pending_deletion_request.user_id)
        _pseudonymize_app_feedback_report_models(pending_deletion_request)
        _pseudonymize_feedback_models(pending_deletion_request)
        _pseudonymize_suggestion_models(pending_deletion_request)
        _pseudonymize_activity_models_without_associated_rights_models(
            pending_deletion_request,
            models.Names.QUESTION,
            question_models.QuestionSnapshotMetadataModel,
            question_models.QuestionCommitLogEntryModel,
            'question_id')
        _pseudonymize_activity_models_without_associated_rights_models(
            pending_deletion_request,
            models.Names.SKILL,
            skill_models.SkillSnapshotMetadataModel,
            skill_models.SkillCommitLogEntryModel,
            'skill_id')
        _pseudonymize_activity_models_without_associated_rights_models(
            pending_deletion_request,
            models.Names.STORY,
            story_models.StorySnapshotMetadataModel,
            story_models.StoryCommitLogEntryModel,
            'story_id')
        _pseudonymize_activity_models_without_associated_rights_models(
            pending_deletion_request,
            models.Names.SUBTOPIC,
            subtopic_models.SubtopicPageSnapshotMetadataModel,
            subtopic_models.SubtopicPageCommitLogEntryModel,
            'subtopic_page_id')
        _pseudonymize_activity_models_with_associated_rights_models(
            pending_deletion_request,
            models.Names.EXPLORATION,
            exp_models.ExplorationSnapshotMetadataModel,
            exp_models.ExplorationRightsSnapshotMetadataModel,
            exp_models.ExplorationRightsSnapshotContentModel,
            exp_models.ExplorationCommitLogEntryModel,
            'exploration_id',
            feconf.EXPLORATION_RIGHTS_CHANGE_ALLOWED_COMMANDS,
            ['owner_ids', 'editor_ids', 'voice_artist_ids', 'viewer_ids'])
        _remove_user_id_from_contributors_in_summary_models(
            user_id, exp_models.ExpSummaryModel)
        _pseudonymize_activity_models_with_associated_rights_models(
            pending_deletion_request,
            models.Names.COLLECTION,
            collection_models.CollectionSnapshotMetadataModel,
            collection_models.CollectionRightsSnapshotMetadataModel,
            collection_models.CollectionRightsSnapshotContentModel,
            collection_models.CollectionCommitLogEntryModel,
            'collection_id',
            feconf.COLLECTION_RIGHTS_CHANGE_ALLOWED_COMMANDS,
            ['owner_ids', 'editor_ids', 'voice_artist_ids', 'viewer_ids'])
        _remove_user_id_from_contributors_in_summary_models(
            user_id, collection_models.CollectionSummaryModel)
        _pseudonymize_activity_models_with_associated_rights_models(
            pending_deletion_request,
            models.Names.TOPIC,
            topic_models.TopicSnapshotMetadataModel,
            topic_models.TopicRightsSnapshotMetadataModel,
            topic_models.TopicRightsSnapshotContentModel,
            topic_models.TopicCommitLogEntryModel,
            'topic_id',
            feconf.TOPIC_RIGHTS_CHANGE_ALLOWED_COMMANDS,
            ['manager_ids'])
        _pseudonymize_blog_post_models(pending_deletion_request)
        _pseudonymize_version_history_models(pending_deletion_request)
    _delete_models(user_id, models.Names.EMAIL)
    _delete_models(user_id, models.Names.LEARNER_GROUP)


def verify_user_deleted(
    user_id: str, include_delete_at_end_models: bool = False
) -> bool:
    """Verify that all the models for user specified in pending_deletion_request
    are deleted.

    Args:
        user_id: str. The ID of the user whose deletion should be verified.
        include_delete_at_end_models: bool. Whether to skip models
            that have deletion policy equal to 'DELETE_AT_END'.

    Returns:
        bool. True if all the models were correctly deleted, False otherwise.
    """
    if not auth_services.verify_external_auth_associations_are_deleted(user_id):
        return False

    policies_not_to_verify = [
        base_models.DELETION_POLICY.KEEP,
        base_models.DELETION_POLICY.NOT_APPLICABLE
    ]
    if not include_delete_at_end_models:
        policies_not_to_verify.append(
            base_models.DELETION_POLICY.DELETE_AT_END)

    user_is_verified = True
    for model_class in models.Registry.get_all_storage_model_classes():
        if (
                model_class.get_deletion_policy() not in policies_not_to_verify
                and model_class.has_reference_to_user_id(user_id)
        ):
            logging.error(
                '%s %s is not deleted for user with ID %s' % (
                    WIPEOUT_LOGS_PREFIX, model_class.__name__, user_id))
            user_is_verified = False
    return user_is_verified


def remove_user_from_activities_with_associated_rights_models(
    user_id: str
) -> None:
    """Remove the user from exploration, collection, and topic models.

    Args:
        user_id: str. The ID of the user for which to remove the user from
            explorations, collections, and topics.
    """
    subscribed_exploration_summaries = (
        exp_fetchers.get_exploration_summaries_where_user_has_role(user_id))

    explorations_to_be_deleted_ids = [
        exp_summary.id for exp_summary in subscribed_exploration_summaries if
        exp_summary.is_private() and
        exp_summary.is_solely_owned_by_user(user_id)
    ]
    exp_services.delete_explorations(
        user_id, explorations_to_be_deleted_ids, force_deletion=True)

    # Release ownership of explorations that are public and are solely owned
    # by the to-be-deleted user.
    explorations_to_release_ownership_ids = [
        exp_summary.id for exp_summary in subscribed_exploration_summaries if
        not exp_summary.is_private() and
        exp_summary.is_solely_owned_by_user(user_id) and
        not exp_summary.community_owned
    ]
    for exp_id in explorations_to_release_ownership_ids:
        rights_manager.release_ownership_of_exploration(
            user_services.get_system_user(), exp_id)

    explorations_to_remove_user_from_ids = [
        exp_summary.id for exp_summary in subscribed_exploration_summaries if
        not exp_summary.is_solely_owned_by_user(user_id) and
        exp_summary.does_user_have_any_role(user_id)
    ]
    for exp_id in explorations_to_remove_user_from_ids:
        rights_manager.deassign_role_for_exploration(
            user_services.get_system_user(), exp_id, user_id)

    # To hard-delete explorations marked as deleted we are using the rights
    # model to retrieve the exploration as the summary model gets hard-deleted
    # while marking the exploration as deleted.
    explorations_rights = (
        rights_manager.get_exploration_rights_where_user_is_owner(user_id))
    explorations_to_be_deleted_ids = [
        exploration_rights.id for exploration_rights
        in explorations_rights if
        exploration_rights.is_private() and
        exploration_rights.is_solely_owned_by_user(user_id)
    ]
    exp_services.delete_explorations(
        user_id, explorations_to_be_deleted_ids, force_deletion=True)

    subscribed_collection_summaries = (
        collection_services.get_collection_summaries_where_user_has_role(
            user_id))

    collections_to_be_deleted_ids = [
        col_summary.id for col_summary in subscribed_collection_summaries if
        col_summary.is_private() and
        col_summary.is_solely_owned_by_user(user_id)
    ]
    collection_services.delete_collections(
        user_id, collections_to_be_deleted_ids, force_deletion=True)

    # Release ownership of collections that are public and are solely owned
    # by the to-be-deleted user.
    collections_to_release_ownership_ids = [
        col_summary.id for col_summary in subscribed_collection_summaries if
        not col_summary.is_private() and
        col_summary.is_solely_owned_by_user(user_id) and
        not col_summary.community_owned
    ]
    for col_id in collections_to_release_ownership_ids:
        rights_manager.release_ownership_of_collection(
            user_services.get_system_user(), col_id)

    collections_to_remove_user_from_ids = [
        col_summary.id for col_summary in subscribed_collection_summaries if
        not col_summary.is_solely_owned_by_user(user_id) and
        col_summary.does_user_have_any_role(user_id)
    ]
    for col_id in collections_to_remove_user_from_ids:
        rights_manager.deassign_role_for_collection(
            user_services.get_system_user(), col_id, user_id)

    # To hard-delete collections marked as deleted we are using the rights
    # model to retrieve the collection as the summary model gets hard-deleted
    # while marking the collection as deleted.
    collection_rights = (
        rights_manager.get_collection_rights_where_user_is_owner(user_id))
    collections_to_be_deleted_ids = [
        collection_rights.id for collection_rights in collection_rights if
        collection_rights.is_private() and
        collection_rights.is_solely_owned_by_user(user_id)
    ]
    collection_services.delete_collections(
        user_id, collections_to_be_deleted_ids, force_deletion=True)

    topic_services.deassign_user_from_all_topics(  # type: ignore[no-untyped-call]
        user_services.get_system_user(), user_id)


def _generate_entity_to_pseudonymized_ids_mapping(
    entity_ids: List[str]
) -> Dict[str, str]:
    """Generate mapping from entity IDs to pseudonymous user IDs.

    Args:
        entity_ids: list(str). List of entity IDs for which to generate new
            pseudonymous user IDs. The IDs are of entities (e.g. models in
            config, collection, skill, or suggestion) that were modified
            in some way by the user who is currently being deleted.

    Returns:
        dict(str, str). Mapping between the entity IDs and pseudonymous user
        IDs. For each entity (with distinct ID) we generate a new pseudonymous
        user ID.
    """
    return {
        entity_id: user_models.PseudonymizedUserModel.get_new_id('')
        for entity_id in entity_ids
    }


def _save_pseudonymizable_entity_mappings_to_same_pseudonym(
    pending_deletion_request: wipeout_domain.PendingDeletionRequest,
    entity_category: models.NAMES,
    entity_ids: List[str]
) -> None:
    """Generate mapping from entity IDs to a single pseudonymized user ID.

    Args:
        pending_deletion_request: PendingDeletionRequest. The pending deletion
            request object to which to save the entity mappings.
        entity_category: models.Names. The category of the models that
            contain the entity IDs.
        entity_ids: list(str). List of entity IDs for which to generate new
            pseudonymous user IDs. The IDs are of entities (e.g. models in
            config, collection, skill, or suggestion) that were modified
            in some way by the user who is currently being deleted.
    """
    if (
            entity_category.value not in
            pending_deletion_request.pseudonymizable_entity_mappings):
        pseudonymized_id = user_models.PseudonymizedUserModel.get_new_id('')
        pending_deletion_request.pseudonymizable_entity_mappings[
            entity_category.value] = {
                entity_id: pseudonymized_id for entity_id in entity_ids
            }
        save_pending_deletion_requests([pending_deletion_request])


def _save_pseudonymizable_entity_mappings_to_different_pseudonyms(
    pending_deletion_request: wipeout_domain.PendingDeletionRequest,
    entity_category: models.NAMES,
    entity_ids: List[str]
) -> None:
    """Save the entity mappings for some entity category into the pending
    deletion request.

    Args:
        pending_deletion_request: PendingDeletionRequest. The pending deletion
            request object to which to save the entity mappings.
        entity_category: models.Names. The category of the models that
            contain the entity IDs.
        entity_ids: list(str). The IDs for which to generate the mappings.
    """
    # The pseudonymizable_entity_mappings field might have only been partially
    # generated, so we fill in the missing part for this entity category.
    if (
            entity_category.value not in
            pending_deletion_request.pseudonymizable_entity_mappings):
        pending_deletion_request.pseudonymizable_entity_mappings[
            entity_category.value] = (
                _generate_entity_to_pseudonymized_ids_mapping(entity_ids))
        save_pending_deletion_requests([pending_deletion_request])


def _delete_models(user_id: str, module_name: models.NAMES) -> None:
    """Delete all the models from the given module, for a given user.

    Args:
        user_id: str. The id of the user to be deleted.
        module_name: models.Names. The name of the module containing the models
            that are being deleted.
    """
    for model_class in models.Registry.get_storage_model_classes([module_name]):
        deletion_policy = model_class.get_deletion_policy()
        if deletion_policy == base_models.DELETION_POLICY.DELETE:
            model_class.apply_deletion_policy(user_id)


# The type of the argument 'commit_log_model_class' is Optional[...], because
# when we are dealing with config_model classes we pass None to this argument,
# because we do not have commit_log_model classes for config_model classes.
def _collect_and_save_entity_ids_from_snapshots_and_commits(
    pending_deletion_request: wipeout_domain.PendingDeletionRequest,
    activity_category: models.NAMES,
    snapshot_metadata_model_classes: List[
        Type[base_models.BaseSnapshotMetadataModel]
    ],
    commit_log_model_class: Optional[Type[base_models.BaseCommitLogEntryModel]],
    commit_log_model_field_name: Optional[str]
) -> Tuple[
    List[base_models.BaseSnapshotMetadataModel],
    List[base_models.BaseCommitLogEntryModel]
]:
    """Collect and save the activity IDs that for the user with user_id.

    Args:
        pending_deletion_request: PendingDeletionRequest. The pending deletion
            request object for which to collect the entity IDs.
        activity_category: models.Names. The category of the models that are
            that contain the entity IDs.
        snapshot_metadata_model_classes: list(class). The snapshot metadata
            model classes that contain the entity IDs.
        commit_log_model_class: class. The metadata model classes that
            contains the entity IDs.
        commit_log_model_field_name: str. The name of the field holding the
            entity ID in the corresponding commit log model.

    Returns:
        (list(BaseSnapshotMetadataModel), list(BaseCommitLogEntryModel)).
        The tuple of snapshot metadata and commit log models.

    Raises:
        Exception. Field name can only be None when commit log model class is
            not provided.
    """
    user_id = pending_deletion_request.user_id

    snapshot_metadata_models: List[base_models.BaseSnapshotMetadataModel] = []
    for snapshot_model_class in snapshot_metadata_model_classes:
        snapshot_metadata_models.extend(snapshot_model_class.query(
            datastore_services.any_of(
                snapshot_model_class.committer_id == user_id,
                snapshot_model_class.commit_cmds_user_ids == user_id,
                snapshot_model_class.content_user_ids == user_id,
            )).fetch())
    snapshot_metadata_ids = set(
        model.get_unversioned_instance_id()
        for model in snapshot_metadata_models)

    commit_log_ids = set()
    commit_log_models: List[base_models.BaseCommitLogEntryModel] = []
    if commit_log_model_class is not None:
        commit_log_models = list(commit_log_model_class.query(
            commit_log_model_class.user_id == user_id
        ).fetch())
        if commit_log_model_field_name is None:
            raise Exception(
                'Field name can only be None when commit log model class is '
                'not provided.'
            )
        commit_log_ids = set(
            getattr(model, commit_log_model_field_name)
            for model in commit_log_models)
        if snapshot_metadata_ids != commit_log_ids:
            logging.error(
                '%s The commit log model \'%s\' and snapshot models %s IDs '
                'differ. Snapshots without commit logs: %s, '
                'commit logs without snapshots: %s.' % (
                    WIPEOUT_LOGS_PREFIX,
                    commit_log_model_class.__name__,
                    [
                        snapshot_metadata_model_class.__name__
                        for snapshot_metadata_model_class
                        in snapshot_metadata_model_classes
                    ],
                    list(snapshot_metadata_ids - commit_log_ids),
                    list(commit_log_ids - snapshot_metadata_ids)
                )
            )
    model_ids = snapshot_metadata_ids | commit_log_ids

    _save_pseudonymizable_entity_mappings_to_different_pseudonyms(
        pending_deletion_request, activity_category, list(model_ids))

    return (snapshot_metadata_models, commit_log_models)


def _pseudonymize_config_models(
    pending_deletion_request: wipeout_domain.PendingDeletionRequest
) -> None:
    """Pseudonymize the config models for the user.

    Args:
        pending_deletion_request: PendingDeletionRequest. The pending deletion
            request object for which to pseudonymize the models.
    """
    snapshot_model_classes = (
        config_models.ConfigPropertySnapshotMetadataModel,
        config_models.PlatformParameterSnapshotMetadataModel)

    snapshot_metadata_models, _ = (
        _collect_and_save_entity_ids_from_snapshots_and_commits(
            pending_deletion_request,
<<<<<<< HEAD
            models.Names.CONFIG,
            snapshot_model_classes,
=======
            models.NAMES.config,
            list(snapshot_model_classes),
>>>>>>> d9edb1be
            None,
            None
        )
    )

    @transaction_services.run_in_transaction_wrapper
    def _pseudonymize_models_transactional(
        activity_related_models: List[base_models.BaseModel],
        pseudonymized_id: str
    ) -> None:
        """Pseudonymize user ID fields in the models.

        This function is run in a transaction, with the maximum number of
        activity_related_models being MAX_NUMBER_OF_OPS_IN_TRANSACTION.

        Args:
            activity_related_models: list(BaseModel). Models whose user IDs
                should be pseudonymized.
            pseudonymized_id: str. New pseudonymized user ID to be used for
                the models.
        """
        metadata_models = [
            model for model in activity_related_models
            if isinstance(model, snapshot_model_classes)]
        for metadata_model in metadata_models:
            metadata_model.committer_id = pseudonymized_id
            metadata_model.update_timestamps()

        datastore_services.put_multi(metadata_models)

    config_ids_to_pids = (
        pending_deletion_request.pseudonymizable_entity_mappings[
            models.Names.CONFIG.value])
    for config_id, pseudonymized_id in config_ids_to_pids.items():
        config_related_models = [
            model for model in snapshot_metadata_models
            if model.get_unversioned_instance_id() == config_id]
        for i in range(
                0,
                len(config_related_models),
                feconf.MAX_NUMBER_OF_OPS_IN_TRANSACTION):
            _pseudonymize_models_transactional(
                config_related_models[
                    i:i + feconf.MAX_NUMBER_OF_OPS_IN_TRANSACTION],
                pseudonymized_id
            )


def _pseudonymize_activity_models_without_associated_rights_models(
    pending_deletion_request: wipeout_domain.PendingDeletionRequest,
    activity_category: models.NAMES,
    snapshot_model_class: Type[base_models.BaseSnapshotMetadataModel],
    commit_log_model_class: Type[base_models.BaseCommitLogEntryModel],
    commit_log_model_field_name: str
) -> None:
    """Collect the activity IDs that for the user with user_id. Verify that each
    snapshot has corresponding commit log.

    Activity models are models that have a main VersionedModel,
    CommitLogEntryModel, and other additional models that mostly use the same ID
    as the main model (e.g. collection, exploration, question, skill, story,
    topic). Activity models with associated rights models, e.g. models in
    collections, explorations, and topics, should not be handled by this method
    but with _pseudonymize_activity_models_with_associated_rights_models.

    Args:
        pending_deletion_request: PendingDeletionRequest. The pending deletion
            request object for which to pseudonymize the models.
        activity_category: models.Names. The category of the models that are
            being pseudonymized.
        snapshot_model_class: class. The metadata model class that is being
            pseudonymized.
        commit_log_model_class: class. The commit log model class that is being
            pseudonymized.
        commit_log_model_field_name: str. The name of the field holding the
            activity ID in the corresponding commit log model.
    """
    snapshot_metadata_models, commit_log_models = (
        _collect_and_save_entity_ids_from_snapshots_and_commits(
            pending_deletion_request,
            activity_category,
            [snapshot_model_class],
            commit_log_model_class,
            commit_log_model_field_name
        )
    )

    @transaction_services.run_in_transaction_wrapper
    def _pseudonymize_models_transactional(
        activity_related_models: List[base_models.BaseModel],
        pseudonymized_id: str
    ) -> None:
        """Pseudonymize user ID fields in the models.

        This function is run in a transaction, with the maximum number of
        activity_related_models being MAX_NUMBER_OF_OPS_IN_TRANSACTION.

        Args:
            activity_related_models: list(BaseModel). Models whose user IDs
                should be pseudonymized.
            pseudonymized_id: str. New pseudonymized user ID to be used for
                the models.
        """
        metadata_models = [
            model for model in activity_related_models
            if isinstance(model, snapshot_model_class)]
        for metadata_model in metadata_models:
            metadata_model.committer_id = pseudonymized_id
            metadata_model.update_timestamps()

        commit_log_models = [
            model for model in activity_related_models
            if isinstance(model, commit_log_model_class)]
        for commit_log_model in commit_log_models:
            commit_log_model.user_id = pseudonymized_id
            commit_log_model.update_timestamps()
        all_models: List[base_models.BaseModel] = []
        for metadata_model in metadata_models:
            all_models.append(metadata_model)
        for commit_log_model in commit_log_models:
            all_models.append(commit_log_model)
        datastore_services.put_multi(all_models)

    activity_ids_to_pids = (
        pending_deletion_request.pseudonymizable_entity_mappings[
            activity_category.value])
    for activity_id, pseudonymized_id in activity_ids_to_pids.items():
        activity_related_models: List[base_models.BaseModel] = [
            model for model in snapshot_metadata_models
            if model.get_unversioned_instance_id() == activity_id
        ]
        for model in commit_log_models:
            if getattr(model, commit_log_model_field_name) == activity_id:
                activity_related_models.append(model)
        for i in range(
                0,
                len(activity_related_models),
                feconf.MAX_NUMBER_OF_OPS_IN_TRANSACTION):
            _pseudonymize_models_transactional(
                activity_related_models[
                    i:i + feconf.MAX_NUMBER_OF_OPS_IN_TRANSACTION],
                pseudonymized_id)


def _pseudonymize_activity_models_with_associated_rights_models(
    pending_deletion_request: wipeout_domain.PendingDeletionRequest,
    activity_category: models.NAMES,
    snapshot_metadata_model_class: Type[base_models.BaseSnapshotMetadataModel],
    rights_snapshot_metadata_model_class: Type[
        base_models.BaseSnapshotMetadataModel
    ],
    rights_snapshot_content_model_class: Type[
        base_models.BaseSnapshotContentModel
    ],
    commit_log_model_class: Type[base_models.BaseCommitLogEntryModel],
    commit_log_model_field_name: str,
    allowed_commands: List[feconf.ValidCmdDict],
    rights_user_id_fields: List[str]
) -> None:
    """Pseudonymize the activity models with associated rights models for the
    user with user_id.

    Args:
        pending_deletion_request: PendingDeletionRequest. The pending deletion
            request object to be saved in the datastore.
        activity_category: models.Names. The category of the models that are
            being pseudonymized.
        snapshot_metadata_model_class:
            CollectionSnapshotMetadataModel|ExplorationSnapshotMetadataModel.
            The snapshot metadata model class.
        rights_snapshot_metadata_model_class:
            BaseSnapshotMetadataModel. The rights snapshot metadata model class.
        rights_snapshot_content_model_class:
            BaseSnapshotContentModel. The rights snapshot content model class.
        commit_log_model_class:
            CollectionCommitLogEntryModel|ExplorationCommitLogEntryModel.
            The commit log model class.
        commit_log_model_field_name: str. The name of the field holding the
            activity id in the corresponding commit log model.
        allowed_commands: list(dict). The commands that are allowed for the
            activity commits.
        rights_user_id_fields: list(str). The names of user ID fields of
            the activity rights model.
    """
    user_id = pending_deletion_request.user_id

    snapshot_metadata_models, commit_log_models = (
        _collect_and_save_entity_ids_from_snapshots_and_commits(
            pending_deletion_request,
            activity_category,
            [
                snapshot_metadata_model_class,
                rights_snapshot_metadata_model_class
            ],
            commit_log_model_class,
            commit_log_model_field_name
        )
    )

    @transaction_services.run_in_transaction_wrapper
    def _pseudonymize_models_transactional(
        activity_related_models: List[base_models.BaseModel],
        pseudonymized_id: str
    ) -> None:
        """Pseudonymize user ID fields in the models.

        This function is run in a transaction, with the maximum number of
        activity_related_models being MAX_NUMBER_OF_OPS_IN_TRANSACTION.

        Args:
            activity_related_models: list(BaseModel). Models whose user IDs
                should be pseudonymized.
            pseudonymized_id: str. New pseudonymized user ID to be used for
                the models.
        """
        pseudonymized_username = user_services.get_pseudonymous_username(
            pseudonymized_id)

        snapshot_metadata_models = [
            model for model in activity_related_models
            if isinstance(model, snapshot_metadata_model_class)]
        for snapshot_metadata_model in snapshot_metadata_models:
            if user_id == snapshot_metadata_model.committer_id:
                snapshot_metadata_model.committer_id = pseudonymized_id
            snapshot_metadata_model.update_timestamps()

        rights_snapshot_metadata_models = [
            model for model in activity_related_models
            if isinstance(model, rights_snapshot_metadata_model_class)]
        for rights_snapshot_metadata_model in rights_snapshot_metadata_models:
            for commit_cmd in rights_snapshot_metadata_model.commit_cmds:
                user_id_attribute_names = next(
                    cmd['user_id_attribute_names']
                    for cmd in allowed_commands
                    if cmd['name'] == commit_cmd['cmd']
                )
                for user_id_attribute_name in user_id_attribute_names:
                    if commit_cmd[user_id_attribute_name] == user_id:
                        commit_cmd[user_id_attribute_name] = pseudonymized_id

            assign_commit_message_match = re.match(
                rights_domain.ASSIGN_ROLE_COMMIT_MESSAGE_REGEX,
                rights_snapshot_metadata_model.commit_message)
            if assign_commit_message_match:
                rights_snapshot_metadata_model.commit_message = (
                    rights_domain.ASSIGN_ROLE_COMMIT_MESSAGE_TEMPLATE % (
                        pseudonymized_username,
                        assign_commit_message_match.group(2),
                        assign_commit_message_match.group(3),
                    )
                )
            deassign_commit_message_match = re.match(
                rights_domain.DEASSIGN_ROLE_COMMIT_MESSAGE_REGEX,
                rights_snapshot_metadata_model.commit_message)
            if deassign_commit_message_match:
                rights_snapshot_metadata_model.commit_message = (
                    rights_domain.DEASSIGN_ROLE_COMMIT_MESSAGE_TEMPLATE % (
                        pseudonymized_username,
                        deassign_commit_message_match.group(2),
                    )
                )

            rights_snapshot_metadata_model.content_user_ids = [
                pseudonymized_id if model_user_id == user_id else model_user_id
                for model_user_id in
                rights_snapshot_metadata_model.content_user_ids
            ]
            rights_snapshot_metadata_model.commit_cmds_user_ids = [
                pseudonymized_id if model_user_id == user_id else model_user_id
                for model_user_id in
                rights_snapshot_metadata_model.commit_cmds_user_ids
            ]
            if user_id == rights_snapshot_metadata_model.committer_id:
                rights_snapshot_metadata_model.committer_id = pseudonymized_id
            rights_snapshot_metadata_model.update_timestamps()

        rights_snapshot_content_models = [
            model for model in activity_related_models
            if isinstance(model, rights_snapshot_content_model_class)]
        for rights_snapshot_content_model in rights_snapshot_content_models:
            model_dict = rights_snapshot_content_model.content
            for field_name in rights_user_id_fields:
                model_dict[field_name] = [
                    pseudonymized_id if field_id == user_id else field_id
                    for field_id in model_dict[field_name]
                ]
            rights_snapshot_content_model.content = model_dict
            rights_snapshot_content_model.update_timestamps()

        commit_log_models = [
            model for model in activity_related_models
            if isinstance(model, commit_log_model_class)]
        for commit_log_model in commit_log_models:
            commit_log_model.user_id = pseudonymized_id
            commit_log_model.update_timestamps()
        all_models: List[base_models.BaseModel] = []
        for snapshot_metadata_model in (
            snapshot_metadata_models +
            rights_snapshot_metadata_models
        ):
            all_models.append(snapshot_metadata_model)
        for snapshot_content_model in rights_snapshot_content_models:
            all_models.append(snapshot_content_model)
        for commit_log_model in commit_log_models:
            all_models.append(commit_log_model)
        datastore_services.put_multi(all_models)

    activity_ids_to_pids = (
        pending_deletion_request.pseudonymizable_entity_mappings[
            activity_category.value])
    for activity_id, pseudonymized_id in activity_ids_to_pids.items():
        activity_related_snapshot_metadata_models = [
            model for model in snapshot_metadata_models
            if model.get_unversioned_instance_id() == activity_id
        ]

        activity_related_rights_snapshots_ids = [
            model.id for model in activity_related_snapshot_metadata_models
            if isinstance(model, rights_snapshot_metadata_model_class)]
        activity_related_snapshot_content_models = (
            rights_snapshot_content_model_class.get_multi(
                activity_related_rights_snapshots_ids, include_deleted=True
            )
        )

        activity_related_models: List[base_models.BaseModel] = [
            model for model in commit_log_models
            if getattr(model, commit_log_model_field_name) == activity_id
        ]
        for snapshot_content_model in activity_related_snapshot_content_models:
            # Here, we assert that snapshot_content_model is never going to
            # be a None value, because above we are fetching snapshot_models
            # only for those ids that belong to already existing models.
            assert snapshot_content_model is not None
            activity_related_models.append(snapshot_content_model)
        for metadata_model in activity_related_snapshot_metadata_models:
            activity_related_models.append(metadata_model)

        for i in range(
                0,
                len(activity_related_models),
                feconf.MAX_NUMBER_OF_OPS_IN_TRANSACTION):
            _pseudonymize_models_transactional(
                activity_related_models[
                    i:i + feconf.MAX_NUMBER_OF_OPS_IN_TRANSACTION],
                pseudonymized_id
            )


def _remove_user_id_from_contributors_in_summary_models(
    user_id: str,
    summary_model_class: Union[
        Type[collection_models.CollectionSummaryModel],
        Type[exp_models.ExpSummaryModel]
    ]
) -> None:
    """Remove the user ID from contributor_ids and contributor_summary
    fields in relevant summary models.

    Args:
        user_id: str. The user ID that should be removed.
        summary_model_class: CollectionSummaryModel|ExpSummaryModel. Class of
            the summary model from which should the user ID be removed.
    """
    related_summary_models: Sequence[
        Union[
            collection_models.CollectionSummaryModel,
            exp_models.ExpSummaryModel
        ]
    ] = summary_model_class.query(
        summary_model_class.contributor_ids == user_id
    ).fetch()

    @transaction_services.run_in_transaction_wrapper
    def _remove_user_id_from_models_transactional(
        summary_models: List[base_models.BaseModel]
    ) -> None:
        """Remove the user ID from contributor_ids and contributor_summary
        fields.

        This function is run in a transaction, with the maximum number of
        summary_models being MAX_NUMBER_OF_OPS_IN_TRANSACTION.

        Args:
            summary_models: list(BaseModel). Models from which should
                the user ID be removed.
        """
        for summary_model in related_summary_models:
            summary_model.contributor_ids = [
                contributor_id for contributor_id in
                summary_model.contributor_ids if contributor_id != user_id
            ]
            if user_id in summary_model.contributors_summary:
                del summary_model.contributors_summary[user_id]

        summary_model_class.update_timestamps_multi(summary_models)
        datastore_services.put_multi(summary_models)

    for i in range(
            0,
            len(related_summary_models),
            feconf.MAX_NUMBER_OF_OPS_IN_TRANSACTION):
        _remove_user_id_from_models_transactional(
            related_summary_models[
                i:i + feconf.MAX_NUMBER_OF_OPS_IN_TRANSACTION])


def _pseudonymize_app_feedback_report_models(
    pending_deletion_request: wipeout_domain.PendingDeletionRequest
) -> None:
    """Pseudonymize the app feedback report models for the user with user_id,
    if they scrubbed a feedback report. If the user scrubs multiple reports,
    they will be given the same pseudonym for each model entity.

    Args:
        pending_deletion_request: PendingDeletionRequest. The pending deletion
            request object to be saved in the datastore.
    """
    model_class = app_feedback_report_models.AppFeedbackReportModel
    user_id = pending_deletion_request.user_id

    feedback_report_models: Sequence[
        app_feedback_report_models.AppFeedbackReportModel
    ] = model_class.query(
        model_class.scrubbed_by == user_id).fetch()
    report_ids = set(model.id for model in feedback_report_models)

    # Fill in any missing keys in the category's
    # pseudonymizable_entity_mappings, using the same pseudonym for each entity
    # so that a user will have the same pseudonymized ID for each entity
    # referencing them.
    entity_category = models.Names.APP_FEEDBACK_REPORT
    _save_pseudonymizable_entity_mappings_to_same_pseudonym(
        pending_deletion_request, entity_category, list(report_ids))

    @transaction_services.run_in_transaction_wrapper
    def _pseudonymize_models_transactional(
        feedback_report_models: List[
            app_feedback_report_models.AppFeedbackReportModel
        ]
    ) -> None:
        """Pseudonymize user ID fields in the models.

        This function is run in a transaction, with the maximum number of
        feedback_report_models being MAX_NUMBER_OF_OPS_IN_TRANSACTION.

        Args:
            feedback_report_models: list(FeedbackReportModel). The models with a
                user ID in the 'scrubbed_by' field that we want to pseudonymize.
        """
        for report_model in feedback_report_models:
            report_model.scrubbed_by = (
                report_ids_to_pids[report_model.id])
        model_class.update_timestamps_multi(feedback_report_models)
        model_class.put_multi(feedback_report_models)

    report_ids_to_pids = (
        pending_deletion_request.pseudonymizable_entity_mappings[
            models.Names.APP_FEEDBACK_REPORT.value])

    for i in range(
            0, len(feedback_report_models),
            feconf.MAX_NUMBER_OF_OPS_IN_TRANSACTION):
        _pseudonymize_models_transactional(
            feedback_report_models[
                i:i + feconf.MAX_NUMBER_OF_OPS_IN_TRANSACTION])


def _pseudonymize_feedback_models(
    pending_deletion_request: wipeout_domain.PendingDeletionRequest
) -> None:
    """Pseudonymize the feedback models for the user with user_id.

    Args:
        pending_deletion_request: PendingDeletionRequest. The pending deletion
            request object to be saved in the datastore.
    """
    user_id = pending_deletion_request.user_id

    # We want to preserve the same pseudonymous user ID on all the models
    # related to one feedback thread. So we collect all the users' feedback
    # thread models, feedback thread message models, and suggestion models; then
    # for each collection (e.g. a suggestion thread with a few messages) of
    # these models we generate a pseudonymous user ID and replace the user ID
    # with that pseudonymous user ID in all the models.
    feedback_thread_model_class = feedback_models.GeneralFeedbackThreadModel
    feedback_thread_models: Sequence[
        feedback_models.GeneralFeedbackThreadModel
    ] = feedback_thread_model_class.query(
        datastore_services.any_of(
            feedback_thread_model_class.original_author_id == user_id,
            feedback_thread_model_class.last_nonempty_message_author_id == (
                user_id)
        )).fetch()
    feedback_ids = set(model.id for model in feedback_thread_models)

    feedback_message_model_class = feedback_models.GeneralFeedbackMessageModel
    feedback_message_models: Sequence[
        feedback_models.GeneralFeedbackMessageModel
    ] = feedback_message_model_class.query(
        feedback_message_model_class.author_id == user_id
    ).fetch()
    feedback_ids |= set(model.thread_id for model in feedback_message_models)

    suggestion_model_class = suggestion_models.GeneralSuggestionModel
    general_suggestion_models: Sequence[
        suggestion_models.GeneralSuggestionModel
    ] = suggestion_model_class.query(
        datastore_services.any_of(
            suggestion_model_class.author_id == user_id,
            suggestion_model_class.final_reviewer_id == user_id
        )).fetch()
    feedback_ids |= set(model.id for model in general_suggestion_models)

    _save_pseudonymizable_entity_mappings_to_different_pseudonyms(
<<<<<<< HEAD
        pending_deletion_request, models.Names.FEEDBACK, feedback_ids)
=======
        pending_deletion_request, models.NAMES.feedback, list(feedback_ids))
>>>>>>> d9edb1be

    @transaction_services.run_in_transaction_wrapper
    def _pseudonymize_models_transactional(
        feedback_related_models: List[base_models.BaseModel],
        pseudonymized_id: str
    ) -> None:
        """Pseudonymize user ID fields in the models.

        This function is run in a transaction, with the maximum number of
        feedback_related_models being MAX_NUMBER_OF_OPS_IN_TRANSACTION.

        Args:
            feedback_related_models: list(BaseModel). Models whose user IDs
                should be pseudonymized.
            pseudonymized_id: str. New pseudonymized user ID to be used for
                the models.
        """
        feedback_thread_models = [
            model for model in feedback_related_models
            if isinstance(model, feedback_thread_model_class)]
        for feedback_thread_model in feedback_thread_models:
            if feedback_thread_model.original_author_id == user_id:
                feedback_thread_model.original_author_id = pseudonymized_id
            if feedback_thread_model.last_nonempty_message_author_id == user_id:
                feedback_thread_model.last_nonempty_message_author_id = (
                    pseudonymized_id)
            feedback_thread_model.update_timestamps()

        feedback_message_models = [
            model for model in feedback_related_models
            if isinstance(model, feedback_message_model_class)]
        for feedback_message_model in feedback_message_models:
            feedback_message_model.author_id = pseudonymized_id
            feedback_message_model.update_timestamps()

        general_suggestion_models = [
            model for model in feedback_related_models
            if isinstance(model, suggestion_model_class)]
        for general_suggestion_model in general_suggestion_models:
            if general_suggestion_model.author_id == user_id:
                general_suggestion_model.author_id = pseudonymized_id
            if general_suggestion_model.final_reviewer_id == user_id:
                general_suggestion_model.final_reviewer_id = pseudonymized_id
            general_suggestion_model.update_timestamps()
        all_models: List[base_models.BaseModel] = []
        for feedback_thread_model in feedback_thread_models:
            all_models.append(feedback_thread_model)
        for feedback_message_model in feedback_message_models:
            all_models.append(feedback_message_model)
        for general_suggestion_model in general_suggestion_models:
            all_models.append(general_suggestion_model)
        datastore_services.put_multi(all_models)

    feedback_ids_to_pids = (
        pending_deletion_request.pseudonymizable_entity_mappings[
            models.Names.FEEDBACK.value])
    for feedback_id, pseudonymized_id in feedback_ids_to_pids.items():
        feedback_related_models: List[base_models.BaseModel] = [
            model for model in feedback_thread_models
            if model.id == feedback_id
        ]
        for feedback_model in feedback_message_models:
            if feedback_model.thread_id == feedback_id:
                feedback_related_models.append(feedback_model)
        for suggestion_model in general_suggestion_models:
            if suggestion_model.id == feedback_id:
                feedback_related_models.append(suggestion_model)
        for i in range(
                0,
                len(feedback_related_models),
                feconf.MAX_NUMBER_OF_OPS_IN_TRANSACTION):
            _pseudonymize_models_transactional(
                feedback_related_models[
                    i:i + feconf.MAX_NUMBER_OF_OPS_IN_TRANSACTION],
                pseudonymized_id)


def _pseudonymize_suggestion_models(
    pending_deletion_request: wipeout_domain.PendingDeletionRequest
) -> None:
    """Pseudonymize the suggestion models for the user with user_id.

    Args:
        pending_deletion_request: PendingDeletionRequest. The pending deletion
            request object to be saved in the datastore.
    """
    user_id = pending_deletion_request.user_id

    voiceover_application_class = (
        suggestion_models.GeneralVoiceoverApplicationModel)

    voiceover_application_models: Sequence[
        suggestion_models.GeneralVoiceoverApplicationModel
    ] = voiceover_application_class.query(
        datastore_services.any_of(
            voiceover_application_class.author_id == user_id,
            voiceover_application_class.final_reviewer_id == user_id
        )).fetch()
    suggestion_ids = set(model.id for model in voiceover_application_models)

    _save_pseudonymizable_entity_mappings_to_different_pseudonyms(
<<<<<<< HEAD
        pending_deletion_request, models.Names.SUGGESTION, suggestion_ids)
=======
        pending_deletion_request, models.NAMES.suggestion, list(suggestion_ids))
>>>>>>> d9edb1be

    @transaction_services.run_in_transaction_wrapper
    def _pseudonymize_models_transactional(
        voiceover_application_models: List[
            suggestion_models.GeneralVoiceoverApplicationModel
        ]
    ) -> None:
        """Pseudonymize user ID fields in the models.

        This function is run in a transaction, with the maximum number of
        voiceover_application_models being MAX_NUMBER_OF_OPS_IN_TRANSACTION.

        Args:
            voiceover_application_models:
                list(GeneralVoiceoverApplicationModel). Models whose user IDs
                should be pseudonymized.
        """
        for voiceover_application_model in voiceover_application_models:
            if voiceover_application_model.author_id == user_id:
                voiceover_application_model.author_id = (
                    suggestion_ids_to_pids[voiceover_application_model.id]
                )
            if voiceover_application_model.final_reviewer_id == user_id:
                voiceover_application_model.final_reviewer_id = (
                    suggestion_ids_to_pids[voiceover_application_model.id]
                )
        voiceover_application_class.update_timestamps_multi(
            voiceover_application_models)
        voiceover_application_class.put_multi(voiceover_application_models)

    suggestion_ids_to_pids = (
        pending_deletion_request.pseudonymizable_entity_mappings[
            models.Names.SUGGESTION.value])
    for i in range(
            0,
            len(voiceover_application_models),
            feconf.MAX_NUMBER_OF_OPS_IN_TRANSACTION):
        _pseudonymize_models_transactional(
            voiceover_application_models[
                i:i + feconf.MAX_NUMBER_OF_OPS_IN_TRANSACTION]
        )


def _pseudonymize_blog_post_models(
    pending_deletion_request: wipeout_domain.PendingDeletionRequest
) -> None:
    """Pseudonymizes the blog post models for the user with user_id.
       Also removes the user-id from the list of editor ids from the
       blog post rights model.

    Args:
        pending_deletion_request: PendingDeletionRequest. The pending
            deletion request object to be saved in the datastore.
    """
    user_id = pending_deletion_request.user_id

    # We want to preserve the same pseudonymous user ID on all the models
    # related to one blog post. So we collect all the users' blog
    # post models and blog post summary models then
    # we generate a pseudonymous user ID and replace the user ID
    # with that pseudonymous user ID in all the models.
    blog_post_model_class = blog_models.BlogPostModel
    blog_post_models_list: Sequence[
        blog_models.BlogPostModel
    ] = blog_post_model_class.query(
        blog_post_model_class.author_id == user_id
    ).fetch()
    blog_post_ids = {model.id for model in blog_post_models_list}

    blog_post_summary_model_class = blog_models.BlogPostSummaryModel
    blog_post_summary_models: Sequence[
        blog_models.BlogPostSummaryModel
    ] = blog_post_summary_model_class.query(
        blog_post_summary_model_class.author_id == user_id
    ).fetch()
    blog_post_ids |= {model.id for model in blog_post_summary_models}

    _save_pseudonymizable_entity_mappings_to_different_pseudonyms(
<<<<<<< HEAD
        pending_deletion_request, models.Names.BLOG, blog_post_ids)
=======
        pending_deletion_request, models.NAMES.blog, list(blog_post_ids))
>>>>>>> d9edb1be

    # We want to remove the user ID from the list of editor ids on all the
    # blog post rights models related to the user.
    blog_models.BlogPostRightsModel.deassign_user_from_all_blog_posts(user_id)

    @transaction_services.run_in_transaction_wrapper
    def _pseudonymize_models_transactional(
        blog_posts_related_models: List[base_models.BaseModel],
        pseudonymized_id: str
    ) -> None:
        """Pseudonymize user ID fields in the models.

        This function is run in a transaction, with the maximum number of
        blog_posts_related_models being MAX_NUMBER_OF_OPS_IN_TRANSACTION.

        Args:
            blog_posts_related_models: list(BaseModel). Models whose user IDs
                should be pseudonymized.
            pseudonymized_id: str. New pseudonymized user ID to be used for
                the models.
        """
        blog_post_models_list: List[
            Union[
                blog_models.BlogPostModel,
                blog_models.BlogPostSummaryModel
            ]
        ] = [
            model for model in blog_posts_related_models
            if isinstance(model, blog_post_model_class)]
        for blog_post_model in blog_post_models_list:
            if blog_post_model.author_id == user_id:
                blog_post_model.author_id = pseudonymized_id
            blog_post_model.update_timestamps()

        blog_post_summary_models_list: List[
            Union[
                blog_models.BlogPostModel,
                blog_models.BlogPostSummaryModel
            ]
        ] = [
            model for model in blog_posts_related_models
            if isinstance(model, blog_post_summary_model_class)]
        for blog_post_summary in blog_post_summary_models_list:
            if blog_post_summary.author_id == user_id:
                blog_post_summary.author_id = pseudonymized_id
            blog_post_summary.update_timestamps()
        datastore_services.put_multi(
            blog_post_models_list + blog_post_summary_models_list)

    blog_post_ids_to_pids = (
        pending_deletion_request.pseudonymizable_entity_mappings[
            models.Names.BLOG.value])
    for blog_post_id, pseudonymized_id in blog_post_ids_to_pids.items():
        blog_posts_related_models = [
            model for model in itertools.chain(
                blog_post_models_list, blog_post_summary_models)
            if model.id == blog_post_id
        ]
        transaction_slices = utils.grouper(
            blog_posts_related_models,
            feconf.MAX_NUMBER_OF_OPS_IN_TRANSACTION)
        for transaction_slice in transaction_slices:
            _pseudonymize_models_transactional(
                [m for m in transaction_slice if m is not None],
                pseudonymized_id)


def _pseudonymize_version_history_models(
    pending_deletion_request: wipeout_domain.PendingDeletionRequest
) -> None:
    """Pseudonymizes the version history models for the user with the given
    user_id.

    Args:
        pending_deletion_request: PendingDeletionRequest. The pending
            deletion request object to be saved in the datastore.
    """
    user_id = pending_deletion_request.user_id

    version_history_model_class = exp_models.ExplorationVersionHistoryModel
    version_history_models: Sequence[
        exp_models.ExplorationVersionHistoryModel
    ] = version_history_model_class.query(
        user_id == version_history_model_class.committer_ids
    ).fetch()

    @transaction_services.run_in_transaction_wrapper
    def _pseudonymize_models_transactional(
        version_history_models: List[exp_models.ExplorationVersionHistoryModel],
        exp_ids_to_pids: Dict[str, str]
    ) -> None:
        """Pseudonymize user ID fields in the models.

        This function is run in a transaction, with the maximum number of
        version_history_models being MAX_NUMBER_OF_OPS_IN_TRANSACTION.

        Args:
            version_history_models: list(ExplorationVersionHistoryModel). Models
                whose user IDs should be pseudonymized.
            exp_ids_to_pids: dict(str, str). A mapping of exploration ids to
                pseudonymous ids.
        """
        for model in version_history_models:
            # Pseudonymize user id from state_version_history.
            for state_name in model.state_version_history:
                state_version_history = (
                    model.state_version_history[state_name])
                if state_version_history['committer_id'] == user_id:
                    state_version_history['committer_id'] = (
                        exp_ids_to_pids[model.exploration_id])

            # Pseudonymize user id from metadata_last_edited_committer_id.
            if model.metadata_last_edited_committer_id == user_id:
                model.metadata_last_edited_committer_id = (
                    exp_ids_to_pids[model.exploration_id])

            # Pseudonymize user id from committer_ids.
            for idx, committer_id in enumerate(model.committer_ids):
                if committer_id == user_id:
                    model.committer_ids[idx] = (
                        exp_ids_to_pids[model.exploration_id])

        version_history_model_class.update_timestamps_multi(
            version_history_models)
        version_history_model_class.put_multi(version_history_models)

    exp_ids_to_pids = (
        pending_deletion_request.pseudonymizable_entity_mappings[
            models.Names.EXPLORATION.value])

    for i in range(
            0,
            len(version_history_models),
            feconf.MAX_NUMBER_OF_OPS_IN_TRANSACTION
    ):
        _pseudonymize_models_transactional(
            version_history_models[
                i:i + feconf.MAX_NUMBER_OF_OPS_IN_TRANSACTION],
            exp_ids_to_pids)<|MERGE_RESOLUTION|>--- conflicted
+++ resolved
@@ -806,13 +806,8 @@
     snapshot_metadata_models, _ = (
         _collect_and_save_entity_ids_from_snapshots_and_commits(
             pending_deletion_request,
-<<<<<<< HEAD
-            models.Names.CONFIG,
-            snapshot_model_classes,
-=======
-            models.NAMES.config,
+            models.Names.config,
             list(snapshot_model_classes),
->>>>>>> d9edb1be
             None,
             None
         )
@@ -1328,11 +1323,8 @@
     feedback_ids |= set(model.id for model in general_suggestion_models)
 
     _save_pseudonymizable_entity_mappings_to_different_pseudonyms(
-<<<<<<< HEAD
-        pending_deletion_request, models.Names.FEEDBACK, feedback_ids)
-=======
-        pending_deletion_request, models.NAMES.feedback, list(feedback_ids))
->>>>>>> d9edb1be
+        pending_deletion_request, models.Names.feedback, list(feedback_ids))
+
 
     @transaction_services.run_in_transaction_wrapper
     def _pseudonymize_models_transactional(
@@ -1434,11 +1426,8 @@
     suggestion_ids = set(model.id for model in voiceover_application_models)
 
     _save_pseudonymizable_entity_mappings_to_different_pseudonyms(
-<<<<<<< HEAD
-        pending_deletion_request, models.Names.SUGGESTION, suggestion_ids)
-=======
-        pending_deletion_request, models.NAMES.suggestion, list(suggestion_ids))
->>>>>>> d9edb1be
+        pending_deletion_request, models.Names.suggestion, list(suggestion_ids))
+
 
     @transaction_services.run_in_transaction_wrapper
     def _pseudonymize_models_transactional(
@@ -1517,11 +1506,7 @@
     blog_post_ids |= {model.id for model in blog_post_summary_models}
 
     _save_pseudonymizable_entity_mappings_to_different_pseudonyms(
-<<<<<<< HEAD
-        pending_deletion_request, models.Names.BLOG, blog_post_ids)
-=======
-        pending_deletion_request, models.NAMES.blog, list(blog_post_ids))
->>>>>>> d9edb1be
+        pending_deletion_request, models.Names.blog, list(blog_post_ids))
 
     # We want to remove the user ID from the list of editor ids on all the
     # blog post rights models related to the user.
