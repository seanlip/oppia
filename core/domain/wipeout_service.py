# Copyright 2020 The Oppia Authors. All Rights Reserved.
#
# Licensed under the Apache License, Version 2.0 (the "License");
# you may not use this file except in compliance with the License.
# You may obtain a copy of the License at
#
#      http://www.apache.org/licenses/LICENSE-2.0
#
# Unless required by applicable law or agreed to in writing, software
# distributed under the License is distributed on an "AS-IS" BASIS,
# WITHOUT WARRANTIES OR CONDITIONS OF ANY KIND, either express or implied.
# See the License for the specific language governing permissions and
# limitations under the License.

"""Service for handling the user deletion process."""

from __future__ import absolute_import  # pylint: disable=import-only-modules
from __future__ import unicode_literals  # pylint: disable=import-only-modules

import logging

from core.domain import collection_services
from core.domain import exp_fetchers
from core.domain import exp_services
from core.domain import user_services
from core.domain import wipeout_domain
from core.platform import models
import python_utils

current_user_services = models.Registry.import_current_user_services()
(base_models, story_models, user_models) = models.Registry.import_models(
    [models.NAMES.base_model, models.NAMES.story, models.NAMES.user])
transaction_services = models.Registry.import_transaction_services()

MAX_NUMBER_OF_OPS_IN_TRANSACTION = 25


def get_pending_deletion_request(user_id):
    """Return the pending deletion request.

    Args:
        user_id: str. The unique ID of the user.

    Returns:
        PendingDeletionRequest. The pending deletion request domain object.
    """
    pending_deletion_request_model = (
        user_models.PendingDeletionRequestModel.get_by_id(user_id))
    return wipeout_domain.PendingDeletionRequest(
        pending_deletion_request_model.id,
        pending_deletion_request_model.email,
        pending_deletion_request_model.deletion_complete,
        pending_deletion_request_model.exploration_ids,
        pending_deletion_request_model.collection_ids,
        pending_deletion_request_model.story_mappings
    )


def save_pending_deletion_request(pending_deletion_request):
    """Save a pending deletion request domain object as
    a PendingDeletionRequestModel entity in the datastore.

    Args:
        pending_deletion_request: PendingDeletionRequest. The pending deletion
            request object to be saved in the datastore.
    """
    pending_deletion_request_dict = {
        'email': pending_deletion_request.email,
        'deletion_complete': pending_deletion_request.deletion_complete,
        'exploration_ids': pending_deletion_request.exploration_ids,
        'collection_ids': pending_deletion_request.collection_ids,
        'story_mappings': pending_deletion_request.story_mappings
    }

    pending_deletion_request_model = (
        user_models.PendingDeletionRequestModel.get_by_id(
            pending_deletion_request.user_id))
    if pending_deletion_request_model is not None:
        pending_deletion_request_model.populate(**pending_deletion_request_dict)
        pending_deletion_request_model.put()
    else:
        pending_deletion_request_dict['id'] = pending_deletion_request.user_id
        user_models.PendingDeletionRequestModel(
            **pending_deletion_request_dict
        ).put()


def delete_pending_deletion_request(user_id):
    """Delete PendingDeletionRequestModel entity in the datastore.

    Args:
        user_id: str. The unique ID of the user that
            the PendingDeletionRequestModel belongs to.
    """
    pending_deletion_request_model = (
        user_models.PendingDeletionRequestModel.get_by_id(user_id))
    pending_deletion_request_model.delete()


def pre_delete_user(user_id):
    """Prepare user for the full deletion.
        1. Mark all the activities that are private and solely owned by the user
           being deleted as deleted.
        2. Disable all the email preferences.
        3. Mark the user as to be deleted.
        4. Create PendingDeletionRequestModel for the user.

    Args:
        user_id: str. The id of the user to be deleted.
    """
    subscribed_exploration_summaries = (
        exp_fetchers.get_exploration_summaries_subscribed_to(user_id))
    explorations_to_be_deleted_ids = [
        exp_summary.id for exp_summary in subscribed_exploration_summaries
        if exp_summary.is_private() and
        exp_summary.is_solely_owned_by_user(user_id)]
    exp_services.delete_explorations(user_id, explorations_to_be_deleted_ids)

    subscribed_collection_summaries = (
        collection_services.get_collection_summaries_subscribed_to(user_id))
    collections_to_be_deleted_ids = [
        col_summary.id for col_summary in subscribed_collection_summaries
        if col_summary.is_private() and
        col_summary.is_solely_owned_by_user(user_id)]
    collection_services.delete_collections(
        user_id, collections_to_be_deleted_ids)

    # Set all the user's email preferences to False in order to disable all
    # ordinary emails that could be sent to the users.
    user_services.update_email_preferences(user_id, False, False, False, False)

    email = user_services.get_user_settings(user_id, strict=True).email
    user_services.mark_user_for_deletion(user_id)

    save_pending_deletion_request(
        wipeout_domain.PendingDeletionRequest.create_default(
            user_id,
            email,
            explorations_to_be_deleted_ids,
            collections_to_be_deleted_ids
        )
    )


def delete_user(pending_deletion_request):
    """Delete all the models for user specified in pending_deletion_request.

    Args:
        pending_deletion_request: PendingDeletionRequest. The pending deletion
            request object for which to delete or pseudonymize all the models.
    """
    _delete_user_models(pending_deletion_request.user_id)
    _hard_delete_explorations_and_collections(pending_deletion_request)
    _delete_story_models(pending_deletion_request)


def verify_user_deleted(pending_deletion_request):
    """Verify that all the models for user specified in pending_deletion_request
    are deleted.

    Args:
        pending_deletion_request: PendingDeletionRequest. The pending deletion
            request object to be saved in the datastore.

    Returns:
        bool. True if all the models were correctly deleted, False otherwise.
    """
    return all((
        _verify_user_models_deleted(pending_deletion_request.user_id),
        _verify_story_models_pseudonymized(pending_deletion_request.user_id)
    ))


def _delete_user_models(user_id):
    """Delete the user models for the user with user_id.

    Args:
        user_id: str. The id of the user to be deleted.
    """
    for model_class in models.Registry.get_storage_model_classes(
            [models.NAMES.user]):
<<<<<<< HEAD
        if (
                model_class.get_deletion_policy() !=
                base_models.DELETION_POLICY.KEEP):
=======
        if (model_class.get_deletion_policy() not in
                [base_models.DELETION_POLICY.KEEP,
                 base_models.DELETION_POLICY.NOT_APPLICABLE]):
>>>>>>> ad521c79
            model_class.apply_deletion_policy(user_id)


def _hard_delete_explorations_and_collections(pending_deletion_request):
    """Hard delete the exploration and collection models that are private and
    solely owned by the user.

    Args:
        pending_deletion_request: PendingDeletionRequest. The pending deletion
            request object for which to delete the explorations and collections.
    """
    exp_services.delete_explorations(
        pending_deletion_request.user_id,
        pending_deletion_request.exploration_ids,
        force_deletion=True)
    collection_services.delete_collections(
        pending_deletion_request.user_id,
        pending_deletion_request.collection_ids,
        force_deletion=True)


def _generate_activity_to_pseudonymized_ids_mapping(activity_ids):
    """Generate mapping from activity IDs to pseudonymous user IDs.

    Args:
        activity_ids: list(str). List of activity IDs for which to generate
            new pseudonymous user IDs. The IDs are of activities that were
            modified in some way by the user who is currently being deleted.

    Returns:
        dict(str, str). Mapping between the activity IDs and pseudonymous
        user IDs. For each activity (with distinct ID) we generate a new
        pseudonymous user ID.
    """
    return {
        activity_id: user_models.PseudonymizedUserModel.get_new_id('')
        for activity_id in activity_ids
    }


def _delete_story_models(pending_deletion_request):
    """Pseudonymize the story models for the user with user_id.

    Args:
        pending_deletion_request: PendingDeletionRequest. The pending deletion
            request object to be saved in the datastore.
    """
    user_id = pending_deletion_request.user_id
    metadata_models = story_models.StorySnapshotMetadataModel.query(
        story_models.StorySnapshotMetadataModel.committer_id == user_id
    ).fetch()
    story_ids = set([
        model.get_unversioned_instance_id() for model in metadata_models])

    commit_log_models = story_models.StoryCommitLogEntryModel.query(
        story_models.StoryCommitLogEntryModel.user_id == user_id
    ).fetch()
    commit_log_ids = set(model.story_id for model in commit_log_models)
    if story_ids != commit_log_ids:
        logging.error(
            'The commit log and snapshot story IDs differ. '
            'Snapshots without commit logs: %s, '
            'Commit logs without snapshots: %s.',
            list(story_ids - commit_log_ids),
            list(commit_log_ids - story_ids))

    story_ids |= commit_log_ids
    if not pending_deletion_request.story_mappings:
        pending_deletion_request.story_mappings = (
            _generate_activity_to_pseudonymized_ids_mapping(story_ids))
        save_pending_deletion_request(pending_deletion_request)

    def _pseudonymize_models(story_related_models, pseudonymized_user_id):
        """Pseudonymize user ID fields in the models.

        Args:
            story_related_models: list(ndb.Model). Models whose user IDs should
                be pseudonymized.
            pseudonymized_user_id: str. New pseudonymized user ID to be used for
                the models.
        """
        metadata_models = [
            model for model in story_related_models
            if isinstance(model, story_models.StorySnapshotMetadataModel)]
        for metadata_model in metadata_models:
            metadata_model.committer_id = pseudonymized_user_id
        story_models.StorySnapshotMetadataModel.put_multi(metadata_models)

        commit_log_models = [
            model for model in story_related_models
            if isinstance(model, story_models.StoryCommitLogEntryModel)]
        for commit_log_model in commit_log_models:
            commit_log_model.user_id = pseudonymized_user_id
        story_models.StoryCommitLogEntryModel.put_multi(commit_log_models)

    story_mappings = pending_deletion_request.story_mappings
    for story_id, pseudonymized_user_id in story_mappings.items():
        story_related_models = [
            model for model in metadata_models
            if model.get_unversioned_instance_id() == story_id]
        story_related_models += [
            model for model in commit_log_models if model.story_id == story_id]
        for i in python_utils.RANGE(
                0, len(story_related_models), MAX_NUMBER_OF_OPS_IN_TRANSACTION):
            transaction_services.run_in_transaction(
                _pseudonymize_models,
                story_related_models[i:i + MAX_NUMBER_OF_OPS_IN_TRANSACTION],
                pseudonymized_user_id)


def _verify_user_models_deleted(user_id):
    """Verify that the user models for the user with user_id are deleted.

    Args:
        user_id: str. The id of the user to be deleted.

    Returns:
        bool. True if all the user models were correctly deleted, False
        otherwise.
    """
    for model_class in models.Registry.get_storage_model_classes(
            [models.NAMES.user]):
<<<<<<< HEAD
        if (
                model_class.get_deletion_policy() !=
                base_models.DELETION_POLICY.KEEP):
            if model_class.has_reference_to_user_id(user_id):
                return False
    return True
=======
        if (model_class.get_deletion_policy() not in
                [base_models.DELETION_POLICY.KEEP,
                 base_models.DELETION_POLICY.NOT_APPLICABLE] and
                model_class.has_reference_to_user_id(user_id)):
            return False
    return True


def _verify_story_models_pseudonymized(user_id):
    """Verify that the story models for the user with user_id are deleted.

    Args:
        user_id: str. The id of the user to be deleted.

    Returns:
        bool. True if all the story models were correctly pseudonymized, False
        otherwise.
    """
    return not any((
        story_models.StoryModel.has_reference_to_user_id(user_id),
        story_models.StoryCommitLogEntryModel.has_reference_to_user_id(user_id),
        story_models.StorySummaryModel.has_reference_to_user_id(user_id),
    ))
>>>>>>> ad521c79
<|MERGE_RESOLUTION|>--- conflicted
+++ resolved
@@ -179,15 +179,10 @@
     """
     for model_class in models.Registry.get_storage_model_classes(
             [models.NAMES.user]):
-<<<<<<< HEAD
         if (
-                model_class.get_deletion_policy() !=
-                base_models.DELETION_POLICY.KEEP):
-=======
-        if (model_class.get_deletion_policy() not in
+                model_class.get_deletion_policy() not in
                 [base_models.DELETION_POLICY.KEEP,
                  base_models.DELETION_POLICY.NOT_APPLICABLE]):
->>>>>>> ad521c79
             model_class.apply_deletion_policy(user_id)
 
 
@@ -310,15 +305,8 @@
     """
     for model_class in models.Registry.get_storage_model_classes(
             [models.NAMES.user]):
-<<<<<<< HEAD
         if (
-                model_class.get_deletion_policy() !=
-                base_models.DELETION_POLICY.KEEP):
-            if model_class.has_reference_to_user_id(user_id):
-                return False
-    return True
-=======
-        if (model_class.get_deletion_policy() not in
+                model_class.get_deletion_policy() not in
                 [base_models.DELETION_POLICY.KEEP,
                  base_models.DELETION_POLICY.NOT_APPLICABLE] and
                 model_class.has_reference_to_user_id(user_id)):
@@ -340,5 +328,4 @@
         story_models.StoryModel.has_reference_to_user_id(user_id),
         story_models.StoryCommitLogEntryModel.has_reference_to_user_id(user_id),
         story_models.StorySummaryModel.has_reference_to_user_id(user_id),
-    ))
->>>>>>> ad521c79
+    ))