--- conflicted
+++ resolved
@@ -407,12 +407,6 @@
     user_roles = user_models.UserSettingsModel.get_by_id(user_id).roles
 
     auth_services.delete_external_auth_associations(user_id)
-
-    # Remove profile picture.
-    user_settings_model = user_models.UserSettingsModel.get_by_id(user_id)
-    username = user_settings_model.username
-    if username is not None:
-        _delete_profile_picture(username)
 
     _delete_models(user_id, models.Names.AUTH)
     _delete_models(user_id, models.Names.USER)
@@ -502,16 +496,6 @@
     Returns:
         bool. True when the profile picture is deleted else False.
     """
-<<<<<<< HEAD
-    if username is None:
-        return True
-    fs = fs_services.GcsFileSystem(feconf.ENTITY_TYPE_USER, username)
-    filename_png = 'profile_picture.png'
-    filename_webp = 'profile_picture.webp'
-    if fs.isfile(filename_png) or fs.isfile(filename_webp):
-        logging.error(
-            '%s Profile picture is not deleted of user having '
-=======
     fs = fs_services.GcsFileSystem(feconf.ENTITY_TYPE_USER, username)
     filename_png = 'profile_picture.png'
     filename_webp = 'profile_picture.webp'
@@ -524,7 +508,6 @@
     elif fs.isfile(filename_webp):
         logging.error(
             '%s Profile picture in .webp format is not deleted for user having '
->>>>>>> 62d32e8c
             'username %s.' % (WIPEOUT_LOGS_PREFIX, username)
         )
         return False
@@ -558,14 +541,9 @@
 
         # Verify if user profile picture is deleted.
         user_settings_model = user_models.UserSettingsModel.get_by_id(user_id)
-<<<<<<< HEAD
-        if user_settings_model:
-            username = user_settings_model.username
-=======
         username = user_settings_model.username
         user_roles = user_settings_model.roles
         if feconf.ROLE_ID_MOBILE_LEARNER not in user_roles:
->>>>>>> 62d32e8c
             if not _verify_profile_picture_is_deleted(username):
                 return False
 
