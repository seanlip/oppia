# Copyright 2018 The Oppia Authors. All Rights Reserved.
#
# Licensed under the Apache License, Version 2.0 (the "License");
# you may not use this file except in compliance with the License.
# You may obtain a copy of the License at
#
#      http://www.apache.org/licenses/LICENSE-2.0
#
# Unless required by applicable law or agreed to in writing, software
# distributed under the License is distributed on an "AS-IS" BASIS,
# WITHOUT WARRANTIES OR CONDITIONS OF ANY KIND, either express or implied.
# See the License for the specific language governing permissions and
# limitations under the License.

"""Commands that can be used to operate on stories.

All functions here should be agnostic of how StoryModel objects are
stored in the database. In particular, the various query methods should
delegate to the Story model class. This will enable the story
storage model to be changed without affecting this module and others above it.
"""

import copy

from core.domain import story_domain
from core.platform import models
import feconf

(story_models,) = models.Registry.import_models([models.NAMES.story])
datastore_services = models.Registry.import_datastore_services()
memcache_services = models.Registry.import_memcache_services()


def _migrate_story_contents_to_latest_schema(versioned_story_contents):
    """Holds the responsibility of performing a step-by-step, sequential update
    of the story structure based on the schema version of the input
    story dictionary. If the current story_contents schema changes, a new
    conversion function must be added and some code appended to this function
    to account for that new version.

    Args:
        versioned_story_contents: A dict with two keys:
          - schema_version: str. The schema version for the story_contents dict.
          - story_contents: dict. The dict comprising the story
              contents.

    Raises:
        Exception: The schema version of the story_contents is outside of what
        is supported at present.
    """
    story_schema_version = versioned_story_contents['schema_version']
    if not (1 <= story_schema_version
            <= feconf.CURRENT_STORY_CONTENTS_SCHEMA_VERSION):
        raise Exception(
            'Sorry, we can only process v1-v%d story schemas at '
            'present.' % feconf.CURRENT_STORY_CONTENTS_SCHEMA_VERSION)

    while (story_schema_version <
           feconf.CURRENT_STORY_CONTENTS_SCHEMA_VERSION):
        story_domain.Story.update_story_contents_from_model(
            versioned_story_contents, story_schema_version)
        story_schema_version += 1


# Repository GET methods.
def _get_story_memcache_key(story_id, version=None):
    """Returns a memcache key for the story.

    Args:
        story_id: str. ID of the story.
        version: str. Schema version of the story.

    Returns:
        str. The memcache key of the story.
    """
    if version:
        return 'story-version:%s:%s' % (story_id, version)
    else:
        return 'story:%s' % story_id


def get_story_from_model(story_model, run_conversion=True):
    """Returns a story domain object given a story model loaded
    from the datastore.

    Args:
        story_model: StoryModel. The story model loaded from the
            datastore.
        run_conversion: bool. If true, the the story's schema version will
            be checked against the current schema version. If they do not match,
            the story will be automatically updated to the latest schema
            version.

    Returns:
        story. A Story domain object corresponding to the given
        story model.
    """

    # Ensure the original story model does not get altered.
    versioned_story_contents = {
        'schema_version': story_model.schema_version,
        'story_contents': copy.deepcopy(
            story_model.story_contents)
    }

    # Migrate the story if it is not using the latest schema version.
    if (run_conversion and story_model.schema_version !=
            feconf.CURRENT_STORY_CONTENTS_SCHEMA_VERSION):
        _migrate_story_contents_to_latest_schema(
            versioned_story_contents)

    return story_domain.Story(
        story_model.id, story_model.title,
        story_model.description, story_model.notes,
        story_domain.StoryContents.from_dict(
            versioned_story_contents['story_contents']),
        versioned_story_contents['schema_version'],
        story_model.language_code,
        story_model.version, story_model.created_on,
        story_model.last_updated)


def get_story_summary_from_model(story_summary_model):
    """Returns a domain object for an Oppia story summary given a
    story summary model.

    Args:
        story_summary_model: StorySummaryModel.

    Returns:
        StorySummary.
    """
    return story_domain.StorySummary(
        story_summary_model.id, story_summary_model.title,
        story_summary_model.language_code,
        story_summary_model.version,
        story_summary_model.node_count,
        story_summary_model.story_model_created_on,
        story_summary_model.story_model_last_updated
    )


def get_story_by_id(story_id, strict=True, version=None):
    """Returns a domain object representing a story.

    Args:
        story_id: str. ID of the story.
        strict: bool. Whether to fail noisily if no story with the given
            id exists in the datastore.
        version: str or None. The version number of the story to be
            retrieved. If it is None, the latest version will be retrieved.

    Returns:
        Story or None. The domain object representing a story with the
        given id, or None if it does not exist.
    """
    story_memcache_key = _get_story_memcache_key(
        story_id, version=version)
    memcached_story = memcache_services.get_multi(
        [story_memcache_key]).get(story_memcache_key)

    if memcached_story is not None:
        return memcached_story
    else:
        story_model = story_models.StoryModel.get(
            story_id, strict=strict, version=version)
        if story_model:
            story = get_story_from_model(story_model)
            memcache_services.set_multi({story_memcache_key: story})
            return story
        else:
            return None


def get_story_summary_by_id(story_id):
    """Returns a domain object representing a story summary.

    Args:
        story_id: str. ID of the story summary.

    Returns:
        StorySummary. The story summary domain object corresponding to
        a story with the given story_id.
    """
    story_summary_model = story_models.StorySummaryModel.get(
        story_id)
    if story_summary_model:
        story_summary = get_story_summary_from_model(
            story_summary_model)
        return story_summary
    else:
        return None


def get_new_story_id():
    """Returns a new story id.

    Returns:
        str. A new story id.
    """
    return story_models.StoryModel.get_new_id('')


def _create_story(committer_id, story, commit_message, commit_cmds):
    """Creates a new story.

    Args:
        committer_id: str. ID of the committer.
        story: Story. The story domain object.
        commit_message: str. A description of changes made to the story.
        commit_cmds: list(dict). A list of change commands made to the given
            story.
    """
    model = story_models.StoryModel(
        id=story.id,
        description=story.description,
        title=story.title,
        language_code=story.language_code,
        schema_version=story.schema_version,
        notes=story.notes,
        story_contents=story.story_contents.to_dict()
    )
    model.commit(committer_id, commit_message, commit_cmds)
    story.version += 1
    create_story_summary(story.id)


def save_new_story(committer_id, story):
    """Saves a new story.

    Args:
        committer_id: str. ID of the committer.
        story: Story. Story to be saved.
    """
    commit_message = (
        'New story created with title \'%s\'.' % story.title)
    _create_story(
        committer_id, story, commit_message, [{
            'cmd': story_domain.CMD_CREATE_NEW,
            'title': story.title
        }])


def compute_summary_of_story(story):
    """Create a StorySummary domain object for a given Story domain
    object and return it.

    Args:
<<<<<<< HEAD
        story: Story. The story object for which the summary is to be computed.
=======
        story: Story. The story object, for which the summary is to be computed.
>>>>>>> 8e82c693

    Returns:
        StorySummary. The computed summary for the given story.
    """
    story_model_node_count = len(story.story_contents.nodes)
    story_summary = story_domain.StorySummary(
        story.id, story.title, story.language_code,
        story.version, story_model_node_count,
        story.created_on, story.last_updated
    )

    return story_summary


def create_story_summary(story_id):
    """Creates and stores a summary of the given story.

    Args:
        story_id: str. ID of the story.
    """
    story = get_story_by_id(story_id)
    story_summary = compute_summary_of_story(story)
    save_story_summary(story_summary)


def save_story_summary(story_summary):
    """Save a story summary domain object as a StorySummaryModel
    entity in the datastore.

    Args:
        story_summary: The story summary object to be saved in the
            datastore.
    """
    story_summary_model = story_models.StorySummaryModel(
        id=story_summary.id,
        title=story_summary.title,
        language_code=story_summary.language_code,
        version=story_summary.version,
        node_count=story_summary.node_count,
        story_model_last_updated=(
            story_summary.story_model_last_updated),
        story_model_created_on=(
            story_summary.story_model_created_on)
    )

    story_summary_model.put()<|MERGE_RESOLUTION|>--- conflicted
+++ resolved
@@ -246,11 +246,7 @@
     object and return it.
 
     Args:
-<<<<<<< HEAD
-        story: Story. The story object for which the summary is to be computed.
-=======
         story: Story. The story object, for which the summary is to be computed.
->>>>>>> 8e82c693
 
     Returns:
         StorySummary. The computed summary for the given story.
