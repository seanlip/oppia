--- conflicted
+++ resolved
@@ -26,7 +26,6 @@
 import logging
 
 from core.domain import exp_fetchers
-from core.domain import exp_services
 from core.domain import opportunity_services
 from core.domain import story_domain
 from core.domain import story_fetchers
@@ -118,16 +117,11 @@
             elif change.cmd == story_domain.CMD_DELETE_STORY_NODE:
                 for node in story.story_contents.nodes:
                     if node.id == change.node_id:
-<<<<<<< HEAD
-                        exp_services.update_exploration_story_link(
-                            node.exploration_id, None, story.id)
-=======
                         if node.exploration_id in exp_ids_added_to_story:
                             exp_ids_added_to_story = [
                                 exp_id for exp_id in exp_ids_added_to_story
                                 if exp_id != node.exploration_id]
                         exp_ids_removed_from_story.append(node.exploration_id)
->>>>>>> b825d5af
                         break
                 story.delete_node(change.node_id)
             elif (change.cmd ==
@@ -159,17 +153,12 @@
                       story_domain.STORY_NODE_PROPERTY_EXPLORATION_ID):
                     story.update_node_exploration_id(
                         change.node_id, change.new_value)
-<<<<<<< HEAD
-                    exp_services.update_exploration_story_link(
-                        change.old_value, change.new_value, story.id)
-=======
                     if change.old_value in exp_ids_added_to_story:
                         exp_ids_added_to_story = [
                             exp_id for exp_id in exp_ids_added_to_story
                             if exp_id != change.old_value]
                     exp_ids_removed_from_story.append(change.old_value)
                     exp_ids_added_to_story.append(change.new_value)
->>>>>>> b825d5af
             elif change.cmd == story_domain.CMD_UPDATE_STORY_PROPERTY:
                 if (change.property_name ==
                         story_domain.STORY_PROPERTY_TITLE):
@@ -370,11 +359,6 @@
     story_model.delete(
         committer_id, feconf.COMMIT_MESSAGE_STORY_DELETED,
         force_deletion=force_deletion)
-<<<<<<< HEAD
-    for node in story.story_contents.nodes:
-        exp_services.update_exploration_story_link(
-            node.exploration_id, None, story.id)
-=======
     exp_ids_to_be_removed = []
     for node in story.story_contents.nodes:
         exp_ids_to_be_removed.append(node.exploration_id)
@@ -387,7 +371,6 @@
         if model is not None]
     exp_models.ExplorationContextModel.delete_multi(
         exploration_context_models_to_be_deleted)
->>>>>>> b825d5af
 
     # This must come after the story is retrieved. Otherwise the memcache
     # key will be reinstated.
