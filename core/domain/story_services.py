--- conflicted
+++ resolved
@@ -683,271 +683,4 @@
 
     if node_id not in progress_model.completed_node_ids:
         progress_model.completed_node_ids.append(node_id)
-<<<<<<< HEAD
-        progress_model.put()
-=======
-        progress_model.put()
-
-
-def get_story_rights_from_model(story_rights_model):
-    """Constructs a StoryRights object from the given story rights model.
-
-    Args:
-        story_rights_model: StoryRightsModel. Story rights from the
-            datastore.
-
-    Returns:
-        StoryRights. The rights object created from the model.
-    """
-
-    return story_domain.StoryRights(
-        story_rights_model.id,
-        story_rights_model.manager_ids,
-        story_rights_model.story_is_published
-    )
-
-
-def publish_story(story_id, committer_id):
-    """Marks the given story as published.
-
-    Args:
-        story_id: str. The id of the given story.
-        committer_id: str. ID of the committer.
-
-    Raises:
-        Exception. The given story does not exist.
-        Exception. The story is already published.
-        Exception. The user does not have enough rights to publish the story.
-    """
-    def _are_nodes_valid_for_publishing(story_nodes):
-        """Validates the story nodes before publishing.
-
-        Args:
-            story_nodes: list(dict(str, *)). The list of story nodes dicts.
-
-        Raises:
-            Exception: The story node doesn't contain any exploration id or the
-                exploration id is invalid or isn't published yet.
-        """
-        exploration_id_list = []
-        for node in story_nodes:
-            if not node.exploration_id:
-                raise Exception(
-                    'Story node with id %s does not contain an '
-                    'exploration id.' % node.id)
-            exploration_id_list.append(node.exploration_id)
-        for index, exploration in enumerate(
-                exp_fetchers.get_multiple_explorations_by_id(
-                    exploration_id_list, strict=False)):
-            if exploration is None:
-                raise Exception(
-                    'Exploration id %s doesn\'t exist.'
-                    % exploration_id_list[index])
-        multiple_exploration_rights = (
-            rights_manager.get_multiple_exploration_rights_by_ids(
-                exploration_id_list))
-        for exploration_rights in multiple_exploration_rights:
-            if exploration_rights.is_private():
-                raise Exception(
-                    'Exploration with id %s isn\'t published.'
-                    % exploration_rights.id)
-
-    story_rights = get_story_rights(story_id, strict=False)
-    if story_rights is None:
-        raise Exception('The given story does not exist')
-    user = user_services.UserActionsInfo(committer_id)
-    if role_services.ACTION_CHANGE_STORY_STATUS not in user.actions:
-        raise Exception(
-            'The user does not have enough rights to publish the story.')
-
-    if story_rights.story_is_published:
-        raise Exception('The story is already published.')
-
-    story = get_story_by_id(story_id, strict=False)
-    for node in story.story_contents.nodes:
-        if node.id == story.story_contents.initial_node_id:
-            _are_nodes_valid_for_publishing([node])
-
-    story_rights.story_is_published = True
-    commit_cmds = [story_domain.StoryRightsChange({
-        'cmd': story_domain.CMD_PUBLISH_STORY
-    })]
-    save_story_rights(
-        story_rights, committer_id, 'Published the story', commit_cmds)
-
-
-def unpublish_story(story_id, committer_id):
-    """Marks the given story as unpublished.
-
-    Args:
-        story_id: str. The id of the given story.
-        committer_id: str. ID of the committer.
-
-    Raises:
-        Exception. The given story does not exist.
-        Exception. The story is already unpublished.
-        Exception. The user does not have enough rights to unpublish the story.
-    """
-    story_rights = get_story_rights(story_id, strict=False)
-    if story_rights is None:
-        raise Exception('The given story does not exist')
-    user = user_services.UserActionsInfo(committer_id)
-    if role_services.ACTION_CHANGE_STORY_STATUS not in user.actions:
-        raise Exception(
-            'The user does not have enough rights to unpublish the story.')
-
-    if not story_rights.story_is_published:
-        raise Exception('The story is already unpublished.')
-    story_rights.story_is_published = False
-    commit_cmds = [story_domain.StoryRightsChange({
-        'cmd': story_domain.CMD_UNPUBLISH_STORY
-    })]
-    save_story_rights(
-        story_rights, committer_id, 'Unpublished the story', commit_cmds)
-
-
-def save_story_rights(story_rights, committer_id, commit_message, commit_cmds):
-    """Saves a StoryRights domain object to the datastore.
-
-    Args:
-        story_rights: StoryRights. The rights object for the given
-            story.
-        committer_id: str. ID of the committer.
-        commit_message: str. Descriptive message for the commit.
-        commit_cmds: list(StoryRightsChange). A list of commands describing
-            what kind of commit was done.
-    """
-
-    model = story_models.StoryRightsModel.get(story_rights.id, strict=False)
-
-    model.manager_ids = story_rights.manager_ids
-    model.story_is_published = story_rights.story_is_published
-    commit_cmd_dicts = [commit_cmd.to_dict() for commit_cmd in commit_cmds]
-    model.commit(committer_id, commit_message, commit_cmd_dicts)
-
-
-def create_new_story_rights(story_id, committer_id):
-    """Creates a new story rights object and saves it to the datastore.
-
-    Args:
-        story_id: str. ID of the story.
-        committer_id: str. ID of the committer.
-    """
-    story_rights = story_domain.StoryRights(story_id, [], False)
-    commit_cmds = [{'cmd': story_domain.CMD_CREATE_NEW}]
-
-    story_models.StoryRightsModel(
-        id=story_rights.id,
-        manager_ids=story_rights.manager_ids,
-        story_is_published=story_rights.story_is_published
-    ).commit(committer_id, 'Created new story rights', commit_cmds)
-
-
-def get_story_rights(story_id, strict=True):
-    """Retrieves the rights object for the given story.
-
-    Args:
-        story_id: str. ID of the story.
-        strict: bool. Whether to fail noisily if no story with a given id
-            exists in the datastore.
-
-    Returns:
-        StoryRights. The rights object associated with the given story.
-
-    Raises:
-        EntityNotFoundError. The story with ID story_id was not
-            found in the datastore.
-    """
-
-    model = story_models.StoryRightsModel.get(story_id, strict=strict)
-
-    if model is None:
-        return None
-
-    return get_story_rights_from_model(model)
-
-
-def check_can_edit_story(user, story_rights):
-    """Checks whether the user can edit the given story.
-
-    Args:
-        user: UserActionsInfo. Object having user_id, role and actions for
-            given user.
-        story_rights: StoryRights or None. Rights object for the given story.
-
-    Returns:
-        bool. Whether the given user can edit the given story.
-    """
-    if story_rights is None:
-        return False
-    if role_services.ACTION_EDIT_ANY_STORY in user.actions:
-        return True
-    if role_services.ACTION_EDIT_OWNED_STORY not in user.actions:
-        return False
-    if story_rights.is_manager(user.user_id):
-        return True
-
-    return False
-
-
-def assign_role(committer, assignee, new_role, story_id):
-    """Assigns a new role to the user.
-
-    Args:
-        committer: UserActionsInfo. UserActionsInfo object for the user
-            who is performing the action.
-        assignee: UserActionsInfo. UserActionsInfo object for the user
-            whose role is being changed.
-        new_role: str. The name of the new role. Possible values are:
-            ROLE_MANAGER
-        story_id: str. ID of the story.
-
-    Raises:
-        Exception. The committer does not have rights to modify a role.
-        Exception. The assignee is already a manager for the story.
-        Exception. The assignee doesn't have enough rights to become a manager.
-        Exception. The role is invalid.
-    """
-    committer_id = committer.user_id
-    story_rights = get_story_rights(story_id)
-    if (role_services.ACTION_MODIFY_ROLES_FOR_ANY_ACTIVITY not in
-            committer.actions):
-        logging.error(
-            'User %s tried to allow user %s to be a %s of story %s '
-            'but was refused permission.' % (
-                committer_id, assignee.user_id, new_role, story_id))
-        raise Exception(
-            'UnauthorizedUserException: Could not assign new role.')
-
-    assignee_username = user_services.get_username(assignee.user_id)
-    if role_services.ACTION_EDIT_OWNED_STORY not in assignee.actions:
-        raise Exception(
-            'The assignee doesn\'t have enough rights to become a manager.')
-
-    old_role = story_domain.ROLE_NONE
-    if story_rights.is_manager(assignee.user_id):
-        old_role = story_domain.ROLE_MANAGER
-
-    if new_role == story_domain.ROLE_MANAGER:
-        if story_rights.is_manager(assignee.user_id):
-            raise Exception('This user already is a manager for this story')
-        story_rights.manager_ids.append(assignee.user_id)
-    elif new_role == story_domain.ROLE_NONE:
-        if story_rights.is_manager(assignee.user_id):
-            story_rights.manager_ids.remove(assignee.user_id)
-        else:
-            raise Exception('This user already has no role for this story')
-    else:
-        raise Exception('Invalid role: %s' % new_role)
-
-    commit_message = 'Changed role of %s from %s to %s' % (
-        assignee_username, old_role, new_role)
-    commit_cmds = [story_domain.StoryRightsChange({
-        'cmd': story_domain.CMD_CHANGE_ROLE,
-        'assignee_id': assignee.user_id,
-        'old_role': old_role,
-        'new_role': new_role
-    })]
-
-    save_story_rights(story_rights, committer_id, commit_message, commit_cmds)
->>>>>>> a9ed3f2d
+        progress_model.put()