# Copyright 2018 The Oppia Authors. All Rights Reserved.
#
# Licensed under the Apache License, Version 2.0 (the "License");
# you may not use this file except in compliance with the License.
# You may obtain a copy of the License at
#
#      http://www.apache.org/licenses/LICENSE-2.0
#
# Unless required by applicable law or agreed to in writing, software
# distributed under the License is distributed on an "AS-IS" BASIS,
# WITHOUT WARRANTIES OR CONDITIONS OF ANY KIND, either express or implied.
# See the License for the specific language governing permissions and
# limitations under the License.

"""Commands that can be used to operate on stories.

All functions here should be agnostic of how StoryModel objects are
stored in the database. In particular, the various query methods should
delegate to the Story model class. This will enable the story
storage model to be changed without affecting this module and others above it.
"""

from __future__ import annotations

import copy
import logging

from core import feconf
from core import utils
from core.constants import constants
from core.domain import caching_services
from core.domain import exp_fetchers
from core.domain import exp_services
from core.domain import opportunity_services
from core.domain import rights_manager
from core.domain import story_domain
from core.domain import story_fetchers
from core.domain import suggestion_services
from core.domain import topic_fetchers
from core.platform import models

from typing import List, Optional, Sequence, Tuple

MYPY = False
if MYPY:  # pragma: no cover
    from mypy_imports import exp_models
    from mypy_imports import story_models
    from mypy_imports import user_models

(exp_models, story_models, user_models,) = models.Registry.import_models(
    [models.NAMES.exploration, models.NAMES.story, models.NAMES.user])


def get_new_story_id() -> str:
    """Returns a new story id.

    Returns:
        str. A new story id.
    """
    return story_models.StoryModel.get_new_id('')


def _create_story(
    committer_id: str,
    story: story_domain.Story,
    commit_message: str,
    commit_cmds: List[story_domain.StoryChange]
) -> None:
    """Creates a new story.

    Args:
        committer_id: str. ID of the committer.
        story: Story. The story domain object.
        commit_message: str. A description of changes made to the story.
        commit_cmds: list(StoryChange). A list of change commands made to the
            given story.
    """
    story.validate()
    model = story_models.StoryModel(
        id=story.id,
        description=story.description,
        title=story.title,
        thumbnail_bg_color=story.thumbnail_bg_color,
        thumbnail_filename=story.thumbnail_filename,
        thumbnail_size_in_bytes=story.thumbnail_size_in_bytes,
        language_code=story.language_code,
        story_contents_schema_version=story.story_contents_schema_version,
        notes=story.notes,
        story_contents=story.story_contents.to_dict(),
        corresponding_topic_id=story.corresponding_topic_id,
        url_fragment=story.url_fragment,
        meta_tag_content=story.meta_tag_content
    )
    commit_cmd_dicts = [commit_cmd.to_dict() for commit_cmd in commit_cmds]
    model.commit(committer_id, commit_message, commit_cmd_dicts)
    story.version += 1
    create_story_summary(story.id)


def save_new_story(committer_id: str, story: story_domain.Story) -> None:
    """Saves a new story.

    Args:
        committer_id: str. ID of the committer.
        story: Story. Story to be saved.
    """
    commit_message = (
        'New story created with title \'%s\'.' % story.title)
    _create_story(
        committer_id, story, commit_message, [story_domain.StoryChange({
            'cmd': story_domain.CMD_CREATE_NEW,
            'title': story.title
        })])


# Repository SAVE and DELETE methods.
def apply_change_list(
    story_id: str, change_list: List[story_domain.StoryChange]
) -> Tuple[story_domain.Story, List[str], List[str]]:
    """Applies a changelist to a story and returns the result.

    Args:
        story_id: str. ID of the given story.
        change_list: list(StoryChange). A change list to be applied to the given
            story.

    Returns:
        Story, list(str), list(str). The resulting story domain object, the
        exploration IDs removed from story and the exploration IDs added to
        the story.

    Raises:
        Exception. The elements in change list are not of domain object type.
    """
    story = story_fetchers.get_story_by_id(story_id)
    exp_ids_in_old_story = story.story_contents.get_all_linked_exp_ids()
    try:
        for change in change_list:
            if not isinstance(change, story_domain.StoryChange):
                raise Exception('Expected change to be of type StoryChange')
            if change.cmd == story_domain.CMD_ADD_STORY_NODE:
                story.add_node(change.node_id, change.title)
            elif change.cmd == story_domain.CMD_DELETE_STORY_NODE:
                story.delete_node(change.node_id)
            elif (change.cmd ==
                  story_domain.CMD_UPDATE_STORY_NODE_OUTLINE_STATUS):
                if change.new_value:
                    story.mark_node_outline_as_finalized(change.node_id)
                else:
                    story.mark_node_outline_as_unfinalized(change.node_id)
            elif change.cmd == story_domain.CMD_UPDATE_STORY_NODE_PROPERTY:
                if (change.property_name ==
                        story_domain.STORY_NODE_PROPERTY_OUTLINE):
                    story.update_node_outline(change.node_id, change.new_value)
                elif (change.property_name ==
                      story_domain.STORY_NODE_PROPERTY_TITLE):
                    story.update_node_title(change.node_id, change.new_value)
                elif (change.property_name ==
                      story_domain.STORY_NODE_PROPERTY_DESCRIPTION):
                    story.update_node_description(
                        change.node_id, change.new_value)
                elif (change.property_name ==
                      story_domain.STORY_NODE_PROPERTY_THUMBNAIL_FILENAME):
                    story.update_node_thumbnail_filename(
                        change.node_id, change.new_value)
                elif (change.property_name ==
                      story_domain.STORY_NODE_PROPERTY_THUMBNAIL_BG_COLOR):
                    story.update_node_thumbnail_bg_color(
                        change.node_id, change.new_value)
                elif (change.property_name ==
                      story_domain.STORY_NODE_PROPERTY_ACQUIRED_SKILL_IDS):
                    # Ruling out the possibility of any other type for mypy
                    # type checking.
                    assert isinstance(change.new_value, list)
                    story.update_node_acquired_skill_ids(
                        change.node_id, change.new_value)
                elif (change.property_name ==
                      story_domain.STORY_NODE_PROPERTY_PREREQUISITE_SKILL_IDS):
                    # Ruling out the possibility of any other type for mypy
                    # type checking.
                    assert isinstance(change.new_value, list)
                    story.update_node_prerequisite_skill_ids(
                        change.node_id, change.new_value)
                elif (change.property_name ==
                      story_domain.STORY_NODE_PROPERTY_DESTINATION_NODE_IDS):
                    # Ruling out the possibility of any other type for mypy
                    # type checking.
                    assert isinstance(change.new_value, list)
                    story.update_node_destination_node_ids(
                        change.node_id, change.new_value)
                elif (change.property_name ==
                      story_domain.STORY_NODE_PROPERTY_EXPLORATION_ID):
                    story.update_node_exploration_id(
                        change.node_id, change.new_value)
            elif change.cmd == story_domain.CMD_UPDATE_STORY_PROPERTY:
                if (change.property_name ==
                        story_domain.STORY_PROPERTY_TITLE):
                    story.update_title(change.new_value)
                elif (change.property_name ==
                      story_domain.STORY_PROPERTY_THUMBNAIL_FILENAME):
                    story.update_thumbnail_filename(change.new_value)
                elif (change.property_name ==
                      story_domain.STORY_PROPERTY_THUMBNAIL_BG_COLOR):
                    story.update_thumbnail_bg_color(change.new_value)
                elif (change.property_name ==
                      story_domain.STORY_PROPERTY_DESCRIPTION):
                    story.update_description(change.new_value)
                elif (change.property_name ==
                      story_domain.STORY_PROPERTY_NOTES):
                    story.update_notes(change.new_value)
                elif (change.property_name ==
                      story_domain.STORY_PROPERTY_LANGUAGE_CODE):
                    story.update_language_code(change.new_value)
                elif (change.property_name ==
                      story_domain.STORY_PROPERTY_URL_FRAGMENT):
                    story.update_url_fragment(change.new_value)
                elif (change.property_name ==
                      story_domain.STORY_PROPERTY_META_TAG_CONTENT):
                    story.update_meta_tag_content(change.new_value)
            elif change.cmd == story_domain.CMD_UPDATE_STORY_CONTENTS_PROPERTY:
                if (change.property_name ==
                        story_domain.INITIAL_NODE_ID):
                    story.update_initial_node(change.new_value)
                if change.property_name == story_domain.NODE:
                    # Ruling out the possibility of any other type for mypy
                    # type checking.
                    assert isinstance(change.old_value, int)
                    assert isinstance(change.new_value, int)
                    story.rearrange_node_in_story(
                        change.old_value, change.new_value)
            elif (
                    change.cmd ==
                    story_domain.CMD_MIGRATE_SCHEMA_TO_LATEST_VERSION):
                # Loading the story model from the datastore into a
                # Story domain object automatically converts it to use the
                # latest schema version. As a result, simply resaving the
                # story is sufficient to apply the schema migration.
                continue

        exp_ids_in_modified_story = (
            story.story_contents.get_all_linked_exp_ids())
        exp_ids_removed_from_story = list(
            set(exp_ids_in_old_story).difference(exp_ids_in_modified_story))
        exp_ids_added_to_story = list(
            set(exp_ids_in_modified_story).difference(exp_ids_in_old_story))
        return story, exp_ids_removed_from_story, exp_ids_added_to_story

    except Exception as e:
        logging.error(
            '%s %s %s %s' % (
                e.__class__.__name__, e, story_id, change_list)
        )
        raise e


def does_story_exist_with_url_fragment(url_fragment: str) -> bool:
    """Checks if the url fragment for the story exists.

    Args:
        url_fragment: str. The url_fragment of the story.

    Returns:
        bool. Whether the the url fragment for the story exists or not.
    """
    story = story_fetchers.get_story_by_url_fragment(url_fragment)
    return story is not None


def validate_prerequisite_skills_in_story_contents(
    skill_ids_in_corresponding_topic: List[str],
    story_contents: story_domain.StoryContents
) -> None:
    """Validates the prerequisites skills in the story contents.

    Args:
        skill_ids_in_corresponding_topic: list(str). List of skill IDs in
            the corresponding topic of the story.
        story_contents: StoryContents. The story contents.

    Raises:
        ValidationError. Expected prerequisite skills to have been acquired in
            previous nodes.
        ValidationError. Expected story to not contain loops.
        Exception. Initial node id should not be none.
    """
    if len(story_contents.nodes) == 0:
        return
    # nodes_queue stores the pending nodes to visit in the story that
    # are unlocked, in a 'queue' form with a First In First Out
    # structure.
    nodes_queue = []
    is_node_visited = [False] * len(story_contents.nodes)
    # Ruling out the possibility of None for mypy type checking.
    assert story_contents.initial_node_id is not None
    starting_node_index = story_contents.get_node_index(
        story_contents.initial_node_id)
    nodes_queue.append(story_contents.nodes[starting_node_index].id)

    # The user is assumed to have all the prerequisite skills of the
    # starting node before starting the story. Also, this list models
    # the skill IDs acquired by a learner as they progress through the
    # story.
    simulated_skill_ids = copy.deepcopy(
        story_contents.nodes[starting_node_index].prerequisite_skill_ids)

    # The following loop employs a Breadth First Search from the given
    # starting node and makes sure that the user has acquired all the
    # prerequisite skills required by the destination nodes 'unlocked'
    # by visiting a particular node by the time that node is finished.
    while len(nodes_queue) > 0:
        current_node_id = nodes_queue.pop()
        current_node_index = story_contents.get_node_index(current_node_id)
        is_node_visited[current_node_index] = True
        current_node = story_contents.nodes[current_node_index]

        for skill_id in current_node.acquired_skill_ids:
            simulated_skill_ids.append(skill_id)

        for node_id in current_node.destination_node_ids:
            node_index = story_contents.get_node_index(node_id)
            # The following condition checks whether the destination
            # node for a particular node, has already been visited, in
            # which case the story would have loops, which are not
            # allowed.
            if is_node_visited[node_index]:
                raise utils.ValidationError(
                    'Loops are not allowed in stories.')
            destination_node = story_contents.nodes[node_index]
            # Include only skill ids relevant to the topic for validation.
            topic_relevant_skill_ids = list(
                set(skill_ids_in_corresponding_topic).intersection(
                    set(destination_node.prerequisite_skill_ids)))
            if not (
                    set(
                        topic_relevant_skill_ids
                    ).issubset(simulated_skill_ids)):
                raise utils.ValidationError(
                    'The skills with ids ' +
                    ' '.join(
                        set(topic_relevant_skill_ids) -
                        set(simulated_skill_ids)) +
                    ' were specified as prerequisites for Chapter %s,'
                    ' but were not taught in any chapter before it.'
                    % destination_node.title)
            nodes_queue.append(node_id)


def validate_explorations_for_story(
    exp_ids: List[str], strict: bool
) -> List[str]:
    """Validates the explorations in the given story and checks whether they
    are compatible with the mobile app and ready for publishing.

    Args:
        exp_ids: list(str). The exp IDs to validate.
        strict: bool. Whether to raise an Exception when a validation error
            is encountered. If not, a list of the error messages are
            returned. strict should be True when this is called before
            saving the story and False when this function is called from the
            frontend.

    Returns:
        list(str). The various validation error messages (if strict is
        False).

    Raises:
        ValidationError. Expected story to only reference valid explorations.
        ValidationError. Exploration with ID is not public. Please publish
            explorations before adding them to a story.
        ValidationError. All explorations in a story should be of the same
            category.
        Exception. Exploration validation failed for given exploration IDs.
    """
    validation_error_messages = []

    # Strict = False, since the existence of explorations is checked below.
    exps_dict = (
        exp_fetchers.get_multiple_explorations_by_id(exp_ids, strict=False))

    exp_rights = (
        rights_manager.get_multiple_exploration_rights_by_ids(exp_ids))  # type: ignore[no-untyped-call]

    exp_rights_dict = {}

    for rights in exp_rights:
        if rights is not None:
            exp_rights_dict[rights.id] = rights.status

    for exp_id in exp_ids:
        if exp_id not in exps_dict:
            error_string = (
                'Expected story to only reference valid explorations, but found'
                ' a reference to an invalid exploration with ID: %s'
                % exp_id)
            if strict:
                raise utils.ValidationError(error_string)
            validation_error_messages.append(error_string)
        else:
            if exp_rights_dict[exp_id] != constants.ACTIVITY_STATUS_PUBLIC:
                error_string = (
                    'Exploration with ID %s is not public. Please publish '
                    'explorations before adding them to a story.'
                    % exp_id)
                if strict:
                    raise utils.ValidationError(error_string)
                validation_error_messages.append(error_string)

    if exps_dict:
        for exp_id, exp in exps_dict.items():
            if exp.category not in constants.ALL_CATEGORIES:
                error_string = (
                    'All explorations in a story should be of a '
                    'default category. The exploration with ID %s has'
                    ' an invalid category %s.' % (exp_id, exp.category))
                if strict:
                    raise utils.ValidationError(error_string)
                validation_error_messages.append(error_string)

    if exps_dict:
        for exp_id in exp_ids:
            if exp_id in exps_dict:
                sample_exp_id = exp_id
                break
        common_exp_category = exps_dict[sample_exp_id].category
        for exp_id, exp in exps_dict.items():
            if exp.category != common_exp_category:
                error_string = (
                    'All explorations in a story should be of the '
                    'same category. The explorations with ID %s and %s have'
                    ' different categories.' % (sample_exp_id, exp_id))
                if strict:
                    raise utils.ValidationError(error_string)
                validation_error_messages.append(error_string)
            try:
                validation_error_messages.extend(
                    exp_services.validate_exploration_for_story(exp, strict))  # type: ignore[no-untyped-call]
            except Exception as e:
                logging.exception(
                    'Exploration validation failed for exploration with ID: '
                    '%s. Error: %s' % (exp_id, e))
                raise Exception(e) from e

    return validation_error_messages


def populate_story_model_fields(
    story_model: story_models.StoryModel, story: story_domain.Story
) -> story_models.StoryModel:
    """Populate story model with the data from story object.

    Args:
        story_model: StoryModel. The model to populate.
        story: Story. The story domain object which should be used to
            populate the model.

    Returns:
        StoryModel. Populated model.
    """
    story_model.description = story.description
    story_model.title = story.title
    story_model.thumbnail_bg_color = story.thumbnail_bg_color
    story_model.thumbnail_filename = story.thumbnail_filename
    story_model.thumbnail_size_in_bytes = story.thumbnail_size_in_bytes
    story_model.notes = story.notes
    story_model.language_code = story.language_code
    story_model.story_contents_schema_version = (
        story.story_contents_schema_version)
    story_model.story_contents = story.story_contents.to_dict()
    story_model.corresponding_topic_id = story.corresponding_topic_id
    story_model.version = story.version
    story_model.url_fragment = story.url_fragment
    story_model.meta_tag_content = story.meta_tag_content
    return story_model


def _save_story(
    committer_id: str,
    story: story_domain.Story,
    commit_message: str,
    change_list: List[story_domain.StoryChange],
    story_is_published: bool
) -> None:
    """Validates a story and commits it to persistent storage. If
    successful, increments the version number of the incoming story domain
    object by 1.

    Args:
        committer_id: str. ID of the given committer.
        story: Story. The story domain object to be saved.
        commit_message: str. The commit message.
        change_list: list(StoryChange). List of changes applied to a story.
        story_is_published: bool. Whether the supplied story is published.

    Raises:
        ValidationError. An invalid exploration was referenced in the
            story.
        Exception. The story model and the incoming story domain
            object have different version numbers.
    """
    if not change_list:
        raise Exception(
            'Unexpected error: received an invalid change list when trying to '
            'save story %s: %s' % (story.id, change_list))

    story.validate()
    corresponding_topic = (
        topic_fetchers.get_topic_by_id(story.corresponding_topic_id))
    validate_prerequisite_skills_in_story_contents(
        corresponding_topic.get_all_skill_ids(), story.story_contents)

    if story_is_published:
        exp_ids = []
        for node in story.story_contents.nodes:
            if not node.exploration_id:
                raise Exception(
                    'Story node with id %s does not contain an '
                    'exploration id.' % node.id)
            exp_ids.append(node.exploration_id)

        validate_explorations_for_story(exp_ids, True)

    # Story model cannot be None as story is passed as parameter here and that
    # is only possible if a story model with that story id exists. Also this is
    # a private function and so it cannot be called independently with any
    # story object.
    story_model = story_models.StoryModel.get(story.id)
    if story.version > story_model.version:
        raise Exception(
            'Unexpected error: trying to update version %s of story '
            'from version %s. Please reload the page and try again.'
            % (story_model.version, story.version))

    if story.version < story_model.version:
        raise Exception(
            'Trying to update version %s of story from version %s, '
            'which is too old. Please reload the page and try again.'
            % (story_model.version, story.version))

    story_model = populate_story_model_fields(story_model, story)
    change_dicts = [change.to_dict() for change in change_list]
    story_model.commit(committer_id, commit_message, change_dicts)
    caching_services.delete_multi(
        caching_services.CACHE_NAMESPACE_STORY, None, [story.id])
    story.version += 1


def is_story_published_and_present_in_topic(story: story_domain.Story) -> bool:
    """Returns whether a story is published. Raises an exception if the story
    is not present in the corresponding topic's story references.

    Args:
        story: Story. The story domain object.

    Returns:
        bool. Whether the supplied story is published.

    Raises:
        ValidationError. The story does not belong to any valid topic.
        Exception. The story does not belong to the expected topic.
    """
    topic = topic_fetchers.get_topic_by_id(
        story.corresponding_topic_id, strict=False)
    if topic is None:
        raise utils.ValidationError(
            'Expected story to only belong to a valid topic, but found no '
            'topic with ID: %s' % story.corresponding_topic_id)

    story_is_published = False
    story_is_present_in_topic = False
    for story_reference in topic.get_all_story_references():
        if story_reference.story_id == story.id:
            story_is_present_in_topic = True
            story_is_published = story_reference.story_is_published

    if not story_is_present_in_topic:
        raise Exception(
            'Expected story to belong to the topic %s, but it is '
            'neither a part of the canonical stories or the additional '
            'stories of the topic.' % story.corresponding_topic_id)

    return story_is_published


def update_story(
    committer_id: str,
    story_id: str,
    change_list: List[story_domain.StoryChange],
<<<<<<< HEAD
    commit_message: Optional[str]
=======
    commit_message: str
>>>>>>> 8a652919
) -> None:
    """Updates a story. Commits changes.

    # NOTE: This function should not be called on its own. Access it
    # through `topic_services.update_story_and_topic_summary`.

    Args:
        committer_id: str. The id of the user who is performing the update
            action.
        story_id: str. The story id.
        change_list: list(StoryChange). These changes are applied in sequence to
            produce the resulting story.
        commit_message: str. A description of changes made to the
            story.

    Raises:
        ValueError. Expected a commit message but received None.
        ValidationError. Exploration is already linked to a different story.
        ValidationError. Story url fragment is not unique across the site.
    """
    if not commit_message:
        raise ValueError('Expected a commit message but received none.')

    old_story = story_fetchers.get_story_by_id(story_id)
    new_story, exp_ids_removed_from_story, exp_ids_added_to_story = (
        apply_change_list(story_id, change_list))
    story_is_published = is_story_published_and_present_in_topic(new_story)
    exploration_context_models_to_be_deleted_with_none = (
        exp_models.ExplorationContextModel.get_multi(
            exp_ids_removed_from_story))
    exploration_context_models_to_be_deleted = [
        model for model in exploration_context_models_to_be_deleted_with_none
        if model is not None]
    exploration_context_models_collisions_list = (
        exp_models.ExplorationContextModel.get_multi(
            exp_ids_added_to_story))
    for context_model in exploration_context_models_collisions_list:
        if context_model is not None and context_model.story_id != story_id:
            raise utils.ValidationError(
                'The exploration with ID %s is already linked to story '
                'with ID %s' % (context_model.id, context_model.story_id))

    if (
            old_story.url_fragment != new_story.url_fragment and
            does_story_exist_with_url_fragment(new_story.url_fragment)):
        raise utils.ValidationError(
            'Story Url Fragment is not unique across the site.')
    _save_story(
        committer_id, new_story, commit_message, change_list,
        story_is_published)
    create_story_summary(new_story.id)
    if story_is_published:
        opportunity_services.update_exploration_opportunities(  # type: ignore[no-untyped-call]
            old_story, new_story)
    suggestion_services.auto_reject_translation_suggestions_for_exp_ids(
        exp_ids_removed_from_story)

    exp_models.ExplorationContextModel.delete_multi(
        exploration_context_models_to_be_deleted)

    new_exploration_context_models = [exp_models.ExplorationContextModel(
        id=exp_id,
        story_id=story_id
    ) for exp_id in exp_ids_added_to_story]
    exp_models.ExplorationContextModel.update_timestamps_multi(
        new_exploration_context_models)
    exp_models.ExplorationContextModel.put_multi(new_exploration_context_models)


def delete_story(
    committer_id: str, story_id: str, force_deletion: bool = False
) -> None:
    """Deletes the story with the given story_id.

    Args:
        committer_id: str. ID of the committer.
        story_id: str. ID of the story to be deleted.
        force_deletion: bool. If true, the story and its history are fully
            deleted and are unrecoverable. Otherwise, the story and all
            its history are marked as deleted, but the corresponding models are
            still retained in the datastore. This last option is the preferred
            one.
    """

    story_model = story_models.StoryModel.get(story_id, strict=False)
    if story_model is not None:
        story = story_fetchers.get_story_from_model(story_model)
        exp_ids = story.story_contents.get_all_linked_exp_ids()
        story_model.delete(
            committer_id,
            feconf.COMMIT_MESSAGE_STORY_DELETED,
            force_deletion=force_deletion
        )
        # Reject the suggestions related to the exploration used in
        # the story.
        suggestion_services.auto_reject_translation_suggestions_for_exp_ids(
            exp_ids)

    exploration_context_models: Sequence[
        exp_models.ExplorationContextModel
    ] = (
        exp_models.ExplorationContextModel.get_all().filter(
            exp_models.ExplorationContextModel.story_id == story_id
        ).fetch()
    )
    exp_models.ExplorationContextModel.delete_multi(
        list(exploration_context_models)
    )

    # This must come after the story is retrieved. Otherwise the memcache
    # key will be reinstated.
    caching_services.delete_multi(
        caching_services.CACHE_NAMESPACE_STORY, None, [story_id])

    # Delete the summary of the story (regardless of whether
    # force_deletion is True or not).
    delete_story_summary(story_id)

    # Delete the opportunities available.
    opportunity_services.delete_exp_opportunities_corresponding_to_story(  # type: ignore[no-untyped-call]
        story_id)


def delete_story_summary(story_id: str) -> None:
    """Delete a story summary model.

    Args:
        story_id: str. ID of the story whose story summary is to
            be deleted.
    """

    story_models.StorySummaryModel.get(story_id).delete()


def compute_summary_of_story(
    story: story_domain.Story
) -> story_domain.StorySummary:
    """Create a StorySummary domain object for a given Story domain
    object and return it.

    Args:
        story: Story. The story object, for which the summary is to be computed.

    Returns:
        StorySummary. The computed summary for the given story.
    """
    story_model_node_titles = [
        node.title for node in story.story_contents.nodes]
    # Ruling out the possibility of None for mypy type checking.
    assert story.created_on is not None
    assert story.last_updated is not None
    story_summary = story_domain.StorySummary(
        story.id, story.title, story.description, story.language_code,
        story.version, story_model_node_titles, story.thumbnail_bg_color,
        story.thumbnail_filename, story.url_fragment, story.created_on,
        story.last_updated
    )

    return story_summary


def create_story_summary(story_id: str) -> None:
    """Creates and stores a summary of the given story.

    Args:
        story_id: str. ID of the story.
    """
    story = story_fetchers.get_story_by_id(story_id)
    story_summary = compute_summary_of_story(story)
    save_story_summary(story_summary)


def populate_story_summary_model_fields(
    story_summary_model: story_models.StorySummaryModel,
    story_summary: story_domain.StorySummary
) -> story_models.StorySummaryModel:
    """Populate story summary model with the data from story summary object.

    Args:
        story_summary_model: StorySummaryModel. The model to populate.
        story_summary: StorySummary. The story summary domain object which
            should be used to populate the model.

    Returns:
        StorySummaryModel. Populated model.
    """
    story_summary_dict = {
        'title': story_summary.title,
        'description': story_summary.description,
        'language_code': story_summary.language_code,
        'version': story_summary.version,
        'node_titles': story_summary.node_titles,
        'thumbnail_bg_color': story_summary.thumbnail_bg_color,
        'thumbnail_filename': story_summary.thumbnail_filename,
        'url_fragment': story_summary.url_fragment,
        'story_model_last_updated': (
            story_summary.story_model_last_updated),
        'story_model_created_on': (
            story_summary.story_model_created_on)
    }
    if story_summary_model is not None:
        story_summary_model.populate(**story_summary_dict)
    else:
        story_summary_dict['id'] = story_summary.id
        story_summary_model = story_models.StorySummaryModel(
            **story_summary_dict)

    return story_summary_model


def save_story_summary(story_summary: story_domain.StorySummary) -> None:
    """Save a story summary domain object as a StorySummaryModel
    entity in the datastore.

    Args:
        story_summary: StorySummary. The story summary object to be saved in the
            datastore.
    """
    existing_skill_summary_model = (
        story_models.StorySummaryModel.get_by_id(story_summary.id))
    story_summary_model = populate_story_summary_model_fields(
        existing_skill_summary_model, story_summary
    )
    story_summary_model.update_timestamps()
    story_summary_model.put()


def record_completed_node_in_story_context(
    user_id: str, story_id: str, node_id: str
) -> None:
    """Records a node by a given user in a given story
    context as having been played.

    Args:
        user_id: str. ID of the given user.
        story_id: str. ID of the given story.
        node_id: str. ID of the given node.
    """
    progress_model = user_models.StoryProgressModel.get_or_create(
        user_id, story_id)

    if node_id not in progress_model.completed_node_ids:
        progress_model.completed_node_ids.append(node_id)
        progress_model.update_timestamps()
        progress_model.put()<|MERGE_RESOLUTION|>--- conflicted
+++ resolved
@@ -39,7 +39,7 @@
 from core.domain import topic_fetchers
 from core.platform import models
 
-from typing import List, Optional, Sequence, Tuple
+from typing import List, Sequence, Tuple
 
 MYPY = False
 if MYPY:  # pragma: no cover
@@ -585,11 +585,7 @@
     committer_id: str,
     story_id: str,
     change_list: List[story_domain.StoryChange],
-<<<<<<< HEAD
-    commit_message: Optional[str]
-=======
     commit_message: str
->>>>>>> 8a652919
 ) -> None:
     """Updates a story. Commits changes.
 
@@ -642,7 +638,7 @@
         story_is_published)
     create_story_summary(new_story.id)
     if story_is_published:
-        opportunity_services.update_exploration_opportunities(  # type: ignore[no-untyped-call]
+        opportunity_services.update_exploration_opportunities(
             old_story, new_story)
     suggestion_services.auto_reject_translation_suggestions_for_exp_ids(
         exp_ids_removed_from_story)
@@ -709,7 +705,7 @@
     delete_story_summary(story_id)
 
     # Delete the opportunities available.
-    opportunity_services.delete_exp_opportunities_corresponding_to_story(  # type: ignore[no-untyped-call]
+    opportunity_services.delete_exp_opportunities_corresponding_to_story(
         story_id)
 
 
