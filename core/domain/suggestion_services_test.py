# Copyright 2018 The Oppia Authors. All Rights Reserved.
#
# Licensed under the Apache License, Version 2.0 (the "License");
# you may not use this file except in compliance with the License.
# You may obtain a copy of the License at
#
#      http://www.apache.org/licenses/LICENSE-2.0
#
# Unless required by applicable law or agreed to in writing, software
# distributed under the License is distributed on an "AS-IS" BASIS,
# WITHOUT WARRANTIES OR CONDITIONS OF ANY KIND, either express or implied.
# See the License for the specific language governing permissions and
# limitations under the License.

"""Tests for suggestion related services."""

from __future__ import annotations

import datetime

from core import feconf
from core import utils
from core.constants import constants
from core.domain import exp_domain
from core.domain import exp_fetchers
from core.domain import exp_services
from core.domain import feedback_services
from core.domain import question_domain
from core.domain import rights_domain
from core.domain import rights_manager
from core.domain import skill_services
from core.domain import state_domain
from core.domain import story_domain
from core.domain import story_services
from core.domain import suggestion_registry
from core.domain import suggestion_services
from core.domain import topic_services
from core.domain import user_services
from core.platform import models
from core.tests import test_utils

(suggestion_models, feedback_models, user_models) = (
    models.Registry.import_models(
        [models.NAMES.suggestion, models.NAMES.feedback, models.NAMES.user]
    )
)


class SuggestionServicesUnitTests(test_utils.GenericTestBase):
    """Test the functions in suggestion_services."""

    score_category = (
        suggestion_models.SCORE_TYPE_CONTENT +
        suggestion_models.SCORE_CATEGORY_DELIMITER + 'Algebra')

    target_id = 'exp1'
    target_id_2 = 'exp2'
    target_id_3 = 'exp3'
    target_version_at_submission = 1
    change = {
        'cmd': exp_domain.CMD_EDIT_STATE_PROPERTY,
        'property_name': exp_domain.STATE_PROPERTY_CONTENT,
        'state_name': 'state_1',
        'new_value': {
            'content_id': 'content',
            'html': 'new suggestion content'
        }
    }

    AUTHOR_EMAIL = 'author@example.com'
    REVIEWER_EMAIL = 'reviewer@example.com'
    NORMAL_USER_EMAIL = 'normal@example.com'

    THREAD_ID = 'exploration.exp1.thread_1'

    COMMIT_MESSAGE = 'commit message'
    EMPTY_COMMIT_MESSAGE = ' '

    suggestion_id = THREAD_ID
    suggestion_id_2 = 'exploration.exp2.thread_2'
    suggestion_id_3 = 'exploration.exp3.thread_3'

    def setUp(self):
        super(SuggestionServicesUnitTests, self).setUp()

        self.signup(self.AUTHOR_EMAIL, 'author')
        self.author_id = self.get_user_id_from_email(self.AUTHOR_EMAIL)
        self.signup(self.REVIEWER_EMAIL, 'reviewer')
        self.reviewer_id = self.get_user_id_from_email(self.REVIEWER_EMAIL)
        self.signup(self.NORMAL_USER_EMAIL, 'normaluser')
        self.normal_user_id = self.get_user_id_from_email(
            self.NORMAL_USER_EMAIL)
        self.save_new_valid_exploration(
            self.target_id, self.author_id, category='Algebra')

    def assert_suggestion_status(self, suggestion_id, status):
        """Assert the status of the suggestion with suggestion_id."""
        suggestion = suggestion_services.get_suggestion_by_id(suggestion_id)
        self.assertEqual(suggestion.status, status)

    def mock_accept_suggestion(
            self, suggestion_id, reviewer_id, commit_message, review_message):
        """Sets up the appropriate mocks to successfully call
        accept_suggestion.
        """
        with self.swap(
            exp_services, 'update_exploration', self.mock_update_exploration):
            with self.swap(
                exp_fetchers, 'get_exploration_by_id',
                self.mock_get_exploration_by_id):
                with self.swap(
                    suggestion_registry.SuggestionEditStateContent,
                    'pre_accept_validate',
                    self.mock_pre_accept_validate_does_nothing):
                    with self.swap(
                        suggestion_registry.SuggestionEditStateContent,
                        'get_change_list_for_accepting_suggestion',
                        self.mock_get_change_list_does_nothing):
                        suggestion_services.accept_suggestion(
                            suggestion_id, reviewer_id,
                            commit_message, review_message)

    def mock_create_suggestion(self, target_id):
        """Sets up the appropriate mocks to successfully call
        create_suggestion.
        """
        with self.swap(
            feedback_models.GeneralFeedbackThreadModel,
            'generate_new_thread_id', self.mock_generate_new_thread_id):
            with self.swap(
                exp_fetchers, 'get_exploration_by_id',
                self.mock_get_exploration_by_id):
                suggestion_services.create_suggestion(
                    feconf.SUGGESTION_TYPE_EDIT_STATE_CONTENT,
                    feconf.ENTITY_TYPE_EXPLORATION,
                    target_id, self.target_version_at_submission,
                    self.author_id, self.change, 'test description')

    def mock_generate_new_thread_id(self, entity_type, exp_id):
        thread_id = 'thread_%s' % exp_id[-1]
        return '.'.join([entity_type, exp_id, thread_id])

    class MockExploration:
        """Mocks an exploration. To be used only for testing."""

        def __init__(self, exploration_id, states):
            self.id = exploration_id
            self.states = states
            self.category = 'Algebra'

    # All mock explorations created for testing.
    explorations = [
        MockExploration('exp1', {'state_1': {}, 'state_2': {}}),
        MockExploration('exp2', {'state_1': {}, 'state_2': {}}),
        MockExploration('exp3', {'state_1': {}, 'state_2': {}})
    ]

    def mock_get_exploration_by_id(self, exp_id):
        for exp in self.explorations:
            if exp.id == exp_id:
                return exp

    def mock_pre_accept_validate_does_nothing(self):
        pass

    def mock_get_change_list_does_nothing(self):
        pass

    def mock_accept_does_nothing(self, unused_arg):
        pass

    def edit_before_pre_accept_validate(self, suggestion):
        """Edits suggestion immediately before pre-accept validation."""
        suggestion.score_category = 'invalid_score_category'
        suggestion.pre_accept_validate()

    def test_create_new_suggestion_successfully(self):
        expected_suggestion_dict = {
            'suggestion_id': 'exploration.exp1.thread_1',
            'suggestion_type': (
                feconf.SUGGESTION_TYPE_EDIT_STATE_CONTENT),
            'target_type': feconf.ENTITY_TYPE_EXPLORATION,
            'target_id': self.target_id,
            'target_version_at_submission': self.target_version_at_submission,
            'status': suggestion_models.STATUS_IN_REVIEW,
            'author_name': 'author',
            'change': {
                'cmd': exp_domain.CMD_EDIT_STATE_PROPERTY,
                'property_name': exp_domain.STATE_PROPERTY_CONTENT,
                'state_name': 'state_1',
                'new_value': {
                    'content_id': 'content',
                    'html': 'new suggestion content'
                },
                'old_value': None
            },
            'score_category': self.score_category,
            'language_code': None
        }
        self.mock_create_suggestion(self.target_id)

        observed_suggestion = suggestion_services.get_suggestion_by_id(
            self.suggestion_id)
        self.assertDictContainsSubset(
            expected_suggestion_dict, observed_suggestion.to_dict())

    def test_cannot_create_suggestion_with_invalid_suggestion_type(self):
        with self.assertRaisesRegex(Exception, 'Invalid suggestion type'):
            suggestion_services.create_suggestion(
                'invalid_suggestion_type',
                feconf.ENTITY_TYPE_EXPLORATION,
                self.target_id, self.target_version_at_submission,
                self.author_id, self.change, 'test description')

    def test_cannot_create_suggestion_with_invalid_author_id(self):
        with self.assertRaisesRegex(
            Exception, 'Expected author_id to be in a valid user ID format'):
            suggestion_services.create_suggestion(
                feconf.SUGGESTION_TYPE_EDIT_STATE_CONTENT,
                feconf.ENTITY_TYPE_EXPLORATION,
                self.target_id, self.target_version_at_submission,
                'invalid author ID', self.change, 'test description')

    def test_cannot_create_translation_suggestion_with_invalid_content_html_raise_error(self): # pylint: disable=line-too-long
        add_translation_change_dict = {
            'cmd': exp_domain.CMD_ADD_WRITTEN_TRANSLATION,
            'state_name': 'Introduction',
            'content_id': 'content',
            'language_code': 'hi',
            'content_html': '<p>The invalid content html</p>',
            'translation_html': '<p>Translation for invalid content.</p>',
            'data_format': 'html'
        }
        with self.assertRaisesRegex(
            Exception,
            'The Exploration content has changed since this translation '
            'was submitted.'):
            suggestion_services.create_suggestion(
                feconf.SUGGESTION_TYPE_TRANSLATE_CONTENT,
                feconf.ENTITY_TYPE_EXPLORATION,
                self.target_id, self.target_version_at_submission,
                self.author_id, add_translation_change_dict, 'test description')

    def test_get_submitted_submissions(self):
        suggestion_services.create_suggestion(
            feconf.SUGGESTION_TYPE_EDIT_STATE_CONTENT,
            feconf.ENTITY_TYPE_EXPLORATION,
            self.target_id, self.target_version_at_submission,
            self.author_id, self.change, None)
        suggestion_services.create_suggestion(
            feconf.SUGGESTION_TYPE_EDIT_STATE_CONTENT,
            feconf.ENTITY_TYPE_EXPLORATION,
            self.target_id, self.target_version_at_submission,
            self.author_id, self.change, 'test_description')
        suggestions = suggestion_services.get_submitted_suggestions(
            self.author_id, feconf.SUGGESTION_TYPE_EDIT_STATE_CONTENT)
        self.assertEqual(len(suggestions), 2)
        self.assertEqual(suggestions[0].author_id, self.author_id)
        self.assertEqual(suggestions[1].author_id, self.author_id)

    def test_get_all_stale_suggestion_ids(self):
        suggestion_services.create_suggestion(
            feconf.SUGGESTION_TYPE_EDIT_STATE_CONTENT,
            feconf.ENTITY_TYPE_EXPLORATION,
            self.target_id, self.target_version_at_submission,
            self.author_id, self.change, 'test description')

        with self.swap(
            suggestion_models, 'THRESHOLD_TIME_BEFORE_ACCEPT_IN_MSECS', 0):
            self.assertEqual(
                len(suggestion_services.get_all_stale_suggestion_ids()), 1)

        with self.swap(
            suggestion_models, 'THRESHOLD_TIME_BEFORE_ACCEPT_IN_MSECS',
            7 * 24 * 60 * 60 * 1000):
            self.assertEqual(
                len(suggestion_services.get_all_stale_suggestion_ids()), 0)

    def mock_update_exploration(
            self, unused_user_id, unused_exploration_id, unused_change_list,
            commit_message, is_suggestion):
        self.assertTrue(is_suggestion)
        self.assertEqual(
            commit_message, 'Accepted suggestion by %s: %s' % (
                'author', self.COMMIT_MESSAGE))

    def test_cannot_reject_suggestion_with_empty_review_message(self):
        suggestion_services.create_suggestion(
            feconf.SUGGESTION_TYPE_EDIT_STATE_CONTENT,
            feconf.ENTITY_TYPE_EXPLORATION,
            self.target_id, self.target_version_at_submission,
            self.author_id, self.change, 'test description')

        suggestion = suggestion_services.query_suggestions(
            [('author_id', self.author_id), (
                'target_id', self.target_id)])[0]
        self.assert_suggestion_status(
            suggestion.suggestion_id, suggestion_models.STATUS_IN_REVIEW)

        with self.assertRaisesRegex(
            Exception, 'Review message cannot be empty.'):
            suggestion_services.reject_suggestion(
                suggestion.suggestion_id, self.reviewer_id, '')

        # Assert that the suggestion was not rejected.
        self.assert_suggestion_status(
            suggestion.suggestion_id, suggestion_models.STATUS_IN_REVIEW)

    def test_accept_suggestion_and_send_email_to_author(self):
        change_list = [exp_domain.ExplorationChange({
            'cmd': exp_domain.CMD_ADD_STATE,
            'state_name': 'state 1',
        })]
        exp_services.update_exploration(
            self.author_id, self.target_id, change_list, 'Add state.')

        new_suggestion_content = state_domain.SubtitledHtml(
            'content', '<p>new suggestion content html</p>').to_dict()
        change_dict = {
            'cmd': exp_domain.CMD_EDIT_STATE_PROPERTY,
            'property_name': exp_domain.STATE_PROPERTY_CONTENT,
            'state_name': 'state 1',
            'new_value': new_suggestion_content
        }

        suggestion_services.create_suggestion(
            feconf.SUGGESTION_TYPE_EDIT_STATE_CONTENT,
            feconf.ENTITY_TYPE_EXPLORATION,
            self.target_id, self.target_version_at_submission,
            self.author_id, change_dict, 'test description')

        suggestion = suggestion_services.query_suggestions(
            [('author_id', self.author_id), (
                'target_id', self.target_id)])[0]
        self.assert_suggestion_status(
            suggestion.suggestion_id, suggestion_models.STATUS_IN_REVIEW)
        # Create a user proficiency model to verify that the
        # score and onboarding_email_sent fields have changed after the
        # suggestion has been accepted.
        user_models.UserContributionProficiencyModel.create(
            self.author_id, suggestion.score_category, 0)

        # An email is sent to users the first time that they pass the score
        # required to review a suggestion category. By default, when a
        # suggestion is accepted and the recording of scores is enabled, the
        # score of the author of that suggestion is increased by 1. Therefore,
        # by setting that increment to minimum score required to review, we can
        # ensure that the email is sent.
        with self.swap(feconf, 'ENABLE_RECORDING_OF_SCORES', True):
            with self.swap(
                feconf, 'SEND_SUGGESTION_REVIEW_RELATED_EMAILS', True):
                with self.swap(
                    suggestion_models, 'INCREMENT_SCORE_OF_AUTHOR_BY',
                    feconf.MINIMUM_SCORE_REQUIRED_TO_REVIEW):
                    suggestion_services.accept_suggestion(
                        suggestion.suggestion_id, self.reviewer_id,
                        self.COMMIT_MESSAGE, 'review message')

        # Assert that the suggestion is now accepted.
        suggestion = suggestion_services.query_suggestions(
            [('author_id', self.author_id), (
                'target_id', self.target_id)])[0]
        self.assert_suggestion_status(
            suggestion.suggestion_id, suggestion_models.STATUS_ACCEPTED)
        # Assert that the email was sent and that the score increased by the
        # correct amount.
        user_proficiency_model = (
            user_models.UserContributionProficiencyModel.get(
                self.author_id, suggestion.score_category
            )
        )
        self.assertTrue(user_proficiency_model.onboarding_email_sent)
        self.assertEqual(
            user_proficiency_model.score,
            feconf.MINIMUM_SCORE_REQUIRED_TO_REVIEW)

    def test_accept_suggestion_does_not_send_email_if_users_score_is_too_low(
            self):
        self.mock_create_suggestion(self.target_id)
        self.assert_suggestion_status(
            self.suggestion_id, suggestion_models.STATUS_IN_REVIEW)
        # Create the user proficiency model to verify the score and
        # that the onboarding_email_sent field does not change after the
        # suggestion is accepted.
        user_models.UserContributionProficiencyModel.create(
            self.author_id, self.score_category, 0)

        # An email is sent to users the first time that they pass the score
        # required to review a suggestion category. By default, when a
        # suggestion is accepted and the recording of scores is enabled, the
        # score of the author of that suggestion is increased by 1. This is
        # less than the minimum score required to review so an email should not
        # be sent.
        with self.swap(feconf, 'ENABLE_RECORDING_OF_SCORES', True):
            with self.swap(
                feconf, 'SEND_SUGGESTION_REVIEW_RELATED_EMAILS', True):
                self.mock_accept_suggestion(
                    self.suggestion_id, self.reviewer_id, self.COMMIT_MESSAGE,
                    'review message')

        # Assert that the suggestion is now accepted.
        self.assert_suggestion_status(
            self.suggestion_id, suggestion_models.STATUS_ACCEPTED)

        user_proficiency_model = (
            user_models.UserContributionProficiencyModel.get(
                self.author_id, self.score_category
            )
        )
        # Assert that the users score was updated correctly.
        self.assertEqual(
            user_proficiency_model.score,
            suggestion_models.INCREMENT_SCORE_OF_AUTHOR_BY)
        # Assert that their score is not high enough to review the category.
        self.assertLess(
            user_proficiency_model.score,
            feconf.MINIMUM_SCORE_REQUIRED_TO_REVIEW)
        # Assert that the onboarding new reviewer email was not sent.
        self.assertFalse(user_proficiency_model.onboarding_email_sent)

    def test_accept_suggestion_creates_user_proficiency_model_if_it_is_none(
            self):
        self.mock_create_suggestion(self.target_id)
        self.assert_suggestion_status(
            self.suggestion_id, suggestion_models.STATUS_IN_REVIEW)

        # Verify that a user proficiency model does not exist.
        self.assertIsNone(user_models.UserContributionProficiencyModel.get(
            self.author_id, self.score_category))

        with self.swap(feconf, 'ENABLE_RECORDING_OF_SCORES', True):
            self.mock_accept_suggestion(
                self.suggestion_id, self.reviewer_id, self.COMMIT_MESSAGE,
                'review message')

        # Verify that a user proficiency model now exists.
        self.assertIsNotNone(user_models.UserContributionProficiencyModel.get(
            self.author_id, self.score_category))

    def test_accept_suggestion_successfully(self):
        self.mock_create_suggestion(self.target_id)
        self.assert_suggestion_status(
            self.suggestion_id, suggestion_models.STATUS_IN_REVIEW)

        self.mock_accept_suggestion(
            self.suggestion_id, self.reviewer_id, self.COMMIT_MESSAGE,
            'review message')

        # Assert that the suggestion is now accepted.
        self.assert_suggestion_status(
            self.suggestion_id, suggestion_models.STATUS_ACCEPTED)
        suggestion = suggestion_services.get_suggestion_by_id(
            self.suggestion_id)
        self.assertEqual(
            suggestion.final_reviewer_id, self.reviewer_id)

        thread_messages = feedback_services.get_messages(self.THREAD_ID)
        last_message = thread_messages[len(thread_messages) - 1]
        self.assertEqual(
            last_message.text, 'review message')

    def test_accept_suggestion_raises_exception_if_suggestion_does_not_exist(
            self):
        expected_exception_regexp = (
            'You cannot accept the suggestion with id %s because it does not '
            'exist.' % (self.suggestion_id)
        )
        with self.assertRaisesRegex(Exception, expected_exception_regexp):
            self.mock_accept_suggestion(
                self.suggestion_id, self.reviewer_id, self.COMMIT_MESSAGE,
                'review message')

    def test_accept_suggestion_with_invalid_math_fails(self):
        """Test that the method for accepting suggestions raises error when
        a suggestion with invalid math-tags is tried to be accepted.
        """
        change_dict = {
            'cmd': exp_domain.CMD_EDIT_STATE_PROPERTY,
            'property_name': exp_domain.STATE_PROPERTY_CONTENT,
            'state_name': 'state_1',
            'new_value': {
                'content_id': 'content',
                'html': (
                    '<oppia-noninteractive-math raw_latex-with-value="&am'
                    'p;quot;(x - a_1)(x - a_2)(x - a_3)...(x - a_n)&amp;q'
                    'uot;"></oppia-noninteractive-math>')
            }
        }
        with self.swap(
            feedback_models.GeneralFeedbackThreadModel,
            'generate_new_thread_id', self.mock_generate_new_thread_id):
            with self.swap(
                exp_fetchers, 'get_exploration_by_id',
                self.mock_get_exploration_by_id):
                suggestion_services.create_suggestion(
                    feconf.SUGGESTION_TYPE_EDIT_STATE_CONTENT,
                    feconf.ENTITY_TYPE_EXPLORATION,
                    self.target_id, self.target_version_at_submission,
                    self.author_id, change_dict, 'test description')
        self.assert_suggestion_status(
            self.suggestion_id, suggestion_models.STATUS_IN_REVIEW)

        expected_exception_regexp = (
            'Invalid math tags found in the suggestion with id %s.' % (
                self.suggestion_id)
        )
        with self.assertRaisesRegex(Exception, expected_exception_regexp):
            self.mock_accept_suggestion(
                self.suggestion_id, self.reviewer_id, self.COMMIT_MESSAGE,
                'review message')

        # Assert that the status of the suggestion hasn't changed.
        self.assert_suggestion_status(
            self.suggestion_id, suggestion_models.STATUS_IN_REVIEW)

    def test_accept_suggestion_raises_exception_if_suggestion_already_accepted(
            self):
        self.mock_create_suggestion(self.target_id)
        # Accept the suggestion.
        self.mock_accept_suggestion(
            self.suggestion_id, self.reviewer_id, self.COMMIT_MESSAGE, None)
        # Assert that the suggestion has been accepted.
        self.assert_suggestion_status(
            self.suggestion_id, suggestion_models.STATUS_ACCEPTED)

        expected_exception_regexp = (
            'The suggestion with id %s has already been accepted/rejected.' % (
                self.suggestion_id)
        )
        with self.assertRaisesRegex(Exception, expected_exception_regexp):
            suggestion_services.accept_suggestion(
                self.suggestion_id, self.reviewer_id, self.COMMIT_MESSAGE, None)

    def test_accept_suggestion_raises_exception_if_suggestion_already_rejected(
            self):
        self.mock_create_suggestion(self.target_id)
        # Reject the suggestion.
        suggestion_services.reject_suggestion(
            self.suggestion_id, self.reviewer_id, 'reject review message'
        )
        # Assert that the suggestion has been rejected.
        self.assert_suggestion_status(
            self.suggestion_id, suggestion_models.STATUS_REJECTED)

        expected_exception_regexp = (
            'The suggestion with id %s has already been accepted/rejected.' % (
                self.suggestion_id)
        )
        with self.assertRaisesRegex(Exception, expected_exception_regexp):
            suggestion_services.accept_suggestion(
                self.suggestion_id, self.reviewer_id, self.COMMIT_MESSAGE, None)

        # Assert that the suggestion is still rejected.
        self.assert_suggestion_status(
            self.suggestion_id, suggestion_models.STATUS_REJECTED)

    def test_accept_suggestion_invalid_suggestion_failure(self):
        self.mock_create_suggestion(self.target_id)
        suggestion = suggestion_services.get_suggestion_by_id(
            self.suggestion_id)

        with self.assertRaisesRegex(
            utils.ValidationError, 'Expected score_category to be of the form '
                                   'score_type.score_sub_type, received '
                                   'invalid_score_category'):
            with self.swap(
                suggestion_registry.SuggestionEditStateContent,
                'pre_accept_validate',
                self.edit_before_pre_accept_validate(suggestion)):
                suggestion_services.accept_suggestion(
                    self.suggestion_id, self.reviewer_id,
                    self.COMMIT_MESSAGE, None)

    def test_accept_suggestion_no_commit_message_failure(self):
        self.mock_create_suggestion(self.target_id)
        self.assert_suggestion_status(
            self.suggestion_id, suggestion_models.STATUS_IN_REVIEW)

        with self.assertRaisesRegex(
            Exception, 'Commit message cannot be empty.'):
            suggestion_services.accept_suggestion(
                self.suggestion_id, self.reviewer_id,
                self.EMPTY_COMMIT_MESSAGE, None)

        # Assert that the status of the suggestion didn't change.
        self.assert_suggestion_status(
            self.suggestion_id, suggestion_models.STATUS_IN_REVIEW)

    def test_reject_suggestion_successfully(self):
        self.mock_create_suggestion(self.target_id)
        self.assert_suggestion_status(
            self.suggestion_id, suggestion_models.STATUS_IN_REVIEW)

        suggestion_services.reject_suggestion(
            self.suggestion_id, self.reviewer_id, 'reject review message')

        # Assert that the suggestion has been rejected.
        self.assert_suggestion_status(
            self.suggestion_id, suggestion_models.STATUS_REJECTED)
        suggestion = suggestion_services.get_suggestion_by_id(
            self.suggestion_id)
        self.assertEqual(
            suggestion.final_reviewer_id, self.reviewer_id)

        thread_messages = feedback_services.get_messages(self.THREAD_ID)
        last_message = thread_messages[len(thread_messages) - 1]
        self.assertEqual(last_message.text, 'reject review message')

    def test_reject_suggestions_successfully(self):
        # Create the first suggestion to be rejected.
        self.mock_create_suggestion(self.target_id_2)
        self.assert_suggestion_status(
            self.suggestion_id_2, suggestion_models.STATUS_IN_REVIEW)
        # Create another suggestion to be rejected.
        self.mock_create_suggestion(self.target_id_3)
        self.assert_suggestion_status(
            self.suggestion_id_3, suggestion_models.STATUS_IN_REVIEW)
        suggestion_ids = [self.suggestion_id_2, self.suggestion_id_3]

        suggestion_services.reject_suggestions(
            suggestion_ids, self.reviewer_id, 'reject review message')

        for suggestion_id in suggestion_ids:
            # Assert that the statuses changed to rejected.
            self.assert_suggestion_status(
                suggestion_id, suggestion_models.STATUS_REJECTED)
            # Assert that the final reviewer id was updated.
            suggestion = suggestion_services.get_suggestion_by_id(
                suggestion_id)
            self.assertEqual(
                suggestion.final_reviewer_id, self.reviewer_id)
            # Assert that the messages were updated.
            thread_messages = feedback_services.get_messages(suggestion_id)
            last_message = thread_messages[len(thread_messages) - 1]
            self.assertEqual(
                last_message.text, 'reject review message')

    def test_reject_suggestion_raises_exception_if_suggestion_does_not_exist(
            self):
        expected_exception_regexp = (
            'You cannot reject the suggestion with id %s because it does not '
            'exist.' % (self.suggestion_id)
        )
        with self.assertRaisesRegex(Exception, expected_exception_regexp):
            suggestion_services.reject_suggestion(
                self.suggestion_id, self.reviewer_id, 'review message')

    def test_reject_suggestion_raises_exception_if_suggestion_already_accepted(
            self):
        self.mock_create_suggestion(self.target_id)
        # Accept the suggestion.
        self.mock_accept_suggestion(
            self.suggestion_id, self.reviewer_id, self.COMMIT_MESSAGE, None)
        # Assert that the suggestion has been accepted.
        self.assert_suggestion_status(
            self.suggestion_id, suggestion_models.STATUS_ACCEPTED)

        # Rejecting the suggestion should not work because the suggestion has
        # already been accepted.
        expected_exception_regexp = (
            'The suggestion with id %s has already been accepted/rejected.' % (
                self.suggestion_id)
        )
        with self.assertRaisesRegex(Exception, expected_exception_regexp):
            suggestion_services.reject_suggestion(
                self.suggestion_id, self.reviewer_id, 'reject review message')

        # Assert that the suggestion's status did not change.
        self.assert_suggestion_status(
            self.suggestion_id, suggestion_models.STATUS_ACCEPTED)

    def test_reject_suggestion_raises_exception_if_suggestion_already_rejected(
            self):
        self.mock_create_suggestion(self.target_id)
        # Reject the suggestion.
        suggestion_services.reject_suggestion(
            self.suggestion_id, self.reviewer_id, 'reject review message')
        # Assert that the suggestion has been rejected.
        self.assert_suggestion_status(
            self.suggestion_id, suggestion_models.STATUS_REJECTED)

        # Rejecting the suggestion should not work because the suggestion has
        # already been rejected.
        expected_exception_regexp = (
            'The suggestion with id %s has already been accepted/rejected.' % (
                self.suggestion_id)
        )
        with self.assertRaisesRegex(Exception, expected_exception_regexp):
            suggestion_services.reject_suggestion(
                self.suggestion_id, self.reviewer_id, 'reject review message')

    def test_resubmit_rejected_suggestion_success(self):
        self.mock_create_suggestion(self.target_id)
        # Reject the suggestion.
        suggestion_services.reject_suggestion(
            self.suggestion_id, self.reviewer_id, 'reject review message')
        # Assert that the suggestion has been rejected.
        self.assert_suggestion_status(
            self.suggestion_id, suggestion_models.STATUS_REJECTED)
        # Create the new change for the resubmitted suggestion.
        resubmit_change_content = state_domain.SubtitledHtml(
            'content', '<p>resubmit change content html</p>').to_dict()
        resubmit_change = exp_domain.ExplorationChange(
            {
                'cmd': exp_domain.CMD_EDIT_STATE_PROPERTY,
                'property_name': exp_domain.STATE_PROPERTY_CONTENT,
                'state_name': 'state_1',
                'new_value': resubmit_change_content,
                'old_value': self.change['new_value']
            }
        )

        # Resubmit rejected suggestion.
        suggestion_services.resubmit_rejected_suggestion(
            self.suggestion_id, 'resubmit summary message', self.author_id,
            resubmit_change)

        # The suggestion's status should now be in review instead of rejected.
        self.assert_suggestion_status(
            self.suggestion_id, suggestion_models.STATUS_IN_REVIEW)
        # The suggestion's change should be updated.
        suggestion = suggestion_services.get_suggestion_by_id(
            self.suggestion_id)
        self.assertEqual(
            suggestion.change.new_value['html'],
            resubmit_change_content['html'])

    def test_resubmit_rejected_suggestion_raises_exception_for_empty_message(
            self):
        self.mock_create_suggestion(self.target_id)

        # Can't resubmit a rejected suggestion if the summary message is empty.
        with self.assertRaisesRegex(
            Exception, 'Summary message cannot be empty.'):
            suggestion_services.resubmit_rejected_suggestion(
                self.suggestion_id, '', self.author_id, {})

    def test_resubmit_rejected_suggestion_raises_exception_for_unhandled_input(
            self):
        self.mock_create_suggestion(self.target_id)

        # Can't resubmit a rejected suggestion if the suggestion hasn't been
        # rejected yet.
        expected_exception_regexp = (
            'The suggestion with id %s is not yet handled.' % (
                self.suggestion_id)
        )
        with self.assertRaisesRegex(Exception, expected_exception_regexp):
            suggestion_services.resubmit_rejected_suggestion(
                self.suggestion_id, 'resubmit summary message',
                self.author_id, {}
            )

    def test_resubmit_rejected_suggestion_raises_excep_for_accepted_suggestion(
            self):
        self.mock_create_suggestion(self.target_id)
        # Accept the suggestion.
        self.mock_accept_suggestion(
            self.suggestion_id, self.reviewer_id, self.COMMIT_MESSAGE,
            'review message')
        # Verfiy that the suggestion has been accepted.
        self.assert_suggestion_status(
            self.suggestion_id, suggestion_models.STATUS_ACCEPTED)

        # Can't resubmit the suggestion if it's already accepted.
        expected_exception_regexp = (
            'The suggestion with id %s was accepted. Only rejected '
            'suggestions can be resubmitted.' % (
                self.suggestion_id)
        )
        with self.assertRaisesRegex(
            Exception, expected_exception_regexp):
            suggestion_services.resubmit_rejected_suggestion(
                self.suggestion_id, 'resubmit summary message',
                self.author_id, {}
            )

        # Verfiy that the suggestion is still accepted.
        self.assert_suggestion_status(
            self.suggestion_id, suggestion_models.STATUS_ACCEPTED)

    def test_check_can_resubmit_suggestion(self):
        self.mock_create_suggestion(self.target_id)
        can_resubmit = suggestion_services.check_can_resubmit_suggestion(
            self.suggestion_id, self.author_id)
        self.assertEqual(can_resubmit, True)
        can_resubmit = suggestion_services.check_can_resubmit_suggestion(
            self.suggestion_id, self.normal_user_id)
        self.assertEqual(can_resubmit, False)

    def test_update_translation_suggestion_to_change_translation_html(self):
        exploration = (
            self.save_new_linear_exp_with_state_names_and_interactions(
                'exploration1', self.author_id, ['state 1'], ['TextInput'],
                category='Algebra'))
        old_content = state_domain.SubtitledHtml(
            'content', '<p>old content html</p>').to_dict()
        exploration.states['state 1'].update_content(
            state_domain.SubtitledHtml.from_dict(old_content))
        exp_services._save_exploration(self.author_id, exploration, '', [])  # pylint: disable=protected-access
        add_translation_change_dict = {
            'cmd': exp_domain.CMD_ADD_WRITTEN_TRANSLATION,
            'state_name': 'state 1',
            'content_id': 'content',
            'language_code': 'hi',
            'content_html': '<p>old content html</p>',
            'translation_html': '<p>Translation for original content.</p>',
            'data_format': 'html'
        }
        suggestion = suggestion_services.create_suggestion(
            feconf.SUGGESTION_TYPE_TRANSLATE_CONTENT,
            feconf.ENTITY_TYPE_EXPLORATION,
            'exploration1', self.target_version_at_submission,
            self.author_id, add_translation_change_dict, 'test description')

        suggestion_services.update_translation_suggestion(
            suggestion.suggestion_id, '<p>Updated translation</p>'
        )
        updated_suggestion = suggestion_services.get_suggestion_by_id(
            suggestion.suggestion_id)

        self.assertEqual(
            updated_suggestion.change.translation_html,
            '<p>Updated translation</p>')

    def test_update_question_suggestion_to_change_question_state(self):
        skill_id = skill_services.get_new_skill_id()
        self.save_new_skill(
            skill_id, self.author_id, description='description')
        suggestion_change = {
            'cmd': (
                question_domain
                .CMD_CREATE_NEW_FULLY_SPECIFIED_QUESTION),
            'question_dict': {
                'question_state_data': self._create_valid_question_data(
                    'default_state').to_dict(),
                'language_code': 'en',
                'question_state_data_schema_version': (
                    feconf.CURRENT_STATE_SCHEMA_VERSION),
                'linked_skill_ids': ['skill_1'],
                'inapplicable_skill_misconception_ids': ['skillid12345-1']
            },
            'skill_id': skill_id,
            'skill_difficulty': 0.3
        }
        new_solution_dict = {
            'answer_is_exclusive': False,
            'correct_answer': 'Solution',
            'explanation': {
                'content_id': 'solution',
                'html': '<p>This is the updated solution.</p>',
            },
        }
        suggestion = suggestion_services.create_suggestion(
            feconf.SUGGESTION_TYPE_ADD_QUESTION,
            feconf.ENTITY_TYPE_SKILL, skill_id, 1,
            self.author_id, suggestion_change, 'test description')

        question_state_data = suggestion_change['question_dict'][
            'question_state_data']
        question_state_data['content'][
            'html'] = '<p>Updated question</p>'
        question_state_data['interaction'][
            'solution'] = new_solution_dict

        suggestion_services.update_question_suggestion(
            suggestion.suggestion_id,
            suggestion.change.skill_difficulty,
            question_state_data)
        updated_suggestion = suggestion_services.get_suggestion_by_id(
            suggestion.suggestion_id)
        new_question_state_data = updated_suggestion.change.question_dict[
            'question_state_data']

        self.assertEqual(
            new_question_state_data['content'][
                'html'],
            '<p>Updated question</p>')
        self.assertEqual(
            new_question_state_data['interaction'][
                'solution'],
            new_solution_dict)

    def test_update_question_suggestion_to_change_skill_difficulty(self):
        skill_id = skill_services.get_new_skill_id()
        self.save_new_skill(
            skill_id, self.author_id, description='description')
        suggestion_change = {
            'cmd': (
                question_domain
                .CMD_CREATE_NEW_FULLY_SPECIFIED_QUESTION),
            'question_dict': {
                'question_state_data': self._create_valid_question_data(
                    'default_state').to_dict(),
                'language_code': 'en',
                'question_state_data_schema_version': (
                    feconf.CURRENT_STATE_SCHEMA_VERSION),
                'linked_skill_ids': ['skill_1'],
                'inapplicable_skill_misconception_ids': ['skillid12345-1']
            },
            'skill_id': skill_id,
            'skill_difficulty': 0.3
        }
        suggestion = suggestion_services.create_suggestion(
            feconf.SUGGESTION_TYPE_ADD_QUESTION,
            feconf.ENTITY_TYPE_SKILL, skill_id, 1,
            self.author_id, suggestion_change, 'test description')
        question_state_data = suggestion.change.question_dict[
            'question_state_data']

        suggestion_services.update_question_suggestion(
            suggestion.suggestion_id,
            0.6,
            question_state_data)
        updated_suggestion = suggestion_services.get_suggestion_by_id(
            suggestion.suggestion_id)

        self.assertEqual(
            updated_suggestion.change.skill_difficulty,
            0.6)

    def test_accept_suggestion_commit_message_after_updating_a_suggestion(self):
        exploration = (
            self.save_new_linear_exp_with_state_names_and_interactions(
                'exploration1', self.author_id, ['state 1'], ['TextInput'],
                category='Algebra'))
        old_content = state_domain.SubtitledHtml(
            'content', '<p>old content html</p>').to_dict()
        exploration.states['state 1'].update_content(
            state_domain.SubtitledHtml.from_dict(old_content))
        exp_services._save_exploration(self.author_id, exploration, '', [])  # pylint: disable=protected-access
        add_translation_change_dict = {
            'cmd': exp_domain.CMD_ADD_WRITTEN_TRANSLATION,
            'state_name': 'state 1',
            'content_id': 'content',
            'language_code': 'hi',
            'content_html': '<p>old content html</p>',
            'translation_html': '<p>Translation for original content.</p>',
            'data_format': 'html'
        }
        suggestion = suggestion_services.create_suggestion(
            feconf.SUGGESTION_TYPE_TRANSLATE_CONTENT,
            feconf.ENTITY_TYPE_EXPLORATION,
            'exploration1', self.target_version_at_submission,
            self.author_id, add_translation_change_dict, 'test description')

        suggestion_services.update_translation_suggestion(
            suggestion.suggestion_id, '<p>Updated translation</p>'
        )

        suggestion_services.accept_suggestion(
            suggestion.suggestion_id, self.reviewer_id, 'Accepted', 'Done'
        )
        snapshots_metadata = exp_services.get_exploration_snapshots_metadata(
            'exploration1')

        self.assertEqual(
            snapshots_metadata[2]['commit_message'],
            'Accepted suggestion by author: Accepted (with edits)')


class SuggestionGetServicesUnitTests(test_utils.GenericTestBase):
    score_category = (
        suggestion_models.SCORE_TYPE_TRANSLATION +
        suggestion_models.SCORE_CATEGORY_DELIMITER + 'English')

    target_id_1 = 'exp1'
    target_id_2 = 'exp2'
    target_id_3 = 'exp3'
    target_version_at_submission = 1
    change = {
        'cmd': exp_domain.CMD_EDIT_STATE_PROPERTY,
        'property_name': exp_domain.STATE_PROPERTY_CONTENT,
        'state_name': 'state_1',
        'new_value': 'new suggestion content'
    }

    AUTHOR_EMAIL_1 = 'author1@example.com'
    REVIEWER_EMAIL_1 = 'reviewer1@example.com'

    AUTHOR_EMAIL_2 = 'author2@example.com'
    REVIEWER_EMAIL_2 = 'reviewer2@example.com'

    add_translation_change_dict = {
        'cmd': exp_domain.CMD_ADD_WRITTEN_TRANSLATION,
        'state_name': 'state_1',
        'content_id': 'content',
        'language_code': 'hi',
        'content_html': '<p>State name: state_1, Content id: content</p>',
        'translation_html': '<p>This is translated html.</p>',
        'data_format': 'html'
    }

    class MockExploration:
        """Mocks an exploration. To be used only for testing."""

        def __init__(self, exploration_id, states):
            self.id = exploration_id
            self.states = states
            self.category = 'Algebra'

        def get_content_html(self, state_name, content_id):
            """Used to mock the get_content_html method for explorations."""
            # state_name and content_id are used here to suppress the unused
            # arguments warning. The main goal of this method is to just
            # produce content html for the tests.
            return '<p>State name: %s, Content id: %s</p>' % (
                state_name, content_id
            )

    # All mock explorations created for testing.
    explorations = [
        MockExploration('exp1', {'state_1': {}, 'state_2': {}}),
        MockExploration('exp2', {'state_1': {}, 'state_2': {}}),
        MockExploration('exp3', {'state_1': {}, 'state_2': {}}),
    ]

    def mock_get_exploration_by_id(self, exp_id):
        for exp in self.explorations:
            if exp.id == exp_id:
                return exp

    def _create_question_suggestion_with_skill_id(self, skill_id):
        """Creates a question suggestion with the given skill_id."""
        suggestion_change = {
            'cmd': (
                question_domain
                .CMD_CREATE_NEW_FULLY_SPECIFIED_QUESTION),
            'question_dict': {
                'question_state_data': self._create_valid_question_data(
                    'default_state').to_dict(),
                'language_code': 'en',
                'question_state_data_schema_version': (
                    feconf.CURRENT_STATE_SCHEMA_VERSION),
                'linked_skill_ids': ['skill_1'],
                'inapplicable_skill_misconception_ids': ['skillid12345-1']
            },
            'skill_id': skill_id,
            'skill_difficulty': 0.3
        }

        return suggestion_services.create_suggestion(
            feconf.SUGGESTION_TYPE_ADD_QUESTION,
            feconf.ENTITY_TYPE_SKILL, skill_id, 1,
            self.author_id_1, suggestion_change, 'test description'
        )

    def _create_translation_suggestion_with_language_code(self, language_code):
        """Creates a translation suggestion with the language code given."""

        add_translation_change_dict = {
            'cmd': exp_domain.CMD_ADD_WRITTEN_TRANSLATION,
            'state_name': 'state_1',
            'content_id': 'content',
            'language_code': language_code,
            'content_html': (
                '<p>State name: state_1, Content id: content</p>'),
            'translation_html': '<p>This is translated html.</p>',
            'data_format': 'html'
        }

        with self.swap(
            exp_fetchers, 'get_exploration_by_id',
            self.mock_get_exploration_by_id):
            with self.swap(
                exp_domain.Exploration, 'get_content_html',
                self.MockExploration.get_content_html
            ):
                translation_suggestion = suggestion_services.create_suggestion(
                    feconf.SUGGESTION_TYPE_TRANSLATE_CONTENT,
                    feconf.ENTITY_TYPE_EXPLORATION,
                    self.target_id_1, 1, self.author_id_1,
                    add_translation_change_dict, 'test description')

        return translation_suggestion

    def setUp(self):
        super(SuggestionGetServicesUnitTests, self).setUp()

        self.signup(self.AUTHOR_EMAIL_1, 'author1')
        self.author_id_1 = self.get_user_id_from_email(self.AUTHOR_EMAIL_1)
        self.signup(self.REVIEWER_EMAIL_1, 'reviewer1')
        self.reviewer_id_1 = self.get_user_id_from_email(self.REVIEWER_EMAIL_1)

        self.signup(self.AUTHOR_EMAIL_2, 'author2')
        self.author_id_2 = self.get_user_id_from_email(self.AUTHOR_EMAIL_2)
        self.signup(self.REVIEWER_EMAIL_2, 'reviewer2')
        self.reviewer_id_2 = self.get_user_id_from_email(self.REVIEWER_EMAIL_2)
        self.opportunity_summary_ids = [
            self.explorations[0].id, self.explorations[1].id,
            self.explorations[2].id]
        self.topic_name = 'topic'

        with self.swap(
            exp_fetchers, 'get_exploration_by_id',
            self.mock_get_exploration_by_id):

            suggestion_services.create_suggestion(
                feconf.SUGGESTION_TYPE_EDIT_STATE_CONTENT,
                feconf.ENTITY_TYPE_EXPLORATION,
                self.target_id_1, self.target_version_at_submission,
                self.author_id_1, self.change, 'test description')

            suggestion_services.create_suggestion(
                feconf.SUGGESTION_TYPE_EDIT_STATE_CONTENT,
                feconf.ENTITY_TYPE_EXPLORATION,
                self.target_id_1, self.target_version_at_submission,
                self.author_id_1, self.change, 'test description')

            suggestion_services.create_suggestion(
                feconf.SUGGESTION_TYPE_EDIT_STATE_CONTENT,
                feconf.ENTITY_TYPE_EXPLORATION,
                self.target_id_1, self.target_version_at_submission,
                self.author_id_1, self.change, 'test description')

            suggestion_services.create_suggestion(
                feconf.SUGGESTION_TYPE_EDIT_STATE_CONTENT,
                feconf.ENTITY_TYPE_EXPLORATION,
                self.target_id_1, self.target_version_at_submission,
                self.author_id_2, self.change, 'test description')

            suggestion_services.create_suggestion(
                feconf.SUGGESTION_TYPE_EDIT_STATE_CONTENT,
                feconf.ENTITY_TYPE_EXPLORATION,
                self.target_id_2, self.target_version_at_submission,
                self.author_id_2, self.change, 'test description')

    def test_get_by_author(self):
        queries = [('author_id', self.author_id_1)]
        self.assertEqual(len(suggestion_services.query_suggestions(queries)), 3)
        queries = [('author_id', self.author_id_2)]
        self.assertEqual(len(suggestion_services.query_suggestions(queries)), 2)

    def test_get_translation_suggestions_in_review_by_exp_ids(self):
        suggestions = (
            suggestion_services
            .get_translation_suggestions_in_review_by_exp_ids(
                [
                    self.target_id_1,
                    self.target_id_2,
                    self.target_id_3
                ],
                'en'
            )
        )
        self.assertEqual(len(suggestions), 0)
        self._create_translation_suggestion_with_language_code('en')
        suggestions = (
            suggestion_services
            .get_translation_suggestions_in_review_by_exp_ids(
                [self.target_id_1],
                'en'
            )
        )
        self.assertEqual(suggestions[0].author_id, self.author_id_1)
        self.assertEqual(suggestions[0].language_code, 'en')
        self.assertEqual(suggestions[0].target_id, self.target_id_1)

    def test_get_by_target_id(self):
        queries = [
            ('target_type', feconf.ENTITY_TYPE_EXPLORATION),
            ('target_id', self.target_id_1)
        ]
        self.assertEqual(len(suggestion_services.query_suggestions(queries)), 4)
        queries = [
            ('target_type', feconf.ENTITY_TYPE_EXPLORATION),
            ('target_id', self.target_id_2)
        ]
        self.assertEqual(len(suggestion_services.query_suggestions(queries)), 1)

    def test_get_by_status(self):
        queries = [('status', suggestion_models.STATUS_IN_REVIEW)]
        self.assertEqual(len(suggestion_services.query_suggestions(queries)), 5)

    def test_get_by_type(self):
        queries = [(
            'suggestion_type',
            feconf.SUGGESTION_TYPE_EDIT_STATE_CONTENT)]
        self.assertEqual(len(suggestion_services.query_suggestions(queries)), 5)

    def test_query_suggestions(self):
        queries = [
            ('target_type', feconf.ENTITY_TYPE_EXPLORATION),
            ('target_id', self.target_id_1),
            ('author_id', self.author_id_2)
        ]
        self.assertEqual(len(suggestion_services.query_suggestions(queries)), 1)

        queries = [
            ('target_type', feconf.ENTITY_TYPE_EXPLORATION),
            ('target_id', self.target_id_1),
            ('author_id', self.author_id_1),
            ('status', suggestion_models.STATUS_IN_REVIEW)
        ]
        self.assertEqual(len(suggestion_services.query_suggestions(queries)), 3)

        queries = [
            ('target_type', feconf.ENTITY_TYPE_EXPLORATION),
            ('target_id', self.target_id_1),
            ('invalid_field', 'value')
        ]
        with self.assertRaisesRegex(
            Exception, 'Not allowed to query on field invalid_field'):
            suggestion_services.query_suggestions(queries)

    def test_get_translation_suggestion_ids_with_exp_ids_with_one_exp(self):
        # Create the translation suggestion associated with exploration id
        # target_id_1.
        with self.swap(
            exp_fetchers, 'get_exploration_by_id',
            self.mock_get_exploration_by_id):
            with self.swap(
                exp_domain.Exploration, 'get_content_html',
                self.MockExploration.get_content_html):
                suggestion_services.create_suggestion(
                    feconf.SUGGESTION_TYPE_TRANSLATE_CONTENT,
                    feconf.ENTITY_TYPE_EXPLORATION,
                    self.target_id_1, 1, self.author_id_1,
                    self.add_translation_change_dict, 'test description')

        # Assert that there is one translation suggestion with the given
        # exploration id found.
        self.assertEqual(
            len(
                suggestion_services
                .get_translation_suggestion_ids_with_exp_ids(
                    [self.target_id_1])), 1)

    def test_get_translation_suggestion_ids_with_exp_ids_with_multiple_exps(
            self):
        # Create the translation suggestion associated with exploration id
        # target_id_2.
        with self.swap(
            exp_fetchers, 'get_exploration_by_id',
            self.mock_get_exploration_by_id):
            with self.swap(
                exp_domain.Exploration, 'get_content_html',
                self.MockExploration.get_content_html):
                suggestion_services.create_suggestion(
                    feconf.SUGGESTION_TYPE_TRANSLATE_CONTENT,
                    feconf.ENTITY_TYPE_EXPLORATION,
                    self.target_id_2, 1, self.author_id_1,
                    self.add_translation_change_dict, 'test description')
        # Create the translation suggestion associated with exploration id
        # target_id_3.
        with self.swap(
            exp_fetchers, 'get_exploration_by_id',
            self.mock_get_exploration_by_id):
            with self.swap(
                exp_domain.Exploration, 'get_content_html',
                self.MockExploration.get_content_html):
                suggestion_services.create_suggestion(
                    feconf.SUGGESTION_TYPE_TRANSLATE_CONTENT,
                    feconf.ENTITY_TYPE_EXPLORATION,
                    self.target_id_3, 1, self.author_id_1,
                    self.add_translation_change_dict, 'test description')

        # Assert that there are two translation suggestions with the given
        # exploration ids found.
        self.assertEqual(
            len(
                suggestion_services
                .get_translation_suggestion_ids_with_exp_ids(
                    [self.target_id_2, self.target_id_3])), 2)

    def test_get_translation_suggestion_ids_with_exp_ids_with_invalid_exp(
            self):
        # Assert that there are no translation suggestions with an invalid
        # exploration id found.
        self.assertEqual(
            len(
                suggestion_services
                .get_translation_suggestion_ids_with_exp_ids(
                    ['invalid_exp_id'])), 0)

    def test_get_translation_suggestion_ids_with_exp_ids_with_empty_exp_list(
            self):
        # Assert that there are no translation suggestions found when we
        # use an empty exp_ids list.
        self.assertEqual(
            len(
                suggestion_services
                .get_translation_suggestion_ids_with_exp_ids([])), 0)

    def test_get_submitted_suggestions_by_offset(self):
        self._create_translation_suggestion_with_language_code('hi')
        self._create_translation_suggestion_with_language_code('pt')
        question_1_skill_id = 'skill1'
        question_2_skill_id = 'skill2'
        self._create_question_suggestion_with_skill_id(question_1_skill_id)
        self._create_question_suggestion_with_skill_id(question_2_skill_id)

        # Fetch submitted translation suggestions.
        suggestions, offset = (
            suggestion_services.get_submitted_suggestions_by_offset(
                user_id=self.author_id_1,
                suggestion_type=feconf.SUGGESTION_TYPE_TRANSLATE_CONTENT,
                limit=constants.OPPORTUNITIES_PAGE_SIZE,
                offset=0))

        self.assertEqual(len(suggestions), 2)
        self.assertEqual(offset, 2)
        self.assertEqual(suggestions[0].target_id, self.target_id_1)
        self.assertEqual(
            suggestions[0].suggestion_type,
            feconf.SUGGESTION_TYPE_TRANSLATE_CONTENT)
        self.assertEqual(
            suggestions[0].status,
            suggestion_models.STATUS_IN_REVIEW)
        self.assertEqual(suggestions[1].target_id, self.target_id_1)
        self.assertEqual(
            suggestions[1].suggestion_type,
            feconf.SUGGESTION_TYPE_TRANSLATE_CONTENT)
        self.assertEqual(
            suggestions[1].status,
            suggestion_models.STATUS_IN_REVIEW)

        # Fetch submitted question suggestions.
        suggestions, offset = (
            suggestion_services.get_submitted_suggestions_by_offset(
                user_id=self.author_id_1,
                suggestion_type=feconf.SUGGESTION_TYPE_ADD_QUESTION,
                limit=constants.OPPORTUNITIES_PAGE_SIZE,
                offset=0))

        self.assertEqual(len(suggestions), 2)
        self.assertEqual(offset, 2)
        self.assertEqual(suggestions[0].target_id, question_2_skill_id)
        self.assertEqual(
            suggestions[0].suggestion_type,
            feconf.SUGGESTION_TYPE_ADD_QUESTION)
        self.assertEqual(
            suggestions[0].status,
            suggestion_models.STATUS_IN_REVIEW)
        self.assertEqual(suggestions[1].target_id, question_1_skill_id)
        self.assertEqual(
            suggestions[1].suggestion_type,
            feconf.SUGGESTION_TYPE_ADD_QUESTION)
        self.assertEqual(
            suggestions[1].status,
            suggestion_models.STATUS_IN_REVIEW)

    def test_get_translation_suggestions_in_review_by_exploration(self):
        self._create_translation_suggestion_with_language_code('hi')
        self._create_translation_suggestion_with_language_code('hi')

        suggestions = (
            suggestion_services
            .get_translation_suggestions_in_review_by_exploration(
                self.target_id_1, 'hi'))

        self.assertEqual(len(suggestions), 2)
        self.assertEqual(suggestions[0].target_id, self.target_id_1)
        self.assertEqual(
            suggestions[0].suggestion_type,
            feconf.SUGGESTION_TYPE_TRANSLATE_CONTENT)
        self.assertEqual(
            suggestions[0].status,
            suggestion_models.STATUS_IN_REVIEW)
        self.assertEqual(suggestions[1].target_id, self.target_id_1)
        self.assertEqual(
            suggestions[1].suggestion_type,
            feconf.SUGGESTION_TYPE_TRANSLATE_CONTENT)
        self.assertEqual(
            suggestions[1].status,
            suggestion_models.STATUS_IN_REVIEW)

    def test_get_translation_suggestions_in_review_by_exploration_returns_only_suggestions_with_supplied_language_code(self): # pylint: disable=line-too-long
        self._create_translation_suggestion_with_language_code('hi')
        self._create_translation_suggestion_with_language_code('hi')
        self._create_translation_suggestion_with_language_code('pt')

        suggestions = (
            suggestion_services
            .get_translation_suggestions_in_review_by_exploration(
                self.target_id_1, 'pt'))

        self.assertEqual(len(suggestions), 1)

    def test_get_reviewable_suggestions_with_valid_exp_ids(
            self):
        # Add a few translation suggestions in different languages.
        self._create_translation_suggestion_with_language_code('hi')
        self._create_translation_suggestion_with_language_code('hi')
        self._create_translation_suggestion_with_language_code('pt')
        self._create_translation_suggestion_with_language_code('bn')
        self._create_translation_suggestion_with_language_code('bn')
        # Add few question suggestions.
        self._create_question_suggestion_with_skill_id('skill1')
        self._create_question_suggestion_with_skill_id('skill2')
        # Provide the user permission to review suggestions in particular
        # languages.
        user_services.allow_user_to_review_translation_in_language(
            self.reviewer_id_1, 'hi')
        user_services.allow_user_to_review_translation_in_language(
            self.reviewer_id_1, 'pt')

<<<<<<< HEAD
        # Get all reviewable translation suggestions.
        suggestions = (
            suggestion_services.get_reviewable_translation_suggestions(
                self.reviewer_id_1, self.opportunity_summary_ids))

        # Expect that the results correspond to translation suggestions that the
        # user has rights to review.
        self.assertEqual(len(suggestions), 3)
        actual_language_code_list = [
            suggestion.change.language_code
            for suggestion in suggestions
        ]
        expected_language_code_list = ['hi', 'hi', 'pt']
        self.assertEqual(actual_language_code_list, expected_language_code_list)

    def test_get_reviewable_translation_suggestions_with_valid_exp_ids( # pylint: disable=line-too-long
            self):
        # Add a few translation suggestions in different languages.
        self._create_translation_suggestion_with_language_code('hi')
        self._create_translation_suggestion_with_language_code('hi')
        self._create_translation_suggestion_with_language_code('pt')
        self._create_translation_suggestion_with_language_code('bn')
        self._create_translation_suggestion_with_language_code('bn')
        # Add a few question suggestions.
        self._create_question_suggestion_with_skill_id('skill1')
        self._create_question_suggestion_with_skill_id('skill2')
        # Provide the user permission to review suggestions in particular
        # languages.
        user_services.allow_user_to_review_translation_in_language(
            self.reviewer_id_1, 'hi')
        user_services.allow_user_to_review_translation_in_language(
            self.reviewer_id_1, 'pt')

        # Get all reviewable translation suggestions.
        suggestions = suggestion_services.get_reviewable_translation_suggestions(
            self.reviewer_id_1, self.opportunity_summary_ids)
=======
        suggestions, offset = suggestion_services.get_reviewable_suggestions(
            user_id=self.reviewer_id_1,
            suggestion_type=feconf.SUGGESTION_TYPE_TRANSLATE_CONTENT,
            limit=constants.OPPORTUNITIES_PAGE_SIZE,
            offset=0)
>>>>>>> 4682c1fb

        # Expect that the results correspond to translation suggestions that the
        # user has rights to review.
        self.assertEqual(len(suggestions), 3)
<<<<<<< HEAD
        actual_language_code_list = [
            suggestion.change.language_code
            for suggestion in suggestions
        ]
        expected_language_code_list = ['hi', 'hi', 'pt']
        self.assertEqual(actual_language_code_list, expected_language_code_list)

    def test_get_reviewable_translation_suggestions_with_empty_exp_ids( # pylint: disable=line-too-long
            self):
        # Add a few translation suggestions in different languages.
        self._create_translation_suggestion_with_language_code('hi')
        self._create_translation_suggestion_with_language_code('hi')
        self._create_translation_suggestion_with_language_code('pt')
        self._create_translation_suggestion_with_language_code('bn')
        self._create_translation_suggestion_with_language_code('bn')
        # Provide the user permission to review suggestions in particular
        # languages.
        user_services.allow_user_to_review_translation_in_language(
            self.reviewer_id_1, 'hi')
        user_services.allow_user_to_review_translation_in_language(
            self.reviewer_id_1, 'pt')

        # Get all reviewable translation suggestions.
        suggestions = suggestion_services.get_reviewable_translation_suggestions(
            self.reviewer_id_1, [])

        self.assertEqual(len(suggestions), 0)

    def test_get_reviewable_translation_suggestions_with_none_exp_ids(
            self):
        # Add a few translation suggestions in different languages.
        self._create_translation_suggestion_with_language_code('hi')
        self._create_translation_suggestion_with_language_code('hi')
        self._create_translation_suggestion_with_language_code('pt')
        self._create_translation_suggestion_with_language_code('bn')
        self._create_translation_suggestion_with_language_code('bn')
        # Provide the user permission to review suggestions in particular
        # languages.
        user_services.allow_user_to_review_translation_in_language(
            self.reviewer_id_1, 'hi')
        user_services.allow_user_to_review_translation_in_language(
            self.reviewer_id_1, 'pt')

        # Get all reviewable translation suggestions.
        suggestions = (
            suggestion_services.get_reviewable_translation_suggestions(
                self.reviewer_id_1, None))

        self.assertEqual(len(suggestions), 3)
        actual_language_code_list = [
=======
        self.assertEqual(offset, 3)
        actual_language_code_list = sorted([
>>>>>>> 4682c1fb
            suggestion.change.language_code
            for suggestion in suggestions
        ]
        expected_language_code_list = ['hi', 'hi', 'pt']
        self.assertEqual(actual_language_code_list, expected_language_code_list)

    def test_get_reviewable_question_suggestions(self):
        # Add a few translation suggestions in different languages.
        self._create_translation_suggestion_with_language_code('hi')
        self._create_translation_suggestion_with_language_code('pt')
        self._create_translation_suggestion_with_language_code('bn')
        self._create_translation_suggestion_with_language_code('bn')
        # Add a few question suggestions.
        self._create_question_suggestion_with_skill_id('skill1')
        self._create_question_suggestion_with_skill_id('skill2')
        # Provide the user permission to review suggestions in particular
        # languages.
        user_services.allow_user_to_review_translation_in_language(
            self.reviewer_id_1, 'hi')
        user_services.allow_user_to_review_translation_in_language(
            self.reviewer_id_1, 'pt')
        # Provide the user permission to review question suggestions.
        user_services.allow_user_to_review_question(self.reviewer_id_1)

<<<<<<< HEAD
        # Get all reviewable question suggestions.
        suggestions = suggestion_services.get_reviewable_question_suggestions(
            self.reviewer_id_1)
=======
        suggestions, offset = suggestion_services.get_reviewable_suggestions(
            user_id=self.reviewer_id_1,
            suggestion_type=feconf.SUGGESTION_TYPE_ADD_QUESTION,
            limit=constants.OPPORTUNITIES_PAGE_SIZE,
            offset=0)
>>>>>>> 4682c1fb

        # Expect that the results correspond to question suggestions.
        self.assertEqual(len(suggestions), 2)
        self.assertEqual(offset, 2)
        expected_suggestion_type_list = ['skill1', 'skill2']
        actual_suggestion_type_list = [
            suggestion.change.skill_id
            for suggestion in suggestions
        ]
        self.assertEqual(
            actual_suggestion_type_list, expected_suggestion_type_list)

    def test_get_translation_suggestions_waiting_longest_for_review_per_lang(
            self):
        suggestion_1 = self._create_translation_suggestion_with_language_code(
            'hi')
        suggestion_2 = self._create_translation_suggestion_with_language_code(
            'hi')
        suggestion_3 = self._create_translation_suggestion_with_language_code(
            'hi')

        suggestions = (
            suggestion_services
            .get_translation_suggestions_waiting_longest_for_review(
                'hi'))

        # Assert that the suggestions are in the order that they were created.
        self.assertEqual(len(suggestions), 3)
        self.assertEqual(
            suggestions[0].suggestion_id, suggestion_1.suggestion_id)
        self.assertEqual(
            suggestions[1].suggestion_id, suggestion_2.suggestion_id)
        self.assertEqual(
            suggestions[2].suggestion_id, suggestion_3.suggestion_id)
        for i in range(len(suggestions) - 1):
            self.assertLessEqual(
                suggestions[i].last_updated, suggestions[i + 1].last_updated)

    def test_get_translation_suggestions_waiting_longest_for_review_wrong_lang(
            self):
        suggestions = (
            suggestion_services
            .get_translation_suggestions_waiting_longest_for_review(
                'wrong_language_code'))

        self.assertEqual(len(suggestions), 0)

    def test_get_question_suggestions_waiting_longest_for_review_keeps_order(
            self):
        """This test makes sure that if a suggestion is rejected and is then
        resubmitted, we count the time that the suggestion has been waiting for
        review from when it was resubmitted, not from when it was first
        submitted.
        """
        suggestion_1 = self._create_question_suggestion_with_skill_id('skill1')
        suggestion_2 = self._create_question_suggestion_with_skill_id('skill2')
        # Verify that both suggestions are returned and in the right order.
        suggestions = (
            suggestion_services
            .get_question_suggestions_waiting_longest_for_review()
        )
        self.assertEqual(len(suggestions), 2)
        self.assertEqual(
            suggestions[0].suggestion_id, suggestion_1.suggestion_id)
        self.assertEqual(
            suggestions[1].suggestion_id, suggestion_2.suggestion_id)
        self.assertLessEqual(
            suggestions[0].last_updated, suggestions[1].last_updated)

        # Reject the suggestion that was created first since it is the one that
        # has been waiting the longest for review.
        suggestion_services.reject_suggestion(
            suggestion_1.suggestion_id, self.reviewer_id_1, 'Reject message')

        # Verify that only the suggestion that was created second is returned.
        suggestions = (
            suggestion_services
            .get_question_suggestions_waiting_longest_for_review()
        )
        self.assertEqual(len(suggestions), 1)
        self.assertEqual(
            suggestions[0].suggestion_id, suggestion_2.suggestion_id)

        # Change the question_dict of the question suggestion that got rejected
        # so we can resubmit the suggestion for review.
        resubmit_question_change = suggestion_1.change
        resubmit_question_change.question_dict['linked_skill_ids'] = ['skill1']

        # Resubmit the rejected question suggestion.
        suggestion_services.resubmit_rejected_suggestion(
            suggestion_1.suggestion_id, 'resubmit summary message',
            self.author_id_1, resubmit_question_change
        )

        # Verify that both suggestions are returned again and the suggestion
        # that was created second is now the first suggestion in the returned
        # list, since it has been waiting longer (due to it not being updated).
        suggestions = (
            suggestion_services
            .get_question_suggestions_waiting_longest_for_review()
        )
        self.assertEqual(len(suggestions), 2)
        self.assertEqual(
            suggestions[0].suggestion_id, suggestion_2.suggestion_id)
        self.assertEqual(
            suggestions[1].suggestion_id, suggestion_1.suggestion_id)
        self.assertLessEqual(
            suggestions[0].last_updated, suggestions[1].last_updated)

    def test_get_question_suggestions_waiting_longest_for_review(self):
        suggestion_1 = self._create_question_suggestion_with_skill_id('skill1')
        suggestion_2 = self._create_question_suggestion_with_skill_id('skill2')
        suggestion_3 = self._create_question_suggestion_with_skill_id('skill3')

        suggestions = (
            suggestion_services
            .get_question_suggestions_waiting_longest_for_review()
        )

        # Assert that the suggestions are in the order that they were created.
        self.assertEqual(len(suggestions), 3)
        self.assertEqual(
            suggestions[0].suggestion_id, suggestion_1.suggestion_id)
        self.assertEqual(
            suggestions[1].suggestion_id, suggestion_2.suggestion_id)
        self.assertEqual(
            suggestions[2].suggestion_id, suggestion_3.suggestion_id)
        for i in range(len(suggestions) - 1):
            self.assertLessEqual(
                suggestions[i].last_updated, suggestions[i + 1].last_updated)

    def test_query_suggestions_that_can_be_reviewed_by_user(self):
        # User proficiency models for user1.
        user_models.UserContributionProficiencyModel.create(
            'user1', 'category1', 15)
        user_models.UserContributionProficiencyModel.create(
            'user1', 'category2', 15)
        user_models.UserContributionProficiencyModel.create(
            'user1', 'category3', 5)
        # User proficiency models for user2.
        user_models.UserContributionProficiencyModel.create(
            'user2', 'category1', 5)
        user_models.UserContributionProficiencyModel.create(
            'user2', 'category2', 5)
        user_models.UserContributionProficiencyModel.create(
            'user2', 'category3', 5)

        suggestion_models.GeneralSuggestionModel.create(
            feconf.SUGGESTION_TYPE_EDIT_STATE_CONTENT,
            feconf.ENTITY_TYPE_EXPLORATION,
            'exp1', 1, suggestion_models.STATUS_IN_REVIEW, 'author_3',
            'reviewer_2', self.change, 'category1',
            'exploration.exp1.thread_1', None)
        suggestion_models.GeneralSuggestionModel.create(
            feconf.SUGGESTION_TYPE_EDIT_STATE_CONTENT,
            feconf.ENTITY_TYPE_EXPLORATION, 'exp1', 1,
            suggestion_models.STATUS_IN_REVIEW, 'author_3',
            'reviewer_2', self.change, 'category2',
            'exploration.exp1.thread_2', None)
        suggestion_models.GeneralSuggestionModel.create(
            feconf.SUGGESTION_TYPE_EDIT_STATE_CONTENT,
            feconf.ENTITY_TYPE_EXPLORATION, 'exp1', 1,
            suggestion_models.STATUS_IN_REVIEW, 'author_3',
            'reviewer_2', self.change, 'category3',
            'exploration.exp1.thread_3', None)
        # This suggestion does not count as a suggestion that can be reviewed
        # by a user because it has already been rejected.
        suggestion_models.GeneralSuggestionModel.create(
            feconf.SUGGESTION_TYPE_EDIT_STATE_CONTENT,
            feconf.ENTITY_TYPE_EXPLORATION, 'exp1', 1,
            suggestion_models.STATUS_REJECTED, 'author_3',
            'reviewer_2', self.change, 'category1',
            'exploration.exp1.thread_4', None)
        suggestion_models.GeneralSuggestionModel.create(
            feconf.SUGGESTION_TYPE_EDIT_STATE_CONTENT,
            feconf.ENTITY_TYPE_EXPLORATION, 'exp1', 1,
            suggestion_models.STATUS_IN_REVIEW, 'author_3',
            'reviewer_2', self.change, 'category2',
            'exploration.exp1.thread_5', None)

        self.assertEqual(len(
            suggestion_services
            .get_all_suggestions_that_can_be_reviewed_by_user('user1')), 3)
        self.assertEqual(len(
            suggestion_services
            .get_all_suggestions_that_can_be_reviewed_by_user('user2')), 0)


class SuggestionIntegrationTests(test_utils.GenericTestBase):

    EXP_ID = 'exp1'
    TOPIC_ID = 'topic1'
    STORY_ID = 'story1'
    TRANSLATION_LANGUAGE_CODE = 'en'

    AUTHOR_EMAIL = 'author@example.com'

    score_category = (
        suggestion_models.SCORE_TYPE_CONTENT +
        suggestion_models.SCORE_CATEGORY_DELIMITER + 'Algebra')

    THREAD_ID = 'exploration.exp1.thread_1'

    COMMIT_MESSAGE = 'commit message'

    def mock_generate_new_thread_id(self, unused_entity_type, unused_entity_id):
        return self.THREAD_ID

    def setUp(self):
        super(SuggestionIntegrationTests, self).setUp()
        self.signup(self.OWNER_EMAIL, self.OWNER_USERNAME)
        self.signup(self.EDITOR_EMAIL, self.EDITOR_USERNAME)
        self.signup(self.AUTHOR_EMAIL, 'author')
        self.owner_id = self.get_user_id_from_email(self.OWNER_EMAIL)
        self.editor_id = self.get_user_id_from_email(self.EDITOR_EMAIL)
        self.author_id = self.get_user_id_from_email(self.AUTHOR_EMAIL)
        self.reviewer_id = self.editor_id

        self.editor = user_services.get_user_actions_info(self.editor_id)

        # Login and create exploration and suggestions.
        self.login(self.EDITOR_EMAIL)

        # Create exploration.
        exploration = (
            self.save_new_linear_exp_with_state_names_and_interactions(
                self.EXP_ID, self.editor_id, ['State 1', 'State 2'],
                ['TextInput'], category='Algebra',
                correctness_feedback_enabled=True))

        self.old_content = state_domain.SubtitledHtml(
            'content', '<p>old content</p>').to_dict()
        recorded_voiceovers_dict = {
            'voiceovers_mapping': {
                'content': {
                    self.TRANSLATION_LANGUAGE_CODE: {
                        'filename': 'filename3.mp3',
                        'file_size_bytes': 3000,
                        'needs_update': False,
                        'duration_secs': 42.43
                    }
                },
                'default_outcome': {},
                'ca_placeholder_0': {}
            }
        }
        self.old_recorded_voiceovers = (
            state_domain.RecordedVoiceovers.from_dict(recorded_voiceovers_dict))
        # Create content in State A with a single audio subtitle.
        content_change = exp_domain.ExplorationChange({
            'cmd': exp_domain.CMD_EDIT_STATE_PROPERTY,
            'property_name': exp_domain.STATE_PROPERTY_CONTENT,
            'state_name': 'State 1',
            'new_value': self.old_content,
        })
        recorded_voiceovers_change = exp_domain.ExplorationChange({
            'cmd': exp_domain.CMD_EDIT_STATE_PROPERTY,
            'property_name': exp_domain.STATE_PROPERTY_RECORDED_VOICEOVERS,
            'state_name': 'State 1',
            'new_value': recorded_voiceovers_dict,
        })
        exp_services.update_exploration(
            self.editor_id, exploration.id,
            [content_change, recorded_voiceovers_change], '')

        rights_manager.publish_exploration(self.editor, self.EXP_ID)
        rights_manager.assign_role_for_exploration(
            self.editor, self.EXP_ID, self.owner_id,
            rights_domain.ROLE_EDITOR)

        self.new_content = state_domain.SubtitledHtml(
            'content', '<p>new content</p>').to_dict()

        self.change = {
            'cmd': exp_domain.CMD_EDIT_STATE_PROPERTY,
            'property_name': exp_domain.STATE_PROPERTY_CONTENT,
            'state_name': 'State 1',
            'new_value': self.new_content
        }

        self.target_version_at_submission = exploration.version

        # Set up for testing translation suggestions. Translation suggestions
        # correspond to a given topic, story and exploration.

        self.save_new_topic(self.TOPIC_ID, self.owner_id)

        self.save_new_story(
            self.STORY_ID, self.owner_id, self.TOPIC_ID, title='A story',
            description='Description', notes='Notes')

        # Adds the story to the topic.
        topic_services.add_canonical_story(
            self.owner_id, self.TOPIC_ID, self.STORY_ID)

        # Adds the exploration to the story.
        story_change_list_to_add_an_exp = [
            story_domain.StoryChange({
                'cmd': 'add_story_node',
                'node_id': 'node_1',
                'title': 'Node1',
            }), story_domain.StoryChange({
                'cmd': 'update_story_node_property',
                'property_name': 'exploration_id',
                'node_id': 'node_1',
                'old_value': None,
                'new_value': self.EXP_ID
            })
        ]
        story_services.update_story(
            self.owner_id, self.STORY_ID,
            story_change_list_to_add_an_exp, 'Added exploration.')

    def create_translation_suggestion_associated_with_exp(
            self, exp_id, author_id):
        """Creates a translation suggestion that is associated with an
        exploration with id exp_id. The author of the created suggestion is
        author_id.
        """
        # Gets the html content in the exploration to be translated.
        exploration = exp_fetchers.get_exploration_by_id(exp_id)
        content_html = exploration.states['State 1'].content.html

        add_translation_change_dict = {
            'cmd': exp_domain.CMD_ADD_WRITTEN_TRANSLATION,
            'state_name': 'State 1',
            'content_id': 'content',
            'language_code': 'hi',
            'content_html': content_html,
            'translation_html': '<p>This is translated html.</p>',
            'data_format': 'html'
        }

        suggestion_services.create_suggestion(
            feconf.SUGGESTION_TYPE_TRANSLATE_CONTENT,
            feconf.ENTITY_TYPE_EXPLORATION,
            exp_id, 1, author_id, add_translation_change_dict,
            'test description')

    def assert_created_suggestion_is_valid(self, target_id, author_id):
        """Assert that the created suggestion is in review and that only one
        suggestion with the given target_id and author_id exists.
        """
        suggestions = suggestion_services.query_suggestions(
            [('author_id', author_id), ('target_id', target_id)])
        self.assertEqual(len(suggestions), 1)
        self.assertEqual(
            suggestions[0].status, suggestion_models.STATUS_IN_REVIEW)

    def test_create_and_accept_suggestion(self):
        with self.swap(
            feedback_models.GeneralFeedbackThreadModel,
            'generate_new_thread_id', self.mock_generate_new_thread_id):
            suggestion_services.create_suggestion(
                feconf.SUGGESTION_TYPE_EDIT_STATE_CONTENT,
                feconf.ENTITY_TYPE_EXPLORATION,
                self.EXP_ID, self.target_version_at_submission,
                self.author_id, self.change, 'test description')

        suggestion_id = self.THREAD_ID

        suggestion_services.accept_suggestion(
            suggestion_id, self.reviewer_id, self.COMMIT_MESSAGE, None)

        exploration = exp_fetchers.get_exploration_by_id(self.EXP_ID)

        self.assertEqual(
            exploration.states['State 1'].content.html,
            '<p>new content</p>')

        suggestion = suggestion_services.get_suggestion_by_id(suggestion_id)
        self.assertEqual(suggestion.status, suggestion_models.STATUS_ACCEPTED)

    def test_create_translation_contribution_stats_from_model(self):
        suggestion_models.TranslationContributionStatsModel.create(
            language_code='es',
            contributor_user_id='user_id',
            topic_id='topic_id',
            submitted_translations_count=2,
            submitted_translation_word_count=100,
            accepted_translations_count=1,
            accepted_translations_without_reviewer_edits_count=0,
            accepted_translation_word_count=50,
            rejected_translations_count=0,
            rejected_translation_word_count=0,
            contribution_dates=[
                datetime.date.fromtimestamp(1616173836),
                datetime.date.fromtimestamp(1616173837)
            ]
        )
        translation_suggestion = suggestion_services.get_all_translation_contribution_stats( # pylint: disable=line-too-long
            'user_id')
        self.assertEqual(len(translation_suggestion), 1)
        self.assertEqual(translation_suggestion[0].language_code, 'es')
        self.assertEqual(
            translation_suggestion[0].contributor_user_id,
            'user_id'
        )

    def test_create_and_reject_suggestion(self):
        with self.swap(
            feedback_models.GeneralFeedbackThreadModel,
            'generate_new_thread_id', self.mock_generate_new_thread_id):
            suggestion_services.create_suggestion(
                feconf.SUGGESTION_TYPE_EDIT_STATE_CONTENT,
                feconf.ENTITY_TYPE_EXPLORATION,
                self.EXP_ID, self.target_version_at_submission,
                self.author_id, self.change, 'test description')

        suggestion_id = self.THREAD_ID

        suggestion_services.reject_suggestion(
            suggestion_id, self.reviewer_id, 'Reject message')

        exploration = exp_fetchers.get_exploration_by_id(self.EXP_ID)
        thread_messages = feedback_services.get_messages(self.THREAD_ID)
        last_message = thread_messages[len(thread_messages) - 1]
        self.assertEqual(
            last_message.text, 'Reject message')
        self.assertEqual(
            exploration.states['State 1'].content.html,
            '<p>old content</p>')

        suggestion = suggestion_services.get_suggestion_by_id(suggestion_id)
        self.assertEqual(suggestion.status, suggestion_models.STATUS_REJECTED)

    def test_create_and_accept_suggestion_with_message(self):
        with self.swap(
            feedback_models.GeneralFeedbackThreadModel,
            'generate_new_thread_id', self.mock_generate_new_thread_id):
            suggestion_services.create_suggestion(
                feconf.SUGGESTION_TYPE_EDIT_STATE_CONTENT,
                feconf.ENTITY_TYPE_EXPLORATION,
                self.EXP_ID, self.target_version_at_submission,
                self.author_id, self.change, 'test description')

        suggestion_id = self.THREAD_ID

        suggestion_services.accept_suggestion(
            suggestion_id, self.reviewer_id, self.COMMIT_MESSAGE,
            'Accept message')

        exploration = exp_fetchers.get_exploration_by_id(self.EXP_ID)
        thread_messages = feedback_services.get_messages(self.THREAD_ID)
        last_message = thread_messages[len(thread_messages) - 1]
        self.assertEqual(
            last_message.text, 'Accept message')

        self.assertEqual(
            exploration.states['State 1'].content.html,
            '<p>new content</p>')

        suggestion = suggestion_services.get_suggestion_by_id(suggestion_id)
        self.assertEqual(suggestion.status, suggestion_models.STATUS_ACCEPTED)

    def test_delete_skill_rejects_question_suggestion(self):
        skill_id = skill_services.get_new_skill_id()
        self.save_new_skill(skill_id, self.author_id, description='description')
        suggestion_change = {
            'cmd': (
                question_domain
                .CMD_CREATE_NEW_FULLY_SPECIFIED_QUESTION),
            'question_dict': {
                'question_state_data': self._create_valid_question_data(
                    'default_state').to_dict(),
                'language_code': 'en',
                'question_state_data_schema_version': (
                    feconf.CURRENT_STATE_SCHEMA_VERSION),
                'linked_skill_ids': ['skill_1'],
                'inapplicable_skill_misconception_ids': ['skillid12345-1']
            },
            'skill_id': skill_id,
            'skill_difficulty': 0.3
        }
        suggestion_services.create_suggestion(
            feconf.SUGGESTION_TYPE_ADD_QUESTION,
            feconf.ENTITY_TYPE_SKILL, skill_id, 1,
            self.author_id, suggestion_change, 'test description')
        self.assert_created_suggestion_is_valid(skill_id, self.author_id)

        skill_services.delete_skill(self.author_id, skill_id)

        # Suggestion should be rejected after corresponding skill is deleted.
        suggestions = suggestion_services.query_suggestions(
            [('author_id', self.author_id), ('target_id', skill_id)])
        self.assertEqual(len(suggestions), 1)
        self.assertEqual(
            suggestions[0].status, suggestion_models.STATUS_REJECTED)

    def test_delete_topic_rejects_translation_suggestion(self):
        self.create_translation_suggestion_associated_with_exp(
            self.EXP_ID, self.author_id)
        self.assert_created_suggestion_is_valid(self.EXP_ID, self.author_id)

        topic_services.delete_topic(self.author_id, self.TOPIC_ID)

        # Suggestion should be rejected after the topic is deleted.
        suggestions = suggestion_services.query_suggestions(
            [('author_id', self.author_id), ('target_id', self.EXP_ID)])
        self.assertEqual(len(suggestions), 1)
        self.assertEqual(
            suggestions[0].status, suggestion_models.STATUS_REJECTED)

    def test_delete_story_rejects_translation_suggestion(self):
        self.create_translation_suggestion_associated_with_exp(
            self.EXP_ID, self.author_id)
        self.assert_created_suggestion_is_valid(self.EXP_ID, self.author_id)

        story_services.delete_story(self.author_id, self.STORY_ID)

        # Suggestion should be rejected after the story is deleted.
        suggestions = suggestion_services.query_suggestions(
            [('author_id', self.author_id), ('target_id', self.EXP_ID)])
        self.assertEqual(len(suggestions), 1)
        self.assertEqual(
            suggestions[0].status, suggestion_models.STATUS_REJECTED)

    def test_remove_exp_from_story_rejects_translation_suggestion(self):
        self.create_translation_suggestion_associated_with_exp(
            self.EXP_ID, self.author_id)
        self.assert_created_suggestion_is_valid(self.EXP_ID, self.author_id)

        # Removes the exploration from the story.
        story_services.update_story(
            self.owner_id, self.STORY_ID, [story_domain.StoryChange({
                'cmd': 'update_story_node_property',
                'property_name': 'exploration_id',
                'node_id': 'node_1',
                'old_value': self.EXP_ID,
                'new_value': None
            })], 'Removed exploration.')

        # Suggestion should be rejected after exploration is removed from the
        # story.
        suggestions = suggestion_services.query_suggestions(
            [('author_id', self.author_id), ('target_id', self.EXP_ID)])
        self.assertEqual(len(suggestions), 1)
        self.assertEqual(
            suggestions[0].status, suggestion_models.STATUS_REJECTED)


class UserContributionProficiencyUnitTests(test_utils.GenericTestBase):

    def setUp(self):
        super(UserContributionProficiencyUnitTests, self).setUp()
        self.signup('user1@example.com', 'user1')
        self.signup('user2@example.com', 'user2')
        self.user_1_id = self.get_user_id_from_email('user1@example.com')
        self.user_2_id = self.get_user_id_from_email('user2@example.com')

    def test_get_all_user_ids_who_are_allowed_to_review(self):
        user_models.UserContributionProficiencyModel.create(
            self.user_1_id, 'category1', 0)
        user_models.UserContributionProficiencyModel.create(
            self.user_1_id, 'category2',
            feconf.MINIMUM_SCORE_REQUIRED_TO_REVIEW)
        user_models.UserContributionProficiencyModel.create(
            self.user_2_id, 'category1', 0)
        user_models.UserContributionProficiencyModel.create(
            self.user_2_id, 'category2', 0)

        user_ids = (
            suggestion_services.get_all_user_ids_who_are_allowed_to_review(
                'category1'))
        self.assertEqual(user_ids, [])
        user_ids = (
            suggestion_services.get_all_user_ids_who_are_allowed_to_review(
                'category2'))
        self.assertEqual(user_ids, [self.user_1_id])

        self.assertFalse(suggestion_services.can_user_review_category(
            self.user_1_id, 'category1'))
        self.assertTrue(suggestion_services.can_user_review_category(
            self.user_1_id, 'category2'))
        self.assertFalse(suggestion_services.can_user_review_category(
            self.user_2_id, 'category1'))
        self.assertFalse(suggestion_services.can_user_review_category(
            self.user_2_id, 'category1'))

    def test_get_all_scores_of_the_user_with_multiple_scores(self):
        user_models.UserContributionProficiencyModel.create(
            self.user_1_id, 'category1', 1)
        user_models.UserContributionProficiencyModel.create(
            self.user_1_id, 'category2', 2)
        user_models.UserContributionProficiencyModel.create(
            self.user_1_id, 'category3', 3)

        expected_scores_dict = {}
        for index in range(1, 4):
            key = 'category%s' % str(index)
            expected_scores_dict[key] = index

        scores_dict = suggestion_services.get_all_scores_of_user(
            self.user_1_id)

        self.assertEqual(len(scores_dict), 3)
        self.assertDictEqual(scores_dict, expected_scores_dict)

    def test_get_all_scores_of_the_user_when_no_scores_exist(self):
        scores_dict = suggestion_services.get_all_scores_of_user(
            self.user_1_id)

        self.assertEqual(len(scores_dict), 0)
        self.assertDictEqual(scores_dict, {})


class VoiceoverApplicationServiceUnitTest(test_utils.GenericTestBase):
    """Tests for the ExplorationVoiceoverApplication class."""

    def setUp(self):
        super(VoiceoverApplicationServiceUnitTest, self).setUp()
        self.signup('author@example.com', 'author')
        self.author_id = self.get_user_id_from_email('author@example.com')

        suggestion_models.GeneralVoiceoverApplicationModel(
            id='application_id',
            target_type='exploration',
            target_id='0',
            status='review',
            author_id=self.author_id,
            final_reviewer_id=None,
            language_code='en',
            filename='filename.mp3',
            content='<p>content</p>',
            rejection_message=None).put()
        self.voiceover_application_model = (
            suggestion_models.GeneralVoiceoverApplicationModel.get_by_id(
                'application_id'))

    def test_get_voiceover_application_from_model_with_invalid_type_raise_error(
            self):
        suggestion_services.get_voiceover_application(
            self.voiceover_application_model.id)

        self.voiceover_application_model.target_type = 'invalid_type'
        with self.assertRaisesRegex(
            Exception,
            'Invalid target type for voiceover application: invalid_type'):
            suggestion_services.get_voiceover_application(
                self.voiceover_application_model.id)


class ReviewableSuggestionEmailInfoUnitTests(
        test_utils.GenericTestBase):
    """Tests the methods related to the ReviewableSuggestionEmailInfo class.
    """

    target_id = 'exp1'
    skill_id = 'skill1'
    language_code = 'en'
    AUTHOR_EMAIL = 'author1@example.com'
    REVIEWER_EMAIL = 'reviewer@community.org'
    COMMIT_MESSAGE = 'commit message'

    def _create_translation_suggestion_with_translation_html(
            self, translation_html):
        """Creates a translation suggestion with the given translation_html."""
        add_translation_change_dict = {
            'cmd': exp_domain.CMD_ADD_WRITTEN_TRANSLATION,
            'state_name': feconf.DEFAULT_INIT_STATE_NAME,
            'content_id': feconf.DEFAULT_NEW_STATE_CONTENT_ID,
            'language_code': self.language_code,
            'content_html': feconf.DEFAULT_INIT_STATE_CONTENT_STR,
            'translation_html': translation_html,
            'data_format': 'html'
        }

        return suggestion_services.create_suggestion(
            feconf.SUGGESTION_TYPE_TRANSLATE_CONTENT,
            feconf.ENTITY_TYPE_EXPLORATION,
            self.target_id, feconf.CURRENT_STATE_SCHEMA_VERSION,
            self.author_id, add_translation_change_dict,
            'test description'
        )

    def _create_question_suggestion_with_question_html_content(
            self, question_html_content):
        """Creates a question suggestion with the html content used for the
        question in the question suggestion.
        """
        with self.swap(
            feconf, 'DEFAULT_INIT_STATE_CONTENT_STR', question_html_content):
            add_question_change_dict = {
                'cmd': (
                    question_domain
                    .CMD_CREATE_NEW_FULLY_SPECIFIED_QUESTION),
                'question_dict': {
                    'question_state_data': self._create_valid_question_data(
                        'default_state').to_dict(),
                    'language_code': self.language_code,
                    'question_state_data_schema_version': (
                        feconf.CURRENT_STATE_SCHEMA_VERSION),
                    'linked_skill_ids': ['skill_1'],
                    'inapplicable_skill_misconception_ids': ['skillid12345-1']
                },
                'skill_id': self.skill_id,
                'skill_difficulty': 0.3
            }

        return suggestion_services.create_suggestion(
            feconf.SUGGESTION_TYPE_ADD_QUESTION,
            feconf.ENTITY_TYPE_SKILL,
            self.skill_id, feconf.CURRENT_STATE_SCHEMA_VERSION,
            self.author_id, add_question_change_dict,
            'test description'
        )

    def _create_edit_state_content_suggestion(self):
        """Creates an "edit state content" suggestion."""

        edit_state_content_change_dict = {
            'cmd': exp_domain.CMD_EDIT_STATE_PROPERTY,
            'property_name': exp_domain.STATE_PROPERTY_CONTENT,
            'state_name': 'Introduction',
            'new_value': {
                'content_id': 'content',
                'html': 'new html content'
            },
            'old_value': {
                'content_id': 'content',
                'html': 'old html content'
            }
        }

        return suggestion_services.create_suggestion(
            feconf.SUGGESTION_TYPE_EDIT_STATE_CONTENT,
            feconf.ENTITY_TYPE_EXPLORATION,
            self.target_id, feconf.CURRENT_STATE_SCHEMA_VERSION,
            self.author_id, edit_state_content_change_dict,
            'test description')

    def _assert_reviewable_suggestion_email_infos_are_equal(
            self, reviewable_suggestion_email_info,
            expected_reviewable_suggestion_email_info):
        """Asserts that the reviewable suggestion email info is equal to the
        expected reviewable suggestion email info.
        """
        self.assertEqual(
            reviewable_suggestion_email_info.suggestion_type,
            expected_reviewable_suggestion_email_info.suggestion_type)
        self.assertEqual(
            reviewable_suggestion_email_info.language_code,
            expected_reviewable_suggestion_email_info.language_code)
        self.assertEqual(
            reviewable_suggestion_email_info.suggestion_content,
            expected_reviewable_suggestion_email_info.suggestion_content)
        self.assertEqual(
            reviewable_suggestion_email_info.submission_datetime,
            expected_reviewable_suggestion_email_info.submission_datetime)

    def setUp(self):
        super(
            ReviewableSuggestionEmailInfoUnitTests, self).setUp()
        self.signup(self.AUTHOR_EMAIL, 'author')
        self.author_id = self.get_user_id_from_email(
            self.AUTHOR_EMAIL)
        self.signup(self.REVIEWER_EMAIL, 'reviewer')
        self.reviewer_id = self.get_user_id_from_email(
            self.REVIEWER_EMAIL)
        self.save_new_valid_exploration(self.target_id, self.author_id)

    def test_create_raises_for_suggestion_type_not_on_contributor_dashboard(
            self):
        edit_state_content_suggestion = (
            self._create_edit_state_content_suggestion())
        # Mocking the SUGGESTION_EMPHASIZED_TEXT_GETTER_FUNCTIONS dict in
        # suggestion services so that this test still passes if the
        # "edit state content" suggestion type is added to the Contributor
        # Dashboard in the future.
        suggestion_emphasized_text_getter_functions_mock = {}

        with self.swap(
            suggestion_services, 'SUGGESTION_EMPHASIZED_TEXT_GETTER_FUNCTIONS',
            suggestion_emphasized_text_getter_functions_mock):
            with self.assertRaisesRegex(
                Exception,
                'Expected suggestion type to be offered on the Contributor '
                'Dashboard, received: %s.' % (
                    feconf.SUGGESTION_TYPE_EDIT_STATE_CONTENT)):
                (
                    suggestion_services
                    .create_reviewable_suggestion_email_info_from_suggestion(
                        edit_state_content_suggestion)
                )

    def test_contributor_suggestion_types_are_in_suggestion_text_getter_dict(
            self):
        # This test will fail if a new suggestion type is added to the
        # Contributor Dashboard but hasn't been added to
        # SUGGESTION_EMPHASIZED_TEXT_GETTER_FUNCTIONS.
        sorted_text_getter_dict_suggestion_types = sorted(
            suggestion_services
            .SUGGESTION_EMPHASIZED_TEXT_GETTER_FUNCTIONS.keys())
        sorted_contributor_dashboard_suggestion_types = sorted(
            feconf.CONTRIBUTOR_DASHBOARD_SUGGESTION_TYPES)

        self.assertListEqual(
            sorted_text_getter_dict_suggestion_types,
            sorted_contributor_dashboard_suggestion_types)

    def test_create_from_suggestion_returns_info_for_question_suggestion(self):
        question_suggestion = (
            self._create_question_suggestion_with_question_html_content(
                '<p>default question content</p>'))
        expected_reviewable_suggestion_email_info = (
            suggestion_registry.ReviewableSuggestionEmailInfo(
                question_suggestion.suggestion_type,
                question_suggestion.language_code,
                'default question content',
                question_suggestion.last_updated
            ))

        reviewable_suggestion_email_info = (
            suggestion_services
            .create_reviewable_suggestion_email_info_from_suggestion(
                question_suggestion)
        )

        self._assert_reviewable_suggestion_email_infos_are_equal(
            reviewable_suggestion_email_info,
            expected_reviewable_suggestion_email_info
        )

    def test_create_from_suggestion_returns_info_for_translation_suggestion(
            self):
        translation_suggestion = (
            self._create_translation_suggestion_with_translation_html(
                '<p>default translation content</p>'))
        expected_reviewable_suggestion_email_info = (
            suggestion_registry.ReviewableSuggestionEmailInfo(
                translation_suggestion.suggestion_type,
                translation_suggestion.language_code,
                'default translation content',
                translation_suggestion.last_updated
            ))

        reviewable_suggestion_email_info = (
            suggestion_services
            .create_reviewable_suggestion_email_info_from_suggestion(
                translation_suggestion)
        )

        self._assert_reviewable_suggestion_email_infos_are_equal(
            reviewable_suggestion_email_info,
            expected_reviewable_suggestion_email_info
        )

    def test_create_from_suggestion_returns_info_for_empty_html(self):
        translation_suggestion = (
            self._create_translation_suggestion_with_translation_html(
                ''))
        expected_reviewable_suggestion_email_info = (
            suggestion_registry.ReviewableSuggestionEmailInfo(
                translation_suggestion.suggestion_type,
                translation_suggestion.language_code, '',
                translation_suggestion.last_updated
            ))

        reviewable_suggestion_email_info = (
            suggestion_services
            .create_reviewable_suggestion_email_info_from_suggestion(
                translation_suggestion)
        )

        self._assert_reviewable_suggestion_email_infos_are_equal(
            reviewable_suggestion_email_info,
            expected_reviewable_suggestion_email_info
        )

    def test_create_from_suggestion_returns_info_with_no_trailing_whitespace(
            self):
        translation_suggestion = (
            self._create_translation_suggestion_with_translation_html(
                ' <p>          test whitespace     </p>    '))
        expected_reviewable_suggestion_email_info = (
            suggestion_registry.ReviewableSuggestionEmailInfo(
                translation_suggestion.suggestion_type,
                translation_suggestion.language_code,
                'test whitespace',
                translation_suggestion.last_updated
            ))

        reviewable_suggestion_email_info = (
            suggestion_services
            .create_reviewable_suggestion_email_info_from_suggestion(
                translation_suggestion)
        )

        self._assert_reviewable_suggestion_email_infos_are_equal(
            reviewable_suggestion_email_info,
            expected_reviewable_suggestion_email_info
        )

    def test_create_returns_info_for_translation_suggestion_if_html_math_rte(
            self):
        translation_suggestion = (
            self._create_translation_suggestion_with_translation_html(
                '<p>translation with rte'
                '<oppia-noninteractive-math></oppia-noninteractive-math></p>'))
        expected_reviewable_suggestion_email_info = (
            suggestion_registry.ReviewableSuggestionEmailInfo(
                translation_suggestion.suggestion_type,
                translation_suggestion.language_code,
                'translation with rte [Math]',
                translation_suggestion.last_updated
            ))

        reviewable_suggestion_email_info = (
            suggestion_services
            .create_reviewable_suggestion_email_info_from_suggestion(
                translation_suggestion)
        )

        self._assert_reviewable_suggestion_email_infos_are_equal(
            reviewable_suggestion_email_info,
            expected_reviewable_suggestion_email_info
        )

    def test_create_returns_info_for_translation_suggestion_if_html_image_rte(
            self):
        translation_suggestion = (
            self._create_translation_suggestion_with_translation_html(
                '<p>translation with rte'
                '<oppia-noninteractive-image></oppia-noninteractive-image>'
                '</p>'))
        expected_reviewable_suggestion_email_info = (
            suggestion_registry.ReviewableSuggestionEmailInfo(
                translation_suggestion.suggestion_type,
                translation_suggestion.language_code,
                'translation with rte [Image]',
                translation_suggestion.last_updated
            ))

        reviewable_suggestion_email_info = (
            suggestion_services
            .create_reviewable_suggestion_email_info_from_suggestion(
                translation_suggestion)
        )

        self._assert_reviewable_suggestion_email_infos_are_equal(
            reviewable_suggestion_email_info,
            expected_reviewable_suggestion_email_info
        )

    def test_create_returns_info_for_translation_suggestion_if_html_link_rte(
            self):
        translation_suggestion = (
            self._create_translation_suggestion_with_translation_html(
                '<p> translation with rte'
                '<oppia-noninteractive-link></oppia-noninteractive-link> </p>'))
        expected_reviewable_suggestion_email_info = (
            suggestion_registry.ReviewableSuggestionEmailInfo(
                translation_suggestion.suggestion_type,
                translation_suggestion.language_code,
                'translation with rte [Link]',
                translation_suggestion.last_updated
            ))

        reviewable_suggestion_email_info = (
            suggestion_services
            .create_reviewable_suggestion_email_info_from_suggestion(
                translation_suggestion)
        )

        self._assert_reviewable_suggestion_email_infos_are_equal(
            reviewable_suggestion_email_info,
            expected_reviewable_suggestion_email_info
        )

    def test_create_returns_info_for_translation_suggestion_if_html_rte_repeats(
            self):
        translation_suggestion = (
            self._create_translation_suggestion_with_translation_html(
                '<p> translation with rte'
                '<oppia-noninteractive-link></oppia-noninteractive-link>'
                '</p><oppia-noninteractive-link></oppia-noninteractive-link>'))
        expected_reviewable_suggestion_email_info = (
            suggestion_registry.ReviewableSuggestionEmailInfo(
                translation_suggestion.suggestion_type,
                translation_suggestion.language_code,
                'translation with rte [Link] [Link]',
                translation_suggestion.last_updated
            ))

        reviewable_suggestion_email_info = (
            suggestion_services
            .create_reviewable_suggestion_email_info_from_suggestion(
                translation_suggestion)
        )

        self._assert_reviewable_suggestion_email_infos_are_equal(
            reviewable_suggestion_email_info,
            expected_reviewable_suggestion_email_info
        )

    def test_create_returns_info_for_translation_suggestion_if_html_multi_rte(
            self):
        translation_suggestion = (
            self._create_translation_suggestion_with_translation_html(
                '<p> translation with rte'
                '<oppia-noninteractive-link></oppia-noninteractive-link>'
                '</p><oppia-noninteractive-math></oppia-noninteractive-math>'))
        expected_reviewable_suggestion_email_info = (
            suggestion_registry.ReviewableSuggestionEmailInfo(
                translation_suggestion.suggestion_type,
                translation_suggestion.language_code,
                'translation with rte [Link] [Math]',
                translation_suggestion.last_updated
            ))

        reviewable_suggestion_email_info = (
            suggestion_services
            .create_reviewable_suggestion_email_info_from_suggestion(
                translation_suggestion)
        )

        self._assert_reviewable_suggestion_email_infos_are_equal(
            reviewable_suggestion_email_info,
            expected_reviewable_suggestion_email_info
        )

    def test_create_returns_info_for_translation_suggestion_if_html_rte_value(
            self):
        translation_suggestion = (
            self._create_translation_suggestion_with_translation_html(
                '<p><oppia-noninteractive-link text-with-value="&amp;quot;Test '
                'a tag&amp;quot;" url-with-value="&amp;quot;somelink&amp;'
                'quot;"></oppia-noninteractive-link></p>'))
        expected_reviewable_suggestion_email_info = (
            suggestion_registry.ReviewableSuggestionEmailInfo(
                translation_suggestion.suggestion_type,
                translation_suggestion.language_code,
                '[Link]',
                translation_suggestion.last_updated
            ))

        reviewable_suggestion_email_info = (
            suggestion_services
            .create_reviewable_suggestion_email_info_from_suggestion(
                translation_suggestion)
        )

        self._assert_reviewable_suggestion_email_infos_are_equal(
            reviewable_suggestion_email_info,
            expected_reviewable_suggestion_email_info
        )

    def test_create_returns_info_for_question_suggestion_if_html_has_math_rte(
            self):
        question_suggestion = (
            self._create_question_suggestion_with_question_html_content(
                '<p> question with rte'
                '<oppia-noninteractive-math></oppia-noninteractive-math> </p>'))
        expected_reviewable_suggestion_email_info = (
            suggestion_registry.ReviewableSuggestionEmailInfo(
                question_suggestion.suggestion_type,
                question_suggestion.language_code,
                'question with rte [Math]',
                question_suggestion.last_updated
            ))

        reviewable_suggestion_email_info = (
            suggestion_services
            .create_reviewable_suggestion_email_info_from_suggestion(
                question_suggestion)
        )

        self._assert_reviewable_suggestion_email_infos_are_equal(
            reviewable_suggestion_email_info,
            expected_reviewable_suggestion_email_info
        )

    def test_create_returns_info_for_question_suggestion_if_html_has_image_rte(
            self):
        question_suggestion = (
            self._create_question_suggestion_with_question_html_content(
                '<p> question with rte'
                '<oppia-noninteractive-image></oppia-noninteractive-image>'
                '</p>'))
        expected_reviewable_suggestion_email_info = (
            suggestion_registry.ReviewableSuggestionEmailInfo(
                question_suggestion.suggestion_type,
                question_suggestion.language_code,
                'question with rte [Image]',
                question_suggestion.last_updated
            ))

        reviewable_suggestion_email_info = (
            suggestion_services
            .create_reviewable_suggestion_email_info_from_suggestion(
                question_suggestion)
        )

        self._assert_reviewable_suggestion_email_infos_are_equal(
            reviewable_suggestion_email_info,
            expected_reviewable_suggestion_email_info)

    def test_create_returns_info_for_question_suggestion_if_html_has_link_rte(
            self):
        question_suggestion = (
            self._create_question_suggestion_with_question_html_content(
                '<p> question with rte'
                '<oppia-noninteractive-link></oppia-noninteractive-link> </p>'))
        expected_reviewable_suggestion_email_info = (
            suggestion_registry.ReviewableSuggestionEmailInfo(
                question_suggestion.suggestion_type,
                question_suggestion.language_code,
                'question with rte [Link]',
                question_suggestion.last_updated
            ))

        reviewable_suggestion_email_info = (
            suggestion_services
            .create_reviewable_suggestion_email_info_from_suggestion(
                question_suggestion)
        )

        self._assert_reviewable_suggestion_email_infos_are_equal(
            reviewable_suggestion_email_info,
            expected_reviewable_suggestion_email_info
        )

    def test_create_returns_info_for_question_suggestion_if_html_has_repeat_rte(
            self):
        question_suggestion = (
            self._create_question_suggestion_with_question_html_content(
                '<p> question with rte'
                '<oppia-noninteractive-link></oppia-noninteractive-link>'
                '</p><oppia-noninteractive-link></oppia-noninteractive-link>'))
        expected_reviewable_suggestion_email_info = (
            suggestion_registry.ReviewableSuggestionEmailInfo(
                question_suggestion.suggestion_type,
                question_suggestion.language_code,
                'question with rte [Link] [Link]',
                question_suggestion.last_updated
            ))

        reviewable_suggestion_email_info = (
            suggestion_services
            .create_reviewable_suggestion_email_info_from_suggestion(
                question_suggestion)
        )

        self._assert_reviewable_suggestion_email_infos_are_equal(
            reviewable_suggestion_email_info,
            expected_reviewable_suggestion_email_info
        )

    def test_create_returns_info_for_question_suggestion_if_html_has_multi_rte(
            self):
        question_suggestion = (
            self._create_question_suggestion_with_question_html_content(
                '<p> question with rte'
                '<oppia-noninteractive-link></oppia-noninteractive-link>'
                '</p><oppia-noninteractive-math></oppia-noninteractive-math>'))
        expected_reviewable_suggestion_email_info = (
            suggestion_registry.ReviewableSuggestionEmailInfo(
                question_suggestion.suggestion_type,
                question_suggestion.language_code,
                'question with rte [Link] [Math]',
                question_suggestion.last_updated
            ))

        reviewable_suggestion_email_info = (
            suggestion_services
            .create_reviewable_suggestion_email_info_from_suggestion(
                question_suggestion)
        )

        self._assert_reviewable_suggestion_email_infos_are_equal(
            reviewable_suggestion_email_info,
            expected_reviewable_suggestion_email_info
        )

    def test_create_returns_info_for_question_suggestion_if_html_has_rte_value(
            self):
        question_suggestion = (
            self._create_question_suggestion_with_question_html_content(
                '<p><oppia-noninteractive-link text-with-value="&amp;quot;Test '
                'a tag&amp;quot;" url-with-value="&amp;quot;somelink&amp;'
                'quot;"></oppia-noninteractive-link></p>'))
        expected_reviewable_suggestion_email_info = (
            suggestion_registry.ReviewableSuggestionEmailInfo(
                question_suggestion.suggestion_type,
                question_suggestion.language_code,
                '[Link]',
                question_suggestion.last_updated
            ))

        reviewable_suggestion_email_info = (
            suggestion_services
            .create_reviewable_suggestion_email_info_from_suggestion(
                question_suggestion)
        )

        self._assert_reviewable_suggestion_email_infos_are_equal(
            reviewable_suggestion_email_info,
            expected_reviewable_suggestion_email_info
        )

    def test_create_returns_info_for_suggestion_if_html_has_rte_with_text(
            self):
        question_suggestion = (
            self._create_question_suggestion_with_question_html_content(
                '<p><oppia-noninteractive-link text-with-value="&amp;quot;Test '
                'a tag&amp;quot;" url-with-value="&amp;quot;somelink&amp;'
                'quot;">text</oppia-noninteractive-link></p>'))
        expected_reviewable_suggestion_email_info = (
            suggestion_registry.ReviewableSuggestionEmailInfo(
                question_suggestion.suggestion_type,
                question_suggestion.language_code,
                '[Link]',
                question_suggestion.last_updated
            ))

        reviewable_suggestion_email_info = (
            suggestion_services
            .create_reviewable_suggestion_email_info_from_suggestion(
                question_suggestion)
        )

        self._assert_reviewable_suggestion_email_infos_are_equal(
            reviewable_suggestion_email_info,
            expected_reviewable_suggestion_email_info
        )

    def test_create_returns_info_for_suggestion_if_html_has_rte_with_html(
            self):
        question_suggestion = (
            self._create_question_suggestion_with_question_html_content(
                '<p><oppia-noninteractive-link text-with-value="&amp;quot;Test '
                'a tag&amp;quot;" url-with-value="&amp;quot;somelink&amp;'
                'quot;"><p>text</p></oppia-noninteractive-link></p>'))
        expected_reviewable_suggestion_email_info = (
            suggestion_registry.ReviewableSuggestionEmailInfo(
                question_suggestion.suggestion_type,
                question_suggestion.language_code,
                '[Link]',
                question_suggestion.last_updated
            ))

        reviewable_suggestion_email_info = (
            suggestion_services
            .create_reviewable_suggestion_email_info_from_suggestion(
                question_suggestion)
        )

        self._assert_reviewable_suggestion_email_infos_are_equal(
            reviewable_suggestion_email_info,
            expected_reviewable_suggestion_email_info
        )

    def test_create_returns_info_for_suggestion_if_html_has_rte_with_multi_word(
            self):
        question_suggestion = (
            self._create_question_suggestion_with_question_html_content(
                '<p><oppia-noninteractive-link-test text-with-value='
                '"&amp;quot;Test a tag&amp;quot;" url-with-value="&amp;quot;'
                'somelink&amp;quot;"><p>text</p>'
                '</oppia-noninteractive-link-test></p>'))
        expected_reviewable_suggestion_email_info = (
            suggestion_registry.ReviewableSuggestionEmailInfo(
                question_suggestion.suggestion_type,
                question_suggestion.language_code,
                '[Link Test]',
                question_suggestion.last_updated
            ))

        reviewable_suggestion_email_info = (
            suggestion_services
            .create_reviewable_suggestion_email_info_from_suggestion(
                question_suggestion)
        )

        self._assert_reviewable_suggestion_email_infos_are_equal(
            reviewable_suggestion_email_info,
            expected_reviewable_suggestion_email_info
        )


class GetSuggestionsWaitingForReviewInfoToNotifyReviewersUnitTests(
        test_utils.GenericTestBase):
    """Test the ability of the
    get_suggestions_waitng_for_review_info_to_notify_reviewers method
    in suggestion services, which is used to retrieve the information required
    to notify reviewers that there are suggestions that need review.
    """

    target_id = 'exp1'
    language_code = 'en'
    AUTHOR_EMAIL = 'author1@example.com'
    REVIEWER_1_EMAIL = 'reviewer1@community.org'
    REVIEWER_2_EMAIL = 'reviewer2@community.org'
    COMMIT_MESSAGE = 'commit message'

    def _create_translation_suggestion_with_language_code_and_author(
            self, language_code, author_id):
        """Creates a translation suggestion in the given language_code with the
        given author id.
        """
        add_translation_change_dict = {
            'cmd': exp_domain.CMD_ADD_WRITTEN_TRANSLATION,
            'state_name': feconf.DEFAULT_INIT_STATE_NAME,
            'content_id': feconf.DEFAULT_NEW_STATE_CONTENT_ID,
            'language_code': language_code,
            'content_html': feconf.DEFAULT_INIT_STATE_CONTENT_STR,
            'translation_html': '<p>This is the translated content.</p>',
            'data_format': 'html'
        }

        return suggestion_services.create_suggestion(
            feconf.SUGGESTION_TYPE_TRANSLATE_CONTENT,
            feconf.ENTITY_TYPE_EXPLORATION,
            self.target_id, feconf.CURRENT_STATE_SCHEMA_VERSION,
            author_id, add_translation_change_dict,
            'test description'
        )

    def _create_question_suggestion_with_skill_id_and_author_id(
            self, skill_id, author_id):
        """Creates a question suggestion with the given skill_id."""
        add_question_change_dict = {
            'cmd': question_domain.CMD_CREATE_NEW_FULLY_SPECIFIED_QUESTION,
            'question_dict': {
                'question_state_data': self._create_valid_question_data(
                    'default_state').to_dict(),
                'language_code': self.language_code,
                'question_state_data_schema_version': (
                    feconf.CURRENT_STATE_SCHEMA_VERSION),
                'linked_skill_ids': ['skill_1'],
                'inapplicable_skill_misconception_ids': ['skillid12345-1']
            },
            'skill_id': skill_id,
            'skill_difficulty': 0.3
        }

        return suggestion_services.create_suggestion(
            feconf.SUGGESTION_TYPE_ADD_QUESTION,
            feconf.ENTITY_TYPE_SKILL,
            skill_id, feconf.CURRENT_STATE_SCHEMA_VERSION,
            author_id, add_question_change_dict,
            'test description'
        )

    def _create_reviewable_suggestion_email_infos_from_suggestions(
            self, suggestions):
        """Creates a list of ReviewableSuggestionEmailInfo objects from
        the given suggestions.
        """

        return [
            (
                suggestion_services
                .create_reviewable_suggestion_email_info_from_suggestion(
                    suggestion)
            ) for suggestion in suggestions
        ]

    def _assert_reviewable_suggestion_email_infos_are_in_correct_order(
            self, reviewable_suggestion_email_infos,
            expected_reviewable_suggestion_email_infos):
        """Asserts that the reviewable suggestion email infos are equal to the
        expected reviewable suggestion email infos and that the reviewable
        suggestion email infos are sorted in descending order according to
        review wait time.
        """
        self.assertEqual(
            len(reviewable_suggestion_email_infos),
            len(expected_reviewable_suggestion_email_infos)
        )
        for index, reviewable_suggestion_email_info in enumerate(
                reviewable_suggestion_email_infos):
            self.assertEqual(
                reviewable_suggestion_email_info.suggestion_type,
                expected_reviewable_suggestion_email_infos[
                    index].suggestion_type)
            self.assertEqual(
                reviewable_suggestion_email_info.language_code,
                expected_reviewable_suggestion_email_infos[
                    index].language_code)
            self.assertEqual(
                reviewable_suggestion_email_info.suggestion_content,
                expected_reviewable_suggestion_email_infos[
                    index].suggestion_content)
            self.assertEqual(
                reviewable_suggestion_email_info.submission_datetime,
                expected_reviewable_suggestion_email_infos[
                    index].submission_datetime)
        for index in range(len(reviewable_suggestion_email_infos) - 1):
            self.assertLessEqual(
                reviewable_suggestion_email_infos[index].submission_datetime,
                reviewable_suggestion_email_infos[
                    index + 1].submission_datetime
            )

    def setUp(self):
        super(
            GetSuggestionsWaitingForReviewInfoToNotifyReviewersUnitTests,
            self).setUp()
        self.signup(self.AUTHOR_EMAIL, 'author')
        self.author_id = self.get_user_id_from_email(self.AUTHOR_EMAIL)
        self.signup(self.REVIEWER_1_EMAIL, 'reviewer1')
        self.reviewer_1_id = self.get_user_id_from_email(
            self.REVIEWER_1_EMAIL)
        self.signup(self.REVIEWER_2_EMAIL, 'reviewer2')
        self.reviewer_2_id = self.get_user_id_from_email(
            self.REVIEWER_2_EMAIL)
        self.save_new_valid_exploration(self.target_id, self.author_id)

    def test_get_returns_empty_for_reviewers_who_authored_the_suggestions(self):
        user_services.allow_user_to_review_question(self.reviewer_1_id)
        user_services.allow_user_to_review_translation_in_language(
            self.reviewer_1_id, 'hi')
        self._create_question_suggestion_with_skill_id_and_author_id(
            'skill_1', self.reviewer_1_id)
        self._create_translation_suggestion_with_language_code_and_author(
            'hi', self.reviewer_1_id)

        reviewable_suggestion_email_infos = (
            suggestion_services
            .get_suggestions_waiting_for_review_info_to_notify_reviewers(
                [self.reviewer_1_id]))

        self.assertEqual(len(reviewable_suggestion_email_infos), 1)
        self.assertEqual(reviewable_suggestion_email_infos, [[]])

    def test_get_returns_empty_for_question_reviewers_if_only_translation_exist(
            self):
        user_services.allow_user_to_review_question(self.reviewer_1_id)
        self._create_translation_suggestion_with_language_code_and_author(
            'hi', self.author_id)

        reviewable_suggestion_email_infos = (
            suggestion_services
            .get_suggestions_waiting_for_review_info_to_notify_reviewers(
                [self.reviewer_1_id]))

        self.assertEqual(len(reviewable_suggestion_email_infos), 1)
        self.assertEqual(reviewable_suggestion_email_infos, [[]])

    def test_get_returns_empty_for_translation_reviewers_if_only_question_exist(
            self):
        user_services.allow_user_to_review_translation_in_language(
            self.reviewer_1_id, 'hi')
        self._create_question_suggestion_with_skill_id_and_author_id(
            'skill_1', self.reviewer_1_id)

        reviewable_suggestion_email_infos = (
            suggestion_services
            .get_suggestions_waiting_for_review_info_to_notify_reviewers(
                [self.reviewer_1_id]))

        self.assertEqual(len(reviewable_suggestion_email_infos), 1)
        self.assertEqual(reviewable_suggestion_email_infos, [[]])

    def test_get_returns_empty_for_accepted_suggestions(self):
        user_services.allow_user_to_review_translation_in_language(
            self.reviewer_1_id, 'hi')
        translation_suggestion = (
            self._create_translation_suggestion_with_language_code_and_author(
                'hi', self.author_id))
        suggestion_services.accept_suggestion(
            translation_suggestion.suggestion_id, self.reviewer_1_id,
            self.COMMIT_MESSAGE, 'review message')

        reviewable_suggestion_email_infos = (
            suggestion_services
            .get_suggestions_waiting_for_review_info_to_notify_reviewers(
                [self.reviewer_1_id]))

        self.assertEqual(len(reviewable_suggestion_email_infos), 1)
        self.assertEqual(reviewable_suggestion_email_infos, [[]])

    def test_get_returns_empty_for_rejected_suggestions(self):
        user_services.allow_user_to_review_question(self.reviewer_1_id)
        translation_suggestion = (
            self._create_translation_suggestion_with_language_code_and_author(
                'hi', self.author_id))
        suggestion_services.reject_suggestion(
            translation_suggestion.suggestion_id, self.reviewer_1_id,
            'review message')

        reviewable_suggestion_email_infos = (
            suggestion_services
            .get_suggestions_waiting_for_review_info_to_notify_reviewers(
                [self.reviewer_1_id]))

        self.assertEqual(len(reviewable_suggestion_email_infos), 1)
        self.assertEqual(reviewable_suggestion_email_infos, [[]])

    def test_get_returns_suggestion_infos_for_a_translation_reviewer_same_lang(
            self):
        user_services.allow_user_to_review_translation_in_language(
            self.reviewer_1_id, 'hi')
        translation_suggestion_1 = (
            self._create_translation_suggestion_with_language_code_and_author(
                'hi', self.author_id))
        translation_suggestion_2 = (
            self._create_translation_suggestion_with_language_code_and_author(
                'hi', self.author_id))
        expected_reviewable_suggestion_email_infos = (
            self._create_reviewable_suggestion_email_infos_from_suggestions(
                [translation_suggestion_1, translation_suggestion_2]))

        reviewable_suggestion_email_infos = (
            suggestion_services
            .get_suggestions_waiting_for_review_info_to_notify_reviewers(
                [self.reviewer_1_id]))

        self.assertEqual(len(reviewable_suggestion_email_infos), 1)
        self._assert_reviewable_suggestion_email_infos_are_in_correct_order(
            reviewable_suggestion_email_infos[0],
            expected_reviewable_suggestion_email_infos)

    def test_get_returns_empty_for_a_translation_reviewer_with_diff_lang_rights(
            self):
        user_services.allow_user_to_review_translation_in_language(
            self.reviewer_1_id, 'en')
        self._create_translation_suggestion_with_language_code_and_author(
            'hi', self.author_id)

        reviewable_suggestion_email_infos = (
            suggestion_services
            .get_suggestions_waiting_for_review_info_to_notify_reviewers(
                [self.reviewer_1_id]))

        self.assertEqual(len(reviewable_suggestion_email_infos), 1)
        self.assertEqual(reviewable_suggestion_email_infos, [[]])

    def test_get_returns_suggestion_infos_for_translation_reviewer_multi_lang(
            self):
        user_services.allow_user_to_review_translation_in_language(
            self.reviewer_1_id, 'hi')
        user_services.allow_user_to_review_translation_in_language(
            self.reviewer_1_id, 'en')
        translation_suggestion_1 = (
            self._create_translation_suggestion_with_language_code_and_author(
                'hi', self.author_id))
        translation_suggestion_2 = (
            self._create_translation_suggestion_with_language_code_and_author(
                'en', self.author_id))
        translation_suggestion_3 = (
            self._create_translation_suggestion_with_language_code_and_author(
                'hi', self.author_id))
        expected_reviewable_suggestion_email_infos = (
            self._create_reviewable_suggestion_email_infos_from_suggestions(
                [
                    translation_suggestion_1, translation_suggestion_2,
                    translation_suggestion_3]))

        reviewable_suggestion_email_infos = (
            suggestion_services
            .get_suggestions_waiting_for_review_info_to_notify_reviewers(
                [self.reviewer_1_id]
            )
        )

        self.assertEqual(len(reviewable_suggestion_email_infos), 1)
        self._assert_reviewable_suggestion_email_infos_are_in_correct_order(
            reviewable_suggestion_email_infos[0],
            expected_reviewable_suggestion_email_infos)

    def test_get_returns_infos_for_translation_reviewer_past_limit_same_lang(
            self):
        user_services.allow_user_to_review_translation_in_language(
            self.reviewer_1_id, 'hi')
        translation_suggestion_1 = (
            self._create_translation_suggestion_with_language_code_and_author(
                'hi', self.author_id))
        # Create another translation suggestion so that we pass the
        # MAX_NUMBER_OF_SUGGESTIONS_TO_EMAIL_REVIEWER limit.
        self._create_translation_suggestion_with_language_code_and_author(
            'hi', self.author_id)
        expected_reviewable_suggestion_email_infos = (
            self._create_reviewable_suggestion_email_infos_from_suggestions(
                [translation_suggestion_1]))

        with self.swap(
            suggestion_services,
            'MAX_NUMBER_OF_SUGGESTIONS_TO_EMAIL_REVIEWER', 1):
            reviewable_suggestion_email_infos = (
                suggestion_services
                .get_suggestions_waiting_for_review_info_to_notify_reviewers(
                    [self.reviewer_1_id]))

        self.assertEqual(len(reviewable_suggestion_email_infos), 1)
        self._assert_reviewable_suggestion_email_infos_are_in_correct_order(
            reviewable_suggestion_email_infos[0],
            expected_reviewable_suggestion_email_infos)

    def test_get_returns_infos_for_translation_reviewer_past_limit_diff_lang(
            self):
        user_services.allow_user_to_review_translation_in_language(
            self.reviewer_1_id, 'hi')
        user_services.allow_user_to_review_translation_in_language(
            self.reviewer_1_id, 'en')
        translation_suggestion_1 = (
            self._create_translation_suggestion_with_language_code_and_author(
                'hi', self.author_id))
        translation_suggestion_2 = (
            self._create_translation_suggestion_with_language_code_and_author(
                'en', self.author_id))
        # Create another hindi and english translation suggestion so that we
        # reach the MAX_NUMBER_OF_SUGGESTIONS_TO_EMAIL_REVIEWER limit for each
        # language code but continue to update which suggestions have been
        # waiting the longest (since the top two suggestions waiting the
        # longest are from different language codes).
        self._create_translation_suggestion_with_language_code_and_author(
            'en', self.author_id)
        self._create_translation_suggestion_with_language_code_and_author(
            'hi', self.author_id)
        expected_reviewable_suggestion_email_infos = (
            self._create_reviewable_suggestion_email_infos_from_suggestions(
                [translation_suggestion_1, translation_suggestion_2]))

        with self.swap(
            suggestion_services,
            'MAX_NUMBER_OF_SUGGESTIONS_TO_EMAIL_REVIEWER', 2):
            reviewable_suggestion_email_infos = (
                suggestion_services
                .get_suggestions_waiting_for_review_info_to_notify_reviewers(
                    [self.reviewer_1_id]))

        self.assertEqual(len(reviewable_suggestion_email_infos), 1)
        self._assert_reviewable_suggestion_email_infos_are_in_correct_order(
            reviewable_suggestion_email_infos[0],
            expected_reviewable_suggestion_email_infos)

    def test_get_returns_suggestion_infos_for_multiple_translation_reviewers(
            self):
        user_services.allow_user_to_review_translation_in_language(
            self.reviewer_1_id, 'hi')
        user_services.allow_user_to_review_translation_in_language(
            self.reviewer_1_id, 'en')
        user_services.allow_user_to_review_translation_in_language(
            self.reviewer_2_id, 'hi')
        translation_suggestion_1 = (
            self._create_translation_suggestion_with_language_code_and_author(
                'hi', self.author_id))
        translation_suggestion_2 = (
            self._create_translation_suggestion_with_language_code_and_author(
                'en', self.author_id))
        translation_suggestion_3 = (
            self._create_translation_suggestion_with_language_code_and_author(
                'hi', self.author_id))
        expected_reviewable_suggestion_email_infos_reviewer_1 = (
            self._create_reviewable_suggestion_email_infos_from_suggestions(
                [
                    translation_suggestion_1, translation_suggestion_2,
                    translation_suggestion_3]))
        expected_reviewable_suggestion_email_infos_reviewer_2 = (
            self._create_reviewable_suggestion_email_infos_from_suggestions(
                [translation_suggestion_1, translation_suggestion_3]))

        reviewable_suggestion_email_infos = (
            suggestion_services
            .get_suggestions_waiting_for_review_info_to_notify_reviewers(
                [self.reviewer_1_id, self.reviewer_2_id]
            )
        )

        self.assertEqual(len(reviewable_suggestion_email_infos), 2)
        self._assert_reviewable_suggestion_email_infos_are_in_correct_order(
            reviewable_suggestion_email_infos[0],
            expected_reviewable_suggestion_email_infos_reviewer_1)
        self._assert_reviewable_suggestion_email_infos_are_in_correct_order(
            reviewable_suggestion_email_infos[1],
            expected_reviewable_suggestion_email_infos_reviewer_2)

    def test_get_returns_suggestion_infos_for_reviewer_with_multi_review_rights(
            self):
        user_services.allow_user_to_review_question(self.reviewer_1_id)
        user_services.allow_user_to_review_translation_in_language(
            self.reviewer_1_id, 'hi')
        user_services.allow_user_to_review_translation_in_language(
            self.reviewer_1_id, 'en')
        suggestion_1 = (
            self._create_question_suggestion_with_skill_id_and_author_id(
                'skill_1', self.author_id))
        suggestion_2 = (
            self._create_translation_suggestion_with_language_code_and_author(
                'hi', self.author_id))
        suggestion_3 = (
            self._create_question_suggestion_with_skill_id_and_author_id(
                'skill_2', self.author_id))
        suggestion_4 = (
            self._create_translation_suggestion_with_language_code_and_author(
                'hi', self.author_id))
        suggestion_5 = (
            self._create_translation_suggestion_with_language_code_and_author(
                'en', self.author_id))
        expected_reviewable_suggestion_email_infos = (
            self._create_reviewable_suggestion_email_infos_from_suggestions(
                [
                    suggestion_1, suggestion_2, suggestion_3, suggestion_4,
                    suggestion_5]))

        reviewable_suggestion_email_infos = (
            suggestion_services
            .get_suggestions_waiting_for_review_info_to_notify_reviewers(
                [self.reviewer_1_id]
            )
        )

        self.assertEqual(len(reviewable_suggestion_email_infos), 1)
        self._assert_reviewable_suggestion_email_infos_are_in_correct_order(
            reviewable_suggestion_email_infos[0],
            expected_reviewable_suggestion_email_infos)

    def test_get_returns_suggestion_infos_for_a_question_reviewer(self):
        user_services.allow_user_to_review_question(self.reviewer_1_id)
        question_suggestion_1 = (
            self._create_question_suggestion_with_skill_id_and_author_id(
                'skill_1', self.author_id))
        question_suggestion_2 = (
            self._create_question_suggestion_with_skill_id_and_author_id(
                'skill_2', self.author_id))
        expected_reviewable_suggestion_email_infos = (
            self._create_reviewable_suggestion_email_infos_from_suggestions(
                [question_suggestion_1, question_suggestion_2]))

        reviewable_suggestion_email_infos = (
            suggestion_services
            .get_suggestions_waiting_for_review_info_to_notify_reviewers(
                [self.reviewer_1_id]
            )
        )

        self.assertEqual(len(reviewable_suggestion_email_infos), 1)
        self._assert_reviewable_suggestion_email_infos_are_in_correct_order(
            reviewable_suggestion_email_infos[0],
            expected_reviewable_suggestion_email_infos)

    def test_get_returns_suggestion_infos_for_multi_question_reviewers(self):
        user_services.allow_user_to_review_question(self.reviewer_1_id)
        user_services.allow_user_to_review_question(self.reviewer_2_id)
        question_suggestion_1 = (
            self._create_question_suggestion_with_skill_id_and_author_id(
                'skill_1', self.author_id))
        question_suggestion_2 = (
            self._create_question_suggestion_with_skill_id_and_author_id(
                'skill_2', self.author_id))
        expected_reviewable_suggestion_email_infos = (
            self._create_reviewable_suggestion_email_infos_from_suggestions(
                [question_suggestion_1, question_suggestion_2]))

        reviewable_suggestion_email_infos = (
            suggestion_services
            .get_suggestions_waiting_for_review_info_to_notify_reviewers(
                [self.reviewer_1_id, self.reviewer_2_id]
            )
        )

        self.assertEqual(len(reviewable_suggestion_email_infos), 2)
        self._assert_reviewable_suggestion_email_infos_are_in_correct_order(
            reviewable_suggestion_email_infos[0],
            expected_reviewable_suggestion_email_infos)
        self._assert_reviewable_suggestion_email_infos_are_in_correct_order(
            reviewable_suggestion_email_infos[1],
            expected_reviewable_suggestion_email_infos)

    def test_get_returns_suggestion_infos_for_question_reviewer_past_limit(
            self):
        user_services.allow_user_to_review_question(self.reviewer_1_id)
        question_suggestion_1 = (
            self._create_question_suggestion_with_skill_id_and_author_id(
                'skill_1', self.author_id))
        self._create_question_suggestion_with_skill_id_and_author_id(
            'skill_2', self.author_id)
        expected_reviewable_suggestion_email_infos = (
            self._create_reviewable_suggestion_email_infos_from_suggestions(
                [question_suggestion_1]))

        with self.swap(
            suggestion_services,
            'MAX_NUMBER_OF_SUGGESTIONS_TO_EMAIL_REVIEWER', 1):
            reviewable_suggestion_email_infos = (
                suggestion_services
                .get_suggestions_waiting_for_review_info_to_notify_reviewers(
                    [self.reviewer_1_id]
                )
            )

        self.assertEqual(len(reviewable_suggestion_email_infos), 1)
        self._assert_reviewable_suggestion_email_infos_are_in_correct_order(
            reviewable_suggestion_email_infos[0],
            expected_reviewable_suggestion_email_infos)

    def test_get_returns_suggestion_infos_for_multi_reviewers_with_multi_rights(
            self):
        # Reviewer 1's permissions.
        user_services.allow_user_to_review_question(self.reviewer_1_id)
        user_services.allow_user_to_review_translation_in_language(
            self.reviewer_1_id, 'hi')
        user_services.allow_user_to_review_translation_in_language(
            self.reviewer_1_id, 'en')
        # Reviewer 2's permissions.
        user_services.allow_user_to_review_question(self.reviewer_2_id)
        user_services.allow_user_to_review_translation_in_language(
            self.reviewer_2_id, 'hi')
        user_services.allow_user_to_review_translation_in_language(
            self.reviewer_2_id, 'fr')
        suggestion_1 = (
            self._create_question_suggestion_with_skill_id_and_author_id(
                'skill_1', self.author_id))
        suggestion_2 = (
            self._create_translation_suggestion_with_language_code_and_author(
                'hi', self.author_id))
        suggestion_3 = (
            self._create_translation_suggestion_with_language_code_and_author(
                'fr', self.author_id))
        suggestion_4 = (
            self._create_question_suggestion_with_skill_id_and_author_id(
                'skill_2', self.author_id))
        suggestion_5 = (
            self._create_translation_suggestion_with_language_code_and_author(
                'hi', self.author_id))
        suggestion_6 = (
            self._create_translation_suggestion_with_language_code_and_author(
                'en', self.author_id))
        expected_reviewable_suggestion_email_infos_reviewer_1 = (
            self._create_reviewable_suggestion_email_infos_from_suggestions(
                [
                    suggestion_1, suggestion_2, suggestion_4, suggestion_5,
                    suggestion_6]))
        expected_reviewable_suggestion_email_infos_reviewer_2 = (
            self._create_reviewable_suggestion_email_infos_from_suggestions(
                [
                    suggestion_1, suggestion_2, suggestion_3, suggestion_4,
                    suggestion_5]))

        reviewable_suggestion_email_infos = (
            suggestion_services
            .get_suggestions_waiting_for_review_info_to_notify_reviewers(
                [self.reviewer_1_id, self.reviewer_2_id]
            )
        )

        self.assertEqual(len(reviewable_suggestion_email_infos), 2)
        self._assert_reviewable_suggestion_email_infos_are_in_correct_order(
            reviewable_suggestion_email_infos[0],
            expected_reviewable_suggestion_email_infos_reviewer_1)
        self._assert_reviewable_suggestion_email_infos_are_in_correct_order(
            reviewable_suggestion_email_infos[1],
            expected_reviewable_suggestion_email_infos_reviewer_2)

    def test_get_returns_infos_for_reviewer_with_multi_rights_past_limit(
            self):
        user_services.allow_user_to_review_translation_in_language(
            self.reviewer_1_id, 'hi')
        user_services.allow_user_to_review_question(self.reviewer_1_id)
        translation_suggestion_1 = (
            self._create_translation_suggestion_with_language_code_and_author(
                'hi', self.author_id))
        # Create additional suggestions so that we pass the
        # MAX_NUMBER_OF_SUGGESTIONS_TO_EMAIL_REVIEWER limit regardless of
        # suggestion type.
        self._create_question_suggestion_with_skill_id_and_author_id(
            'skill_1', self.author_id)
        self._create_translation_suggestion_with_language_code_and_author(
            'hi', self.author_id)
        self._create_question_suggestion_with_skill_id_and_author_id(
            'skill_1', self.author_id)
        expected_reviewable_suggestion_email_infos = (
            self._create_reviewable_suggestion_email_infos_from_suggestions(
                [translation_suggestion_1]))

        with self.swap(
            suggestion_services,
            'MAX_NUMBER_OF_SUGGESTIONS_TO_EMAIL_REVIEWER', 1):
            reviewable_suggestion_email_infos = (
                suggestion_services
                .get_suggestions_waiting_for_review_info_to_notify_reviewers(
                    [self.reviewer_1_id]))

        self.assertEqual(len(reviewable_suggestion_email_infos), 1)
        self._assert_reviewable_suggestion_email_infos_are_in_correct_order(
            reviewable_suggestion_email_infos[0],
            expected_reviewable_suggestion_email_infos)


class CommunityContributionStatsUnitTests(test_utils.GenericTestBase):
    """Test the functionality related to updating the community contribution
    stats.

    TODO(#10957): It is currently not possible to resubmit a rejected
    translation suggestion for review. As a result, there isn't a test for
    that case in this test class. If the functionality is added, a new test
    should be added here to cover that case. If the functionality is not going
    to be added then this can be removed. See issue #10957 for more context.
    """

    target_id = 'exp1'
    skill_id = 'skill_123456'
    language_code = 'en'
    AUTHOR_EMAIL = 'author@example.com'
    REVIEWER_EMAIL = 'reviewer@community.org'
    COMMIT_MESSAGE = 'commit message'

    def _create_translation_suggestion_with_language_code(self, language_code):
        """Creates a translation suggestion in the given language_code."""
        add_translation_change_dict = {
            'cmd': exp_domain.CMD_ADD_WRITTEN_TRANSLATION,
            'state_name': feconf.DEFAULT_INIT_STATE_NAME,
            'content_id': feconf.DEFAULT_NEW_STATE_CONTENT_ID,
            'language_code': language_code,
            'content_html': feconf.DEFAULT_INIT_STATE_CONTENT_STR,
            'translation_html': '<p>This is the translated content.</p>',
            'data_format': 'html'
        }

        return suggestion_services.create_suggestion(
            feconf.SUGGESTION_TYPE_TRANSLATE_CONTENT,
            feconf.ENTITY_TYPE_EXPLORATION,
            self.target_id, feconf.CURRENT_STATE_SCHEMA_VERSION,
            self.author_id, add_translation_change_dict,
            'test description'
        )

    def _create_question_suggestion(self):
        """Creates a question suggestion."""
        add_question_change_dict = {
            'cmd': question_domain.CMD_CREATE_NEW_FULLY_SPECIFIED_QUESTION,
            'question_dict': {
                'question_state_data': self._create_valid_question_data(
                    'default_state').to_dict(),
                'language_code': self.language_code,
                'question_state_data_schema_version': (
                    feconf.CURRENT_STATE_SCHEMA_VERSION),
                'linked_skill_ids': ['skill_1'],
                'inapplicable_skill_misconception_ids': ['skillid12345-1']
            },
            'skill_id': self.skill_id,
            'skill_difficulty': 0.3
        }

        return suggestion_services.create_suggestion(
            feconf.SUGGESTION_TYPE_ADD_QUESTION,
            feconf.ENTITY_TYPE_SKILL,
            self.skill_id, feconf.CURRENT_STATE_SCHEMA_VERSION,
            self.author_id, add_question_change_dict,
            'test description'
        )

    def _create_edit_state_content_suggestion(self):
        """Creates an "edit state content" suggestion."""

        edit_state_content_change_dict = {
            'cmd': exp_domain.CMD_EDIT_STATE_PROPERTY,
            'property_name': exp_domain.STATE_PROPERTY_CONTENT,
            'state_name': 'Introduction',
            'new_value': {
                'content_id': 'content',
                'html': 'new html content'
            },
            'old_value': {
                'content_id': 'content',
                'html': 'old html content'
            }
        }

        return suggestion_services.create_suggestion(
            feconf.SUGGESTION_TYPE_EDIT_STATE_CONTENT,
            feconf.ENTITY_TYPE_EXPLORATION,
            self.target_id, feconf.CURRENT_STATE_SCHEMA_VERSION,
            self.author_id, edit_state_content_change_dict,
            'test description'
        )

    def _assert_community_contribution_stats_is_in_default_state(self):
        """Checks if the community contribution stats is in its default
        state.
        """
        community_contribution_stats = (
            suggestion_services.get_community_contribution_stats()
        )

        self.assertEqual(
            (
                community_contribution_stats
                .translation_reviewer_counts_by_lang_code
            ), {})
        self.assertEqual(
            (
                community_contribution_stats
                .translation_suggestion_counts_by_lang_code
            ), {})
        self.assertEqual(
            community_contribution_stats.question_reviewer_count, 0)
        self.assertEqual(
            community_contribution_stats.question_suggestion_count, 0)

    def setUp(self):
        super(
            CommunityContributionStatsUnitTests, self).setUp()
        self.signup(self.AUTHOR_EMAIL, 'author')
        self.author_id = self.get_user_id_from_email(
            self.AUTHOR_EMAIL)
        self.signup(self.REVIEWER_EMAIL, 'reviewer')
        self.reviewer_id = self.get_user_id_from_email(
            self.REVIEWER_EMAIL)
        self.save_new_valid_exploration(self.target_id, self.author_id)
        self.save_new_skill(self.skill_id, self.author_id)

    def test_create_edit_state_content_suggestion_does_not_change_the_counts(
            self):
        self._create_edit_state_content_suggestion()

        self._assert_community_contribution_stats_is_in_default_state()

    def test_accept_edit_state_content_suggestion_does_not_change_the_counts(
            self):
        edit_state_content_suggestion = (
            self._create_edit_state_content_suggestion())
        self._assert_community_contribution_stats_is_in_default_state()

        suggestion_services.accept_suggestion(
            edit_state_content_suggestion.suggestion_id, self.reviewer_id,
            self.COMMIT_MESSAGE, 'review message')

        self._assert_community_contribution_stats_is_in_default_state()

    def test_reject_edit_state_content_suggestion_does_not_change_the_counts(
            self):
        edit_state_content_suggestion = (
            self._create_edit_state_content_suggestion())
        self._assert_community_contribution_stats_is_in_default_state()

        suggestion_services.reject_suggestion(
            edit_state_content_suggestion.suggestion_id, self.reviewer_id,
            'review message')

        self._assert_community_contribution_stats_is_in_default_state()

    def test_reject_edit_state_content_suggestions_does_not_change_the_counts(
            self):
        edit_state_content_suggestion_1 = (
            self._create_edit_state_content_suggestion())
        edit_state_content_suggestion_2 = (
            self._create_edit_state_content_suggestion())
        self._assert_community_contribution_stats_is_in_default_state()

        suggestion_services.reject_suggestions(
            [
                edit_state_content_suggestion_1.suggestion_id,
                edit_state_content_suggestion_2.suggestion_id
            ], self.reviewer_id, 'review message')

        self._assert_community_contribution_stats_is_in_default_state()

    def test_resubmit_edit_state_content_suggestion_does_not_change_the_counts(
            self):
        edit_state_content_suggestion = (
            self._create_edit_state_content_suggestion())
        suggestion_services.reject_suggestion(
            edit_state_content_suggestion.suggestion_id, self.reviewer_id,
            'review message')
        self._assert_community_contribution_stats_is_in_default_state()
        # Change the new_value of the html of the suggestion that got rejected
        # so we can resubmit the suggestion for review.
        resubmit_suggestion_change = edit_state_content_suggestion.change
        resubmit_suggestion_change.new_value['html'] = 'new html to resubmit'

        # Resubmit the rejected "edit state content" suggestion.
        suggestion_services.resubmit_rejected_suggestion(
            edit_state_content_suggestion.suggestion_id,
            'resubmit summary message', self.author_id,
            resubmit_suggestion_change)

        self._assert_community_contribution_stats_is_in_default_state()

    def test_create_question_suggestion_increases_question_suggestion_count(
            self):
        self._create_question_suggestion()

        stats = suggestion_services.get_community_contribution_stats()
        self.assertEqual(stats.question_reviewer_count, 0)
        self.assertEqual(stats.question_suggestion_count, 1)
        self.assertDictEqual(
            stats.translation_reviewer_counts_by_lang_code, {})
        self.assertDictEqual(
            stats.translation_suggestion_counts_by_lang_code, {})

    def test_create_multi_question_suggestions_increases_question_count(self):
        self._create_question_suggestion()
        self._create_question_suggestion()

        stats = suggestion_services.get_community_contribution_stats()
        self.assertEqual(stats.question_reviewer_count, 0)
        self.assertEqual(stats.question_suggestion_count, 2)
        self.assertDictEqual(
            stats.translation_reviewer_counts_by_lang_code, {})
        self.assertDictEqual(
            stats.translation_suggestion_counts_by_lang_code, {})

    def test_accept_question_suggestion_decreases_question_suggestion_count(
            self):
        question_suggestion = self._create_question_suggestion()
        # Assert that the question suggestion count increased.
        stats = suggestion_services.get_community_contribution_stats()
        self.assertEqual(stats.question_reviewer_count, 0)
        self.assertEqual(stats.question_suggestion_count, 1)
        self.assertDictEqual(
            stats.translation_reviewer_counts_by_lang_code, {})
        self.assertDictEqual(
            stats.translation_suggestion_counts_by_lang_code, {})

        suggestion_services.accept_suggestion(
            question_suggestion.suggestion_id, self.reviewer_id,
            self.COMMIT_MESSAGE, 'review message')

        self._assert_community_contribution_stats_is_in_default_state()

    def test_reject_question_suggestion_decreases_question_suggestion_count(
            self):
        question_suggestion = self._create_question_suggestion()
        # Assert that the question suggestion count increased.
        stats = suggestion_services.get_community_contribution_stats()
        self.assertEqual(stats.question_reviewer_count, 0)
        self.assertEqual(stats.question_suggestion_count, 1)
        self.assertDictEqual(
            stats.translation_reviewer_counts_by_lang_code, {})
        self.assertDictEqual(
            stats.translation_suggestion_counts_by_lang_code, {})

        suggestion_services.reject_suggestion(
            question_suggestion.suggestion_id, self.reviewer_id,
            'review message')

        self._assert_community_contribution_stats_is_in_default_state()

    def test_reject_question_suggestions_decreases_question_suggestion_count(
            self):
        question_suggestion_1 = self._create_question_suggestion()
        question_suggestion_2 = self._create_question_suggestion()
        # Assert that the question suggestion count increased.
        stats = suggestion_services.get_community_contribution_stats()
        self.assertEqual(stats.question_reviewer_count, 0)
        self.assertEqual(stats.question_suggestion_count, 2)
        self.assertDictEqual(
            stats.translation_reviewer_counts_by_lang_code, {})
        self.assertDictEqual(
            stats.translation_suggestion_counts_by_lang_code, {})

        suggestion_services.reject_suggestions(
            [
                question_suggestion_1.suggestion_id,
                question_suggestion_2.suggestion_id
            ], self.reviewer_id, 'review message')

        self._assert_community_contribution_stats_is_in_default_state()

    def test_resubmit_question_suggestion_increases_question_suggestion_count(
            self):
        question_suggestion = self._create_question_suggestion()
        # Assert that the question suggestion count increased.
        stats = suggestion_services.get_community_contribution_stats()
        self.assertEqual(stats.question_reviewer_count, 0)
        self.assertEqual(stats.question_suggestion_count, 1)
        self.assertDictEqual(
            stats.translation_reviewer_counts_by_lang_code, {})
        self.assertDictEqual(
            stats.translation_suggestion_counts_by_lang_code, {})
        suggestion_services.reject_suggestion(
            question_suggestion.suggestion_id, self.reviewer_id,
            'review message')
        # Assert that the question suggestion decreased because the suggestion
        # was rejected.
        self._assert_community_contribution_stats_is_in_default_state()
        # Change the question_dict of the question suggestion that got rejected
        # so we can resubmit the suggestion for review.
        resubmit_question_change = question_suggestion.change
        resubmit_question_change.question_dict['linked_skill_ids'] = ['skill1']

        # Resubmit the rejected question suggestion.
        suggestion_services.resubmit_rejected_suggestion(
            question_suggestion.suggestion_id, 'resubmit summary message',
            self.author_id, resubmit_question_change
        )

        stats = suggestion_services.get_community_contribution_stats()
        self.assertEqual(stats.question_reviewer_count, 0)
        self.assertEqual(stats.question_suggestion_count, 1)
        self.assertDictEqual(
            stats.translation_reviewer_counts_by_lang_code, {})
        self.assertDictEqual(
            stats.translation_suggestion_counts_by_lang_code, {})

    def test_create_translation_suggestion_raises_translation_suggestion_count(
            self):
        self._create_translation_suggestion_with_language_code(
            self.language_code)

        stats = suggestion_services.get_community_contribution_stats()
        self.assertEqual(stats.question_reviewer_count, 0)
        self.assertEqual(stats.question_suggestion_count, 0)
        self.assertDictEqual(
            stats.translation_reviewer_counts_by_lang_code, {})
        self.assertDictEqual(
            stats.translation_suggestion_counts_by_lang_code,
            {self.language_code: 1})

    def test_create_translation_suggestions_diff_lang_raises_translation_counts(
            self):
        self._create_translation_suggestion_with_language_code('hi')
        self._create_translation_suggestion_with_language_code('en')

        stats = suggestion_services.get_community_contribution_stats()
        self.assertEqual(stats.question_reviewer_count, 0)
        self.assertEqual(stats.question_suggestion_count, 0)
        self.assertDictEqual(
            stats.translation_reviewer_counts_by_lang_code, {})
        self.assertDictEqual(
            stats.translation_suggestion_counts_by_lang_code,
            {'hi': 1, 'en': 1})

    def test_create_translation_suggestions_eq_lang_increases_translation_count(
            self):
        self._create_translation_suggestion_with_language_code('hi')
        self._create_translation_suggestion_with_language_code('hi')

        stats = suggestion_services.get_community_contribution_stats()
        self.assertEqual(stats.question_reviewer_count, 0)
        self.assertEqual(stats.question_suggestion_count, 0)
        self.assertDictEqual(
            stats.translation_reviewer_counts_by_lang_code, {})
        self.assertDictEqual(
            stats.translation_suggestion_counts_by_lang_code, {'hi': 2})

    def test_accept_translation_suggestion_lowers_translation_suggestion_count(
            self):
        translation_suggestion = (
            self._create_translation_suggestion_with_language_code(
                self.language_code))
        # Assert that the translation suggestion count increased.
        stats = suggestion_services.get_community_contribution_stats()
        self.assertEqual(stats.question_reviewer_count, 0)
        self.assertEqual(stats.question_suggestion_count, 0)
        self.assertDictEqual(
            stats.translation_reviewer_counts_by_lang_code, {})
        self.assertDictEqual(
            stats.translation_suggestion_counts_by_lang_code,
            {self.language_code: 1})

        suggestion_services.accept_suggestion(
            translation_suggestion.suggestion_id, self.reviewer_id,
            self.COMMIT_MESSAGE, 'review message')

        self._assert_community_contribution_stats_is_in_default_state()

    def test_reject_translation_suggestion_lowers_translation_suggestion_count(
            self):
        translation_suggestion = (
            self._create_translation_suggestion_with_language_code(
                self.language_code))
        # Assert that the translation suggestion count increased.
        stats = suggestion_services.get_community_contribution_stats()
        self.assertEqual(stats.question_reviewer_count, 0)
        self.assertEqual(stats.question_suggestion_count, 0)
        self.assertDictEqual(
            stats.translation_reviewer_counts_by_lang_code, {})
        self.assertDictEqual(
            stats.translation_suggestion_counts_by_lang_code,
            {self.language_code: 1})

        suggestion_services.reject_suggestion(
            translation_suggestion.suggestion_id, self.reviewer_id,
            'review message')

        self._assert_community_contribution_stats_is_in_default_state()

    def test_reject_one_translation_suggestion_diff_lang_lowers_only_one_count(
            self):
        translation_suggestion_1 = (
            self._create_translation_suggestion_with_language_code('hi'))
        # Create a translation suggestion in a different language that won't be
        # rejected.
        self._create_translation_suggestion_with_language_code('en')
        # Assert that the translation suggestion count increased.
        stats = suggestion_services.get_community_contribution_stats()
        self.assertEqual(stats.question_reviewer_count, 0)
        self.assertEqual(stats.question_suggestion_count, 0)
        self.assertDictEqual(
            stats.translation_reviewer_counts_by_lang_code, {})
        self.assertDictEqual(
            stats.translation_suggestion_counts_by_lang_code,
            {'hi': 1, 'en': 1})

        suggestion_services.reject_suggestion(
            translation_suggestion_1.suggestion_id, self.reviewer_id,
            'review message')

        stats = suggestion_services.get_community_contribution_stats()
        self.assertEqual(stats.question_reviewer_count, 0)
        self.assertEqual(stats.question_suggestion_count, 0)
        self.assertDictEqual(
            stats.translation_reviewer_counts_by_lang_code, {})
        self.assertDictEqual(
            stats.translation_suggestion_counts_by_lang_code, {'en': 1})

    def test_reject_translation_suggestions_diff_lang_lowers_translation_count(
            self):
        translation_suggestion_1 = (
            self._create_translation_suggestion_with_language_code('hi'))
        translation_suggestion_2 = (
            self._create_translation_suggestion_with_language_code('en'))
        # Assert that the translation suggestion count increased.
        stats = suggestion_services.get_community_contribution_stats()
        self.assertEqual(stats.question_reviewer_count, 0)
        self.assertEqual(stats.question_suggestion_count, 0)
        self.assertDictEqual(
            stats.translation_reviewer_counts_by_lang_code, {})
        self.assertDictEqual(
            stats.translation_suggestion_counts_by_lang_code,
            {'hi': 1, 'en': 1})

        suggestion_services.reject_suggestions(
            [
                translation_suggestion_1.suggestion_id,
                translation_suggestion_2.suggestion_id
            ], self.reviewer_id, 'review message')

        self._assert_community_contribution_stats_is_in_default_state()

    def test_reject_translation_suggestions_same_lang_lowers_translation_count(
            self):
        translation_suggestion_1 = (
            self._create_translation_suggestion_with_language_code(
                self.language_code))
        translation_suggestion_2 = (
            self._create_translation_suggestion_with_language_code(
                self.language_code))
        # Assert that the translation suggestion count increased.
        stats = suggestion_services.get_community_contribution_stats()
        self.assertEqual(stats.question_reviewer_count, 0)
        self.assertEqual(stats.question_suggestion_count, 0)
        self.assertDictEqual(
            stats.translation_reviewer_counts_by_lang_code, {})
        self.assertDictEqual(
            stats.translation_suggestion_counts_by_lang_code,
            {self.language_code: 2})

        suggestion_services.reject_suggestions(
            [
                translation_suggestion_1.suggestion_id,
                translation_suggestion_2.suggestion_id
            ], self.reviewer_id, 'review message')

        self._assert_community_contribution_stats_is_in_default_state()

    def test_reject_suggestions_diff_type_decreases_suggestion_counts(self):
        suggestion_1 = (
            self._create_translation_suggestion_with_language_code('hi'))
        suggestion_2 = (
            self._create_translation_suggestion_with_language_code('en'))
        suggestion_3 = self._create_edit_state_content_suggestion()
        suggestion_4 = self._create_question_suggestion()
        # Assert that the suggestion counts increased.
        stats = suggestion_services.get_community_contribution_stats()
        self.assertEqual(stats.question_reviewer_count, 0)
        self.assertEqual(stats.question_suggestion_count, 1)
        self.assertDictEqual(
            stats.translation_reviewer_counts_by_lang_code, {})
        self.assertDictEqual(
            stats.translation_suggestion_counts_by_lang_code,
            {'hi': 1, 'en': 1})

        suggestion_services.reject_suggestions(
            [
                suggestion_1.suggestion_id, suggestion_2.suggestion_id,
                suggestion_3.suggestion_id, suggestion_4.suggestion_id
            ], self.reviewer_id, 'review message')

        self._assert_community_contribution_stats_is_in_default_state()

    def test_create_suggestions_diff_type_increases_suggestion_counts(self):
        self._create_translation_suggestion_with_language_code('hi')
        self._create_translation_suggestion_with_language_code('en')
        self._create_question_suggestion()

        stats = suggestion_services.get_community_contribution_stats()
        self.assertEqual(stats.question_reviewer_count, 0)
        self.assertEqual(stats.question_suggestion_count, 1)
        self.assertDictEqual(
            stats.translation_reviewer_counts_by_lang_code, {})
        self.assertDictEqual(
            stats.translation_suggestion_counts_by_lang_code,
            {'hi': 1, 'en': 1})


class GetSuggestionsWaitingTooLongForReviewInfoForAdminsUnitTests(
        test_utils.GenericTestBase):
    """Test the ability of the
    get_info_about_suggestions_waiting_too_long_for_review method in suggestion
    services, which is used to retrieve the information required to notify
    admins if there are suggestions that have waited longer than
    suggestion_models.SUGGESTION_REVIEW_WAIT_TIME_THRESHOLD_IN_DAYS days for a
    review on the Contributor Dashboard.
    """

    target_id = 'exp1'
    skill_id = 'skill_123456'
    language_code = 'en'
    AUTHOR_EMAIL = 'author@example.com'
    REVIEWER_1_EMAIL = 'reviewer1@community.org'
    REVIEWER_2_EMAIL = 'reviewer2@community.org'
    COMMIT_MESSAGE = 'commit message'
    mocked_datetime_utcnow = datetime.datetime(2020, 6, 15, 5)

    def _create_translation_suggestion(self):
        """Creates a translation suggestion."""
        add_translation_change_dict = {
            'cmd': exp_domain.CMD_ADD_WRITTEN_TRANSLATION,
            'state_name': feconf.DEFAULT_INIT_STATE_NAME,
            'content_id': feconf.DEFAULT_NEW_STATE_CONTENT_ID,
            'language_code': self.language_code,
            'content_html': feconf.DEFAULT_INIT_STATE_CONTENT_STR,
            'translation_html': '<p>This is the translated content.</p>',
            'data_format': 'html'
        }

        return suggestion_services.create_suggestion(
            feconf.SUGGESTION_TYPE_TRANSLATE_CONTENT,
            feconf.ENTITY_TYPE_EXPLORATION,
            self.target_id, feconf.CURRENT_STATE_SCHEMA_VERSION,
            self.author_id, add_translation_change_dict,
            'test description'
        )

    def _create_question_suggestion(self):
        """Creates a question suggestion."""
        add_question_change_dict = {
            'cmd': question_domain.CMD_CREATE_NEW_FULLY_SPECIFIED_QUESTION,
            'question_dict': {
                'question_state_data': self._create_valid_question_data(
                    'default_state').to_dict(),
                'language_code': self.language_code,
                'question_state_data_schema_version': (
                    feconf.CURRENT_STATE_SCHEMA_VERSION),
                'linked_skill_ids': ['skill_1'],
                'inapplicable_skill_misconception_ids': ['skillid12345-1']
            },
            'skill_id': self.skill_id,
            'skill_difficulty': 0.3
        }

        return suggestion_services.create_suggestion(
            feconf.SUGGESTION_TYPE_ADD_QUESTION,
            feconf.ENTITY_TYPE_SKILL,
            self.skill_id, feconf.CURRENT_STATE_SCHEMA_VERSION,
            self.author_id, add_question_change_dict,
            'test description'
        )

    def _create_reviewable_suggestion_email_infos_from_suggestions(
            self, suggestions):
        """Creates a list of ReviewableSuggestionEmailInfo objects from
        the given suggestions.
        """

        return [
            (
                suggestion_services
                .create_reviewable_suggestion_email_info_from_suggestion(
                    suggestion)
            ) for suggestion in suggestions
        ]

    def _assert_reviewable_suggestion_email_infos_are_in_correct_order(
            self, reviewable_suggestion_email_infos,
            expected_reviewable_suggestion_email_infos):
        """Asserts that the reviewable suggestion email infos are equal to the
        expected reviewable suggestion email infos and that the reviewable
        suggestion email infos are sorted in descending order according to
        review wait time.
        """
        self.assertEqual(
            len(reviewable_suggestion_email_infos),
            len(expected_reviewable_suggestion_email_infos)
        )
        for index, reviewable_suggestion_email_info in enumerate(
                reviewable_suggestion_email_infos):
            self.assertEqual(
                reviewable_suggestion_email_info.suggestion_type,
                expected_reviewable_suggestion_email_infos[
                    index].suggestion_type)
            self.assertEqual(
                reviewable_suggestion_email_info.language_code,
                expected_reviewable_suggestion_email_infos[
                    index].language_code)
            self.assertEqual(
                reviewable_suggestion_email_info.suggestion_content,
                expected_reviewable_suggestion_email_infos[
                    index].suggestion_content)
            self.assertEqual(
                reviewable_suggestion_email_info.submission_datetime,
                expected_reviewable_suggestion_email_infos[
                    index].submission_datetime)
        for index in range(len(reviewable_suggestion_email_infos) - 1):
            self.assertLessEqual(
                reviewable_suggestion_email_infos[index].submission_datetime,
                reviewable_suggestion_email_infos[
                    index + 1].submission_datetime
            )

    def setUp(self):
        super(
            GetSuggestionsWaitingTooLongForReviewInfoForAdminsUnitTests,
            self).setUp()
        self.signup(self.AUTHOR_EMAIL, 'author')
        self.author_id = self.get_user_id_from_email(self.AUTHOR_EMAIL)
        self.signup(self.REVIEWER_1_EMAIL, 'reviewer1')
        self.reviewer_1_id = self.get_user_id_from_email(
            self.REVIEWER_1_EMAIL)
        self.signup(self.REVIEWER_2_EMAIL, 'reviewer2')
        self.reviewer_2_id = self.get_user_id_from_email(
            self.REVIEWER_2_EMAIL)
        self.save_new_valid_exploration(self.target_id, self.author_id)
        self.save_new_skill(self.skill_id, self.author_id)

    def test_get_returns_empty_for_suggestion_type_not_on_contributor_dashboard(
            self):
        self._create_translation_suggestion()
        # This mocked list cannot be empty because then the storage query in the
        # get_suggestions_waiting_too_long_for_review method will fail.
        mocked_contributor_dashboard_suggestion_types = [
            feconf.SUGGESTION_TYPE_ADD_QUESTION]

        with self.swap(
            feconf, 'CONTRIBUTOR_DASHBOARD_SUGGESTION_TYPES',
            mocked_contributor_dashboard_suggestion_types):
            with self.swap(
                suggestion_models,
                'SUGGESTION_REVIEW_WAIT_TIME_THRESHOLD_IN_DAYS', 0):
                info_about_suggestions_waiting_too_long_for_review = (
                    suggestion_services
                    .get_info_about_suggestions_waiting_too_long_for_review()
                )

        self.assertEqual(
            len(info_about_suggestions_waiting_too_long_for_review), 0)

    def test_get_returns_empty_if_suggestion_review_wait_time_diff_is_negative(
            self):
        self._create_translation_suggestion()

        # Make sure the threshold is nonzero.
        with self.swap(
            suggestion_models,
            'SUGGESTION_REVIEW_WAIT_TIME_THRESHOLD_IN_DAYS', 1):
            info_about_suggestions_waiting_too_long_for_review = (
                suggestion_services
                .get_info_about_suggestions_waiting_too_long_for_review()
            )

        self.assertEqual(
            len(info_about_suggestions_waiting_too_long_for_review), 0)

    def test_get_returns_empty_if_suggestions_have_waited_less_than_threshold(
            self):
        with self.mock_datetime_utcnow(self.mocked_datetime_utcnow):
            self._create_translation_suggestion()
            self._create_question_suggestion()
        mocked_threshold_review_wait_time_in_days = 2
        mocked_datetime_less_than_review_wait_time_threshold = (
            self.mocked_datetime_utcnow + datetime.timedelta(days=1))

        with self.mock_datetime_utcnow(
            mocked_datetime_less_than_review_wait_time_threshold):
            with self.swap(
                suggestion_models,
                'SUGGESTION_REVIEW_WAIT_TIME_THRESHOLD_IN_DAYS',
                mocked_threshold_review_wait_time_in_days):
                info_about_suggestions_waiting_too_long_for_review = (
                    suggestion_services
                    .get_info_about_suggestions_waiting_too_long_for_review()
                )

        self.assertEqual(
            len(info_about_suggestions_waiting_too_long_for_review), 0)

    def test_get_returns_empty_if_suggestions_have_waited_threshold_review_time(
            self):
        with self.mock_datetime_utcnow(self.mocked_datetime_utcnow):
            self._create_translation_suggestion()
        mocked_threshold_review_wait_time_in_days = 2
        mocked_datetime_eq_review_wait_time_threshold = (
            self.mocked_datetime_utcnow + datetime.timedelta(
                days=mocked_threshold_review_wait_time_in_days))

        with self.mock_datetime_utcnow(
            mocked_datetime_eq_review_wait_time_threshold):
            with self.swap(
                suggestion_models,
                'SUGGESTION_REVIEW_WAIT_TIME_THRESHOLD_IN_DAYS',
                mocked_threshold_review_wait_time_in_days):
                info_about_suggestions_waiting_too_long_for_review = (
                    suggestion_services
                    .get_info_about_suggestions_waiting_too_long_for_review()
                )

        self.assertEqual(
            len(info_about_suggestions_waiting_too_long_for_review), 0)

    def test_get_returns_suggestion_waited_long_if_their_wait_is_past_threshold(
            self):
        with self.mock_datetime_utcnow(self.mocked_datetime_utcnow):
            translation_suggestion = self._create_translation_suggestion()
        # Give the question suggestion a slightly different review submission
        # time so that the suggestions are not indistinguishable, in terms of
        # their review submission time.
        with self.mock_datetime_utcnow(
            self.mocked_datetime_utcnow + datetime.timedelta(minutes=5)):
            question_suggestion = self._create_question_suggestion()
        expected_suggestion_email_infos = (
            self._create_reviewable_suggestion_email_infos_from_suggestions(
                [translation_suggestion, question_suggestion]))
        mocked_threshold_review_wait_time_in_days = 1
        mocked_datetime_past_review_wait_time_threshold = (
            self.mocked_datetime_utcnow + datetime.timedelta(days=2))

        with self.mock_datetime_utcnow(
            mocked_datetime_past_review_wait_time_threshold):
            with self.swap(
                suggestion_models,
                'SUGGESTION_REVIEW_WAIT_TIME_THRESHOLD_IN_DAYS',
                mocked_threshold_review_wait_time_in_days):
                info_about_suggestions_waiting_too_long_for_review = (
                    suggestion_services
                    .get_info_about_suggestions_waiting_too_long_for_review()
                )

        self.assertEqual(
            len(info_about_suggestions_waiting_too_long_for_review), 2)
        self._assert_reviewable_suggestion_email_infos_are_in_correct_order(
            info_about_suggestions_waiting_too_long_for_review,
            expected_suggestion_email_infos
        )

    def test_get_only_returns_suggestions_that_have_waited_past_wait_threshold(
            self):
        with self.mock_datetime_utcnow(self.mocked_datetime_utcnow):
            translation_suggestion = self._create_translation_suggestion()
        with self.mock_datetime_utcnow(
            self.mocked_datetime_utcnow + datetime.timedelta(days=2)):
            self._create_question_suggestion()
        expected_suggestion_email_infos = (
            self._create_reviewable_suggestion_email_infos_from_suggestions(
                [translation_suggestion]))
        mocked_threshold_review_wait_time_in_days = 3
        mocked_datetime_past_review_wait_time_threshold = (
            self.mocked_datetime_utcnow + datetime.timedelta(days=4))

        with self.mock_datetime_utcnow(
            mocked_datetime_past_review_wait_time_threshold):
            with self.swap(
                suggestion_models,
                'SUGGESTION_REVIEW_WAIT_TIME_THRESHOLD_IN_DAYS',
                mocked_threshold_review_wait_time_in_days):
                info_about_suggestions_waiting_too_long_for_review = (
                    suggestion_services
                    .get_info_about_suggestions_waiting_too_long_for_review()
                )

        # The question suggestion was created 2 days after the translation
        # suggestion, so it has only waited 1 day for a review, which is less
        # than 3, the mocked review wait time threshold. Therefore, only the
        # translation suggestion has waited too long for review.
        self.assertEqual(
            len(info_about_suggestions_waiting_too_long_for_review), 1)
        self._assert_reviewable_suggestion_email_infos_are_in_correct_order(
            info_about_suggestions_waiting_too_long_for_review,
            expected_suggestion_email_infos
        )


class GetSuggestionTypesThatNeedReviewersUnitTests(test_utils.GenericTestBase):
    """Tests for the get_suggestion_types_that_need_reviewers method."""

    sample_language_code = 'en'
    target_id = 'exp1'
    skill_id = 'skill_123456'
    language_code = 'en'
    AUTHOR_EMAIL = 'author@example.com'
    REVIEWER_EMAIL = 'reviewer@community.org'

    def _create_translation_suggestion_with_language_code(self, language_code):
        """Creates a translation suggestion in the given language_code."""
        add_translation_change_dict = {
            'cmd': exp_domain.CMD_ADD_WRITTEN_TRANSLATION,
            'state_name': feconf.DEFAULT_INIT_STATE_NAME,
            'content_id': feconf.DEFAULT_NEW_STATE_CONTENT_ID,
            'language_code': language_code,
            'content_html': feconf.DEFAULT_INIT_STATE_CONTENT_STR,
            'translation_html': '<p>This is the translated content.</p>',
            'data_format': 'html'
        }

        return suggestion_services.create_suggestion(
            feconf.SUGGESTION_TYPE_TRANSLATE_CONTENT,
            feconf.ENTITY_TYPE_EXPLORATION,
            self.target_id, feconf.CURRENT_STATE_SCHEMA_VERSION,
            self.author_id, add_translation_change_dict,
            'test description'
        )

    def _create_question_suggestion(self):
        """Creates a question suggestion."""
        add_question_change_dict = {
            'cmd': question_domain.CMD_CREATE_NEW_FULLY_SPECIFIED_QUESTION,
            'question_dict': {
                'question_state_data': self._create_valid_question_data(
                    'default_state').to_dict(),
                'language_code': constants.DEFAULT_LANGUAGE_CODE,
                'question_state_data_schema_version': (
                    feconf.CURRENT_STATE_SCHEMA_VERSION),
                'linked_skill_ids': ['skill_1'],
                'inapplicable_skill_misconception_ids': ['skillid12345-1']
            },
            'skill_id': self.skill_id,
            'skill_difficulty': 0.3
        }

        return suggestion_services.create_suggestion(
            feconf.SUGGESTION_TYPE_ADD_QUESTION,
            feconf.ENTITY_TYPE_SKILL,
            self.skill_id, feconf.CURRENT_STATE_SCHEMA_VERSION,
            self.author_id, add_question_change_dict,
            'test description'
        )

    def _assert_community_contribution_stats_is_in_default_state(self):
        """Checks if the community contribution stats is in its default
        state.
        """
        community_contribution_stats = (
            suggestion_services.get_community_contribution_stats())
        self.assertEqual(
            (
                community_contribution_stats
                .translation_reviewer_counts_by_lang_code
            ), {})
        self.assertEqual(
            (
                community_contribution_stats
                .translation_suggestion_counts_by_lang_code
            ), {})
        self.assertEqual(
            community_contribution_stats.question_reviewer_count, 0)
        self.assertEqual(
            community_contribution_stats.question_suggestion_count, 0)

    def setUp(self):
        super(
            GetSuggestionTypesThatNeedReviewersUnitTests,
            self).setUp()
        self.signup(self.AUTHOR_EMAIL, 'author')
        self.author_id = self.get_user_id_from_email(self.AUTHOR_EMAIL)
        self.save_new_valid_exploration(self.target_id, self.author_id)
        self.save_new_skill(self.skill_id, self.author_id)
        self.signup(self.REVIEWER_EMAIL, 'reviewer')
        self.reviewer_id = self.get_user_id_from_email(
            self.REVIEWER_EMAIL)

    def test_get_returns_no_reviewers_needed_if_no_suggestions_exist(self):
        self._assert_community_contribution_stats_is_in_default_state()

        suggestion_types_needing_reviewers = (
            suggestion_services.get_suggestion_types_that_need_reviewers())

        self.assertDictEqual(suggestion_types_needing_reviewers, {})

    def test_get_returns_no_reviewers_needed_if_question_reviewer_no_question(
            self):
        user_services.allow_user_to_review_question(self.reviewer_id)
        stats = suggestion_services.get_community_contribution_stats()
        self.assertEqual(stats.question_reviewer_count, 1)
        self.assertEqual(stats.question_suggestion_count, 0)
        self.assertDictEqual(
            stats.translation_reviewer_counts_by_lang_code, {})
        self.assertDictEqual(
            stats.translation_suggestion_counts_by_lang_code, {})

        suggestion_types_needing_reviewers = (
            suggestion_services.get_suggestion_types_that_need_reviewers())

        self.assertDictEqual(suggestion_types_needing_reviewers, {})

    def test_get_returns_not_needed_if_translation_reviewers_but_no_translation(
            self):
        user_services.allow_user_to_review_translation_in_language(
            self.reviewer_id, 'en')
        user_services.allow_user_to_review_translation_in_language(
            self.reviewer_id, 'fr')
        stats = suggestion_services.get_community_contribution_stats()
        self.assertEqual(stats.question_reviewer_count, 0)
        self.assertEqual(stats.question_suggestion_count, 0)
        self.assertDictEqual(
            stats.translation_reviewer_counts_by_lang_code, {'en': 1, 'fr': 1})
        self.assertDictEqual(
            stats.translation_suggestion_counts_by_lang_code, {})

        suggestion_types_needing_reviewers = (
            suggestion_services.get_suggestion_types_that_need_reviewers())

        self.assertDictEqual(suggestion_types_needing_reviewers, {})

    def test_get_returns_no_reviewers_needed_if_enough_translation_reviewers(
            self):
        user_services.allow_user_to_review_translation_in_language(
            self.reviewer_id, 'en')
        user_services.allow_user_to_review_translation_in_language(
            self.reviewer_id, 'fr')
        self._create_translation_suggestion_with_language_code('en')
        self._create_translation_suggestion_with_language_code('fr')
        stats = suggestion_services.get_community_contribution_stats()
        self.assertEqual(stats.question_reviewer_count, 0)
        self.assertEqual(stats.question_suggestion_count, 0)
        self.assertDictEqual(
            stats.translation_reviewer_counts_by_lang_code, {'en': 1, 'fr': 1})
        self.assertDictEqual(
            stats.translation_suggestion_counts_by_lang_code, {
                'en': 1, 'fr': 1})

        suggestion_types_needing_reviewers = (
            suggestion_services.get_suggestion_types_that_need_reviewers())

        self.assertDictEqual(suggestion_types_needing_reviewers, {})

    def test_get_returns_no_reviewers_needed_if_enough_question_reviewers(
            self):
        user_services.allow_user_to_review_question(self.reviewer_id)
        self._create_question_suggestion()
        stats = suggestion_services.get_community_contribution_stats()
        self.assertEqual(stats.question_reviewer_count, 1)
        self.assertEqual(stats.question_suggestion_count, 1)
        self.assertDictEqual(
            stats.translation_reviewer_counts_by_lang_code, {})
        self.assertDictEqual(
            stats.translation_suggestion_counts_by_lang_code, {})

        suggestion_types_needing_reviewers = (
            suggestion_services.get_suggestion_types_that_need_reviewers())

        self.assertDictEqual(suggestion_types_needing_reviewers, {})

    def test_get_returns_reviewers_needed_if_question_but_no_reviewers(
            self):
        self._create_question_suggestion()
        stats = suggestion_services.get_community_contribution_stats()
        self.assertEqual(stats.question_reviewer_count, 0)
        self.assertEqual(stats.question_suggestion_count, 1)
        self.assertDictEqual(
            stats.translation_reviewer_counts_by_lang_code, {})
        self.assertDictEqual(
            stats.translation_suggestion_counts_by_lang_code, {})

        suggestion_types_needing_reviewers = (
            suggestion_services.get_suggestion_types_that_need_reviewers())

        self.assertDictEqual(
            suggestion_types_needing_reviewers,
            {feconf.SUGGESTION_TYPE_ADD_QUESTION: {}})

    def test_get_returns_reviewers_needed_if_translation_for_a_lang_no_reviewer(
            self):
        self._create_translation_suggestion_with_language_code(
            self.sample_language_code)
        stats = suggestion_services.get_community_contribution_stats()
        self.assertEqual(stats.question_reviewer_count, 0)
        self.assertEqual(stats.question_suggestion_count, 0)
        self.assertDictEqual(
            stats.translation_reviewer_counts_by_lang_code, {})
        self.assertDictEqual(
            stats.translation_suggestion_counts_by_lang_code, {
                self.sample_language_code: 1})

        suggestion_types_needing_reviewers = (
            suggestion_services.get_suggestion_types_that_need_reviewers())

        self.assertDictEqual(
            suggestion_types_needing_reviewers,
            {feconf.SUGGESTION_TYPE_TRANSLATE_CONTENT: {
                self.sample_language_code}})

    def test_get_returns_reviewers_needed_if_translation_for_langs_no_reviewers(
            self):
        self._create_translation_suggestion_with_language_code('en')
        self._create_translation_suggestion_with_language_code('fr')
        stats = suggestion_services.get_community_contribution_stats()
        self.assertEqual(stats.question_reviewer_count, 0)
        self.assertEqual(stats.question_suggestion_count, 0)
        self.assertDictEqual(
            stats.translation_reviewer_counts_by_lang_code, {})
        self.assertDictEqual(
            stats.translation_suggestion_counts_by_lang_code, {
                'en': 1, 'fr': 1})

        suggestion_types_needing_reviewers = (
            suggestion_services.get_suggestion_types_that_need_reviewers())

        self.assertDictEqual(
            suggestion_types_needing_reviewers,
            {feconf.SUGGESTION_TYPE_TRANSLATE_CONTENT: {'en', 'fr'}})

    def test_get_returns_reviewers_needed_if_multi_suggestion_types_no_reviewer(
            self):
        self._create_question_suggestion()
        self._create_translation_suggestion_with_language_code('en')
        self._create_translation_suggestion_with_language_code('fr')
        stats = suggestion_services.get_community_contribution_stats()
        self.assertEqual(stats.question_reviewer_count, 0)
        self.assertEqual(stats.question_suggestion_count, 1)
        self.assertDictEqual(
            stats.translation_reviewer_counts_by_lang_code, {})
        self.assertDictEqual(
            stats.translation_suggestion_counts_by_lang_code,
            {'en': 1, 'fr': 1})

        suggestion_types_needing_reviewers = (
            suggestion_services.get_suggestion_types_that_need_reviewers())

        self.assertDictEqual(
            suggestion_types_needing_reviewers,
            {
                feconf.SUGGESTION_TYPE_TRANSLATE_CONTENT: {
                    'en', 'fr'},
                feconf.SUGGESTION_TYPE_ADD_QUESTION: {}
            })<|MERGE_RESOLUTION|>--- conflicted
+++ resolved
@@ -1395,55 +1395,16 @@
         user_services.allow_user_to_review_translation_in_language(
             self.reviewer_id_1, 'pt')
 
-<<<<<<< HEAD
         # Get all reviewable translation suggestions.
-        suggestions = (
+        suggestions, offset = (
             suggestion_services.get_reviewable_translation_suggestions(
-                self.reviewer_id_1, self.opportunity_summary_ids))
+                self.reviewer_id_1, self.opportunity_summary_ids,
+                constants.OPPORTUNITIES_PAGE_SIZE, 0))
 
         # Expect that the results correspond to translation suggestions that the
         # user has rights to review.
         self.assertEqual(len(suggestions), 3)
-        actual_language_code_list = [
-            suggestion.change.language_code
-            for suggestion in suggestions
-        ]
-        expected_language_code_list = ['hi', 'hi', 'pt']
-        self.assertEqual(actual_language_code_list, expected_language_code_list)
-
-    def test_get_reviewable_translation_suggestions_with_valid_exp_ids( # pylint: disable=line-too-long
-            self):
-        # Add a few translation suggestions in different languages.
-        self._create_translation_suggestion_with_language_code('hi')
-        self._create_translation_suggestion_with_language_code('hi')
-        self._create_translation_suggestion_with_language_code('pt')
-        self._create_translation_suggestion_with_language_code('bn')
-        self._create_translation_suggestion_with_language_code('bn')
-        # Add a few question suggestions.
-        self._create_question_suggestion_with_skill_id('skill1')
-        self._create_question_suggestion_with_skill_id('skill2')
-        # Provide the user permission to review suggestions in particular
-        # languages.
-        user_services.allow_user_to_review_translation_in_language(
-            self.reviewer_id_1, 'hi')
-        user_services.allow_user_to_review_translation_in_language(
-            self.reviewer_id_1, 'pt')
-
-        # Get all reviewable translation suggestions.
-        suggestions = suggestion_services.get_reviewable_translation_suggestions(
-            self.reviewer_id_1, self.opportunity_summary_ids)
-=======
-        suggestions, offset = suggestion_services.get_reviewable_suggestions(
-            user_id=self.reviewer_id_1,
-            suggestion_type=feconf.SUGGESTION_TYPE_TRANSLATE_CONTENT,
-            limit=constants.OPPORTUNITIES_PAGE_SIZE,
-            offset=0)
->>>>>>> 4682c1fb
-
-        # Expect that the results correspond to translation suggestions that the
-        # user has rights to review.
-        self.assertEqual(len(suggestions), 3)
-<<<<<<< HEAD
+        self.assertEqual(offset, 3)
         actual_language_code_list = [
             suggestion.change.language_code
             for suggestion in suggestions
@@ -1467,8 +1428,9 @@
             self.reviewer_id_1, 'pt')
 
         # Get all reviewable translation suggestions.
-        suggestions = suggestion_services.get_reviewable_translation_suggestions(
-            self.reviewer_id_1, [])
+        suggestions, offset = suggestion_services.get_reviewable_translation_suggestions(
+            self.reviewer_id_1, [],
+            constants.OPPORTUNITIES_PAGE_SIZE, 0)
 
         self.assertEqual(len(suggestions), 0)
 
@@ -1488,16 +1450,14 @@
             self.reviewer_id_1, 'pt')
 
         # Get all reviewable translation suggestions.
-        suggestions = (
+        suggestions, offset = (
             suggestion_services.get_reviewable_translation_suggestions(
-                self.reviewer_id_1, None))
+                self.reviewer_id_1, None,
+                constants.OPPORTUNITIES_PAGE_SIZE, 0))
 
         self.assertEqual(len(suggestions), 3)
+        self.assertEqual(offset, 3)
         actual_language_code_list = [
-=======
-        self.assertEqual(offset, 3)
-        actual_language_code_list = sorted([
->>>>>>> 4682c1fb
             suggestion.change.language_code
             for suggestion in suggestions
         ]
@@ -1522,17 +1482,11 @@
         # Provide the user permission to review question suggestions.
         user_services.allow_user_to_review_question(self.reviewer_id_1)
 
-<<<<<<< HEAD
         # Get all reviewable question suggestions.
-        suggestions = suggestion_services.get_reviewable_question_suggestions(
-            self.reviewer_id_1)
-=======
-        suggestions, offset = suggestion_services.get_reviewable_suggestions(
-            user_id=self.reviewer_id_1,
-            suggestion_type=feconf.SUGGESTION_TYPE_ADD_QUESTION,
+        suggestions, offset = suggestion_services.get_reviewable_question_suggestions(
+            self.reviewer_id_1,
             limit=constants.OPPORTUNITIES_PAGE_SIZE,
             offset=0)
->>>>>>> 4682c1fb
 
         # Expect that the results correspond to question suggestions.
         self.assertEqual(len(suggestions), 2)
