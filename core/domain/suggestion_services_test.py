--- conflicted
+++ resolved
@@ -89,13 +89,8 @@
     suggestion_id_2: str = 'exploration.exp2.thread_2'
     suggestion_id_3: str = 'exploration.exp3.thread_3'
 
-<<<<<<< HEAD
-    def setUp(self) -> None:
-        super(SuggestionServicesUnitTests, self).setUp()
-=======
     def setUp(self):
         super().setUp()
->>>>>>> 2a701014
 
         self.signup(self.AUTHOR_EMAIL, 'author')
         self.author_id = self.get_user_id_from_email(self.AUTHOR_EMAIL)  # type: ignore[no-untyped-call]
@@ -1229,13 +1224,8 @@
 
         return translation_suggestion
 
-<<<<<<< HEAD
-    def setUp(self) -> None:
-        super(SuggestionGetServicesUnitTests, self).setUp()
-=======
     def setUp(self):
         super().setUp()
->>>>>>> 2a701014
 
         self.signup(self.AUTHOR_EMAIL_1, 'author1')
         self.author_id_1 = self.get_user_id_from_email(self.AUTHOR_EMAIL_1)  # type: ignore[no-untyped-call]
@@ -1904,13 +1894,8 @@
     ) -> str:
         return self.THREAD_ID
 
-<<<<<<< HEAD
-    def setUp(self) -> None:
-        super(SuggestionIntegrationTests, self).setUp()
-=======
     def setUp(self):
         super().setUp()
->>>>>>> 2a701014
         self.signup(self.OWNER_EMAIL, self.OWNER_USERNAME)
         self.signup(self.EDITOR_EMAIL, self.EDITOR_USERNAME)
         self.signup(self.AUTHOR_EMAIL, 'author')
@@ -2314,13 +2299,8 @@
 
 class UserContributionProficiencyUnitTests(test_utils.GenericTestBase):
 
-<<<<<<< HEAD
-    def setUp(self) -> None:
-        super(UserContributionProficiencyUnitTests, self).setUp()
-=======
     def setUp(self):
         super().setUp()
->>>>>>> 2a701014
         self.signup('user1@example.com', 'user1')
         self.signup('user2@example.com', 'user2')
         self.user_1_id = self.get_user_id_from_email('user1@example.com')  # type: ignore[no-untyped-call]
@@ -2385,13 +2365,8 @@
 class VoiceoverApplicationServiceUnitTest(test_utils.GenericTestBase):
     """Tests for the ExplorationVoiceoverApplication class."""
 
-<<<<<<< HEAD
-    def setUp(self) -> None:
-        super(VoiceoverApplicationServiceUnitTest, self).setUp()
-=======
     def setUp(self):
         super().setUp()
->>>>>>> 2a701014
         self.signup('author@example.com', 'author')
         self.author_id = self.get_user_id_from_email('author@example.com')  # type: ignore[no-untyped-call]
 
@@ -2548,14 +2523,8 @@
             reviewable_suggestion_email_info.submission_datetime,
             expected_reviewable_suggestion_email_info.submission_datetime)
 
-<<<<<<< HEAD
-    def setUp(self) -> None:
-        super(
-            ReviewableSuggestionEmailInfoUnitTests, self).setUp()
-=======
     def setUp(self):
         super().setUp()
->>>>>>> 2a701014
         self.signup(self.AUTHOR_EMAIL, 'author')
         self.author_id = self.get_user_id_from_email(  # type: ignore[no-untyped-call]
             self.AUTHOR_EMAIL)
@@ -3232,15 +3201,8 @@
                     index + 1].submission_datetime
             )
 
-<<<<<<< HEAD
-    def setUp(self) -> None:
-        super(
-            GetSuggestionsWaitingForReviewInfoToNotifyReviewersUnitTests,
-            self).setUp()
-=======
     def setUp(self):
         super().setUp()
->>>>>>> 2a701014
         self.signup(self.AUTHOR_EMAIL, 'author')
         self.author_id = self.get_user_id_from_email(self.AUTHOR_EMAIL)  # type: ignore[no-untyped-call]
         self.signup(self.REVIEWER_1_EMAIL, 'reviewer1')
@@ -3862,14 +3824,8 @@
         self.assertEqual(
             community_contribution_stats.question_suggestion_count, 0)
 
-<<<<<<< HEAD
-    def setUp(self) -> None:
-        super(
-            CommunityContributionStatsUnitTests, self).setUp()
-=======
     def setUp(self):
         super().setUp()
->>>>>>> 2a701014
         self.signup(self.AUTHOR_EMAIL, 'author')
         self.author_id = self.get_user_id_from_email(  # type: ignore[no-untyped-call]
             self.AUTHOR_EMAIL)
@@ -4424,15 +4380,8 @@
                     index + 1].submission_datetime
             )
 
-<<<<<<< HEAD
-    def setUp(self) -> None:
-        super(
-            GetSuggestionsWaitingTooLongForReviewInfoForAdminsUnitTests,
-            self).setUp()
-=======
     def setUp(self):
         super().setUp()
->>>>>>> 2a701014
         self.signup(self.AUTHOR_EMAIL, 'author')
         self.author_id = self.get_user_id_from_email(self.AUTHOR_EMAIL)  # type: ignore[no-untyped-call]
         self.signup(self.REVIEWER_1_EMAIL, 'reviewer1')
@@ -4692,15 +4641,8 @@
         self.assertEqual(
             community_contribution_stats.question_suggestion_count, 0)
 
-<<<<<<< HEAD
-    def setUp(self) -> None:
-        super(
-            GetSuggestionTypesThatNeedReviewersUnitTests,
-            self).setUp()
-=======
     def setUp(self):
         super().setUp()
->>>>>>> 2a701014
         self.signup(self.AUTHOR_EMAIL, 'author')
         self.author_id = self.get_user_id_from_email(self.AUTHOR_EMAIL)  # type: ignore[no-untyped-call]
         self.save_new_valid_exploration(self.target_id, self.author_id)
