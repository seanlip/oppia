# Copyright 2018 The Oppia Authors. All Rights Reserved.
#
# Licensed under the Apache License, Version 2.0 (the "License");
# you may not use this file except in compliance with the License.
# You may obtain a copy of the License at
#
#      http://www.apache.org/licenses/LICENSE-2.0
#
# Unless required by applicable law or agreed to in writing, software
# distributed under the License is distributed on an "AS-IS" BASIS,
# WITHOUT WARRANTIES OR CONDITIONS OF ANY KIND, either express or implied.
# See the License for the specific language governing permissions and
# limitations under the License.

"""Tests for suggestion related services."""

from __future__ import absolute_import  # pylint: disable=import-only-modules
from __future__ import unicode_literals  # pylint: disable=import-only-modules

from core.domain import exp_domain
from core.domain import exp_fetchers
from core.domain import exp_services
from core.domain import feedback_services
from core.domain import question_domain
from core.domain import rights_domain
from core.domain import rights_manager
from core.domain import skill_services
from core.domain import state_domain
from core.domain import story_domain
from core.domain import story_services
from core.domain import suggestion_registry
from core.domain import suggestion_services
from core.domain import topic_services
from core.domain import user_services
from core.platform import models
from core.tests import test_utils
import feconf
import python_utils
import utils

(suggestion_models, feedback_models, user_models) = (
    models.Registry.import_models(
        [models.NAMES.suggestion, models.NAMES.feedback, models.NAMES.user]
    )
)


class SuggestionServicesUnitTests(test_utils.GenericTestBase):
    """Test the functions in suggestion_services."""

    score_category = (
        suggestion_models.SCORE_TYPE_CONTENT +
        suggestion_models.SCORE_CATEGORY_DELIMITER + 'Algebra')

    target_id = 'exp1'
    target_id_2 = 'exp2'
    target_id_3 = 'exp3'
    target_version_at_submission = 1
    change = {
        'cmd': exp_domain.CMD_EDIT_STATE_PROPERTY,
        'property_name': exp_domain.STATE_PROPERTY_CONTENT,
        'state_name': 'state_1',
        'new_value': {
            'content_id': 'content',
            'html': 'new suggestion content'
        }
    }

    AUTHOR_EMAIL = 'author@example.com'
    REVIEWER_EMAIL = 'reviewer@example.com'
    NORMAL_USER_EMAIL = 'normal@example.com'

    THREAD_ID = 'exploration.exp1.thread_1'

    COMMIT_MESSAGE = 'commit message'
    EMPTY_COMMIT_MESSAGE = ' '

    suggestion_id = THREAD_ID
    suggestion_id_2 = 'exploration.exp2.thread_2'
    suggestion_id_3 = 'exploration.exp3.thread_3'

    def setUp(self):
        super(SuggestionServicesUnitTests, self).setUp()

        self.signup(self.AUTHOR_EMAIL, 'author')
        self.author_id = self.get_user_id_from_email(self.AUTHOR_EMAIL)
        self.signup(self.REVIEWER_EMAIL, 'reviewer')
        self.reviewer_id = self.get_user_id_from_email(self.REVIEWER_EMAIL)
        self.signup(self.NORMAL_USER_EMAIL, 'normaluser')
        self.normal_user_id = self.get_user_id_from_email(
            self.NORMAL_USER_EMAIL)
        self.save_new_valid_exploration(
            self.target_id, self.author_id, category='Algebra')

    def assert_suggestion_status(self, suggestion_id, status):
        """Assert the status of the suggestion with suggestion_id."""
        suggestion = suggestion_services.get_suggestion_by_id(suggestion_id)
        self.assertEqual(suggestion.status, status)

    def mock_accept_suggestion(
            self, suggestion_id, reviewer_id, commit_message, review_message):
        """Sets up the appropriate mocks to successfully call
        accept_suggestion.
        """
        with self.swap(
            exp_services, 'update_exploration', self.mock_update_exploration):
            with self.swap(
                exp_fetchers, 'get_exploration_by_id',
                self.mock_get_exploration_by_id):
                with self.swap(
                    suggestion_registry.SuggestionEditStateContent,
                    'pre_accept_validate',
                    self.mock_pre_accept_validate_does_nothing):
                    with self.swap(
                        suggestion_registry.SuggestionEditStateContent,
                        'get_change_list_for_accepting_suggestion',
                        self.mock_get_change_list_does_nothing):
                        suggestion_services.accept_suggestion(
                            suggestion_id, reviewer_id,
                            commit_message, review_message)

    def mock_create_suggestion(self, target_id):
        """Sets up the appropriate mocks to successfully call
        create_suggestion.
        """
        with self.swap(
            feedback_models.GeneralFeedbackThreadModel,
            'generate_new_thread_id', self.mock_generate_new_thread_id):
            with self.swap(
                exp_fetchers, 'get_exploration_by_id',
                self.mock_get_exploration_by_id):
                suggestion_services.create_suggestion(
                    suggestion_models.SUGGESTION_TYPE_EDIT_STATE_CONTENT,
                    suggestion_models.TARGET_TYPE_EXPLORATION,
                    target_id, self.target_version_at_submission,
                    self.author_id, self.change, 'test description')

    def mock_generate_new_thread_id(self, entity_type, exp_id):
        thread_id = 'thread_%s' % exp_id[-1]
        return '.'.join([entity_type, exp_id, thread_id])

    class MockExploration(python_utils.OBJECT):
        """Mocks an exploration. To be used only for testing."""

        def __init__(self, exploration_id, states):
            self.id = exploration_id
            self.states = states
            self.category = 'Algebra'

    # All mock explorations created for testing.
    explorations = [
        MockExploration('exp1', {'state_1': {}, 'state_2': {}}),
        MockExploration('exp2', {'state_1': {}, 'state_2': {}}),
        MockExploration('exp3', {'state_1': {}, 'state_2': {}})
    ]

    def mock_get_exploration_by_id(self, exp_id):
        for exp in self.explorations:
            if exp.id == exp_id:
                return exp

    def mock_pre_accept_validate_does_nothing(self):
        pass

    def mock_get_change_list_does_nothing(self):
        pass

    def mock_accept_does_nothing(self, unused_arg):
        pass

    def test_create_new_suggestion_successfully(self):
        expected_suggestion_dict = {
            'suggestion_id': 'exploration.exp1.thread_1',
            'suggestion_type': (
                suggestion_models.SUGGESTION_TYPE_EDIT_STATE_CONTENT),
            'target_type': suggestion_models.TARGET_TYPE_EXPLORATION,
            'target_id': self.target_id,
            'target_version_at_submission': self.target_version_at_submission,
            'status': suggestion_models.STATUS_IN_REVIEW,
            'author_name': 'author',
            'change': {
                'cmd': exp_domain.CMD_EDIT_STATE_PROPERTY,
                'property_name': exp_domain.STATE_PROPERTY_CONTENT,
                'state_name': 'state_1',
                'new_value': {
                    'content_id': 'content',
                    'html': 'new suggestion content'
                },
                'old_value': None
            },
            'score_category': self.score_category,
            'language_code': None
        }
        self.mock_create_suggestion(self.target_id)

        observed_suggestion = suggestion_services.get_suggestion_by_id(
            self.suggestion_id)
        self.assertDictContainsSubset(
            expected_suggestion_dict, observed_suggestion.to_dict())

    def test_cannot_create_suggestion_with_invalid_suggestion_type(self):
        with self.assertRaisesRegexp(Exception, 'Invalid suggestion type'):
            suggestion_services.create_suggestion(
                'invalid_suggestion_type',
                suggestion_models.TARGET_TYPE_EXPLORATION,
                self.target_id, self.target_version_at_submission,
                self.author_id, self.change, 'test description')

    def test_cannot_create_suggestion_with_invalid_author_id(self):
        with self.assertRaisesRegexp(
            Exception, 'Expected author_id to be in a valid user ID format'):
            suggestion_services.create_suggestion(
                suggestion_models.SUGGESTION_TYPE_EDIT_STATE_CONTENT,
                suggestion_models.TARGET_TYPE_EXPLORATION,
                self.target_id, self.target_version_at_submission,
                'invalid author ID', self.change, 'test description')

    def test_cannot_create_translation_suggestion_with_invalid_content_html_raise_error(self): # pylint: disable=line-too-long
        add_translation_change_dict = {
            'cmd': 'add_translation',
            'state_name': 'Introduction',
            'content_id': 'content',
            'language_code': 'hi',
            'content_html': '<p>The invalid content html</p>',
            'translation_html': '<p>Translation for invalid content.</p>'
        }
        with self.assertRaisesRegexp(
            Exception,
            'The given content_html does not match the content of the '
            'exploration.'):
            suggestion_services.create_suggestion(
                suggestion_models.SUGGESTION_TYPE_TRANSLATE_CONTENT,
                suggestion_models.TARGET_TYPE_EXPLORATION,
                self.target_id, self.target_version_at_submission,
                self.author_id, add_translation_change_dict, 'test description')

    def test_get_all_stale_suggestion_ids(self):
        suggestion_services.create_suggestion(
            suggestion_models.SUGGESTION_TYPE_EDIT_STATE_CONTENT,
            suggestion_models.TARGET_TYPE_EXPLORATION,
            self.target_id, self.target_version_at_submission,
            self.author_id, self.change, 'test description')

        with self.swap(
            suggestion_models, 'THRESHOLD_TIME_BEFORE_ACCEPT_IN_MSECS', 0):
            self.assertEqual(
                len(suggestion_services.get_all_stale_suggestion_ids()), 1)

        with self.swap(
            suggestion_models, 'THRESHOLD_TIME_BEFORE_ACCEPT_IN_MSECS',
            7 * 24 * 60 * 60 * 1000):
            self.assertEqual(
                len(suggestion_services.get_all_stale_suggestion_ids()), 0)

    def mock_update_exploration(
            self, unused_user_id, unused_exploration_id, unused_change_list,
            commit_message, is_suggestion):
        self.assertTrue(is_suggestion)
        self.assertEqual(
            commit_message, 'Accepted suggestion by %s: %s' % (
                'author', self.COMMIT_MESSAGE))

    def test_cannot_reject_suggestion_with_empty_review_message(self):
        suggestion_services.create_suggestion(
            suggestion_models.SUGGESTION_TYPE_EDIT_STATE_CONTENT,
            suggestion_models.TARGET_TYPE_EXPLORATION,
            self.target_id, self.target_version_at_submission,
            self.author_id, self.change, 'test description')

        suggestion = suggestion_services.query_suggestions(
            [('author_id', self.author_id), (
                'target_id', self.target_id)])[0]
        self.assert_suggestion_status(
            suggestion.suggestion_id, suggestion_models.STATUS_IN_REVIEW)

        with self.assertRaisesRegexp(
            Exception, 'Review message cannot be empty.'):
            suggestion_services.reject_suggestion(
                suggestion.suggestion_id, self.reviewer_id, '')

        # Assert that the suggestion was not rejected.
        self.assert_suggestion_status(
            suggestion.suggestion_id, suggestion_models.STATUS_IN_REVIEW)

    def test_accept_suggestion_and_send_email_to_author(self):
        change_list = [exp_domain.ExplorationChange({
            'cmd': exp_domain.CMD_ADD_STATE,
            'state_name': 'state 1',
        })]
        exp_services.update_exploration(
            self.author_id, self.target_id, change_list, 'Add state.')

        new_suggestion_content = state_domain.SubtitledHtml(
            'content', '<p>new suggestion content html</p>').to_dict()
        change_dict = {
            'cmd': exp_domain.CMD_EDIT_STATE_PROPERTY,
            'property_name': exp_domain.STATE_PROPERTY_CONTENT,
            'state_name': 'state 1',
            'new_value': new_suggestion_content
        }

        suggestion_services.create_suggestion(
            suggestion_models.SUGGESTION_TYPE_EDIT_STATE_CONTENT,
            suggestion_models.TARGET_TYPE_EXPLORATION,
            self.target_id, self.target_version_at_submission,
            self.author_id, change_dict, 'test description')

        suggestion = suggestion_services.query_suggestions(
            [('author_id', self.author_id), (
                'target_id', self.target_id)])[0]
        self.assert_suggestion_status(
            suggestion.suggestion_id, suggestion_models.STATUS_IN_REVIEW)
        # Create a user proficiency model to verify that the
        # score and onboarding_email_sent fields have changed after the
        # suggestion has been accepted.
        user_models.UserContributionProficiencyModel.create(
            self.author_id, suggestion.score_category, 0)

        # An email is sent to users the first time that they pass the score
        # required to review a suggestion category. By default, when a
        # suggestion is accepted and the recording of scores is enabled, the
        # score of the author of that suggestion is increased by 1. Therefore,
        # by setting that increment to minimum score required to review, we can
        # ensure that the email is sent.
        with self.swap(feconf, 'ENABLE_RECORDING_OF_SCORES', True):
            with self.swap(
                feconf, 'SEND_SUGGESTION_REVIEW_RELATED_EMAILS', True):
                with self.swap(
                    suggestion_models, 'INCREMENT_SCORE_OF_AUTHOR_BY',
                    feconf.MINIMUM_SCORE_REQUIRED_TO_REVIEW):
                    suggestion_services.accept_suggestion(
                        suggestion.suggestion_id, self.reviewer_id,
                        self.COMMIT_MESSAGE, 'review message')

        # Assert that the suggestion is now accepted.
        suggestion = suggestion_services.query_suggestions(
            [('author_id', self.author_id), (
                'target_id', self.target_id)])[0]
        self.assert_suggestion_status(
            suggestion.suggestion_id, suggestion_models.STATUS_ACCEPTED)
        # Assert that the email was sent and that the score increased by the
        # correct amount.
        user_proficiency_model = (
            user_models.UserContributionProficiencyModel.get(
                self.author_id, suggestion.score_category
            )
        )
        self.assertTrue(user_proficiency_model.onboarding_email_sent)
        self.assertEqual(
            user_proficiency_model.score,
            feconf.MINIMUM_SCORE_REQUIRED_TO_REVIEW)

    def test_accept_suggestion_does_not_send_email_if_users_score_is_too_low(
            self):
        self.mock_create_suggestion(self.target_id)
        self.assert_suggestion_status(
            self.suggestion_id, suggestion_models.STATUS_IN_REVIEW)
        # Create the user proficiency model to verify the score and
        # that the onboarding_email_sent field does not change after the
        # suggestion is accepted.
        user_models.UserContributionProficiencyModel.create(
            self.author_id, self.score_category, 0)

        # An email is sent to users the first time that they pass the score
        # required to review a suggestion category. By default, when a
        # suggestion is accepted and the recording of scores is enabled, the
        # score of the author of that suggestion is increased by 1. This is
        # less than the minimum score required to review so an email should not
        # be sent.
        with self.swap(feconf, 'ENABLE_RECORDING_OF_SCORES', True):
            with self.swap(
                feconf, 'SEND_SUGGESTION_REVIEW_RELATED_EMAILS', True):
                self.mock_accept_suggestion(
                    self.suggestion_id, self.reviewer_id, self.COMMIT_MESSAGE,
                    'review message')

        # Assert that the suggestion is now accepted.
        self.assert_suggestion_status(
            self.suggestion_id, suggestion_models.STATUS_ACCEPTED)

        user_proficiency_model = (
            user_models.UserContributionProficiencyModel.get(
                self.author_id, self.score_category
            )
        )
        # Assert that the users score was updated correctly.
        self.assertEqual(
            user_proficiency_model.score,
            suggestion_models.INCREMENT_SCORE_OF_AUTHOR_BY)
        # Assert that their score is not high enough to review the category.
        self.assertLess(
            user_proficiency_model.score,
            feconf.MINIMUM_SCORE_REQUIRED_TO_REVIEW)
        # Assert that the onboarding new reviewer email was not sent.
        self.assertFalse(user_proficiency_model.onboarding_email_sent)

    def test_accept_suggestion_creates_user_proficiency_model_if_it_is_none(
            self):
        self.mock_create_suggestion(self.target_id)
        self.assert_suggestion_status(
            self.suggestion_id, suggestion_models.STATUS_IN_REVIEW)

        # Verify that a user proficiency model does not exist.
        self.assertIsNone(user_models.UserContributionProficiencyModel.get(
            self.author_id, self.score_category))

        with self.swap(feconf, 'ENABLE_RECORDING_OF_SCORES', True):
            self.mock_accept_suggestion(
                self.suggestion_id, self.reviewer_id, self.COMMIT_MESSAGE,
                'review message')

        # Verify that a user proficiency model now exists.
        self.assertIsNotNone(user_models.UserContributionProficiencyModel.get(
            self.author_id, self.score_category))

    def test_accept_suggestion_successfully(self):
        self.mock_create_suggestion(self.target_id)
        self.assert_suggestion_status(
            self.suggestion_id, suggestion_models.STATUS_IN_REVIEW)

        self.mock_accept_suggestion(
            self.suggestion_id, self.reviewer_id, self.COMMIT_MESSAGE,
            'review message')

        # Assert that the suggestion is now accepted.
        self.assert_suggestion_status(
            self.suggestion_id, suggestion_models.STATUS_ACCEPTED)
        suggestion = suggestion_services.get_suggestion_by_id(
            self.suggestion_id)
        self.assertEqual(
            suggestion.final_reviewer_id, self.reviewer_id)

        thread_messages = feedback_services.get_messages(self.THREAD_ID)
        last_message = thread_messages[len(thread_messages) - 1]
        self.assertEqual(
            last_message.text, 'review message')

    def test_accept_suggestion_raises_exception_if_suggestion_does_not_exist(
            self):
        expected_exception_regexp = (
            'You cannot accept the suggestion with id %s because it does not '
            'exist.' % (self.suggestion_id)
        )
        with self.assertRaisesRegexp(Exception, expected_exception_regexp):
            self.mock_accept_suggestion(
                self.suggestion_id, self.reviewer_id, self.COMMIT_MESSAGE,
                'review message')

    def test_accept_suggestion_with_invalid_math_fails(self):
        """Test that the method for accepting suggestions raises error when
        a suggestion with invalid math-tags is tried to be accepted.
        """
        change_dict = {
            'cmd': exp_domain.CMD_EDIT_STATE_PROPERTY,
            'property_name': exp_domain.STATE_PROPERTY_CONTENT,
            'state_name': 'state_1',
            'new_value': {
                'content_id': 'content',
                'html': (
                    '<oppia-noninteractive-math raw_latex-with-value="&am'
                    'p;quot;(x - a_1)(x - a_2)(x - a_3)...(x - a_n)&amp;q'
                    'uot;"></oppia-noninteractive-math>')
            }
        }
        with self.swap(
            feedback_models.GeneralFeedbackThreadModel,
            'generate_new_thread_id', self.mock_generate_new_thread_id):
            with self.swap(
                exp_fetchers, 'get_exploration_by_id',
                self.mock_get_exploration_by_id):
                suggestion_services.create_suggestion(
                    suggestion_models.SUGGESTION_TYPE_EDIT_STATE_CONTENT,
                    suggestion_models.TARGET_TYPE_EXPLORATION,
                    self.target_id, self.target_version_at_submission,
                    self.author_id, change_dict, 'test description')
        self.assert_suggestion_status(
            self.suggestion_id, suggestion_models.STATUS_IN_REVIEW)

        expected_exception_regexp = (
            'Invalid math tags found in the suggestion with id %s.' % (
                self.suggestion_id)
        )
        with self.assertRaisesRegexp(Exception, expected_exception_regexp):
            self.mock_accept_suggestion(
                self.suggestion_id, self.reviewer_id, self.COMMIT_MESSAGE,
                'review message')

        # Assert that the status of the suggestion hasn't changed.
        self.assert_suggestion_status(
            self.suggestion_id, suggestion_models.STATUS_IN_REVIEW)

    def test_accept_suggestion_raises_exception_if_suggestion_already_accepted(
            self):
        self.mock_create_suggestion(self.target_id)
        # Accept the suggestion.
        self.mock_accept_suggestion(
            self.suggestion_id, self.reviewer_id, self.COMMIT_MESSAGE, None)
        # Assert that the suggestion has been accepted.
        self.assert_suggestion_status(
            self.suggestion_id, suggestion_models.STATUS_ACCEPTED)

        expected_exception_regexp = (
            'The suggestion with id %s has already been accepted/rejected.' % (
                self.suggestion_id)
        )
        with self.assertRaisesRegexp(Exception, expected_exception_regexp):
            suggestion_services.accept_suggestion(
                self.suggestion_id, self.reviewer_id, self.COMMIT_MESSAGE, None)

    def test_accept_suggestion_raises_exception_if_suggestion_already_rejected(
            self):
        self.mock_create_suggestion(self.target_id)
        # Reject the suggestion.
        suggestion_services.reject_suggestion(
            self.suggestion_id, self.reviewer_id, 'reject review message'
        )
        # Assert that the suggestion has been rejected.
        self.assert_suggestion_status(
            self.suggestion_id, suggestion_models.STATUS_REJECTED)

        expected_exception_regexp = (
            'The suggestion with id %s has already been accepted/rejected.' % (
                self.suggestion_id)
        )
        with self.assertRaisesRegexp(Exception, expected_exception_regexp):
            suggestion_services.accept_suggestion(
                self.suggestion_id, self.reviewer_id, self.COMMIT_MESSAGE, None)

        # Assert that the suggestion is still rejected.
        self.assert_suggestion_status(
            self.suggestion_id, suggestion_models.STATUS_REJECTED)

    def test_accept_suggestion_invalid_suggestion_failure(self):
        self.mock_create_suggestion(self.target_id)
        suggestion = suggestion_services.get_suggestion_by_id(
            self.suggestion_id)

        # Invalidating the suggestion.
        suggestion.score_category = 'invalid_score_category'
        with self.assertRaisesRegexp(
            utils.ValidationError, 'Expected score_category to be of the form '
                                   'score_type.score_sub_type, received '
                                   'invalid_score_category'):
            suggestion_services._update_suggestion(suggestion) # pylint: disable=protected-access

    def test_accept_suggestion_no_commit_message_failure(self):
        self.mock_create_suggestion(self.target_id)
        self.assert_suggestion_status(
            self.suggestion_id, suggestion_models.STATUS_IN_REVIEW)

        with self.assertRaisesRegexp(
            Exception, 'Commit message cannot be empty.'):
            suggestion_services.accept_suggestion(
                self.suggestion_id, self.reviewer_id,
                self.EMPTY_COMMIT_MESSAGE, None)

        # Assert that the status of the suggestion didn't change.
        self.assert_suggestion_status(
            self.suggestion_id, suggestion_models.STATUS_IN_REVIEW)

    def test_reject_suggestion_successfully(self):
        self.mock_create_suggestion(self.target_id)
        self.assert_suggestion_status(
            self.suggestion_id, suggestion_models.STATUS_IN_REVIEW)

        suggestion_services.reject_suggestion(
            self.suggestion_id, self.reviewer_id, 'reject review message')

        # Assert that the suggestion has been rejected.
        self.assert_suggestion_status(
            self.suggestion_id, suggestion_models.STATUS_REJECTED)
        suggestion = suggestion_services.get_suggestion_by_id(
            self.suggestion_id)
        self.assertEqual(
            suggestion.final_reviewer_id, self.reviewer_id)

        thread_messages = feedback_services.get_messages(self.THREAD_ID)
        last_message = thread_messages[len(thread_messages) - 1]
        self.assertEqual(last_message.text, 'reject review message')

    def test_reject_suggestions_successfully(self):
        # Create the first suggestion to be rejected.
        self.mock_create_suggestion(self.target_id_2)
        self.assert_suggestion_status(
            self.suggestion_id_2, suggestion_models.STATUS_IN_REVIEW)
        # Create another suggestion to be rejected.
        self.mock_create_suggestion(self.target_id_3)
        self.assert_suggestion_status(
            self.suggestion_id_3, suggestion_models.STATUS_IN_REVIEW)
        suggestion_ids = [self.suggestion_id_2, self.suggestion_id_3]

        suggestion_services.reject_suggestions(
            suggestion_ids, self.reviewer_id, 'reject review message')

        for suggestion_id in suggestion_ids:
            # Assert that the statuses changed to rejected.
            self.assert_suggestion_status(
                suggestion_id, suggestion_models.STATUS_REJECTED)
            # Assert that the final reviewer id was updated.
            suggestion = suggestion_services.get_suggestion_by_id(
                suggestion_id)
            self.assertEqual(
                suggestion.final_reviewer_id, self.reviewer_id)
            # Assert that the messages were updated.
            thread_messages = feedback_services.get_messages(suggestion_id)
            last_message = thread_messages[len(thread_messages) - 1]
            self.assertEqual(
                last_message.text, 'reject review message')

    def test_reject_suggestion_raises_exception_if_suggestion_does_not_exist(
            self):
        expected_exception_regexp = (
            'You cannot reject the suggestion with id %s because it does not '
            'exist.' % (self.suggestion_id)
        )
        with self.assertRaisesRegexp(Exception, expected_exception_regexp):
            suggestion_services.reject_suggestion(
                self.suggestion_id, self.reviewer_id, 'review message')

    def test_reject_suggestion_raises_exception_if_suggestion_already_accepted(
            self):
        self.mock_create_suggestion(self.target_id)
        # Accept the suggestion.
        self.mock_accept_suggestion(
            self.suggestion_id, self.reviewer_id, self.COMMIT_MESSAGE, None)
        # Assert that the suggestion has been accepted.
        self.assert_suggestion_status(
            self.suggestion_id, suggestion_models.STATUS_ACCEPTED)

        # Rejecting the suggestion should not work because the suggestion has
        # already been accepted.
        expected_exception_regexp = (
            'The suggestion with id %s has already been accepted/rejected.' % (
                self.suggestion_id)
        )
        with self.assertRaisesRegexp(Exception, expected_exception_regexp):
            suggestion_services.reject_suggestion(
                self.suggestion_id, self.reviewer_id, 'reject review message')

        # Assert that the suggestion's status did not change.
        self.assert_suggestion_status(
            self.suggestion_id, suggestion_models.STATUS_ACCEPTED)

    def test_reject_suggestion_raises_exception_if_suggestion_already_rejected(
            self):
        self.mock_create_suggestion(self.target_id)
        # Reject the suggestion.
        suggestion_services.reject_suggestion(
            self.suggestion_id, self.reviewer_id, 'reject review message')
        # Assert that the suggestion has been rejected.
        self.assert_suggestion_status(
            self.suggestion_id, suggestion_models.STATUS_REJECTED)

        # Rejecting the suggestion should not work because the suggestion has
        # already been rejected.
        expected_exception_regexp = (
            'The suggestion with id %s has already been accepted/rejected.' % (
                self.suggestion_id)
        )
        with self.assertRaisesRegexp(Exception, expected_exception_regexp):
            suggestion_services.reject_suggestion(
                self.suggestion_id, self.reviewer_id, 'reject review message')

    def test_resubmit_rejected_suggestion_success(self):
        self.mock_create_suggestion(self.target_id)
        # Reject the suggestion.
        suggestion_services.reject_suggestion(
            self.suggestion_id, self.reviewer_id, 'reject review message')
        # Assert that the suggestion has been rejected.
        self.assert_suggestion_status(
            self.suggestion_id, suggestion_models.STATUS_REJECTED)
        # Create the new change for the resubmitted suggestion.
        resubmit_change_content = state_domain.SubtitledHtml(
            'content', '<p>resubmit change content html</p>').to_dict()
        resubmit_change = exp_domain.ExplorationChange(
            {
                'cmd': exp_domain.CMD_EDIT_STATE_PROPERTY,
                'property_name': exp_domain.STATE_PROPERTY_CONTENT,
                'state_name': 'state_1',
                'new_value': resubmit_change_content,
                'old_value': self.change['new_value']
            }
        )

        # Resubmit rejected suggestion.
        suggestion_services.resubmit_rejected_suggestion(
            self.suggestion_id, 'resubmit summary message', self.author_id,
            resubmit_change)

        # The suggestion's status should now be in review instead of rejected.
        self.assert_suggestion_status(
            self.suggestion_id, suggestion_models.STATUS_IN_REVIEW)
        # The suggestion's change should be updated.
        suggestion = suggestion_services.get_suggestion_by_id(
            self.suggestion_id)
        self.assertEqual(
            suggestion.change.new_value['html'],
            resubmit_change_content['html'])

    def test_resubmit_rejected_suggestion_raises_exception_for_empty_message(
            self):
        self.mock_create_suggestion(self.target_id)

        # Can't resubmit a rejected suggestion if the summary message is empty.
        with self.assertRaisesRegexp(
            Exception, 'Summary message cannot be empty.'):
            suggestion_services.resubmit_rejected_suggestion(
                self.suggestion_id, '', self.author_id, {})

    def test_resubmit_rejected_suggestion_raises_exception_for_unhandled_input(
            self):
        self.mock_create_suggestion(self.target_id)

        # Can't resubmit a rejected suggestion if the suggestion hasn't been
        # rejected yet.
        expected_exception_regexp = (
            'The suggestion with id %s is not yet handled.' % (
                self.suggestion_id)
        )
        with self.assertRaisesRegexp(Exception, expected_exception_regexp):
            suggestion_services.resubmit_rejected_suggestion(
                self.suggestion_id, 'resubmit summary message',
                self.author_id, {}
            )

    def test_resubmit_rejected_suggestion_raises_excep_for_accepted_suggestion(
            self):
        self.mock_create_suggestion(self.target_id)
        # Accept the suggestion.
        self.mock_accept_suggestion(
            self.suggestion_id, self.reviewer_id, self.COMMIT_MESSAGE,
            'review message')
        # Verfiy that the suggestion has been accepted.
        self.assert_suggestion_status(
            self.suggestion_id, suggestion_models.STATUS_ACCEPTED)

        # Can't resubmit the suggestion if it's already accepted.
        expected_exception_regexp = (
            'The suggestion with id %s was accepted. Only rejected '
            'suggestions can be resubmitted.' % (
                self.suggestion_id)
        )
        with self.assertRaisesRegexp(
            Exception, expected_exception_regexp):
            suggestion_services.resubmit_rejected_suggestion(
                self.suggestion_id, 'resubmit summary message',
                self.author_id, {}
            )

        # Verfiy that the suggestion is still accepted.
        self.assert_suggestion_status(
            self.suggestion_id, suggestion_models.STATUS_ACCEPTED)

    def test_check_can_resubmit_suggestion(self):
        self.mock_create_suggestion(self.target_id)
        can_resubmit = suggestion_services.check_can_resubmit_suggestion(
            self.suggestion_id, self.author_id)
        self.assertEqual(can_resubmit, True)
        can_resubmit = suggestion_services.check_can_resubmit_suggestion(
            self.suggestion_id, self.normal_user_id)
        self.assertEqual(can_resubmit, False)


class SuggestionGetServicesUnitTests(test_utils.GenericTestBase):
    score_category = (
        suggestion_models.SCORE_TYPE_TRANSLATION +
        suggestion_models.SCORE_CATEGORY_DELIMITER + 'English')

    target_id_1 = 'exp1'
    target_id_2 = 'exp2'
    target_id_3 = 'exp3'
    target_version_at_submission = 1
    change = {
        'cmd': exp_domain.CMD_EDIT_STATE_PROPERTY,
        'property_name': exp_domain.STATE_PROPERTY_CONTENT,
        'state_name': 'state_1',
        'new_value': 'new suggestion content'
    }

    AUTHOR_EMAIL_1 = 'author1@example.com'
    REVIEWER_EMAIL_1 = 'reviewer1@example.com'

    AUTHOR_EMAIL_2 = 'author2@example.com'
    REVIEWER_EMAIL_2 = 'reviewer2@example.com'

    add_translation_change_dict = {
        'cmd': exp_domain.CMD_ADD_TRANSLATION,
        'state_name': 'state_1',
        'content_id': 'content',
        'language_code': 'hi',
        'content_html': '<p>State name: state_1, Content id: content</p>',
        'translation_html': '<p>This is translated html.</p>'
    }

    class MockExploration(python_utils.OBJECT):
        """Mocks an exploration. To be used only for testing."""

        def __init__(self, exploration_id, states):
            self.id = exploration_id
            self.states = states
            self.category = 'Algebra'

        def get_content_html(self, state_name, content_id):
            """Used to mock the get_content_html method for explorations."""
            # state_name and content_id are used here to suppress the unused
            # arguments warning. The main goal of this method is to just
            # produce content html for the tests.
            return '<p>State name: %s, Content id: %s</p>' % (
                state_name, content_id
            )

    # All mock explorations created for testing.
    explorations = [
        MockExploration('exp1', {'state_1': {}, 'state_2': {}}),
        MockExploration('exp2', {'state_1': {}, 'state_2': {}}),
        MockExploration('exp3', {'state_1': {}, 'state_2': {}}),
    ]

    def mock_get_exploration_by_id(self, exp_id):
        for exp in self.explorations:
            if exp.id == exp_id:
                return exp

    def _create_question_suggestion_with_skill_id(self, skill_id):
        """Creates a question suggestion with the given skill_id."""
        suggestion_change = {
            'cmd': (
                question_domain
                .CMD_CREATE_NEW_FULLY_SPECIFIED_QUESTION),
            'question_dict': {
                'question_state_data': self._create_valid_question_data(
                    'default_state').to_dict(),
                'language_code': 'en',
                'question_state_data_schema_version': (
                    feconf.CURRENT_STATE_SCHEMA_VERSION),
                'linked_skill_ids': ['skill_1'],
<<<<<<< HEAD
                'inapplicable_skill_misconception_ids': []
=======
                'inapplicable_skill_misconception_ids': ['skillid12345-1']
>>>>>>> cc90bbff
            },
            'skill_id': skill_id,
            'skill_difficulty': 0.3
        }

        return suggestion_services.create_suggestion(
            suggestion_models.SUGGESTION_TYPE_ADD_QUESTION,
            suggestion_models.TARGET_TYPE_SKILL, skill_id, 1,
            self.author_id_1, suggestion_change, 'test description'
        )

    def setUp(self):
        super(SuggestionGetServicesUnitTests, self).setUp()

        self.signup(self.AUTHOR_EMAIL_1, 'author1')
        self.author_id_1 = self.get_user_id_from_email(self.AUTHOR_EMAIL_1)
        self.signup(self.REVIEWER_EMAIL_1, 'reviewer1')
        self.reviewer_id_1 = self.get_user_id_from_email(self.REVIEWER_EMAIL_1)

        self.signup(self.AUTHOR_EMAIL_2, 'author2')
        self.author_id_2 = self.get_user_id_from_email(self.AUTHOR_EMAIL_2)
        self.signup(self.REVIEWER_EMAIL_2, 'reviewer2')
        self.reviewer_id_2 = self.get_user_id_from_email(self.REVIEWER_EMAIL_2)

        with self.swap(
            exp_fetchers, 'get_exploration_by_id',
            self.mock_get_exploration_by_id):

            suggestion_services.create_suggestion(
                suggestion_models.SUGGESTION_TYPE_EDIT_STATE_CONTENT,
                suggestion_models.TARGET_TYPE_EXPLORATION,
                self.target_id_1, self.target_version_at_submission,
                self.author_id_1, self.change, 'test description')

            suggestion_services.create_suggestion(
                suggestion_models.SUGGESTION_TYPE_EDIT_STATE_CONTENT,
                suggestion_models.TARGET_TYPE_EXPLORATION,
                self.target_id_1, self.target_version_at_submission,
                self.author_id_1, self.change, 'test description')

            suggestion_services.create_suggestion(
                suggestion_models.SUGGESTION_TYPE_EDIT_STATE_CONTENT,
                suggestion_models.TARGET_TYPE_EXPLORATION,
                self.target_id_1, self.target_version_at_submission,
                self.author_id_1, self.change, 'test description')

            suggestion_services.create_suggestion(
                suggestion_models.SUGGESTION_TYPE_EDIT_STATE_CONTENT,
                suggestion_models.TARGET_TYPE_EXPLORATION,
                self.target_id_1, self.target_version_at_submission,
                self.author_id_2, self.change, 'test description')

            suggestion_services.create_suggestion(
                suggestion_models.SUGGESTION_TYPE_EDIT_STATE_CONTENT,
                suggestion_models.TARGET_TYPE_EXPLORATION,
                self.target_id_2, self.target_version_at_submission,
                self.author_id_2, self.change, 'test description')

    def test_get_by_author(self):
        queries = [('author_id', self.author_id_1)]
        self.assertEqual(len(suggestion_services.query_suggestions(queries)), 3)
        queries = [('author_id', self.author_id_2)]
        self.assertEqual(len(suggestion_services.query_suggestions(queries)), 2)

    def test_get_by_target_id(self):
        queries = [
            ('target_type', suggestion_models.TARGET_TYPE_EXPLORATION),
            ('target_id', self.target_id_1)
        ]
        self.assertEqual(len(suggestion_services.query_suggestions(queries)), 4)
        queries = [
            ('target_type', suggestion_models.TARGET_TYPE_EXPLORATION),
            ('target_id', self.target_id_2)
        ]
        self.assertEqual(len(suggestion_services.query_suggestions(queries)), 1)

    def test_get_by_status(self):
        queries = [('status', suggestion_models.STATUS_IN_REVIEW)]
        self.assertEqual(len(suggestion_services.query_suggestions(queries)), 5)

    def test_get_by_type(self):
        queries = [(
            'suggestion_type',
            suggestion_models.SUGGESTION_TYPE_EDIT_STATE_CONTENT)]
        self.assertEqual(len(suggestion_services.query_suggestions(queries)), 5)

    def test_query_suggestions(self):
        queries = [
            ('target_type', suggestion_models.TARGET_TYPE_EXPLORATION),
            ('target_id', self.target_id_1),
            ('author_id', self.author_id_2)
        ]
        self.assertEqual(len(suggestion_services.query_suggestions(queries)), 1)

        queries = [
            ('target_type', suggestion_models.TARGET_TYPE_EXPLORATION),
            ('target_id', self.target_id_1),
            ('author_id', self.author_id_1),
            ('status', suggestion_models.STATUS_IN_REVIEW)
        ]
        self.assertEqual(len(suggestion_services.query_suggestions(queries)), 3)

        queries = [
            ('target_type', suggestion_models.TARGET_TYPE_EXPLORATION),
            ('target_id', self.target_id_1),
            ('invalid_field', 'value')
        ]
        with self.assertRaisesRegexp(
            Exception, 'Not allowed to query on field invalid_field'):
            suggestion_services.query_suggestions(queries)

    def test_get_translation_suggestion_ids_with_exp_ids_with_one_exp(self):
        # Create the translation suggestion associated with exploration id
        # target_id_1.
        with self.swap(
            exp_fetchers, 'get_exploration_by_id',
            self.mock_get_exploration_by_id):
            with self.swap(
                exp_domain.Exploration, 'get_content_html',
                self.MockExploration.get_content_html):
                suggestion_services.create_suggestion(
                    suggestion_models.SUGGESTION_TYPE_TRANSLATE_CONTENT,
                    suggestion_models.TARGET_TYPE_EXPLORATION,
                    self.target_id_1, 1, self.author_id_1,
                    self.add_translation_change_dict, 'test description')

        # Assert that there is one translation suggestion with the given
        # exploration id found.
        self.assertEqual(
            len(
                suggestion_services
                .get_translation_suggestion_ids_with_exp_ids(
                    [self.target_id_1])), 1)

    def test_get_translation_suggestion_ids_with_exp_ids_with_multiple_exps(
            self):
        # Create the translation suggestion associated with exploration id
        # target_id_2.
        with self.swap(
            exp_fetchers, 'get_exploration_by_id',
            self.mock_get_exploration_by_id):
            with self.swap(
                exp_domain.Exploration, 'get_content_html',
                self.MockExploration.get_content_html):
                suggestion_services.create_suggestion(
                    suggestion_models.SUGGESTION_TYPE_TRANSLATE_CONTENT,
                    suggestion_models.TARGET_TYPE_EXPLORATION,
                    self.target_id_2, 1, self.author_id_1,
                    self.add_translation_change_dict, 'test description')
        # Create the translation suggestion associated with exploration id
        # target_id_3.
        with self.swap(
            exp_fetchers, 'get_exploration_by_id',
            self.mock_get_exploration_by_id):
            with self.swap(
                exp_domain.Exploration, 'get_content_html',
                self.MockExploration.get_content_html):
                suggestion_services.create_suggestion(
                    suggestion_models.SUGGESTION_TYPE_TRANSLATE_CONTENT,
                    suggestion_models.TARGET_TYPE_EXPLORATION,
                    self.target_id_3, 1, self.author_id_1,
                    self.add_translation_change_dict, 'test description')

        # Assert that there are two translation suggestions with the given
        # exploration ids found.
        self.assertEqual(
            len(
                suggestion_services
                .get_translation_suggestion_ids_with_exp_ids(
                    [self.target_id_2, self.target_id_3])), 2)

    def test_get_translation_suggestion_ids_with_exp_ids_with_invalid_exp(
            self):
        # Assert that there are no translation suggestions with an invalid
        # exploration id found.
        self.assertEqual(
            len(
                suggestion_services
                .get_translation_suggestion_ids_with_exp_ids(
                    ['invalid_exp_id'])), 0)

    def test_get_translation_suggestion_ids_with_exp_ids_with_empty_exp_list(
            self):
        # Assert that there are no translation suggestions found when we
        # use an empty exp_ids list.
        self.assertEqual(
            len(
                suggestion_services
                .get_translation_suggestion_ids_with_exp_ids([])), 0)

    def test_get_translation_suggestions_waiting_longest_for_review_per_lang(
            self):
        # Create a Hindi translation suggestion associated with exploration id
        # target_id_1.
        with self.swap(
            exp_fetchers, 'get_exploration_by_id',
            self.mock_get_exploration_by_id):
            with self.swap(
                exp_domain.Exploration, 'get_content_html',
                self.MockExploration.get_content_html):
                suggestion_1 = suggestion_services.create_suggestion(
                    suggestion_models.SUGGESTION_TYPE_TRANSLATE_CONTENT,
                    suggestion_models.TARGET_TYPE_EXPLORATION,
                    self.target_id_1, 1, self.author_id_1,
                    self.add_translation_change_dict, 'test description')
        # Create a Hindi translation suggestion associated with exploration id
        # target_id_2.
        with self.swap(
            exp_fetchers, 'get_exploration_by_id',
            self.mock_get_exploration_by_id):
            with self.swap(
                exp_domain.Exploration, 'get_content_html',
                self.MockExploration.get_content_html):
                suggestion_2 = suggestion_services.create_suggestion(
                    suggestion_models.SUGGESTION_TYPE_TRANSLATE_CONTENT,
                    suggestion_models.TARGET_TYPE_EXPLORATION,
                    self.target_id_2, 1, self.author_id_1,
                    self.add_translation_change_dict, 'test description')
        # Create a Hindi translation suggestion associated with exploration id
        # target_id_3.
        with self.swap(
            exp_fetchers, 'get_exploration_by_id',
            self.mock_get_exploration_by_id):
            with self.swap(
                exp_domain.Exploration, 'get_content_html',
                self.MockExploration.get_content_html):
                suggestion_3 = suggestion_services.create_suggestion(
                    suggestion_models.SUGGESTION_TYPE_TRANSLATE_CONTENT,
                    suggestion_models.TARGET_TYPE_EXPLORATION,
                    self.target_id_3, 1, self.author_id_1,
                    self.add_translation_change_dict, 'test description')

        suggestions = (
            suggestion_services
            .get_translation_suggestions_waiting_longest_for_review_per_lang(
                'hi'))

        # Assert that the suggestions are in the order that they were created.
        self.assertEqual(len(suggestions), 3)
        self.assertEqual(
            suggestions[0].suggestion_id, suggestion_1.suggestion_id)
        self.assertEqual(
            suggestions[1].suggestion_id, suggestion_2.suggestion_id)
        self.assertEqual(
            suggestions[2].suggestion_id, suggestion_3.suggestion_id)
        for i in python_utils.RANGE(len(suggestions) - 1):
            self.assertLess(
                suggestions[i].last_updated, suggestions[i + 1].last_updated)

    def test_get_translation_suggestions_waiting_longest_for_review_wrong_lang(
            self):
        suggestions = (
            suggestion_services
            .get_translation_suggestions_waiting_longest_for_review_per_lang(
                'wrong_language_code'))

        self.assertEqual(len(suggestions), 0)

    def test_get_question_suggestions_waiting_longest_for_review_keeps_order(
            self):
        """This test makes sure that if a suggestion is rejected and is then
        resubmitted, we count the time that the suggestion has been waiting for
        review from when it was resubmitted, not from when it was first
        submitted.
        """
        suggestion_1 = self._create_question_suggestion_with_skill_id('skill1')
        suggestion_2 = self._create_question_suggestion_with_skill_id('skill2')
        # Verify that both suggestions are returned and in the right order.
        suggestions = (
            suggestion_services
            .get_question_suggestions_waiting_longest_for_review()
        )
        self.assertEqual(len(suggestions), 2)
        self.assertEqual(
            suggestions[0].suggestion_id, suggestion_1.suggestion_id)
        self.assertEqual(
            suggestions[1].suggestion_id, suggestion_2.suggestion_id)
        self.assertLess(
            suggestions[0].last_updated, suggestions[1].last_updated)

        # Reject the suggestion that was created first since it is the one that
        # has been waiting the longest for review.
        suggestion_services.reject_suggestion(
            suggestion_1.suggestion_id, self.reviewer_id_1, 'Reject message')

        # Verify that only the suggestion that was created second is returned.
        suggestions = (
            suggestion_services
            .get_question_suggestions_waiting_longest_for_review()
        )
        self.assertEqual(len(suggestions), 1)
        self.assertEqual(
            suggestions[0].suggestion_id, suggestion_2.suggestion_id)

        # Change the question_dict of the question suggestion that got rejected
        # so we can resubmit the suggestion for review.
        resubmit_question_change = suggestion_1.change
        resubmit_question_change.question_dict['linked_skill_ids'] = ['skill1']

        # Resubmit the rejected question suggestion.
        suggestion_services.resubmit_rejected_suggestion(
            suggestion_1.suggestion_id, 'resubmit summary message',
            self.author_id_1, resubmit_question_change
        )

        # Verify that both suggestions are returned again and the suggestion
        # that was created second is now the first suggestion in the returned
        # list, since it has been waiting longer (due to it not being updated).
        suggestions = (
            suggestion_services
            .get_question_suggestions_waiting_longest_for_review()
        )
        self.assertEqual(len(suggestions), 2)
        self.assertEqual(
            suggestions[0].suggestion_id, suggestion_2.suggestion_id)
        self.assertEqual(
            suggestions[1].suggestion_id, suggestion_1.suggestion_id)
        self.assertLess(
            suggestions[0].last_updated, suggestions[1].last_updated)

    def test_get_question_suggestions_waiting_longest_for_review(self):
        suggestion_1 = self._create_question_suggestion_with_skill_id('skill1')
        suggestion_2 = self._create_question_suggestion_with_skill_id('skill2')
        suggestion_3 = self._create_question_suggestion_with_skill_id('skill3')

        suggestions = (
            suggestion_services
            .get_question_suggestions_waiting_longest_for_review()
        )

        # Assert that the suggestions are in the order that they were created.
        self.assertEqual(len(suggestions), 3)
        self.assertEqual(
            suggestions[0].suggestion_id, suggestion_1.suggestion_id)
        self.assertEqual(
            suggestions[1].suggestion_id, suggestion_2.suggestion_id)
        self.assertEqual(
            suggestions[2].suggestion_id, suggestion_3.suggestion_id)
        for i in python_utils.RANGE(len(suggestions) - 1):
            self.assertLess(
                suggestions[i].last_updated, suggestions[i + 1].last_updated)

    def test_query_suggestions_that_can_be_reviewed_by_user(self):
        # User proficiency models for user1.
        user_models.UserContributionProficiencyModel.create(
            'user1', 'category1', 15)
        user_models.UserContributionProficiencyModel.create(
            'user1', 'category2', 15)
        user_models.UserContributionProficiencyModel.create(
            'user1', 'category3', 5)
        # User proficiency models for user2.
        user_models.UserContributionProficiencyModel.create(
            'user2', 'category1', 5)
        user_models.UserContributionProficiencyModel.create(
            'user2', 'category2', 5)
        user_models.UserContributionProficiencyModel.create(
            'user2', 'category3', 5)

        suggestion_models.GeneralSuggestionModel.create(
            suggestion_models.SUGGESTION_TYPE_EDIT_STATE_CONTENT,
            suggestion_models.TARGET_TYPE_EXPLORATION,
            'exp1', 1, suggestion_models.STATUS_IN_REVIEW, 'author_3',
            'reviewer_2', self.change, 'category1',
            'exploration.exp1.thread_1', None)
        suggestion_models.GeneralSuggestionModel.create(
            suggestion_models.SUGGESTION_TYPE_EDIT_STATE_CONTENT,
            suggestion_models.TARGET_TYPE_EXPLORATION, 'exp1', 1,
            suggestion_models.STATUS_IN_REVIEW, 'author_3',
            'reviewer_2', self.change, 'category2',
            'exploration.exp1.thread_2', None)
        suggestion_models.GeneralSuggestionModel.create(
            suggestion_models.SUGGESTION_TYPE_EDIT_STATE_CONTENT,
            suggestion_models.TARGET_TYPE_EXPLORATION, 'exp1', 1,
            suggestion_models.STATUS_IN_REVIEW, 'author_3',
            'reviewer_2', self.change, 'category3',
            'exploration.exp1.thread_3', None)
        # This suggestion does not count as a suggestion that can be reviewed
        # by a user because it has already been rejected.
        suggestion_models.GeneralSuggestionModel.create(
            suggestion_models.SUGGESTION_TYPE_EDIT_STATE_CONTENT,
            suggestion_models.TARGET_TYPE_EXPLORATION, 'exp1', 1,
            suggestion_models.STATUS_REJECTED, 'author_3',
            'reviewer_2', self.change, 'category1',
            'exploration.exp1.thread_4', None)
        suggestion_models.GeneralSuggestionModel.create(
            suggestion_models.SUGGESTION_TYPE_EDIT_STATE_CONTENT,
            suggestion_models.TARGET_TYPE_EXPLORATION, 'exp1', 1,
            suggestion_models.STATUS_IN_REVIEW, 'author_3',
            'reviewer_2', self.change, 'category2',
            'exploration.exp1.thread_5', None)

        self.assertEqual(len(
            suggestion_services
            .get_all_suggestions_that_can_be_reviewed_by_user('user1')), 3)
        self.assertEqual(len(
            suggestion_services
            .get_all_suggestions_that_can_be_reviewed_by_user('user2')), 0)


class SuggestionIntegrationTests(test_utils.GenericTestBase):

    EXP_ID = 'exp1'
    TOPIC_ID = 'topic1'
    STORY_ID = 'story1'
    TRANSLATION_LANGUAGE_CODE = 'en'

    AUTHOR_EMAIL = 'author@example.com'

    score_category = (
        suggestion_models.SCORE_TYPE_CONTENT +
        suggestion_models.SCORE_CATEGORY_DELIMITER + 'Algebra')

    THREAD_ID = 'exploration.exp1.thread_1'

    COMMIT_MESSAGE = 'commit message'

    def mock_generate_new_thread_id(self, unused_entity_type, unused_entity_id):
        return self.THREAD_ID

    def setUp(self):
        super(SuggestionIntegrationTests, self).setUp()
        self.signup(self.OWNER_EMAIL, self.OWNER_USERNAME)
        self.signup(self.EDITOR_EMAIL, self.EDITOR_USERNAME)
        self.signup(self.AUTHOR_EMAIL, 'author')
        self.owner_id = self.get_user_id_from_email(self.OWNER_EMAIL)
        self.editor_id = self.get_user_id_from_email(self.EDITOR_EMAIL)
        self.author_id = self.get_user_id_from_email(self.AUTHOR_EMAIL)
        self.reviewer_id = self.editor_id

        self.editor = user_services.UserActionsInfo(self.editor_id)

        # Login and create exploration and suggestions.
        self.login(self.EDITOR_EMAIL)

        # Create exploration.
        exploration = (
            self.save_new_linear_exp_with_state_names_and_interactions(
                self.EXP_ID, self.editor_id, ['State 1', 'State 2'],
                ['TextInput'], category='Algebra'))

        self.old_content = state_domain.SubtitledHtml(
            'content', '<p>old content</p>').to_dict()
        recorded_voiceovers_dict = {
            'voiceovers_mapping': {
                'content': {
                    self.TRANSLATION_LANGUAGE_CODE: {
                        'filename': 'filename3.mp3',
                        'file_size_bytes': 3000,
                        'needs_update': False,
                        'duration_secs': 42.43
                    }
                },
                'default_outcome': {},
                'ca_placeholder_0': {}
            }
        }
        self.old_recorded_voiceovers = (
            state_domain.RecordedVoiceovers.from_dict(recorded_voiceovers_dict))
        # Create content in State A with a single audio subtitle.
        exploration.states['State 1'].update_content(
            state_domain.SubtitledHtml.from_dict(self.old_content))
        exploration.states['State 1'].update_recorded_voiceovers(
            self.old_recorded_voiceovers)
        exp_services._save_exploration(self.editor_id, exploration, '', [])  # pylint: disable=protected-access

        rights_manager.publish_exploration(self.editor, self.EXP_ID)
        rights_manager.assign_role_for_exploration(
            self.editor, self.EXP_ID, self.owner_id,
            rights_domain.ROLE_EDITOR)

        self.new_content = state_domain.SubtitledHtml(
            'content', '<p>new content</p>').to_dict()

        self.change = {
            'cmd': exp_domain.CMD_EDIT_STATE_PROPERTY,
            'property_name': exp_domain.STATE_PROPERTY_CONTENT,
            'state_name': 'State 1',
            'new_value': self.new_content
        }

        self.target_version_at_submission = exploration.version

        # Set up for testing translation suggestions. Translation suggestions
        # correspond to a given topic, story and exploration.

        self.save_new_topic(self.TOPIC_ID, self.owner_id)

        self.save_new_story(
            self.STORY_ID, self.owner_id, self.TOPIC_ID, title='A story',
            description='Description', notes='Notes')

        # Adds the story to the topic.
        topic_services.add_canonical_story(
            self.owner_id, self.TOPIC_ID, self.STORY_ID)

        # Adds the exploration to the story.
        story_change_list_to_add_an_exp = [
            story_domain.StoryChange({
                'cmd': 'add_story_node',
                'node_id': 'node_1',
                'title': 'Node1',
            }), story_domain.StoryChange({
                'cmd': 'update_story_node_property',
                'property_name': 'exploration_id',
                'node_id': 'node_1',
                'old_value': None,
                'new_value': self.EXP_ID
            })
        ]
        story_services.update_story(
            self.owner_id, self.STORY_ID,
            story_change_list_to_add_an_exp, 'Added exploration.')

    def create_translation_suggestion_associated_with_exp(
            self, exp_id, author_id):
        """Creates a translation suggestion that is associated with an
        exploration with id exp_id. The author of the created suggestion is
        author_id.
        """
        # Gets the html content in the exploration to be translated.
        exploration = exp_fetchers.get_exploration_by_id(exp_id)
        content_html = exploration.states['State 1'].content.html

        add_translation_change_dict = {
            'cmd': exp_domain.CMD_ADD_TRANSLATION,
            'state_name': 'State 1',
            'content_id': 'content',
            'language_code': 'hi',
            'content_html': content_html,
            'translation_html': '<p>This is translated html.</p>'
        }

        suggestion_services.create_suggestion(
            suggestion_models.SUGGESTION_TYPE_TRANSLATE_CONTENT,
            suggestion_models.TARGET_TYPE_EXPLORATION,
            exp_id, 1, author_id, add_translation_change_dict,
            'test description')

    def assert_created_suggestion_is_valid(self, target_id, author_id):
        """Assert that the created suggestion is in review and that only one
        suggestion with the given target_id and author_id exists.
        """
        suggestions = suggestion_services.query_suggestions(
            [('author_id', author_id), ('target_id', target_id)])
        self.assertEqual(len(suggestions), 1)
        self.assertEqual(
            suggestions[0].status, suggestion_models.STATUS_IN_REVIEW)

    def test_create_and_accept_suggestion(self):
        with self.swap(
            feedback_models.GeneralFeedbackThreadModel,
            'generate_new_thread_id', self.mock_generate_new_thread_id):
            suggestion_services.create_suggestion(
                suggestion_models.SUGGESTION_TYPE_EDIT_STATE_CONTENT,
                suggestion_models.TARGET_TYPE_EXPLORATION,
                self.EXP_ID, self.target_version_at_submission,
                self.author_id, self.change, 'test description')

        suggestion_id = self.THREAD_ID

        suggestion_services.accept_suggestion(
            suggestion_id, self.reviewer_id, self.COMMIT_MESSAGE, None)

        exploration = exp_fetchers.get_exploration_by_id(self.EXP_ID)

        self.assertEqual(
            exploration.states['State 1'].content.html,
            '<p>new content</p>')

        suggestion = suggestion_services.get_suggestion_by_id(suggestion_id)
        self.assertEqual(suggestion.status, suggestion_models.STATUS_ACCEPTED)

    def test_create_and_reject_suggestion(self):
        with self.swap(
            feedback_models.GeneralFeedbackThreadModel,
            'generate_new_thread_id', self.mock_generate_new_thread_id):
            suggestion_services.create_suggestion(
                suggestion_models.SUGGESTION_TYPE_EDIT_STATE_CONTENT,
                suggestion_models.TARGET_TYPE_EXPLORATION,
                self.EXP_ID, self.target_version_at_submission,
                self.author_id, self.change, 'test description')

        suggestion_id = self.THREAD_ID

        suggestion_services.reject_suggestion(
            suggestion_id, self.reviewer_id, 'Reject message')

        exploration = exp_fetchers.get_exploration_by_id(self.EXP_ID)
        thread_messages = feedback_services.get_messages(self.THREAD_ID)
        last_message = thread_messages[len(thread_messages) - 1]
        self.assertEqual(
            last_message.text, 'Reject message')
        self.assertEqual(
            exploration.states['State 1'].content.html,
            '<p>old content</p>')

        suggestion = suggestion_services.get_suggestion_by_id(suggestion_id)
        self.assertEqual(suggestion.status, suggestion_models.STATUS_REJECTED)

    def test_create_and_accept_suggestion_with_message(self):
        with self.swap(
            feedback_models.GeneralFeedbackThreadModel,
            'generate_new_thread_id', self.mock_generate_new_thread_id):
            suggestion_services.create_suggestion(
                suggestion_models.SUGGESTION_TYPE_EDIT_STATE_CONTENT,
                suggestion_models.TARGET_TYPE_EXPLORATION,
                self.EXP_ID, self.target_version_at_submission,
                self.author_id, self.change, 'test description')

        suggestion_id = self.THREAD_ID

        suggestion_services.accept_suggestion(
            suggestion_id, self.reviewer_id, self.COMMIT_MESSAGE,
            'Accept message')

        exploration = exp_fetchers.get_exploration_by_id(self.EXP_ID)
        thread_messages = feedback_services.get_messages(self.THREAD_ID)
        last_message = thread_messages[len(thread_messages) - 1]
        self.assertEqual(
            last_message.text, 'Accept message')

        self.assertEqual(
            exploration.states['State 1'].content.html,
            '<p>new content</p>')

        suggestion = suggestion_services.get_suggestion_by_id(suggestion_id)
        self.assertEqual(suggestion.status, suggestion_models.STATUS_ACCEPTED)

    def test_delete_skill_rejects_question_suggestion(self):
        skill_id = skill_services.get_new_skill_id()
        self.save_new_skill(skill_id, self.author_id, description='description')
        suggestion_change = {
            'cmd': (
                question_domain
                .CMD_CREATE_NEW_FULLY_SPECIFIED_QUESTION),
            'question_dict': {
                'question_state_data': self._create_valid_question_data(
                    'default_state').to_dict(),
                'language_code': 'en',
                'question_state_data_schema_version': (
                    feconf.CURRENT_STATE_SCHEMA_VERSION),
                'linked_skill_ids': ['skill_1'],
                'inapplicable_skill_misconception_ids': ['skillid12345-1']
            },
            'skill_id': skill_id,
            'skill_difficulty': 0.3
        }
        suggestion_services.create_suggestion(
            suggestion_models.SUGGESTION_TYPE_ADD_QUESTION,
            suggestion_models.TARGET_TYPE_SKILL, skill_id, 1,
            self.author_id, suggestion_change, 'test description')
        self.assert_created_suggestion_is_valid(skill_id, self.author_id)

        skill_services.delete_skill(self.author_id, skill_id)

        # Suggestion should be rejected after corresponding skill is deleted.
        suggestions = suggestion_services.query_suggestions(
            [('author_id', self.author_id), ('target_id', skill_id)])
        self.assertEqual(len(suggestions), 1)
        self.assertEqual(
            suggestions[0].status, suggestion_models.STATUS_REJECTED)

    def test_delete_topic_rejects_translation_suggestion(self):
        self.create_translation_suggestion_associated_with_exp(
            self.EXP_ID, self.author_id)
        self.assert_created_suggestion_is_valid(self.EXP_ID, self.author_id)

        topic_services.delete_topic(self.author_id, self.TOPIC_ID)

        # Suggestion should be rejected after the topic is deleted.
        suggestions = suggestion_services.query_suggestions(
            [('author_id', self.author_id), ('target_id', self.EXP_ID)])
        self.assertEqual(len(suggestions), 1)
        self.assertEqual(
            suggestions[0].status, suggestion_models.STATUS_REJECTED)

    def test_delete_story_rejects_translation_suggestion(self):
        self.create_translation_suggestion_associated_with_exp(
            self.EXP_ID, self.author_id)
        self.assert_created_suggestion_is_valid(self.EXP_ID, self.author_id)

        story_services.delete_story(self.author_id, self.STORY_ID)

        # Suggestion should be rejected after the story is deleted.
        suggestions = suggestion_services.query_suggestions(
            [('author_id', self.author_id), ('target_id', self.EXP_ID)])
        self.assertEqual(len(suggestions), 1)
        self.assertEqual(
            suggestions[0].status, suggestion_models.STATUS_REJECTED)

    def test_remove_exp_from_story_rejects_translation_suggestion(self):
        self.create_translation_suggestion_associated_with_exp(
            self.EXP_ID, self.author_id)
        self.assert_created_suggestion_is_valid(self.EXP_ID, self.author_id)

        # Removes the exploration from the story.
        story_services.update_story(
            self.owner_id, self.STORY_ID, [story_domain.StoryChange({
                'cmd': 'update_story_node_property',
                'property_name': 'exploration_id',
                'node_id': 'node_1',
                'old_value': self.EXP_ID,
                'new_value': None
            })], 'Removed exploration.')

        # Suggestion should be rejected after exploration is removed from the
        # story.
        suggestions = suggestion_services.query_suggestions(
            [('author_id', self.author_id), ('target_id', self.EXP_ID)])
        self.assertEqual(len(suggestions), 1)
        self.assertEqual(
            suggestions[0].status, suggestion_models.STATUS_REJECTED)


class UserContributionProficiencyUnitTests(test_utils.GenericTestBase):

    def setUp(self):
        super(UserContributionProficiencyUnitTests, self).setUp()
        self.signup('user1@example.com', 'user1')
        self.signup('user2@example.com', 'user2')
        self.user_1_id = self.get_user_id_from_email('user1@example.com')
        self.user_2_id = self.get_user_id_from_email('user2@example.com')

    def test_get_all_user_ids_who_are_allowed_to_review(self):
        user_models.UserContributionProficiencyModel.create(
            self.user_1_id, 'category1', 0)
        user_models.UserContributionProficiencyModel.create(
            self.user_1_id, 'category2',
            feconf.MINIMUM_SCORE_REQUIRED_TO_REVIEW)
        user_models.UserContributionProficiencyModel.create(
            self.user_2_id, 'category1', 0)
        user_models.UserContributionProficiencyModel.create(
            self.user_2_id, 'category2', 0)

        user_ids = (
            suggestion_services.get_all_user_ids_who_are_allowed_to_review(
                'category1'))
        self.assertEqual(user_ids, [])
        user_ids = (
            suggestion_services.get_all_user_ids_who_are_allowed_to_review(
                'category2'))
        self.assertEqual(user_ids, [self.user_1_id])

        self.assertFalse(suggestion_services.can_user_review_category(
            self.user_1_id, 'category1'))
        self.assertTrue(suggestion_services.can_user_review_category(
            self.user_1_id, 'category2'))
        self.assertFalse(suggestion_services.can_user_review_category(
            self.user_2_id, 'category1'))
        self.assertFalse(suggestion_services.can_user_review_category(
            self.user_2_id, 'category1'))

    def test_get_all_scores_of_the_user_with_multiple_scores(self):
        user_models.UserContributionProficiencyModel.create(
            self.user_1_id, 'category1', 1)
        user_models.UserContributionProficiencyModel.create(
            self.user_1_id, 'category2', 2)
        user_models.UserContributionProficiencyModel.create(
            self.user_1_id, 'category3', 3)

        expected_scores_dict = {}
        for index in python_utils.RANGE(1, 4):
            key = 'category%s' % python_utils.UNICODE(index)
            expected_scores_dict[key] = index

        scores_dict = suggestion_services.get_all_scores_of_user(
            self.user_1_id)

        self.assertEqual(len(scores_dict), 3)
        self.assertDictEqual(scores_dict, expected_scores_dict)

    def test_get_all_scores_of_the_user_when_no_scores_exist(self):
        scores_dict = suggestion_services.get_all_scores_of_user(
            self.user_1_id)

        self.assertEqual(len(scores_dict), 0)
        self.assertDictEqual(scores_dict, {})


class VoiceoverApplicationServiceUnitTest(test_utils.GenericTestBase):
    """Tests for the ExplorationVoiceoverApplication class."""

    def setUp(self):
        super(VoiceoverApplicationServiceUnitTest, self).setUp()
        self.signup('author@example.com', 'author')
        self.author_id = self.get_user_id_from_email('author@example.com')

        suggestion_models.GeneralVoiceoverApplicationModel(
            id='application_id',
            target_type='exploration',
            target_id='0',
            status='review',
            author_id=self.author_id,
            final_reviewer_id=None,
            language_code='en',
            filename='filename.mp3',
            content='<p>content</p>',
            rejection_message=None).put()
        self.voiceover_application_model = (
            suggestion_models.GeneralVoiceoverApplicationModel.get_by_id(
                'application_id'))

    def test_get_voiceover_application_from_model_with_invalid_type_raise_error(
            self):
        suggestion_services.get_voiceover_application(
            self.voiceover_application_model.id)

        self.voiceover_application_model.target_type = 'invalid_type'
        with self.assertRaisesRegexp(
            Exception,
            'Invalid target type for voiceover application: invalid_type'):
            suggestion_services.get_voiceover_application(
                self.voiceover_application_model.id)<|MERGE_RESOLUTION|>--- conflicted
+++ resolved
@@ -834,11 +834,7 @@
                 'question_state_data_schema_version': (
                     feconf.CURRENT_STATE_SCHEMA_VERSION),
                 'linked_skill_ids': ['skill_1'],
-<<<<<<< HEAD
-                'inapplicable_skill_misconception_ids': []
-=======
                 'inapplicable_skill_misconception_ids': ['skillid12345-1']
->>>>>>> cc90bbff
             },
             'skill_id': skill_id,
             'skill_difficulty': 0.3
