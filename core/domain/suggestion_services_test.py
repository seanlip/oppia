# Copyright 2018 The Oppia Authors. All Rights Reserved.
#
# Licensed under the Apache License, Version 2.0 (the "License");
# you may not use this file except in compliance with the License.
# You may obtain a copy of the License at
#
#      http://www.apache.org/licenses/LICENSE-2.0
#
# Unless required by applicable law or agreed to in writing, software
# distributed under the License is distributed on an "AS-IS" BASIS,
# WITHOUT WARRANTIES OR CONDITIONS OF ANY KIND, either express or implied.
# See the License for the specific language governing permissions and
# limitations under the License.

"""Tests for suggestion related services."""

from core.domain import exp_domain
from core.domain import exp_services
from core.domain import feedback_services
from core.domain import rights_manager
from core.domain import suggestion_registry
from core.domain import suggestion_services
from core.domain import user_services
from core.platform import models
from core.tests import test_utils
import utils

(suggestion_models, feedback_models) = models.Registry.import_models([
    models.NAMES.suggestion, models.NAMES.feedback])


class SuggestionServicesUnitTests(test_utils.GenericTestBase):
    """Test the functions in suggestion_services."""

    score_category = (
        suggestion_models.SCORE_TYPE_CONTENT +
        suggestion_models.SCORE_CATEGORY_DELIMITER + 'Algebra')

    target_id = 'exp1'
    target_version_at_submission = 1
    change_cmd = {
        'cmd': exp_domain.CMD_EDIT_STATE_PROPERTY,
        'property_name': exp_domain.STATE_PROPERTY_CONTENT,
        'state_name': 'state_1',
        'new_value': 'new suggestion content'
    }

    AUTHOR_EMAIL = 'author@example.com'
    REVIEWER_EMAIL = 'reviewer@example.com'

    THREAD_ID = 'exp1.thread_1'

    COMMIT_MESSAGE = 'commit message'
    EMPTY_COMMIT_MESSAGE = ' '

    suggestion_id = '.'.join(
        [suggestion_models.TARGET_TYPE_EXPLORATION, THREAD_ID])

    def setUp(self):
        super(SuggestionServicesUnitTests, self).setUp()

        self.signup(self.AUTHOR_EMAIL, 'author')
        self.author_id = self.get_user_id_from_email(self.AUTHOR_EMAIL)
        self.signup(self.REVIEWER_EMAIL, 'reviewer')
        self.reviewer_id = self.get_user_id_from_email(self.REVIEWER_EMAIL)

    def generate_thread_id(self, unused_exp_id):
        return self.THREAD_ID

    class MockExploration(object):
        """Mocks an exploration. To be used only for testing."""
        def __init__(self, exploration_id, states):
            self.id = exploration_id
            self.states = states
            self.category = 'Algebra'

    # All mock explorations created for testing.
    explorations = [
        MockExploration('exp1', {'state_1': {}, 'state_2': {}})
    ]

    def mock_get_exploration_by_id(self, exp_id):
        for exp in self.explorations:
            if exp.id == exp_id:
                return exp
        return None

    def null_function(self):
        pass

    def test_create_new_suggestion_successfully(self):
        expected_suggestion_dict = {
            'suggestion_id': 'exploration.exp1.thread_1',
            'suggestion_type': (
                suggestion_models.SUGGESTION_TYPE_EDIT_STATE_CONTENT),
            'target_type': suggestion_models.TARGET_TYPE_EXPLORATION,
            'target_id': self.target_id,
            'target_version_at_submission': self.target_version_at_submission,
            'status': suggestion_models.STATUS_IN_REVIEW,
            'author_name': 'author',
            'final_reviewer_id': self.reviewer_id,
            'change_cmd': {
                'cmd': exp_domain.CMD_EDIT_STATE_PROPERTY,
                'property_name': exp_domain.STATE_PROPERTY_CONTENT,
                'state_name': 'state_1',
                'new_value': 'new suggestion content',
                'old_value': None
            },
            'score_category': self.score_category
        }
        with self.swap(
            feedback_models.FeedbackThreadModel,
            'generate_new_thread_id', self.generate_thread_id):
            with self.swap(
                exp_services, 'get_exploration_by_id',
                self.mock_get_exploration_by_id):
                suggestion_services.create_suggestion(
                    suggestion_models.SUGGESTION_TYPE_EDIT_STATE_CONTENT,
                    suggestion_models.TARGET_TYPE_EXPLORATION,
                    self.target_id, self.target_version_at_submission,
                    self.author_id, self.change_cmd, 'test description',
                    self.reviewer_id)

            observed_suggestion = suggestion_services.get_suggestion_by_id(
                self.suggestion_id)
            self.assertDictContainsSubset(
                expected_suggestion_dict, observed_suggestion.to_dict())

    def check_commit_message(
            self, unused_user_id, unused_exploration_id, unused_change_list,
            commit_message, is_suggestion):
        self.assertTrue(is_suggestion)
        self.assertEqual(
            commit_message, 'Accepted suggestion by %s: %s' % (
                'author', self.COMMIT_MESSAGE))

    def test_accept_suggestion_successfully(self):
        with self.swap(
            feedback_models.FeedbackThreadModel,
            'generate_new_thread_id', self.generate_thread_id):
            with self.swap(
                exp_services, 'get_exploration_by_id',
                self.mock_get_exploration_by_id):
                suggestion_services.create_suggestion(
                    suggestion_models.SUGGESTION_TYPE_EDIT_STATE_CONTENT,
                    suggestion_models.TARGET_TYPE_EXPLORATION,
                    self.target_id, self.target_version_at_submission,
                    self.author_id, self.change_cmd, 'test description',
                    self.reviewer_id)

        suggestion = suggestion_services.get_suggestion_by_id(
            self.suggestion_id)

        with self.swap(
            exp_services, 'update_exploration', self.check_commit_message):
            with self.swap(
                exp_services, 'get_exploration_by_id',
                self.mock_get_exploration_by_id):
                with self.swap(
                    suggestion_registry.SuggestionEditStateContent,
                    'pre_accept_validate', self.null_function):
                    with self.swap(
                        suggestion_registry.SuggestionEditStateContent,
                        'get_change_list_for_accepting_suggestion',
                        self.null_function):
                        suggestion_services.accept_suggestion(
                            suggestion, self.reviewer_id, self.COMMIT_MESSAGE,
                            'review message')
            suggestion = suggestion_services.get_suggestion_by_id(
                self.suggestion_id)
            self.assertEqual(
                suggestion.status, suggestion_models.STATUS_ACCEPTED)
            self.assertEqual(
                suggestion.final_reviewer_id, self.reviewer_id)
            thread_messages = feedback_services.get_messages(self.THREAD_ID)
            last_message = thread_messages[len(thread_messages) - 1]
            self.assertEqual(
                last_message.text, 'review message')

    def test_accept_suggestion_handled_suggestion_failure(self):
        with self.swap(
            feedback_models.FeedbackThreadModel,
            'generate_new_thread_id', self.generate_thread_id):
            with self.swap(
                exp_services, 'get_exploration_by_id',
                self.mock_get_exploration_by_id):
                suggestion_services.create_suggestion(
                    suggestion_models.SUGGESTION_TYPE_EDIT_STATE_CONTENT,
                    suggestion_models.TARGET_TYPE_EXPLORATION,
                    self.target_id, self.target_version_at_submission,
                    self.author_id, self.change_cmd, 'test description',
                    self.reviewer_id)

        suggestion = suggestion_services.get_suggestion_by_id(
            self.suggestion_id)

        suggestion.status = suggestion_models.STATUS_ACCEPTED
        suggestion_services._update_suggestion(suggestion) # pylint: disable=protected-access
        with self.assertRaisesRegexp(
            Exception,
            'The suggestion has already been accepted/rejected.'):
            suggestion_services.accept_suggestion(
                suggestion, self.reviewer_id, self.COMMIT_MESSAGE, None)
        suggestion = suggestion_services.get_suggestion_by_id(
            self.suggestion_id)

        self.assertEqual(
            suggestion.status, suggestion_models.STATUS_ACCEPTED)
        suggestion.status = suggestion_models.STATUS_REJECTED
        suggestion_services._update_suggestion(suggestion) # pylint: disable=protected-access

        with self.assertRaisesRegexp(
            Exception,
            'The suggestion has already been accepted/rejected.'):
            suggestion_services.accept_suggestion(
                suggestion, self.reviewer_id, self.COMMIT_MESSAGE, None)
        suggestion = suggestion_services.get_suggestion_by_id(
            self.suggestion_id)
        self.assertEqual(
            suggestion.status, suggestion_models.STATUS_REJECTED)

    def test_accept_suggestion_invalid_suggestion_failure(self):
        with self.swap(
            feedback_models.FeedbackThreadModel,
            'generate_new_thread_id', self.generate_thread_id):
            with self.swap(
                exp_services, 'get_exploration_by_id',
                self.mock_get_exploration_by_id):
                suggestion_services.create_suggestion(
                    suggestion_models.SUGGESTION_TYPE_EDIT_STATE_CONTENT,
                    suggestion_models.TARGET_TYPE_EXPLORATION,
                    self.target_id, self.target_version_at_submission,
                    self.author_id, self.change_cmd, 'test description',
                    self.reviewer_id)
        suggestion = suggestion_services.get_suggestion_by_id(
            self.suggestion_id)

        # Invalidating the suggestion.
        suggestion.score_category = 'invalid_score_category'
        with self.assertRaisesRegexp(
            utils.ValidationError, 'Expected score_category to be of the form '
                                   'score_type.score_sub_type, received '
                                   'invalid_score_category'):
            suggestion_services._update_suggestion(suggestion) # pylint: disable=protected-access
            suggestion_services.accept_suggestion(
                suggestion, self.reviewer_id, self.COMMIT_MESSAGE, None)

        suggestion = suggestion_services.get_suggestion_by_id(
            self.suggestion_id)

    def test_accept_suggestion_no_commit_message_failure(self):
        with self.swap(
            feedback_models.FeedbackThreadModel,
            'generate_new_thread_id', self.generate_thread_id):
            with self.swap(
                exp_services, 'get_exploration_by_id',
                self.mock_get_exploration_by_id):
                suggestion_services.create_suggestion(
                    suggestion_models.SUGGESTION_TYPE_EDIT_STATE_CONTENT,
                    suggestion_models.TARGET_TYPE_EXPLORATION,
                    self.target_id, self.target_version_at_submission,
                    self.author_id, self.change_cmd, 'test description',
                    self.reviewer_id)
        suggestion = suggestion_services.get_suggestion_by_id(
            self.suggestion_id)

        with self.assertRaisesRegexp(
            Exception, 'Commit message cannot be empty.'):
            suggestion_services.accept_suggestion(
                suggestion, self.reviewer_id, self.EMPTY_COMMIT_MESSAGE, None)

    def test_reject_suggestion_successfully(self):
        with self.swap(
            feedback_models.FeedbackThreadModel,
            'generate_new_thread_id', self.generate_thread_id):
            with self.swap(
                exp_services, 'get_exploration_by_id',
                self.mock_get_exploration_by_id):
                suggestion_services.create_suggestion(
                    suggestion_models.SUGGESTION_TYPE_EDIT_STATE_CONTENT,
                    suggestion_models.TARGET_TYPE_EXPLORATION,
                    self.target_id, self.target_version_at_submission,
                    self.author_id, self.change_cmd, 'test description',
                    self.reviewer_id)
        suggestion = suggestion_services.get_suggestion_by_id(
            self.suggestion_id)

        suggestion_services.reject_suggestion(
            suggestion, self.reviewer_id, 'reject review message')
        suggestion = suggestion_services.get_suggestion_by_id(
            self.suggestion_id)
        self.assertEqual(
            suggestion.status, suggestion_models.STATUS_REJECTED)
        self.assertEqual(
            suggestion.final_reviewer_id, self.reviewer_id)
        thread_messages = feedback_services.get_messages(self.THREAD_ID)
        last_message = thread_messages[len(thread_messages) - 1]
        self.assertEqual(last_message.text, 'reject review message')

    def test_reject_suggestion_handled_suggestion_failure(self):
        with self.swap(
            feedback_models.FeedbackThreadModel,
            'generate_new_thread_id', self.generate_thread_id):
            with self.swap(
                exp_services, 'get_exploration_by_id',
                self.mock_get_exploration_by_id):
                suggestion_services.create_suggestion(
                    suggestion_models.SUGGESTION_TYPE_EDIT_STATE_CONTENT,
                    suggestion_models.TARGET_TYPE_EXPLORATION,
                    self.target_id, self.target_version_at_submission,
                    self.author_id, self.change_cmd, 'test description',
                    self.reviewer_id)
        suggestion = suggestion_services.get_suggestion_by_id(
            self.suggestion_id)

        suggestion.status = suggestion_models.STATUS_ACCEPTED
        suggestion_services._update_suggestion(suggestion) # pylint: disable=protected-access
        with self.assertRaisesRegexp(
            Exception,
            'The suggestion has already been accepted/rejected.'):
            suggestion_services.reject_suggestion(
                suggestion, self.reviewer_id, 'reject review message')

        suggestion = suggestion_services.get_suggestion_by_id(
            self.suggestion_id)
        self.assertEqual(
            suggestion.status, suggestion_models.STATUS_ACCEPTED)

        suggestion.status = suggestion_models.STATUS_REJECTED
        suggestion_services._update_suggestion(suggestion) # pylint: disable=protected-access

        with self.assertRaisesRegexp(
            Exception,
            'The suggestion has already been accepted/rejected.'):
            suggestion_services.reject_suggestion(
                suggestion, self.reviewer_id, 'reject review message')
        suggestion = suggestion_services.get_suggestion_by_id(
            self.suggestion_id)
        self.assertEqual(
            suggestion.status, suggestion_models.STATUS_REJECTED)


class SuggestionGetServicesUnitTests(test_utils.GenericTestBase):
    score_category = (
        suggestion_models.SCORE_TYPE_TRANSLATION +
        suggestion_models.SCORE_CATEGORY_DELIMITER + 'English')

    target_id_1 = 'exp1'
    target_id_2 = 'exp2'
    target_version_at_submission = 1
    change_cmd = {
        'cmd': exp_domain.CMD_EDIT_STATE_PROPERTY,
        'property_name': exp_domain.STATE_PROPERTY_CONTENT,
        'state_name': 'state_1',
        'new_value': 'new suggestion content'
    }


    AUTHOR_EMAIL_1 = 'author1@example.com'
    REVIEWER_EMAIL_1 = 'reviewer1@example.com'

    AUTHOR_EMAIL_2 = 'author2@example.com'
    REVIEWER_EMAIL_2 = 'reviewer2@example.com'

    def generate_thread_id(self, unused_exp_id):
        return self.THREAD_ID

    class MockExploration(object):
        """Mocks an exploration. To be used only for testing."""
        def __init__(self, exploration_id, states):
            self.id = exploration_id
            self.states = states
            self.category = 'Algebra'

    # All mock explorations created for testing.
    explorations = [
        MockExploration('exp1', {'state_1': {}, 'state_2': {}}),
        MockExploration('exp2', {'state_1': {}, 'state_2': {}})
    ]

    def mock_get_exploration_by_id(self, exp_id):
        for exp in self.explorations:
            if exp.id == exp_id:
                return exp
        return None

    def setUp(self):
        super(SuggestionGetServicesUnitTests, self).setUp()

        self.signup(self.AUTHOR_EMAIL_1, 'author1')
        self.author_id_1 = self.get_user_id_from_email(self.AUTHOR_EMAIL_1)
        self.signup(self.REVIEWER_EMAIL_1, 'reviewer1')
        self.reviewer_id_1 = self.get_user_id_from_email(self.REVIEWER_EMAIL_1)

        self.signup(self.AUTHOR_EMAIL_2, 'author2')
        self.author_id_2 = self.get_user_id_from_email(self.AUTHOR_EMAIL_2)
        self.signup(self.REVIEWER_EMAIL_2, 'reviewer2')
        self.reviewer_id_2 = self.get_user_id_from_email(self.REVIEWER_EMAIL_2)

        with self.swap(
            exp_services, 'get_exploration_by_id',
            self.mock_get_exploration_by_id):

            suggestion_services.create_suggestion(
                suggestion_models.SUGGESTION_TYPE_EDIT_STATE_CONTENT,
                suggestion_models.TARGET_TYPE_EXPLORATION,
                self.target_id_1, self.target_version_at_submission,
                self.author_id_1, self.change_cmd, 'test description',
                self.reviewer_id_1)

            suggestion_services.create_suggestion(
                suggestion_models.SUGGESTION_TYPE_EDIT_STATE_CONTENT,
                suggestion_models.TARGET_TYPE_EXPLORATION,
                self.target_id_1, self.target_version_at_submission,
                self.author_id_1, self.change_cmd, 'test description', None)

            suggestion_services.create_suggestion(
                suggestion_models.SUGGESTION_TYPE_EDIT_STATE_CONTENT,
                suggestion_models.TARGET_TYPE_EXPLORATION,
                self.target_id_1, self.target_version_at_submission,
                self.author_id_1, self.change_cmd, 'test description', None)

            suggestion_services.create_suggestion(
                suggestion_models.SUGGESTION_TYPE_EDIT_STATE_CONTENT,
                suggestion_models.TARGET_TYPE_EXPLORATION,
                self.target_id_1, self.target_version_at_submission,
                self.author_id_2, self.change_cmd, 'test description',
                self.reviewer_id_2)

            suggestion_services.create_suggestion(
                suggestion_models.SUGGESTION_TYPE_EDIT_STATE_CONTENT,
                suggestion_models.TARGET_TYPE_EXPLORATION,
                self.target_id_2, self.target_version_at_submission,
                self.author_id_2, self.change_cmd, 'test description',
                self.reviewer_id_2)

    def test_get_by_author(self):
        queries = [('author_id', self.author_id_1)]
        self.assertEqual(len(suggestion_services.query_suggestions(queries)), 3)
        queries = [('author_id', self.author_id_2)]
        self.assertEqual(len(suggestion_services.query_suggestions(queries)), 2)

    def test_get_by_reviewer(self):
        queries = [('final_reviewer_id', self.reviewer_id_1)]
        self.assertEqual(len(suggestion_services.query_suggestions(queries)), 1)
        queries = [('final_reviewer_id', self.reviewer_id_2)]
        self.assertEqual(len(suggestion_services.query_suggestions(queries)), 2)

<<<<<<< HEAD
    def test_get_by_assigned_reviewer(self):
        queries = [('assigned_reviewer_id', self.assigned_reviewer_id_1)]
        self.assertEqual(len(suggestion_services.query_suggestions(queries)), 3)
        queries = [('assigned_reviewer_id', self.assigned_reviewer_id_2)]
        self.assertEqual(len(suggestion_services.query_suggestions(queries)), 1)

=======
>>>>>>> 555635aa
    def test_get_by_target_id(self):
        queries = [
            ('target_type', suggestion_models.TARGET_TYPE_EXPLORATION),
            ('target_id', self.target_id_1)
        ]
        self.assertEqual(len(suggestion_services.query_suggestions(queries)), 4)
        queries = [
            ('target_type', suggestion_models.TARGET_TYPE_EXPLORATION),
            ('target_id', self.target_id_2)
        ]
        self.assertEqual(len(suggestion_services.query_suggestions(queries)), 1)

    def test_get_by_status(self):
<<<<<<< HEAD
        queries = [('status', suggestion_models.STATUS_IN_REVIEW)]
        self.assertEqual(len(suggestion_services.query_suggestions(queries)), 4)
        queries = [('status', suggestion_models.STATUS_RECEIVED)]
        self.assertEqual(len(suggestion_services.query_suggestions(queries)), 1)
=======
        self.assertEqual(len(suggestion_services.get_suggestions_by_status(
            suggestion_models.STATUS_IN_REVIEW)), 5)
>>>>>>> 555635aa

    def test_get_by_type(self):
        queries = [(
            'suggestion_type',
            suggestion_models.SUGGESTION_TYPE_EDIT_STATE_CONTENT)]
        self.assertEqual(len(suggestion_services.query_suggestions(queries)), 5)

    def test_query_suggestions(self):
        queries = [
            ('target_type', suggestion_models.TARGET_TYPE_EXPLORATION),
            ('target_id', self.target_id_1),
            ('author_id', self.author_id_2)
        ]
        self.assertEqual(len(suggestion_services.query_suggestions(queries)), 1)

        queries = [
            ('target_type', suggestion_models.TARGET_TYPE_EXPLORATION),
            ('target_id', self.target_id_1),
            ('author_id', self.author_id_1),
            ('status', suggestion_models.STATUS_RECEIVED)
        ]
        self.assertEqual(len(suggestion_services.query_suggestions(queries)), 1)

        queries = [
            ('target_type', suggestion_models.TARGET_TYPE_EXPLORATION),
            ('target_id', self.target_id_1),
            ('invalid_field', 'value')
        ]
        with self.assertRaisesRegexp(
            Exception, 'Not allowed to query on field invalid_field'):
            suggestion_services.query_suggestions(queries)


class SuggestionIntegrationTests(test_utils.GenericTestBase):

    EXP_ID = 'exp1'
    TRANSLATION_LANGUAGE_CODE = 'en'

    AUTHOR_EMAIL = 'author@example.com'

    score_category = (
        suggestion_models.SCORE_TYPE_CONTENT +
        suggestion_models.SCORE_CATEGORY_DELIMITER + 'Algebra')

    THREAD_ID = 'exp1.thread_1'

    COMMIT_MESSAGE = 'commit message'

    def generate_thread_id(self, unused_exp_id):
        return self.THREAD_ID

    def setUp(self):
        super(SuggestionIntegrationTests, self).setUp()
        self.signup(self.OWNER_EMAIL, self.OWNER_USERNAME)
        self.signup(self.EDITOR_EMAIL, self.EDITOR_USERNAME)
        self.signup(self.AUTHOR_EMAIL, 'author')
        self.owner_id = self.get_user_id_from_email(self.OWNER_EMAIL)
        self.editor_id = self.get_user_id_from_email(self.EDITOR_EMAIL)
        self.author_id = self.get_user_id_from_email(self.AUTHOR_EMAIL)
        self.reviewer_id = self.editor_id

        self.editor = user_services.UserActionsInfo(self.editor_id)

        # Login and create exploration and suggestions.
        self.login(self.EDITOR_EMAIL)

        # Create exploration.
        exploration = (
            self.save_new_linear_exp_with_state_names_and_interactions(
                self.EXP_ID, self.editor_id, ['State 1', 'State 2'],
                ['TextInput'], category='Algebra'))

        self.old_content = exp_domain.SubtitledHtml(
            'content', 'old content').to_dict()
        self.old_content_ids_to_audio_translations = {
            'content': {
                self.TRANSLATION_LANGUAGE_CODE: exp_domain.AudioTranslation(
                    'filename.mp3', 20, False).to_dict()
            },
            'default_outcome': {}
        }
        # Create content in State A with a single audio subtitle.
        exploration.states['State 1'].update_content(self.old_content)
        exploration.states['State 1'].update_content_ids_to_audio_translations(
            self.old_content_ids_to_audio_translations)
        exp_services._save_exploration(self.editor_id, exploration, '', [])  # pylint: disable=protected-access

        rights_manager.publish_exploration(self.editor, self.EXP_ID)
        rights_manager.assign_role_for_exploration(
            self.editor, self.EXP_ID, self.owner_id,
            rights_manager.ROLE_EDITOR)

        self.new_content = exp_domain.SubtitledHtml(
            'content', 'new content').to_dict()

        self.change_cmd = {
            'cmd': exp_domain.CMD_EDIT_STATE_PROPERTY,
            'property_name': exp_domain.STATE_PROPERTY_CONTENT,
            'state_name': 'State 1',
            'new_value': self.new_content
        }

        self.target_version_at_submission = exploration.version

    def test_create_and_accept_suggestion(self):
        with self.swap(
            feedback_models.FeedbackThreadModel,
            'generate_new_thread_id', self.generate_thread_id):
            suggestion_services.create_suggestion(
                suggestion_models.SUGGESTION_TYPE_EDIT_STATE_CONTENT,
                suggestion_models.TARGET_TYPE_EXPLORATION,
                self.EXP_ID, self.target_version_at_submission,
                self.author_id, self.change_cmd, 'test description', None)

        suggestion_id = 'exploration.' + self.THREAD_ID
        suggestion = suggestion_services.get_suggestion_by_id(suggestion_id)

        suggestion_services.accept_suggestion(
            suggestion, self.reviewer_id, self.COMMIT_MESSAGE, None)

        exploration = exp_services.get_exploration_by_id(self.EXP_ID)

        self.assertEqual(
            exploration.states['State 1'].content.html,
            'new content')

        self.assertEqual(suggestion.status, suggestion_models.STATUS_ACCEPTED)

    def test_create_and_reject_suggestion(self):
        with self.swap(
            feedback_models.FeedbackThreadModel,
            'generate_new_thread_id', self.generate_thread_id):
            suggestion_services.create_suggestion(
                suggestion_models.SUGGESTION_TYPE_EDIT_STATE_CONTENT,
                suggestion_models.TARGET_TYPE_EXPLORATION,
                self.EXP_ID, self.target_version_at_submission,
                self.author_id, self.change_cmd, 'test description', None)

        suggestion_id = 'exploration.' + self.THREAD_ID
        suggestion = suggestion_services.get_suggestion_by_id(suggestion_id)

        suggestion_services.reject_suggestion(
            suggestion, self.reviewer_id, 'Reject message')

        exploration = exp_services.get_exploration_by_id(self.EXP_ID)
        thread_messages = feedback_services.get_messages(self.THREAD_ID)
        last_message = thread_messages[len(thread_messages) - 1]
        self.assertEqual(
            last_message.text, 'Reject message')
        self.assertEqual(
            exploration.states['State 1'].content.html,
            'old content')

        self.assertEqual(suggestion.status, suggestion_models.STATUS_REJECTED)

    def test_create_and_accept_suggestion_with_message(self):
        with self.swap(
            feedback_models.FeedbackThreadModel,
            'generate_new_thread_id', self.generate_thread_id):
            suggestion_services.create_suggestion(
                suggestion_models.SUGGESTION_TYPE_EDIT_STATE_CONTENT,
                suggestion_models.TARGET_TYPE_EXPLORATION,
                self.EXP_ID, self.target_version_at_submission,
                self.author_id, self.change_cmd, 'test description', None)

        suggestion_id = 'exploration.' + self.THREAD_ID
        suggestion = suggestion_services.get_suggestion_by_id(suggestion_id)

        suggestion_services.accept_suggestion(
            suggestion, self.reviewer_id, self.COMMIT_MESSAGE, 'Accept message')

        exploration = exp_services.get_exploration_by_id(self.EXP_ID)
        thread_messages = feedback_services.get_messages(self.THREAD_ID)
        last_message = thread_messages[len(thread_messages) - 1]
        self.assertEqual(
            last_message.text, 'Accept message')

        self.assertEqual(
            exploration.states['State 1'].content.html,
            'new content')

        self.assertEqual(suggestion.status, suggestion_models.STATUS_ACCEPTED)


class UserContributionScoringUnitTests(test_utils.GenericTestBase):

    def setUp(self):
        super(UserContributionScoringUnitTests, self).setUp()
        suggestion_services.create_new_user_contribution_scoring_model(
            'user1', 'category1', 0)
        suggestion_services.create_new_user_contribution_scoring_model(
            'user1', 'category2', 0)
        suggestion_services.create_new_user_contribution_scoring_model(
            'user2', 'category1', 0)

    def test_update_score_for_user(self):
        suggestion_services.increment_score_for_user('user1', 'category1', 1)
        suggestion_services.increment_score_for_user('user2', 'category1', 5)
        suggestion_services.increment_score_for_user('user1', 'category2', 15.2)
        suggestion_services.increment_score_for_user('user2', 'category2', 2)
        suggestion_services.increment_score_for_user('user1', 'category1', -1)

        scores1 = suggestion_services.get_all_scores_of_user('user1')
        self.assertEqual(scores1['category1'], 0)
        self.assertEqual(scores1['category2'], 15.2)

        scores2 = suggestion_services.get_all_scores_of_user('user2')
        self.assertEqual(scores2['category1'], 5)
        self.assertEqual(scores2['category2'], 2)

        scores3 = suggestion_services.get_all_scores_of_user('invalid_user')
        self.assertDictEqual(scores3, {})

    def get_all_user_ids_who_are_allowed_to_review(self):
        suggestion_services.increment_score_for_user('user1', 'category1', 1)
        suggestion_services.increment_score_for_user('user2', 'category1', 5)
        suggestion_services.increment_score_for_user('user1', 'category2', 15.2)
        suggestion_services.increment_score_for_user('user2', 'category2', 2)
        with self.swap(
            suggestion_models, 'MINIMUM_SCORE_REQUIRED_TO_REVIEW', 10):
            user_ids = (
                suggestion_services.get_all_user_ids_who_are_allowed_to_review(
                    'category1'))
            self.assertEqual(user_ids, [])
            user_ids = (
                suggestion_services.get_all_user_ids_who_are_allowed_to_review(
                    'category2'))
            self.assertEqual(user_ids, ['user2'])

            self.assertTrue(
                suggestion_services.check_user_can_review_in_category(
                    'user1', 'category2'))
            self.assertFalse(
                suggestion_services.check_user_can_review_in_category(
                    'user2', 'category1'))
            self.assertFalse(
                suggestion_services.check_user_can_review_in_category(
                    'user_1', 'category_new'))
            self.assertFalse(
                suggestion_services.check_user_can_review_in_category(
                    'invalid_user', 'category1'))<|MERGE_RESOLUTION|>--- conflicted
+++ resolved
@@ -446,15 +446,7 @@
         queries = [('final_reviewer_id', self.reviewer_id_2)]
         self.assertEqual(len(suggestion_services.query_suggestions(queries)), 2)
 
-<<<<<<< HEAD
-    def test_get_by_assigned_reviewer(self):
-        queries = [('assigned_reviewer_id', self.assigned_reviewer_id_1)]
-        self.assertEqual(len(suggestion_services.query_suggestions(queries)), 3)
-        queries = [('assigned_reviewer_id', self.assigned_reviewer_id_2)]
-        self.assertEqual(len(suggestion_services.query_suggestions(queries)), 1)
-
-=======
->>>>>>> 555635aa
+
     def test_get_by_target_id(self):
         queries = [
             ('target_type', suggestion_models.TARGET_TYPE_EXPLORATION),
@@ -468,15 +460,10 @@
         self.assertEqual(len(suggestion_services.query_suggestions(queries)), 1)
 
     def test_get_by_status(self):
-<<<<<<< HEAD
         queries = [('status', suggestion_models.STATUS_IN_REVIEW)]
         self.assertEqual(len(suggestion_services.query_suggestions(queries)), 4)
         queries = [('status', suggestion_models.STATUS_RECEIVED)]
         self.assertEqual(len(suggestion_services.query_suggestions(queries)), 1)
-=======
-        self.assertEqual(len(suggestion_services.get_suggestions_by_status(
-            suggestion_models.STATUS_IN_REVIEW)), 5)
->>>>>>> 555635aa
 
     def test_get_by_type(self):
         queries = [(
