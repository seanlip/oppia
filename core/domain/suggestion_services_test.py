--- conflicted
+++ resolved
@@ -2325,12 +2325,8 @@
             self.owner_id, self.admin_id, 'story_id_02', topic_id, '1')
 
         return {
-<<<<<<< HEAD
             'cmd': 'add_written_translation',
             'content_id': 'content_0',
-=======
-            'cmd': exp_domain.CMD_ADD_WRITTEN_TRANSLATION,
-            'content_id': 'content',
             'language_code': 'hi',
             'content_html': '',
             'state_name': 'Introduction',
@@ -2349,17 +2345,11 @@
         return {
             'cmd': exp_domain.CMD_ADD_WRITTEN_TRANSLATION,
             'content_id': 'content',
->>>>>>> 711c950e
             'language_code': 'hi',
             'content_html': '<p>A content to translate.</p>',
             'state_name': 'Introduction',
-<<<<<<< HEAD
-            'translation_html': '<p>Translation for content.</p>',
-            'data_format': 'html'
-=======
             'translation_html': ['translated text1', 'translated text2'],
             'data_format': 'set_of_normalized_string'
->>>>>>> 711c950e
         }
 
     def test_update_translation_contribution_stats_without_language_codes(
