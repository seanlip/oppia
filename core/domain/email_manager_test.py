# Copyright 2014 The Oppia Authors. All Rights Reserved.
#
# Licensed under the Apache License, Version 2.0 (the "License");
# you may not use this file except in compliance with the License.
# You may obtain a copy of the License at
#
#      http://www.apache.org/licenses/LICENSE-2.0
#
# Unless required by applicable law or agreed to in writing, software
# distributed under the License is distributed on an "AS-IS" BASIS,
# WITHOUT WARRANTIES OR CONDITIONS OF ANY KIND, either express or implied.
# See the License for the specific language governing permissions and
# limitations under the License.

"""Tests for methods relating to sending emails."""

from __future__ import annotations

import datetime
import logging
import types

from core import feconf
from core.constants import constants
from core.domain import config_domain
from core.domain import config_services
from core.domain import email_manager
from core.domain import exp_domain
from core.domain import html_cleaner
from core.domain import question_domain
from core.domain import rights_domain
from core.domain import subscription_services
from core.domain import suggestion_registry
from core.domain import suggestion_services
from core.domain import translation_domain
from core.domain import user_services
from core.platform import models
from core.tests import test_utils

from typing import Callable, Dict, List, Optional, Sequence, Set, Type
from typing_extensions import Final

MYPY = False
if MYPY: # pragma: no cover
    from mypy_imports import email_models
    from mypy_imports import suggestion_models

(email_models, suggestion_models) = models.Registry.import_models(
    [models.NAMES.email, models.NAMES.suggestion])


class FailedMLTest(test_utils.EmailTestBase):
    """Test that email functionality for sending failed ML Job emails
    works.
    """

    def setUp(self) -> None:
        super(FailedMLTest, self).setUp()  # type: ignore[no-untyped-call]
        self.can_send_emails_ctx = self.swap(
            feconf, 'CAN_SEND_EMAILS', True)
        self.can_send_feedback_email_ctx = self.swap(
            feconf, 'CAN_SEND_FEEDBACK_MESSAGE_EMAILS', True)
        self.signup(self.CURRICULUM_ADMIN_EMAIL, self.CURRICULUM_ADMIN_USERNAME)
        self.login(self.CURRICULUM_ADMIN_EMAIL, is_super_admin=True)
        config_property = config_domain.Registry.get_config_property(
            'notification_user_ids_for_failed_tasks')
        # Ruling out the possibility of None for mypy type checking.
        assert config_property is not None
        config_property.set_value(
            'committer_id', [self.get_user_id_from_email(  # type: ignore[no-untyped-call]
                self.CURRICULUM_ADMIN_EMAIL)])

    def test_send_failed_ml_email(self) -> None:
        with self.can_send_emails_ctx, self.can_send_feedback_email_ctx:
            # Make sure there are no emails already sent.
            messages = self._get_sent_email_messages(feconf.ADMIN_EMAIL_ADDRESS)
            self.assertEqual(len(messages), 0)
            messages = (
                self._get_sent_email_messages(self.CURRICULUM_ADMIN_EMAIL))
            self.assertEqual(len(messages), 0)

            # Send job failure email with mock Job ID.
            email_manager.send_job_failure_email('123ABC')

            # Make sure emails are sent.
            messages = self._get_sent_email_messages(feconf.ADMIN_EMAIL_ADDRESS)
            expected_subject = 'Failed ML Job'
            self.assertEqual(len(messages), 1)
            self.assertEqual(messages[0].subject, expected_subject)
            messages = (
                self._get_sent_email_messages(self.CURRICULUM_ADMIN_EMAIL))
            self.assertEqual(len(messages), 1)
            self.assertEqual(messages[0].subject, expected_subject)


class EmailToAdminTest(test_utils.EmailTestBase):
    """Test that emails are correctly sent to the admin."""

    def test_email_to_admin_is_sent_correctly(self) -> None:
        dummy_system_name = 'DUMMY_SYSTEM_NAME'
        dummy_system_address = 'dummy@system.com'
        dummy_admin_address = 'admin@system.com'

        send_email_ctx = self.swap(feconf, 'CAN_SEND_EMAILS', True)
        system_name_ctx = self.swap(
            feconf, 'SYSTEM_EMAIL_NAME', dummy_system_name)
        system_email_ctx = self.swap(
            feconf, 'SYSTEM_EMAIL_ADDRESS', dummy_system_address)
        admin_email_ctx = self.swap(
            feconf, 'ADMIN_EMAIL_ADDRESS', dummy_admin_address)

        with send_email_ctx, system_name_ctx, system_email_ctx, admin_email_ctx:
            # Make sure there are no emails already sent.
            messages = self._get_sent_email_messages(
                feconf.ADMIN_EMAIL_ADDRESS)
            self.assertEqual(len(messages), 0)

            # Send an email to admin.
            email_manager.send_mail_to_admin('Dummy Subject', 'Dummy Body')

            # Make sure emails are sent.
            messages = self._get_sent_email_messages(
                feconf.ADMIN_EMAIL_ADDRESS)
            self.assertEqual(len(messages), 1)
            self.assertEqual(
                messages[0].sender, 'DUMMY_SYSTEM_NAME <dummy@system.com>')
            self.assertEqual(messages[0].to, ['admin@system.com'])
            self.assertEqual(messages[0].subject, 'Dummy Subject')
            self.assertIn('Dummy Body', messages[0].html)


class DummyMailTest(test_utils.EmailTestBase):
    """Test that emails are correctly sent to the testing email id."""

    def test_sending_emails(self) -> None:
        dummy_system_name = 'DUMMY_SYSTEM_NAME'
        dummy_system_address = 'dummy@system.com'
        dummy_receiver_address = 'admin@system.com'

        send_email_ctx = self.swap(feconf, 'CAN_SEND_EMAILS', True)
        system_name_ctx = self.swap(
            feconf, 'SYSTEM_EMAIL_NAME', dummy_system_name)
        system_email_ctx = self.swap(
            feconf, 'SYSTEM_EMAIL_ADDRESS', dummy_system_address)
        admin_email_ctx = self.swap(
            feconf, 'ADMIN_EMAIL_ADDRESS', dummy_receiver_address)

        with send_email_ctx, system_name_ctx, system_email_ctx, admin_email_ctx:
            # Make sure there are no emails already sent.
            messages = self._get_sent_email_messages(
                dummy_receiver_address)
            self.assertEqual(len(messages), 0)

            # Send an email.
            email_manager.send_dummy_mail_to_admin(dummy_system_name)

            # Make sure emails are sent.
            messages = self._get_sent_email_messages(dummy_receiver_address)
            self.assertEqual(len(messages), 1)
            self.assertEqual(
                messages[0].sender, 'DUMMY_SYSTEM_NAME <dummy@system.com>')
            self.assertEqual(messages[0].to, [dummy_receiver_address])
            self.assertEqual(messages[0].subject, 'Test Mail')
            self.assertIn(
                'This is a test mail from DUMMY_SYSTEM_NAME', messages[0].html)


class EmailRightsTest(test_utils.GenericTestBase):
    """Test that only certain users can send certain types of emails."""

    def setUp(self) -> None:
        super(EmailRightsTest, self).setUp()
        self.signup(self.EDITOR_EMAIL, self.EDITOR_USERNAME)
        self.editor_id = self.get_user_id_from_email(self.EDITOR_EMAIL)  # type: ignore[no-untyped-call]

        self.signup(self.MODERATOR_EMAIL, self.MODERATOR_USERNAME)
        self.moderator_id = self.get_user_id_from_email(self.MODERATOR_EMAIL)  # type: ignore[no-untyped-call]
        self.set_moderators([self.MODERATOR_USERNAME])  # type: ignore[no-untyped-call]

        self.signup(self.CURRICULUM_ADMIN_EMAIL, self.CURRICULUM_ADMIN_USERNAME)
        self.admin_id = self.get_user_id_from_email(self.CURRICULUM_ADMIN_EMAIL)  # type: ignore[no-untyped-call]
        self.set_curriculum_admins([self.CURRICULUM_ADMIN_USERNAME])  # type: ignore[no-untyped-call]

    def test_sender_id_validation(self) -> None:
        sender_ids_to_test = [
            feconf.SYSTEM_COMMITTER_ID, self.admin_id, self.moderator_id,
            self.editor_id]

        # These are given in the order of user_ids_to_test.
        expected_validation_results = {
            feconf.EMAIL_INTENT_SIGNUP: (True, False, False, False),
            feconf.EMAIL_INTENT_DAILY_BATCH: (True, False, False, False),
            feconf.EMAIL_INTENT_MARKETING: (True, False, False, False),
            feconf.EMAIL_INTENT_UNPUBLISH_EXPLORATION: (
                True, False, True, False),
            feconf.EMAIL_INTENT_DELETE_EXPLORATION: (
                True, False, True, False),
        }

        for intent, results in expected_validation_results.items():
            for ind, sender_id in enumerate(sender_ids_to_test):
                if results[ind]:
                    email_manager.require_sender_id_is_valid(
                        intent, sender_id)
                else:
                    with self.assertRaisesRegex(  # type: ignore[no-untyped-call]
                        Exception, 'Invalid sender_id'
                    ):
                        email_manager.require_sender_id_is_valid(
                            intent, sender_id)

        # Also test null and invalid intent strings.
        with self.assertRaisesRegex(Exception, 'Invalid email intent string'):  # type: ignore[no-untyped-call]
            email_manager.require_sender_id_is_valid(
                '', feconf.SYSTEM_COMMITTER_ID)
        with self.assertRaisesRegex(Exception, 'Invalid email intent string'):  # type: ignore[no-untyped-call]
            email_manager.require_sender_id_is_valid(
                '', self.admin_id)
        with self.assertRaisesRegex(Exception, 'Invalid email intent string'):  # type: ignore[no-untyped-call]
            email_manager.require_sender_id_is_valid(
                'invalid_intent', feconf.SYSTEM_COMMITTER_ID)
        with self.assertRaisesRegex(Exception, 'Invalid email intent string'):  # type: ignore[no-untyped-call]
            email_manager.require_sender_id_is_valid(
                'invalid_intent', self.admin_id)


class ExplorationMembershipEmailTests(test_utils.EmailTestBase):
    """Tests that sending exploration membership email works as expected."""

    EXPLORATION_TITLE: Final = 'Title'

    def setUp(self) -> None:
        super(ExplorationMembershipEmailTests, self).setUp()  # type: ignore[no-untyped-call]

        self.signup(self.EDITOR_EMAIL, self.EDITOR_USERNAME)
        self.editor_id = self.get_user_id_from_email(self.EDITOR_EMAIL)  # type: ignore[no-untyped-call]

        self.signup(self.NEW_USER_EMAIL, self.NEW_USER_USERNAME)
        self.new_user_id = self.get_user_id_from_email(self.NEW_USER_EMAIL)  # type: ignore[no-untyped-call]

        self.exploration = self.save_new_default_exploration(  # type: ignore[no-untyped-call]
            'A', self.editor_id, title=self.EXPLORATION_TITLE)

        self.expected_email_subject = (
            '%s - invitation to collaborate') % self.EXPLORATION_TITLE

        self.can_send_emails_ctx = self.swap(
            feconf, 'CAN_SEND_EMAILS', True)
        self.can_not_send_emails_ctx = self.swap(
            feconf, 'CAN_SEND_EMAILS', False)
        self.can_send_editor_role_email_ctx = self.swap(
            feconf, 'CAN_SEND_EDITOR_ROLE_EMAILS', True)
        self.can_not_send_editor_role_email_ctx = self.swap(
            feconf, 'CAN_SEND_EDITOR_ROLE_EMAILS', False)

    def test_role_email_is_sent_when_editor_assigns_role(self) -> None:
        with self.can_send_emails_ctx, self.can_send_editor_role_email_ctx:
            self.login(self.EDITOR_EMAIL)

            csrf_token = self.get_new_csrf_token()  # type: ignore[no-untyped-call]
            self.put_json('%s/%s' % (  # type: ignore[no-untyped-call]
                feconf.EXPLORATION_RIGHTS_PREFIX, self.exploration.id), {
                    'version': self.exploration.version,
                    'new_member_username': self.NEW_USER_USERNAME,
                    'new_member_role': rights_domain.ROLE_EDITOR,
                }, csrf_token=csrf_token)

            messages = self._get_sent_email_messages(self.NEW_USER_EMAIL)
            self.assertEqual(len(messages), 1)

    def test_email_is_not_sent_if_recipient_has_declined_such_emails(
        self
    ) -> None:
        user_services.update_email_preferences(
            self.new_user_id, True, False, False, False)

        with self.can_send_emails_ctx, self.can_send_editor_role_email_ctx:
            email_manager.send_role_notification_email(
                self.editor_id, self.new_user_id, rights_domain.ROLE_OWNER,
                self.exploration.id, self.exploration.title)

            messages = self._get_sent_email_messages(self.NEW_USER_EMAIL)
            self.assertEqual(len(messages), 0)

    def test_that_email_not_sent_if_can_send_emails_is_false(self) -> None:
        with self.can_not_send_emails_ctx:
            email_manager.send_role_notification_email(
                self.editor_id, self.new_user_id, rights_domain.ROLE_OWNER,
                self.exploration.id, self.exploration.title)
            messages = self._get_sent_email_messages(self.NEW_USER_EMAIL)
            self.assertEqual(len(messages), 0)

    def test_that_email_not_sent_if_can_send_editor_role_emails_is_false(
        self
    ) -> None:
        with self.can_send_emails_ctx, self.can_not_send_editor_role_email_ctx:
            email_manager.send_role_notification_email(
                self.editor_id, self.new_user_id,
                rights_domain.ROLE_EDITOR, self.exploration.id,
                self.exploration.title)
            messages = self._get_sent_email_messages(self.NEW_USER_EMAIL)
            self.assertEqual(len(messages), 0)

    def test_role_emails_sent_are_correct(self) -> None:
        with self.can_send_emails_ctx, self.can_send_editor_role_email_ctx:
            email_manager.send_role_notification_email(
                self.editor_id, self.new_user_id, rights_domain.ROLE_VIEWER,
                self.exploration.id, self.exploration.title)

            messages = self._get_sent_email_messages(self.NEW_USER_EMAIL)
            self.assertEqual(len(messages), 1)

            all_models: Sequence[
                email_models.SentEmailModel
            ] = email_models.SentEmailModel.get_all().fetch()
            self.assertEqual(len(all_models), 1)

            sent_email_model = all_models[0]

            # Check that email details are correct.
            self.assertEqual(sent_email_model.recipient_id, self.new_user_id)
            self.assertEqual(
                sent_email_model.recipient_email, self.NEW_USER_EMAIL)
            self.assertEqual(
                sent_email_model.sender_id, feconf.SYSTEM_COMMITTER_ID)
            self.assertEqual(
                sent_email_model.sender_email,
                '%s <%s>' % (
                    self.EDITOR_USERNAME, feconf.NOREPLY_EMAIL_ADDRESS))
            self.assertEqual(
                sent_email_model.intent,
                feconf.EMAIL_INTENT_EDITOR_ROLE_NOTIFICATION)
            self.assertEqual(
                sent_email_model.subject, self.expected_email_subject)

    def test_correct_rights_are_written_in_manager_role_email_body(
        self
    ) -> None:
        expected_email_html_body = (
            'Hi newuser,<br>'
            '<br>'
            '<b>editor</b> has granted you manager rights to their '
            'exploration, '
            '"<a href="https://www.oppia.org/create/A">Title</a>", '
            'on Oppia.org.<br>'
            '<br>'
            'This allows you to:<br>'
            '<ul>'
            '<li>Change the exploration permissions</li><br>'
            '<li>Edit the exploration</li><br>'
            '<li>View and playtest the exploration</li><br>'
            '</ul>'
            'You can find the exploration '
            '<a href="https://www.oppia.org/create/A">here</a>.<br>'
            '<br>'
            'Thanks, and happy collaborating!<br>'
            '<br>'
            'Best wishes,<br>'
            'The Oppia Team<br>'
            '<br>'
            'You can change your email preferences via the '
            '<a href="http://localhost:8181/preferences">Preferences</a> page.')

        expected_email_text_body = (
            'Hi newuser,\n'
            '\n'
            'editor has granted you manager rights to their '
            'exploration, "Title", on Oppia.org.\n'
            '\n'
            'This allows you to:\n'
            '- Change the exploration permissions\n'
            '- Edit the exploration\n'
            '- View and playtest the exploration\n'
            'You can find the exploration here.\n'
            '\n'
            'Thanks, and happy collaborating!\n'
            '\n'
            'Best wishes,\n'
            'The Oppia Team\n'
            '\n'
            'You can change your email preferences via the Preferences page.')

        with self.can_send_emails_ctx, self.can_send_editor_role_email_ctx:
            # Check that correct email content is sent for Manager.
            email_manager.send_role_notification_email(
                self.editor_id, self.new_user_id, rights_domain.ROLE_OWNER,
                self.exploration.id, self.exploration.title)

            messages = self._get_sent_email_messages(self.NEW_USER_EMAIL)
            self.assertEqual(len(messages), 1)

            self.assertEqual(messages[0].html, expected_email_html_body)
            self.assertEqual(messages[0].body, expected_email_text_body)

    def test_correct_rights_are_written_in_editor_role_email_body(
        self
    ) -> None:
        expected_email_html_body = (
            'Hi newuser,<br>'
            '<br>'
            '<b>editor</b> has granted you editor rights to their '
            'exploration, '
            '"<a href="https://www.oppia.org/create/A">Title</a>"'
            ', on Oppia.org.<br>'
            '<br>'
            'This allows you to:<br>'
            '<ul>'
            '<li>Edit the exploration</li><br>'
            '<li>View and playtest the exploration</li><br>'
            '</ul>'
            'You can find the exploration '
            '<a href="https://www.oppia.org/create/A">here</a>.<br>'
            '<br>'
            'Thanks, and happy collaborating!<br>'
            '<br>'
            'Best wishes,<br>'
            'The Oppia Team<br>'
            '<br>'
            'You can change your email preferences via the '
            '<a href="http://localhost:8181/preferences">Preferences</a> page.')

        expected_email_text_body = (
            'Hi newuser,\n'
            '\n'
            'editor has granted you editor rights to their '
            'exploration, "Title", on Oppia.org.\n'
            '\n'
            'This allows you to:\n'
            '- Edit the exploration\n'
            '- View and playtest the exploration\n'
            'You can find the exploration here.\n'
            '\n'
            'Thanks, and happy collaborating!\n'
            '\n'
            'Best wishes,\n'
            'The Oppia Team\n'
            '\n'
            'You can change your email preferences via the Preferences page.')

        with self.can_send_emails_ctx, self.can_send_editor_role_email_ctx:
            # Check that correct email content is sent for Editor.
            email_manager.send_role_notification_email(
                self.editor_id, self.new_user_id, rights_domain.ROLE_EDITOR,
                self.exploration.id, self.exploration.title)

            messages = self._get_sent_email_messages(self.NEW_USER_EMAIL)
            self.assertEqual(len(messages), 1)

            self.assertEqual(messages[0].html, expected_email_html_body)
            self.assertEqual(messages[0].body, expected_email_text_body)

    def test_correct_rights_are_written_in_voice_artist_role_email_body(
        self
    ) -> None:
        expected_email_html_body = (
            'Hi newuser,<br>'
            '<br>'
            '<b>editor</b> has granted you voice artist rights to their '
            'exploration, '
            '"<a href="https://www.oppia.org/create/A">Title</a>"'
            ', on Oppia.org.<br>'
            '<br>'
            'This allows you to:<br>'
            '<ul>'
            '<li>Voiceover the exploration</li><br>'
            '<li>View and playtest the exploration</li><br>'
            '</ul>'
            'You can find the exploration '
            '<a href="https://www.oppia.org/create/A">here</a>.<br>'
            '<br>'
            'Thanks, and happy collaborating!<br>'
            '<br>'
            'Best wishes,<br>'
            'The Oppia Team<br>'
            '<br>'
            'You can change your email preferences via the '
            '<a href="http://localhost:8181/preferences">Preferences</a> page.')

        expected_email_text_body = (
            'Hi newuser,\n'
            '\n'
            'editor has granted you voice artist rights to their '
            'exploration, "Title", on Oppia.org.\n'
            '\n'
            'This allows you to:\n'
            '- Voiceover the exploration\n'
            '- View and playtest the exploration\n'
            'You can find the exploration here.\n'
            '\n'
            'Thanks, and happy collaborating!\n'
            '\n'
            'Best wishes,\n'
            'The Oppia Team\n'
            '\n'
            'You can change your email preferences via the Preferences page.')

        with self.can_send_emails_ctx, self.can_send_editor_role_email_ctx:
            # Check that correct email content is sent for Voice Artist.
            email_manager.send_role_notification_email(
                self.editor_id, self.new_user_id,
                rights_domain.ROLE_VOICE_ARTIST, self.exploration.id,
                self.exploration.title)

            messages = self._get_sent_email_messages(self.NEW_USER_EMAIL)
            self.assertEqual(len(messages), 1)

            self.assertEqual(messages[0].html, expected_email_html_body)
            self.assertEqual(messages[0].body, expected_email_text_body)

    def test_correct_rights_are_written_in_playtester_role_email_body(
        self
    ) -> None:
        expected_email_html_body = (
            'Hi newuser,<br>'
            '<br>'
            '<b>editor</b> has granted you playtest access to their '
            'exploration, '
            '"<a href="https://www.oppia.org/create/A">Title</a>"'
            ', on Oppia.org.<br>'
            '<br>'
            'This allows you to:<br>'
            '<ul>'
            '<li>View and playtest the exploration</li><br>'
            '</ul>'
            'You can find the exploration '
            '<a href="https://www.oppia.org/create/A">here</a>.<br>'
            '<br>'
            'Thanks, and happy collaborating!<br>'
            '<br>'
            'Best wishes,<br>'
            'The Oppia Team<br>'
            '<br>'
            'You can change your email preferences via the '
            '<a href="http://localhost:8181/preferences">Preferences</a> page.')

        expected_email_text_body = (
            'Hi newuser,\n'
            '\n'
            'editor has granted you playtest access to their '
            'exploration, "Title", on Oppia.org.\n'
            '\n'
            'This allows you to:\n'
            '- View and playtest the exploration\n'
            'You can find the exploration here.\n'
            '\n'
            'Thanks, and happy collaborating!\n'
            '\n'
            'Best wishes,\n'
            'The Oppia Team\n'
            '\n'
            'You can change your email preferences via the Preferences page.')

        with self.can_send_emails_ctx, self.can_send_editor_role_email_ctx:
            # Check that correct email content is sent for Playtester.
            email_manager.send_role_notification_email(
                self.editor_id, self.new_user_id, rights_domain.ROLE_VIEWER,
                self.exploration.id, self.exploration.title)

            messages = self._get_sent_email_messages(self.NEW_USER_EMAIL)
            self.assertEqual(len(messages), 1)

            self.assertEqual(messages[0].html, expected_email_html_body)
            self.assertEqual(messages[0].body, expected_email_text_body)

    def test_correct_undefined_role_raises_an_exception(self) -> None:
        with self.can_send_emails_ctx, self.can_send_editor_role_email_ctx:
            # Check that an exception is raised when an invalid
            # role is supplied.
            with self.assertRaisesRegex(Exception, 'Invalid role'):  # type: ignore[no-untyped-call]
                email_manager.send_role_notification_email(
                    self.editor_id, self.new_user_id, rights_domain.ROLE_NONE,
                    self.exploration.id, self.exploration.title)


class SignupEmailTests(test_utils.EmailTestBase):
    """Test that signup-email sending functionality works as expected."""

    def setUp(self) -> None:
        super(SignupEmailTests, self).setUp()  # type: ignore[no-untyped-call]

        self.signup(self.CURRICULUM_ADMIN_EMAIL, self.CURRICULUM_ADMIN_USERNAME)
        self.admin_id = self.get_user_id_from_email(self.CURRICULUM_ADMIN_EMAIL)  # type: ignore[no-untyped-call]
        self.set_curriculum_admins([self.CURRICULUM_ADMIN_USERNAME])  # type: ignore[no-untyped-call]

        self.new_footer = (
            'Unsubscribe from emails at your '
            '<a href="https://www.site.com/prefs">Preferences page</a>.')
        self.new_email_content = {
            'subject': 'Welcome!',
            'html_body': (
                'Here is some HTML text.<br>'
                'With a <b>bold</b> bit and an <i>italic</i> bit.<br>')
        }

        self.expected_text_email_content = (
            'Hi editor,\n'
            '\n'
            'Here is some HTML text.\n'
            'With a bold bit and an italic bit.\n'
            '\n'
            '\n'
            'Unsubscribe from emails at your Preferences page.')
        self.expected_html_email_content = (
            'Hi editor,<br>'
            '<br>'
            'Here is some HTML text.<br>'
            'With a <b>bold</b> bit and an <i>italic</i> bit.<br>'
            '<br>'
            '<br>'
            'Unsubscribe from emails at your '
            '<a href="https://www.site.com/prefs">Preferences page</a>.')

    def test_email_not_sent_if_config_does_not_permit_it(self) -> None:
        with self.swap(feconf, 'CAN_SEND_EMAILS', False):
            config_services.set_property(
                self.admin_id, email_manager.EMAIL_FOOTER.name,
                self.new_footer)
            config_services.set_property(
                self.admin_id, email_manager.SIGNUP_EMAIL_CONTENT.name,
                self.new_email_content)

            self.login(self.EDITOR_EMAIL)
            self.get_html_response(feconf.SIGNUP_URL + '?return_url=/')  # type: ignore[no-untyped-call]
            csrf_token = self.get_new_csrf_token()  # type: ignore[no-untyped-call]

            self.post_json(  # type: ignore[no-untyped-call]
                feconf.SIGNUP_DATA_URL, {
                    'agreed_to_terms': True,
                    'username': self.EDITOR_USERNAME,
                    'default_dashboard': constants.DASHBOARD_TYPE_LEARNER
                }, csrf_token=csrf_token)

            # Check that no email was sent.
            messages = self._get_sent_email_messages(self.EDITOR_EMAIL)
            self.assertEqual(0, len(messages))

    def test_email_not_sent_if_content_config_is_not_modified(self) -> None:
        can_send_emails_ctx = self.swap(feconf, 'CAN_SEND_EMAILS', True)

        log_new_error_counter = test_utils.CallCounter(logging.error)  # type: ignore[no-untyped-call]
        log_new_error_ctx = self.swap(
            logging, 'error', log_new_error_counter)

        with self.capture_logging(min_level=logging.ERROR) as logs:
            with can_send_emails_ctx, log_new_error_ctx:
                self.assertEqual(log_new_error_counter.times_called, 0)

                self.login(self.EDITOR_EMAIL)
                self.get_html_response(feconf.SIGNUP_URL + '?return_url=/')  # type: ignore[no-untyped-call]
                csrf_token = self.get_new_csrf_token()  # type: ignore[no-untyped-call]

                # No user-facing error should surface.
                self.post_json(  # type: ignore[no-untyped-call]
                    feconf.SIGNUP_DATA_URL, {
                        'agreed_to_terms': True,
                        'username': self.EDITOR_USERNAME,
                        'default_dashboard': constants.DASHBOARD_TYPE_LEARNER
                    }, csrf_token=csrf_token)

                # However, an error should be recorded in the logs.
                self.assertEqual(log_new_error_counter.times_called, 1)
                self.assertEqual(
                    logs[0],
                    'Please ensure that the value for the admin config '
                    'property SIGNUP_EMAIL_CONTENT is set, before allowing '
                    'post-signup emails to be sent.')

                # Check that no email was sent.
                messages = self._get_sent_email_messages(self.EDITOR_EMAIL)
                self.assertEqual(0, len(messages))

    def test_email_not_sent_if_content_config_is_partially_modified(
        self
    ) -> None:
        can_send_emails_ctx = self.swap(feconf, 'CAN_SEND_EMAILS', True)

        config_services.set_property(
            self.admin_id, email_manager.SIGNUP_EMAIL_CONTENT.name, {
                'subject': (
                    email_manager.SIGNUP_EMAIL_CONTENT.default_value[
                        'subject']),
                'html_body': 'New HTML body.',
            })

        log_new_error_counter = test_utils.CallCounter(logging.error)  # type: ignore[no-untyped-call]
        log_new_error_ctx = self.swap(
            logging, 'error', log_new_error_counter)

        with self.capture_logging(min_level=logging.ERROR) as logs:
            with can_send_emails_ctx, log_new_error_ctx:
                self.assertEqual(log_new_error_counter.times_called, 0)

                self.login(self.EDITOR_EMAIL)
                self.get_html_response(feconf.SIGNUP_URL + '?return_url=/')  # type: ignore[no-untyped-call]
                csrf_token = self.get_new_csrf_token()  # type: ignore[no-untyped-call]

                # No user-facing error should surface.
                self.post_json(  # type: ignore[no-untyped-call]
                    feconf.SIGNUP_DATA_URL, {
                        'agreed_to_terms': True,
                        'username': self.EDITOR_USERNAME,
                        'default_dashboard': constants.DASHBOARD_TYPE_LEARNER
                    }, csrf_token=csrf_token)

                # However, an error should be recorded in the logs.
                self.assertEqual(log_new_error_counter.times_called, 1)
                self.assertEqual(
                    logs[0],
                    'Please ensure that the value for the admin config '
                    'property SIGNUP_EMAIL_CONTENT is set, before allowing '
                    'post-signup emails to be sent.')

                # Check that no email was sent.
                messages = self._get_sent_email_messages(self.EDITOR_EMAIL)
                self.assertEqual(0, len(messages))

    def test_email_with_bad_content_is_not_sent(self) -> None:
        can_send_emails_ctx = self.swap(feconf, 'CAN_SEND_EMAILS', True)

        config_services.set_property(
            self.admin_id, email_manager.SIGNUP_EMAIL_CONTENT.name, {
                'subject': 'New email subject',
                'html_body': 'New HTML body.<script>alert(3);</script>',
            })

        log_new_error_counter = test_utils.CallCounter(logging.error)  # type: ignore[no-untyped-call]
        log_new_error_ctx = self.swap(
            logging, 'error', log_new_error_counter)

        with self.capture_logging(min_level=logging.ERROR) as logs:
            with can_send_emails_ctx, log_new_error_ctx:
                self.assertEqual(log_new_error_counter.times_called, 0)

                self.login(self.EDITOR_EMAIL)
                self.get_html_response(feconf.SIGNUP_URL + '?return_url=/')  # type: ignore[no-untyped-call]
                csrf_token = self.get_new_csrf_token()  # type: ignore[no-untyped-call]

                # No user-facing error should surface.
                self.post_json(  # type: ignore[no-untyped-call]
                    feconf.SIGNUP_DATA_URL, {
                        'agreed_to_terms': True,
                        'username': self.EDITOR_USERNAME,
                        'default_dashboard': constants.DASHBOARD_TYPE_LEARNER
                    }, csrf_token=csrf_token)

                # However, an error should be recorded in the logs.
                self.assertEqual(log_new_error_counter.times_called, 1)
                self.assertTrue(logs[0].startswith(
                    'Original email HTML body does not match cleaned HTML body')
                )

                # Check that no email was sent.
                messages = self._get_sent_email_messages(self.EDITOR_EMAIL)
                self.assertEqual(0, len(messages))

    def test_contents_of_signup_email_are_correct(self) -> None:
        with self.swap(feconf, 'CAN_SEND_EMAILS', True):
            config_services.set_property(
                self.admin_id, email_manager.EMAIL_FOOTER.name,
                self.new_footer)
            config_services.set_property(
                self.admin_id, email_manager.SIGNUP_EMAIL_CONTENT.name,
                self.new_email_content)
            config_services.set_property(
                self.admin_id, email_manager.EMAIL_SENDER_NAME.name,
                'Email Sender')

            self.login(self.EDITOR_EMAIL)
            self.get_html_response(feconf.SIGNUP_URL + '?return_url=/')  # type: ignore[no-untyped-call]
            csrf_token = self.get_new_csrf_token()  # type: ignore[no-untyped-call]

            self.post_json(  # type: ignore[no-untyped-call]
                feconf.SIGNUP_DATA_URL, {
                    'agreed_to_terms': True,
                    'username': self.EDITOR_USERNAME,
                    'default_dashboard': constants.DASHBOARD_TYPE_LEARNER
                }, csrf_token=csrf_token)

            # Check that an email was sent with the correct content.
            messages = self._get_sent_email_messages(self.EDITOR_EMAIL)
            self.assertEqual(1, len(messages))

            self.assertEqual(
                messages[0].sender,
                'Email Sender <%s>' % feconf.NOREPLY_EMAIL_ADDRESS)
            self.assertEqual(messages[0].to, [self.EDITOR_EMAIL])
            self.assertEqual(messages[0].subject, 'Welcome!')
            self.assertEqual(messages[0].body, self.expected_text_email_content)
            self.assertEqual(messages[0].html, self.expected_html_email_content)

    def test_email_only_sent_once_for_repeated_signups_by_same_user(
        self
    ) -> None:
        with self.swap(feconf, 'CAN_SEND_EMAILS', True):
            config_services.set_property(
                self.admin_id, email_manager.EMAIL_FOOTER.name,
                self.new_footer)
            config_services.set_property(
                self.admin_id, email_manager.SIGNUP_EMAIL_CONTENT.name,
                self.new_email_content)

            self.login(self.EDITOR_EMAIL)
            self.get_html_response(feconf.SIGNUP_URL + '?return_url=/')  # type: ignore[no-untyped-call]
            csrf_token = self.get_new_csrf_token()  # type: ignore[no-untyped-call]

            self.post_json(  # type: ignore[no-untyped-call]
                feconf.SIGNUP_DATA_URL, {
                    'agreed_to_terms': True,
                    'username': self.EDITOR_USERNAME,
                    'default_dashboard': constants.DASHBOARD_TYPE_LEARNER
                }, csrf_token=csrf_token)

            # Check that an email was sent.
            messages = self._get_sent_email_messages(self.EDITOR_EMAIL)
            self.assertEqual(1, len(messages))

            # Send a second POST request.
            self.post_json(  # type: ignore[no-untyped-call]
                feconf.SIGNUP_DATA_URL, {
                    'agreed_to_terms': True,
                    'username': self.EDITOR_USERNAME,
                    'default_dashboard': constants.DASHBOARD_TYPE_LEARNER
                }, csrf_token=csrf_token)

            # Check that no new email was sent.
            messages = self._get_sent_email_messages(self.EDITOR_EMAIL)
            self.assertEqual(1, len(messages))

    def test_email_only_sent_if_signup_was_successful(self) -> None:
        with self.swap(feconf, 'CAN_SEND_EMAILS', True):
            config_services.set_property(
                self.admin_id, email_manager.EMAIL_FOOTER.name,
                self.new_footer)
            config_services.set_property(
                self.admin_id, email_manager.SIGNUP_EMAIL_CONTENT.name,
                self.new_email_content)

            self.login(self.EDITOR_EMAIL)
            self.get_html_response(feconf.SIGNUP_URL + '?return_url=/')  # type: ignore[no-untyped-call]
            csrf_token = self.get_new_csrf_token()  # type: ignore[no-untyped-call]

            self.post_json(  # type: ignore[no-untyped-call]
                feconf.SIGNUP_DATA_URL,
                {
                    'agreed_to_terms': True,
                    'username': 'BadUsername!!!',
                    'default_dashboard': constants.DASHBOARD_TYPE_LEARNER
                },
                csrf_token=csrf_token, expected_status_int=400)

            # Check that no email was sent.
            messages = self._get_sent_email_messages(self.EDITOR_EMAIL)
            self.assertEqual(0, len(messages))

            # Redo the signup process with a good username.
            self.post_json(  # type: ignore[no-untyped-call]
                feconf.SIGNUP_DATA_URL, {
                    'agreed_to_terms': True,
                    'username': self.EDITOR_USERNAME,
                    'default_dashboard': constants.DASHBOARD_TYPE_LEARNER
                }, csrf_token=csrf_token)

            # Check that a new email was sent.
            messages = self._get_sent_email_messages(self.EDITOR_EMAIL)
            self.assertEqual(1, len(messages))

    def test_record_of_sent_email_is_written_to_datastore(self) -> None:
        with self.swap(feconf, 'CAN_SEND_EMAILS', True):
            config_services.set_property(
                self.admin_id, email_manager.EMAIL_FOOTER.name,
                self.new_footer)
            config_services.set_property(
                self.admin_id, email_manager.SIGNUP_EMAIL_CONTENT.name,
                self.new_email_content)
            config_services.set_property(
                self.admin_id, email_manager.EMAIL_SENDER_NAME.name,
                'Email Sender')

            all_models: Sequence[
                email_models.SentEmailModel
            ] = email_models.SentEmailModel.get_all().fetch()
            self.assertEqual(len(all_models), 0)

            self.login(self.EDITOR_EMAIL)
            self.get_html_response(feconf.SIGNUP_URL + '?return_url=/')  # type: ignore[no-untyped-call]
            csrf_token = self.get_new_csrf_token()  # type: ignore[no-untyped-call]

            self.post_json(  # type: ignore[no-untyped-call]
                feconf.SIGNUP_DATA_URL, {
                    'agreed_to_terms': True,
                    'username': self.EDITOR_USERNAME,
                    'default_dashboard': constants.DASHBOARD_TYPE_LEARNER
                }, csrf_token=csrf_token)

            # Check that a new email was sent.
            messages = self._get_sent_email_messages(self.EDITOR_EMAIL)
            self.assertEqual(1, len(messages))

            # Check that the content of this email was recorded in
            # SentEmailModel.
            all_models = email_models.SentEmailModel.get_all().fetch()
            self.assertEqual(len(all_models), 1)

            # Check that the contents of the model are correct.
            sent_email_model = all_models[0]

            self.assertEqual(
                sent_email_model.recipient_id,
                self.get_user_id_from_email(self.EDITOR_EMAIL))  # type: ignore[no-untyped-call]
            self.assertEqual(
                sent_email_model.recipient_email, self.EDITOR_EMAIL)
            self.assertEqual(
                sent_email_model.sender_id, feconf.SYSTEM_COMMITTER_ID)
            self.assertEqual(
                sent_email_model.sender_email,
                'Email Sender <%s>' % feconf.NOREPLY_EMAIL_ADDRESS)
            self.assertEqual(
                sent_email_model.intent, feconf.EMAIL_INTENT_SIGNUP)
            self.assertEqual(sent_email_model.subject, 'Welcome!')
            self.assertEqual(
                sent_email_model.html_body, self.expected_html_email_content)


class DuplicateEmailTests(test_utils.EmailTestBase):
    """Test that duplicate emails are not sent."""

    def setUp(self) -> None:
        super(DuplicateEmailTests, self).setUp()  # type: ignore[no-untyped-call]

        self.signup(self.NEW_USER_EMAIL, self.NEW_USER_USERNAME)
        self.new_user_id = self.get_user_id_from_email(self.NEW_USER_EMAIL)  # type: ignore[no-untyped-call]

        self.signup(self.CURRICULUM_ADMIN_EMAIL, self.CURRICULUM_ADMIN_USERNAME)
        self.admin_id = self.get_user_id_from_email(self.CURRICULUM_ADMIN_EMAIL)  # type: ignore[no-untyped-call]
        self.set_curriculum_admins([self.CURRICULUM_ADMIN_USERNAME])  # type: ignore[no-untyped-call]

        self.new_footer = (
            'You can change your email preferences via the '
            '<a href="http://localhost:8181/preferences">Preferences</a> page.')
        self.new_email_subject = 'THIS IS A PLACEHOLDER.'
        self.new_email_html_body = 'Hi %s,<br><br>%s<br><br>%s' % (
            self.NEW_USER_USERNAME,
            'THIS IS A <b>PLACEHOLDER</b> AND SHOULD BE REPLACED.',
            self.new_footer)

        def _generate_hash_for_tests(
            unused_cls: Type[test_utils.TestBase],
            unused_recipient_id: str,
            unused_email_subject: str,
            unused_email_body: str
        ) -> str:
            """Returns the generated hash for tests."""
            return 'Email Hash'

        self.generate_hash_ctx = self.swap(
            email_models.SentEmailModel, '_generate_hash',
            types.MethodType(
                _generate_hash_for_tests, email_models.SentEmailModel))

    def test_send_email_does_not_resend_if_same_hash_exists(self) -> None:
        can_send_emails_ctx = self.swap(
            feconf, 'CAN_SEND_EMAILS', True)

        duplicate_email_ctx = self.swap(
            feconf, 'DUPLICATE_EMAIL_INTERVAL_MINS', 1000)

        log_new_error_counter = test_utils.CallCounter(logging.error)  # type: ignore[no-untyped-call]
        log_new_error_ctx = self.swap(
            logging, 'error', log_new_error_counter)

        with self.capture_logging(min_level=logging.ERROR) as logs:
            with can_send_emails_ctx, duplicate_email_ctx, log_new_error_ctx:
                all_models: Sequence[
                    email_models.SentEmailModel
                ] = email_models.SentEmailModel.get_all().fetch()
                self.assertEqual(len(all_models), 0)

                cleaned_html_body = html_cleaner.clean(self.new_email_html_body)
                raw_plaintext_body = cleaned_html_body.replace(
                    '<br/>', '\n').replace('<br>', '\n').replace(
                        '<li>', '<li>- ').replace('</p><p>', '</p>\n<p>')
                cleaned_plaintext_body = html_cleaner.strip_html_tags(
                    raw_plaintext_body)
                email_models.SentEmailModel.create(
                    self.new_user_id, self.NEW_USER_EMAIL,
                    feconf.SYSTEM_COMMITTER_ID, feconf.SYSTEM_EMAIL_ADDRESS,
                    feconf.EMAIL_INTENT_SIGNUP, self.new_email_subject,
                    cleaned_plaintext_body, datetime.datetime.utcnow())

                # Check that the content of this email was recorded in
                # SentEmailModel.
                all_models = email_models.SentEmailModel.get_all().fetch()
                self.assertEqual(len(all_models), 1)

                email_manager.send_post_signup_email(
                    self.new_user_id, test_for_duplicate_email=True)

                # An error should be recorded in the logs.
                self.assertEqual(log_new_error_counter.times_called, 1)
                self.assertRegex(logs[0], 'Duplicate email')

                # Check that a new email was not sent.
                messages = self._get_sent_email_messages(self.NEW_USER_EMAIL)
                self.assertEqual(0, len(messages))

                # Check that the content of this email was not recorded in
                # SentEmailModel.
                all_models = email_models.SentEmailModel.get_all().fetch()
                self.assertEqual(len(all_models), 1)

    def test_send_email_does_not_resend_within_duplicate_interval(self) -> None:
        can_send_emails_ctx = self.swap(
            feconf, 'CAN_SEND_EMAILS', True)

        duplicate_email_ctx = self.swap(
            feconf, 'DUPLICATE_EMAIL_INTERVAL_MINS', 2)

        log_new_error_counter = test_utils.CallCounter(logging.error)  # type: ignore[no-untyped-call]
        log_new_error_ctx = self.swap(
            logging, 'error', log_new_error_counter)

        with self.capture_logging(min_level=logging.ERROR) as logs:
            with can_send_emails_ctx, duplicate_email_ctx, log_new_error_ctx:
                config_services.set_property(
                    self.admin_id, email_manager.EMAIL_SENDER_NAME.name,
                    'Email Sender')

                all_models: Sequence[
                    email_models.SentEmailModel
                ] = email_models.SentEmailModel.get_all().fetch()
                self.assertEqual(len(all_models), 0)

                email_manager._send_email(  # pylint: disable=protected-access
                    self.new_user_id, feconf.SYSTEM_COMMITTER_ID,
                    feconf.EMAIL_INTENT_SIGNUP, 'Email Subject', 'Email Body',
                    feconf.SYSTEM_EMAIL_ADDRESS)

                # Check that a new email was sent.
                messages = self._get_sent_email_messages(self.NEW_USER_EMAIL)
                self.assertEqual(1, len(messages))

                # Check that the content of this email was recorded in
                # SentEmailModel.
                all_models = email_models.SentEmailModel.get_all().fetch()
                self.assertEqual(len(all_models), 1)

                # No error should be recorded in the logs.
                self.assertEqual(log_new_error_counter.times_called, 0)

                email_manager._send_email(  # pylint: disable=protected-access
                    self.new_user_id, feconf.SYSTEM_COMMITTER_ID,
                    feconf.EMAIL_INTENT_SIGNUP, 'Email Subject', 'Email Body',
                    feconf.SYSTEM_EMAIL_ADDRESS)

                # An error should be recorded in the logs.
                self.assertEqual(log_new_error_counter.times_called, 1)
                self.assertRegex(logs[0], 'Duplicate email')

                # Check that a new email was not sent.
                messages = self._get_sent_email_messages(self.NEW_USER_EMAIL)
                self.assertEqual(1, len(messages))

                # Check that the content of this email was not recorded in
                # SentEmailModel.
                all_models = email_models.SentEmailModel.get_all().fetch()
                self.assertEqual(len(all_models), 1)

    def test_sending_email_with_different_recipient_but_same_hash(self) -> None:
        """Hash for both messages is same but recipients are different."""
        can_send_emails_ctx = self.swap(
            feconf, 'CAN_SEND_EMAILS', True)

        duplicate_email_ctx = self.swap(
            feconf, 'DUPLICATE_EMAIL_INTERVAL_MINS', 2)

        with can_send_emails_ctx, duplicate_email_ctx, self.generate_hash_ctx:
            all_models: Sequence[
                email_models.SentEmailModel
            ] = email_models.SentEmailModel.get_all().fetch()
            self.assertEqual(len(all_models), 0)

            email_models.SentEmailModel.create(
                'recipient_id', self.NEW_USER_EMAIL,
                feconf.SYSTEM_COMMITTER_ID, feconf.SYSTEM_EMAIL_ADDRESS,
                feconf.EMAIL_INTENT_SIGNUP, self.new_email_subject,
                self.new_email_html_body, datetime.datetime.utcnow())

            # Check that the content of this email was recorded in
            # SentEmailModel.
            all_models = email_models.SentEmailModel.get_all().fetch()
            self.assertEqual(len(all_models), 1)

            email_manager.send_post_signup_email(
                self.new_user_id, test_for_duplicate_email=True)

            # Check that a new email was sent.
            messages = self._get_sent_email_messages(self.NEW_USER_EMAIL)
            self.assertEqual(1, len(messages))

            # Check that the content of this email was recorded in
            # SentEmailModel.
            all_models = email_models.SentEmailModel.get_all().fetch()
            self.assertEqual(len(all_models), 2)

            # Check that the contents of the model are correct.
            sent_email_model1 = all_models[0]
            sent_email_model2 = all_models[1]

            self.assertEqual(
                sent_email_model1.email_hash, sent_email_model2.email_hash)
            self.assertNotEqual(
                sent_email_model1.recipient_id, sent_email_model2.recipient_id)
            self.assertEqual(
                sent_email_model1.subject, sent_email_model2.subject)
            self.assertEqual(
                sent_email_model1.html_body, sent_email_model2.html_body)

    def test_sending_email_with_different_subject_but_same_hash(self) -> None:
        """Hash for both messages is same but subjects are different."""
        can_send_emails_ctx = self.swap(
            feconf, 'CAN_SEND_EMAILS', True)

        duplicate_email_ctx = self.swap(
            feconf, 'DUPLICATE_EMAIL_INTERVAL_MINS', 2)

        with can_send_emails_ctx, duplicate_email_ctx, self.generate_hash_ctx:
            all_models: Sequence[
                email_models.SentEmailModel
            ] = email_models.SentEmailModel.get_all().fetch()
            self.assertEqual(len(all_models), 0)

            email_models.SentEmailModel.create(
                self.new_user_id, self.NEW_USER_EMAIL,
                feconf.SYSTEM_COMMITTER_ID, feconf.SYSTEM_EMAIL_ADDRESS,
                feconf.EMAIL_INTENT_SIGNUP, '%s%s' % (
                    self.new_email_subject, 1), self.new_email_html_body,
                datetime.datetime.utcnow())

            # Check that the content of this email was recorded in
            # SentEmailModel.
            all_models = email_models.SentEmailModel.get_all().fetch()
            self.assertEqual(len(all_models), 1)

            email_manager.send_post_signup_email(
                self.new_user_id, test_for_duplicate_email=True)

            # Check that a new email was sent.
            messages = self._get_sent_email_messages(self.NEW_USER_EMAIL)
            self.assertEqual(1, len(messages))

            # Check that the content of this email was recorded in
            # SentEmailModel.
            all_models = email_models.SentEmailModel.get_all().fetch()
            self.assertEqual(len(all_models), 2)

            # Check that the contents of the model are correct.
            sent_email_model1 = all_models[0]
            sent_email_model2 = all_models[1]

            self.assertEqual(
                sent_email_model1.email_hash, sent_email_model2.email_hash)
            self.assertEqual(
                sent_email_model1.recipient_id, sent_email_model2.recipient_id)
            self.assertNotEqual(
                sent_email_model1.subject, sent_email_model2.subject)
            self.assertEqual(
                sent_email_model1.html_body, sent_email_model2.html_body)

    def test_sending_email_with_different_body_but_same_hash(self) -> None:
        """Hash for both messages is same but body is different."""
        can_send_emails_ctx = self.swap(
            feconf, 'CAN_SEND_EMAILS', True)

        duplicate_email_ctx = self.swap(
            feconf, 'DUPLICATE_EMAIL_INTERVAL_MINS', 2)

        with can_send_emails_ctx, duplicate_email_ctx, self.generate_hash_ctx:
            all_models: Sequence[
                email_models.SentEmailModel
            ] = email_models.SentEmailModel.get_all().fetch()
            self.assertEqual(len(all_models), 0)

            email_models.SentEmailModel.create(
                self.new_user_id, self.NEW_USER_EMAIL,
                feconf.SYSTEM_COMMITTER_ID, feconf.SYSTEM_EMAIL_ADDRESS,
                feconf.EMAIL_INTENT_SIGNUP, self.new_email_subject,
                '%s%s' % (self.new_email_html_body, 1),
                datetime.datetime.utcnow())

            # Check that the content of this email was recorded in
            # SentEmailModel.
            all_models = email_models.SentEmailModel.get_all().fetch()
            self.assertEqual(len(all_models), 1)

            email_manager.send_post_signup_email(
                self.new_user_id, test_for_duplicate_email=True)

            # Check that a new email was sent.
            messages = self._get_sent_email_messages(self.NEW_USER_EMAIL)
            self.assertEqual(1, len(messages))

            # Check that the content of this email was recorded in
            # SentEmailModel.
            all_models = email_models.SentEmailModel.get_all().fetch()
            self.assertEqual(len(all_models), 2)

            # Check that the contents of the model are correct.
            sent_email_model1 = all_models[0]
            sent_email_model2 = all_models[1]

            self.assertEqual(
                sent_email_model1.email_hash, sent_email_model2.email_hash)
            self.assertEqual(
                sent_email_model1.recipient_id, sent_email_model2.recipient_id)
            self.assertEqual(
                sent_email_model1.subject, sent_email_model2.subject)
            self.assertNotEqual(
                sent_email_model1.html_body, sent_email_model2.html_body)

    def test_duplicate_emails_are_sent_after_some_time_has_elapsed(
        self
    ) -> None:
        can_send_emails_ctx = self.swap(
            feconf, 'CAN_SEND_EMAILS', True)

        duplicate_email_ctx = self.swap(
            feconf, 'DUPLICATE_EMAIL_INTERVAL_MINS', 2)

        with can_send_emails_ctx, duplicate_email_ctx:
            all_models: Sequence[
                email_models.SentEmailModel
            ] = email_models.SentEmailModel.get_all().fetch()
            self.assertEqual(len(all_models), 0)

            email_sent_time = (
                datetime.datetime.utcnow() - datetime.timedelta(minutes=4))

            email_models.SentEmailModel.create(
                self.new_user_id, self.NEW_USER_EMAIL,
                feconf.SYSTEM_COMMITTER_ID, feconf.SYSTEM_EMAIL_ADDRESS,
                feconf.EMAIL_INTENT_SIGNUP, self.new_email_subject,
                self.new_email_html_body, email_sent_time)

            # Check that the content of this email was recorded in
            # SentEmailModel.
            all_models = email_models.SentEmailModel.get_all().fetch()
            self.assertEqual(len(all_models), 1)

            email_sent_time = (
                datetime.datetime.utcnow() - datetime.timedelta(minutes=2))

            email_models.SentEmailModel.create(
                self.new_user_id, self.NEW_USER_EMAIL,
                feconf.SYSTEM_COMMITTER_ID, feconf.SYSTEM_EMAIL_ADDRESS,
                feconf.EMAIL_INTENT_SIGNUP, self.new_email_subject,
                self.new_email_html_body, email_sent_time)

            # Check that the content of this email was recorded in
            # SentEmailModel.
            all_models = email_models.SentEmailModel.get_all().fetch()
            self.assertEqual(len(all_models), 2)

            email_manager.send_post_signup_email(
                self.new_user_id, test_for_duplicate_email=True)

            # Check that a new email was sent.
            messages = self._get_sent_email_messages(self.NEW_USER_EMAIL)
            self.assertEqual(1, len(messages))

            # Check that the content of this email was recorded in
            # SentEmailModel.
            all_models = email_models.SentEmailModel.get_all().fetch()
            self.assertEqual(len(all_models), 3)

            # Check that the contents of the model are correct.
            sent_email_model1 = all_models[0]
            sent_email_model2 = all_models[1]
            sent_email_model3 = all_models[2]

            self.assertEqual(
                sent_email_model1.email_hash, sent_email_model2.email_hash)
            self.assertEqual(
                sent_email_model1.email_hash, sent_email_model3.email_hash)


class FeedbackMessageBatchEmailTests(test_utils.EmailTestBase):

    def setUp(self) -> None:
        super(FeedbackMessageBatchEmailTests, self).setUp()  # type: ignore[no-untyped-call]

        self.signup(self.EDITOR_EMAIL, self.EDITOR_USERNAME)
        self.editor_id = self.get_user_id_from_email(self.EDITOR_EMAIL)  # type: ignore[no-untyped-call]

        self.exploration = self.save_new_default_exploration(  # type: ignore[no-untyped-call]
            'A', self.editor_id, title='Title')

        self.expected_email_subject = (
            'You\'ve received 3 new messages on your explorations')

        self.can_send_emails_ctx = self.swap(feconf, 'CAN_SEND_EMAILS', True)
        self.can_not_send_emails_ctx = self.swap(
            feconf, 'CAN_SEND_EMAILS', False)
        self.can_send_feedback_email_ctx = self.swap(
            feconf, 'CAN_SEND_FEEDBACK_MESSAGE_EMAILS', True)
        self.can_not_send_feedback_email_ctx = self.swap(
            feconf, 'CAN_SEND_FEEDBACK_MESSAGE_EMAILS', False)

    def test_email_not_sent_if_can_send_emails_is_false(self) -> None:
        feedback_messages: Dict[str, email_manager.FeedbackMessagesDict] = {
            self.exploration.id: {
                'title': self.exploration.title,
                'messages': ['Message 1.1', 'Message 1.2', 'Message 1.3']}
        }
        with self.can_not_send_emails_ctx:
            email_manager.send_feedback_message_email(
                self.editor_id, feedback_messages)

        # Check that email is not sent.
        messages = self._get_sent_email_messages(self.EDITOR_EMAIL)
        self.assertEqual(len(messages), 0)

    def test_email_not_sent_if_can_send_feedback_message_emails_is_false(
        self
    ) -> None:
        feedback_messages: Dict[str, email_manager.FeedbackMessagesDict] = {
            self.exploration.id: {
                'title': self.exploration.title,
                'messages': ['Message 1.1', 'Message 1.2', 'Message 1.3']}
        }
        with self.can_send_emails_ctx, self.can_not_send_feedback_email_ctx:
            email_manager.send_feedback_message_email(
                self.editor_id, feedback_messages)

        # Check that email is not sent.
        messages = self._get_sent_email_messages(self.EDITOR_EMAIL)
        self.assertEqual(len(messages), 0)

    def test_that_email_not_sent_if_feedback_messages_are_empty(self) -> None:
        feedback_messages: Dict[str, email_manager.FeedbackMessagesDict] = {}
        with self.can_send_emails_ctx, self.can_send_feedback_email_ctx:
            email_manager.send_feedback_message_email(
                self.editor_id, feedback_messages)

        # Check that email is not sent.
        messages = self._get_sent_email_messages(self.EDITOR_EMAIL)
        self.assertEqual(len(messages), 0)

    def test_correct_email_body_is_sent(self) -> None:
        expected_email_html_body = (
            'Hi editor,<br>'
            '<br>'
            'You\'ve received 3 new messages on your Oppia explorations:<br>'
            '<ul>'
            '<li><a href="https://www.oppia.org/create/A#/feedback">Title</a>:'
            '<br>'
            '<ul><li>Message 1.1<br></li>'
            '<li>Message 1.2<br></li>'
            '<li>Message 1.3<br></li>'
            '</ul></li></ul>'
            'You can view and reply to your messages from your '
            '<a href="https://www.oppia.org/creator-dashboard">dashboard</a>.'
            '<br>'
            '<br>Thanks, and happy teaching!<br>'
            '<br>'
            'Best wishes,<br>'
            'The Oppia Team<br>'
            '<br>'
            'You can change your email preferences via the '
            '<a href="http://localhost:8181/preferences">Preferences</a> page.')

        expected_email_text_body = (
            'Hi editor,\n'
            '\n'
            'You\'ve received 3 new messages on your Oppia explorations:\n'
            '- Title:\n'
            '- Message 1.1\n'
            '- Message 1.2\n'
            '- Message 1.3\n'
            'You can view and reply to your messages from your dashboard.\n'
            '\n'
            'Thanks, and happy teaching!\n'
            '\n'
            'Best wishes,\n'
            'The Oppia Team\n'
            '\n'
            'You can change your email preferences via the Preferences page.')

        feedback_messages: Dict[str, email_manager.FeedbackMessagesDict] = {
            self.exploration.id: {
                'title': self.exploration.title,
                'messages': ['Message 1.1', 'Message 1.2', 'Message 1.3']}
        }

        with self.can_send_emails_ctx, self.can_send_feedback_email_ctx:
            email_manager.send_feedback_message_email(
                self.editor_id, feedback_messages)

            # Check that email body is correct.
            messages = self._get_sent_email_messages(self.EDITOR_EMAIL)
            self.assertEqual(len(messages), 1)
            self.assertEqual(messages[0].html, expected_email_html_body)
            self.assertEqual(messages[0].body, expected_email_text_body)

            # Check that email model is correct.
            all_models: Sequence[
                email_models.SentEmailModel
            ] = email_models.SentEmailModel.get_all().fetch()
            self.assertEqual(len(all_models), 1)

            sent_email_model = all_models[0]
            self.assertEqual(sent_email_model.recipient_id, self.editor_id)
            self.assertEqual(
                sent_email_model.recipient_email, self.EDITOR_EMAIL)
            self.assertEqual(
                sent_email_model.sender_id, feconf.SYSTEM_COMMITTER_ID)
            self.assertEqual(
                sent_email_model.sender_email,
                'Site Admin <%s>' % feconf.NOREPLY_EMAIL_ADDRESS)
            self.assertEqual(
                sent_email_model.intent,
                feconf.EMAIL_INTENT_FEEDBACK_MESSAGE_NOTIFICATION)
            self.assertEqual(
                sent_email_model.subject, self.expected_email_subject)


class SuggestionEmailTests(test_utils.EmailTestBase):
    def setUp(self) -> None:
        super(SuggestionEmailTests, self).setUp()  # type: ignore[no-untyped-call]

        self.signup(self.EDITOR_EMAIL, self.EDITOR_USERNAME)
        self.editor_id = self.get_user_id_from_email(self.EDITOR_EMAIL)  # type: ignore[no-untyped-call]

        self.signup(self.NEW_USER_EMAIL, self.NEW_USER_USERNAME)
        self.new_user_id = self.get_user_id_from_email(self.NEW_USER_EMAIL)  # type: ignore[no-untyped-call]

        self.exploration = self.save_new_default_exploration(  # type: ignore[no-untyped-call]
            'A', self.editor_id, title='Title')
        self.recipient_list = [self.editor_id]

        self.can_send_emails_ctx = self.swap(
            feconf, 'CAN_SEND_EMAILS', True)
        self.can_not_send_emails_ctx = self.swap(
            feconf, 'CAN_SEND_EMAILS', False)
        self.can_send_feedback_email_ctx = self.swap(
            feconf, 'CAN_SEND_FEEDBACK_MESSAGE_EMAILS', True)
        self.can_not_send_feedback_email_ctx = self.swap(
            feconf, 'CAN_SEND_FEEDBACK_MESSAGE_EMAILS', False)

    def test_that_email_not_sent_if_can_send_emails_is_false(self) -> None:
        with self.can_not_send_emails_ctx:
            email_manager.send_suggestion_email(
                self.exploration.title, self.exploration.id, self.new_user_id,
                self.recipient_list)

        # Check that email is not sent.
        messages = self._get_sent_email_messages(
            self.EDITOR_EMAIL)
        self.assertEqual(len(messages), 0)

    def test_email_not_sent_if_can_send_feedback_message_emails_is_false(
        self
    ) -> None:
        with self.can_send_emails_ctx, self.can_not_send_feedback_email_ctx:
            email_manager.send_suggestion_email(
                self.exploration.title, self.exploration.id, self.new_user_id,
                self.recipient_list)

        # Check that email is not sent.
        messages = self._get_sent_email_messages(
            self.EDITOR_EMAIL)
        self.assertEqual(len(messages), 0)

    def test_that_suggestion_emails_are_correct(self) -> None:
        expected_email_subject = 'New suggestion for "Title"'

        expected_email_html_body = (
            'Hi editor,<br>'
            'newuser has submitted a new suggestion for your Oppia '
            'exploration, '
            '<a href="https://www.oppia.org/create/A">"Title"</a>.<br>'
            'You can accept or reject this suggestion by visiting the '
            '<a href="https://www.oppia.org/create/A#/feedback">'
            'feedback page</a> '
            'for your exploration.<br>'
            '<br>'
            'Thanks!<br>'
            '- The Oppia Team<br>'
            '<br>'
            'You can change your email preferences via the '
            '<a href="http://localhost:8181/preferences">Preferences</a> page.')

        expected_email_text_body = (
            'Hi editor,\n'
            'newuser has submitted a new suggestion for your Oppia '
            'exploration, "Title".\n'
            'You can accept or reject this suggestion by visiting the '
            'feedback page for your exploration.\n'
            '\n'
            'Thanks!\n'
            '- The Oppia Team\n'
            '\n'
            'You can change your email preferences via the Preferences page.')

        with self.can_send_emails_ctx, self.can_send_feedback_email_ctx:
            email_manager.send_suggestion_email(
                self.exploration.title, self.exploration.id, self.new_user_id,
                self.recipient_list)

            # Make sure correct email is sent.
            messages = self._get_sent_email_messages(self.EDITOR_EMAIL)
            self.assertEqual(len(messages), 1)
            self.assertEqual(messages[0].html, expected_email_html_body)
            self.assertEqual(messages[0].body, expected_email_text_body)

            # Make sure correct email model is stored.
            all_models: Sequence[
                email_models.SentEmailModel
            ] = email_models.SentEmailModel.get_all().fetch()
            sent_email_model = all_models[0]
            self.assertEqual(sent_email_model.subject, expected_email_subject)
            self.assertEqual(sent_email_model.recipient_id, self.editor_id)
            self.assertEqual(
                sent_email_model.recipient_email, self.EDITOR_EMAIL)
            self.assertEqual(
                sent_email_model.sender_id, feconf.SYSTEM_COMMITTER_ID)
            self.assertEqual(
                sent_email_model.sender_email,
                'Site Admin <%s>' % feconf.NOREPLY_EMAIL_ADDRESS)
            self.assertEqual(
                sent_email_model.intent,
                feconf.EMAIL_INTENT_SUGGESTION_NOTIFICATION)


class SubscriptionEmailTests(test_utils.EmailTestBase):
    def setUp(self) -> None:
        super(SubscriptionEmailTests, self).setUp()  # type: ignore[no-untyped-call]

        self.signup(self.EDITOR_EMAIL, self.EDITOR_USERNAME)
        self.editor_id = self.get_user_id_from_email(self.EDITOR_EMAIL)  # type: ignore[no-untyped-call]

        self.signup(self.NEW_USER_EMAIL, self.NEW_USER_USERNAME)
        self.new_user_id = self.get_user_id_from_email(self.NEW_USER_EMAIL)  # type: ignore[no-untyped-call]

        self.exploration = self.save_new_default_exploration(  # type: ignore[no-untyped-call]
            'A', self.editor_id, title='Title')
        subscription_services.subscribe_to_creator(
            self.new_user_id, self.editor_id)

        self.can_send_emails_ctx = self.swap(
            feconf, 'CAN_SEND_EMAILS', True)
        self.can_not_send_emails_ctx = self.swap(
            feconf, 'CAN_SEND_EMAILS', False)
        self.can_send_subscription_email_ctx = self.swap(
            feconf, 'CAN_SEND_SUBSCRIPTION_EMAILS', True)
        self.can_not_send_subscription_email_ctx = self.swap(
            feconf, 'CAN_SEND_SUBSCRIPTION_EMAILS', False)

    def test_that_email_not_sent_if_can_send_emails_is_false(self) -> None:
        with self.can_not_send_emails_ctx:
            email_manager.send_emails_to_subscribers(
                self.editor_id, self.exploration.id, self.exploration.title)

        messages = self._get_sent_email_messages(self.NEW_USER_EMAIL)
        self.assertEqual(len(messages), 0)

    def test_that_email_not_sent_if_can_send_subscription_emails_is_false(
        self
    ) -> None:
        with self.can_send_emails_ctx, self.can_not_send_subscription_email_ctx:
            email_manager.send_emails_to_subscribers(
                self.editor_id, self.exploration.id, self.exploration.title)

        messages = self._get_sent_email_messages(self.NEW_USER_EMAIL)
        self.assertEqual(len(messages), 0)

    def test_that_subscription_emails_are_correct(self) -> None:
        expected_email_subject = 'editor has published a new exploration!'

        expected_email_html_body = (
            'Hi newuser,<br>'
            '<br>'
            'editor has published a new exploration! You can play it here: '
            '<a href="https://www.oppia.org/explore/A">Title</a><br>'
            '<br>'
            'Thanks, and happy learning!<br>'
            '<br>'
            'Best wishes,<br>'
            '- The Oppia Team<br>'
            '<br>'
            'You can change your email preferences via the '
            '<a href="http://localhost:8181/preferences">Preferences</a> page.')

        expected_email_text_body = (
            'Hi newuser,\n'
            '\n'
            'editor has published a new exploration! You can play it here: '
            'Title\n'
            '\n'
            'Thanks, and happy learning!\n'
            '\n'
            'Best wishes,\n'
            '- The Oppia Team\n'
            '\n'
            'You can change your email preferences via the Preferences page.')

        with self.can_send_emails_ctx, self.can_send_subscription_email_ctx:
            email_manager.send_emails_to_subscribers(
                self.editor_id, self.exploration.id, self.exploration.title)

            # Make sure correct email is sent.
            messages = self._get_sent_email_messages(self.NEW_USER_EMAIL)
            self.assertEqual(len(messages), 1)
            self.assertEqual(messages[0].html, expected_email_html_body)
            self.assertEqual(messages[0].body, expected_email_text_body)

            # Make sure correct email model is stored.
            all_models: Sequence[
                email_models.SentEmailModel
            ] = email_models.SentEmailModel.get_all().fetch()
            sent_email_model = all_models[0]
            self.assertEqual(sent_email_model.subject, expected_email_subject)
            self.assertEqual(sent_email_model.recipient_id, self.new_user_id)
            self.assertEqual(
                sent_email_model.recipient_email, self.NEW_USER_EMAIL)
            self.assertEqual(
                sent_email_model.sender_id, feconf.SYSTEM_COMMITTER_ID)
            self.assertEqual(
                sent_email_model.sender_email,
                'Site Admin <%s>' % feconf.NOREPLY_EMAIL_ADDRESS)
            self.assertEqual(
                sent_email_model.intent,
                feconf.EMAIL_INTENT_SUBSCRIPTION_NOTIFICATION)


class FeedbackMessageInstantEmailTests(test_utils.EmailTestBase):
    def setUp(self) -> None:
        super(FeedbackMessageInstantEmailTests, self).setUp()  # type: ignore[no-untyped-call]

        self.signup(self.EDITOR_EMAIL, self.EDITOR_USERNAME)
        self.editor_id = self.get_user_id_from_email(self.EDITOR_EMAIL)  # type: ignore[no-untyped-call]

        self.signup(self.NEW_USER_EMAIL, self.NEW_USER_USERNAME)
        self.new_user_id = self.get_user_id_from_email(self.NEW_USER_EMAIL)  # type: ignore[no-untyped-call]

        self.exploration = self.save_new_default_exploration(  # type: ignore[no-untyped-call]
            'A', self.editor_id, title='Title')
        self.recipient_list = [self.editor_id]

        self.can_send_emails_ctx = self.swap(
            feconf, 'CAN_SEND_EMAILS', True)
        self.can_not_send_emails_ctx = self.swap(
            feconf, 'CAN_SEND_EMAILS', False)
        self.can_send_feedback_email_ctx = self.swap(
            feconf, 'CAN_SEND_FEEDBACK_MESSAGE_EMAILS', True)
        self.can_not_send_feedback_email_ctx = self.swap(
            feconf, 'CAN_SEND_FEEDBACK_MESSAGE_EMAILS', False)

    def test_email_not_sent_if_can_send_emails_is_false(self) -> None:
        with self.can_not_send_emails_ctx:
            email_manager.send_instant_feedback_message_email(
                self.new_user_id, self.editor_id, 'editor message',
                'New Oppia message in "a subject"', self.exploration.title,
                self.exploration.id, 'a subject')

        # Make sure correct email is sent.
        messages = self._get_sent_email_messages(self.NEW_USER_EMAIL)
        self.assertEqual(len(messages), 0)

    def test_email_not_sent_if_can_send_feedback_message_emails_is_false(
        self
    ) -> None:
        with self.can_send_emails_ctx, self.can_not_send_feedback_email_ctx:
            email_manager.send_instant_feedback_message_email(
                self.new_user_id, self.editor_id, 'editor message',
                'New Oppia message in "a subject"', self.exploration.title,
                self.exploration.id, 'a subject')

        # Make sure correct email is sent.
        messages = self._get_sent_email_messages(self.NEW_USER_EMAIL)
        self.assertEqual(len(messages), 0)

    def test_that_feedback_message_emails_are_correct(self) -> None:
        expected_email_subject = 'New Oppia message in "a subject"'

        expected_email_html_body = (
            'Hi newuser,<br><br>'
            'New update to thread "a subject" on '
            '<a href="https://www.oppia.org/create/A#/feedback">Title</a>:<br>'
            '<ul><li>editor: editor message<br></li></ul>'
            '(You received this message because you are a '
            'participant in this thread.)<br><br>'
            'Best wishes,<br>'
            'The Oppia team<br>'
            '<br>'
            'You can change your email preferences via the '
            '<a href="http://localhost:8181/preferences">Preferences</a> page.')

        expected_email_text_body = (
            'Hi newuser,\n'
            '\n'
            'New update to thread "a subject" on Title:\n'
            '- editor: editor message\n'
            '(You received this message because you are a'
            ' participant in this thread.)\n'
            '\n'
            'Best wishes,\n'
            'The Oppia team\n'
            '\n'
            'You can change your email preferences via the Preferences page.')

        with self.can_send_emails_ctx, self.can_send_feedback_email_ctx:
            email_manager.send_instant_feedback_message_email(
                self.new_user_id, self.editor_id, 'editor message',
                'New Oppia message in "a subject"', self.exploration.title,
                self.exploration.id, 'a subject')

            # Make sure correct email is sent.
            messages = self._get_sent_email_messages(
                self.NEW_USER_EMAIL)
            self.assertEqual(len(messages), 1)
            self.assertEqual(messages[0].html, expected_email_html_body)
            self.assertEqual(messages[0].body, expected_email_text_body)

            # Make sure correct email model is stored.
            all_models: Sequence[
                email_models.SentEmailModel
            ] = email_models.SentEmailModel.get_all().fetch()
            sent_email_model = all_models[0]
            self.assertEqual(sent_email_model.subject, expected_email_subject)
            self.assertEqual(sent_email_model.recipient_id, self.new_user_id)
            self.assertEqual(
                sent_email_model.recipient_email, self.NEW_USER_EMAIL)
            self.assertEqual(
                sent_email_model.sender_id, feconf.SYSTEM_COMMITTER_ID)
            self.assertEqual(
                sent_email_model.sender_email,
                'Site Admin <%s>' % feconf.NOREPLY_EMAIL_ADDRESS)
            self.assertEqual(
                sent_email_model.intent,
                feconf.EMAIL_INTENT_FEEDBACK_MESSAGE_NOTIFICATION)


class FlagExplorationEmailTest(test_utils.EmailTestBase):
    """Test that emails are sent to moderators when explorations are flagged."""

    def setUp(self) -> None:
        super(FlagExplorationEmailTest, self).setUp()  # type: ignore[no-untyped-call]

        self.signup(self.EDITOR_EMAIL, self.EDITOR_USERNAME)
        self.editor_id = self.get_user_id_from_email(self.EDITOR_EMAIL)  # type: ignore[no-untyped-call]

        self.signup(self.NEW_USER_EMAIL, self.NEW_USER_USERNAME)
        self.new_user_id = self.get_user_id_from_email(self.NEW_USER_EMAIL)  # type: ignore[no-untyped-call]

        self.signup(self.MODERATOR_EMAIL, self.MODERATOR_USERNAME)
        self.moderator_id = self.get_user_id_from_email(self.MODERATOR_EMAIL)  # type: ignore[no-untyped-call]

        self.moderator2_email = 'moderator2@example.com'
        self.moderator2_username = 'moderator2'
        self.signup(self.moderator2_email, self.moderator2_username)
        self.moderator2_id = self.get_user_id_from_email(self.moderator2_email)  # type: ignore[no-untyped-call]

        self.set_moderators([self.moderator2_username, self.MODERATOR_USERNAME])  # type: ignore[no-untyped-call]

        self.exploration = self.save_new_default_exploration(  # type: ignore[no-untyped-call]
            'A', self.editor_id, title='Title')
        self.owner_ids = [self.editor_id]

        self.report_text = 'AD'

        self.can_send_emails_ctx = self.swap(feconf, 'CAN_SEND_EMAILS', True)
        self.can_not_send_emails_ctx = self.swap(
            feconf, 'CAN_SEND_EMAILS', False)

    def test_that_email_not_sent_if_can_send_emails_is_false(self) -> None:
        with self.can_not_send_emails_ctx:
            email_manager.send_flag_exploration_email(
                self.exploration.title, self.exploration.id, self.new_user_id,
                self.report_text)

        # Make sure correct email is sent.
        messages = self._get_sent_email_messages(self.MODERATOR_EMAIL)
        self.assertEqual(len(messages), 0)

    def test_that_flag_exploration_emails_are_correct(self) -> None:
        expected_email_subject = 'Exploration flagged by user: "Title"'

        expected_email_html_body = (
            'Hello Moderator,<br>'
            'newuser has flagged exploration "Title" on the following '
            'grounds: <br>'
            'AD .<br>'
            'You can modify the exploration by clicking '
            '<a href="https://www.oppia.org/create/A">'
            'here</a>.<br>'
            '<br>'
            'Thanks!<br>'
            '- The Oppia Team<br>'
            '<br>'
            'You can change your email preferences via the '
            '<a href="http://localhost:8181/preferences">Preferences</a> page.')

        expected_email_text_body = (
            'Hello Moderator,\n'
            'newuser has flagged exploration "Title" on the following '
            'grounds: \n'
            'AD .\n'
            'You can modify the exploration by clicking here.\n'
            '\n'
            'Thanks!\n'
            '- The Oppia Team\n'
            '\n'
            'You can change your email preferences via the Preferences page.')

        with self.can_send_emails_ctx:
            email_manager.send_flag_exploration_email(
                self.exploration.title, self.exploration.id, self.new_user_id,
                self.report_text)

            # Make sure correct email is sent.
            messages = self._get_sent_email_messages(self.MODERATOR_EMAIL)
            self.assertEqual(len(messages), 1)
            self.assertEqual(messages[0].html, expected_email_html_body)
            self.assertEqual(messages[0].body, expected_email_text_body)

            # Make sure correct email is sent to multiple moderators.
            messages = self._get_sent_email_messages(self.moderator2_email)
            self.assertEqual(len(messages), 1)
            self.assertEqual(messages[0].html, expected_email_html_body)
            self.assertEqual(messages[0].body, expected_email_text_body)

            # Make sure correct email models are stored.
            all_models: Sequence[
                email_models.SentEmailModel
            ] = email_models.SentEmailModel.get_all().fetch()
            sent_email_model = next(
                m for m in all_models if m.recipient_id == self.moderator_id)
            self.assertEqual(sent_email_model.subject, expected_email_subject)
            self.assertEqual(
                sent_email_model.recipient_email, self.MODERATOR_EMAIL)
            self.assertEqual(
                sent_email_model.sender_id, feconf.SYSTEM_COMMITTER_ID)
            self.assertEqual(
                sent_email_model.sender_email,
                'Site Admin <%s>' % feconf.NOREPLY_EMAIL_ADDRESS)
            self.assertEqual(
                sent_email_model.intent, feconf.EMAIL_INTENT_REPORT_BAD_CONTENT)
            sent_email_model = next(
                m for m in all_models if m.recipient_id == self.moderator2_id)
            self.assertEqual(sent_email_model.subject, expected_email_subject)
            self.assertEqual(
                sent_email_model.recipient_email, self.moderator2_email)
            self.assertEqual(
                sent_email_model.sender_id, feconf.SYSTEM_COMMITTER_ID)
            self.assertEqual(
                sent_email_model.sender_email,
                'Site Admin <%s>' % feconf.NOREPLY_EMAIL_ADDRESS)
            self.assertEqual(
                sent_email_model.intent, feconf.EMAIL_INTENT_REPORT_BAD_CONTENT)


class OnboardingReviewerInstantEmailTests(test_utils.EmailTestBase):
    """Test that correct email is sent while onboarding reviewers."""

    REVIEWER_USERNAME: Final = 'reviewer'
    REVIEWER_EMAIL: Final = 'reviewer@example.com'

    def setUp(self) -> None:
        super(OnboardingReviewerInstantEmailTests, self).setUp()  # type: ignore[no-untyped-call]
        self.signup(self.REVIEWER_EMAIL, self.REVIEWER_USERNAME)
        self.reviewer_id = self.get_user_id_from_email(self.REVIEWER_EMAIL)  # type: ignore[no-untyped-call]
        user_services.update_email_preferences(
            self.reviewer_id, True, False, False, False)
        self.can_send_emails_ctx = self.swap(feconf, 'CAN_SEND_EMAILS', True)
        self.can_not_send_emails_ctx = self.swap(
            feconf, 'CAN_SEND_EMAILS', False)

    def test_that_email_not_sent_if_can_send_emails_is_false(self) -> None:
        with self.can_not_send_emails_ctx:
            email_manager.send_mail_to_onboard_new_reviewers(
                self.reviewer_id, 'Algebra')

        # Make sure correct email is sent.
        messages = self._get_sent_email_messages(self.REVIEWER_EMAIL)
        self.assertEqual(len(messages), 0)

    def test_that_correct_completion_email_is_sent(self) -> None:
        expected_email_subject = 'Invitation to review suggestions'
        expected_email_html_body = (
            'Hi reviewer,<br><br>'
            'Thank you for actively contributing high-quality suggestions for '
            'Oppia\'s lessons in Algebra, and for helping to make these lessons'
            ' better for students around the world!<br><br>'
            'In recognition of your contributions, we would like to invite you'
            ' to become one of Oppia\'s reviewers. As a reviewer, you will be '
            'able to review suggestions in Algebra, and contribute to helping '
            'ensure that any edits made to lessons preserve the lessons\' '
            'quality and are beneficial for students.<br><br>'
            'If you\'d like to help out as a reviewer, please visit your '
            '<a href="https://www.oppia.org/creator-dashboard/">dashboard</a>. '
            'and set your review preferences accordingly. Note that, if you '
            'accept,you will receive occasional emails inviting you to review '
            'incoming suggestions by others.<br><br>'
            'Again, thank you for your contributions to the Oppia '
            'community!<br>'
            '- The Oppia Team<br>'
            '<br>'
            'You can change your email preferences via the '
            '<a href="http://localhost:8181/preferences">Preferences</a> page.')

        with self.can_send_emails_ctx:
            email_manager.send_mail_to_onboard_new_reviewers(
                self.reviewer_id, 'Algebra')

            # Make sure correct email is sent.
            messages = self._get_sent_email_messages(self.REVIEWER_EMAIL)
            self.assertEqual(len(messages), 1)
            self.assertEqual(messages[0].html, expected_email_html_body)

            # Make sure correct email model is stored.
            all_models: Sequence[
                email_models.SentEmailModel
            ] = email_models.SentEmailModel.get_all().fetch()
            sent_email_model = all_models[0]
            self.assertEqual(sent_email_model.subject, expected_email_subject)
            self.assertEqual(sent_email_model.recipient_id, self.reviewer_id)
            self.assertEqual(
                sent_email_model.recipient_email, self.REVIEWER_EMAIL)
            self.assertEqual(
                sent_email_model.sender_id, feconf.SYSTEM_COMMITTER_ID)
            self.assertEqual(
                sent_email_model.sender_email,
                'Site Admin <%s>' % feconf.NOREPLY_EMAIL_ADDRESS)
            self.assertEqual(
                sent_email_model.intent, feconf.EMAIL_INTENT_ONBOARD_REVIEWER)


class NotifyReviewerInstantEmailTests(test_utils.EmailTestBase):
    """Test that correct email is sent while notifying reviewers."""

    REVIEWER_USERNAME: Final = 'reviewer'
    REVIEWER_EMAIL: Final = 'reviewer@example.com'

    def setUp(self) -> None:
        super(NotifyReviewerInstantEmailTests, self).setUp()  # type: ignore[no-untyped-call]
        self.signup(self.REVIEWER_EMAIL, self.REVIEWER_USERNAME)
        self.reviewer_id = self.get_user_id_from_email(self.REVIEWER_EMAIL)  # type: ignore[no-untyped-call]
        user_services.update_email_preferences(
            self.reviewer_id, True, False, False, False)
        self.can_send_emails_ctx = self.swap(feconf, 'CAN_SEND_EMAILS', True)
        self.can_not_send_emails_ctx = self.swap(
            feconf, 'CAN_SEND_EMAILS', False)

    def test_that_email_not_sent_if_can_send_emails_is_false(self) -> None:
        with self.can_not_send_emails_ctx:
            email_manager.send_mail_to_notify_users_to_review(
                self.reviewer_id, 'Algebra')

        messages = self._get_sent_email_messages(
            self.REVIEWER_EMAIL)
        self.assertEqual(len(messages), 0)

    def test_that_correct_completion_email_is_sent(self) -> None:
        expected_email_subject = 'Notification to review suggestions'
        expected_email_html_body = (
            'Hi reviewer,<br><br>'
            'Just a heads-up that there are new suggestions to '
            'review in Algebra, which you are registered as a reviewer for.'
            '<br><br>Please take a look at and accept/reject these suggestions '
            'at your earliest convenience. You can visit your '
            '<a href="https://www.oppia.org/creator-dashboard/">dashboard</a> '
            'to view the list of suggestions that need a review.<br><br>'
            'Thank you for helping improve Oppia\'s lessons!'
            '- The Oppia Team<br>'
            '<br>'
            'You can change your email preferences via the '
            '<a href="http://localhost:8181/preferences">Preferences</a> page.')

        with self.can_send_emails_ctx:
            email_manager.send_mail_to_notify_users_to_review(
                self.reviewer_id, 'Algebra')

            # Make sure correct email is sent.
            messages = self._get_sent_email_messages(self.REVIEWER_EMAIL)
            self.assertEqual(len(messages), 1)
            self.assertEqual(messages[0].html, expected_email_html_body)

            # Make sure correct email model is stored.
            all_models: Sequence[email_models.SentEmailModel] = (
                email_models.SentEmailModel.get_all().fetch()
            )
            sent_email_model = all_models[0]
            self.assertEqual(sent_email_model.subject, expected_email_subject)
            self.assertEqual(sent_email_model.recipient_id, self.reviewer_id)
            self.assertEqual(
                sent_email_model.recipient_email, self.REVIEWER_EMAIL)
            self.assertEqual(
                sent_email_model.sender_id, feconf.SYSTEM_COMMITTER_ID)
            self.assertEqual(
                sent_email_model.sender_email,
                'Site Admin <%s>' % feconf.NOREPLY_EMAIL_ADDRESS)
            self.assertEqual(
                sent_email_model.intent,
                feconf.EMAIL_INTENT_REVIEW_CREATOR_DASHBOARD_SUGGESTIONS)


class NotifyContributionDashboardReviewersEmailTests(test_utils.EmailTestBase):
    """Tests the send_mail_to_notify_contributor_dashboard_reviewers method,
    which sends an email to reviewers with information regarding the suggestions
    that have waited the longest for review.
    """

    target_id: str = 'exp1'
    skill_id: str = 'skill_123456'
    mocked_review_submission_datetime: datetime.datetime = (
        datetime.datetime(2020, 6, 15, 5)
    )
    AUTHOR_USERNAME: Final = 'author'
    AUTHOR_EMAIL: Final = 'author@example.com'
    REVIEWER_1_USERNAME: Final = 'reviewer1'
    REVIEWER_1_EMAIL: Final = 'reviewer1@community.org'
    REVIEWER_2_USERNAME: Final = 'reviewer2'
    REVIEWER_2_EMAIL: Final = 'reviewer2@community.org'

    def _create_translation_suggestion_in_lang_with_html_and_datetime(
        self,
        language_code: str,
        translation_html: str,
        submission_datetime: datetime.datetime
    ) -> suggestion_registry.BaseSuggestion:
        """Creates a translation suggestion in the given language_code with the
        given translation html and submission datetime.
        """
        add_translation_change_dict = {
            'cmd': exp_domain.CMD_ADD_WRITTEN_TRANSLATION,
            'state_name': feconf.DEFAULT_INIT_STATE_NAME,
            'content_id': 'content_0',
            'language_code': language_code,
            'content_html': feconf.DEFAULT_INIT_STATE_CONTENT_STR,
            'translation_html': translation_html,
            'data_format': 'html'
        }

        translation_suggestion = suggestion_services.create_suggestion(  # type: ignore[no-untyped-call]
            feconf.SUGGESTION_TYPE_TRANSLATE_CONTENT,
            feconf.ENTITY_TYPE_EXPLORATION,
            self.target_id, feconf.CURRENT_STATE_SCHEMA_VERSION,
            self.author_id, add_translation_change_dict,
            'test description')

        translation_suggestion.last_updated = submission_datetime
        # The return type of this method is assumed as Any type by MyPy.
        # Because the functions that are used in this method are not type
        # annotated yet. Once the required functions are annotated, MyPy
        # will automatically ask to remove the ignore by throwing an
        # error like: 'unused 'type: ignore' comment'.
        return translation_suggestion  # type: ignore[no-any-return]

    def _create_question_suggestion_with_question_html_and_datetime(
        self,
        question_html: str,
        submission_datetime: datetime.datetime
    ) -> suggestion_registry.BaseSuggestion:
        """Creates a question suggestion with the given question html and
        submission datetime.
        """
        with self.swap(
            feconf, 'DEFAULT_INIT_STATE_CONTENT_STR', question_html):
            content_id_generator = translation_domain.ContentIdGenerator()
            add_question_change_dict = {
                'cmd': (
                    question_domain
                    .CMD_CREATE_NEW_FULLY_SPECIFIED_QUESTION),
                'question_dict': {
<<<<<<< HEAD
                    'question_state_data': self._create_valid_question_data(
                        'default_state', content_id_generator).to_dict(),
=======
                    'question_state_data': self._create_valid_question_data(  # type: ignore[no-untyped-call]
                        'default_state').to_dict(),
>>>>>>> 8f04c4b5
                    'language_code': constants.DEFAULT_LANGUAGE_CODE,
                    'question_state_data_schema_version': (
                        feconf.CURRENT_STATE_SCHEMA_VERSION),
                    'linked_skill_ids': ['skill_1'],
                    'inapplicable_skill_misconception_ids': ['skillid12345-1'],
                    'next_content_id_index': (
                        content_id_generator.next_content_id_index)
                },
                'skill_id': self.skill_id,
                'skill_difficulty': 0.3
            }

        question_suggestion = suggestion_services.create_suggestion(  # type: ignore[no-untyped-call]
            feconf.SUGGESTION_TYPE_ADD_QUESTION,
            feconf.ENTITY_TYPE_SKILL,
            self.skill_id, feconf.CURRENT_STATE_SCHEMA_VERSION,
            self.author_id, add_question_change_dict,
            'test description')

        question_suggestion.last_updated = submission_datetime
        # The return type of this method is assumed as Any type by MyPy.
        # Because the functions that are used in this method are not type
        # annotated yet. Once the required functions are annotated, MyPy
        # will automatically ask to remove the ignore by throwing an
        # error like: 'unused 'type: ignore' comment'.
        return question_suggestion  # type: ignore[no-any-return]

    def _create_reviewable_suggestion_email_infos_from_suggestions(
        self,
        suggestions: List[suggestion_registry.BaseSuggestion]
    ) -> List[suggestion_registry.ReviewableSuggestionEmailInfo]:
        """Creates a list of ReviewableSuggestionEmailInfo objects from
        the given suggestions.
        """

        return [
            (
                suggestion_services  # type: ignore[no-untyped-call]
                .create_reviewable_suggestion_email_info_from_suggestion(
                    suggestion)
            ) for suggestion in suggestions
        ]

    def _assert_email_data_stored_in_sent_email_model_is_correct(
        self,
        expected_email_html_body: str,
        reviewer_id: Optional[str],
        reviewer_email: str
    ) -> None:
        """Asserts that the created sent email model from the sent email
        contains the right information.
        """
        sent_email_models: Sequence[
            email_models.SentEmailModel
        ] = email_models.SentEmailModel.get_all().filter(
            email_models.SentEmailModel.recipient_id == reviewer_id).fetch()
        self.assertEqual(len(sent_email_models), 1)
        sent_email_model = sent_email_models[0]
        self.assertEqual(
            sent_email_model.subject,
            email_manager
            .CONTRIBUTOR_DASHBOARD_REVIEWER_NOTIFICATION_EMAIL_DATA[
                'email_subject'])
        self.assertEqual(
            sent_email_model.recipient_id, reviewer_id)
        self.assertEqual(
            sent_email_model.recipient_email, reviewer_email)
        self.assertEqual(
            sent_email_model.html_body, expected_email_html_body)
        self.assertEqual(
            sent_email_model.sender_id, feconf.SYSTEM_COMMITTER_ID)
        self.assertEqual(
            sent_email_model.sender_email,
            'Site Admin <%s>' % feconf.NOREPLY_EMAIL_ADDRESS)
        self.assertEqual(
            sent_email_model.intent,
            feconf.EMAIL_INTENT_REVIEW_CONTRIBUTOR_DASHBOARD_SUGGESTIONS)

    def _mock_logging_info(self, msg: str, *args: str) -> None:
        """Mocks logging.info() by appending the log message to the logged info
        list.
        """
        self.logged_info.append(msg % args)

    def setUp(self) -> None:
        super(NotifyContributionDashboardReviewersEmailTests, self).setUp()  # type: ignore[no-untyped-call]
        self.signup(self.AUTHOR_EMAIL, self.AUTHOR_USERNAME)
        self.author_id = self.get_user_id_from_email(self.AUTHOR_EMAIL)  # type: ignore[no-untyped-call]
        self.signup(self.REVIEWER_1_EMAIL, self.REVIEWER_1_USERNAME)
        self.reviewer_1_id = self.get_user_id_from_email(self.REVIEWER_1_EMAIL)  # type: ignore[no-untyped-call]
        user_services.update_email_preferences(
            self.reviewer_1_id, True, False, False, False)
        self.signup(self.REVIEWER_2_EMAIL, self.REVIEWER_2_USERNAME)
        self.reviewer_2_id = self.get_user_id_from_email(self.REVIEWER_2_EMAIL)  # type: ignore[no-untyped-call]
        user_services.update_email_preferences(
            self.reviewer_2_id, True, False, False, False)

        self.can_send_emails_ctx = self.swap(feconf, 'CAN_SEND_EMAILS', True)
        self.cannot_send_emails_ctx = self.swap(
            feconf, 'CAN_SEND_EMAILS', False)
        self.log_new_error_counter = test_utils.CallCounter(  # type: ignore[no-untyped-call]
            logging.error)
        self.log_new_error_ctx = self.swap(
            logging, 'error', self.log_new_error_counter)
        self.logged_info: List[str] = []
        self.log_new_info_ctx = self.swap(
            logging, 'info', self._mock_logging_info)

        self.save_new_valid_exploration(self.target_id, self.author_id)
        self.save_new_skill(self.skill_id, self.author_id)  # type: ignore[no-untyped-call]
        question_suggestion = (
            self._create_question_suggestion_with_question_html_and_datetime(
                '<p>What is the meaning of life?</p>',
                self.mocked_review_submission_datetime))
        self.reviewable_suggestion_email_info = (
            suggestion_services  # type: ignore[no-untyped-call]
            .create_reviewable_suggestion_email_info_from_suggestion(
                question_suggestion))

    def test_email_not_sent_if_can_send_emails_is_false(self) -> None:
        config_services.set_property(
            'committer_id',
            'contributor_dashboard_reviewer_emails_is_enabled', True)

        with self.capture_logging(min_level=logging.ERROR) as logs:
            with self.cannot_send_emails_ctx, self.log_new_error_ctx:
                email_manager.send_mail_to_notify_contributor_dashboard_reviewers(  # pylint: disable=line-too-long
                    [self.reviewer_1_id],
                    [[self.reviewable_suggestion_email_info]]
                )

            messages = self._get_all_sent_email_messages()  # type: ignore[no-untyped-call]
            self.assertEqual(len(messages), 0)
            self.assertEqual(self.log_new_error_counter.times_called, 1)
            self.assertEqual(
                logs[0], 'This app cannot send emails to users.')

    def test_email_not_sent_if_reviewer_notifications_is_disabled(self) -> None:
        config_services.set_property(
            'committer_id',
            'contributor_dashboard_reviewer_emails_is_enabled', False)

        with self.capture_logging(min_level=logging.ERROR) as logs:
            with self.can_send_emails_ctx, self.log_new_error_ctx:
                email_manager.send_mail_to_notify_contributor_dashboard_reviewers(  # pylint: disable=line-too-long
                    [self.reviewer_1_id],
                    [[self.reviewable_suggestion_email_info]]
                )

            messages = self._get_all_sent_email_messages()  # type: ignore[no-untyped-call]
            self.assertEqual(len(messages), 0)
            self.assertEqual(self.log_new_error_counter.times_called, 1)
            self.assertEqual(
                logs[0],
                'The "contributor_dashboard_reviewer_emails_is_enabled" '
                'property must be enabled on the admin config page in order '
                'to send reviewers the emails.')

    def test_email_not_sent_if_reviewer_email_does_not_exist(self) -> None:
        config_services.set_property(
            'committer_id',
            'contributor_dashboard_reviewer_emails_is_enabled', True)

        with self.capture_logging(min_level=logging.ERROR) as logs:
            with self.can_send_emails_ctx, self.log_new_error_ctx:
                email_manager.send_mail_to_notify_contributor_dashboard_reviewers(  # pylint: disable=line-too-long
                    ['reviewer_id_with_no_email'],
                    [[self.reviewable_suggestion_email_info]]
                )

            messages = self._get_all_sent_email_messages()  # type: ignore[no-untyped-call]
            self.assertEqual(len(messages), 0)
            self.assertEqual(self.log_new_error_counter.times_called, 1)
            self.assertEqual(
                logs[0],
                'There was no email for the given reviewer id: '
                'reviewer_id_with_no_email.')

    def test_email_not_sent_if_no_reviewers_to_notify(self) -> None:
        config_services.set_property(
            'committer_id',
            'contributor_dashboard_reviewer_emails_is_enabled', True)

        with self.capture_logging(min_level=logging.ERROR) as logs:
            with self.can_send_emails_ctx, self.log_new_error_ctx:
                email_manager.send_mail_to_notify_contributor_dashboard_reviewers(  # pylint: disable=line-too-long
                    [], [[self.reviewable_suggestion_email_info]]
                )

            messages = self._get_all_sent_email_messages()  # type: ignore[no-untyped-call]
            self.assertEqual(len(messages), 0)
            self.assertEqual(self.log_new_error_counter.times_called, 1)
            self.assertEqual(
                logs[0],
                'No Contributor Dashboard reviewers to notify.')

    def test_email_not_sent_if_no_suggestions_to_notify_the_reviewer_about(
        self
    ) -> None:
        config_services.set_property(
            'committer_id',
            'contributor_dashboard_reviewer_emails_is_enabled', True)

        with self.can_send_emails_ctx, self.log_new_info_ctx:
            email_manager.send_mail_to_notify_contributor_dashboard_reviewers(
                [self.reviewer_1_id], [[]]
            )

        messages = self._get_all_sent_email_messages()  # type: ignore[no-untyped-call]
        self.assertEqual(len(messages), 0)
        self.assertEqual(
            self.logged_info[0],
            'There were no suggestions to recommend to the reviewer with user '
            'id: %s.' % self.reviewer_1_id)

    def test_email_sent_to_reviewer_with_question_waiting_a_day_for_review(
        self
    ) -> None:
        config_services.set_property(
            'committer_id',
            'contributor_dashboard_reviewer_emails_is_enabled', True)
        question_suggestion = (
            self._create_question_suggestion_with_question_html_and_datetime(
                '<p>What is the meaning of life?</p>',
                self.mocked_review_submission_datetime))
        reviewable_suggestion_email_info = (
            suggestion_services  # type: ignore[no-untyped-call]
            .create_reviewable_suggestion_email_info_from_suggestion(
                question_suggestion))
        review_wait_time = 1
        mocked_datetime_for_utcnow = (
            reviewable_suggestion_email_info.submission_datetime +
            datetime.timedelta(days=review_wait_time))
        expected_email_html_body = (
            'Hi reviewer1,'
            '<br><br>'
            'There are new review opportunities that we think you might be '
            'interested in on the <a href="%s%s">Contributor Dashboard</a>. '
            'Here are some examples of contributions that have been waiting '
            'the longest for review:<br><br>'
            '<ul>'
            '<li>The following question suggestion was submitted for review 1 '
            'day ago:'
            '<br>What is the meaning of life?</li><br>'
            '</ul><br>'
            'Please take some time to review any of the above contributions '
            '(if they still need a review) or any other contributions on the '
            'dashboard. We appreciate your help!'
            '<br><br>'
            'Thanks again, and happy reviewing!<br>'
            '- The Oppia Contributor Dashboard Team'
            '<br><br>%s' % (
                feconf.OPPIA_SITE_URL, feconf.CONTRIBUTOR_DASHBOARD_URL,
                email_manager.EMAIL_FOOTER.value))

        with self.can_send_emails_ctx, self.log_new_error_ctx:
            with self.mock_datetime_utcnow(mocked_datetime_for_utcnow):
                (
                    email_manager
                    .send_mail_to_notify_contributor_dashboard_reviewers(
                        [self.reviewer_1_id],
                        [[reviewable_suggestion_email_info]])
                )

        # Make sure correct email is sent.
        messages = self._get_sent_email_messages(self.REVIEWER_1_EMAIL)
        self.assertEqual(len(messages), 1)
        self.assertEqual(messages[0].html, expected_email_html_body)

        # Make sure correct email model is stored.
        self._assert_email_data_stored_in_sent_email_model_is_correct(
            expected_email_html_body, self.reviewer_1_id,
            self.REVIEWER_1_EMAIL)

    def test_email_sent_to_reviewer_with_question_waiting_days_for_review(
        self
    ) -> None:
        config_services.set_property(
            'committer_id',
            'contributor_dashboard_reviewer_emails_is_enabled', True)
        question_suggestion = (
            self._create_question_suggestion_with_question_html_and_datetime(
                '<p>What is the meaning of life?</p>',
                self.mocked_review_submission_datetime))
        reviewable_suggestion_email_info = (
            suggestion_services  # type: ignore[no-untyped-call]
            .create_reviewable_suggestion_email_info_from_suggestion(
                question_suggestion))
        review_wait_time = 5
        mocked_datetime_for_utcnow = (
            reviewable_suggestion_email_info.submission_datetime +
            datetime.timedelta(days=review_wait_time))
        expected_email_html_body = (
            'Hi reviewer1,'
            '<br><br>'
            'There are new review opportunities that we think you might be '
            'interested in on the <a href="%s%s">Contributor Dashboard</a>. '
            'Here are some examples of contributions that have been waiting '
            'the longest for review:<br><br>'
            '<ul>'
            '<li>The following question suggestion was submitted for review 5 '
            'days ago:'
            '<br>What is the meaning of life?</li><br>'
            '</ul><br>'
            'Please take some time to review any of the above contributions '
            '(if they still need a review) or any other contributions on the '
            'dashboard. We appreciate your help!'
            '<br><br>'
            'Thanks again, and happy reviewing!<br>'
            '- The Oppia Contributor Dashboard Team'
            '<br><br>%s' % (
                feconf.OPPIA_SITE_URL, feconf.CONTRIBUTOR_DASHBOARD_URL,
                email_manager.EMAIL_FOOTER.value))

        with self.can_send_emails_ctx, self.log_new_error_ctx:
            with self.mock_datetime_utcnow(mocked_datetime_for_utcnow):
                (
                    email_manager
                    .send_mail_to_notify_contributor_dashboard_reviewers(
                        [self.reviewer_1_id],
                        [[reviewable_suggestion_email_info]])
                )

        # Make sure correct email is sent.
        messages = self._get_sent_email_messages(self.REVIEWER_1_EMAIL)
        self.assertEqual(len(messages), 1)
        self.assertEqual(messages[0].html, expected_email_html_body)

        # Make sure correct email model is stored.
        self._assert_email_data_stored_in_sent_email_model_is_correct(
            expected_email_html_body, self.reviewer_1_id,
            self.REVIEWER_1_EMAIL)

    def test_email_sent_to_reviewer_with_question_waiting_an_hour_for_review(
        self
    ) -> None:
        config_services.set_property(
            'committer_id',
            'contributor_dashboard_reviewer_emails_is_enabled', True)
        question_suggestion = (
            self._create_question_suggestion_with_question_html_and_datetime(
                '<p>What is the meaning of life?</p>',
                self.mocked_review_submission_datetime))
        reviewable_suggestion_email_info = (
            suggestion_services  # type: ignore[no-untyped-call]
            .create_reviewable_suggestion_email_info_from_suggestion(
                question_suggestion))
        review_wait_time = 1
        mocked_datetime_for_utcnow = (
            reviewable_suggestion_email_info.submission_datetime +
            datetime.timedelta(hours=review_wait_time))
        expected_email_html_body = (
            'Hi reviewer1,'
            '<br><br>'
            'There are new review opportunities that we think you might be '
            'interested in on the <a href="%s%s">Contributor Dashboard</a>. '
            'Here are some examples of contributions that have been waiting '
            'the longest for review:<br><br>'
            '<ul>'
            '<li>The following question suggestion was submitted for review 1 '
            'hour ago:'
            '<br>What is the meaning of life?</li><br>'
            '</ul><br>'
            'Please take some time to review any of the above contributions '
            '(if they still need a review) or any other contributions on the '
            'dashboard. We appreciate your help!'
            '<br><br>'
            'Thanks again, and happy reviewing!<br>'
            '- The Oppia Contributor Dashboard Team'
            '<br><br>%s' % (
                feconf.OPPIA_SITE_URL, feconf.CONTRIBUTOR_DASHBOARD_URL,
                email_manager.EMAIL_FOOTER.value))

        with self.can_send_emails_ctx, self.log_new_error_ctx:
            with self.mock_datetime_utcnow(mocked_datetime_for_utcnow):
                (
                    email_manager
                    .send_mail_to_notify_contributor_dashboard_reviewers(
                        [self.reviewer_1_id],
                        [[reviewable_suggestion_email_info]])
                )

        # Make sure correct email is sent.
        messages = self._get_sent_email_messages(self.REVIEWER_1_EMAIL)
        self.assertEqual(len(messages), 1)
        self.assertEqual(
            messages[0].html, expected_email_html_body)

        # Make sure correct email model is stored.
        self._assert_email_data_stored_in_sent_email_model_is_correct(
            expected_email_html_body, self.reviewer_1_id,
            self.REVIEWER_1_EMAIL)

    def test_email_sent_to_reviewer_with_question_waiting_hours_for_review(
        self
    ) -> None:
        config_services.set_property(
            'committer_id',
            'contributor_dashboard_reviewer_emails_is_enabled', True)
        question_suggestion = (
            self._create_question_suggestion_with_question_html_and_datetime(
                '<p>What is the meaning of life?</p>',
                self.mocked_review_submission_datetime))
        reviewable_suggestion_email_info = (
            suggestion_services  # type: ignore[no-untyped-call]
            .create_reviewable_suggestion_email_info_from_suggestion(
                question_suggestion))
        review_wait_time = 5
        mocked_datetime_for_utcnow = (
            reviewable_suggestion_email_info.submission_datetime +
            datetime.timedelta(hours=review_wait_time))
        expected_email_html_body = (
            'Hi reviewer1,'
            '<br><br>'
            'There are new review opportunities that we think you might be '
            'interested in on the <a href="%s%s">Contributor Dashboard</a>. '
            'Here are some examples of contributions that have been waiting '
            'the longest for review:<br><br>'
            '<ul>'
            '<li>The following question suggestion was submitted for review 5 '
            'hours ago:'
            '<br>What is the meaning of life?</li><br>'
            '</ul><br>'
            'Please take some time to review any of the above contributions '
            '(if they still need a review) or any other contributions on the '
            'dashboard. We appreciate your help!'
            '<br><br>'
            'Thanks again, and happy reviewing!<br>'
            '- The Oppia Contributor Dashboard Team'
            '<br><br>%s' % (
                feconf.OPPIA_SITE_URL, feconf.CONTRIBUTOR_DASHBOARD_URL,
                email_manager.EMAIL_FOOTER.value))

        with self.can_send_emails_ctx, self.log_new_error_ctx:
            with self.mock_datetime_utcnow(mocked_datetime_for_utcnow):
                (
                    email_manager
                    .send_mail_to_notify_contributor_dashboard_reviewers(
                        [self.reviewer_1_id],
                        [[reviewable_suggestion_email_info]])
                )

        # Make sure correct email is sent.
        messages = self._get_sent_email_messages(self.REVIEWER_1_EMAIL)
        self.assertEqual(len(messages), 1)
        self.assertEqual(
            messages[0].html, expected_email_html_body)

        # Make sure correct email model is stored.
        self._assert_email_data_stored_in_sent_email_model_is_correct(
            expected_email_html_body, self.reviewer_1_id,
            self.REVIEWER_1_EMAIL)

    def test_email_sent_to_reviewer_with_question_waiting_a_minute_for_review(
        self
    ) -> None:
        config_services.set_property(
            'committer_id',
            'contributor_dashboard_reviewer_emails_is_enabled', True)
        question_suggestion = (
            self._create_question_suggestion_with_question_html_and_datetime(
                '<p>What is the meaning of life?</p>',
                self.mocked_review_submission_datetime))
        reviewable_suggestion_email_info = (
            suggestion_services  # type: ignore[no-untyped-call]
            .create_reviewable_suggestion_email_info_from_suggestion(
                question_suggestion))
        review_wait_time = 1
        mocked_datetime_for_utcnow = (
            reviewable_suggestion_email_info.submission_datetime +
            datetime.timedelta(minutes=review_wait_time))
        expected_email_html_body = (
            'Hi reviewer1,'
            '<br><br>'
            'There are new review opportunities that we think you might be '
            'interested in on the <a href="%s%s">Contributor Dashboard</a>. '
            'Here are some examples of contributions that have been waiting '
            'the longest for review:<br><br>'
            '<ul>'
            '<li>The following question suggestion was submitted for review 1 '
            'minute ago:'
            '<br>What is the meaning of life?</li><br>'
            '</ul><br>'
            'Please take some time to review any of the above contributions '
            '(if they still need a review) or any other contributions on the '
            'dashboard. We appreciate your help!'
            '<br><br>'
            'Thanks again, and happy reviewing!<br>'
            '- The Oppia Contributor Dashboard Team'
            '<br><br>%s' % (
                feconf.OPPIA_SITE_URL, feconf.CONTRIBUTOR_DASHBOARD_URL,
                email_manager.EMAIL_FOOTER.value))

        with self.can_send_emails_ctx, self.log_new_error_ctx:
            with self.mock_datetime_utcnow(mocked_datetime_for_utcnow):
                (
                    email_manager
                    .send_mail_to_notify_contributor_dashboard_reviewers(
                        [self.reviewer_1_id],
                        [[reviewable_suggestion_email_info]])
                )

        # Make sure correct email is sent.
        messages = self._get_sent_email_messages(self.REVIEWER_1_EMAIL)
        self.assertEqual(len(messages), 1)
        self.assertEqual(messages[0].html, expected_email_html_body)

        # Make sure correct email model is stored.
        self._assert_email_data_stored_in_sent_email_model_is_correct(
            expected_email_html_body, self.reviewer_1_id,
            self.REVIEWER_1_EMAIL)

    def test_email_sent_to_reviewer_with_question_waiting_minutes_for_review(
        self
    ) -> None:
        config_services.set_property(
            'committer_id',
            'contributor_dashboard_reviewer_emails_is_enabled', True)
        question_suggestion = (
            self._create_question_suggestion_with_question_html_and_datetime(
                '<p>What is the meaning of life?</p>',
                self.mocked_review_submission_datetime))
        reviewable_suggestion_email_info = (
            suggestion_services  # type: ignore[no-untyped-call]
            .create_reviewable_suggestion_email_info_from_suggestion(
                question_suggestion))
        review_wait_time = 5
        mocked_datetime_for_utcnow = (
            reviewable_suggestion_email_info.submission_datetime +
            datetime.timedelta(minutes=review_wait_time))
        expected_email_html_body = (
            'Hi reviewer1,'
            '<br><br>'
            'There are new review opportunities that we think you might be '
            'interested in on the <a href="%s%s">Contributor Dashboard</a>. '
            'Here are some examples of contributions that have been waiting '
            'the longest for review:<br><br>'
            '<ul>'
            '<li>The following question suggestion was submitted for review 5 '
            'minutes ago:'
            '<br>What is the meaning of life?</li><br>'
            '</ul><br>'
            'Please take some time to review any of the above contributions '
            '(if they still need a review) or any other contributions on the '
            'dashboard. We appreciate your help!'
            '<br><br>'
            'Thanks again, and happy reviewing!<br>'
            '- The Oppia Contributor Dashboard Team'
            '<br><br>%s' % (
                feconf.OPPIA_SITE_URL, feconf.CONTRIBUTOR_DASHBOARD_URL,
                email_manager.EMAIL_FOOTER.value))

        with self.can_send_emails_ctx, self.log_new_error_ctx:
            with self.mock_datetime_utcnow(mocked_datetime_for_utcnow):
                (
                    email_manager
                    .send_mail_to_notify_contributor_dashboard_reviewers(
                        [self.reviewer_1_id],
                        [[reviewable_suggestion_email_info]])
                )

        # Make sure correct email is sent.
        messages = self._get_sent_email_messages(self.REVIEWER_1_EMAIL)
        self.assertEqual(len(messages), 1)
        self.assertEqual(messages[0].html, expected_email_html_body)

        # Make sure correct email model is stored.
        self._assert_email_data_stored_in_sent_email_model_is_correct(
            expected_email_html_body, self.reviewer_1_id,
            self.REVIEWER_1_EMAIL)

    def test_email_sent_to_reviewer_with_question_waiting_seconds_for_review(
        self
    ) -> None:
        config_services.set_property(
            'committer_id',
            'contributor_dashboard_reviewer_emails_is_enabled', True)
        question_suggestion = (
            self._create_question_suggestion_with_question_html_and_datetime(
                '<p>What is the meaning of life?</p>',
                self.mocked_review_submission_datetime))
        reviewable_suggestion_email_info = (
            suggestion_services  # type: ignore[no-untyped-call]
            .create_reviewable_suggestion_email_info_from_suggestion(
                question_suggestion))
        review_wait_time = 5
        mocked_datetime_for_utcnow = (
            reviewable_suggestion_email_info.submission_datetime +
            datetime.timedelta(seconds=review_wait_time))
        expected_email_html_body = (
            'Hi reviewer1,'
            '<br><br>'
            'There are new review opportunities that we think you might be '
            'interested in on the <a href="%s%s">Contributor Dashboard</a>. '
            'Here are some examples of contributions that have been waiting '
            'the longest for review:<br><br>'
            '<ul>'
            '<li>The following question suggestion was submitted for review 1 '
            'minute ago:'
            '<br>What is the meaning of life?</li><br>'
            '</ul><br>'
            'Please take some time to review any of the above contributions '
            '(if they still need a review) or any other contributions on the '
            'dashboard. We appreciate your help!'
            '<br><br>'
            'Thanks again, and happy reviewing!<br>'
            '- The Oppia Contributor Dashboard Team'
            '<br><br>%s' % (
                feconf.OPPIA_SITE_URL, feconf.CONTRIBUTOR_DASHBOARD_URL,
                email_manager.EMAIL_FOOTER.value))

        with self.can_send_emails_ctx, self.log_new_error_ctx:
            with self.mock_datetime_utcnow(mocked_datetime_for_utcnow):
                (
                    email_manager
                    .send_mail_to_notify_contributor_dashboard_reviewers(
                        [self.reviewer_1_id],
                        [[reviewable_suggestion_email_info]])
                )

        # Make sure correct email is sent.
        messages = self._get_sent_email_messages(self.REVIEWER_1_EMAIL)
        self.assertEqual(len(messages), 1)
        self.assertEqual(messages[0].html, expected_email_html_body)

        # Make sure correct email model is stored.
        self._assert_email_data_stored_in_sent_email_model_is_correct(
            expected_email_html_body, self.reviewer_1_id,
            self.REVIEWER_1_EMAIL)

    def test_email_sent_to_reviewer_with_multi_questions_waiting_for_a_review(
        self
    ) -> None:
        config_services.set_property(
            'committer_id',
            'contributor_dashboard_reviewer_emails_is_enabled', True)
        mocked_datetime_for_utcnow = (
            self.mocked_review_submission_datetime + datetime.timedelta(
                days=1, hours=1))
        # Question suggestion 1 has waited 1 day for review.
        question_suggestion_1 = (
            self._create_question_suggestion_with_question_html_and_datetime(
                '<p>Question 1</p>',
                self.mocked_review_submission_datetime + datetime.timedelta(
                    hours=1)))
        # Question suggestion 2 has waited 1 hour for review.
        question_suggestion_2 = (
            self._create_question_suggestion_with_question_html_and_datetime(
                '<p>Question 2</p>',
                self.mocked_review_submission_datetime + datetime.timedelta(
                    days=1)))
        reviewable_suggestion_email_infos = (
            self._create_reviewable_suggestion_email_infos_from_suggestions(
                [question_suggestion_1, question_suggestion_2]))
        expected_email_html_body = (
            'Hi reviewer1,'
            '<br><br>'
            'There are new review opportunities that we think you might be '
            'interested in on the <a href="%s%s">Contributor Dashboard</a>. '
            'Here are some examples of contributions that have been waiting '
            'the longest for review:<br><br>'
            '<ul>'
            '<li>The following question suggestion was submitted for review 1 '
            'day ago:'
            '<br>Question 1</li><br>'
            '<li>The following question suggestion was submitted for review 1 '
            'hour ago:'
            '<br>Question 2</li><br>'
            '</ul><br>'
            'Please take some time to review any of the above contributions '
            '(if they still need a review) or any other contributions on the '
            'dashboard. We appreciate your help!'
            '<br><br>'
            'Thanks again, and happy reviewing!<br>'
            '- The Oppia Contributor Dashboard Team'
            '<br><br>%s' % (
                feconf.OPPIA_SITE_URL, feconf.CONTRIBUTOR_DASHBOARD_URL,
                email_manager.EMAIL_FOOTER.value))

        with self.can_send_emails_ctx, self.log_new_error_ctx:
            with self.mock_datetime_utcnow(mocked_datetime_for_utcnow):
                (
                    email_manager
                    .send_mail_to_notify_contributor_dashboard_reviewers(
                        [self.reviewer_1_id],
                        [reviewable_suggestion_email_infos])
                )

        # Make sure correct email is sent.
        messages = self._get_sent_email_messages(self.REVIEWER_1_EMAIL)
        self.assertEqual(len(messages), 1)
        self.assertEqual(messages[0].html, expected_email_html_body)

        # Make sure correct email model is stored.
        self._assert_email_data_stored_in_sent_email_model_is_correct(
            expected_email_html_body, self.reviewer_1_id,
            self.REVIEWER_1_EMAIL)

    def test_email_sent_to_multi_reviewers_with_multi_question_suggestions(
        self
    ) -> None:
        config_services.set_property(
            'committer_id',
            'contributor_dashboard_reviewer_emails_is_enabled', True)
        mocked_datetime_for_utcnow = (
            self.mocked_review_submission_datetime + datetime.timedelta(
                days=1, hours=1, minutes=1))
        # Question suggestion 1 has waited 1 day for review.
        question_suggestion_1 = (
            self._create_question_suggestion_with_question_html_and_datetime(
                '<p>Question 1 for reviewer 1</p>',
                self.mocked_review_submission_datetime + datetime.timedelta(
                    hours=1, minutes=1)))
        # Question suggestion 2 has waited 1 hour for review.
        question_suggestion_2 = (
            self._create_question_suggestion_with_question_html_and_datetime(
                '<p>Question 2 for reviewer 1</p>',
                self.mocked_review_submission_datetime + datetime.timedelta(
                    days=1, minutes=1)))
        # Question suggestion 3 has waited 1 minute for review.
        question_suggestion_3 = (
            self._create_question_suggestion_with_question_html_and_datetime(
                '<p>Question 1 for reviewer 2</p>',
                self.mocked_review_submission_datetime + datetime.timedelta(
                    days=1, hours=1)))
        # Question suggestion 4 has waited 1 minute for review.
        question_suggestion_4 = (
            self._create_question_suggestion_with_question_html_and_datetime(
                '<p>Question 2 for reviewer 2</p>',
                self.mocked_review_submission_datetime + datetime.timedelta(
                    days=1, hours=1)))
        reviewer_1_suggestion_email_infos = (
            self._create_reviewable_suggestion_email_infos_from_suggestions(
                [question_suggestion_1, question_suggestion_2]))
        reviewer_2_suggestion_email_infos = (
            self._create_reviewable_suggestion_email_infos_from_suggestions(
                [question_suggestion_3, question_suggestion_4]))
        expected_email_html_body_reviewer_1 = (
            'Hi reviewer1,'
            '<br><br>'
            'There are new review opportunities that we think you might be '
            'interested in on the <a href="%s%s">Contributor Dashboard</a>. '
            'Here are some examples of contributions that have been waiting '
            'the longest for review:<br><br>'
            '<ul>'
            '<li>The following question suggestion was submitted for review 1 '
            'day ago:'
            '<br>Question 1 for reviewer 1</li><br>'
            '<li>The following question suggestion was submitted for review 1 '
            'hour ago:'
            '<br>Question 2 for reviewer 1</li><br>'
            '</ul><br>'
            'Please take some time to review any of the above contributions '
            '(if they still need a review) or any other contributions on the '
            'dashboard. We appreciate your help!'
            '<br><br>'
            'Thanks again, and happy reviewing!<br>'
            '- The Oppia Contributor Dashboard Team'
            '<br><br>%s' % (
                feconf.OPPIA_SITE_URL, feconf.CONTRIBUTOR_DASHBOARD_URL,
                email_manager.EMAIL_FOOTER.value)
        )
        expected_email_html_body_reviewer_2 = (
            'Hi reviewer2,'
            '<br><br>'
            'There are new review opportunities that we think you might be '
            'interested in on the <a href="%s%s">Contributor Dashboard</a>. '
            'Here are some examples of contributions that have been waiting '
            'the longest for review:<br><br>'
            '<ul>'
            '<li>The following question suggestion was submitted for review 1 '
            'minute ago:'
            '<br>Question 1 for reviewer 2</li><br>'
            '<li>The following question suggestion was submitted for review 1 '
            'minute ago:'
            '<br>Question 2 for reviewer 2</li><br>'
            '</ul><br>'
            'Please take some time to review any of the above contributions '
            '(if they still need a review) or any other contributions on the '
            'dashboard. We appreciate your help!'
            '<br><br>'
            'Thanks again, and happy reviewing!<br>'
            '- The Oppia Contributor Dashboard Team'
            '<br><br>%s' % (
                feconf.OPPIA_SITE_URL, feconf.CONTRIBUTOR_DASHBOARD_URL,
                email_manager.EMAIL_FOOTER.value))

        with self.can_send_emails_ctx, self.log_new_error_ctx:
            with self.mock_datetime_utcnow(mocked_datetime_for_utcnow):
                (
                    email_manager
                    .send_mail_to_notify_contributor_dashboard_reviewers(
                        [self.reviewer_1_id, self.reviewer_2_id],
                        [
                            reviewer_1_suggestion_email_infos,
                            reviewer_2_suggestion_email_infos
                        ])
                )

        # Make sure correct emails are sent.
        messages = self._get_sent_email_messages(self.REVIEWER_1_EMAIL)
        self.assertEqual(len(messages), 1)
        self.assertEqual(messages[0].html, expected_email_html_body_reviewer_1)
        messages = self._get_sent_email_messages(self.REVIEWER_2_EMAIL)
        self.assertEqual(len(messages), 1)
        self.assertEqual(messages[0].html, expected_email_html_body_reviewer_2)

        # Make sure correct email models are stored.
        self._assert_email_data_stored_in_sent_email_model_is_correct(
            expected_email_html_body_reviewer_1, self.reviewer_1_id,
            self.REVIEWER_1_EMAIL)
        self._assert_email_data_stored_in_sent_email_model_is_correct(
            expected_email_html_body_reviewer_2, self.reviewer_2_id,
            self.REVIEWER_2_EMAIL)

    def test_email_sent_to_reviewer_with_translation_waiting_a_day_for_review(
        self
    ) -> None:
        config_services.set_property(
            'committer_id',
            'contributor_dashboard_reviewer_emails_is_enabled', True)
        translation_suggestion = (
            self._create_translation_suggestion_in_lang_with_html_and_datetime(
                'hi', '<p>Sample translation</p>',
                self.mocked_review_submission_datetime))
        reviewable_suggestion_email_info = (
            suggestion_services  # type: ignore[no-untyped-call]
            .create_reviewable_suggestion_email_info_from_suggestion(
                translation_suggestion))
        review_wait_time = 1
        reviewable_suggestion_email_info.submission_datetime = (
            self.mocked_review_submission_datetime)
        mocked_datetime_for_utcnow = (
            reviewable_suggestion_email_info.submission_datetime +
            datetime.timedelta(days=review_wait_time))
        expected_email_html_body = (
            'Hi reviewer1,'
            '<br><br>'
            'There are new review opportunities that we think you might be '
            'interested in on the <a href="%s%s">Contributor Dashboard</a>. '
            'Here are some examples of contributions that have been waiting '
            'the longest for review:<br><br>'
            '<ul>'
            '<li>The following हिन्दी (Hindi) translation suggestion was '
            'submitted for review 1 day ago:'
            '<br>Sample translation</li><br>'
            '</ul><br>'
            'Please take some time to review any of the above contributions '
            '(if they still need a review) or any other contributions on the '
            'dashboard. We appreciate your help!'
            '<br><br>'
            'Thanks again, and happy reviewing!<br>'
            '- The Oppia Contributor Dashboard Team'
            '<br><br>%s' % (
                feconf.OPPIA_SITE_URL, feconf.CONTRIBUTOR_DASHBOARD_URL,
                email_manager.EMAIL_FOOTER.value))

        with self.can_send_emails_ctx, self.log_new_error_ctx:
            with self.mock_datetime_utcnow(mocked_datetime_for_utcnow):
                (
                    email_manager
                    .send_mail_to_notify_contributor_dashboard_reviewers(
                        [self.reviewer_1_id],
                        [[reviewable_suggestion_email_info]])
                )

        # Make sure correct email is sent.
        messages = self._get_sent_email_messages(self.REVIEWER_1_EMAIL)
        self.assertEqual(len(messages), 1)
        self.assertEqual(messages[0].html, expected_email_html_body)

        self._assert_email_data_stored_in_sent_email_model_is_correct(
            expected_email_html_body, self.reviewer_1_id,
            self.REVIEWER_1_EMAIL)

    def test_email_sent_to_reviewer_with_translation_waiting_days_for_review(
        self
    ) -> None:
        config_services.set_property(
            'committer_id',
            'contributor_dashboard_reviewer_emails_is_enabled', True)
        translation_suggestion = (
            self._create_translation_suggestion_in_lang_with_html_and_datetime(
                'hi', '<p>Sample translation</p>',
                self.mocked_review_submission_datetime))
        reviewable_suggestion_email_info = (
            suggestion_services  # type: ignore[no-untyped-call]
            .create_reviewable_suggestion_email_info_from_suggestion(
                translation_suggestion))
        review_wait_time = 5
        mocked_datetime_for_utcnow = (
            reviewable_suggestion_email_info.submission_datetime +
            datetime.timedelta(days=review_wait_time))
        expected_email_html_body = (
            'Hi reviewer1,'
            '<br><br>'
            'There are new review opportunities that we think you might be '
            'interested in on the <a href="%s%s">Contributor Dashboard</a>. '
            'Here are some examples of contributions that have been waiting '
            'the longest for review:<br><br>'
            '<ul>'
            '<li>The following हिन्दी (Hindi) translation suggestion was '
            'submitted for review 5 days ago:'
            '<br>Sample translation</li><br>'
            '</ul><br>'
            'Please take some time to review any of the above contributions '
            '(if they still need a review) or any other contributions on the '
            'dashboard. We appreciate your help!'
            '<br><br>'
            'Thanks again, and happy reviewing!<br>'
            '- The Oppia Contributor Dashboard Team'
            '<br><br>%s' % (
                feconf.OPPIA_SITE_URL, feconf.CONTRIBUTOR_DASHBOARD_URL,
                email_manager.EMAIL_FOOTER.value))

        with self.can_send_emails_ctx, self.log_new_error_ctx:
            with self.mock_datetime_utcnow(mocked_datetime_for_utcnow):
                (
                    email_manager
                    .send_mail_to_notify_contributor_dashboard_reviewers(
                        [self.reviewer_1_id],
                        [[reviewable_suggestion_email_info]])
                )

        # Make sure correct email is sent.
        messages = self._get_sent_email_messages(self.REVIEWER_1_EMAIL)
        self.assertEqual(len(messages), 1)
        self.assertEqual(messages[0].html, expected_email_html_body)

        # Make sure correct email model is stored.
        self._assert_email_data_stored_in_sent_email_model_is_correct(
            expected_email_html_body, self.reviewer_1_id,
            self.REVIEWER_1_EMAIL)

    def test_email_sent_to_reviewer_with_translation_waiting_an_hour_for_review(
        self
    ) -> None:
        config_services.set_property(
            'committer_id',
            'contributor_dashboard_reviewer_emails_is_enabled', True)
        translation_suggestion = (
            self._create_translation_suggestion_in_lang_with_html_and_datetime(
                'hi', '<p>Sample translation</p>',
                self.mocked_review_submission_datetime))
        reviewable_suggestion_email_info = (
            suggestion_services  # type: ignore[no-untyped-call]
            .create_reviewable_suggestion_email_info_from_suggestion(
                translation_suggestion))
        review_wait_time = 1
        reviewable_suggestion_email_info.submission_datetime = (
            self.mocked_review_submission_datetime)
        mocked_datetime_for_utcnow = (
            reviewable_suggestion_email_info.submission_datetime +
            datetime.timedelta(hours=review_wait_time))
        expected_email_html_body = (
            'Hi reviewer1,'
            '<br><br>'
            'There are new review opportunities that we think you might be '
            'interested in on the <a href="%s%s">Contributor Dashboard</a>. '
            'Here are some examples of contributions that have been waiting '
            'the longest for review:<br><br>'
            '<ul>'
            '<li>The following हिन्दी (Hindi) translation suggestion was '
            'submitted for review 1 hour ago:'
            '<br>Sample translation</li><br>'
            '</ul><br>'
            'Please take some time to review any of the above contributions '
            '(if they still need a review) or any other contributions on the '
            'dashboard. We appreciate your help!'
            '<br><br>'
            'Thanks again, and happy reviewing!<br>'
            '- The Oppia Contributor Dashboard Team'
            '<br><br>%s' % (
                feconf.OPPIA_SITE_URL, feconf.CONTRIBUTOR_DASHBOARD_URL,
                email_manager.EMAIL_FOOTER.value))

        with self.can_send_emails_ctx, self.log_new_error_ctx:
            with self.mock_datetime_utcnow(mocked_datetime_for_utcnow):
                (
                    email_manager
                    .send_mail_to_notify_contributor_dashboard_reviewers(
                        [self.reviewer_1_id],
                        [[reviewable_suggestion_email_info]])
                )

        # Make sure correct email is sent.
        messages = self._get_sent_email_messages(self.REVIEWER_1_EMAIL)
        self.assertEqual(len(messages), 1)
        self.assertEqual(messages[0].html, expected_email_html_body)

        # Make sure correct email model is stored.
        self._assert_email_data_stored_in_sent_email_model_is_correct(
            expected_email_html_body, self.reviewer_1_id,
            self.REVIEWER_1_EMAIL)

    def test_email_sent_to_reviewer_with_translation_waiting_hours_for_review(
        self
    ) -> None:
        config_services.set_property(
            'committer_id',
            'contributor_dashboard_reviewer_emails_is_enabled', True)
        translation_suggestion = (
            self._create_translation_suggestion_in_lang_with_html_and_datetime(
                'hi', '<p>Sample translation</p>',
                self.mocked_review_submission_datetime))
        reviewable_suggestion_email_info = (
            suggestion_services  # type: ignore[no-untyped-call]
            .create_reviewable_suggestion_email_info_from_suggestion(
                translation_suggestion))
        review_wait_time = 5
        reviewable_suggestion_email_info.submission_datetime = (
            self.mocked_review_submission_datetime)
        mocked_datetime_for_utcnow = (
            reviewable_suggestion_email_info.submission_datetime +
            datetime.timedelta(hours=review_wait_time))
        expected_email_html_body = (
            'Hi reviewer1,'
            '<br><br>'
            'There are new review opportunities that we think you might be '
            'interested in on the <a href="%s%s">Contributor Dashboard</a>. '
            'Here are some examples of contributions that have been waiting '
            'the longest for review:<br><br>'
            '<ul>'
            '<li>The following हिन्दी (Hindi) translation suggestion was '
            'submitted for review 5 hours ago:'
            '<br>Sample translation</li><br>'
            '</ul><br>'
            'Please take some time to review any of the above contributions '
            '(if they still need a review) or any other contributions on the '
            'dashboard. We appreciate your help!'
            '<br><br>'
            'Thanks again, and happy reviewing!<br>'
            '- The Oppia Contributor Dashboard Team'
            '<br><br>%s' % (
                feconf.OPPIA_SITE_URL, feconf.CONTRIBUTOR_DASHBOARD_URL,
                email_manager.EMAIL_FOOTER.value))

        with self.can_send_emails_ctx, self.log_new_error_ctx:
            with self.mock_datetime_utcnow(mocked_datetime_for_utcnow):
                (
                    email_manager
                    .send_mail_to_notify_contributor_dashboard_reviewers(
                        [self.reviewer_1_id],
                        [[reviewable_suggestion_email_info]])
                )

        # Make sure correct email is sent.
        messages = self._get_sent_email_messages(self.REVIEWER_1_EMAIL)
        self.assertEqual(len(messages), 1)
        self.assertEqual(messages[0].html, expected_email_html_body)

        # Make sure correct email model is stored.
        self._assert_email_data_stored_in_sent_email_model_is_correct(
            expected_email_html_body, self.reviewer_1_id,
            self.REVIEWER_1_EMAIL)

    def test_email_sent_to_reviewer_with_translation_waiting_a_min_for_review(
        self
    ) -> None:
        config_services.set_property(
            'committer_id',
            'contributor_dashboard_reviewer_emails_is_enabled', True)
        translation_suggestion = (
            self._create_translation_suggestion_in_lang_with_html_and_datetime(
                'hi', '<p>Sample translation</p>',
                self.mocked_review_submission_datetime))
        reviewable_suggestion_email_info = (
            suggestion_services  # type: ignore[no-untyped-call]
            .create_reviewable_suggestion_email_info_from_suggestion(
                translation_suggestion))
        review_wait_time = 1
        reviewable_suggestion_email_info.submission_datetime = (
            self.mocked_review_submission_datetime)
        mocked_datetime_for_utcnow = (
            reviewable_suggestion_email_info.submission_datetime +
            datetime.timedelta(minutes=review_wait_time))
        expected_email_html_body = (
            'Hi reviewer1,'
            '<br><br>'
            'There are new review opportunities that we think you might be '
            'interested in on the <a href="%s%s">Contributor Dashboard</a>. '
            'Here are some examples of contributions that have been waiting '
            'the longest for review:<br><br>'
            '<ul>'
            '<li>The following हिन्दी (Hindi) translation suggestion was '
            'submitted for review 1 minute ago:'
            '<br>Sample translation</li><br>'
            '</ul><br>'
            'Please take some time to review any of the above contributions '
            '(if they still need a review) or any other contributions on the '
            'dashboard. We appreciate your help!'
            '<br><br>'
            'Thanks again, and happy reviewing!<br>'
            '- The Oppia Contributor Dashboard Team'
            '<br><br>%s' % (
                feconf.OPPIA_SITE_URL, feconf.CONTRIBUTOR_DASHBOARD_URL,
                email_manager.EMAIL_FOOTER.value))

        with self.can_send_emails_ctx, self.log_new_error_ctx:
            with self.mock_datetime_utcnow(mocked_datetime_for_utcnow):
                (
                    email_manager
                    .send_mail_to_notify_contributor_dashboard_reviewers(
                        [self.reviewer_1_id],
                        [[reviewable_suggestion_email_info]])
                )

        # Make sure correct email is sent.
        messages = self._get_sent_email_messages(self.REVIEWER_1_EMAIL)
        self.assertEqual(len(messages), 1)
        self.assertEqual(messages[0].html, expected_email_html_body)

        # Make sure correct email model is stored.
        self._assert_email_data_stored_in_sent_email_model_is_correct(
            expected_email_html_body, self.reviewer_1_id,
            self.REVIEWER_1_EMAIL)

    def test_email_sent_to_reviewer_with_translation_waiting_mins_for_review(
        self
    ) -> None:
        config_services.set_property(
            'committer_id',
            'contributor_dashboard_reviewer_emails_is_enabled', True)
        translation_suggestion = (
            self._create_translation_suggestion_in_lang_with_html_and_datetime(
                'hi', '<p>Sample translation</p>',
                self.mocked_review_submission_datetime))
        reviewable_suggestion_email_info = (
            suggestion_services  # type: ignore[no-untyped-call]
            .create_reviewable_suggestion_email_info_from_suggestion(
                translation_suggestion))
        review_wait_time = 5
        reviewable_suggestion_email_info.submission_datetime = (
            self.mocked_review_submission_datetime)
        mocked_datetime_for_utcnow = (
            reviewable_suggestion_email_info.submission_datetime +
            datetime.timedelta(minutes=review_wait_time))
        expected_email_html_body = (
            'Hi reviewer1,'
            '<br><br>'
            'There are new review opportunities that we think you might be '
            'interested in on the <a href="%s%s">Contributor Dashboard</a>. '
            'Here are some examples of contributions that have been waiting '
            'the longest for review:<br><br>'
            '<ul>'
            '<li>The following हिन्दी (Hindi) translation suggestion was '
            'submitted for review 5 minutes ago:'
            '<br>Sample translation</li><br>'
            '</ul><br>'
            'Please take some time to review any of the above contributions '
            '(if they still need a review) or any other contributions on the '
            'dashboard. We appreciate your help!'
            '<br><br>'
            'Thanks again, and happy reviewing!<br>'
            '- The Oppia Contributor Dashboard Team'
            '<br><br>%s' % (
                feconf.OPPIA_SITE_URL, feconf.CONTRIBUTOR_DASHBOARD_URL,
                email_manager.EMAIL_FOOTER.value))

        with self.can_send_emails_ctx, self.log_new_error_ctx:
            with self.mock_datetime_utcnow(mocked_datetime_for_utcnow):
                (
                    email_manager
                    .send_mail_to_notify_contributor_dashboard_reviewers(
                        [self.reviewer_1_id],
                        [[reviewable_suggestion_email_info]])
                )

        # Make sure correct email is sent.
        messages = self._get_sent_email_messages(self.REVIEWER_1_EMAIL)
        self.assertEqual(len(messages), 1)
        self.assertEqual(messages[0].html, expected_email_html_body)

        # Make sure correct email model is stored.
        self._assert_email_data_stored_in_sent_email_model_is_correct(
            expected_email_html_body, self.reviewer_1_id,
            self.REVIEWER_1_EMAIL)

    def test_email_sent_to_reviewer_with_translation_waiting_secs_for_review(
        self
    ) -> None:
        config_services.set_property(
            'committer_id',
            'contributor_dashboard_reviewer_emails_is_enabled', True)
        translation_suggestion = (
            self._create_translation_suggestion_in_lang_with_html_and_datetime(
                'hi', '<p>Sample translation</p>',
                self.mocked_review_submission_datetime))
        reviewable_suggestion_email_info = (
            suggestion_services  # type: ignore[no-untyped-call]
            .create_reviewable_suggestion_email_info_from_suggestion(
                translation_suggestion))
        review_wait_time = 1
        reviewable_suggestion_email_info.submission_datetime = (
            self.mocked_review_submission_datetime)
        mocked_datetime_for_utcnow = (
            reviewable_suggestion_email_info.submission_datetime +
            datetime.timedelta(seconds=review_wait_time))
        expected_email_html_body = (
            'Hi reviewer1,'
            '<br><br>'
            'There are new review opportunities that we think you might be '
            'interested in on the <a href="%s%s">Contributor Dashboard</a>. '
            'Here are some examples of contributions that have been waiting '
            'the longest for review:<br><br>'
            '<ul>'
            '<li>The following हिन्दी (Hindi) translation suggestion was '
            'submitted for review 1 minute ago:'
            '<br>Sample translation</li><br>'
            '</ul><br>'
            'Please take some time to review any of the above contributions '
            '(if they still need a review) or any other contributions on the '
            'dashboard. We appreciate your help!'
            '<br><br>'
            'Thanks again, and happy reviewing!<br>'
            '- The Oppia Contributor Dashboard Team'
            '<br><br>%s' % (
                feconf.OPPIA_SITE_URL, feconf.CONTRIBUTOR_DASHBOARD_URL,
                email_manager.EMAIL_FOOTER.value))

        with self.can_send_emails_ctx, self.log_new_error_ctx:
            with self.mock_datetime_utcnow(mocked_datetime_for_utcnow):
                (
                    email_manager
                    .send_mail_to_notify_contributor_dashboard_reviewers(
                        [self.reviewer_1_id],
                        [[reviewable_suggestion_email_info]])
                )

        # Make sure correct email is sent.
        messages = self._get_sent_email_messages(self.REVIEWER_1_EMAIL)
        self.assertEqual(len(messages), 1)
        self.assertEqual(messages[0].html, expected_email_html_body)

        # Make sure correct email model is stored.
        self._assert_email_data_stored_in_sent_email_model_is_correct(
            expected_email_html_body, self.reviewer_1_id,
            self.REVIEWER_1_EMAIL)

    def test_email_sent_to_reviewer_with_multi_translation_waiting_for_review(
        self
    ) -> None:
        config_services.set_property(
            'committer_id',
            'contributor_dashboard_reviewer_emails_is_enabled', True)
        mocked_datetime_for_utcnow = (
            self.mocked_review_submission_datetime + datetime.timedelta(
                days=1, hours=1))
        # Translation suggestion 1 has waited 1 day for review.
        translation_suggestion_1 = (
            self._create_translation_suggestion_in_lang_with_html_and_datetime(
                'en', '<p>Translation 1</p>',
                self.mocked_review_submission_datetime + datetime.timedelta(
                    hours=1)))
        # Translation suggestion 2 has waited 1 hour for review.
        translation_suggestion_2 = (
            self._create_translation_suggestion_in_lang_with_html_and_datetime(
                'fr', '<p>Translation 2</p>',
                self.mocked_review_submission_datetime + datetime.timedelta(
                    days=1)))
        reviewable_suggestion_email_infos = (
            self._create_reviewable_suggestion_email_infos_from_suggestions(
                [translation_suggestion_1, translation_suggestion_2]))
        expected_email_html_body = (
            'Hi reviewer1,'
            '<br><br>'
            'There are new review opportunities that we think you might be '
            'interested in on the <a href="%s%s">Contributor Dashboard</a>. '
            'Here are some examples of contributions that have been waiting '
            'the longest for review:<br><br>'
            '<ul>'
            '<li>The following English translation suggestion was submitted '
            'for review 1 day ago:'
            '<br>Translation 1</li><br>'
            '<li>The following français (French) translation suggestion was '
            'submitted for review 1 hour ago:'
            '<br>Translation 2</li><br>'
            '</ul><br>'
            'Please take some time to review any of the above contributions '
            '(if they still need a review) or any other contributions on the '
            'dashboard. We appreciate your help!'
            '<br><br>'
            'Thanks again, and happy reviewing!<br>'
            '- The Oppia Contributor Dashboard Team'
            '<br><br>%s' % (
                feconf.OPPIA_SITE_URL, feconf.CONTRIBUTOR_DASHBOARD_URL,
                email_manager.EMAIL_FOOTER.value))

        with self.can_send_emails_ctx, self.log_new_error_ctx:
            with self.mock_datetime_utcnow(mocked_datetime_for_utcnow):
                (
                    email_manager
                    .send_mail_to_notify_contributor_dashboard_reviewers(
                        [self.reviewer_1_id],
                        [reviewable_suggestion_email_infos])
                )

        # Make sure correct email is sent.
        messages = self._get_sent_email_messages(self.REVIEWER_1_EMAIL)
        self.assertEqual(len(messages), 1)
        self.assertEqual(messages[0].html, expected_email_html_body)

        # Make sure correct email model is stored.
        self._assert_email_data_stored_in_sent_email_model_is_correct(
            expected_email_html_body, self.reviewer_1_id,
            self.REVIEWER_1_EMAIL)

    def test_email_sent_to_multi_reviewers_with_multi_translations_suggestions(
        self
    ) -> None:
        config_services.set_property(
            'committer_id',
            'contributor_dashboard_reviewer_emails_is_enabled', True)
        mocked_datetime_for_utcnow = (
            self.mocked_review_submission_datetime + datetime.timedelta(
                days=1, hours=1, minutes=1))
        # Translation suggestion 1 has waited 1 day for review.
        translation_suggestion_1 = (
            self._create_translation_suggestion_in_lang_with_html_and_datetime(
                'en', '<p>Translation 1 for reviewer 1</p>',
                self.mocked_review_submission_datetime + datetime.timedelta(
                    hours=1, minutes=1)))
        # Translation suggestion 2 has waited 1 hour for review.
        translation_suggestion_2 = (
            self._create_translation_suggestion_in_lang_with_html_and_datetime(
                'fr', '<p>Translation 2 for reviewer 1</p>',
                self.mocked_review_submission_datetime + datetime.timedelta(
                    days=1, minutes=1)))
        # Translation suggestion 3 has waited 1 minute for review.
        translation_suggestion_3 = (
            self._create_translation_suggestion_in_lang_with_html_and_datetime(
                'hi', '<p>Translation 1 for reviewer 2</p>',
                self.mocked_review_submission_datetime + datetime.timedelta(
                    days=1, hours=1)))
        # Translation suggestion 4 has waited 1 minute for review.
        translation_suggestion_4 = (
            self._create_translation_suggestion_in_lang_with_html_and_datetime(
                'fr', '<p>Translation 2 for reviewer 2</p>',
                self.mocked_review_submission_datetime + datetime.timedelta(
                    days=1, hours=1)))
        reviewer_1_suggestion_email_infos = (
            self._create_reviewable_suggestion_email_infos_from_suggestions(
                [translation_suggestion_1, translation_suggestion_2]))
        reviewer_2_suggestion_email_infos = (
            self._create_reviewable_suggestion_email_infos_from_suggestions(
                [translation_suggestion_3, translation_suggestion_4]))
        expected_email_html_body_reviewer_1 = (
            'Hi reviewer1,'
            '<br><br>'
            'There are new review opportunities that we think you might be '
            'interested in on the <a href="%s%s">Contributor Dashboard</a>. '
            'Here are some examples of contributions that have been waiting '
            'the longest for review:<br><br>'
            '<ul>'
            '<li>The following English translation suggestion was submitted '
            'for review 1 day ago:'
            '<br>Translation 1 for reviewer 1</li><br>'
            '<li>The following français (French) translation suggestion was '
            'submitted for review 1 hour ago:'
            '<br>Translation 2 for reviewer 1</li><br>'
            '</ul><br>'
            'Please take some time to review any of the above contributions '
            '(if they still need a review) or any other contributions on the '
            'dashboard. We appreciate your help!'
            '<br><br>'
            'Thanks again, and happy reviewing!<br>'
            '- The Oppia Contributor Dashboard Team'
            '<br><br>%s' % (
                feconf.OPPIA_SITE_URL, feconf.CONTRIBUTOR_DASHBOARD_URL,
                email_manager.EMAIL_FOOTER.value)
        )
        expected_email_html_body_reviewer_2 = (
            'Hi reviewer2,'
            '<br><br>'
            'There are new review opportunities that we think you might be '
            'interested in on the <a href="%s%s">Contributor Dashboard</a>. '
            'Here are some examples of contributions that have been waiting '
            'the longest for review:<br><br>'
            '<ul>'
            '<li>The following हिन्दी (Hindi) translation suggestion was '
            'submitted for review 1 minute ago:'
            '<br>Translation 1 for reviewer 2</li><br>'
            '<li>The following français (French) translation suggestion was '
            'submitted for review 1 minute ago:'
            '<br>Translation 2 for reviewer 2</li><br>'
            '</ul><br>'
            'Please take some time to review any of the above contributions '
            '(if they still need a review) or any other contributions on the '
            'dashboard. We appreciate your help!'
            '<br><br>'
            'Thanks again, and happy reviewing!<br>'
            '- The Oppia Contributor Dashboard Team'
            '<br><br>%s' % (
                feconf.OPPIA_SITE_URL, feconf.CONTRIBUTOR_DASHBOARD_URL,
                email_manager.EMAIL_FOOTER.value))

        with self.can_send_emails_ctx, self.log_new_error_ctx:
            with self.mock_datetime_utcnow(mocked_datetime_for_utcnow):
                (
                    email_manager
                    .send_mail_to_notify_contributor_dashboard_reviewers(
                        [self.reviewer_1_id, self.reviewer_2_id],
                        [
                            reviewer_1_suggestion_email_infos,
                            reviewer_2_suggestion_email_infos
                        ])
                )

        # Make sure correct emails are sent.
        messages = self._get_sent_email_messages(self.REVIEWER_1_EMAIL)
        self.assertEqual(len(messages), 1)
        self.assertEqual(messages[0].html, expected_email_html_body_reviewer_1)
        messages = self._get_sent_email_messages(self.REVIEWER_2_EMAIL)
        self.assertEqual(len(messages), 1)
        self.assertEqual(messages[0].html, expected_email_html_body_reviewer_2)

        # Make sure correct email models are stored.
        self._assert_email_data_stored_in_sent_email_model_is_correct(
            expected_email_html_body_reviewer_1, self.reviewer_1_id,
            self.REVIEWER_1_EMAIL)
        self._assert_email_data_stored_in_sent_email_model_is_correct(
            expected_email_html_body_reviewer_2, self.reviewer_2_id,
            self.REVIEWER_2_EMAIL)

    def test_email_sent_to_multi_reviewers_with_multi_suggestions_waiting(
        self
    ) -> None:
        config_services.set_property(
            'committer_id',
            'contributor_dashboard_reviewer_emails_is_enabled', True)
        mocked_datetime_for_utcnow = (
            self.mocked_review_submission_datetime + datetime.timedelta(
                days=1, hours=1, minutes=1))
        # Suggestion 1 has waited 1 day for review.
        suggestion_1 = (
            self._create_translation_suggestion_in_lang_with_html_and_datetime(
                'en', '<p>Translation 1</p>',
                self.mocked_review_submission_datetime + datetime.timedelta(
                    hours=1, minutes=1)))
        # Suggestion 2 has waited 1 hour for review.
        suggestion_2 = (
            self._create_question_suggestion_with_question_html_and_datetime(
                '<p>Question 1</p>',
                self.mocked_review_submission_datetime + datetime.timedelta(
                    days=1, minutes=1)))
        # Suggestion 3 has waited 1 minute for review.
        suggestion_3 = (
            self._create_translation_suggestion_in_lang_with_html_and_datetime(
                'fr', '<p>Translation 2</p>',
                self.mocked_review_submission_datetime + datetime.timedelta(
                    days=1, hours=1)))
        # Suggestion 4 has waited 1 minute for review.
        suggestion_4 = (
            self._create_question_suggestion_with_question_html_and_datetime(
                '<p>Question 2</p>',
                self.mocked_review_submission_datetime + datetime.timedelta(
                    days=1, hours=1)))
        reviewer_1_suggestion_email_infos = (
            self._create_reviewable_suggestion_email_infos_from_suggestions(
                [suggestion_1, suggestion_2]))
        reviewer_2_suggestion_email_infos = (
            self._create_reviewable_suggestion_email_infos_from_suggestions(
                [suggestion_3, suggestion_4]))
        expected_email_html_body_reviewer_1 = (
            'Hi reviewer1,'
            '<br><br>'
            'There are new review opportunities that we think you might be '
            'interested in on the <a href="%s%s">Contributor Dashboard</a>. '
            'Here are some examples of contributions that have been waiting '
            'the longest for review:<br><br>'
            '<ul>'
            '<li>The following English translation suggestion was submitted '
            'for review 1 day ago:'
            '<br>Translation 1</li><br>'
            '<li>The following question suggestion was submitted for '
            'review 1 hour ago:'
            '<br>Question 1</li><br>'
            '</ul><br>'
            'Please take some time to review any of the above contributions '
            '(if they still need a review) or any other contributions on the '
            'dashboard. We appreciate your help!'
            '<br><br>'
            'Thanks again, and happy reviewing!<br>'
            '- The Oppia Contributor Dashboard Team'
            '<br><br>%s' % (
                feconf.OPPIA_SITE_URL, feconf.CONTRIBUTOR_DASHBOARD_URL,
                email_manager.EMAIL_FOOTER.value)
        )
        expected_email_html_body_reviewer_2 = (
            'Hi reviewer2,'
            '<br><br>'
            'There are new review opportunities that we think you might be '
            'interested in on the <a href="%s%s">Contributor Dashboard</a>. '
            'Here are some examples of contributions that have been waiting '
            'the longest for review:<br><br>'
            '<ul>'
            '<li>The following français (French) translation suggestion was '
             'submitted for review 1 minute ago:'
            '<br>Translation 2</li><br>'
            '<li>The following question suggestion was submitted for '
            'review 1 minute ago:'
            '<br>Question 2</li><br>'
            '</ul><br>'
            'Please take some time to review any of the above contributions '
            '(if they still need a review) or any other contributions on the '
            'dashboard. We appreciate your help!'
            '<br><br>'
            'Thanks again, and happy reviewing!<br>'
            '- The Oppia Contributor Dashboard Team'
            '<br><br>%s' % (
                feconf.OPPIA_SITE_URL, feconf.CONTRIBUTOR_DASHBOARD_URL,
                email_manager.EMAIL_FOOTER.value))

        with self.can_send_emails_ctx, self.log_new_error_ctx:
            with self.mock_datetime_utcnow(mocked_datetime_for_utcnow):
                (
                    email_manager
                    .send_mail_to_notify_contributor_dashboard_reviewers(
                        [self.reviewer_1_id, self.reviewer_2_id],
                        [
                            reviewer_1_suggestion_email_infos,
                            reviewer_2_suggestion_email_infos
                        ])
                )

        # Make sure correct emails are sent.
        messages = self._get_sent_email_messages(self.REVIEWER_1_EMAIL)
        self.assertEqual(len(messages), 1)
        self.assertEqual(messages[0].html, expected_email_html_body_reviewer_1)
        messages = self._get_sent_email_messages(self.REVIEWER_2_EMAIL)
        self.assertEqual(len(messages), 1)
        self.assertEqual(messages[0].html, expected_email_html_body_reviewer_2)

        # Make sure correct email models are stored.
        self._assert_email_data_stored_in_sent_email_model_is_correct(
            expected_email_html_body_reviewer_1, self.reviewer_1_id,
            self.REVIEWER_1_EMAIL)
        self._assert_email_data_stored_in_sent_email_model_is_correct(
            expected_email_html_body_reviewer_2, self.reviewer_2_id,
            self.REVIEWER_2_EMAIL)


class NotifyAdminsSuggestionsWaitingTooLongForReviewEmailTests(
        test_utils.EmailTestBase):
    """Tests the send_mail_to_notify_admins_suggestions_waiting_long method,
    which sends an email to admins with information regarding the suggestions
    that have waited longer than
    suggestion_models.SUGGESTION_REVIEW_WAIT_TIME_THRESHOLD_IN_DAYS days for
    review on the Contributor Dashboard.
    """

    target_id: str = 'exp1'
    skill_id: str = 'skill_123456'
    mocked_review_submission_datetime: datetime.datetime = (
        datetime.datetime(2020, 6, 15, 5)
    )
    AUTHOR_USERNAME: Final = 'author'
    AUTHOR_EMAIL: Final = 'author@example.com'
    CURRICULUM_ADMIN_1_USERNAME: Final = 'user1'
    CURRICULUM_ADMIN_1_EMAIL: Final = 'user1@community.org'
    CURRICULUM_ADMIN_2_USERNAME: Final = 'user2'
    CURRICULUM_ADMIN_2_EMAIL: Final = 'user2@community.org'

    def _create_translation_suggestion_in_lang_with_html_and_datetime(
        self,
        language_code: str,
        translation_html: str,
        submission_datetime: datetime.datetime
    ) -> suggestion_registry.BaseSuggestion:
        """Creates a translation suggestion in the given language_code with the
        given translation html and submission datetime.
        """
        add_translation_change_dict = {
            'cmd': exp_domain.CMD_ADD_WRITTEN_TRANSLATION,
            'state_name': feconf.DEFAULT_INIT_STATE_NAME,
            'content_id': 'content_0',
            'language_code': language_code,
            'content_html': feconf.DEFAULT_INIT_STATE_CONTENT_STR,
            'translation_html': translation_html,
            'data_format': 'html'
        }

        with self.mock_datetime_utcnow(submission_datetime):
            translation_suggestion = suggestion_services.create_suggestion(  # type: ignore[no-untyped-call]
                feconf.SUGGESTION_TYPE_TRANSLATE_CONTENT,
                feconf.ENTITY_TYPE_EXPLORATION,
                self.target_id, feconf.CURRENT_STATE_SCHEMA_VERSION,
                self.author_id, add_translation_change_dict,
                'test description')

        # The return type of this method is assumed as Any type by MyPy.
        # Because the functions that are used in this method are not type
        # annotated yet. Once the required functions are annotated, MyPy
        # will automatically ask to remove the ignore by throwing an
        # error like: 'unused 'type: ignore' comment'.
        return translation_suggestion  # type: ignore[no-any-return]

    def _create_question_suggestion_with_question_html_and_datetime(
        self,
        question_html: str,
        submission_datetime: datetime.datetime
    ) -> suggestion_registry.BaseSuggestion:
        """Creates a question suggestion with the given question html and
        submission datetime.
        """
        with self.swap(
            feconf, 'DEFAULT_INIT_STATE_CONTENT_STR', question_html):
            content_id_generator = translation_domain.ContentIdGenerator()
            add_question_change_dict = {
                'cmd': (
                    question_domain
                    .CMD_CREATE_NEW_FULLY_SPECIFIED_QUESTION),
                'question_dict': {
<<<<<<< HEAD
                    'question_state_data': self._create_valid_question_data(
                        'default_state', content_id_generator).to_dict(),
=======
                    'question_state_data': self._create_valid_question_data(  # type: ignore[no-untyped-call]
                        'default_state').to_dict(),
>>>>>>> 8f04c4b5
                    'language_code': constants.DEFAULT_LANGUAGE_CODE,
                    'question_state_data_schema_version': (
                        feconf.CURRENT_STATE_SCHEMA_VERSION),
                    'linked_skill_ids': ['skill_1'],
                    'inapplicable_skill_misconception_ids': ['skillid12345-1'],
                    'next_content_id_index': (
                        content_id_generator.next_content_id_index)
                },
                'skill_id': self.skill_id,
                'skill_difficulty': 0.3
            }

        with self.mock_datetime_utcnow(submission_datetime):
            question_suggestion = suggestion_services.create_suggestion(  # type: ignore[no-untyped-call]
                feconf.SUGGESTION_TYPE_ADD_QUESTION,
                feconf.ENTITY_TYPE_SKILL,
                self.skill_id, feconf.CURRENT_STATE_SCHEMA_VERSION,
                self.author_id, add_question_change_dict,
                'test description')

        # The return type of this method is assumed as Any type by MyPy.
        # Because the functions that are used in this method are not type
        # annotated yet. Once the required functions are annotated, MyPy
        # will automatically ask to remove the ignore by throwing an
        # error like: 'unused 'type: ignore' comment'.
        return question_suggestion  # type: ignore[no-any-return]

    def _create_reviewable_suggestion_email_infos_from_suggestions(
        self, suggestions: List[suggestion_registry.BaseSuggestion]
    ) -> List[suggestion_registry.ReviewableSuggestionEmailInfo]:
        """Creates a list of ReviewableSuggestionEmailInfo objects from
        the given suggestions.
        """

        return [
            (
                suggestion_services  # type: ignore[no-untyped-call]
                .create_reviewable_suggestion_email_info_from_suggestion(
                    suggestion)
            ) for suggestion in suggestions
        ]

    def _assert_email_data_stored_in_sent_email_model_is_correct(
        self,
        expected_email_html_body: str,
        admin_id: Optional[str],
        admin_email: str
    ) -> None:
        """Asserts that the created sent email model from the sent email
        contains the right information.
        """
        sent_email_models: Sequence[
            email_models.SentEmailModel
        ] = email_models.SentEmailModel.get_all().filter(
            email_models.SentEmailModel.recipient_id == admin_id).fetch()
        self.assertEqual(len(sent_email_models), 1)
        sent_email_model = sent_email_models[0]
        self.assertEqual(
            sent_email_model.subject, (
                email_manager
                .ADMIN_NOTIFICATION_FOR_SUGGESTIONS_NEEDING_REVIEW_EMAIL_DATA[
                    'email_subject']
            ))
        self.assertEqual(
            sent_email_model.recipient_id, admin_id)
        self.assertEqual(
            sent_email_model.recipient_email, admin_email)
        self.assertEqual(
            sent_email_model.html_body, expected_email_html_body)
        self.assertEqual(
            sent_email_model.sender_id, feconf.SYSTEM_COMMITTER_ID)
        self.assertEqual(
            sent_email_model.sender_email,
            'Site Admin <%s>' % feconf.NOREPLY_EMAIL_ADDRESS)
        self.assertEqual(
            sent_email_model.intent,
            feconf.EMAIL_INTENT_ADDRESS_CONTRIBUTOR_DASHBOARD_SUGGESTIONS)

    def _mock_logging_info(self, msg: str, *args: str) -> None:
        """Mocks logging.info() by appending the log message to the logged info
        list.
        """
        self.logged_info.append(msg % args)

    def setUp(self) -> None:
        super(  # type: ignore[no-untyped-call]
            NotifyAdminsSuggestionsWaitingTooLongForReviewEmailTests,
            self).setUp()
        self.signup(self.AUTHOR_EMAIL, self.AUTHOR_USERNAME)
        self.author_id = self.get_user_id_from_email(self.AUTHOR_EMAIL)  # type: ignore[no-untyped-call]
        self.signup(
            self.CURRICULUM_ADMIN_1_EMAIL, self.CURRICULUM_ADMIN_1_USERNAME)
        self.admin_1_id = self.get_user_id_from_email(  # type: ignore[no-untyped-call]
            self.CURRICULUM_ADMIN_1_EMAIL)
        self.signup(
            self.CURRICULUM_ADMIN_2_EMAIL, self.CURRICULUM_ADMIN_2_USERNAME)
        self.admin_2_id = self.get_user_id_from_email(  # type: ignore[no-untyped-call]
            self.CURRICULUM_ADMIN_2_EMAIL)

        self.can_send_emails_ctx = self.swap(feconf, 'CAN_SEND_EMAILS', True)
        self.cannot_send_emails_ctx = self.swap(
            feconf, 'CAN_SEND_EMAILS', False)
        self.log_new_error_counter = test_utils.CallCounter(  # type: ignore[no-untyped-call]
            logging.error)
        self.log_new_error_ctx = self.swap(
            logging, 'error', self.log_new_error_counter)
        self.logged_info: List[str] = []
        self.log_new_info_ctx = self.swap(
            logging, 'info', self._mock_logging_info)

        self.save_new_valid_exploration(self.target_id, self.author_id)
        self.save_new_skill(self.skill_id, self.author_id)  # type: ignore[no-untyped-call]
        question_suggestion = (
            self._create_question_suggestion_with_question_html_and_datetime(
                '<p>What is the meaning of life?</p>',
                self.mocked_review_submission_datetime))
        self.reviewable_suggestion_email_info = (
            suggestion_services  # type: ignore[no-untyped-call]
            .create_reviewable_suggestion_email_info_from_suggestion(
                question_suggestion))

    def test_email_not_sent_if_can_send_emails_is_false(self) -> None:
        config_services.set_property(
            'committer_id',
            'notify_admins_suggestions_waiting_too_long_is_enabled', True)

        with self.capture_logging(min_level=logging.ERROR) as logs:
            with self.cannot_send_emails_ctx, self.log_new_error_ctx:
                with self.swap(
                    suggestion_models,
                    'SUGGESTION_REVIEW_WAIT_TIME_THRESHOLD_IN_DAYS', 0):
                    (
                        email_manager
                        .send_mail_to_notify_admins_suggestions_waiting_long(
                            [self.admin_1_id],
                            [],
                            [],
                            [self.reviewable_suggestion_email_info])
                    )

            messages = self._get_all_sent_email_messages()  # type: ignore[no-untyped-call]
            self.assertEqual(len(messages), 0)
            self.assertEqual(self.log_new_error_counter.times_called, 1)
            self.assertEqual(
                logs[0], 'This app cannot send emails to users.')

    def test_email_not_sent_if_notifying_admins_about_suggestions_is_disabled(
        self
    ) -> None:
        config_services.set_property(
            'committer_id',
            'notify_admins_suggestions_waiting_too_long_is_enabled', False)

        with self.capture_logging(min_level=logging.ERROR) as logs:
            with self.can_send_emails_ctx, self.log_new_error_ctx:
                with self.swap(
                    suggestion_models,
                    'SUGGESTION_REVIEW_WAIT_TIME_THRESHOLD_IN_DAYS', 0):
                    (
                        email_manager
                        .send_mail_to_notify_admins_suggestions_waiting_long(
                            [self.admin_1_id], [], [],
                            [self.reviewable_suggestion_email_info])
                    )

            messages = self._get_all_sent_email_messages()  # type: ignore[no-untyped-call]
            self.assertEqual(len(messages), 0)
            self.assertEqual(self.log_new_error_counter.times_called, 1)
            self.assertEqual(
                logs[0],
                'The "notify_admins_suggestions_waiting_too_long" property '
                'must be enabled on the admin config page in order to send '
                'admins the emails.')

    def test_email_not_sent_if_admin_email_does_not_exist(self) -> None:
        config_services.set_property(
            'committer_id',
            'notify_admins_suggestions_waiting_too_long_is_enabled', True)

        with self.capture_logging(min_level=logging.ERROR) as logs:
            with self.can_send_emails_ctx, self.log_new_error_ctx:
                with self.swap(
                    suggestion_models,
                    'SUGGESTION_REVIEW_WAIT_TIME_THRESHOLD_IN_DAYS', 0):
                    (
                        email_manager
                        .send_mail_to_notify_admins_suggestions_waiting_long(
                            ['admin_id_without_email'], [], [],
                            [self.reviewable_suggestion_email_info])
                    )

            messages = self._get_all_sent_email_messages()  # type: ignore[no-untyped-call]
            self.assertEqual(len(messages), 0)
            self.assertEqual(self.log_new_error_counter.times_called, 1)
            self.assertEqual(
                logs[0],
                'There was no email for the given admin id: '
                'admin_id_without_email.'
            )

    def test_email_not_sent_if_no_admins_to_notify(self) -> None:
        config_services.set_property(
            'committer_id',
            'notify_admins_suggestions_waiting_too_long_is_enabled', True)

        with self.capture_logging(min_level=logging.ERROR) as logs:
            with self.can_send_emails_ctx, self.log_new_error_ctx:
                with self.swap(
                    suggestion_models,
                    'SUGGESTION_REVIEW_WAIT_TIME_THRESHOLD_IN_DAYS', 0):
                    (
                        email_manager
                        .send_mail_to_notify_admins_suggestions_waiting_long(
                            [], [], [], [self.reviewable_suggestion_email_info])
                    )

            messages = self._get_all_sent_email_messages()  # type: ignore[no-untyped-call]
            self.assertEqual(len(messages), 0)
            self.assertEqual(self.log_new_error_counter.times_called, 1)
            self.assertEqual(
                logs[0], 'There were no admins to notify.')

    def test_email_not_sent_if_no_suggestions_to_notify_the_admin_about(
        self
    ) -> None:
        config_services.set_property(
            'committer_id',
            'notify_admins_suggestions_waiting_too_long_is_enabled', True)

        with self.can_send_emails_ctx, self.log_new_info_ctx:
            with self.swap(
                suggestion_models,
                'SUGGESTION_REVIEW_WAIT_TIME_THRESHOLD_IN_DAYS', 0):
                (
                    email_manager
                    .send_mail_to_notify_admins_suggestions_waiting_long(
                        [self.admin_1_id], [], [], [])
                )

        messages = self._get_all_sent_email_messages()  # type: ignore[no-untyped-call]
        self.assertEqual(len(messages), 0)
        self.assertEqual(
            self.logged_info[0],
            'There were no Contributor Dashboard suggestions that were waiting '
            'too long for a review.')

    def test_email_sent_to_admin_if_question_has_waited_too_long_for_a_review(
        self
    ) -> None:
        config_services.set_property(
            'committer_id',
            'notify_admins_suggestions_waiting_too_long_is_enabled', True)
        question_suggestion = (
            self._create_question_suggestion_with_question_html_and_datetime(
                '<p>What is the meaning of life?</p>',
                self.mocked_review_submission_datetime))
        reviewable_suggestion_email_info = (
            suggestion_services  # type: ignore[no-untyped-call]
            .create_reviewable_suggestion_email_info_from_suggestion(
                question_suggestion))
        review_wait_time = 5
        mocked_datetime_for_utcnow = (
            reviewable_suggestion_email_info.submission_datetime +
            datetime.timedelta(days=review_wait_time))
        expected_email_html_body = (
            'Hi user1,'
            '<br><br>'
            'There are suggestions on the '
            '<a href="%s%s">Contributor Dashboard</a> that have been waiting '
            'for more than 0 days for review. Please take a look at the '
            'suggestions mentioned below and help them get reviewed by going '
            'to the <a href="%s%s#/roles">admin roles page</a> and either:'
            '<br><br><ul>'
            '<li>Add more reviewers to the suggestion types that have '
            'suggestions waiting too long for a review</li><br>'
            '<li>Find the existing reviewers and email reviewers directly '
            'about the suggestions waiting for a review</li><br>'
            '</ul><br>'
            'Here are the suggestions that have been waiting too long for a '
            'review:'
            '<br><br>'
            '<ul>'
            '<li>The following question suggestion was submitted for review 5 '
            'days ago:'
            '<br>What is the meaning of life?</li><br>'
            '</ul><br>'
            'Thanks so much - we appreciate your help!<br>'
            'Best Wishes!<br><br>'
            '- The Oppia Contributor Dashboard Team' % (
                feconf.OPPIA_SITE_URL, feconf.CONTRIBUTOR_DASHBOARD_URL,
                feconf.OPPIA_SITE_URL, feconf.ADMIN_URL)
        )

        with self.can_send_emails_ctx, self.log_new_error_ctx:
            with self.swap(
                suggestion_models,
                'SUGGESTION_REVIEW_WAIT_TIME_THRESHOLD_IN_DAYS', 0):
                with self.mock_datetime_utcnow(mocked_datetime_for_utcnow):
                    (
                        email_manager
                        .send_mail_to_notify_admins_suggestions_waiting_long(
                            [self.admin_1_id], [], [],
                            [reviewable_suggestion_email_info])
                    )

        # Make sure correct email is sent.
        messages = self._get_sent_email_messages(self.CURRICULUM_ADMIN_1_EMAIL)
        self.assertEqual(len(messages), 1)
        self.assertEqual(messages[0].html, expected_email_html_body)

        # Make sure correct email model is stored.
        self._assert_email_data_stored_in_sent_email_model_is_correct(
            expected_email_html_body, self.admin_1_id,
            self.CURRICULUM_ADMIN_1_EMAIL)

    def test_email_sent_to_admin_if_multiple_questions_have_waited_for_review(
        self
    ) -> None:
        config_services.set_property(
            'committer_id',
            'notify_admins_suggestions_waiting_too_long_is_enabled', True)
        mocked_datetime_for_utcnow = (
            self.mocked_review_submission_datetime + datetime.timedelta(
                days=2, hours=1))
        question_suggestion_1 = (
            self._create_question_suggestion_with_question_html_and_datetime(
                '<p>Question 1</p>',
                self.mocked_review_submission_datetime))
        # Question suggestion 2 has waited slighlty less time than question
        # suggestion 1 so that the question suggestions are not
        # indistinguishable in terms of review wait time.
        question_suggestion_2 = (
            self._create_question_suggestion_with_question_html_and_datetime(
                '<p>Question 2</p>',
                self.mocked_review_submission_datetime + datetime.timedelta(
                    hours=1)))
        reviewable_suggestion_email_infos = (
            self._create_reviewable_suggestion_email_infos_from_suggestions(
                [question_suggestion_1, question_suggestion_2]))
        expected_email_html_body = (
            'Hi user1,'
            '<br><br>'
            'There are suggestions on the '
            '<a href="%s%s">Contributor Dashboard</a> that have been waiting '
            'for more than 0 days for review. Please take a look at the '
            'suggestions mentioned below and help them get reviewed by going '
            'to the <a href="%s%s#/roles">admin roles page</a> and either:'
            '<br><br><ul>'
            '<li>Add more reviewers to the suggestion types that have '
            'suggestions waiting too long for a review</li><br>'
            '<li>Find the existing reviewers and email reviewers directly '
            'about the suggestions waiting for a review</li><br>'
            '</ul><br>'
            'Here are the suggestions that have been waiting too long for a '
            'review:'
            '<br><br>'
            '<ul>'
            '<li>The following question suggestion was submitted for review 2 '
            'days ago:'
            '<br>Question 1</li><br>'
            '<li>The following question suggestion was submitted for review 2 '
            'days ago:'
            '<br>Question 2</li><br>'
            '</ul><br>'
            'Thanks so much - we appreciate your help!<br>'
            'Best Wishes!<br><br>'
            '- The Oppia Contributor Dashboard Team' % (
                feconf.OPPIA_SITE_URL, feconf.CONTRIBUTOR_DASHBOARD_URL,
                feconf.OPPIA_SITE_URL, feconf.ADMIN_URL)
        )

        with self.can_send_emails_ctx, self.log_new_error_ctx:
            with self.swap(
                suggestion_models,
                'SUGGESTION_REVIEW_WAIT_TIME_THRESHOLD_IN_DAYS', 0):
                with self.mock_datetime_utcnow(mocked_datetime_for_utcnow):
                    (
                        email_manager
                        .send_mail_to_notify_admins_suggestions_waiting_long(
                            [self.admin_1_id], [], [],
                            reviewable_suggestion_email_infos)
                    )

        # Make sure correct email is sent.
        messages = self._get_sent_email_messages(self.CURRICULUM_ADMIN_1_EMAIL)
        self.assertEqual(len(messages), 1)
        self.assertEqual(messages[0].html, expected_email_html_body)

        # Make sure correct email model is stored.
        self._assert_email_data_stored_in_sent_email_model_is_correct(
            expected_email_html_body, self.admin_1_id,
            self.CURRICULUM_ADMIN_1_EMAIL)

    def test_email_sent_to_admin_if_translation_has_waited_too_long_for_review(
        self
    ) -> None:
        config_services.set_property(
            'committer_id',
            'notify_admins_suggestions_waiting_too_long_is_enabled', True)
        translation_suggestion = (
            self._create_translation_suggestion_in_lang_with_html_and_datetime(
                'hi', '<p>Sample translation</p>',
                self.mocked_review_submission_datetime))
        reviewable_suggestion_email_info = (
            suggestion_services  # type: ignore[no-untyped-call]
            .create_reviewable_suggestion_email_info_from_suggestion(
                translation_suggestion))
        review_wait_time = 5
        mocked_datetime_for_utcnow = (
            reviewable_suggestion_email_info.submission_datetime +
            datetime.timedelta(days=review_wait_time))
        expected_email_html_body = (
            'Hi user1,'
            '<br><br>'
            'There are suggestions on the '
            '<a href="%s%s">Contributor Dashboard</a> that have been waiting '
            'for more than 0 days for review. Please take a look at the '
            'suggestions mentioned below and help them get reviewed by going '
            'to the <a href="%s%s#/roles">admin roles page</a> and either:'
            '<br><br><ul>'
            '<li>Add more reviewers to the suggestion types that have '
            'suggestions waiting too long for a review</li><br>'
            '<li>Find the existing reviewers and email reviewers directly '
            'about the suggestions waiting for a review</li><br>'
            '</ul><br>'
            'Here are the suggestions that have been waiting too long for a '
            'review:'
            '<br><br>'
            '<ul>'
            '<li>The following हिन्दी (Hindi) translation suggestion was '
            'submitted for review 5 days ago:'
            '<br>Sample translation</li><br>'
            '</ul><br>'
            'Thanks so much - we appreciate your help!<br>'
            'Best Wishes!<br><br>'
            '- The Oppia Contributor Dashboard Team' % (
                feconf.OPPIA_SITE_URL, feconf.CONTRIBUTOR_DASHBOARD_URL,
                feconf.OPPIA_SITE_URL, feconf.ADMIN_URL)
        )

        with self.can_send_emails_ctx, self.log_new_error_ctx:
            with self.swap(
                suggestion_models,
                'SUGGESTION_REVIEW_WAIT_TIME_THRESHOLD_IN_DAYS', 0):
                with self.mock_datetime_utcnow(mocked_datetime_for_utcnow):
                    (
                        email_manager
                        .send_mail_to_notify_admins_suggestions_waiting_long(
                            [self.admin_1_id], [], [],
                            [reviewable_suggestion_email_info])
                    )

        # Make sure correct email is sent.
        messages = self._get_sent_email_messages(self.CURRICULUM_ADMIN_1_EMAIL)
        self.assertEqual(len(messages), 1)
        self.assertEqual(messages[0].html, expected_email_html_body)

        # Make sure correct email model is stored.
        self._assert_email_data_stored_in_sent_email_model_is_correct(
            expected_email_html_body, self.admin_1_id,
            self.CURRICULUM_ADMIN_1_EMAIL)

    def test_email_sent_to_admin_if_multi_translations_have_waited_for_review(
        self
    ) -> None:
        config_services.set_property(
            'committer_id',
            'notify_admins_suggestions_waiting_too_long_is_enabled', True)
        mocked_datetime_for_utcnow = (
            self.mocked_review_submission_datetime + datetime.timedelta(
                days=2, hours=1))
        translation_suggestion_1 = (
            self._create_translation_suggestion_in_lang_with_html_and_datetime(
                'en', '<p>Translation 1</p>',
                self.mocked_review_submission_datetime))
        # Translation suggestion 2 has waited slighlty less time than
        # translation suggestion 1 so that the translation suggestions are not
        # indistinguishable in terms of review wait time.
        translation_suggestion_2 = (
            self._create_translation_suggestion_in_lang_with_html_and_datetime(
                'fr', '<p>Translation 2</p>',
                self.mocked_review_submission_datetime + datetime.timedelta(
                    hours=1)))
        reviewable_suggestion_email_infos = (
            self._create_reviewable_suggestion_email_infos_from_suggestions(
                [translation_suggestion_1, translation_suggestion_2]))
        expected_email_html_body = (
            'Hi user1,'
            '<br><br>'
            'There are suggestions on the '
            '<a href="%s%s">Contributor Dashboard</a> that have been waiting '
            'for more than 0 days for review. Please take a look at the '
            'suggestions mentioned below and help them get reviewed by going '
            'to the <a href="%s%s#/roles">admin roles page</a> and either:'
            '<br><br><ul>'
            '<li>Add more reviewers to the suggestion types that have '
            'suggestions waiting too long for a review</li><br>'
            '<li>Find the existing reviewers and email reviewers directly '
            'about the suggestions waiting for a review</li><br>'
            '</ul><br>'
            'Here are the suggestions that have been waiting too long for a '
            'review:'
            '<br><br>'
            '<ul>'
            '<li>The following English translation suggestion was submitted '
            'for review 2 days ago:'
            '<br>Translation 1</li><br>'
            '<li>The following français (French) translation suggestion was '
            'submitted for review 2 days ago:'
            '<br>Translation 2</li><br>'
            '</ul><br>'
            'Thanks so much - we appreciate your help!<br>'
            'Best Wishes!<br><br>'
            '- The Oppia Contributor Dashboard Team' % (
                feconf.OPPIA_SITE_URL, feconf.CONTRIBUTOR_DASHBOARD_URL,
                feconf.OPPIA_SITE_URL, feconf.ADMIN_URL)
        )

        with self.can_send_emails_ctx, self.log_new_error_ctx:
            with self.swap(
                suggestion_models,
                'SUGGESTION_REVIEW_WAIT_TIME_THRESHOLD_IN_DAYS', 0):
                with self.mock_datetime_utcnow(mocked_datetime_for_utcnow):
                    (
                        email_manager
                        .send_mail_to_notify_admins_suggestions_waiting_long(
                            [self.admin_1_id], [], [],
                            reviewable_suggestion_email_infos)
                    )

        # Make sure correct email is sent.
        messages = self._get_sent_email_messages(self.CURRICULUM_ADMIN_1_EMAIL)
        self.assertEqual(len(messages), 1)
        self.assertEqual(messages[0].html, expected_email_html_body)

        # Make sure correct email model is stored.
        self._assert_email_data_stored_in_sent_email_model_is_correct(
            expected_email_html_body, self.admin_1_id,
            self.CURRICULUM_ADMIN_1_EMAIL)

    def test_email_sent_to_admin_if_multi_suggestion_types_waiting_for_review(
        self
    ) -> None:
        config_services.set_property(
            'committer_id',
            'notify_admins_suggestions_waiting_too_long_is_enabled', True)
        mocked_datetime_for_utcnow = (
            self.mocked_review_submission_datetime + datetime.timedelta(
                days=2, hours=1, minutes=5))
        suggestion_1 = (
            self._create_translation_suggestion_in_lang_with_html_and_datetime(
                'en', '<p>Translation 1</p>',
                self.mocked_review_submission_datetime))
        # Suggestion 2 has waited slighlty less time than suggestion 1 so that
        # the suggestions are not indistinguishable in terms of review wait
        # time.
        suggestion_2 = (
            self._create_translation_suggestion_in_lang_with_html_and_datetime(
                'fr', '<p>Translation 2</p>',
                self.mocked_review_submission_datetime + datetime.timedelta(
                    minutes=5)))
        # Similarly, suggestion 3 has waited less than both suggestion 1 and
        # suggestion 2 so that the suggestions are not indistinguishable in
        # terms of review wait time.
        suggestion_3 = (
            self._create_question_suggestion_with_question_html_and_datetime(
                '<p>Question 1</p>',
                self.mocked_review_submission_datetime + datetime.timedelta(
                    hours=1)))
        reviewable_suggestion_email_infos = (
            self._create_reviewable_suggestion_email_infos_from_suggestions(
                [suggestion_1, suggestion_2, suggestion_3]))
        expected_email_html_body = (
            'Hi user1,'
            '<br><br>'
            'There are suggestions on the '
            '<a href="%s%s">Contributor Dashboard</a> that have been waiting '
            'for more than 0 days for review. Please take a look at the '
            'suggestions mentioned below and help them get reviewed by going '
            'to the <a href="%s%s#/roles">admin roles page</a> and either:'
            '<br><br><ul>'
            '<li>Add more reviewers to the suggestion types that have '
            'suggestions waiting too long for a review</li><br>'
            '<li>Find the existing reviewers and email reviewers directly '
            'about the suggestions waiting for a review</li><br>'
            '</ul><br>'
            'Here are the suggestions that have been waiting too long for a '
            'review:'
            '<br><br>'
            '<ul>'
            '<li>The following English translation suggestion was submitted '
            'for review 2 days ago:'
            '<br>Translation 1</li><br>'
            '<li>The following français (French) translation suggestion was '
            'submitted for review 2 days ago:'
            '<br>Translation 2</li><br>'
            '</ul><br>'
            'Thanks so much - we appreciate your help!<br>'
            'Best Wishes!<br><br>'
            '- The Oppia Contributor Dashboard Team' % (
                feconf.OPPIA_SITE_URL, feconf.CONTRIBUTOR_DASHBOARD_URL,
                feconf.OPPIA_SITE_URL, feconf.ADMIN_URL)
        )

        with self.can_send_emails_ctx, self.log_new_error_ctx:
            with self.swap(
                suggestion_models,
                'SUGGESTION_REVIEW_WAIT_TIME_THRESHOLD_IN_DAYS', 0):
                with self.mock_datetime_utcnow(mocked_datetime_for_utcnow):
                    (
                        email_manager
                        .send_mail_to_notify_admins_suggestions_waiting_long(
                            [self.admin_1_id], [], [],
                            reviewable_suggestion_email_infos)
                    )

        # Make sure correct email is sent.
        messages = self._get_sent_email_messages(self.CURRICULUM_ADMIN_1_EMAIL)
        messages.sort(key=lambda m: m.html)
        self.assertEqual(len(messages), 2)
        self.assertEqual(messages[0].html, expected_email_html_body)

        # Make sure correct email model is stored.
        sent_email_models: Sequence[
            email_models.SentEmailModel
        ] = email_models.SentEmailModel.get_all().filter(
            email_models.SentEmailModel.recipient_id == self.admin_1_id).fetch()
        self.assertEqual(len(sent_email_models), 2)
        # Here, we are narrowing down the type of 'sent_email_models' from
        # Sequence to List. Because Sequence is a broader type and it does not
        # contain extra methods (e.g: .sort()), and below we are using .sort()
        # method by assuming that 'sent_email_models' is an instance of list.
        # So, to avoid error we used assertion here.
        assert isinstance(sent_email_models, list)
        email_sort_fn: Callable[[email_models.SentEmailModel], str] = (
            lambda m: m.html_body if isinstance(m.html_body, str) else ''
        )
        sent_email_models.sort(key=email_sort_fn)
        sent_email_model = sent_email_models[0]
        self.assertEqual(
            sent_email_model.subject,
            email_manager
            .ADMIN_NOTIFICATION_FOR_SUGGESTIONS_NEEDING_REVIEW_EMAIL_DATA[
                'email_subject'])
        self.assertEqual(
            sent_email_model.recipient_id, self.admin_1_id)
        self.assertEqual(
            sent_email_model.recipient_email, self.CURRICULUM_ADMIN_1_EMAIL)
        self.assertEqual(
            sent_email_model.html_body, expected_email_html_body)
        self.assertEqual(
            sent_email_model.sender_id, feconf.SYSTEM_COMMITTER_ID)
        self.assertEqual(
            sent_email_model.sender_email,
            'Site Admin <%s>' % feconf.NOREPLY_EMAIL_ADDRESS)
        self.assertEqual(
            sent_email_model.intent,
            feconf.EMAIL_INTENT_ADDRESS_CONTRIBUTOR_DASHBOARD_SUGGESTIONS)

    def test_email_sent_to_multiple_admins(self) -> None:
        config_services.set_property(
            'committer_id',
            'notify_admins_suggestions_waiting_too_long_is_enabled', True)
        question_suggestion = (
            self._create_question_suggestion_with_question_html_and_datetime(
                '<p>What is the meaning of life?</p>',
                self.mocked_review_submission_datetime))
        reviewable_suggestion_email_info = (
            suggestion_services  # type: ignore[no-untyped-call]
            .create_reviewable_suggestion_email_info_from_suggestion(
                question_suggestion))
        review_wait_time = 5
        mocked_datetime_for_utcnow = (
            reviewable_suggestion_email_info.submission_datetime +
            datetime.timedelta(days=review_wait_time))
        expected_email_html_body_admin_1 = (
            'Hi user1,'
            '<br><br>'
            'There are suggestions on the '
            '<a href="%s%s">Contributor Dashboard</a> that have been waiting '
            'for more than 0 days for review. Please take a look at the '
            'suggestions mentioned below and help them get reviewed by going '
            'to the <a href="%s%s#/roles">admin roles page</a> and either:'
            '<br><br><ul>'
            '<li>Add more reviewers to the suggestion types that have '
            'suggestions waiting too long for a review</li><br>'
            '<li>Find the existing reviewers and email reviewers directly '
            'about the suggestions waiting for a review</li><br>'
            '</ul><br>'
            'Here are the suggestions that have been waiting too long for a '
            'review:'
            '<br><br>'
            '<ul>'
            '<li>The following question suggestion was submitted for review 5 '
            'days ago:'
            '<br>What is the meaning of life?</li><br>'
            '</ul><br>'
            'Thanks so much - we appreciate your help!<br>'
            'Best Wishes!<br><br>'
            '- The Oppia Contributor Dashboard Team' % (
                feconf.OPPIA_SITE_URL, feconf.CONTRIBUTOR_DASHBOARD_URL,
                feconf.OPPIA_SITE_URL, feconf.ADMIN_URL)
        )
        expected_email_html_body_admin_2 = (
            'Hi user2,'
            '<br><br>'
            'There are suggestions on the '
            '<a href="%s%s">Contributor Dashboard</a> that have been waiting '
            'for more than 0 days for review. Please take a look at the '
            'suggestions mentioned below and help them get reviewed by going '
            'to the <a href="%s%s#/roles">admin roles page</a> and either:'
            '<br><br><ul>'
            '<li>Add more reviewers to the suggestion types that have '
            'suggestions waiting too long for a review</li><br>'
            '<li>Find the existing reviewers and email reviewers directly '
            'about the suggestions waiting for a review</li><br>'
            '</ul><br>'
            'Here are the suggestions that have been waiting too long for a '
            'review:'
            '<br><br>'
            '<ul>'
            '<li>The following question suggestion was submitted for review 5 '
            'days ago:'
            '<br>What is the meaning of life?</li><br>'
            '</ul><br>'
            'Thanks so much - we appreciate your help!<br>'
            'Best Wishes!<br><br>'
            '- The Oppia Contributor Dashboard Team' % (
                feconf.OPPIA_SITE_URL, feconf.CONTRIBUTOR_DASHBOARD_URL,
                feconf.OPPIA_SITE_URL, feconf.ADMIN_URL))

        with self.can_send_emails_ctx, self.log_new_error_ctx:
            with self.swap(
                suggestion_models,
                'SUGGESTION_REVIEW_WAIT_TIME_THRESHOLD_IN_DAYS', 0):
                with self.mock_datetime_utcnow(mocked_datetime_for_utcnow):
                    (
                        email_manager
                        .send_mail_to_notify_admins_suggestions_waiting_long(
                            [self.admin_1_id, self.admin_2_id], [], [],
                            [reviewable_suggestion_email_info])
                    )

        # Make sure correct emails are sent.
        messages = self._get_sent_email_messages(self.CURRICULUM_ADMIN_1_EMAIL)
        self.assertEqual(len(messages), 1)
        self.assertEqual(messages[0].html, expected_email_html_body_admin_1)
        messages = self._get_sent_email_messages(self.CURRICULUM_ADMIN_2_EMAIL)
        self.assertEqual(len(messages), 1)
        self.assertEqual(messages[0].html, expected_email_html_body_admin_2)

        # Make sure correct email models are stored.
        self._assert_email_data_stored_in_sent_email_model_is_correct(
            expected_email_html_body_admin_1, self.admin_1_id,
            self.CURRICULUM_ADMIN_1_EMAIL)
        self._assert_email_data_stored_in_sent_email_model_is_correct(
            expected_email_html_body_admin_2, self.admin_2_id,
            self.CURRICULUM_ADMIN_2_EMAIL)


class NotifyAdminsContributorDashboardReviewersNeededTests(
        test_utils.EmailTestBase):
    """Test emailing admins that Contributor Dashboard reviewers are needed in
    specific suggestion types.
    """

    CURRICULUM_ADMIN_1_USERNAME: Final = 'user1'
    CURRICULUM_ADMIN_1_EMAIL: Final = 'user1@community.org'
    CURRICULUM_ADMIN_2_USERNAME: Final = 'user2'
    CURRICULUM_ADMIN_2_EMAIL: Final = 'user2@community.org'
    AUTHOR_EMAIL: Final = 'author@example.com'
    target_id: str = 'exp1'
    skill_id: str = 'skill_123456'

    def _create_translation_suggestion_with_language_code(
        self, language_code: str
    ) -> suggestion_registry.BaseSuggestion:
        """Creates a translation suggestion in the given language_code."""
        add_translation_change_dict = {
            'cmd': exp_domain.CMD_ADD_WRITTEN_TRANSLATION,
            'state_name': feconf.DEFAULT_INIT_STATE_NAME,
            'content_id': 'content_0',
            'language_code': language_code,
            'content_html': feconf.DEFAULT_INIT_STATE_CONTENT_STR,
            'translation_html': '<p>This is the translated content.</p>',
            'data_format': 'html'
        }

        # The return type of this method is assumed as Any type by MyPy.
        # Because the functions that are used in this method are not type
        # annotated yet. Once the required functions are annotated, MyPy
        # will automatically ask to remove the ignore by throwing an
        # error like: 'unused 'type: ignore' comment'.
        return suggestion_services.create_suggestion(  # type: ignore[no-any-return, no-untyped-call]
            feconf.SUGGESTION_TYPE_TRANSLATE_CONTENT,
            feconf.ENTITY_TYPE_EXPLORATION,
            self.target_id, feconf.CURRENT_STATE_SCHEMA_VERSION,
            self.author_id, add_translation_change_dict,
            'test description'
        )

    def _create_question_suggestion(self) -> suggestion_registry.BaseSuggestion:
        """Creates a question suggestion."""
        content_id_generator = translation_domain.ContentIdGenerator()
        add_question_change_dict = {
            'cmd': question_domain.CMD_CREATE_NEW_FULLY_SPECIFIED_QUESTION,
            'question_dict': {
<<<<<<< HEAD
                'question_state_data': self._create_valid_question_data(
                    'default_state', content_id_generator).to_dict(),
=======
                'question_state_data': self._create_valid_question_data(   # type: ignore[no-untyped-call]
                    'default_state').to_dict(),
>>>>>>> 8f04c4b5
                'language_code': constants.DEFAULT_LANGUAGE_CODE,
                'question_state_data_schema_version': (
                    feconf.CURRENT_STATE_SCHEMA_VERSION),
                'linked_skill_ids': ['skill_1'],
                'inapplicable_skill_misconception_ids': ['skillid12345-1'],
                'next_content_id_index': (
                    content_id_generator.next_content_id_index)
            },
            'skill_id': self.skill_id,
            'skill_difficulty': 0.3
        }

        # The return type of this method is assumed as Any type by MyPy.
        # Because the functions that are used in this method are not type
        # annotated yet. Once the required functions are annotated, MyPy
        # will automatically ask to remove the ignore by throwing an
        # error like: 'unused 'type: ignore' comment'.
        return suggestion_services.create_suggestion(  # type: ignore[no-any-return, no-untyped-call]
            feconf.SUGGESTION_TYPE_ADD_QUESTION,
            feconf.ENTITY_TYPE_SKILL,
            self.skill_id, feconf.CURRENT_STATE_SCHEMA_VERSION,
            self.author_id, add_question_change_dict,
            'test description'
        )

    def _assert_email_data_stored_in_sent_email_model_is_correct(
        self,
        expected_email_html_body: str,
        admin_id: Optional[str],
        admin_email: str
    ) -> None:
        """Asserts that the sent email model that was created from the email
        that was sent contains the right information.
        """
        sent_email_models: Sequence[
            email_models.SentEmailModel
        ] = email_models.SentEmailModel.get_all().filter(
            email_models.SentEmailModel.recipient_id == admin_id).fetch()
        self.assertEqual(len(sent_email_models), 1)
        sent_email_model = sent_email_models[0]
        self.assertEqual(
            sent_email_model.subject,
            email_manager.ADMIN_NOTIFICATION_FOR_REVIEWER_SHORTAGE_EMAIL_DATA[
                'email_subject'])
        self.assertEqual(
            sent_email_model.recipient_id, admin_id)
        self.assertEqual(
            sent_email_model.recipient_email, admin_email)
        self.assertEqual(
            sent_email_model.html_body, expected_email_html_body)
        self.assertEqual(
            sent_email_model.sender_id, feconf.SYSTEM_COMMITTER_ID)
        self.assertEqual(
            sent_email_model.sender_email,
            'Site Admin <%s>' % feconf.NOREPLY_EMAIL_ADDRESS)
        self.assertEqual(
            sent_email_model.intent,
            feconf.EMAIL_INTENT_ADD_CONTRIBUTOR_DASHBOARD_REVIEWERS)

    def _mock_logging_info(self, msg: str, *args: str) -> None:
        """Mocks logging.info() by appending the log message to the logged info
        list.
        """
        self.logged_info.append(msg % args)

    def setUp(self) -> None:
        super(   # type: ignore[no-untyped-call]
            NotifyAdminsContributorDashboardReviewersNeededTests,
            self).setUp()
        self.signup(self.AUTHOR_EMAIL, 'author')
        self.author_id = self.get_user_id_from_email(self.AUTHOR_EMAIL)   # type: ignore[no-untyped-call]
        self.signup(
            self.CURRICULUM_ADMIN_1_EMAIL, self.CURRICULUM_ADMIN_1_USERNAME)
        self.admin_1_id = self.get_user_id_from_email(   # type: ignore[no-untyped-call]
            self.CURRICULUM_ADMIN_1_EMAIL)
        self.signup(
            self.CURRICULUM_ADMIN_2_EMAIL, self.CURRICULUM_ADMIN_2_USERNAME)
        self.admin_2_id = self.get_user_id_from_email(   # type: ignore[no-untyped-call]
            self.CURRICULUM_ADMIN_2_EMAIL)

        self.save_new_valid_exploration(self.target_id, self.author_id)
        self.save_new_skill(self.skill_id, self.author_id)   # type: ignore[no-untyped-call]

        self.can_send_emails_ctx = self.swap(feconf, 'CAN_SEND_EMAILS', True)
        self.cannot_send_emails_ctx = self.swap(
            feconf, 'CAN_SEND_EMAILS', False)
        self.log_new_error_counter = test_utils.CallCounter(   # type: ignore[no-untyped-call]
            logging.error)
        self.log_new_error_ctx = self.swap(
            logging, 'error', self.log_new_error_counter)
        self.logged_info: List[str] = []
        self.log_new_info_ctx = self.swap(
            logging, 'info', self._mock_logging_info)

        self.suggestion_types_needing_reviewers: Dict[str, Set[str]] = {
            feconf.SUGGESTION_TYPE_ADD_QUESTION: set()
        }

    def test_email_not_sent_if_can_send_emails_is_false(self) -> None:
        config_services.set_property(
            'committer_id',
            'enable_admin_notifications_for_reviewer_shortage', True)

        with self.capture_logging(min_level=logging.ERROR) as logs:
            with self.cannot_send_emails_ctx, self.log_new_error_ctx:
                email_manager.send_mail_to_notify_admins_that_reviewers_are_needed(  # pylint: disable=line-too-long
                    [self.admin_1_id], [], [],
                    self.suggestion_types_needing_reviewers)

            messages = self._get_all_sent_email_messages()   # type: ignore[no-untyped-call]
            self.assertEqual(len(messages), 0)
            self.assertEqual(self.log_new_error_counter.times_called, 1)
            self.assertEqual(
                logs[0], 'This app cannot send emails to users.')

    def test_email_not_sent_if_notifying_admins_reviewers_needed_is_disabled(
        self
    ) -> None:
        config_services.set_property(
            'committer_id',
            'enable_admin_notifications_for_reviewer_shortage', False)

        with self.capture_logging(min_level=logging.ERROR) as logs:
            with self.can_send_emails_ctx, self.log_new_error_ctx:
                email_manager.send_mail_to_notify_admins_that_reviewers_are_needed(  # pylint: disable=line-too-long
                    [self.admin_1_id], [], [],
                    self.suggestion_types_needing_reviewers)

            messages = self._get_all_sent_email_messages()   # type: ignore[no-untyped-call]
            self.assertEqual(len(messages), 0)
            self.assertEqual(self.log_new_error_counter.times_called, 1)
            self.assertEqual(
                logs[0],
                'The "enable_admin_notifications_for_reviewer_shortage" '
                'property must be enabled on the admin config page in order to '
                'send admins the emails.')

    def test_email_not_sent_if_no_admins_to_notify(self) -> None:
        config_services.set_property(
            'committer_id',
            'enable_admin_notifications_for_reviewer_shortage', True)

        with self.capture_logging(min_level=logging.ERROR) as logs:
            with self.can_send_emails_ctx, self.log_new_error_ctx:
                email_manager.send_mail_to_notify_admins_that_reviewers_are_needed(  # pylint: disable=line-too-long
                    [], [], [],
                    self.suggestion_types_needing_reviewers)

            messages = self._get_all_sent_email_messages()   # type: ignore[no-untyped-call]
            self.assertEqual(len(messages), 0)
            self.assertEqual(self.log_new_error_counter.times_called, 1)
            self.assertEqual(
                logs[0], 'There were no admins to notify.')

    def test_email_not_sent_if_no_suggestion_types_that_need_reviewers(
        self
    ) -> None:
        config_services.set_property(
            'committer_id',
            'enable_admin_notifications_for_reviewer_shortage', True)

        with self.can_send_emails_ctx, self.log_new_info_ctx:
            email_manager.send_mail_to_notify_admins_that_reviewers_are_needed(
                [self.admin_1_id], [], [], {})

        messages = self._get_all_sent_email_messages()   # type: ignore[no-untyped-call]
        self.assertEqual(len(messages), 0)
        self.assertEqual(
            self.logged_info[0],
            'There were no suggestion types that needed more reviewers on the '
            'Contributor Dashboard.')

    def test_email_not_sent_if_admin_email_does_not_exist(self) -> None:
        config_services.set_property(
            'committer_id',
            'enable_admin_notifications_for_reviewer_shortage', True)

        with self.capture_logging(min_level=logging.ERROR) as logs:
            with self.can_send_emails_ctx, self.log_new_error_ctx:
                email_manager.send_mail_to_notify_admins_that_reviewers_are_needed(  # pylint: disable=line-too-long
                    ['admin_id_without_email'], [], [],
                    self.suggestion_types_needing_reviewers)

            messages = self._get_all_sent_email_messages()   # type: ignore[no-untyped-call]
            self.assertEqual(len(messages), 0)
            self.assertEqual(self.log_new_error_counter.times_called, 1)
            self.assertEqual(
                logs[0],
                'There was no email for the given admin id: '
                'admin_id_without_email.'
            )

    def test_email_sent_to_admin_if_question_suggestions_need_reviewers(
        self
    ) -> None:
        config_services.set_property(
            'committer_id',
            'enable_admin_notifications_for_reviewer_shortage', True)
        self._create_question_suggestion()
        suggestion_types_needing_reviewers = (
            suggestion_services.get_suggestion_types_that_need_reviewers())   # type: ignore[no-untyped-call]
        self.assertDictEqual(
            suggestion_types_needing_reviewers,
            {feconf.SUGGESTION_TYPE_ADD_QUESTION: {}})
        expected_email_html_body = (
            'Hi user1,'
            '<br><br>'
            'In the <a href="%s%s#/roles">admin roles page,</a> please add '
            'reviewers to the Contributor Dashboard community by entering '
            'their username(s) and allow reviewing for the suggestion types '
            'that need more reviewers bolded below.'
            '<br><br>'
            'There have been <b>question suggestions</b> created on the '
            '<a href="%s%s">Contributor Dashboard page</a> where there are not '
            'enough reviewers.'
            '<br><br>'
            'Thanks so much - we appreciate your help!<br><br>'
            'Best Wishes!<br>'
            '- The Oppia Contributor Dashboard Team' % (
                feconf.OPPIA_SITE_URL, feconf.ADMIN_URL, feconf.OPPIA_SITE_URL,
                feconf.CONTRIBUTOR_DASHBOARD_URL)
        )

        with self.can_send_emails_ctx:
            email_manager.send_mail_to_notify_admins_that_reviewers_are_needed(
                [self.admin_1_id], [], [],
                self.suggestion_types_needing_reviewers)

        # Make sure correct email is sent.
        messages = self._get_sent_email_messages(self.CURRICULUM_ADMIN_1_EMAIL)
        self.assertEqual(len(messages), 1)
        self.assertEqual(messages[0].html, expected_email_html_body)

        # Make sure correct email model is stored.
        self._assert_email_data_stored_in_sent_email_model_is_correct(
            expected_email_html_body, self.admin_1_id,
            self.CURRICULUM_ADMIN_1_EMAIL)

    def test_email_sent_to_admins_if_question_suggestions_need_reviewers(
        self
    ) -> None:
        config_services.set_property(
            'committer_id',
            'enable_admin_notifications_for_reviewer_shortage', True)
        self._create_question_suggestion()
        suggestion_types_needing_reviewers = (
            suggestion_services.get_suggestion_types_that_need_reviewers())   # type: ignore[no-untyped-call]
        self.assertDictEqual(
            suggestion_types_needing_reviewers,
            {feconf.SUGGESTION_TYPE_ADD_QUESTION: {}})
        expected_email_html_body_for_admin_1 = (
            'Hi user1,'
            '<br><br>'
            'In the <a href="%s%s#/roles">admin roles page,</a> please add '
            'reviewers to the Contributor Dashboard community by entering '
            'their username(s) and allow reviewing for the suggestion types '
            'that need more reviewers bolded below.'
            '<br><br>'
            'There have been <b>question suggestions</b> created on the '
            '<a href="%s%s">Contributor Dashboard page</a> where there are not '
            'enough reviewers.'
            '<br><br>'
            'Thanks so much - we appreciate your help!<br><br>'
            'Best Wishes!<br>'
            '- The Oppia Contributor Dashboard Team' % (
                feconf.OPPIA_SITE_URL, feconf.ADMIN_URL, feconf.OPPIA_SITE_URL,
                feconf.CONTRIBUTOR_DASHBOARD_URL)
        )
        expected_email_html_body_for_admin_2 = (
            'Hi user2,'
            '<br><br>'
            'In the <a href="%s%s#/roles">admin roles page,</a> please add '
            'reviewers to the Contributor Dashboard community by entering '
            'their username(s) and allow reviewing for the suggestion types '
            'that need more reviewers bolded below.'
            '<br><br>'
            'There have been <b>question suggestions</b> created on the '
            '<a href="%s%s">Contributor Dashboard page</a> where there are not '
            'enough reviewers.'
            '<br><br>'
            'Thanks so much - we appreciate your help!<br><br>'
            'Best Wishes!<br>'
            '- The Oppia Contributor Dashboard Team' % (
                feconf.OPPIA_SITE_URL, feconf.ADMIN_URL, feconf.OPPIA_SITE_URL,
                feconf.CONTRIBUTOR_DASHBOARD_URL)
        )

        with self.can_send_emails_ctx:
            email_manager.send_mail_to_notify_admins_that_reviewers_are_needed(
                [self.admin_1_id, self.admin_2_id], [], [],
                suggestion_types_needing_reviewers)

        # Make sure correct emails are sent.
        messages = self._get_sent_email_messages(self.CURRICULUM_ADMIN_1_EMAIL)
        self.assertEqual(len(messages), 1)
        self.assertEqual(messages[0].html, expected_email_html_body_for_admin_1)
        messages = self._get_sent_email_messages(self.CURRICULUM_ADMIN_2_EMAIL)
        self.assertEqual(len(messages), 1)
        self.assertEqual(messages[0].html, expected_email_html_body_for_admin_2)

        # Make sure correct email models are stored.
        self._assert_email_data_stored_in_sent_email_model_is_correct(
            expected_email_html_body_for_admin_1, self.admin_1_id,
            self.CURRICULUM_ADMIN_1_EMAIL)
        self._assert_email_data_stored_in_sent_email_model_is_correct(
            expected_email_html_body_for_admin_2, self.admin_2_id,
            self.CURRICULUM_ADMIN_2_EMAIL)

    def test_admin_email_sent_if_translations_need_reviewers_for_one_lang(
        self
    ) -> None:
        config_services.set_property(
            'committer_id',
            'enable_admin_notifications_for_reviewer_shortage', True)
        self._create_translation_suggestion_with_language_code('hi')
        suggestion_types_needing_reviewers = (
            suggestion_services.get_suggestion_types_that_need_reviewers())   # type: ignore[no-untyped-call]
        self.assertDictEqual(
            suggestion_types_needing_reviewers,
            {feconf.SUGGESTION_TYPE_TRANSLATE_CONTENT: {'hi'}})
        expected_email_html_body = (
            'Hi user1,'
            '<br><br>'
            'In the <a href="%s%s#/roles">admin roles page,</a> please add '
            'reviewers to the Contributor Dashboard community by entering '
            'their username(s) and allow reviewing for the suggestion types '
            'that need more reviewers bolded below.'
            '<br><br>'
            'There have been <b>हिन्दी (Hindi) translation suggestions</b> '
            'created on the <a href="%s%s">Contributor Dashboard page</a> where'
            ' there are not enough reviewers.<br><br>'
            'Thanks so much - we appreciate your help!<br><br>'
            'Best Wishes!<br>'
            '- The Oppia Contributor Dashboard Team' % (
                feconf.OPPIA_SITE_URL, feconf.ADMIN_URL, feconf.OPPIA_SITE_URL,
                feconf.CONTRIBUTOR_DASHBOARD_URL)
        )

        with self.can_send_emails_ctx:
            email_manager.send_mail_to_notify_admins_that_reviewers_are_needed(
                [self.admin_1_id], [], [],
                suggestion_types_needing_reviewers)

        # Make sure correct email is sent.
        messages = self._get_sent_email_messages(self.CURRICULUM_ADMIN_1_EMAIL)
        self.assertEqual(len(messages), 1)
        self.assertEqual(messages[0].html, expected_email_html_body)

        # Make sure correct email model is stored.
        self._assert_email_data_stored_in_sent_email_model_is_correct(
            expected_email_html_body, self.admin_1_id,
            self.CURRICULUM_ADMIN_1_EMAIL)

    def test_admin_emails_sent_if_translations_need_reviewers_for_one_lang(
        self
    ) -> None:
        config_services.set_property(
            'committer_id',
            'enable_admin_notifications_for_reviewer_shortage', True)
        self._create_translation_suggestion_with_language_code('hi')
        suggestion_types_needing_reviewers = (
            suggestion_services.get_suggestion_types_that_need_reviewers())   # type: ignore[no-untyped-call]
        self.assertDictEqual(
            suggestion_types_needing_reviewers,
            {feconf.SUGGESTION_TYPE_TRANSLATE_CONTENT: {'hi'}})
        expected_email_html_body_for_admin_1 = (
            'Hi user1,'
            '<br><br>'
            'In the <a href="%s%s#/roles">admin roles page,</a> please add '
            'reviewers to the Contributor Dashboard community by entering '
            'their username(s) and allow reviewing for the suggestion types '
            'that need more reviewers bolded below.'
            '<br><br>'
            'There have been <b>हिन्दी (Hindi) translation suggestions</b> '
            'created on the <a href="%s%s">Contributor Dashboard page</a> where'
            ' there are not enough reviewers.<br><br>'
            'Thanks so much - we appreciate your help!<br><br>'
            'Best Wishes!<br>'
            '- The Oppia Contributor Dashboard Team' % (
                feconf.OPPIA_SITE_URL, feconf.ADMIN_URL, feconf.OPPIA_SITE_URL,
                feconf.CONTRIBUTOR_DASHBOARD_URL)
        )
        expected_email_html_body_for_admin_2 = (
            'Hi user2,'
            '<br><br>'
            'In the <a href="%s%s#/roles">admin roles page,</a> please add '
            'reviewers to the Contributor Dashboard community by entering '
            'their username(s) and allow reviewing for the suggestion types '
            'that need more reviewers bolded below.'
            '<br><br>'
            'There have been <b>हिन्दी (Hindi) translation suggestions</b> '
            'created on the <a href="%s%s">Contributor Dashboard page</a> where'
            ' there are not enough reviewers.<br><br>'
            'Thanks so much - we appreciate your help!<br><br>'
            'Best Wishes!<br>'
            '- The Oppia Contributor Dashboard Team' % (
                feconf.OPPIA_SITE_URL, feconf.ADMIN_URL, feconf.OPPIA_SITE_URL,
                feconf.CONTRIBUTOR_DASHBOARD_URL)
        )

        with self.can_send_emails_ctx:
            email_manager.send_mail_to_notify_admins_that_reviewers_are_needed(
                [self.admin_1_id, self.admin_2_id], [], [],
                suggestion_types_needing_reviewers)

        # Make sure correct emails are sent.
        messages = self._get_sent_email_messages(self.CURRICULUM_ADMIN_1_EMAIL)
        self.assertEqual(len(messages), 1)
        self.assertEqual(messages[0].html, expected_email_html_body_for_admin_1)
        messages = self._get_sent_email_messages(self.CURRICULUM_ADMIN_2_EMAIL)
        self.assertEqual(len(messages), 1)
        self.assertEqual(messages[0].html, expected_email_html_body_for_admin_2)

        # Make sure correct email models are stored.
        self._assert_email_data_stored_in_sent_email_model_is_correct(
            expected_email_html_body_for_admin_1, self.admin_1_id,
            self.CURRICULUM_ADMIN_1_EMAIL)
        self._assert_email_data_stored_in_sent_email_model_is_correct(
            expected_email_html_body_for_admin_2, self.admin_2_id,
            self.CURRICULUM_ADMIN_2_EMAIL)

    def test_admin_email_sent_if_translations_need_reviewers_for_multi_lang(
        self
    ) -> None:
        config_services.set_property(
            'committer_id',
            'enable_admin_notifications_for_reviewer_shortage', True)
        self._create_translation_suggestion_with_language_code('fr')
        self._create_translation_suggestion_with_language_code('hi')
        suggestion_types_needing_reviewers = (
            suggestion_services.get_suggestion_types_that_need_reviewers())   # type: ignore[no-untyped-call]
        self.assertDictEqual(
            suggestion_types_needing_reviewers,
            {feconf.SUGGESTION_TYPE_TRANSLATE_CONTENT: {
                'fr', 'hi'}})
        expected_email_html_body = (
            'Hi user1,'
            '<br><br>'
            'In the <a href="%s%s#/roles">admin roles page,</a> please add '
            'reviewers to the Contributor Dashboard community by entering '
            'their username(s) and allow reviewing for the suggestion types '
            'that need more reviewers bolded below.'
            '<br><br>'
            'There have been <b>translation suggestions</b> created on the '
            '<a href="%s%s">Contributor Dashboard page</a> in languages where '
            'there are not enough reviewers. The languages that need more '
            'reviewers are:'
            '<br><ul>'
            '<li><b>français (French)</b></li><br>'
            '<li><b>हिन्दी (Hindi)</b></li><br>'
            '</ul><br>'
            'Thanks so much - we appreciate your help!<br><br>'
            'Best Wishes!<br>'
            '- The Oppia Contributor Dashboard Team' % (
                feconf.OPPIA_SITE_URL, feconf.ADMIN_URL, feconf.OPPIA_SITE_URL,
                feconf.CONTRIBUTOR_DASHBOARD_URL)
        )

        with self.can_send_emails_ctx:
            email_manager.send_mail_to_notify_admins_that_reviewers_are_needed(
                [self.admin_1_id], [], [],
                suggestion_types_needing_reviewers)

        # Make sure correct email is sent.
        messages = self._get_sent_email_messages(self.CURRICULUM_ADMIN_1_EMAIL)
        self.assertEqual(len(messages), 1)
        self.assertEqual(messages[0].html, expected_email_html_body)

        # Make sure correct email model is stored.
        self._assert_email_data_stored_in_sent_email_model_is_correct(
            expected_email_html_body, self.admin_1_id,
            self.CURRICULUM_ADMIN_1_EMAIL)

    def test_admin_emails_sent_if_translations_need_reviewers_for_multi_lang(
        self
    ) -> None:
        config_services.set_property(
            'committer_id',
            'enable_admin_notifications_for_reviewer_shortage', True)
        self._create_translation_suggestion_with_language_code('fr')
        self._create_translation_suggestion_with_language_code('hi')
        suggestion_types_needing_reviewers = (
            suggestion_services.get_suggestion_types_that_need_reviewers())   # type: ignore[no-untyped-call]
        self.assertDictEqual(
            suggestion_types_needing_reviewers,
            {feconf.SUGGESTION_TYPE_TRANSLATE_CONTENT: {
                'fr', 'hi'}})
        expected_email_html_body_for_admin_1 = (
            'Hi user1,'
            '<br><br>'
            'In the <a href="%s%s#/roles">admin roles page,</a> please add '
            'reviewers to the Contributor Dashboard community by entering '
            'their username(s) and allow reviewing for the suggestion types '
            'that need more reviewers bolded below.'
            '<br><br>'
            'There have been <b>translation suggestions</b> created on the '
            '<a href="%s%s">Contributor Dashboard page</a> in languages where '
            'there are not enough reviewers. The languages that need more '
            'reviewers are:'
            '<br><ul>'
            '<li><b>français (French)</b></li><br>'
            '<li><b>हिन्दी (Hindi)</b></li><br>'
            '</ul><br>'
            'Thanks so much - we appreciate your help!<br><br>'
            'Best Wishes!<br>'
            '- The Oppia Contributor Dashboard Team' % (
                feconf.OPPIA_SITE_URL, feconf.ADMIN_URL, feconf.OPPIA_SITE_URL,
                feconf.CONTRIBUTOR_DASHBOARD_URL)
        )
        expected_email_html_body_for_admin_2 = (
            'Hi user2,'
            '<br><br>'
            'In the <a href="%s%s#/roles">admin roles page,</a> please add '
            'reviewers to the Contributor Dashboard community by entering '
            'their username(s) and allow reviewing for the suggestion types '
            'that need more reviewers bolded below.'
            '<br><br>'
            'There have been <b>translation suggestions</b> created on the '
            '<a href="%s%s">Contributor Dashboard page</a> in languages where '
            'there are not enough reviewers. The languages that need more '
            'reviewers are:'
            '<br><ul>'
            '<li><b>français (French)</b></li><br>'
            '<li><b>हिन्दी (Hindi)</b></li><br>'
            '</ul><br>'
            'Thanks so much - we appreciate your help!<br><br>'
            'Best Wishes!<br>'
            '- The Oppia Contributor Dashboard Team' % (
                feconf.OPPIA_SITE_URL, feconf.ADMIN_URL, feconf.OPPIA_SITE_URL,
                feconf.CONTRIBUTOR_DASHBOARD_URL)
        )

        with self.can_send_emails_ctx:
            email_manager.send_mail_to_notify_admins_that_reviewers_are_needed(
                [self.admin_1_id, self.admin_2_id], [], [],
                suggestion_types_needing_reviewers)

        # Make sure correct emails are sent.
        messages = self._get_sent_email_messages(self.CURRICULUM_ADMIN_1_EMAIL)
        self.assertEqual(len(messages), 1)
        self.assertEqual(messages[0].html, expected_email_html_body_for_admin_1)
        messages = self._get_sent_email_messages(self.CURRICULUM_ADMIN_2_EMAIL)
        self.assertEqual(len(messages), 1)
        self.assertEqual(messages[0].html, expected_email_html_body_for_admin_2)

        # Make sure correct email models are stored.
        self._assert_email_data_stored_in_sent_email_model_is_correct(
            expected_email_html_body_for_admin_1, self.admin_1_id,
            self.CURRICULUM_ADMIN_1_EMAIL)
        self._assert_email_data_stored_in_sent_email_model_is_correct(
            expected_email_html_body_for_admin_2, self.admin_2_id,
            self.CURRICULUM_ADMIN_2_EMAIL)

    def test_email_sent_to_admins_if_mutli_suggestion_types_needing_reviewers(
        self
    ) -> None:
        config_services.set_property(
            'committer_id',
            'enable_admin_notifications_for_reviewer_shortage', True)
        self._create_translation_suggestion_with_language_code('fr')
        self._create_translation_suggestion_with_language_code('hi')
        self._create_question_suggestion()
        suggestion_types_needing_reviewers = (
            suggestion_services.get_suggestion_types_that_need_reviewers())   # type: ignore[no-untyped-call]
        self.assertDictEqual(
            suggestion_types_needing_reviewers,
            {
                feconf.SUGGESTION_TYPE_TRANSLATE_CONTENT: {
                    'fr', 'hi'},
                feconf.SUGGESTION_TYPE_ADD_QUESTION: {}
            })
        expected_email_html_body_for_admin_1 = (
            'Hi user1,'
            '<br><br>'
            'In the <a href="%s%s#/roles">admin roles page,</a> please add '
            'reviewers to the Contributor Dashboard community by entering '
            'their username(s) and allow reviewing for the suggestion types '
            'that need more reviewers bolded below.'
            '<br><br>'
            'There have been <b>translation suggestions</b> created on the '
            '<a href="%s%s">Contributor Dashboard page</a> in languages where '
            'there are not enough reviewers. The languages that need more '
            'reviewers are:'
            '<br><ul>'
            '<li><b>français (French)</b></li><br>'
            '<li><b>हिन्दी (Hindi)</b></li><br>'
            '</ul><br>'
            'Thanks so much - we appreciate your help!<br><br>'
            'Best Wishes!<br>'
            '- The Oppia Contributor Dashboard Team' % (
                feconf.OPPIA_SITE_URL, feconf.ADMIN_URL, feconf.OPPIA_SITE_URL,
                feconf.CONTRIBUTOR_DASHBOARD_URL)
        )
        expected_email_html_body_for_admin_2 = (
            'Hi user2,'
            '<br><br>'
            'In the <a href="%s%s#/roles">admin roles page,</a> please add '
            'reviewers to the Contributor Dashboard community by entering '
            'their username(s) and allow reviewing for the suggestion types '
            'that need more reviewers bolded below.'
            '<br><br>'
            'There have been <b>translation suggestions</b> created on the '
            '<a href="%s%s">Contributor Dashboard page</a> in languages where '
            'there are not enough reviewers. The languages that need more '
            'reviewers are:'
            '<br><ul>'
            '<li><b>français (French)</b></li><br>'
            '<li><b>हिन्दी (Hindi)</b></li><br>'
            '</ul><br>'
            'Thanks so much - we appreciate your help!<br><br>'
            'Best Wishes!<br>'
            '- The Oppia Contributor Dashboard Team' % (
                feconf.OPPIA_SITE_URL, feconf.ADMIN_URL, feconf.OPPIA_SITE_URL,
                feconf.CONTRIBUTOR_DASHBOARD_URL)
        )

        with self.can_send_emails_ctx:
            email_manager.send_mail_to_notify_admins_that_reviewers_are_needed(
                [self.admin_1_id], [self.admin_2_id], [],
                suggestion_types_needing_reviewers)

        # Make sure correct emails are sent.
        messages = self._get_sent_email_messages(self.CURRICULUM_ADMIN_1_EMAIL)
        messages.sort(key=lambda m: m.html)
        self.assertEqual(len(messages), 2)
        self.assertEqual(messages[1].html, expected_email_html_body_for_admin_1)
        messages = self._get_sent_email_messages(self.CURRICULUM_ADMIN_2_EMAIL)
        self.assertEqual(len(messages), 1)
        self.assertEqual(messages[0].html, expected_email_html_body_for_admin_2)

        # Make sure correct email models are stored.
        sent_email_models: Sequence[
            email_models.SentEmailModel
        ] = email_models.SentEmailModel.get_all().filter(
            email_models.SentEmailModel.recipient_id == self.admin_1_id).fetch()
        # Here, we are narrowing down the type of 'sent_email_models' from
        # Sequence to List. Because Sequence is a broader type and it does not
        # contain extra methods (e.g: .sort()), and below we are using .sort()
        # method by assuming that 'sent_email_models' is an instance of list.
        # So, to avoid error we used assertion here.
        assert isinstance(sent_email_models, list)
        self.assertEqual(len(sent_email_models), 2)
        email_sort_fn: Callable[[email_models.SentEmailModel], str] = (
            lambda m: m.html_body if isinstance(m.html_body, str) else ''
        )
        sent_email_models.sort(key=email_sort_fn)
        sent_email_model = sent_email_models[1]
        self.assertEqual(
            sent_email_model.subject,
            email_manager.ADMIN_NOTIFICATION_FOR_REVIEWER_SHORTAGE_EMAIL_DATA[
                'email_subject'])
        self.assertEqual(
            sent_email_model.recipient_id, self.admin_1_id)
        self.assertEqual(
            sent_email_model.recipient_email, self.CURRICULUM_ADMIN_1_EMAIL)
        self.assertEqual(
            sent_email_model.html_body, expected_email_html_body_for_admin_1)
        self.assertEqual(
            sent_email_model.sender_id, feconf.SYSTEM_COMMITTER_ID)
        self.assertEqual(
            sent_email_model.sender_email,
            'Site Admin <%s>' % feconf.NOREPLY_EMAIL_ADDRESS)
        self.assertEqual(
            sent_email_model.intent,
            feconf.EMAIL_INTENT_ADD_CONTRIBUTOR_DASHBOARD_REVIEWERS)

        self._assert_email_data_stored_in_sent_email_model_is_correct(
            expected_email_html_body_for_admin_2, self.admin_2_id,
            self.CURRICULUM_ADMIN_2_EMAIL)


class QueryStatusNotificationEmailTests(test_utils.EmailTestBase):
    """Test that email is send to submitter when query has completed
    or failed.
    """

    SUBMITTER_USERNAME: Final = 'submit'
    SUBMITTER_EMAIL: Final = 'submit@example.com'
    SENDER_USERNAME: Final = 'sender'
    SENDER_EMAIL: Final = 'sender@example.com'
    RECIPIENT_A_EMAIL: Final = 'a@example.com'
    RECIPIENT_A_USERNAME: Final = 'usera'
    RECIPIENT_B_EMAIL: Final = 'b@example.com'
    RECIPIENT_B_USERNAME: Final = 'userb'

    def setUp(self) -> None:
        super(QueryStatusNotificationEmailTests, self).setUp()   # type: ignore[no-untyped-call]
        self.signup(self.SUBMITTER_EMAIL, self.SUBMITTER_USERNAME)
        self.submitter_id = self.get_user_id_from_email(self.SUBMITTER_EMAIL)   # type: ignore[no-untyped-call]
        self.signup(self.SENDER_EMAIL, self.SENDER_USERNAME)
        self.sender_id = self.get_user_id_from_email(self.SENDER_EMAIL)   # type: ignore[no-untyped-call]
        self.can_send_emails_ctx = self.swap(feconf, 'CAN_SEND_EMAILS', True)
        self.signup(self.RECIPIENT_A_EMAIL, self.RECIPIENT_A_USERNAME)
        self.signup(self.RECIPIENT_B_EMAIL, self.RECIPIENT_B_USERNAME)
        self.set_curriculum_admins([self.SENDER_USERNAME, ])   # type: ignore[no-untyped-call]
        self.recipient_a_id = self.get_user_id_from_email(   # type: ignore[no-untyped-call]
            self.RECIPIENT_A_EMAIL)
        self.recipient_b_id = self.get_user_id_from_email(   # type: ignore[no-untyped-call]
            self.RECIPIENT_B_EMAIL)
        self.recipient_ids = [self.recipient_a_id, self.recipient_b_id]

    def test_that_correct_completion_email_is_sent(self) -> None:
        query_id = 'qid'
        expected_email_subject = 'Query qid has successfully completed'
        expected_email_html_body = (
            'Hi submit,<br>'
            'Your query with id qid has succesfully completed its '
            'execution. Visit the result page '
            '<a href="https://www.oppia.org/emaildashboardresult/qid">here</a> '
            'to see result of your query.<br><br>'
            'Thanks!<br>'
            '<br>'
            'Best wishes,<br>'
            'The Oppia Team<br>'
            '<br>'
            'You can change your email preferences via the '
            '<a href="http://localhost:8181/preferences">Preferences</a> page.')

        expected_email_text_body = (
            'Hi submit,\n'
            'Your query with id qid has succesfully completed its '
            'execution. Visit the result page here '
            'to see result of your query.\n\n'
            'Thanks!\n'
            '\n'
            'Best wishes,\n'
            'The Oppia Team\n'
            '\n'
            'You can change your email preferences via the Preferences page.')

        with self.can_send_emails_ctx:
            email_manager.send_query_completion_email(
                self.submitter_id, query_id)

            # Make sure correct email is sent.
            messages = self._get_sent_email_messages(
                self.SUBMITTER_EMAIL)
            self.assertEqual(len(messages), 1)
            self.assertEqual(messages[0].html, expected_email_html_body)
            self.assertEqual(messages[0].body, expected_email_text_body)

            # Make sure correct email model is stored.
            all_models: Sequence[
                email_models.SentEmailModel
            ] = email_models.SentEmailModel.get_all().fetch()
            sent_email_model = all_models[0]
            self.assertEqual(
                sent_email_model.subject, expected_email_subject)
            self.assertEqual(
                sent_email_model.recipient_id, self.submitter_id)
            self.assertEqual(
                sent_email_model.recipient_email, self.SUBMITTER_EMAIL)
            self.assertEqual(
                sent_email_model.sender_id, feconf.SYSTEM_COMMITTER_ID)
            self.assertEqual(
                sent_email_model.sender_email,
                'Site Admin <%s>' % feconf.NOREPLY_EMAIL_ADDRESS)
            self.assertEqual(
                sent_email_model.intent,
                feconf.EMAIL_INTENT_QUERY_STATUS_NOTIFICATION)

    def test_that_correct_failure_email_is_sent(self) -> None:
        query_id = 'qid'
        query_params = {
            'key1': 'val1',
            'key2': 'val2'
        }

        expected_email_subject = 'Query qid has failed'

        expected_email_html_body = (
            'Hi submit,<br>'
            'Your query with id qid has failed due to error '
            'during execution. '
            'Please check the query parameters and submit query again.<br><br>'
            'Thanks!<br>'
            '<br>'
            'Best wishes,<br>'
            'The Oppia Team<br>'
            '<br>'
            'You can change your email preferences via the '
            '<a href="http://localhost:8181/preferences">Preferences</a> page.')

        expected_email_text_body = (
            'Hi submit,\n'
            'Your query with id qid has failed due to error '
            'during execution. '
            'Please check the query parameters and submit query again.\n\n'
            'Thanks!\n'
            '\n'
            'Best wishes,\n'
            'The Oppia Team\n'
            '\n'
            'You can change your email preferences via the Preferences page.')

        expected_admin_email_text_body = (
            '(Sent from dev-project-id)\n\n'
            'Query job with qid query id has failed in its execution.\n'
            'Query parameters:\n\n'
            'key1: val1\n'
            'key2: val2\n')

        with self.can_send_emails_ctx:
            email_manager.send_query_failure_email(
                self.submitter_id, query_id, query_params)

            # Make sure correct email is sent.
            messages = self._get_sent_email_messages(
                self.SUBMITTER_EMAIL)
            self.assertEqual(len(messages), 1)
            self.assertEqual(messages[0].html, expected_email_html_body)
            self.assertEqual(messages[0].body, expected_email_text_body)

            # Make sure correct email model is stored.
            all_models: Sequence[
                email_models.SentEmailModel
            ] = email_models.SentEmailModel.get_all().fetch()
            sent_email_model = all_models[0]
            self.assertEqual(
                sent_email_model.subject, expected_email_subject)
            self.assertEqual(
                sent_email_model.recipient_id, self.submitter_id)
            self.assertEqual(
                sent_email_model.recipient_email, self.SUBMITTER_EMAIL)
            self.assertEqual(
                sent_email_model.sender_id, feconf.SYSTEM_COMMITTER_ID)
            self.assertEqual(
                sent_email_model.sender_email,
                'Site Admin <%s>' % feconf.NOREPLY_EMAIL_ADDRESS)
            self.assertEqual(
                sent_email_model.intent,
                feconf.EMAIL_INTENT_QUERY_STATUS_NOTIFICATION)

            # Make sure that correct email is sent to admin.
            admin_messages = self._get_sent_email_messages(
                feconf.ADMIN_EMAIL_ADDRESS)
            self.assertEqual(len(admin_messages), 1)
            self.assertEqual(
                admin_messages[0].body, expected_admin_email_text_body)

    def test_send_user_query_email(self) -> None:
        email_subject = 'Bulk Email User Query Subject'
        email_body = 'Bulk Email User Query Body'
        email_intent = feconf.BULK_EMAIL_INTENT_CREATE_EXPLORATION
        with self.can_send_emails_ctx:
            email_manager.send_user_query_email(
                self.sender_id, self.recipient_ids,
                email_subject,
                email_body,
                email_intent)
            messages_a = self._get_sent_email_messages(
                self.RECIPIENT_A_EMAIL)
            self.assertEqual(len(messages_a), 1)

            messages_b = self._get_sent_email_messages(
                self.RECIPIENT_B_EMAIL)
            self.assertEqual(len(messages_b), 1)

            # Make sure correct email model is stored.
            all_models: Sequence[
                email_models.BulkEmailModel
            ] = email_models.BulkEmailModel.get_all().fetch()
            self.assertEqual(len(all_models), 1)
            sent_email_model = all_models[0]
            self.assertEqual(
                sent_email_model.subject, email_subject)
            self.assertEqual(
                sent_email_model.sender_id, self.sender_id)
            self.assertEqual(
                sent_email_model.sender_email,
                '%s <%s>' % (self.SENDER_USERNAME, self.SENDER_EMAIL))
            self.assertEqual(
                sent_email_model.intent,
                email_intent)


class VoiceoverApplicationEmailUnitTest(test_utils.EmailTestBase):
    """Unit test related to voiceover application emails."""

    APPLICANT_USERNAME: Final = 'applicant'
    APPLICANT_EMAIL: Final = 'applicant@example.com'

    def setUp(self) -> None:
        super(VoiceoverApplicationEmailUnitTest, self).setUp()   # type: ignore[no-untyped-call]
        self.signup(self.APPLICANT_EMAIL, self.APPLICANT_USERNAME)
        self.applicant_id = self.get_user_id_from_email(self.APPLICANT_EMAIL)   # type: ignore[no-untyped-call]
        user_services.update_email_preferences(
            self.applicant_id, True, False, False, False)
        self.can_send_emails_ctx = self.swap(feconf, 'CAN_SEND_EMAILS', True)
        self.can_not_send_emails_ctx = self.swap(
            feconf, 'CAN_SEND_EMAILS', False)

    def test_that_email_not_sent_if_can_send_emails_is_false(self) -> None:
        with self.can_not_send_emails_ctx:
            email_manager.send_accepted_voiceover_application_email(
                self.applicant_id, 'Lesson to voiceover', 'en')

        messages = self._get_sent_email_messages(
            self.APPLICANT_EMAIL)
        self.assertEqual(len(messages), 0)

    def test_that_correct_accepted_voiceover_application_email_is_sent(
        self
    ) -> None:
        expected_email_subject = (
            '[Accepted] Updates on submitted voiceover application')
        expected_email_html_body = (
            'Hi applicant,<br><br>'
            'Congratulations! Your voiceover application for '
            '"Lesson to voiceover" lesson got accepted and you have been '
            'assigned with a voice artist role in the lesson. Now you will be '
            'able to add voiceovers to the lesson in English '
            'language.'
            '<br><br>You can check the wiki page to learn'
            '<a href="https://github.com/oppia/oppia/wiki/'
            'Instructions-for-voice-artists">how to voiceover a lesson</a>'
            '<br><br>'
            'Thank you for helping improve Oppia\'s lessons!'
            '- The Oppia Team<br>'
            '<br>'
            'You can change your email preferences via the '
            '<a href="http://localhost:8181/preferences">Preferences</a> page.')

        with self.can_send_emails_ctx:
            email_manager.send_accepted_voiceover_application_email(
                self.applicant_id, 'Lesson to voiceover', 'en')

            # Make sure correct email is sent.
            messages = self._get_sent_email_messages(
                self.APPLICANT_EMAIL)
            self.assertEqual(len(messages), 1)
            self.assertEqual(messages[0].html, expected_email_html_body)

            # Make sure correct email model is stored.
            all_models: Sequence[
                email_models.SentEmailModel
            ] = email_models.SentEmailModel.get_all().fetch()
            sent_email_model = all_models[0]
            self.assertEqual(
                sent_email_model.subject, expected_email_subject)
            self.assertEqual(
                sent_email_model.recipient_id, self.applicant_id)
            self.assertEqual(
                sent_email_model.recipient_email, self.APPLICANT_EMAIL)
            self.assertEqual(
                sent_email_model.sender_id, feconf.SYSTEM_COMMITTER_ID)
            self.assertEqual(
                sent_email_model.sender_email,
                'Site Admin <%s>' % feconf.NOREPLY_EMAIL_ADDRESS)
            self.assertEqual(
                sent_email_model.intent,
                feconf.EMAIL_INTENT_VOICEOVER_APPLICATION_UPDATES)

    def test_that_correct_rejected_voiceover_application_email_is_sent(
        self
    ) -> None:
        expected_email_subject = 'Updates on submitted voiceover application'
        expected_email_html_body = (
            'Hi applicant,<br><br>'
            'Your voiceover application for "Lesson to voiceover" lesson in '
            'language English got rejected and the reviewer has left a message.'
            '<br><br>Review message: A rejection message!<br><br>'
            'You can create a new voiceover application through the'
            '<a href="https://oppia.org/contributor-dashboard">'
            'contributor dashboard</a> page.<br><br>'
            '- The Oppia Team<br>'
            '<br>'
            'You can change your email preferences via the '
            '<a href="http://localhost:8181/preferences">Preferences</a> page.')

        with self.can_send_emails_ctx:
            email_manager.send_rejected_voiceover_application_email(
                self.applicant_id, 'Lesson to voiceover', 'en',
                'A rejection message!')

            # Make sure correct email is sent.
            messages = self._get_sent_email_messages(
                self.APPLICANT_EMAIL)
            self.assertEqual(len(messages), 1)
            self.assertEqual(messages[0].html, expected_email_html_body)

            # Make sure correct email model is stored.
            all_models: Sequence[
                email_models.SentEmailModel
            ] = email_models.SentEmailModel.get_all().fetch()
            sent_email_model = all_models[0]
            self.assertEqual(
                sent_email_model.subject, expected_email_subject)
            self.assertEqual(
                sent_email_model.recipient_id, self.applicant_id)
            self.assertEqual(
                sent_email_model.recipient_email, self.APPLICANT_EMAIL)
            self.assertEqual(
                sent_email_model.sender_id, feconf.SYSTEM_COMMITTER_ID)
            self.assertEqual(
                sent_email_model.sender_email,
                'Site Admin <%s>' % feconf.NOREPLY_EMAIL_ADDRESS)
            self.assertEqual(
                sent_email_model.intent,
                feconf.EMAIL_INTENT_VOICEOVER_APPLICATION_UPDATES)

    def test_can_send_emails_is_false_logs_error(self) -> None:
        """When feconf.CAN_SEND_EMAILS is false,
        send_rejected_voiceover_application_email(*args) should log an error.
        """
        observed_log_messages = []

        def _mock_logging_function(msg: str, *args: str) -> None:
            """Mocks logging.error()."""
            observed_log_messages.append(msg % args)

        with self.swap(logging, 'error', _mock_logging_function):
            email_manager.send_rejected_voiceover_application_email(
                self.applicant_id, 'Lesson to voiceover', 'en',
                'A rejection message!')

            expected_log_message = 'This app cannot send emails to users.'
            self.assertEqual(
                observed_log_messages, [expected_log_message])


class AccountDeletionEmailUnitTest(test_utils.EmailTestBase):
    """Unit test related to account deletion application emails."""

    APPLICANT_USERNAME: Final = 'applicant'
    APPLICANT_EMAIL: Final = 'applicant@example.com'

    def setUp(self) -> None:
        super(AccountDeletionEmailUnitTest, self).setUp()   # type: ignore[no-untyped-call]
        self.signup(self.APPLICANT_EMAIL, self.APPLICANT_USERNAME)
        self.applicant_id = self.get_user_id_from_email(self.APPLICANT_EMAIL)   # type: ignore[no-untyped-call]
        self.can_send_emails_ctx = self.swap(feconf, 'CAN_SEND_EMAILS', True)
        self.can_not_send_emails_ctx = self.swap(
            feconf, 'CAN_SEND_EMAILS', False)

    def test_that_email_not_sent_if_can_send_emails_is_false(self) -> None:
        with self.can_not_send_emails_ctx:
            email_manager.send_account_deleted_email(
                self.applicant_id, self.APPLICANT_EMAIL)

        messages = self._get_sent_email_messages(
            self.APPLICANT_EMAIL)
        self.assertEqual(len(messages), 0)

    def test_account_deletion_failed_email_is_sent_correctly(self) -> None:
        dummy_admin_address = 'admin@system.com'

        admin_email_ctx = self.swap(
            feconf, 'ADMIN_EMAIL_ADDRESS', dummy_admin_address)

        with self.can_send_emails_ctx, admin_email_ctx:
            # Make sure there are no emails already sent.
            messages = self._get_sent_email_messages(
                feconf.ADMIN_EMAIL_ADDRESS)
            self.assertEqual(messages, [])

            # Send an account deletion failed email to admin.
            email_manager.send_account_deletion_failed_email(
                self.applicant_id, self.APPLICANT_EMAIL
            )

            # Make sure emails are sent.
            messages = self._get_sent_email_messages(
                feconf.ADMIN_EMAIL_ADDRESS)
            self.assertEqual(len(messages), 1)
            self.assertEqual(messages[0].to, ['admin@system.com'])
            self.assertEqual(
                messages[0].subject,
                'WIPEOUT: Account deletion failed'
            )
            self.assertIn(
                'The Wipeout process failed for the user with ID \'%s\' and '
                'email \'%s\'.' % (self.applicant_id, self.APPLICANT_EMAIL),
                messages[0].html
            )

    def test_that_correct_account_deleted_email_is_sent(self) -> None:
        expected_email_subject = 'Account deleted'
        expected_email_html_body = (
            'Hi applicant@example.com,<br><br>'
            'Your account was successfully deleted.<br><br>'
            '- The Oppia Team')

        with self.can_send_emails_ctx:
            email_manager.send_account_deleted_email(
                self.applicant_id, self.APPLICANT_EMAIL)

            # Make sure correct email is sent.
            messages = self._get_sent_email_messages(
                self.APPLICANT_EMAIL)
            self.assertEqual(len(messages), 1)
            self.assertEqual(messages[0].html, expected_email_html_body)

            # Make sure correct email model is stored.
            all_models: Sequence[
                email_models.SentEmailModel
            ] = email_models.SentEmailModel.get_all().fetch()
            sent_email_model = all_models[0]
            self.assertEqual(
                sent_email_model.subject, expected_email_subject)
            self.assertEqual(
                sent_email_model.recipient_id, self.applicant_id)
            self.assertEqual(
                sent_email_model.recipient_email, self.APPLICANT_EMAIL)
            self.assertEqual(
                sent_email_model.sender_id, feconf.SYSTEM_COMMITTER_ID)
            self.assertEqual(
                sent_email_model.sender_email,
                'Site Admin <%s>' % feconf.NOREPLY_EMAIL_ADDRESS)
            self.assertEqual(
                sent_email_model.intent, feconf.EMAIL_INTENT_ACCOUNT_DELETED)


class BulkEmailsTests(test_utils.EmailTestBase):
    SENDER_EMAIL: Final = 'sender@example.com'
    SENDER_USERNAME: Final = 'sender'
    FAKE_SENDER_EMAIL: Final = 'fake@example.com'
    FAKE_SENDER_USERNAME: Final = 'fake'
    RECIPIENT_A_EMAIL: Final = 'a@example.com'
    RECIPIENT_A_USERNAME: Final = 'usera'
    RECIPIENT_B_EMAIL: Final = 'b@example.com'
    RECIPIENT_B_USERNAME: Final = 'userb'

    def setUp(self) -> None:
        super(BulkEmailsTests, self).setUp()   # type: ignore[no-untyped-call]
        # SENDER is authorised sender.
        # FAKE_SENDER is unauthorised sender.
        # A and B are recipients.
        self.signup(self.SENDER_EMAIL, self.SENDER_USERNAME)
        self.sender_id = self.get_user_id_from_email(self.SENDER_EMAIL)   # type: ignore[no-untyped-call]
        self.signup(self.FAKE_SENDER_EMAIL, self.FAKE_SENDER_USERNAME)
        self.fake_sender_id = self.get_user_id_from_email(   # type: ignore[no-untyped-call]
            self.FAKE_SENDER_EMAIL)
        self.signup(self.RECIPIENT_A_EMAIL, self.RECIPIENT_A_USERNAME)
        self.signup(self.RECIPIENT_B_EMAIL, self.RECIPIENT_B_USERNAME)
        self.recipient_a_id = self.get_user_id_from_email(   # type: ignore[no-untyped-call]
            self.RECIPIENT_A_EMAIL)
        self.recipient_b_id = self.get_user_id_from_email(   # type: ignore[no-untyped-call]
            self.RECIPIENT_B_EMAIL)
        self.recipient_ids = [self.recipient_a_id, self.recipient_b_id]

        self.set_curriculum_admins([self.SENDER_USERNAME])   # type: ignore[no-untyped-call]
        self.can_send_emails_ctx = self.swap(feconf, 'CAN_SEND_EMAILS', True)

    def test_that_correct_email_is_sent(self) -> None:
        email_subject = 'Dummy subject'
        email_html_body = 'Dummy email body.<br>'
        email_text_body = 'Dummy email body.\n'

        with self.can_send_emails_ctx:
            email_manager.send_user_query_email(
                self.sender_id, self.recipient_ids, email_subject,
                email_html_body, feconf.BULK_EMAIL_INTENT_CREATE_EXPLORATION)

        messages_a = self._get_sent_email_messages(
            self.RECIPIENT_A_EMAIL)
        self.assertEqual(len(messages_a), 1)
        self.assertEqual(messages_a[0].html, email_html_body)
        self.assertEqual(messages_a[0].body, email_text_body)

        messages_b = self._get_sent_email_messages(
            self.RECIPIENT_B_EMAIL)
        self.assertEqual(len(messages_b), 1)
        self.assertEqual(messages_b[0].html, email_html_body)
        self.assertEqual(messages_b[0].body, email_text_body)

        # Make sure correct email model is stored.
        all_models: Sequence[
                email_models.SentEmailModel
            ] = email_models.BulkEmailModel.get_all().fetch()
        self.assertEqual(len(all_models), 1)
        sent_email_model = all_models[0]
        self.assertEqual(
            sent_email_model.subject, email_subject)
        self.assertEqual(
            sent_email_model.html_body, email_html_body)
        self.assertEqual(
            sent_email_model.sender_id, self.sender_id)
        self.assertEqual(
            sent_email_model.sender_email,
            '%s <%s>' % (self.SENDER_USERNAME, self.SENDER_EMAIL))
        self.assertEqual(
            sent_email_model.intent,
            feconf.BULK_EMAIL_INTENT_CREATE_EXPLORATION)

    def test_email_not_sent_if_original_html_not_matches_cleaned_html(
        self
    ) -> None:
        email_subject = 'Dummy Email Subject'
        email_html_body = 'Dummy email body.<td>'

        with self.can_send_emails_ctx:
            email_manager.send_user_query_email(
                self.sender_id, self.recipient_ids,
                email_subject, email_html_body,
                feconf.BULK_EMAIL_INTENT_CREATE_EXPLORATION)

        # Check that no email was sent.
        messages_a = self._get_sent_email_messages(
            self.RECIPIENT_A_EMAIL)
        self.assertEqual(len(messages_a), 0)

        messages_b = self._get_sent_email_messages(
            self.RECIPIENT_B_EMAIL)
        self.assertEqual(len(messages_b), 0)

    def test_that_exception_is_raised_for_unauthorised_sender(self) -> None:
        with self.can_send_emails_ctx, (
            self.assertRaisesRegex(   # type: ignore[no-untyped-call]
                Exception, 'Invalid sender_id for email')):
            email_manager.send_user_query_email(
                self.fake_sender_id, self.recipient_ids, 'email_subject',
                'email_html_body', feconf.BULK_EMAIL_INTENT_MARKETING)

        messages_a = self._get_sent_email_messages(
            self.RECIPIENT_A_EMAIL)
        self.assertEqual(len(messages_a), 0)

        messages_b = self._get_sent_email_messages(
            self.RECIPIENT_B_EMAIL)
        self.assertEqual(len(messages_b), 0)

        all_models: Sequence[
            email_models.BulkEmailModel
        ] = email_models.BulkEmailModel.get_all().fetch()
        self.assertEqual(len(all_models), 0)

    def test_that_test_email_is_sent_for_bulk_emails(self) -> None:
        email_subject = 'Test Subject'
        email_body = 'Test Body'
        with self.can_send_emails_ctx:
            email_manager.send_test_email_for_bulk_emails(
                self.sender_id, email_subject, email_body
            )
        messages = self._get_sent_email_messages(self.SENDER_EMAIL)
        self.assertEqual(len(messages), 1)


class EmailPreferencesTests(test_utils.EmailTestBase):

    def test_can_users_receive_thread_email(self) -> None:
        gae_ids = ('someUser1', 'someUser2')
        exp_id = 'someExploration'
        usernames = ('username1', 'username2')
        emails = ('user1@example.com', 'user2@example.com')

        user_ids = []
        for user_id, username, user_email in zip(gae_ids, usernames, emails):
            user_settings = user_services.create_new_user(user_id, user_email)
            user_ids.append(user_settings.user_id)
            user_services.set_username(user_settings.user_id, username)

        # Both users can receive all emails in default setting.
        self.assertListEqual(email_manager.can_users_receive_thread_email(
            user_ids, exp_id, True), [True, True])
        self.assertTrue(email_manager.can_users_receive_thread_email(
            user_ids, exp_id, False), msg=[True, True])

        # First user have muted feedback notifications for this exploration,
        # therefore he should receive only suggestion emails.
        user_services.set_email_preferences_for_exploration(
            user_ids[0], exp_id, mute_feedback_notifications=True)
        self.assertListEqual(email_manager.can_users_receive_thread_email(
            user_ids, exp_id, True), [True, True])
        self.assertListEqual(email_manager.can_users_receive_thread_email(
            user_ids, exp_id, False), [False, True])

        # Second user have muted suggestion notifications for this exploration,
        # therefore he should receive only feedback emails.
        user_services.set_email_preferences_for_exploration(
            user_ids[1], exp_id, mute_suggestion_notifications=True)
        self.assertListEqual(email_manager.can_users_receive_thread_email(
            user_ids, exp_id, True), [True, False])
        self.assertListEqual(email_manager.can_users_receive_thread_email(
            user_ids, exp_id, False), [False, True])

        # Both users have disabled all emails globally, therefore they
        # should not receive any emails.
        for user_id in user_ids:
            user_services.update_email_preferences(
                user_id, True, True, False, True)

        self.assertListEqual(email_manager.can_users_receive_thread_email(
            user_ids, exp_id, True), [False, False])
        self.assertTrue(email_manager.can_users_receive_thread_email(
            user_ids, exp_id, False), msg=[False, False])

        # Both users have unmuted feedback/suggestion emails for this
        # exploration, but all emails are still disabled globally,
        # therefore they should not receive any emails.
        user_services.set_email_preferences_for_exploration(
            user_ids[0], exp_id, mute_feedback_notifications=False)
        user_services.set_email_preferences_for_exploration(
            user_ids[1], exp_id, mute_suggestion_notifications=False)
        user_services.update_email_preferences(
            user_id, True, True, False, True)
        self.assertListEqual(email_manager.can_users_receive_thread_email(
            user_ids, exp_id, True), [False, False])
        self.assertTrue(email_manager.can_users_receive_thread_email(
            user_ids, exp_id, False), msg=[False, False])

        # Both user have enabled all emails globally, therefore they should
        # receive all emails.
        for user_id in user_ids:
            user_services.update_email_preferences(
                user_id, True, True, True, True)

        self.assertListEqual(email_manager.can_users_receive_thread_email(
            user_ids, exp_id, True), [True, True])
        self.assertTrue(email_manager.can_users_receive_thread_email(
            user_ids, exp_id, False), msg=[True, True])


class ModeratorActionEmailsTests(test_utils.EmailTestBase):
    RECIPIENT_EMAIL: Final = 'a@example.com'
    RECIPIENT_USERNAME: Final = 'usera'

    def setUp(self) -> None:
        super(ModeratorActionEmailsTests, self).setUp()   # type: ignore[no-untyped-call]
        self.signup(self.MODERATOR_EMAIL, self.MODERATOR_USERNAME)
        self.moderator_id = self.get_user_id_from_email(self.MODERATOR_EMAIL)   # type: ignore[no-untyped-call]
        self.set_moderators([self.MODERATOR_USERNAME])   # type: ignore[no-untyped-call]
        self.signup(self.RECIPIENT_EMAIL, self.RECIPIENT_USERNAME)
        self.recipient_id = self.get_user_id_from_email(   # type: ignore[no-untyped-call]
            self.RECIPIENT_EMAIL)
        self.can_send_emails_ctx = self.swap(
            feconf, 'CAN_SEND_EMAILS', True)
        self.can_not_send_emails_ctx = self.swap(
            feconf, 'CAN_SEND_EMAILS', False)
        self.can_send_email_moderator_action_ctx = self.swap(
            feconf, 'REQUIRE_EMAIL_ON_MODERATOR_ACTION', True)

    def test_exception_raised_if_email_on_moderator_action_is_false(
        self
    ) -> None:
        with self.assertRaisesRegex(   # type: ignore[no-untyped-call]
            Exception,
            'For moderator emails to be sent, please ensure that '
            'REQUIRE_EMAIL_ON_MODERATOR_ACTION is set to True.'):
            email_manager.require_moderator_email_prereqs_are_satisfied()

    def test_exception_raised_if_can_send_emails_is_false(self) -> None:
        with self.can_send_email_moderator_action_ctx, self.assertRaisesRegex(   # type: ignore[no-untyped-call]
            Exception,
            'For moderator emails to be sent, please ensure that '
            'CAN_SEND_EMAILS is set to True.'):
            email_manager.require_moderator_email_prereqs_are_satisfied()

    def test_correct_email_draft_received_on_exploration_unpublish(
        self
    ) -> None:
        expected_draft_text_body = (
            'I\'m writing to inform you that '
            'I have unpublished the above exploration.')
        with self.can_send_emails_ctx, self.can_send_email_moderator_action_ctx:
            d_text = email_manager.get_moderator_unpublish_exploration_email()
            self.assertEqual(d_text, expected_draft_text_body)

    def test_blank_draft_received_exploration_unpublish_exception_raised(
        self
    ) -> None:
        expected_draft_text_body = ''
        with self.can_not_send_emails_ctx:
            d_text = email_manager.get_moderator_unpublish_exploration_email()
            self.assertEqual(d_text, expected_draft_text_body)

    def test_correct_moderator_action_email_sent(self) -> None:
        email_intent = 'unpublish_exploration'
        exploration_title = 'Title'
        email_html_body = 'Dummy email body.<br>'
        with self.can_send_emails_ctx, (
            self.can_send_email_moderator_action_ctx):
            email_manager.send_moderator_action_email(
                self.moderator_id, self.recipient_id,
                email_intent, exploration_title, email_html_body)
        messages = self._get_sent_email_messages(
            self.RECIPIENT_EMAIL)
        self.assertEqual(len(messages), 1)


class ContributionReviewerEmailTest(test_utils.EmailTestBase):
    """Test for assignment and removal of contribution reviewers."""

    TRANSLATION_REVIEWER_EMAIL: Final = 'translationreviewer@example.com'
    VOICEOVER_REVIEWER_EMAIL: Final = 'voiceoverreviewer@example.com'
    QUESTION_REVIEWER_EMAIL: Final = 'questionreviewer@example.com'

    def setUp(self) -> None:
        super(ContributionReviewerEmailTest, self).setUp()   # type: ignore[no-untyped-call]
        self.signup(self.CURRICULUM_ADMIN_EMAIL, self.CURRICULUM_ADMIN_USERNAME)
        self.signup(self.TRANSLATION_REVIEWER_EMAIL, 'translator')
        self.signup(self.VOICEOVER_REVIEWER_EMAIL, 'voiceartist')
        self.signup(self.QUESTION_REVIEWER_EMAIL, 'question')

        self.translation_reviewer_id = self.get_user_id_from_email(   # type: ignore[no-untyped-call]
            self.TRANSLATION_REVIEWER_EMAIL)
        user_services.update_email_preferences(
            self.translation_reviewer_id, True, False, False, False)
        self.voiceover_reviewer_id = self.get_user_id_from_email(   # type: ignore[no-untyped-call]
            self.VOICEOVER_REVIEWER_EMAIL)
        user_services.update_email_preferences(
            self.voiceover_reviewer_id, True, False, False, False)
        self.question_reviewer_id = self.get_user_id_from_email(   # type: ignore[no-untyped-call]
            self.QUESTION_REVIEWER_EMAIL)
        user_services.update_email_preferences(
            self.question_reviewer_id, True, False, False, False)

        self.can_send_emails_ctx = self.swap(
            feconf, 'CAN_SEND_EMAILS', True)
        self.can_not_send_emails_ctx = self.swap(
            feconf, 'CAN_SEND_EMAILS', False)

    def test_assign_translation_reviewer_email_for_can_send_emails_is_false(
        self
    ) -> None:
        with self.can_not_send_emails_ctx:
            email_manager.send_email_to_new_contribution_reviewer(
                self.translation_reviewer_id,
                constants.CONTRIBUTION_RIGHT_CATEGORY_REVIEW_TRANSLATION,
                language_code='hi')

        messages = self._get_sent_email_messages(
            self.TRANSLATION_REVIEWER_EMAIL)
        self.assertEqual(len(messages), 0)

    def test_assign_translation_reviewer_email_for_invalid_review_category(
        self
    ) -> None:
        with self.assertRaisesRegex(Exception, 'Invalid review_category'):   # type: ignore[no-untyped-call]
            email_manager.send_email_to_new_contribution_reviewer(
                self.translation_reviewer_id, 'invalid_category')

    def test_schema_of_new_reviewer_email_data_constant(self) -> None:
        self.assertEqual(sorted(email_manager.NEW_REVIEWER_EMAIL_DATA.keys()), [
            constants.CONTRIBUTION_RIGHT_CATEGORY_REVIEW_QUESTION,
            constants.CONTRIBUTION_RIGHT_CATEGORY_REVIEW_TRANSLATION,
            constants.CONTRIBUTION_RIGHT_CATEGORY_REVIEW_VOICEOVER])
        for category_details in email_manager.NEW_REVIEWER_EMAIL_DATA.values():
            self.assertEqual(len(category_details), 4)
            self.assertTrue(
                'description' in category_details or (
                    'description_template' in category_details))
            self.assertTrue('review_category' in category_details)
            self.assertTrue(
                'rights_message' in category_details or (
                    'rights_message_template' in category_details))
            self.assertTrue('to_check' in category_details)

    def test_send_assigned_translation_reviewer_email(self) -> None:
        expected_email_subject = (
            'You have been invited to review Oppia translations')
        expected_email_html_body = (
            'Hi translator,<br><br>'
            'This is to let you know that the Oppia team has added you as a '
            'reviewer for हिन्दी (hindi) language translations. This allows you'
            ' to review translation suggestions made by contributors in the '
            'हिन्दी (hindi) language.<br><br>'
            'You can check the translation suggestions waiting for review in '
            'the <a href="https://www.oppia.org/contributor-dashboard">'
            'Contributor Dashboard</a>.<br><br>'
            'Thanks, and happy contributing!<br><br>'
            'Best wishes,<br>'
            'The Oppia Community')

        with self.can_send_emails_ctx:
            email_manager.send_email_to_new_contribution_reviewer(
                self.translation_reviewer_id,
                constants.CONTRIBUTION_RIGHT_CATEGORY_REVIEW_TRANSLATION,
                language_code='hi')

            # Make sure correct email is sent.
            messages = self._get_sent_email_messages(
                self.TRANSLATION_REVIEWER_EMAIL)
            self.assertEqual(len(messages), 1)
            self.assertEqual(messages[0].html, expected_email_html_body)

            # Make sure correct email model is stored.
            all_models: Sequence[
                email_models.SentEmailModel
            ] = email_models.SentEmailModel.get_all().fetch()
            sent_email_model = all_models[0]
            self.assertEqual(
                sent_email_model.subject, expected_email_subject)
            self.assertEqual(
                sent_email_model.recipient_id, self.translation_reviewer_id)
            self.assertEqual(
                sent_email_model.recipient_email,
                self.TRANSLATION_REVIEWER_EMAIL)
            self.assertEqual(
                sent_email_model.sender_id, feconf.SYSTEM_COMMITTER_ID)
            self.assertEqual(
                sent_email_model.sender_email,
                'Site Admin <%s>' % feconf.NOREPLY_EMAIL_ADDRESS)
            self.assertEqual(
                sent_email_model.intent, feconf.EMAIL_INTENT_ONBOARD_REVIEWER)

    def test_send_assigned_voiceover_reviewer_email(self) -> None:
        expected_email_subject = (
            'You have been invited to review Oppia voiceovers')
        expected_email_html_body = (
            'Hi voiceartist,<br><br>'
            'This is to let you know that the Oppia team has added you as a '
            'reviewer for हिन्दी (hindi) language voiceovers. This allows you '
            'to review voiceover applications made by contributors in the '
            'हिन्दी (hindi) language.<br><br>'
            'You can check the voiceover applications waiting for review in '
            'the <a href="https://www.oppia.org/contributor-dashboard">'
            'Contributor Dashboard</a>.<br><br>'
            'Thanks, and happy contributing!<br><br>'
            'Best wishes,<br>'
            'The Oppia Community')

        with self.can_send_emails_ctx:
            email_manager.send_email_to_new_contribution_reviewer(
                self.voiceover_reviewer_id,
                constants.CONTRIBUTION_RIGHT_CATEGORY_REVIEW_VOICEOVER,
                language_code='hi')

            # Make sure correct email is sent.
            messages = self._get_sent_email_messages(
                self.VOICEOVER_REVIEWER_EMAIL)
            self.assertEqual(len(messages), 1)
            self.assertEqual(messages[0].html, expected_email_html_body)

            # Make sure correct email model is stored.
            all_models: Sequence[
                email_models.SentEmailModel
            ] = email_models.SentEmailModel.get_all().fetch()
            sent_email_model = all_models[0]
            self.assertEqual(
                sent_email_model.subject, expected_email_subject)
            self.assertEqual(
                sent_email_model.recipient_id, self.voiceover_reviewer_id)
            self.assertEqual(
                sent_email_model.recipient_email,
                self.VOICEOVER_REVIEWER_EMAIL)
            self.assertEqual(
                sent_email_model.sender_id, feconf.SYSTEM_COMMITTER_ID)
            self.assertEqual(
                sent_email_model.sender_email,
                'Site Admin <%s>' % feconf.NOREPLY_EMAIL_ADDRESS)
            self.assertEqual(
                sent_email_model.intent, feconf.EMAIL_INTENT_ONBOARD_REVIEWER)

    def test_send_assigned_question_reviewer_email(self) -> None:
        expected_email_subject = (
            'You have been invited to review Oppia questions')
        expected_email_html_body = (
            'Hi question,<br><br>'
            'This is to let you know that the Oppia team has added you as a '
            'reviewer for questions. This allows you to review question '
            'suggestions made by contributors.<br><br>'
            'You can check the question suggestions waiting for review in the '
            '<a href="https://www.oppia.org/contributor-dashboard">'
            'Contributor Dashboard</a>.<br><br>'
            'Thanks, and happy contributing!<br><br>'
            'Best wishes,<br>'
            'The Oppia Community')

        with self.can_send_emails_ctx:
            email_manager.send_email_to_new_contribution_reviewer(
                self.question_reviewer_id,
                constants.CONTRIBUTION_RIGHT_CATEGORY_REVIEW_QUESTION,
                language_code='hi')

            # Make sure correct email is sent.
            messages = self._get_sent_email_messages(
                self.QUESTION_REVIEWER_EMAIL)
            self.assertEqual(len(messages), 1)
            self.assertEqual(messages[0].html, expected_email_html_body)

            # Make sure correct email model is stored.
            all_models: Sequence[
                email_models.SentEmailModel
            ] = email_models.SentEmailModel.get_all().fetch()
            sent_email_model = all_models[0]
            self.assertEqual(
                sent_email_model.subject, expected_email_subject)
            self.assertEqual(
                sent_email_model.recipient_id, self.question_reviewer_id)
            self.assertEqual(
                sent_email_model.recipient_email, self.QUESTION_REVIEWER_EMAIL)
            self.assertEqual(
                sent_email_model.sender_id, feconf.SYSTEM_COMMITTER_ID)
            self.assertEqual(
                sent_email_model.sender_email,
                'Site Admin <%s>' % feconf.NOREPLY_EMAIL_ADDRESS)
            self.assertEqual(
                sent_email_model.intent, feconf.EMAIL_INTENT_ONBOARD_REVIEWER)

    def test_email_is_not_sent_can_send_emails_is_false(self) -> None:
        with self.can_not_send_emails_ctx:
            email_manager.send_email_to_removed_contribution_reviewer(
                self.translation_reviewer_id,
                constants.CONTRIBUTION_RIGHT_CATEGORY_REVIEW_TRANSLATION,
                language_code='hi')

        messages = self._get_sent_email_messages(
            self.TRANSLATION_REVIEWER_EMAIL)
        self.assertEqual(len(messages), 0)

    def test_remove_translation_reviewer_email_for_invalid_review_category(
        self
    ) -> None:
        with self.assertRaisesRegex(Exception, 'Invalid review_category'):   # type: ignore[no-untyped-call]
            email_manager.send_email_to_removed_contribution_reviewer(
                self.translation_reviewer_id, 'invalid_category')

    def test_schema_of_removed_reviewer_email_data_constant(self) -> None:
        self.assertEqual(
            sorted(email_manager.REMOVED_REVIEWER_EMAIL_DATA.keys()), [
                constants.CONTRIBUTION_RIGHT_CATEGORY_REVIEW_QUESTION,
                constants.CONTRIBUTION_RIGHT_CATEGORY_REVIEW_TRANSLATION,
                constants.CONTRIBUTION_RIGHT_CATEGORY_REVIEW_VOICEOVER])
        for category_details in (
                email_manager.REMOVED_REVIEWER_EMAIL_DATA.values()):
            self.assertEqual(len(category_details), 4)
            self.assertTrue(
                'role_description' in category_details or (
                    'role_description_template' in category_details))
            self.assertTrue('review_category' in category_details)
            self.assertTrue(
                'rights_message' in category_details or (
                    'rights_message_template' in category_details))
            self.assertTrue('contribution_allowed' in category_details)

    def test_send_removed_translation_reviewer_email(self) -> None:
        expected_email_subject = (
            'You have been unassigned as a translation reviewer')
        expected_email_html_body = (
            'Hi translator,<br><br>'
            'The Oppia team has removed you from the translation reviewer role '
            'in the हिन्दी (hindi) language. You won\'t be able to review '
            'translation suggestions made by contributors in the हिन्दी (hindi)'
            ' language any more, but you can still contribute translations '
            'through the <a href="https://www.oppia.org/contributor-dashboard">'
            'Contributor Dashboard</a>.<br><br>'
            'Thanks, and happy contributing!<br><br>'
            'Best wishes,<br>'
            'The Oppia Community')

        with self.can_send_emails_ctx:
            email_manager.send_email_to_removed_contribution_reviewer(
                self.translation_reviewer_id,
                constants.CONTRIBUTION_RIGHT_CATEGORY_REVIEW_TRANSLATION,
                language_code='hi')

            # Make sure correct email is sent.
            messages = self._get_sent_email_messages(
                self.TRANSLATION_REVIEWER_EMAIL)
            self.assertEqual(len(messages), 1)
            self.assertEqual(messages[0].html, expected_email_html_body)

            # Make sure correct email model is stored.
            all_models: Sequence[
                email_models.SentEmailModel
            ] = email_models.SentEmailModel.get_all().fetch()
            sent_email_model = all_models[0]
            self.assertEqual(
                sent_email_model.subject, expected_email_subject)
            self.assertEqual(
                sent_email_model.recipient_id, self.translation_reviewer_id)
            self.assertEqual(
                sent_email_model.recipient_email,
                self.TRANSLATION_REVIEWER_EMAIL)
            self.assertEqual(
                sent_email_model.sender_id, feconf.SYSTEM_COMMITTER_ID)
            self.assertEqual(
                sent_email_model.sender_email,
                'Site Admin <%s>' % feconf.NOREPLY_EMAIL_ADDRESS)
            self.assertEqual(
                sent_email_model.intent, feconf.EMAIL_INTENT_REMOVE_REVIEWER)

    def test_send_removed_voiceover_reviewer_email(self) -> None:
        expected_email_subject = (
            'You have been unassigned as a voiceover reviewer')
        expected_email_html_body = (
            'Hi voiceartist,<br><br>'
            'The Oppia team has removed you from the voiceover reviewer role '
            'in the हिन्दी (hindi) language. You won\'t be able to review '
            'voiceover applications made by contributors in the हिन्दी (hindi)'
            ' language any more, but you can still contribute voiceovers '
            'through the <a href="https://www.oppia.org/contributor-dashboard">'
            'Contributor Dashboard</a>.<br><br>'
            'Thanks, and happy contributing!<br><br>'
            'Best wishes,<br>'
            'The Oppia Community')

        with self.can_send_emails_ctx:
            email_manager.send_email_to_removed_contribution_reviewer(
                self.voiceover_reviewer_id,
                constants.CONTRIBUTION_RIGHT_CATEGORY_REVIEW_VOICEOVER,
                language_code='hi')

            # Make sure correct email is sent.
            messages = self._get_sent_email_messages(
                self.VOICEOVER_REVIEWER_EMAIL)
            self.assertEqual(len(messages), 1)
            self.assertEqual(messages[0].html, expected_email_html_body)

            # Make sure correct email model is stored.
            all_models: Sequence[
                email_models.SentEmailModel
            ] = email_models.SentEmailModel.get_all().fetch()
            sent_email_model = all_models[0]
            self.assertEqual(
                sent_email_model.subject, expected_email_subject)
            self.assertEqual(
                sent_email_model.recipient_id, self.voiceover_reviewer_id)
            self.assertEqual(
                sent_email_model.recipient_email, self.VOICEOVER_REVIEWER_EMAIL)
            self.assertEqual(
                sent_email_model.sender_id, feconf.SYSTEM_COMMITTER_ID)
            self.assertEqual(
                sent_email_model.sender_email,
                'Site Admin <%s>' % feconf.NOREPLY_EMAIL_ADDRESS)
            self.assertEqual(
                sent_email_model.intent, feconf.EMAIL_INTENT_REMOVE_REVIEWER)

    def test_send_removed_question_reviewer_email(self) -> None:
        expected_email_subject = (
            'You have been unassigned as a question reviewer')
        expected_email_html_body = (
            'Hi question,<br><br>'
            'The Oppia team has removed you from the question reviewer role. '
            'You won\'t be able to review question suggestions made by '
            'contributors any more, but you can still contribute questions '
            'through the <a href="https://www.oppia.org/contributor-dashboard">'
            'Contributor Dashboard</a>.<br><br>'
            'Thanks, and happy contributing!<br><br>'
            'Best wishes,<br>'
            'The Oppia Community')

        with self.can_send_emails_ctx:
            email_manager.send_email_to_removed_contribution_reviewer(
                self.question_reviewer_id,
                constants.CONTRIBUTION_RIGHT_CATEGORY_REVIEW_QUESTION,
                language_code='hi')

            # Make sure correct email is sent.
            messages = self._get_sent_email_messages(
                self.QUESTION_REVIEWER_EMAIL)
            self.assertEqual(len(messages), 1)
            self.assertEqual(messages[0].html, expected_email_html_body)

            # Make sure correct email model is stored.
            all_models: Sequence[
                email_models.SentEmailModel
            ] = email_models.SentEmailModel.get_all().fetch()
            sent_email_model = all_models[0]
            self.assertEqual(
                sent_email_model.subject, expected_email_subject)
            self.assertEqual(
                sent_email_model.recipient_id, self.question_reviewer_id)
            self.assertEqual(
                sent_email_model.recipient_email, self.QUESTION_REVIEWER_EMAIL)
            self.assertEqual(
                sent_email_model.sender_id, feconf.SYSTEM_COMMITTER_ID)
            self.assertEqual(
                sent_email_model.sender_email,
                'Site Admin <%s>' % feconf.NOREPLY_EMAIL_ADDRESS)
            self.assertEqual(
                sent_email_model.intent, feconf.EMAIL_INTENT_REMOVE_REVIEWER)


class NotMergeableChangesEmailUnitTest(test_utils.EmailTestBase):
    """Unit test related to not mergeable change list emails sent to admin."""

    dummy_admin_address: str = 'admin@system.com'

    def setUp(self) -> None:
        super(NotMergeableChangesEmailUnitTest, self).setUp()   # type: ignore[no-untyped-call]
        self.can_send_emails_ctx = self.swap(feconf, 'CAN_SEND_EMAILS', True)
        self.admin_email_ctx = self.swap(
            feconf, 'ADMIN_EMAIL_ADDRESS', self.dummy_admin_address)

    def test_not_mergeable_change_list_email_is_sent_correctly(self) -> None:
        with self.can_send_emails_ctx, self.admin_email_ctx:
            # Make sure there are no emails already sent.
            messages = self._get_sent_email_messages(
                feconf.ADMIN_EMAIL_ADDRESS)
            self.assertEqual(messages, [])

            # Send an account deletion failed email to admin.
            email_manager.send_not_mergeable_change_list_to_admin_for_review(
                'testExploration', 1, 2, {'field1': 'value1'}
            )

            # Make sure emails are sent.
            messages = self._get_sent_email_messages(
                feconf.ADMIN_EMAIL_ADDRESS)
            self.assertEqual(len(messages), 1)
            self.assertEqual(messages[0].to, ['admin@system.com'])
            self.assertEqual(
                messages[0].subject,
                'Some changes were rejected due to a conflict'
            )
            self.assertIn(
                'Hi Admin,<br><br>'
                'Some draft changes were rejected in exploration '
                'testExploration because the changes were conflicting and '
                'could not be saved. Please see the '
                'rejected change list below:<br>'
                'Discarded change list: {\'field1\': \'value1\'} <br><br>'
                'Frontend Version: 1<br>'
                'Backend Version: 2<br><br>'
                'Thanks!',
                messages[0].html
            )<|MERGE_RESOLUTION|>--- conflicted
+++ resolved
@@ -2072,13 +2072,8 @@
                     question_domain
                     .CMD_CREATE_NEW_FULLY_SPECIFIED_QUESTION),
                 'question_dict': {
-<<<<<<< HEAD
-                    'question_state_data': self._create_valid_question_data(
+                    'question_state_data': self._create_valid_question_data( # type: ignore[no-untyped-call]
                         'default_state', content_id_generator).to_dict(),
-=======
-                    'question_state_data': self._create_valid_question_data(  # type: ignore[no-untyped-call]
-                        'default_state').to_dict(),
->>>>>>> 8f04c4b5
                     'language_code': constants.DEFAULT_LANGUAGE_CODE,
                     'question_state_data_schema_version': (
                         feconf.CURRENT_STATE_SCHEMA_VERSION),
@@ -3692,13 +3687,8 @@
                     question_domain
                     .CMD_CREATE_NEW_FULLY_SPECIFIED_QUESTION),
                 'question_dict': {
-<<<<<<< HEAD
-                    'question_state_data': self._create_valid_question_data(
+                    'question_state_data': self._create_valid_question_data( # type: ignore[no-untyped-call]
                         'default_state', content_id_generator).to_dict(),
-=======
-                    'question_state_data': self._create_valid_question_data(  # type: ignore[no-untyped-call]
-                        'default_state').to_dict(),
->>>>>>> 8f04c4b5
                     'language_code': constants.DEFAULT_LANGUAGE_CODE,
                     'question_state_data_schema_version': (
                         feconf.CURRENT_STATE_SCHEMA_VERSION),
@@ -4506,13 +4496,8 @@
         add_question_change_dict = {
             'cmd': question_domain.CMD_CREATE_NEW_FULLY_SPECIFIED_QUESTION,
             'question_dict': {
-<<<<<<< HEAD
-                'question_state_data': self._create_valid_question_data(
+                'question_state_data': self._create_valid_question_data( # type: ignore[no-untyped-call]
                     'default_state', content_id_generator).to_dict(),
-=======
-                'question_state_data': self._create_valid_question_data(   # type: ignore[no-untyped-call]
-                    'default_state').to_dict(),
->>>>>>> 8f04c4b5
                 'language_code': constants.DEFAULT_LANGUAGE_CODE,
                 'question_state_data_schema_version': (
                     feconf.CURRENT_STATE_SCHEMA_VERSION),
