--- conflicted
+++ resolved
@@ -94,53 +94,11 @@
             messages = self._get_sent_email_messages(
                 feconf.ADMIN_EMAIL_ADDRESS)
             self.assertEqual(len(messages), 1)
-<<<<<<< HEAD
-            self.assertEqual(messages[0].subject, expected_subject)
-
-
-class EmailToAdminTest(test_utils.EmailTestBase):
-    """Test that emails are correctly sent to the admin."""
-
-    @test_utils.set_platform_parameters(
-        [
-            (param_list.ParamName.SERVER_CAN_SEND_EMAILS, True),
-            (param_list.ParamName.EMAIL_SENDER_NAME, 'Name'),
-            (param_list.ParamName.EMAIL_FOOTER, EMAIL_FOOTER),
-            (param_list.ParamName.ADMIN_EMAIL_ADDRESS, 'admin@system.com'),
-            (param_list.ParamName.SYSTEM_EMAIL_ADDRESS, 'dummy@system.com'),
-            (param_list.ParamName.SYSTEM_EMAIL_NAME, 'DUMMY_SYSTEM_NAME'),
-            (param_list.ParamName.OPPIA_PROJECT_ID, 'dev-project-id')
-        ]
-    )
-    def test_email_to_admin_is_sent_correctly(self) -> None:
-        # Make sure there are no emails already sent.
-        admin_email_address = (
-            param_services.get_platform_parameter_value(
-                param_list.ParamName.ADMIN_EMAIL_ADDRESS.value
-            )
-        )
-        assert isinstance(admin_email_address, str)
-        messages = self._get_sent_email_messages(admin_email_address)
-        self.assertEqual(len(messages), 0)
-
-        # Send an email to admin.
-        email_manager.send_mail_to_admin('Dummy Subject', 'Dummy Body')
-
-        # Make sure emails are sent.
-        messages = self._get_sent_email_messages(admin_email_address)
-        self.assertEqual(len(messages), 1)
-        self.assertEqual(
-            messages[0].sender, 'DUMMY_SYSTEM_NAME <dummy@system.com>')
-        self.assertEqual(messages[0].to, ['admin@system.com'])
-        self.assertEqual(messages[0].subject, 'Dummy Subject')
-        self.assertIn('Dummy Body', messages[0].html)
-=======
             self.assertEqual(
                 messages[0].sender, 'DUMMY_SYSTEM_NAME <dummy@system.com>')
             self.assertEqual(messages[0].to, ['admin@system.com'])
             self.assertEqual(messages[0].subject, 'Dummy Subject')
             self.assertIn('Dummy Body', messages[0].html)
->>>>>>> fc1fa6d8
 
 
 class DummyMailTest(test_utils.EmailTestBase):
@@ -641,14 +599,10 @@
             new_email_body_content: str. The email body.
         """
         platform_parameter_registry.Registry.update_platform_parameter(
-<<<<<<< HEAD
-            param_list.ParamName.SIGNUP_EMAIL_SUBJECT_CONTENT.value,
-=======
             (
                 platform_parameter_list.ParamName.
                 SIGNUP_EMAIL_SUBJECT_CONTENT.value
             ),
->>>>>>> fc1fa6d8
             self.admin_id,
             'Updating email subject.',
             [
@@ -665,20 +619,12 @@
                 })
             ],
             platform_parameter_registry.Registry.get_platform_parameter(
-<<<<<<< HEAD
-                param_list.ParamName.SIGNUP_EMAIL_SUBJECT_CONTENT.value
-            ).default_value
-        )
-        platform_parameter_registry.Registry.update_platform_parameter(
-            param_list.ParamName.SIGNUP_EMAIL_BODY_CONTENT.value,
-=======
                 platform_parameter_list.ParamName.
                 SIGNUP_EMAIL_SUBJECT_CONTENT.value
             ).default_value
         )
         platform_parameter_registry.Registry.update_platform_parameter(
             platform_parameter_list.ParamName.SIGNUP_EMAIL_BODY_CONTENT.value,
->>>>>>> fc1fa6d8
             self.admin_id,
             'Updating email body.',
             [
@@ -695,105 +641,71 @@
                 })
             ],
             platform_parameter_registry.Registry.get_platform_parameter(
-<<<<<<< HEAD
-                param_list.ParamName.SIGNUP_EMAIL_BODY_CONTENT.value
-=======
                 platform_parameter_list.ParamName.
                 SIGNUP_EMAIL_BODY_CONTENT.value
->>>>>>> fc1fa6d8
             ).default_value
         )
 
     def _reset_signup_email_content_platform_parameters(self) -> None:
         """Resets email content platform parameters."""
         platform_parameter_registry.Registry.update_platform_parameter(
-<<<<<<< HEAD
-            param_list.ParamName.SIGNUP_EMAIL_SUBJECT_CONTENT.value,
-=======
             (
                 platform_parameter_list.ParamName.
                 SIGNUP_EMAIL_SUBJECT_CONTENT.value
             ),
->>>>>>> fc1fa6d8
             self.admin_id,
             'Resetting email subject.',
             [],
             platform_parameter_registry.Registry.get_platform_parameter(
-<<<<<<< HEAD
-                param_list.ParamName.SIGNUP_EMAIL_SUBJECT_CONTENT.value
-            ).default_value
-        )
-        platform_parameter_registry.Registry.update_platform_parameter(
-            param_list.ParamName.SIGNUP_EMAIL_BODY_CONTENT.value,
-=======
                 platform_parameter_list.ParamName.
                 SIGNUP_EMAIL_SUBJECT_CONTENT.value
             ).default_value
         )
         platform_parameter_registry.Registry.update_platform_parameter(
             platform_parameter_list.ParamName.SIGNUP_EMAIL_BODY_CONTENT.value,
->>>>>>> fc1fa6d8
             self.admin_id,
             'Resetting email body.',
             [],
             platform_parameter_registry.Registry.get_platform_parameter(
-<<<<<<< HEAD
-                param_list.ParamName.SIGNUP_EMAIL_BODY_CONTENT.value
-=======
                 platform_parameter_list.ParamName.
                 SIGNUP_EMAIL_BODY_CONTENT.value
->>>>>>> fc1fa6d8
             ).default_value
         )
 
     def _reset_the_email_platform_params_value(self) -> None:
         """Resets the email name and footer platform parameters."""
         platform_parameter_registry.Registry.update_platform_parameter(
-<<<<<<< HEAD
-            param_list.ParamName.EMAIL_SENDER_NAME.value,
-=======
             platform_parameter_list.ParamName.EMAIL_SENDER_NAME.value,
->>>>>>> fc1fa6d8
             self.admin_id,
             'Reset the sender name to default',
             [],
             platform_parameter_registry.Registry.get_platform_parameter(
-<<<<<<< HEAD
-                param_list.ParamName.EMAIL_SENDER_NAME.value
-=======
                 platform_parameter_list.ParamName.EMAIL_SENDER_NAME.value
->>>>>>> fc1fa6d8
             ).default_value
         )
 
         platform_parameter_registry.Registry.update_platform_parameter(
-<<<<<<< HEAD
-            param_list.ParamName.EMAIL_FOOTER.value,
-=======
             platform_parameter_list.ParamName.EMAIL_FOOTER.value,
->>>>>>> fc1fa6d8
             self.admin_id,
             'Reset the email footer to default',
             [],
             platform_parameter_registry.Registry.get_platform_parameter(
-<<<<<<< HEAD
-                param_list.ParamName.EMAIL_FOOTER.value
-=======
                 platform_parameter_list.ParamName.EMAIL_FOOTER.value
->>>>>>> fc1fa6d8
             ).default_value
         )
 
     @test_utils.set_platform_parameters(
-<<<<<<< HEAD
-        [
-            (param_list.ParamName.SERVER_CAN_SEND_EMAILS, False),
-            (param_list.ParamName.SYSTEM_EMAIL_ADDRESS, 'system@example.com'),
-            (param_list.ParamName.OPPIA_PROJECT_ID, 'dev-project-id')
-        ]
-=======
-        [(platform_parameter_list.ParamName.SERVER_CAN_SEND_EMAILS, False)]
->>>>>>> fc1fa6d8
+        [
+            (platform_parameter_list.ParamName.SERVER_CAN_SEND_EMAILS, False),
+            (
+              platform_parameter_list.ParamName.SYSTEM_EMAIL_ADDRESS,
+              'system@example.com'
+            ),
+            (
+              platform_parameter_list.ParamName.OPPIA_PROJECT_ID,
+              'dev-project-id'
+            )
+        ]
     )
     def test_email_not_sent_if_config_does_not_permit_it(self) -> None:
         self._set_signup_email_content_platform_parameter(
@@ -829,15 +741,11 @@
                 platform_parameter_list.ParamName.SIGNUP_EMAIL_SUBJECT_CONTENT,
                 PLACEHOLDER_SUBJECT
             ),
-<<<<<<< HEAD
-            (param_list.ParamName.SIGNUP_EMAIL_BODY_CONTENT, ''),
-            (param_list.ParamName.ADMIN_EMAIL_ADDRESS, 'testadmin@example.com'),
-            (param_list.ParamName.SYSTEM_EMAIL_ADDRESS, 'system@example.com'),
-            (param_list.ParamName.NOREPLY_EMAIL_ADDRESS, 'noreply@example.com'),
-            (param_list.ParamName.OPPIA_PROJECT_ID, 'dev-project-id')
-=======
-            (platform_parameter_list.ParamName.SIGNUP_EMAIL_BODY_CONTENT, '')
->>>>>>> fc1fa6d8
+            (platform_parameter_list.ParamName.SIGNUP_EMAIL_BODY_CONTENT, ''),
+            (platform_parameter_list.ParamName.ADMIN_EMAIL_ADDRESS, 'testadmin@example.com'),
+            (platform_parameter_list.ParamName.SYSTEM_EMAIL_ADDRESS, 'system@example.com'),
+            (platform_parameter_list.ParamName.NOREPLY_EMAIL_ADDRESS, 'noreply@example.com'),
+            (platform_parameter_list.ParamName.OPPIA_PROJECT_ID, 'dev-project-id')
         ]
     )
     def test_email_not_sent_if_content_parameter_is_not_modified(self) -> None:
@@ -886,31 +794,26 @@
             (platform_parameter_list.ParamName.EMAIL_SENDER_NAME, 'Name'),
             (platform_parameter_list.ParamName.EMAIL_FOOTER, EMAIL_FOOTER),
             (
-<<<<<<< HEAD
-                param_list.ParamName.SIGNUP_EMAIL_SUBJECT_CONTENT,
-                'Welcome!'
-=======
                 platform_parameter_list.ParamName.SIGNUP_EMAIL_SUBJECT_CONTENT,
                 'Signup subject'
->>>>>>> fc1fa6d8
             ),
             (
                 platform_parameter_list.ParamName.SIGNUP_EMAIL_BODY_CONTENT,
                 PLACEHOLDER_HTML_BODY
-<<<<<<< HEAD
             ),
-            (param_list.ParamName.SYSTEM_EMAIL_ADDRESS, 'system@example.com'),
-            (param_list.ParamName.OPPIA_PROJECT_ID, 'dev-project-id')
-=======
+            (
+              platform_parameter_list.ParamName.SYSTEM_EMAIL_ADDRESS,
+              'system@example.com'
+            ),
+            (
+              platform_parameter_list.ParamName.OPPIA_PROJECT_ID,
+              'dev-project-id'
             )
->>>>>>> fc1fa6d8
         ]
     )
     def test_email_not_sent_if_content_config_is_partially_modified(
         self
     ) -> None:
-<<<<<<< HEAD
-=======
         platform_parameter_registry.Registry.update_platform_parameter(
             (
                 platform_parameter_list.ParamName.
@@ -937,7 +840,6 @@
             ).default_value
         )
 
->>>>>>> fc1fa6d8
         log_new_error_counter = test_utils.CallCounter(logging.error)
         log_new_error_ctx = self.swap(
             logging, 'error', log_new_error_counter)
@@ -984,25 +886,25 @@
             (platform_parameter_list.ParamName.EMAIL_SENDER_NAME, 'Name'),
             (platform_parameter_list.ParamName.EMAIL_FOOTER, EMAIL_FOOTER),
             (
-<<<<<<< HEAD
-                param_list.ParamName.SIGNUP_EMAIL_SUBJECT_CONTENT,
-                'Welcome!'
-=======
                 platform_parameter_list.ParamName.SIGNUP_EMAIL_SUBJECT_CONTENT,
                 'Signup subject'
->>>>>>> fc1fa6d8
             ),
             (
                 platform_parameter_list.ParamName.SIGNUP_EMAIL_BODY_CONTENT,
                 'New HTML body.<script>alert(3);</script>'
-<<<<<<< HEAD
             ),
-            (param_list.ParamName.SYSTEM_EMAIL_ADDRESS, 'system@example.com'),
-            (param_list.ParamName.NOREPLY_EMAIL_ADDRESS, 'noreply@example.com'),
-            (param_list.ParamName.OPPIA_PROJECT_ID, 'dev-project-id')
-=======
+            (
+                platform_parameter_list.ParamName.SYSTEM_EMAIL_ADDRESS,
+                'system@example.com'
+            ),
+            (
+                platform_parameter_list.ParamName.NOREPLY_EMAIL_ADDRESS,
+                'noreply@example.com'
+            ),
+            (
+                platform_parameter_list.ParamName.OPPIA_PROJECT_ID,
+                'dev-project-id'
             )
->>>>>>> fc1fa6d8
         ]
     )
     def test_email_with_bad_content_is_not_sent(self) -> None:
@@ -1058,24 +960,29 @@
             (
                 platform_parameter_list.ParamName.SIGNUP_EMAIL_BODY_CONTENT,
                 EMAIL_BODY
-<<<<<<< HEAD
             ),
-            (param_list.ParamName.ADMIN_EMAIL_ADDRESS, 'testadmin@example.com'),
-            (param_list.ParamName.SYSTEM_EMAIL_ADDRESS, 'system@example.com'),
-            (param_list.ParamName.NOREPLY_EMAIL_ADDRESS, 'noreply@example.com'),
-            (param_list.ParamName.OPPIA_PROJECT_ID, 'dev-project-id')
-=======
+            (
+                platform_parameter_list.ParamName.ADMIN_EMAIL_ADDRESS,
+                'testadmin@example.com'
+            ),
+            (
+                platform_parameter_list.ParamName.SYSTEM_EMAIL_ADDRESS,
+                'system@example.com'
+            ),
+            (
+                platform_parameter_list.ParamName.NOREPLY_EMAIL_ADDRESS,
+                'noreply@example.com'
+            ),
+            (
+                platform_parameter_list.ParamName.OPPIA_PROJECT_ID, 
+                'dev-project-id'
             )
->>>>>>> fc1fa6d8
+
         ]
     )
     def test_contents_of_signup_email_are_correct(self) -> None:
         platform_parameter_registry.Registry.update_platform_parameter(
-<<<<<<< HEAD
-            param_list.ParamName.EMAIL_SENDER_NAME.value,
-=======
             platform_parameter_list.ParamName.EMAIL_SENDER_NAME.value,
->>>>>>> fc1fa6d8
             self.admin_id,
             'Update sender name',
             [
@@ -1092,19 +999,11 @@
                 })
             ],
             platform_parameter_registry.Registry.get_platform_parameter(
-<<<<<<< HEAD
-                param_list.ParamName.EMAIL_SENDER_NAME.value
-            ).default_value
-        )
-        platform_parameter_registry.Registry.update_platform_parameter(
-            param_list.ParamName.EMAIL_FOOTER.value,
-=======
                 platform_parameter_list.ParamName.EMAIL_SENDER_NAME.value
             ).default_value
         )
         platform_parameter_registry.Registry.update_platform_parameter(
             platform_parameter_list.ParamName.EMAIL_FOOTER.value,
->>>>>>> fc1fa6d8
             self.admin_id,
             'Update email footer',
             [
@@ -1121,11 +1020,7 @@
                 })
             ],
             platform_parameter_registry.Registry.get_platform_parameter(
-<<<<<<< HEAD
-                param_list.ParamName.EMAIL_FOOTER.value
-=======
                 platform_parameter_list.ParamName.EMAIL_FOOTER.value
->>>>>>> fc1fa6d8
             ).default_value
         )
         self._set_signup_email_content_platform_parameter(
@@ -1177,15 +1072,23 @@
             (
                 platform_parameter_list.ParamName.SIGNUP_EMAIL_BODY_CONTENT,
                 EMAIL_BODY
-<<<<<<< HEAD
             ),
-            (param_list.ParamName.ADMIN_EMAIL_ADDRESS, 'testadmin@example.com'),
-            (param_list.ParamName.SYSTEM_EMAIL_ADDRESS, 'system@example.com'),
-            (param_list.ParamName.NOREPLY_EMAIL_ADDRESS, 'noreply@example.com'),
-            (param_list.ParamName.OPPIA_PROJECT_ID, 'dev-project-id')
-=======
+            (
+                platform_parameter_list.ParamName.ADMIN_EMAIL_ADDRESS,
+                'testadmin@example.com'
+            ),
+            (
+                platform_parameter_list.ParamName.SYSTEM_EMAIL_ADDRESS,
+                'system@example.com'
+            ),
+            (
+                platform_parameter_list.ParamName.NOREPLY_EMAIL_ADDRESS,
+                'noreply@example.com'
+            ),
+            (
+                platform_parameter_list.ParamName.OPPIA_PROJECT_ID,
+                'dev-project-id'
             )
->>>>>>> fc1fa6d8
         ]
     )
     def test_email_only_sent_once_for_repeated_signups_by_same_user(
@@ -1249,15 +1152,23 @@
             (
                 platform_parameter_list.ParamName.SIGNUP_EMAIL_BODY_CONTENT,
                 EMAIL_BODY
-<<<<<<< HEAD
             ),
-            (param_list.ParamName.ADMIN_EMAIL_ADDRESS, 'testadmin@example.com'),
-            (param_list.ParamName.SYSTEM_EMAIL_ADDRESS, 'system@example.com'),
-            (param_list.ParamName.NOREPLY_EMAIL_ADDRESS, 'noreply@example.com'),
-            (param_list.ParamName.OPPIA_PROJECT_ID, 'dev-project-id')
-=======
+            (
+                platform_parameter_list.ParamName.ADMIN_EMAIL_ADDRESS,
+                'testadmin@example.com'
+            ),
+            (
+                platform_parameter_list.ParamName.SYSTEM_EMAIL_ADDRESS,
+                'system@example.com'
+            ),
+            (
+                platform_parameter_list.ParamName.NOREPLY_EMAIL_ADDRESS,
+                'noreply@example.com'
+            ),
+            (
+                platform_parameter_list.ParamName.OPPIA_PROJECT_ID,
+                'dev-project-id'
             )
->>>>>>> fc1fa6d8
         ]
     )
     def test_email_only_sent_if_signup_was_successful(self) -> None:
@@ -1320,24 +1231,27 @@
             (
                 platform_parameter_list.ParamName.SIGNUP_EMAIL_BODY_CONTENT,
                 EMAIL_BODY
-<<<<<<< HEAD
             ),
-            (param_list.ParamName.ADMIN_EMAIL_ADDRESS, 'testadmin@example.com'),
-            (param_list.ParamName.SYSTEM_EMAIL_ADDRESS, 'system@example.com'),
-            (param_list.ParamName.NOREPLY_EMAIL_ADDRESS, 'noreply@example.com'),
-            (param_list.ParamName.OPPIA_PROJECT_ID, 'dev-project-id')
-=======
+            (
+                platform_parameter_list.ParamName.ADMIN_EMAIL_ADDRESS,
+                'testadmin@example.com'),
+            (
+                platform_parameter_list.ParamName.SYSTEM_EMAIL_ADDRESS,
+                'system@example.com'
+            ),
+            (
+                platform_parameter_list.ParamName.NOREPLY_EMAIL_ADDRESS,
+                'noreply@example.com'
+            ),
+            (
+                platform_parameter_list.ParamName.OPPIA_PROJECT_ID,
+                'dev-project-id'
             )
->>>>>>> fc1fa6d8
         ]
     )
     def test_record_of_sent_email_is_written_to_datastore(self) -> None:
         platform_parameter_registry.Registry.update_platform_parameter(
-<<<<<<< HEAD
-            param_list.ParamName.EMAIL_SENDER_NAME.value,
-=======
             platform_parameter_list.ParamName.EMAIL_SENDER_NAME.value,
->>>>>>> fc1fa6d8
             self.admin_id,
             'Update sender name',
             [
@@ -1354,19 +1268,11 @@
                 })
             ],
             platform_parameter_registry.Registry.get_platform_parameter(
-<<<<<<< HEAD
-                param_list.ParamName.EMAIL_SENDER_NAME.value
-            ).default_value
-        )
-        platform_parameter_registry.Registry.update_platform_parameter(
-            param_list.ParamName.EMAIL_FOOTER.value,
-=======
                 platform_parameter_list.ParamName.EMAIL_SENDER_NAME.value
             ).default_value
         )
         platform_parameter_registry.Registry.update_platform_parameter(
             platform_parameter_list.ParamName.EMAIL_FOOTER.value,
->>>>>>> fc1fa6d8
             self.admin_id,
             'Update email footer',
             [
@@ -1383,11 +1289,7 @@
                 })
             ],
             platform_parameter_registry.Registry.get_platform_parameter(
-<<<<<<< HEAD
-                param_list.ParamName.EMAIL_FOOTER.value
-=======
                 platform_parameter_list.ParamName.EMAIL_FOOTER.value
->>>>>>> fc1fa6d8
             ).default_value
         )
         self._set_signup_email_content_platform_parameter(
@@ -3363,11 +3265,7 @@
             '<br><br>%s' % (
                 feconf.OPPIA_SITE_URL, feconf.CONTRIBUTOR_DASHBOARD_URL,
                 platform_parameter_registry.Registry.get_platform_parameter(
-<<<<<<< HEAD
-                    param_list.ParamName.EMAIL_FOOTER.value
-=======
                     platform_parameter_list.ParamName.EMAIL_FOOTER.value
->>>>>>> fc1fa6d8
                 ).default_value))
 
         with self.log_new_error_ctx:
@@ -3433,11 +3331,7 @@
             '<br><br>%s' % (
                 feconf.OPPIA_SITE_URL, feconf.CONTRIBUTOR_DASHBOARD_URL,
                 platform_parameter_registry.Registry.get_platform_parameter(
-<<<<<<< HEAD
-                    param_list.ParamName.EMAIL_FOOTER.value
-=======
                     platform_parameter_list.ParamName.EMAIL_FOOTER.value
->>>>>>> fc1fa6d8
                 ).default_value))
 
         with self.log_new_error_ctx:
@@ -3503,11 +3397,7 @@
             '<br><br>%s' % (
                 feconf.OPPIA_SITE_URL, feconf.CONTRIBUTOR_DASHBOARD_URL,
                 platform_parameter_registry.Registry.get_platform_parameter(
-<<<<<<< HEAD
-                    param_list.ParamName.EMAIL_FOOTER.value
-=======
                     platform_parameter_list.ParamName.EMAIL_FOOTER.value
->>>>>>> fc1fa6d8
                 ).default_value))
 
         with self.log_new_error_ctx:
@@ -3574,11 +3464,7 @@
             '<br><br>%s' % (
                 feconf.OPPIA_SITE_URL, feconf.CONTRIBUTOR_DASHBOARD_URL,
                 platform_parameter_registry.Registry.get_platform_parameter(
-<<<<<<< HEAD
-                    param_list.ParamName.EMAIL_FOOTER.value
-=======
                     platform_parameter_list.ParamName.EMAIL_FOOTER.value
->>>>>>> fc1fa6d8
                 ).default_value))
 
         with self.log_new_error_ctx:
@@ -3645,11 +3531,7 @@
             '<br><br>%s' % (
                 feconf.OPPIA_SITE_URL, feconf.CONTRIBUTOR_DASHBOARD_URL,
                 platform_parameter_registry.Registry.get_platform_parameter(
-<<<<<<< HEAD
-                    param_list.ParamName.EMAIL_FOOTER.value
-=======
                     platform_parameter_list.ParamName.EMAIL_FOOTER.value
->>>>>>> fc1fa6d8
                 ).default_value))
 
         with self.log_new_error_ctx:
@@ -3715,11 +3597,7 @@
             '<br><br>%s' % (
                 feconf.OPPIA_SITE_URL, feconf.CONTRIBUTOR_DASHBOARD_URL,
                 platform_parameter_registry.Registry.get_platform_parameter(
-<<<<<<< HEAD
-                    param_list.ParamName.EMAIL_FOOTER.value
-=======
                     platform_parameter_list.ParamName.EMAIL_FOOTER.value
->>>>>>> fc1fa6d8
                 ).default_value))
 
         with self.log_new_error_ctx:
@@ -3785,11 +3663,7 @@
             '<br><br>%s' % (
                 feconf.OPPIA_SITE_URL, feconf.CONTRIBUTOR_DASHBOARD_URL,
                 platform_parameter_registry.Registry.get_platform_parameter(
-<<<<<<< HEAD
-                    param_list.ParamName.EMAIL_FOOTER.value
-=======
                     platform_parameter_list.ParamName.EMAIL_FOOTER.value
->>>>>>> fc1fa6d8
                 ).default_value))
 
         with self.log_new_error_ctx:
@@ -3864,11 +3738,7 @@
             '<br><br>%s' % (
                 feconf.OPPIA_SITE_URL, feconf.CONTRIBUTOR_DASHBOARD_URL,
                 platform_parameter_registry.Registry.get_platform_parameter(
-<<<<<<< HEAD
-                    param_list.ParamName.EMAIL_FOOTER.value
-=======
                     platform_parameter_list.ParamName.EMAIL_FOOTER.value
->>>>>>> fc1fa6d8
                 ).default_value))
 
         with self.log_new_error_ctx:
@@ -3958,11 +3828,7 @@
             '<br><br>%s' % (
                 feconf.OPPIA_SITE_URL, feconf.CONTRIBUTOR_DASHBOARD_URL,
                 platform_parameter_registry.Registry.get_platform_parameter(
-<<<<<<< HEAD
-                    param_list.ParamName.EMAIL_FOOTER.value
-=======
                     platform_parameter_list.ParamName.EMAIL_FOOTER.value
->>>>>>> fc1fa6d8
                 ).default_value)
         )
         expected_email_html_body_reviewer_2 = (
@@ -3989,11 +3855,7 @@
             '<br><br>%s' % (
                 feconf.OPPIA_SITE_URL, feconf.CONTRIBUTOR_DASHBOARD_URL,
                 platform_parameter_registry.Registry.get_platform_parameter(
-<<<<<<< HEAD
-                    param_list.ParamName.EMAIL_FOOTER.value
-=======
                     platform_parameter_list.ParamName.EMAIL_FOOTER.value
->>>>>>> fc1fa6d8
                 ).default_value))
 
         with self.log_new_error_ctx:
@@ -4070,11 +3932,7 @@
             '<br><br>%s' % (
                 feconf.OPPIA_SITE_URL, feconf.CONTRIBUTOR_DASHBOARD_URL,
                 platform_parameter_registry.Registry.get_platform_parameter(
-<<<<<<< HEAD
-                    param_list.ParamName.EMAIL_FOOTER.value
-=======
                     platform_parameter_list.ParamName.EMAIL_FOOTER.value
->>>>>>> fc1fa6d8
                 ).default_value))
 
         with self.log_new_error_ctx:
@@ -4139,11 +3997,7 @@
             '<br><br>%s' % (
                 feconf.OPPIA_SITE_URL, feconf.CONTRIBUTOR_DASHBOARD_URL,
                 platform_parameter_registry.Registry.get_platform_parameter(
-<<<<<<< HEAD
-                    param_list.ParamName.EMAIL_FOOTER.value
-=======
                     platform_parameter_list.ParamName.EMAIL_FOOTER.value
->>>>>>> fc1fa6d8
                 ).default_value))
 
         with self.log_new_error_ctx:
@@ -4211,11 +4065,7 @@
             '<br><br>%s' % (
                 feconf.OPPIA_SITE_URL, feconf.CONTRIBUTOR_DASHBOARD_URL,
                 platform_parameter_registry.Registry.get_platform_parameter(
-<<<<<<< HEAD
-                    param_list.ParamName.EMAIL_FOOTER.value
-=======
                     platform_parameter_list.ParamName.EMAIL_FOOTER.value
->>>>>>> fc1fa6d8
                 ).default_value))
 
         with self.log_new_error_ctx:
@@ -4283,11 +4133,7 @@
             '<br><br>%s' % (
                 feconf.OPPIA_SITE_URL, feconf.CONTRIBUTOR_DASHBOARD_URL,
                 platform_parameter_registry.Registry.get_platform_parameter(
-<<<<<<< HEAD
-                    param_list.ParamName.EMAIL_FOOTER.value
-=======
                     platform_parameter_list.ParamName.EMAIL_FOOTER.value
->>>>>>> fc1fa6d8
                 ).default_value))
 
         with self.log_new_error_ctx:
@@ -4355,11 +4201,7 @@
             '<br><br>%s' % (
                 feconf.OPPIA_SITE_URL, feconf.CONTRIBUTOR_DASHBOARD_URL,
                 platform_parameter_registry.Registry.get_platform_parameter(
-<<<<<<< HEAD
-                    param_list.ParamName.EMAIL_FOOTER.value
-=======
                     platform_parameter_list.ParamName.EMAIL_FOOTER.value
->>>>>>> fc1fa6d8
                 ).default_value))
 
         with self.log_new_error_ctx:
@@ -4427,11 +4269,7 @@
             '<br><br>%s' % (
                 feconf.OPPIA_SITE_URL, feconf.CONTRIBUTOR_DASHBOARD_URL,
                 platform_parameter_registry.Registry.get_platform_parameter(
-<<<<<<< HEAD
-                    param_list.ParamName.EMAIL_FOOTER.value
-=======
                     platform_parameter_list.ParamName.EMAIL_FOOTER.value
->>>>>>> fc1fa6d8
                 ).default_value))
 
         with self.log_new_error_ctx:
@@ -4499,11 +4337,7 @@
             '<br><br>%s' % (
                 feconf.OPPIA_SITE_URL, feconf.CONTRIBUTOR_DASHBOARD_URL,
                 platform_parameter_registry.Registry.get_platform_parameter(
-<<<<<<< HEAD
-                    param_list.ParamName.EMAIL_FOOTER.value
-=======
                     platform_parameter_list.ParamName.EMAIL_FOOTER.value
->>>>>>> fc1fa6d8
                 ).default_value))
 
         with self.log_new_error_ctx:
@@ -4578,11 +4412,7 @@
             '<br><br>%s' % (
                 feconf.OPPIA_SITE_URL, feconf.CONTRIBUTOR_DASHBOARD_URL,
                 platform_parameter_registry.Registry.get_platform_parameter(
-<<<<<<< HEAD
-                    param_list.ParamName.EMAIL_FOOTER.value
-=======
                     platform_parameter_list.ParamName.EMAIL_FOOTER.value
->>>>>>> fc1fa6d8
                 ).default_value))
 
         with self.log_new_error_ctx:
@@ -4672,14 +4502,9 @@
             '<br><br>%s' % (
                 feconf.OPPIA_SITE_URL, feconf.CONTRIBUTOR_DASHBOARD_URL,
                 platform_parameter_registry.Registry.get_platform_parameter(
-<<<<<<< HEAD
-                    param_list.ParamName.EMAIL_FOOTER.value
-                ).default_value))
-=======
                     platform_parameter_list.ParamName.EMAIL_FOOTER.value
                 ).default_value)
         )
->>>>>>> fc1fa6d8
         expected_email_html_body_reviewer_2 = (
             'Hi reviewer2,'
             '<br><br>'
@@ -4704,11 +4529,7 @@
             '<br><br>%s' % (
                 feconf.OPPIA_SITE_URL, feconf.CONTRIBUTOR_DASHBOARD_URL,
                 platform_parameter_registry.Registry.get_platform_parameter(
-<<<<<<< HEAD
-                    param_list.ParamName.EMAIL_FOOTER.value
-=======
                     platform_parameter_list.ParamName.EMAIL_FOOTER.value
->>>>>>> fc1fa6d8
                 ).default_value))
 
         with self.log_new_error_ctx:
@@ -4807,11 +4628,7 @@
             '<br><br>%s' % (
                 feconf.OPPIA_SITE_URL, feconf.CONTRIBUTOR_DASHBOARD_URL,
                 platform_parameter_registry.Registry.get_platform_parameter(
-<<<<<<< HEAD
-                    param_list.ParamName.EMAIL_FOOTER.value
-=======
                     platform_parameter_list.ParamName.EMAIL_FOOTER.value
->>>>>>> fc1fa6d8
                 ).default_value)
         )
         expected_email_html_body_reviewer_2 = (
@@ -4838,11 +4655,7 @@
             '<br><br>%s' % (
                 feconf.OPPIA_SITE_URL, feconf.CONTRIBUTOR_DASHBOARD_URL,
                 platform_parameter_registry.Registry.get_platform_parameter(
-<<<<<<< HEAD
-                    param_list.ParamName.EMAIL_FOOTER.value
-=======
                     platform_parameter_list.ParamName.EMAIL_FOOTER.value
->>>>>>> fc1fa6d8
                 ).default_value))
 
         with self.log_new_error_ctx:
@@ -6866,20 +6679,26 @@
 
     @test_utils.set_platform_parameters(
         [
-<<<<<<< HEAD
-            (param_list.ParamName.SERVER_CAN_SEND_EMAILS, True),
-            (param_list.ParamName.EMAIL_FOOTER, EMAIL_FOOTER),
-            (param_list.ParamName.EMAIL_SENDER_NAME, 'Site Admin'),
-            (param_list.ParamName.ADMIN_EMAIL_ADDRESS, 'testadmin@example.com'),
-            (param_list.ParamName.SYSTEM_EMAIL_ADDRESS, 'system@example.com'),
-            (param_list.ParamName.SYSTEM_EMAIL_NAME, '.'),
-            (param_list.ParamName.NOREPLY_EMAIL_ADDRESS, 'noreply@example.com'),
-            (param_list.ParamName.OPPIA_PROJECT_ID, 'dev-project-id')
-=======
             (platform_parameter_list.ParamName.SERVER_CAN_SEND_EMAILS, True),
             (platform_parameter_list.ParamName.EMAIL_FOOTER, EMAIL_FOOTER),
-            (platform_parameter_list.ParamName.EMAIL_SENDER_NAME, 'Site Admin')
->>>>>>> fc1fa6d8
+            (platform_parameter_list.ParamName.EMAIL_SENDER_NAME, 'Site Admin'),
+            (
+                platform_parameter_list.ParamName.ADMIN_EMAIL_ADDRESS,
+                'testadmin@example.com'
+            ),
+            (
+                platform_parameter_list.ParamName.SYSTEM_EMAIL_ADDRESS,
+                'system@example.com'
+            ),
+            (platform_parameter_list.ParamName.SYSTEM_EMAIL_NAME, '.'),
+            (
+                platform_parameter_list.ParamName.NOREPLY_EMAIL_ADDRESS,
+                'noreply@example.com'
+            ),
+            (
+                platform_parameter_list.ParamName.OPPIA_PROJECT_ID,
+                'dev-project-id'
+            )
         ]
     )
     def test_that_correct_failure_email_is_sent(self) -> None:
@@ -7026,19 +6845,25 @@
 
     @test_utils.set_platform_parameters(
         [
-<<<<<<< HEAD
-            (param_list.ParamName.SERVER_CAN_SEND_EMAILS, True),
-            (param_list.ParamName.EMAIL_FOOTER, EMAIL_FOOTER),
-            (param_list.ParamName.EMAIL_SENDER_NAME, 'Site Admin'),
-            (param_list.ParamName.ADMIN_EMAIL_ADDRESS, 'admin@system.com'),
-            (param_list.ParamName.SYSTEM_EMAIL_ADDRESS, 'system@example.com'),
-            (param_list.ParamName.SYSTEM_EMAIL_NAME, '.'),
-            (param_list.ParamName.OPPIA_PROJECT_ID, 'dev-project-id')
-=======
             (platform_parameter_list.ParamName.SERVER_CAN_SEND_EMAILS, True),
             (platform_parameter_list.ParamName.EMAIL_FOOTER, EMAIL_FOOTER),
-            (platform_parameter_list.ParamName.EMAIL_SENDER_NAME, 'Site Admin')
->>>>>>> fc1fa6d8
+            (platform_parameter_list.ParamName.EMAIL_SENDER_NAME, 'Site Admin'),
+            (
+                platform_parameter_list.ParamName.ADMIN_EMAIL_ADDRESS,
+                'admin@system.com'
+            ),
+            (
+                platform_parameter_list.ParamName.SYSTEM_EMAIL_ADDRESS,
+                'system@example.com'
+            ),
+            (
+                platform_parameter_list.ParamName.SYSTEM_EMAIL_NAME,
+                '.'
+            ),
+            (
+                platform_parameter_list.ParamName.OPPIA_PROJECT_ID,
+                'dev-project-id'
+            )
         ]
     )
     def test_account_deletion_failed_email_is_sent_correctly(self) -> None:
@@ -7877,19 +7702,22 @@
 
     @test_utils.set_platform_parameters(
         [
-<<<<<<< HEAD
-            (param_list.ParamName.SERVER_CAN_SEND_EMAILS, True),
-            (param_list.ParamName.EMAIL_SENDER_NAME, 'Name'),
-            (param_list.ParamName.EMAIL_FOOTER, EMAIL_FOOTER),
-            (param_list.ParamName.ADMIN_EMAIL_ADDRESS, 'admin@system.com'),
-            (param_list.ParamName.SYSTEM_EMAIL_ADDRESS, 'system@example.com'),
-            (param_list.ParamName.SYSTEM_EMAIL_NAME, '.'),
-            (param_list.ParamName.OPPIA_PROJECT_ID, 'dev-project-id')
-=======
             (platform_parameter_list.ParamName.SERVER_CAN_SEND_EMAILS, True),
             (platform_parameter_list.ParamName.EMAIL_SENDER_NAME, 'Name'),
-            (platform_parameter_list.ParamName.EMAIL_FOOTER, EMAIL_FOOTER)
->>>>>>> fc1fa6d8
+            (platform_parameter_list.ParamName.EMAIL_FOOTER, EMAIL_FOOTER),
+            (
+                platform_parameter_list.ParamName.ADMIN_EMAIL_ADDRESS,
+                'admin@system.com'
+            ),
+            (
+                platform_parameter_list.ParamName.SYSTEM_EMAIL_ADDRESS,
+                'system@example.com'
+            ),
+            (platform_parameter_list.ParamName.SYSTEM_EMAIL_NAME, '.'),
+            (
+                platform_parameter_list.ParamName.OPPIA_PROJECT_ID,
+                'dev-project-id'
+            )
         ]
     )
     def test_not_mergeable_change_list_email_is_sent_correctly(self) -> None:
