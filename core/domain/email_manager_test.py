--- conflicted
+++ resolved
@@ -713,29 +713,11 @@
         [(platform_parameter_list.ParamName.SERVER_CAN_SEND_EMAILS, False)]
     )
     def test_email_not_sent_if_config_does_not_permit_it(self) -> None:
-<<<<<<< HEAD
-        swap_get_platform_parameter_value_return_email_footer = (
-            self.swap_to_always_return(
-                platform_parameter_services,
-                'get_platform_parameter_value',
-                self.new_footer
-            )
-        )
-        with swap_get_platform_parameter_value_return_email_footer, self.swap(
-            feconf, 'CAN_SEND_EMAILS', False
-        ):
-            self._set_signup_email_content_platform_parameter(
-                self.new_email_subject_content, self.new_email_body_content)
-            self.login(self.EDITOR_EMAIL)
-            self.get_html_response('%s?return_url=/' % feconf.SIGNUP_URL)
-            csrf_token = self.get_new_csrf_token()
-=======
         self._set_signup_email_content_platform_parameter(
             self.new_email_subject_content, self.new_email_body_content)
         self.login(self.EDITOR_EMAIL)
-        self.get_html_response(feconf.SIGNUP_URL + '?return_url=/')
+        self.get_html_response('%s?return_url=/' % feconf.SIGNUP_URL)
         csrf_token = self.get_new_csrf_token()
->>>>>>> 1316b3f0
 
         self.post_json(
             feconf.SIGNUP_DATA_URL,
@@ -998,15 +980,9 @@
         self._set_signup_email_content_platform_parameter(
             self.new_email_subject_content, self.new_email_body_content)
 
-<<<<<<< HEAD
             self.login(self.EDITOR_EMAIL)
             self.get_html_response('%s?return_url=/' % feconf.SIGNUP_URL)
             csrf_token = self.get_new_csrf_token()
-=======
-        self.login(self.EDITOR_EMAIL)
-        self.get_html_response(feconf.SIGNUP_URL + '?return_url=/')
-        csrf_token = self.get_new_csrf_token()
->>>>>>> 1316b3f0
 
         self.post_json(
             feconf.SIGNUP_DATA_URL,
@@ -1059,9 +1035,9 @@
         self._set_signup_email_content_platform_parameter(
             self.new_email_subject_content, self.new_email_body_content)
 
-        self.login(self.EDITOR_EMAIL)
-        self.get_html_response(feconf.SIGNUP_URL + '?return_url=/')
-        csrf_token = self.get_new_csrf_token()
+            self.login(self.EDITOR_EMAIL)
+            self.get_html_response('%s?return_url=/' % feconf.SIGNUP_URL)
+            csrf_token = self.get_new_csrf_token()
 
         self.post_json(
             feconf.SIGNUP_DATA_URL,
@@ -1076,15 +1052,9 @@
             csrf_token=csrf_token
         )
 
-<<<<<<< HEAD
-            self.login(self.EDITOR_EMAIL)
-            self.get_html_response('%s?return_url=/' % feconf.SIGNUP_URL)
-            csrf_token = self.get_new_csrf_token()
-=======
         # Check that an email was sent.
         messages = self._get_sent_email_messages(self.EDITOR_EMAIL)
         self.assertEqual(1, len(messages))
->>>>>>> 1316b3f0
 
         # Send a second POST request.
         self.post_json(
@@ -1127,9 +1097,9 @@
         self._set_signup_email_content_platform_parameter(
             self.new_email_subject_content, self.new_email_body_content)
 
-        self.login(self.EDITOR_EMAIL)
-        self.get_html_response(feconf.SIGNUP_URL + '?return_url=/')
-        csrf_token = self.get_new_csrf_token()
+            self.login(self.EDITOR_EMAIL)
+            self.get_html_response('%s?return_url=/' % feconf.SIGNUP_URL)
+            csrf_token = self.get_new_csrf_token()
 
         self.post_json(
             feconf.SIGNUP_DATA_URL,
@@ -1144,18 +1114,6 @@
             csrf_token=csrf_token,
             expected_status_int=400
         )
-<<<<<<< HEAD
-        with swap_get_platform_parameter_value_return_email_footer, self.swap(
-            feconf, 'CAN_SEND_EMAILS', True
-        ):
-            self._set_signup_email_content_platform_parameter(
-                self.new_email_subject_content, self.new_email_body_content)
-
-            self.login(self.EDITOR_EMAIL)
-            self.get_html_response('%s?return_url=/' % feconf.SIGNUP_URL)
-            csrf_token = self.get_new_csrf_token()
-=======
->>>>>>> 1316b3f0
 
         # Check that no email was sent.
         messages = self._get_sent_email_messages(self.EDITOR_EMAIL)
@@ -1245,14 +1203,9 @@
         ] = email_models.SentEmailModel.get_all().fetch()
         self.assertEqual(len(all_models), 0)
 
-<<<<<<< HEAD
             self.login(self.EDITOR_EMAIL)
             self.get_html_response('%s?return_url=/' % feconf.SIGNUP_URL)
             csrf_token = self.get_new_csrf_token()
-=======
-        self.login(self.EDITOR_EMAIL)
-        self.get_html_response(feconf.SIGNUP_URL + '?return_url=/')
-        csrf_token = self.get_new_csrf_token()
 
         self.post_json(
             feconf.SIGNUP_DATA_URL, {
@@ -1265,7 +1218,6 @@
             },
             csrf_token=csrf_token
         )
->>>>>>> 1316b3f0
 
         # Check that a new email was sent.
         messages = self._get_sent_email_messages(self.EDITOR_EMAIL)
