--- conflicted
+++ resolved
@@ -22,16 +22,12 @@
 
 from core import feconf
 from core.constants import constants
-from core.domain import config_services
 from core.domain import email_manager
 from core.domain import exp_domain
 from core.domain import html_cleaner
 from core.domain import platform_feature_services
-<<<<<<< HEAD
 from core.domain import platform_parameter_domain
 from core.domain import platform_parameter_registry
-=======
->>>>>>> cd5c51e1
 from core.domain import question_domain
 from core.domain import rights_domain
 from core.domain import story_domain
