# Copyright 2014 The Oppia Authors. All Rights Reserved.
#
# Licensed under the Apache License, Version 2.0 (the "License");
# you may not use this file except in compliance with the License.
# You may obtain a copy of the License at
#
#      http://www.apache.org/licenses/LICENSE-2.0
#
# Unless required by applicable law or agreed to in writing, software
# distributed under the License is distributed on an "AS-IS" BASIS,
# WITHOUT WARRANTIES OR CONDITIONS OF ANY KIND, either express or implied.
# See the License for the specific language governing permissions and
# limitations under the License.

"""Tests for methods relating to sending emails."""

from __future__ import annotations

import datetime
import logging
import types

from core import feconf
from core.constants import constants
from core.domain import email_manager
from core.domain import exp_domain
from core.domain import html_cleaner
from core.domain import platform_parameter_domain
from core.domain import platform_parameter_list
from core.domain import platform_parameter_registry
from core.domain import platform_parameter_services
from core.domain import question_domain
from core.domain import rights_domain
from core.domain import story_domain
from core.domain import subscription_services
from core.domain import suggestion_registry
from core.domain import suggestion_services
from core.domain import translation_domain
from core.domain import user_services
from core.platform import models
from core.tests import test_utils

from typing import (
<<<<<<< HEAD
    Callable, Dict, Final, List, Optional, Sequence, Set, Type,
=======
    Callable, DefaultDict, Dict, Final, List, Optional, Sequence, Set, Type,
>>>>>>> 6cbeee45
    Union)

MYPY = False
if MYPY: # pragma: no cover
    from mypy_imports import email_models
    from mypy_imports import secrets_services
    from mypy_imports import suggestion_models

(email_models, suggestion_models) = models.Registry.import_models(
    [models.Names.EMAIL, models.Names.SUGGESTION])
secrets_services = models.Registry.import_secrets_services()


class FailedMLTest(test_utils.EmailTestBase):
    """Test that email functionality for sending failed ML Job emails
    works.
    """

    def setUp(self) -> None:
        super().setUp()
        self.ADMIN_USERNAME = 'admusername'
        self.can_send_emails_ctx = self.swap(
            feconf, 'CAN_SEND_EMAILS', True)
        self.can_send_feedback_email_ctx = self.swap(
            feconf, 'CAN_SEND_FEEDBACK_MESSAGE_EMAILS', True)
        self.signup(
            feconf.ADMIN_EMAIL_ADDRESS, self.ADMIN_USERNAME, True)
        self.login(feconf.ADMIN_EMAIL_ADDRESS, is_super_admin=True)

    def test_send_failed_ml_email(self) -> None:
        with self.can_send_emails_ctx, self.can_send_feedback_email_ctx:
            # Make sure there are no emails already sent.
            messages = self._get_sent_email_messages(feconf.ADMIN_EMAIL_ADDRESS)
            self.assertEqual(len(messages), 0)

            # Send job failure email with mock Job ID.
            email_manager.send_job_failure_email('123ABC')

            # Make sure emails are sent.
            messages = self._get_sent_email_messages(feconf.ADMIN_EMAIL_ADDRESS)
            expected_subject = 'Failed ML Job'
            self.assertEqual(len(messages), 1)
            self.assertEqual(messages[0].subject, expected_subject)


class EmailToAdminTest(test_utils.EmailTestBase):
    """Test that emails are correctly sent to the admin."""

    def test_email_to_admin_is_sent_correctly(self) -> None:
        dummy_system_name = 'DUMMY_SYSTEM_NAME'
        dummy_system_address = 'dummy@system.com'
        dummy_admin_address = 'admin@system.com'

        send_email_ctx = self.swap(feconf, 'CAN_SEND_EMAILS', True)
        system_name_ctx = self.swap(
            feconf, 'SYSTEM_EMAIL_NAME', dummy_system_name)
        system_email_ctx = self.swap(
            feconf, 'SYSTEM_EMAIL_ADDRESS', dummy_system_address)
        admin_email_ctx = self.swap(
            feconf, 'ADMIN_EMAIL_ADDRESS', dummy_admin_address)

        with send_email_ctx, system_name_ctx, system_email_ctx, admin_email_ctx:
            # Make sure there are no emails already sent.
            messages = self._get_sent_email_messages(
                feconf.ADMIN_EMAIL_ADDRESS)
            self.assertEqual(len(messages), 0)

            # Send an email to admin.
            email_manager.send_mail_to_admin('Dummy Subject', 'Dummy Body')

            # Make sure emails are sent.
            messages = self._get_sent_email_messages(
                feconf.ADMIN_EMAIL_ADDRESS)
            self.assertEqual(len(messages), 1)
            self.assertEqual(
                messages[0].sender, 'DUMMY_SYSTEM_NAME <dummy@system.com>')
            self.assertEqual(messages[0].to, ['admin@system.com'])
            self.assertEqual(messages[0].subject, 'Dummy Subject')
            self.assertIn('Dummy Body', messages[0].html)


class DummyMailTest(test_utils.EmailTestBase):
    """Test that emails are correctly sent to the testing email id."""

    def test_sending_emails(self) -> None:
        dummy_system_name = 'DUMMY_SYSTEM_NAME'
        dummy_system_address = 'dummy@system.com'
        dummy_receiver_address = 'admin@system.com'

        send_email_ctx = self.swap(feconf, 'CAN_SEND_EMAILS', True)
        system_name_ctx = self.swap(
            feconf, 'SYSTEM_EMAIL_NAME', dummy_system_name)
        system_email_ctx = self.swap(
            feconf, 'SYSTEM_EMAIL_ADDRESS', dummy_system_address)
        admin_email_ctx = self.swap(
            feconf, 'ADMIN_EMAIL_ADDRESS', dummy_receiver_address)

        with send_email_ctx, system_name_ctx, system_email_ctx, admin_email_ctx:
            # Make sure there are no emails already sent.
            messages = self._get_sent_email_messages(
                dummy_receiver_address)
            self.assertEqual(len(messages), 0)

            # Send an email.
            email_manager.send_dummy_mail_to_admin(dummy_system_name)

            # Make sure emails are sent.
            messages = self._get_sent_email_messages(dummy_receiver_address)
            self.assertEqual(len(messages), 1)
            self.assertEqual(
                messages[0].sender, 'DUMMY_SYSTEM_NAME <dummy@system.com>')
            self.assertEqual(messages[0].to, [dummy_receiver_address])
            self.assertEqual(messages[0].subject, 'Test Mail')
            self.assertIn(
                'This is a test mail from DUMMY_SYSTEM_NAME', messages[0].html)


class EmailRightsTest(test_utils.GenericTestBase):
    """Test that only certain users can send certain types of emails."""

    def setUp(self) -> None:
        super().setUp()
        self.signup(self.EDITOR_EMAIL, self.EDITOR_USERNAME)
        self.editor_id = self.get_user_id_from_email(self.EDITOR_EMAIL)

        self.signup(self.MODERATOR_EMAIL, self.MODERATOR_USERNAME)
        self.moderator_id = self.get_user_id_from_email(self.MODERATOR_EMAIL)
        self.set_moderators([self.MODERATOR_USERNAME])

        self.signup(self.CURRICULUM_ADMIN_EMAIL, self.CURRICULUM_ADMIN_USERNAME)
        self.admin_id = self.get_user_id_from_email(self.CURRICULUM_ADMIN_EMAIL)
        self.set_curriculum_admins([self.CURRICULUM_ADMIN_USERNAME])

    def test_sender_id_validation(self) -> None:
        sender_ids_to_test = [
            feconf.SYSTEM_COMMITTER_ID, self.admin_id, self.moderator_id,
            self.editor_id]

        # These are given in the order of user_ids_to_test.
        expected_validation_results = {
            feconf.EMAIL_INTENT_SIGNUP: (True, False, False, False),
            feconf.EMAIL_INTENT_DAILY_BATCH: (True, False, False, False),
            feconf.EMAIL_INTENT_MARKETING: (True, False, False, False),
            feconf.EMAIL_INTENT_UNPUBLISH_EXPLORATION: (
                True, False, True, False),
            feconf.EMAIL_INTENT_DELETE_EXPLORATION: (
                True, False, True, False),
        }

        for intent, results in expected_validation_results.items():
            for ind, sender_id in enumerate(sender_ids_to_test):
                if results[ind]:
                    email_manager.require_sender_id_is_valid(
                        intent, sender_id)
                else:
                    with self.assertRaisesRegex(
                        Exception, 'Invalid sender_id'
                    ):
                        email_manager.require_sender_id_is_valid(
                            intent, sender_id)

        # Also test null and invalid intent strings.
        with self.assertRaisesRegex(Exception, 'Invalid email intent string'):
            email_manager.require_sender_id_is_valid(
                '', feconf.SYSTEM_COMMITTER_ID)
        with self.assertRaisesRegex(Exception, 'Invalid email intent string'):
            email_manager.require_sender_id_is_valid(
                '', self.admin_id)
        with self.assertRaisesRegex(Exception, 'Invalid email intent string'):
            email_manager.require_sender_id_is_valid(
                'invalid_intent', feconf.SYSTEM_COMMITTER_ID)
        with self.assertRaisesRegex(Exception, 'Invalid email intent string'):
            email_manager.require_sender_id_is_valid(
                'invalid_intent', self.admin_id)


class ExplorationMembershipEmailTests(test_utils.EmailTestBase):
    """Tests that sending exploration membership email works as expected."""

    EXPLORATION_TITLE: Final = 'Title'

    def setUp(self) -> None:
        super().setUp()

        self.signup(self.EDITOR_EMAIL, self.EDITOR_USERNAME)
        self.editor_id = self.get_user_id_from_email(self.EDITOR_EMAIL)

        self.signup(self.NEW_USER_EMAIL, self.NEW_USER_USERNAME)
        self.new_user_id = self.get_user_id_from_email(self.NEW_USER_EMAIL)

        self.exploration = self.save_new_default_exploration(
            'A', self.editor_id, title=self.EXPLORATION_TITLE)

        self.expected_email_subject = (
            '%s - invitation to collaborate') % self.EXPLORATION_TITLE

        self.can_send_emails_ctx = self.swap(
            feconf, 'CAN_SEND_EMAILS', True)
        self.can_not_send_emails_ctx = self.swap(
            feconf, 'CAN_SEND_EMAILS', False)
        self.can_send_editor_role_email_ctx = self.swap(
            feconf, 'CAN_SEND_EDITOR_ROLE_EMAILS', True)
        self.can_not_send_editor_role_email_ctx = self.swap(
            feconf, 'CAN_SEND_EDITOR_ROLE_EMAILS', False)

    def test_role_email_is_sent_when_editor_assigns_role(self) -> None:
        with self.can_send_emails_ctx, self.can_send_editor_role_email_ctx:
            self.login(self.EDITOR_EMAIL)

            csrf_token = self.get_new_csrf_token()
            self.put_json('%s/%s' % (
                feconf.EXPLORATION_RIGHTS_PREFIX, self.exploration.id), {
                    'version': self.exploration.version,
                    'new_member_username': self.NEW_USER_USERNAME,
                    'new_member_role': rights_domain.ROLE_EDITOR,
                }, csrf_token=csrf_token)

            messages = self._get_sent_email_messages(self.NEW_USER_EMAIL)
            self.assertEqual(len(messages), 1)

    def test_email_is_not_sent_if_recipient_has_declined_such_emails(
        self
    ) -> None:
        user_services.update_email_preferences(
            self.new_user_id, True, False, False, False)

        with self.can_send_emails_ctx, self.can_send_editor_role_email_ctx:
            email_manager.send_role_notification_email(
                self.editor_id, self.new_user_id, rights_domain.ROLE_OWNER,
                self.exploration.id, self.exploration.title)

            messages = self._get_sent_email_messages(self.NEW_USER_EMAIL)
            self.assertEqual(len(messages), 0)

    def test_that_email_not_sent_if_can_send_emails_is_false(self) -> None:
        with self.can_not_send_emails_ctx:
            email_manager.send_role_notification_email(
                self.editor_id, self.new_user_id, rights_domain.ROLE_OWNER,
                self.exploration.id, self.exploration.title)
            messages = self._get_sent_email_messages(self.NEW_USER_EMAIL)
            self.assertEqual(len(messages), 0)

    def test_that_email_not_sent_if_can_send_editor_role_emails_is_false(
        self
    ) -> None:
        with self.can_send_emails_ctx, self.can_not_send_editor_role_email_ctx:
            email_manager.send_role_notification_email(
                self.editor_id, self.new_user_id,
                rights_domain.ROLE_EDITOR, self.exploration.id,
                self.exploration.title)
            messages = self._get_sent_email_messages(self.NEW_USER_EMAIL)
            self.assertEqual(len(messages), 0)

    def test_role_emails_sent_are_correct(self) -> None:
        with self.can_send_emails_ctx, self.can_send_editor_role_email_ctx:
            email_manager.send_role_notification_email(
                self.editor_id, self.new_user_id, rights_domain.ROLE_VIEWER,
                self.exploration.id, self.exploration.title)

            messages = self._get_sent_email_messages(self.NEW_USER_EMAIL)
            self.assertEqual(len(messages), 1)

            all_models: Sequence[
                email_models.SentEmailModel
            ] = email_models.SentEmailModel.get_all().fetch()
            self.assertEqual(len(all_models), 1)

            sent_email_model = all_models[0]

            # Check that email details are correct.
            self.assertEqual(sent_email_model.recipient_id, self.new_user_id)
            self.assertEqual(
                sent_email_model.recipient_email, self.NEW_USER_EMAIL)
            self.assertEqual(
                sent_email_model.sender_id, feconf.SYSTEM_COMMITTER_ID)
            self.assertEqual(
                sent_email_model.sender_email,
                '%s <%s>' % (
                    self.EDITOR_USERNAME, feconf.NOREPLY_EMAIL_ADDRESS))
            self.assertEqual(
                sent_email_model.intent,
                feconf.EMAIL_INTENT_EDITOR_ROLE_NOTIFICATION)
            self.assertEqual(
                sent_email_model.subject, self.expected_email_subject)

    def test_correct_rights_are_written_in_manager_role_email_body(
        self
    ) -> None:
        expected_email_html_body = (
            'Hi newuser,<br>'
            '<br>'
            '<b>editor</b> has granted you manager rights to their '
            'exploration, '
            '"<a href="https://www.oppia.org/create/A">Title</a>", '
            'on Oppia.org.<br>'
            '<br>'
            'This allows you to:<br>'
            '<ul>'
            '<li>Change the exploration permissions</li><br>'
            '<li>Edit the exploration</li><br>'
            '<li>View and playtest the exploration</li><br>'
            '</ul>'
            'You can find the exploration '
            '<a href="https://www.oppia.org/create/A">here</a>.<br>'
            '<br>'
            'Thanks, and happy collaborating!<br>'
            '<br>'
            'Best wishes,<br>'
            'The Oppia Team<br>'
            '<br>'
            'You can change your email preferences via the '
            '<a href="http://localhost:8181/preferences">Preferences</a> page.')

        expected_email_text_body = (
            'Hi newuser,\n'
            '\n'
            'editor has granted you manager rights to their '
            'exploration, "Title", on Oppia.org.\n'
            '\n'
            'This allows you to:\n'
            '- Change the exploration permissions\n'
            '- Edit the exploration\n'
            '- View and playtest the exploration\n'
            'You can find the exploration here.\n'
            '\n'
            'Thanks, and happy collaborating!\n'
            '\n'
            'Best wishes,\n'
            'The Oppia Team\n'
            '\n'
            'You can change your email preferences via the Preferences page.')

        with self.can_send_emails_ctx, self.can_send_editor_role_email_ctx:
            # Check that correct email content is sent for Manager.
            email_manager.send_role_notification_email(
                self.editor_id, self.new_user_id, rights_domain.ROLE_OWNER,
                self.exploration.id, self.exploration.title)

            messages = self._get_sent_email_messages(self.NEW_USER_EMAIL)
            self.assertEqual(len(messages), 1)

            self.assertEqual(messages[0].html, expected_email_html_body)
            self.assertEqual(messages[0].body, expected_email_text_body)

    def test_correct_rights_are_written_in_editor_role_email_body(
        self
    ) -> None:
        expected_email_html_body = (
            'Hi newuser,<br>'
            '<br>'
            '<b>editor</b> has granted you editor rights to their '
            'exploration, '
            '"<a href="https://www.oppia.org/create/A">Title</a>"'
            ', on Oppia.org.<br>'
            '<br>'
            'This allows you to:<br>'
            '<ul>'
            '<li>Edit the exploration</li><br>'
            '<li>View and playtest the exploration</li><br>'
            '</ul>'
            'You can find the exploration '
            '<a href="https://www.oppia.org/create/A">here</a>.<br>'
            '<br>'
            'Thanks, and happy collaborating!<br>'
            '<br>'
            'Best wishes,<br>'
            'The Oppia Team<br>'
            '<br>'
            'You can change your email preferences via the '
            '<a href="http://localhost:8181/preferences">Preferences</a> page.')

        expected_email_text_body = (
            'Hi newuser,\n'
            '\n'
            'editor has granted you editor rights to their '
            'exploration, "Title", on Oppia.org.\n'
            '\n'
            'This allows you to:\n'
            '- Edit the exploration\n'
            '- View and playtest the exploration\n'
            'You can find the exploration here.\n'
            '\n'
            'Thanks, and happy collaborating!\n'
            '\n'
            'Best wishes,\n'
            'The Oppia Team\n'
            '\n'
            'You can change your email preferences via the Preferences page.')

        with self.can_send_emails_ctx, self.can_send_editor_role_email_ctx:
            # Check that correct email content is sent for Editor.
            email_manager.send_role_notification_email(
                self.editor_id, self.new_user_id, rights_domain.ROLE_EDITOR,
                self.exploration.id, self.exploration.title)

            messages = self._get_sent_email_messages(self.NEW_USER_EMAIL)
            self.assertEqual(len(messages), 1)

            self.assertEqual(messages[0].html, expected_email_html_body)
            self.assertEqual(messages[0].body, expected_email_text_body)

    def test_correct_rights_are_written_in_playtester_role_email_body(
        self
    ) -> None:
        expected_email_html_body = (
            'Hi newuser,<br>'
            '<br>'
            '<b>editor</b> has granted you playtest access to their '
            'exploration, '
            '"<a href="https://www.oppia.org/create/A">Title</a>"'
            ', on Oppia.org.<br>'
            '<br>'
            'This allows you to:<br>'
            '<ul>'
            '<li>View and playtest the exploration</li><br>'
            '</ul>'
            'You can find the exploration '
            '<a href="https://www.oppia.org/create/A">here</a>.<br>'
            '<br>'
            'Thanks, and happy collaborating!<br>'
            '<br>'
            'Best wishes,<br>'
            'The Oppia Team<br>'
            '<br>'
            'You can change your email preferences via the '
            '<a href="http://localhost:8181/preferences">Preferences</a> page.')

        expected_email_text_body = (
            'Hi newuser,\n'
            '\n'
            'editor has granted you playtest access to their '
            'exploration, "Title", on Oppia.org.\n'
            '\n'
            'This allows you to:\n'
            '- View and playtest the exploration\n'
            'You can find the exploration here.\n'
            '\n'
            'Thanks, and happy collaborating!\n'
            '\n'
            'Best wishes,\n'
            'The Oppia Team\n'
            '\n'
            'You can change your email preferences via the Preferences page.')

        with self.can_send_emails_ctx, self.can_send_editor_role_email_ctx:
            # Check that correct email content is sent for Playtester.
            email_manager.send_role_notification_email(
                self.editor_id, self.new_user_id, rights_domain.ROLE_VIEWER,
                self.exploration.id, self.exploration.title)

            messages = self._get_sent_email_messages(self.NEW_USER_EMAIL)
            self.assertEqual(len(messages), 1)

            self.assertEqual(messages[0].html, expected_email_html_body)
            self.assertEqual(messages[0].body, expected_email_text_body)

    def test_correct_undefined_role_raises_an_exception(self) -> None:
        with self.can_send_emails_ctx, self.can_send_editor_role_email_ctx:
            # Check that an exception is raised when an invalid
            # role is supplied.
            with self.assertRaisesRegex(Exception, 'Invalid role'):
                email_manager.send_role_notification_email(
                    self.editor_id, self.new_user_id, rights_domain.ROLE_NONE,
                    self.exploration.id, self.exploration.title)


class SignupEmailTests(test_utils.EmailTestBase):
    """Test that signup-email sending functionality works as expected."""

    def setUp(self) -> None:
        super().setUp()

        self.signup(self.CURRICULUM_ADMIN_EMAIL, self.CURRICULUM_ADMIN_USERNAME)
        self.admin_id = self.get_user_id_from_email(self.CURRICULUM_ADMIN_EMAIL)
        self.set_curriculum_admins([self.CURRICULUM_ADMIN_USERNAME])

        self.new_footer = (
            'Unsubscribe from emails at your '
            '<a href="https://www.site.com/prefs">Preferences page</a>.')
        self.new_email_subject_content = 'Welcome!'
        self.new_email_body_content = (
            'Here is some HTML text.<br>'
            'With a <b>bold</b> bit and an <i>italic</i> bit.<br>')

        self.expected_text_email_content = (
            'Hi editor,\n'
            '\n'
            'Here is some HTML text.\n'
            'With a bold bit and an italic bit.\n'
            '\n'
            '\n'
            'Unsubscribe from emails at your Preferences page.')
        self.expected_html_email_content = (
            'Hi editor,<br>'
            '<br>'
            'Here is some HTML text.<br>'
            'With a <b>bold</b> bit and an <i>italic</i> bit.<br>'
            '<br>'
            '<br>'
            'Unsubscribe from emails at your '
            '<a href="https://www.site.com/prefs">Preferences page</a>.')

    def _set_signup_email_content_platform_parameter(
        self,
        new_email_subject_content: str,
        new_email_body_content: str
    ) -> None:
        """Sets email content platform parameters.

        Args:
            new_email_subject_content: str. The email subject.
            new_email_body_content: str. The email body.
        """
        platform_parameter_registry.Registry.update_platform_parameter(
            email_manager.SIGNUP_EMAIL_SUBJECT_CONTENT.name,
            self.admin_id,
            'Updating email subject.',
            [
                platform_parameter_domain.PlatformParameterRule.from_dict({
                    'filters': [
                        {
                            'type': 'platform_type',
                            'conditions': [
                                ['=', 'Web']
                            ],
                        }
                    ],
                    'value_when_matched': new_email_subject_content
                })
            ],
            email_manager.SIGNUP_EMAIL_SUBJECT_CONTENT.default_value
        )
        platform_parameter_registry.Registry.update_platform_parameter(
            email_manager.SIGNUP_EMAIL_BODY_CONTENT.name,
            self.admin_id,
            'Updating email body.',
            [
                platform_parameter_domain.PlatformParameterRule.from_dict({
                    'filters': [
                        {
                            'type': 'platform_type',
                            'conditions': [
                                ['=', 'Web']
                            ],
                        }
                    ],
                    'value_when_matched': new_email_body_content
                })
            ],
            email_manager.SIGNUP_EMAIL_BODY_CONTENT.default_value
        )

    def _reset_signup_email_content_platform_parameters(self) -> None:
        """Resets email content platform parameters."""
        platform_parameter_registry.Registry.update_platform_parameter(
            email_manager.SIGNUP_EMAIL_SUBJECT_CONTENT.name,
            self.admin_id,
            'Resetting email subject.',
            [],
            email_manager.SIGNUP_EMAIL_SUBJECT_CONTENT.default_value
        )
        platform_parameter_registry.Registry.update_platform_parameter(
            email_manager.SIGNUP_EMAIL_BODY_CONTENT.name,
            self.admin_id,
            'Resetting email body.',
            [],
            email_manager.SIGNUP_EMAIL_BODY_CONTENT.default_value
        )

    def _reset_the_email_platform_params_value(self) -> None:
        """Resets the email name and footer platform parameters."""
        platform_parameter_registry.Registry.update_platform_parameter(
            email_manager.EMAIL_SENDER_NAME.name,
            self.admin_id,
            'Reset the sender name to default',
            [],
            email_manager.EMAIL_SENDER_NAME.default_value
        )

        platform_parameter_registry.Registry.update_platform_parameter(
            email_manager.EMAIL_FOOTER.name,
            self.admin_id,
            'Reset the email footer to default',
            [],
            email_manager.EMAIL_FOOTER.default_value
        )

    def test_email_not_sent_if_config_does_not_permit_it(self) -> None:
        swap_get_platform_parameter_value_return_email_footer = (
            self.swap_to_always_return(
                platform_parameter_services,
                'get_platform_parameter_value',
                self.new_footer
            )
        )
        with swap_get_platform_parameter_value_return_email_footer, self.swap(
            feconf, 'CAN_SEND_EMAILS', False
        ):
            self._set_signup_email_content_platform_parameter(
                self.new_email_subject_content, self.new_email_body_content)
            self.login(self.EDITOR_EMAIL)
            self.get_html_response(feconf.SIGNUP_URL + '?return_url=/')
            csrf_token = self.get_new_csrf_token()

            self.post_json(
                feconf.SIGNUP_DATA_URL,
                {
                    'agreed_to_terms': True,
                    'username': self.EDITOR_USERNAME,
                    'default_dashboard': constants.DASHBOARD_TYPE_LEARNER,
                    'can_receive_email_updates': (
                        feconf.DEFAULT_EMAIL_UPDATES_PREFERENCE
                    )
                },
                csrf_token=csrf_token
            )

            # Check that no email was sent.
            messages = self._get_sent_email_messages(self.EDITOR_EMAIL)
            self.assertEqual(0, len(messages))
            self._reset_signup_email_content_platform_parameters()

    def test_email_not_sent_if_content_parameter_is_not_modified(self) -> None:
        can_send_emails_ctx = self.swap(feconf, 'CAN_SEND_EMAILS', True)

        log_new_error_counter = test_utils.CallCounter(logging.error)
        log_new_error_ctx = self.swap(
            logging, 'error', log_new_error_counter)

        with self.capture_logging(min_level=logging.ERROR) as logs:
            with can_send_emails_ctx, log_new_error_ctx:
                self.assertEqual(log_new_error_counter.times_called, 0)

                self.login(self.EDITOR_EMAIL)
                self.get_html_response(feconf.SIGNUP_URL + '?return_url=/')
                csrf_token = self.get_new_csrf_token()

                # No user-facing error should surface.
                self.post_json(
                    feconf.SIGNUP_DATA_URL,
                    {
                        'agreed_to_terms': True,
                        'username': self.EDITOR_USERNAME,
                        'default_dashboard': constants.DASHBOARD_TYPE_LEARNER,
                        'can_receive_email_updates': (
                            feconf.DEFAULT_EMAIL_UPDATES_PREFERENCE
                        )
                    },
                    csrf_token=csrf_token
                )

                # However, an error should be recorded in the logs.
                self.assertEqual(log_new_error_counter.times_called, 1)
                self.assertEqual(
                    logs[0],
                    'Please ensure that the value for the admin platform '
                    'property SIGNUP_EMAIL_SUBJECT_CONTENT is set, before '
                    'allowing post-signup emails to be sent.'
                )

                # Check that no email was sent.
                messages = self._get_sent_email_messages(self.EDITOR_EMAIL)
                self.assertEqual(0, len(messages))

    def test_email_not_sent_if_content_config_is_partially_modified(
        self
    ) -> None:
        can_send_emails_ctx = self.swap(feconf, 'CAN_SEND_EMAILS', True)

        platform_parameter_registry.Registry.update_platform_parameter(
            email_manager.SIGNUP_EMAIL_SUBJECT_CONTENT.name,
            self.admin_id,
            'Updating email subject.',
            [
                platform_parameter_domain.PlatformParameterRule.from_dict({
                    'filters': [
                        {
                            'type': 'platform_type',
                            'conditions': [
                                ['=', 'Web']
                            ],
                        }
                    ],
                    'value_when_matched': self.new_email_subject_content
                })
            ],
            email_manager.SIGNUP_EMAIL_SUBJECT_CONTENT.default_value
        )

        log_new_error_counter = test_utils.CallCounter(logging.error)
        log_new_error_ctx = self.swap(
            logging, 'error', log_new_error_counter)

        with self.capture_logging(min_level=logging.ERROR) as logs:
            with can_send_emails_ctx, log_new_error_ctx:
                self.assertEqual(log_new_error_counter.times_called, 0)

                self.login(self.EDITOR_EMAIL)
                self.get_html_response(feconf.SIGNUP_URL + '?return_url=/')
                csrf_token = self.get_new_csrf_token()

                # No user-facing error should surface.
                self.post_json(
                    feconf.SIGNUP_DATA_URL,
                    {
                        'agreed_to_terms': True,
                        'username': self.EDITOR_USERNAME,
                        'default_dashboard': constants.DASHBOARD_TYPE_LEARNER,
                        'can_receive_email_updates': (
                            feconf.DEFAULT_EMAIL_UPDATES_PREFERENCE
                        )
                    },
                    csrf_token=csrf_token
                )

                # However, an error should be recorded in the logs.
                self.assertEqual(log_new_error_counter.times_called, 1)
                self.assertEqual(
                    logs[0],
                    'Please ensure that the value for the admin platform '
                    'property SIGNUP_EMAIL_BODY_CONTENT is set, before '
                    'allowing post-signup emails to be sent.'
                )

                # Check that no email was sent.
                messages = self._get_sent_email_messages(self.EDITOR_EMAIL)
                self.assertEqual(0, len(messages))
        self._reset_signup_email_content_platform_parameters()

    def test_email_with_bad_content_is_not_sent(self) -> None:
        can_send_emails_ctx = self.swap(feconf, 'CAN_SEND_EMAILS', True)
        self._set_signup_email_content_platform_parameter(
            'New email subject', 'New HTML body.<script>alert(3);</script>')

        log_new_error_counter = test_utils.CallCounter(logging.error)
        log_new_error_ctx = self.swap(
            logging, 'error', log_new_error_counter)

        with self.capture_logging(min_level=logging.ERROR) as logs:
            with can_send_emails_ctx, log_new_error_ctx:
                self.assertEqual(log_new_error_counter.times_called, 0)

                self.login(self.EDITOR_EMAIL)
                self.get_html_response(feconf.SIGNUP_URL + '?return_url=/')
                csrf_token = self.get_new_csrf_token()

                # No user-facing error should surface.
                self.post_json(
                    feconf.SIGNUP_DATA_URL,
                    {
                        'agreed_to_terms': True,
                        'username': self.EDITOR_USERNAME,
                        'default_dashboard': constants.DASHBOARD_TYPE_LEARNER,
                        'can_receive_email_updates': (
                            feconf.DEFAULT_EMAIL_UPDATES_PREFERENCE
                        )
                    },
                    csrf_token=csrf_token
                )

                # However, an error should be recorded in the logs.
                self.assertEqual(log_new_error_counter.times_called, 1)
                self.assertTrue(logs[0].startswith(
                    'Original email HTML body does not match cleaned HTML body')
                )

                # Check that no email was sent.
                messages = self._get_sent_email_messages(self.EDITOR_EMAIL)
                self.assertEqual(0, len(messages))
        self._reset_signup_email_content_platform_parameters()

    def test_contents_of_signup_email_are_correct(self) -> None:
        with self.swap(feconf, 'CAN_SEND_EMAILS', True):
            platform_parameter_registry.Registry.update_platform_parameter(
                email_manager.EMAIL_SENDER_NAME.name,
                self.admin_id,
                'Update sender name',
                [
                    platform_parameter_domain.PlatformParameterRule.from_dict({
                        'filters': [
                            {
                                'type': 'platform_type',
                                'conditions': [
                                    ['=', 'Web']
                                ],
                            }
                        ],
                        'value_when_matched': 'Email Sender'
                    })
                ],
                email_manager.EMAIL_SENDER_NAME.default_value
            )
            platform_parameter_registry.Registry.update_platform_parameter(
                email_manager.EMAIL_FOOTER.name,
                self.admin_id,
                'Update email footer',
                [
                    platform_parameter_domain.PlatformParameterRule.from_dict({
                        'filters': [
                            {
                                'type': 'platform_type',
                                'conditions': [
                                    ['=', 'Web']
                                ],
                            }
                        ],
                        'value_when_matched': self.new_footer
                    })
                ],
                email_manager.EMAIL_FOOTER.default_value
            )
            self._set_signup_email_content_platform_parameter(
                self.new_email_subject_content, self.new_email_body_content)

            self.login(self.EDITOR_EMAIL)
            self.get_html_response(feconf.SIGNUP_URL + '?return_url=/')
            csrf_token = self.get_new_csrf_token()

            self.post_json(
                feconf.SIGNUP_DATA_URL,
                {
                    'agreed_to_terms': True,
                    'username': self.EDITOR_USERNAME,
                    'default_dashboard': constants.DASHBOARD_TYPE_LEARNER,
                    'can_receive_email_updates': (
                        feconf.DEFAULT_EMAIL_UPDATES_PREFERENCE
                    )
                },
                csrf_token=csrf_token
            )

            # Check that an email was sent with the correct content.
            messages = self._get_sent_email_messages(self.EDITOR_EMAIL)
            self.assertEqual(1, len(messages))

            self.assertEqual(
                messages[0].sender,
                'Email Sender <%s>' % feconf.NOREPLY_EMAIL_ADDRESS)
            self.assertEqual(messages[0].to, [self.EDITOR_EMAIL])
            self.assertEqual(messages[0].subject, 'Welcome!')
            self.assertEqual(messages[0].body, self.expected_text_email_content)
            self.assertEqual(messages[0].html, self.expected_html_email_content)
            self._reset_the_email_platform_params_value()
            self._reset_signup_email_content_platform_parameters()

    def test_email_only_sent_once_for_repeated_signups_by_same_user(
        self
    ) -> None:
        swap_get_platform_parameter_value_return_email_footer = (
            self.swap_to_always_return(
                platform_parameter_services,
                'get_platform_parameter_value',
                self.new_footer
            )
        )
        with swap_get_platform_parameter_value_return_email_footer, self.swap(
            feconf, 'CAN_SEND_EMAILS', True
        ):
            self._set_signup_email_content_platform_parameter(
                self.new_email_subject_content, self.new_email_body_content)

            self.login(self.EDITOR_EMAIL)
            self.get_html_response(feconf.SIGNUP_URL + '?return_url=/')
            csrf_token = self.get_new_csrf_token()

            self.post_json(
                feconf.SIGNUP_DATA_URL,
                {
                    'agreed_to_terms': True,
                    'username': self.EDITOR_USERNAME,
                    'default_dashboard': constants.DASHBOARD_TYPE_LEARNER,
                    'can_receive_email_updates': (
                        feconf.DEFAULT_EMAIL_UPDATES_PREFERENCE
                    )
                },
                csrf_token=csrf_token
            )

            # Check that an email was sent.
            messages = self._get_sent_email_messages(self.EDITOR_EMAIL)
            self.assertEqual(1, len(messages))

            # Send a second POST request.
            self.post_json(
                feconf.SIGNUP_DATA_URL,
                {
                    'agreed_to_terms': True,
                    'username': self.EDITOR_USERNAME,
                    'default_dashboard': constants.DASHBOARD_TYPE_LEARNER,
                    'can_receive_email_updates': (
                        feconf.DEFAULT_EMAIL_UPDATES_PREFERENCE
                    )
                },
                csrf_token=csrf_token
            )

            # Check that no new email was sent.
            messages = self._get_sent_email_messages(self.EDITOR_EMAIL)
            self.assertEqual(1, len(messages))
            self._reset_signup_email_content_platform_parameters()

    def test_email_only_sent_if_signup_was_successful(self) -> None:
        swap_get_platform_parameter_value_return_email_footer = (
            self.swap_to_always_return(
                platform_parameter_services,
                'get_platform_parameter_value',
                self.new_footer
            )
        )
        with swap_get_platform_parameter_value_return_email_footer, self.swap(
            feconf, 'CAN_SEND_EMAILS', True
        ):
            self._set_signup_email_content_platform_parameter(
                self.new_email_subject_content, self.new_email_body_content)

            self.login(self.EDITOR_EMAIL)
            self.get_html_response(feconf.SIGNUP_URL + '?return_url=/')
            csrf_token = self.get_new_csrf_token()

            self.post_json(
                feconf.SIGNUP_DATA_URL,
                {
                    'agreed_to_terms': True,
                    'username': 'BadUsername!!!',
                    'default_dashboard': constants.DASHBOARD_TYPE_LEARNER,
                    'can_receive_email_updates': (
                        feconf.DEFAULT_EMAIL_UPDATES_PREFERENCE
                    )
                },
                csrf_token=csrf_token,
                expected_status_int=400
            )

            # Check that no email was sent.
            messages = self._get_sent_email_messages(self.EDITOR_EMAIL)
            self.assertEqual(0, len(messages))

            # Redo the signup process with a good username.
            self.post_json(
                feconf.SIGNUP_DATA_URL,
                {
                    'agreed_to_terms': True,
                    'username': self.EDITOR_USERNAME,
                    'default_dashboard': constants.DASHBOARD_TYPE_LEARNER,
                    'can_receive_email_updates': (
                        feconf.DEFAULT_EMAIL_UPDATES_PREFERENCE
                    )
                },
                csrf_token=csrf_token
            )

            # Check that a new email was sent.
            messages = self._get_sent_email_messages(self.EDITOR_EMAIL)
            self.assertEqual(1, len(messages))
            self._reset_signup_email_content_platform_parameters()

    def test_record_of_sent_email_is_written_to_datastore(self) -> None:
        with self.swap(feconf, 'CAN_SEND_EMAILS', True):
            platform_parameter_registry.Registry.update_platform_parameter(
                email_manager.EMAIL_SENDER_NAME.name,
                self.admin_id,
                'Update sender name',
                [
                    platform_parameter_domain.PlatformParameterRule.from_dict({
                        'filters': [
                            {
                                'type': 'platform_type',
                                'conditions': [
                                    ['=', 'Web']
                                ],
                            }
                        ],
                        'value_when_matched': 'Email Sender'
                    })
                ],
                email_manager.EMAIL_SENDER_NAME.default_value
            )
            platform_parameter_registry.Registry.update_platform_parameter(
                email_manager.EMAIL_FOOTER.name,
                self.admin_id,
                'Update email footer',
                [
                    platform_parameter_domain.PlatformParameterRule.from_dict({
                        'filters': [
                            {
                                'type': 'platform_type',
                                'conditions': [
                                    ['=', 'Web']
                                ],
                            }
                        ],
                        'value_when_matched': self.new_footer
                    })
                ],
                email_manager.EMAIL_FOOTER.default_value
            )
            self._set_signup_email_content_platform_parameter(
                self.new_email_subject_content, self.new_email_body_content)

            all_models: Sequence[
                email_models.SentEmailModel
            ] = email_models.SentEmailModel.get_all().fetch()
            self.assertEqual(len(all_models), 0)

            self.login(self.EDITOR_EMAIL)
            self.get_html_response(feconf.SIGNUP_URL + '?return_url=/')
            csrf_token = self.get_new_csrf_token()

            self.post_json(
                feconf.SIGNUP_DATA_URL, {
                    'agreed_to_terms': True,
                    'username': self.EDITOR_USERNAME,
                    'default_dashboard': constants.DASHBOARD_TYPE_LEARNER,
                    'can_receive_email_updates': (
                        feconf.DEFAULT_EMAIL_UPDATES_PREFERENCE
                    )
                },
                csrf_token=csrf_token
            )

            # Check that a new email was sent.
            messages = self._get_sent_email_messages(self.EDITOR_EMAIL)
            self.assertEqual(1, len(messages))

            # Check that the content of this email was recorded in
            # SentEmailModel.
            all_models = email_models.SentEmailModel.get_all().fetch()
            self.assertEqual(len(all_models), 1)

            # Check that the contents of the model are correct.
            sent_email_model = all_models[0]

            self.assertEqual(
                sent_email_model.recipient_id,
                self.get_user_id_from_email(self.EDITOR_EMAIL))
            self.assertEqual(
                sent_email_model.recipient_email, self.EDITOR_EMAIL)
            self.assertEqual(
                sent_email_model.sender_id, feconf.SYSTEM_COMMITTER_ID)
            self.assertEqual(
                sent_email_model.sender_email,
                'Email Sender <%s>' % feconf.NOREPLY_EMAIL_ADDRESS)
            self.assertEqual(
                sent_email_model.intent, feconf.EMAIL_INTENT_SIGNUP)
            self.assertEqual(sent_email_model.subject, 'Welcome!')
            self.assertEqual(
                sent_email_model.html_body, self.expected_html_email_content)
            self._reset_the_email_platform_params_value()
            self._reset_signup_email_content_platform_parameters()


class DuplicateEmailTests(test_utils.EmailTestBase):
    """Test that duplicate emails are not sent."""

    def setUp(self) -> None:
        super().setUp()

        self.signup(self.NEW_USER_EMAIL, self.NEW_USER_USERNAME)
        self.new_user_id = self.get_user_id_from_email(self.NEW_USER_EMAIL)

        self.signup(self.CURRICULUM_ADMIN_EMAIL, self.CURRICULUM_ADMIN_USERNAME)
        self.admin_id = self.get_user_id_from_email(self.CURRICULUM_ADMIN_EMAIL)
        self.set_curriculum_admins([self.CURRICULUM_ADMIN_USERNAME])

        self.new_footer = (
            'You can change your email preferences via the '
            '<a href="http://localhost:8181/preferences">Preferences</a> page.')
        self.new_email_subject = 'THIS IS A PLACEHOLDER.'
        self.new_email_html_body = 'Hi %s,<br><br>%s<br><br>%s' % (
            self.NEW_USER_USERNAME,
            'THIS IS A <b>PLACEHOLDER</b> AND SHOULD BE REPLACED.',
            self.new_footer)

        def _generate_hash_for_tests(
            unused_cls: Type[test_utils.TestBase],
            unused_recipient_id: str,
            unused_email_subject: str,
            unused_email_body: str
        ) -> str:
            """Returns the generated hash for tests."""
            return 'Email Hash'

        self.generate_hash_ctx = self.swap(
            email_models.SentEmailModel, '_generate_hash',
            types.MethodType(
                _generate_hash_for_tests, email_models.SentEmailModel))

    def test_send_email_does_not_resend_if_same_hash_exists(self) -> None:
        can_send_emails_ctx = self.swap(
            feconf, 'CAN_SEND_EMAILS', True)

        duplicate_email_ctx = self.swap(
            feconf, 'DUPLICATE_EMAIL_INTERVAL_MINS', 1000)

        log_new_error_counter = test_utils.CallCounter(logging.error)
        log_new_error_ctx = self.swap(
            logging, 'error', log_new_error_counter)

        with self.capture_logging(min_level=logging.ERROR) as logs:
            with can_send_emails_ctx, duplicate_email_ctx, log_new_error_ctx:
                all_models: Sequence[
                    email_models.SentEmailModel
                ] = email_models.SentEmailModel.get_all().fetch()
                self.assertEqual(len(all_models), 0)

                cleaned_html_body = html_cleaner.clean(self.new_email_html_body)
                raw_plaintext_body = cleaned_html_body.replace(
                    '<br/>', '\n').replace('<br>', '\n').replace(
                        '<li>', '<li>- ').replace('</p><p>', '</p>\n<p>')
                cleaned_plaintext_body = html_cleaner.strip_html_tags(
                    raw_plaintext_body)
                email_models.SentEmailModel.create(
                    self.new_user_id, self.NEW_USER_EMAIL,
                    feconf.SYSTEM_COMMITTER_ID, feconf.SYSTEM_EMAIL_ADDRESS,
                    feconf.EMAIL_INTENT_SIGNUP, self.new_email_subject,
                    cleaned_plaintext_body, datetime.datetime.utcnow())

                # Check that the content of this email was recorded in
                # SentEmailModel.
                all_models = email_models.SentEmailModel.get_all().fetch()
                self.assertEqual(len(all_models), 1)

                email_manager.send_post_signup_email(
                    self.new_user_id, test_for_duplicate_email=True)

                # An error should be recorded in the logs.
                self.assertEqual(log_new_error_counter.times_called, 1)
                self.assertRegex(logs[0], 'Duplicate email')

                # Check that a new email was not sent.
                messages = self._get_sent_email_messages(self.NEW_USER_EMAIL)
                self.assertEqual(0, len(messages))

                # Check that the content of this email was not recorded in
                # SentEmailModel.
                all_models = email_models.SentEmailModel.get_all().fetch()
                self.assertEqual(len(all_models), 1)

    def test_send_email_does_not_resend_within_duplicate_interval(self) -> None:
        can_send_emails_ctx = self.swap(
            feconf, 'CAN_SEND_EMAILS', True)

        duplicate_email_ctx = self.swap(
            feconf, 'DUPLICATE_EMAIL_INTERVAL_MINS', 2)

        log_new_error_counter = test_utils.CallCounter(logging.error)
        log_new_error_ctx = self.swap(
            logging, 'error', log_new_error_counter)

        swap_get_platform_parameter_value = self.swap_to_always_return(
            platform_parameter_services,
            'get_platform_parameter_value',
            'Email Sender'
        )

        with swap_get_platform_parameter_value, self.capture_logging(
            min_level=logging.ERROR
        ) as logs:
            with can_send_emails_ctx, duplicate_email_ctx, log_new_error_ctx:
                all_models: Sequence[
                    email_models.SentEmailModel
                ] = email_models.SentEmailModel.get_all().fetch()
                self.assertEqual(len(all_models), 0)

                email_manager._send_email(  # pylint: disable=protected-access
                    self.new_user_id, feconf.SYSTEM_COMMITTER_ID,
                    feconf.EMAIL_INTENT_SIGNUP, 'Email Subject', 'Email Body',
                    feconf.SYSTEM_EMAIL_ADDRESS)

                # Check that a new email was sent.
                messages = self._get_sent_email_messages(self.NEW_USER_EMAIL)
                self.assertEqual(1, len(messages))

                # Check that the content of this email was recorded in
                # SentEmailModel.
                all_models = email_models.SentEmailModel.get_all().fetch()
                self.assertEqual(len(all_models), 1)

                # No error should be recorded in the logs.
                self.assertEqual(log_new_error_counter.times_called, 0)

                email_manager._send_email(  # pylint: disable=protected-access
                    self.new_user_id, feconf.SYSTEM_COMMITTER_ID,
                    feconf.EMAIL_INTENT_SIGNUP, 'Email Subject', 'Email Body',
                    feconf.SYSTEM_EMAIL_ADDRESS)

                # An error should be recorded in the logs.
                self.assertEqual(log_new_error_counter.times_called, 1)
                self.assertRegex(logs[0], 'Duplicate email')

                # Check that a new email was not sent.
                messages = self._get_sent_email_messages(self.NEW_USER_EMAIL)
                self.assertEqual(1, len(messages))

                # Check that the content of this email was not recorded in
                # SentEmailModel.
                all_models = email_models.SentEmailModel.get_all().fetch()
                self.assertEqual(len(all_models), 1)

    def test_sending_email_with_different_recipient_but_same_hash(self) -> None:
        """Hash for both messages is same but recipients are different."""
        can_send_emails_ctx = self.swap(
            feconf, 'CAN_SEND_EMAILS', True)

        duplicate_email_ctx = self.swap(
            feconf, 'DUPLICATE_EMAIL_INTERVAL_MINS', 2)

        with can_send_emails_ctx, duplicate_email_ctx, self.generate_hash_ctx:
            all_models: Sequence[
                email_models.SentEmailModel
            ] = email_models.SentEmailModel.get_all().fetch()
            self.assertEqual(len(all_models), 0)

            email_models.SentEmailModel.create(
                'recipient_id', self.NEW_USER_EMAIL,
                feconf.SYSTEM_COMMITTER_ID, feconf.SYSTEM_EMAIL_ADDRESS,
                feconf.EMAIL_INTENT_SIGNUP, self.new_email_subject,
                self.new_email_html_body, datetime.datetime.utcnow())

            # Check that the content of this email was recorded in
            # SentEmailModel.
            all_models = email_models.SentEmailModel.get_all().fetch()
            self.assertEqual(len(all_models), 1)

            email_manager.send_post_signup_email(
                self.new_user_id, test_for_duplicate_email=True)

            # Check that a new email was sent.
            messages = self._get_sent_email_messages(self.NEW_USER_EMAIL)
            self.assertEqual(1, len(messages))

            # Check that the content of this email was recorded in
            # SentEmailModel.
            all_models = email_models.SentEmailModel.get_all().fetch()
            self.assertEqual(len(all_models), 2)

            # Check that the contents of the model are correct.
            sent_email_model1 = all_models[0]
            sent_email_model2 = all_models[1]

            self.assertEqual(
                sent_email_model1.email_hash, sent_email_model2.email_hash)
            self.assertNotEqual(
                sent_email_model1.recipient_id, sent_email_model2.recipient_id)
            self.assertEqual(
                sent_email_model1.subject, sent_email_model2.subject)
            self.assertEqual(
                sent_email_model1.html_body, sent_email_model2.html_body)

    def test_sending_email_with_different_subject_but_same_hash(self) -> None:
        """Hash for both messages is same but subjects are different."""
        can_send_emails_ctx = self.swap(
            feconf, 'CAN_SEND_EMAILS', True)

        duplicate_email_ctx = self.swap(
            feconf, 'DUPLICATE_EMAIL_INTERVAL_MINS', 2)

        with can_send_emails_ctx, duplicate_email_ctx, self.generate_hash_ctx:
            all_models: Sequence[
                email_models.SentEmailModel
            ] = email_models.SentEmailModel.get_all().fetch()
            self.assertEqual(len(all_models), 0)

            email_models.SentEmailModel.create(
                self.new_user_id, self.NEW_USER_EMAIL,
                feconf.SYSTEM_COMMITTER_ID, feconf.SYSTEM_EMAIL_ADDRESS,
                feconf.EMAIL_INTENT_SIGNUP, '%s%s' % (
                    self.new_email_subject, 1), self.new_email_html_body,
                datetime.datetime.utcnow())

            # Check that the content of this email was recorded in
            # SentEmailModel.
            all_models = email_models.SentEmailModel.get_all().fetch()
            self.assertEqual(len(all_models), 1)

            email_manager.send_post_signup_email(
                self.new_user_id, test_for_duplicate_email=True)

            # Check that a new email was sent.
            messages = self._get_sent_email_messages(self.NEW_USER_EMAIL)
            self.assertEqual(1, len(messages))

            # Check that the content of this email was recorded in
            # SentEmailModel.
            all_models = email_models.SentEmailModel.get_all().fetch()
            self.assertEqual(len(all_models), 2)

            # Check that the contents of the model are correct.
            sent_email_model1 = all_models[0]
            sent_email_model2 = all_models[1]

            self.assertEqual(
                sent_email_model1.email_hash, sent_email_model2.email_hash)
            self.assertEqual(
                sent_email_model1.recipient_id, sent_email_model2.recipient_id)
            self.assertNotEqual(
                sent_email_model1.subject, sent_email_model2.subject)
            self.assertEqual(
                sent_email_model1.html_body, sent_email_model2.html_body)

    def test_sending_email_with_different_body_but_same_hash(self) -> None:
        """Hash for both messages is same but body is different."""
        can_send_emails_ctx = self.swap(
            feconf, 'CAN_SEND_EMAILS', True)

        duplicate_email_ctx = self.swap(
            feconf, 'DUPLICATE_EMAIL_INTERVAL_MINS', 2)

        with can_send_emails_ctx, duplicate_email_ctx, self.generate_hash_ctx:
            all_models: Sequence[
                email_models.SentEmailModel
            ] = email_models.SentEmailModel.get_all().fetch()
            self.assertEqual(len(all_models), 0)

            email_models.SentEmailModel.create(
                self.new_user_id, self.NEW_USER_EMAIL,
                feconf.SYSTEM_COMMITTER_ID, feconf.SYSTEM_EMAIL_ADDRESS,
                feconf.EMAIL_INTENT_SIGNUP, self.new_email_subject,
                '%s%s' % (self.new_email_html_body, 1),
                datetime.datetime.utcnow())

            # Check that the content of this email was recorded in
            # SentEmailModel.
            all_models = email_models.SentEmailModel.get_all().fetch()
            self.assertEqual(len(all_models), 1)

            email_manager.send_post_signup_email(
                self.new_user_id, test_for_duplicate_email=True)

            # Check that a new email was sent.
            messages = self._get_sent_email_messages(self.NEW_USER_EMAIL)
            self.assertEqual(1, len(messages))

            # Check that the content of this email was recorded in
            # SentEmailModel.
            all_models = email_models.SentEmailModel.get_all().fetch()
            self.assertEqual(len(all_models), 2)

            # Check that the contents of the model are correct.
            sent_email_model1 = all_models[0]
            sent_email_model2 = all_models[1]

            self.assertEqual(
                sent_email_model1.email_hash, sent_email_model2.email_hash)
            self.assertEqual(
                sent_email_model1.recipient_id, sent_email_model2.recipient_id)
            self.assertEqual(
                sent_email_model1.subject, sent_email_model2.subject)
            self.assertNotEqual(
                sent_email_model1.html_body, sent_email_model2.html_body)

    def test_duplicate_emails_are_sent_after_some_time_has_elapsed(
        self
    ) -> None:
        can_send_emails_ctx = self.swap(
            feconf, 'CAN_SEND_EMAILS', True)

        duplicate_email_ctx = self.swap(
            feconf, 'DUPLICATE_EMAIL_INTERVAL_MINS', 2)

        with can_send_emails_ctx, duplicate_email_ctx:
            all_models: Sequence[
                email_models.SentEmailModel
            ] = email_models.SentEmailModel.get_all().fetch()
            self.assertEqual(len(all_models), 0)

            email_sent_time = (
                datetime.datetime.utcnow() - datetime.timedelta(minutes=4))

            email_models.SentEmailModel.create(
                self.new_user_id, self.NEW_USER_EMAIL,
                feconf.SYSTEM_COMMITTER_ID, feconf.SYSTEM_EMAIL_ADDRESS,
                feconf.EMAIL_INTENT_SIGNUP, self.new_email_subject,
                self.new_email_html_body, email_sent_time)

            # Check that the content of this email was recorded in
            # SentEmailModel.
            all_models = email_models.SentEmailModel.get_all().fetch()
            self.assertEqual(len(all_models), 1)

            email_sent_time = (
                datetime.datetime.utcnow() - datetime.timedelta(minutes=2))

            email_models.SentEmailModel.create(
                self.new_user_id, self.NEW_USER_EMAIL,
                feconf.SYSTEM_COMMITTER_ID, feconf.SYSTEM_EMAIL_ADDRESS,
                feconf.EMAIL_INTENT_SIGNUP, self.new_email_subject,
                self.new_email_html_body, email_sent_time)

            # Check that the content of this email was recorded in
            # SentEmailModel.
            all_models = email_models.SentEmailModel.get_all().fetch()
            self.assertEqual(len(all_models), 2)

            email_manager.send_post_signup_email(
                self.new_user_id, test_for_duplicate_email=True)

            # Check that a new email was sent.
            messages = self._get_sent_email_messages(self.NEW_USER_EMAIL)
            self.assertEqual(1, len(messages))

            # Check that the content of this email was recorded in
            # SentEmailModel.
            all_models = email_models.SentEmailModel.get_all().fetch()
            self.assertEqual(len(all_models), 3)

            # Check that the contents of the model are correct.
            sent_email_model1 = all_models[0]
            sent_email_model2 = all_models[1]
            sent_email_model3 = all_models[2]

            self.assertEqual(
                sent_email_model1.email_hash, sent_email_model2.email_hash)
            self.assertEqual(
                sent_email_model1.email_hash, sent_email_model3.email_hash)


class FeedbackMessageBatchEmailTests(test_utils.EmailTestBase):

    def setUp(self) -> None:
        super().setUp()

        self.signup(self.EDITOR_EMAIL, self.EDITOR_USERNAME)
        self.editor_id = self.get_user_id_from_email(self.EDITOR_EMAIL)

        self.exploration = self.save_new_default_exploration(
            'A', self.editor_id, title='Title')

        self.expected_email_subject = (
            'You\'ve received 3 new messages on your explorations')

        self.can_send_emails_ctx = self.swap(feconf, 'CAN_SEND_EMAILS', True)
        self.can_not_send_emails_ctx = self.swap(
            feconf, 'CAN_SEND_EMAILS', False)
        self.can_send_feedback_email_ctx = self.swap(
            feconf, 'CAN_SEND_FEEDBACK_MESSAGE_EMAILS', True)
        self.can_not_send_feedback_email_ctx = self.swap(
            feconf, 'CAN_SEND_FEEDBACK_MESSAGE_EMAILS', False)

    def test_email_not_sent_if_can_send_emails_is_false(self) -> None:
        feedback_messages: Dict[str, email_manager.FeedbackMessagesDict] = {
            self.exploration.id: {
                'title': self.exploration.title,
                'messages': ['Message 1.1', 'Message 1.2', 'Message 1.3']}
        }
        with self.can_not_send_emails_ctx:
            email_manager.send_feedback_message_email(
                self.editor_id, feedback_messages)

        # Check that email is not sent.
        messages = self._get_sent_email_messages(self.EDITOR_EMAIL)
        self.assertEqual(len(messages), 0)

    def test_email_not_sent_if_can_send_feedback_message_emails_is_false(
        self
    ) -> None:
        feedback_messages: Dict[str, email_manager.FeedbackMessagesDict] = {
            self.exploration.id: {
                'title': self.exploration.title,
                'messages': ['Message 1.1', 'Message 1.2', 'Message 1.3']}
        }
        with self.can_send_emails_ctx, self.can_not_send_feedback_email_ctx:
            email_manager.send_feedback_message_email(
                self.editor_id, feedback_messages)

        # Check that email is not sent.
        messages = self._get_sent_email_messages(self.EDITOR_EMAIL)
        self.assertEqual(len(messages), 0)

    def test_that_email_not_sent_if_feedback_messages_are_empty(self) -> None:
        feedback_messages: Dict[str, email_manager.FeedbackMessagesDict] = {}
        with self.can_send_emails_ctx, self.can_send_feedback_email_ctx:
            email_manager.send_feedback_message_email(
                self.editor_id, feedback_messages)

        # Check that email is not sent.
        messages = self._get_sent_email_messages(self.EDITOR_EMAIL)
        self.assertEqual(len(messages), 0)

    def test_correct_email_body_is_sent(self) -> None:
        expected_email_html_body = (
            'Hi editor,<br>'
            '<br>'
            'You\'ve received 3 new messages on your Oppia explorations:<br>'
            '<ul>'
            '<li><a href="https://www.oppia.org/create/A#/feedback">Title</a>:'
            '<br>'
            '<ul><li>Message 1.1<br></li>'
            '<li>Message 1.2<br></li>'
            '<li>Message 1.3<br></li>'
            '</ul></li></ul>'
            'You can view and reply to your messages from your '
            '<a href="https://www.oppia.org/creator-dashboard">dashboard</a>.'
            '<br>'
            '<br>Thanks, and happy teaching!<br>'
            '<br>'
            'Best wishes,<br>'
            'The Oppia Team<br>'
            '<br>'
            'You can change your email preferences via the '
            '<a href="http://localhost:8181/preferences">Preferences</a> page.')

        expected_email_text_body = (
            'Hi editor,\n'
            '\n'
            'You\'ve received 3 new messages on your Oppia explorations:\n'
            '- Title:\n'
            '- Message 1.1\n'
            '- Message 1.2\n'
            '- Message 1.3\n'
            'You can view and reply to your messages from your dashboard.\n'
            '\n'
            'Thanks, and happy teaching!\n'
            '\n'
            'Best wishes,\n'
            'The Oppia Team\n'
            '\n'
            'You can change your email preferences via the Preferences page.')

        feedback_messages: Dict[str, email_manager.FeedbackMessagesDict] = {
            self.exploration.id: {
                'title': self.exploration.title,
                'messages': ['Message 1.1', 'Message 1.2', 'Message 1.3']}
        }

        with self.can_send_emails_ctx, self.can_send_feedback_email_ctx:
            email_manager.send_feedback_message_email(
                self.editor_id, feedback_messages)

            # Check that email body is correct.
            messages = self._get_sent_email_messages(self.EDITOR_EMAIL)
            self.assertEqual(len(messages), 1)
            self.assertEqual(messages[0].html, expected_email_html_body)
            self.assertEqual(messages[0].body, expected_email_text_body)

            # Check that email model is correct.
            all_models: Sequence[
                email_models.SentEmailModel
            ] = email_models.SentEmailModel.get_all().fetch()
            self.assertEqual(len(all_models), 1)

            sent_email_model = all_models[0]
            self.assertEqual(sent_email_model.recipient_id, self.editor_id)
            self.assertEqual(
                sent_email_model.recipient_email, self.EDITOR_EMAIL)
            self.assertEqual(
                sent_email_model.sender_id, feconf.SYSTEM_COMMITTER_ID)
            self.assertEqual(
                sent_email_model.sender_email,
                'Site Admin <%s>' % feconf.NOREPLY_EMAIL_ADDRESS)
            self.assertEqual(
                sent_email_model.intent,
                feconf.EMAIL_INTENT_FEEDBACK_MESSAGE_NOTIFICATION)
            self.assertEqual(
                sent_email_model.subject, self.expected_email_subject)


class SuggestionEmailTests(test_utils.EmailTestBase):
    def setUp(self) -> None:
        super().setUp()

        self.signup(self.EDITOR_EMAIL, self.EDITOR_USERNAME)
        self.editor_id = self.get_user_id_from_email(self.EDITOR_EMAIL)

        self.signup(self.NEW_USER_EMAIL, self.NEW_USER_USERNAME)
        self.new_user_id = self.get_user_id_from_email(self.NEW_USER_EMAIL)

        self.exploration = self.save_new_default_exploration(
            'A', self.editor_id, title='Title')
        self.recipient_list = [self.editor_id]

        self.can_send_emails_ctx = self.swap(
            feconf, 'CAN_SEND_EMAILS', True)
        self.can_not_send_emails_ctx = self.swap(
            feconf, 'CAN_SEND_EMAILS', False)
        self.can_send_feedback_email_ctx = self.swap(
            feconf, 'CAN_SEND_FEEDBACK_MESSAGE_EMAILS', True)
        self.can_not_send_feedback_email_ctx = self.swap(
            feconf, 'CAN_SEND_FEEDBACK_MESSAGE_EMAILS', False)

    def test_that_email_not_sent_if_can_send_emails_is_false(self) -> None:
        with self.can_not_send_emails_ctx:
            email_manager.send_suggestion_email(
                self.exploration.title, self.exploration.id, self.new_user_id,
                self.recipient_list)

        # Check that email is not sent.
        messages = self._get_sent_email_messages(
            self.EDITOR_EMAIL)
        self.assertEqual(len(messages), 0)

    def test_email_not_sent_if_can_send_feedback_message_emails_is_false(
        self
    ) -> None:
        with self.can_send_emails_ctx, self.can_not_send_feedback_email_ctx:
            email_manager.send_suggestion_email(
                self.exploration.title, self.exploration.id, self.new_user_id,
                self.recipient_list)

        # Check that email is not sent.
        messages = self._get_sent_email_messages(
            self.EDITOR_EMAIL)
        self.assertEqual(len(messages), 0)

    def test_that_suggestion_emails_are_correct(self) -> None:
        expected_email_subject = 'New suggestion for "Title"'

        expected_email_html_body = (
            'Hi editor,<br>'
            'newuser has submitted a new suggestion for your Oppia '
            'exploration, '
            '<a href="https://www.oppia.org/create/A">"Title"</a>.<br>'
            'You can accept or reject this suggestion by visiting the '
            '<a href="https://www.oppia.org/create/A#/feedback">'
            'feedback page</a> '
            'for your exploration.<br>'
            '<br>'
            'Thanks!<br>'
            '- The Oppia Team<br>'
            '<br>'
            'You can change your email preferences via the '
            '<a href="http://localhost:8181/preferences">Preferences</a> page.')

        expected_email_text_body = (
            'Hi editor,\n'
            'newuser has submitted a new suggestion for your Oppia '
            'exploration, "Title".\n'
            'You can accept or reject this suggestion by visiting the '
            'feedback page for your exploration.\n'
            '\n'
            'Thanks!\n'
            '- The Oppia Team\n'
            '\n'
            'You can change your email preferences via the Preferences page.')

        with self.can_send_emails_ctx, self.can_send_feedback_email_ctx:
            email_manager.send_suggestion_email(
                self.exploration.title, self.exploration.id, self.new_user_id,
                self.recipient_list)

            # Make sure correct email is sent.
            messages = self._get_sent_email_messages(self.EDITOR_EMAIL)
            self.assertEqual(len(messages), 1)
            self.assertEqual(messages[0].html, expected_email_html_body)
            self.assertEqual(messages[0].body, expected_email_text_body)

            # Make sure correct email model is stored.
            all_models: Sequence[
                email_models.SentEmailModel
            ] = email_models.SentEmailModel.get_all().fetch()
            sent_email_model = all_models[0]
            self.assertEqual(sent_email_model.subject, expected_email_subject)
            self.assertEqual(sent_email_model.recipient_id, self.editor_id)
            self.assertEqual(
                sent_email_model.recipient_email, self.EDITOR_EMAIL)
            self.assertEqual(
                sent_email_model.sender_id, feconf.SYSTEM_COMMITTER_ID)
            self.assertEqual(
                sent_email_model.sender_email,
                'Site Admin <%s>' % feconf.NOREPLY_EMAIL_ADDRESS)
            self.assertEqual(
                sent_email_model.intent,
                feconf.EMAIL_INTENT_SUGGESTION_NOTIFICATION)


class SubscriptionEmailTests(test_utils.EmailTestBase):
    def setUp(self) -> None:
        super().setUp()

        self.signup(self.EDITOR_EMAIL, self.EDITOR_USERNAME)
        self.editor_id = self.get_user_id_from_email(self.EDITOR_EMAIL)

        self.signup(self.NEW_USER_EMAIL, self.NEW_USER_USERNAME)
        self.new_user_id = self.get_user_id_from_email(self.NEW_USER_EMAIL)

        self.exploration = self.save_new_default_exploration(
            'A', self.editor_id, title='Title')
        subscription_services.subscribe_to_creator(
            self.new_user_id, self.editor_id)

        self.can_send_emails_ctx = self.swap(
            feconf, 'CAN_SEND_EMAILS', True)
        self.can_not_send_emails_ctx = self.swap(
            feconf, 'CAN_SEND_EMAILS', False)
        self.can_send_subscription_email_ctx = self.swap(
            feconf, 'CAN_SEND_SUBSCRIPTION_EMAILS', True)
        self.can_not_send_subscription_email_ctx = self.swap(
            feconf, 'CAN_SEND_SUBSCRIPTION_EMAILS', False)

    def test_that_email_not_sent_if_can_send_emails_is_false(self) -> None:
        with self.can_not_send_emails_ctx:
            email_manager.send_emails_to_subscribers(
                self.editor_id, self.exploration.id, self.exploration.title)

        messages = self._get_sent_email_messages(self.NEW_USER_EMAIL)
        self.assertEqual(len(messages), 0)

    def test_that_email_not_sent_if_can_send_subscription_emails_is_false(
        self
    ) -> None:
        with self.can_send_emails_ctx, self.can_not_send_subscription_email_ctx:
            email_manager.send_emails_to_subscribers(
                self.editor_id, self.exploration.id, self.exploration.title)

        messages = self._get_sent_email_messages(self.NEW_USER_EMAIL)
        self.assertEqual(len(messages), 0)

    def test_that_subscription_emails_are_correct(self) -> None:
        expected_email_subject = 'editor has published a new exploration!'

        expected_email_html_body = (
            'Hi newuser,<br>'
            '<br>'
            'editor has published a new exploration! You can play it here: '
            '<a href="https://www.oppia.org/explore/A">Title</a><br>'
            '<br>'
            'Thanks, and happy learning!<br>'
            '<br>'
            'Best wishes,<br>'
            '- The Oppia Team<br>'
            '<br>'
            'You can change your email preferences via the '
            '<a href="http://localhost:8181/preferences">Preferences</a> page.')

        expected_email_text_body = (
            'Hi newuser,\n'
            '\n'
            'editor has published a new exploration! You can play it here: '
            'Title\n'
            '\n'
            'Thanks, and happy learning!\n'
            '\n'
            'Best wishes,\n'
            '- The Oppia Team\n'
            '\n'
            'You can change your email preferences via the Preferences page.')

        with self.can_send_emails_ctx, self.can_send_subscription_email_ctx:
            email_manager.send_emails_to_subscribers(
                self.editor_id, self.exploration.id, self.exploration.title)

            # Make sure correct email is sent.
            messages = self._get_sent_email_messages(self.NEW_USER_EMAIL)
            self.assertEqual(len(messages), 1)
            self.assertEqual(messages[0].html, expected_email_html_body)
            self.assertEqual(messages[0].body, expected_email_text_body)

            # Make sure correct email model is stored.
            all_models: Sequence[
                email_models.SentEmailModel
            ] = email_models.SentEmailModel.get_all().fetch()
            sent_email_model = all_models[0]
            self.assertEqual(sent_email_model.subject, expected_email_subject)
            self.assertEqual(sent_email_model.recipient_id, self.new_user_id)
            self.assertEqual(
                sent_email_model.recipient_email, self.NEW_USER_EMAIL)
            self.assertEqual(
                sent_email_model.sender_id, feconf.SYSTEM_COMMITTER_ID)
            self.assertEqual(
                sent_email_model.sender_email,
                'Site Admin <%s>' % feconf.NOREPLY_EMAIL_ADDRESS)
            self.assertEqual(
                sent_email_model.intent,
                feconf.EMAIL_INTENT_SUBSCRIPTION_NOTIFICATION)


class FeedbackMessageInstantEmailTests(test_utils.EmailTestBase):
    def setUp(self) -> None:
        super().setUp()

        self.signup(self.EDITOR_EMAIL, self.EDITOR_USERNAME)
        self.editor_id = self.get_user_id_from_email(self.EDITOR_EMAIL)

        self.signup(self.NEW_USER_EMAIL, self.NEW_USER_USERNAME)
        self.new_user_id = self.get_user_id_from_email(self.NEW_USER_EMAIL)

        self.exploration = self.save_new_default_exploration(
            'A', self.editor_id, title='Title')
        self.recipient_list = [self.editor_id]

        self.can_send_emails_ctx = self.swap(
            feconf, 'CAN_SEND_EMAILS', True)
        self.can_not_send_emails_ctx = self.swap(
            feconf, 'CAN_SEND_EMAILS', False)
        self.can_send_feedback_email_ctx = self.swap(
            feconf, 'CAN_SEND_FEEDBACK_MESSAGE_EMAILS', True)
        self.can_not_send_feedback_email_ctx = self.swap(
            feconf, 'CAN_SEND_FEEDBACK_MESSAGE_EMAILS', False)

    def test_email_not_sent_if_can_send_emails_is_false(self) -> None:
        with self.can_not_send_emails_ctx:
            email_manager.send_instant_feedback_message_email(
                self.new_user_id, self.editor_id, 'editor message',
                'New Oppia message in "a subject"', self.exploration.title,
                self.exploration.id, 'a subject')

        # Make sure correct email is sent.
        messages = self._get_sent_email_messages(self.NEW_USER_EMAIL)
        self.assertEqual(len(messages), 0)

    def test_email_not_sent_if_can_send_feedback_message_emails_is_false(
        self
    ) -> None:
        with self.can_send_emails_ctx, self.can_not_send_feedback_email_ctx:
            email_manager.send_instant_feedback_message_email(
                self.new_user_id, self.editor_id, 'editor message',
                'New Oppia message in "a subject"', self.exploration.title,
                self.exploration.id, 'a subject')

        # Make sure correct email is sent.
        messages = self._get_sent_email_messages(self.NEW_USER_EMAIL)
        self.assertEqual(len(messages), 0)

    def test_that_feedback_message_emails_are_correct(self) -> None:
        expected_email_subject = 'New Oppia message in "a subject"'

        expected_email_html_body = (
            'Hi newuser,<br><br>'
            'New update to thread "a subject" on '
            '<a href="https://www.oppia.org/create/A#/feedback">Title</a>:<br>'
            '<ul><li>editor: editor message<br></li></ul>'
            '(You received this message because you are a '
            'participant in this thread.)<br><br>'
            'Best wishes,<br>'
            'The Oppia team<br>'
            '<br>'
            'You can change your email preferences via the '
            '<a href="http://localhost:8181/preferences">Preferences</a> page.')

        expected_email_text_body = (
            'Hi newuser,\n'
            '\n'
            'New update to thread "a subject" on Title:\n'
            '- editor: editor message\n'
            '(You received this message because you are a'
            ' participant in this thread.)\n'
            '\n'
            'Best wishes,\n'
            'The Oppia team\n'
            '\n'
            'You can change your email preferences via the Preferences page.')

        with self.can_send_emails_ctx, self.can_send_feedback_email_ctx:
            email_manager.send_instant_feedback_message_email(
                self.new_user_id, self.editor_id, 'editor message',
                'New Oppia message in "a subject"', self.exploration.title,
                self.exploration.id, 'a subject')

            # Make sure correct email is sent.
            messages = self._get_sent_email_messages(
                self.NEW_USER_EMAIL)
            self.assertEqual(len(messages), 1)
            self.assertEqual(messages[0].html, expected_email_html_body)
            self.assertEqual(messages[0].body, expected_email_text_body)

            # Make sure correct email model is stored.
            all_models: Sequence[
                email_models.SentEmailModel
            ] = email_models.SentEmailModel.get_all().fetch()
            sent_email_model = all_models[0]
            self.assertEqual(sent_email_model.subject, expected_email_subject)
            self.assertEqual(sent_email_model.recipient_id, self.new_user_id)
            self.assertEqual(
                sent_email_model.recipient_email, self.NEW_USER_EMAIL)
            self.assertEqual(
                sent_email_model.sender_id, feconf.SYSTEM_COMMITTER_ID)
            self.assertEqual(
                sent_email_model.sender_email,
                'Site Admin <%s>' % feconf.NOREPLY_EMAIL_ADDRESS)
            self.assertEqual(
                sent_email_model.intent,
                feconf.EMAIL_INTENT_FEEDBACK_MESSAGE_NOTIFICATION)


class FlagExplorationEmailTest(test_utils.EmailTestBase):
    """Test that emails are sent to moderators when explorations are flagged."""

    def setUp(self) -> None:
        super().setUp()

        self.signup(self.EDITOR_EMAIL, self.EDITOR_USERNAME)
        self.editor_id = self.get_user_id_from_email(self.EDITOR_EMAIL)

        self.signup(self.NEW_USER_EMAIL, self.NEW_USER_USERNAME)
        self.new_user_id = self.get_user_id_from_email(self.NEW_USER_EMAIL)

        self.signup(self.MODERATOR_EMAIL, self.MODERATOR_USERNAME)
        self.moderator_id = self.get_user_id_from_email(self.MODERATOR_EMAIL)

        self.moderator2_email = 'moderator2@example.com'
        self.moderator2_username = 'moderator2'
        self.signup(self.moderator2_email, self.moderator2_username)
        self.moderator2_id = self.get_user_id_from_email(self.moderator2_email)

        self.set_moderators([self.moderator2_username, self.MODERATOR_USERNAME])

        self.exploration = self.save_new_default_exploration(
            'A', self.editor_id, title='Title')
        self.owner_ids = [self.editor_id]

        self.report_text = 'AD'

        self.can_send_emails_ctx = self.swap(feconf, 'CAN_SEND_EMAILS', True)
        self.can_not_send_emails_ctx = self.swap(
            feconf, 'CAN_SEND_EMAILS', False)

    def test_that_email_not_sent_if_can_send_emails_is_false(self) -> None:
        with self.can_not_send_emails_ctx:
            email_manager.send_flag_exploration_email(
                self.exploration.title, self.exploration.id, self.new_user_id,
                self.report_text)

        # Make sure correct email is sent.
        messages = self._get_sent_email_messages(self.MODERATOR_EMAIL)
        self.assertEqual(len(messages), 0)

    def test_that_flag_exploration_emails_are_correct(self) -> None:
        expected_email_subject = 'Exploration flagged by user: "Title"'

        expected_email_html_body = (
            'Hello Moderator,<br>'
            'newuser has flagged exploration "Title" on the following '
            'grounds: <br>'
            'AD .<br>'
            'You can modify the exploration by clicking '
            '<a href="https://www.oppia.org/create/A">'
            'here</a>.<br>'
            '<br>'
            'Thanks!<br>'
            '- The Oppia Team<br>'
            '<br>'
            'You can change your email preferences via the '
            '<a href="http://localhost:8181/preferences">Preferences</a> page.')

        expected_email_text_body = (
            'Hello Moderator,\n'
            'newuser has flagged exploration "Title" on the following '
            'grounds: \n'
            'AD .\n'
            'You can modify the exploration by clicking here.\n'
            '\n'
            'Thanks!\n'
            '- The Oppia Team\n'
            '\n'
            'You can change your email preferences via the Preferences page.')

        with self.can_send_emails_ctx:
            email_manager.send_flag_exploration_email(
                self.exploration.title, self.exploration.id, self.new_user_id,
                self.report_text)

            # Make sure correct email is sent.
            messages = self._get_sent_email_messages(self.MODERATOR_EMAIL)
            self.assertEqual(len(messages), 1)
            self.assertEqual(messages[0].html, expected_email_html_body)
            self.assertEqual(messages[0].body, expected_email_text_body)

            # Make sure correct email is sent to multiple moderators.
            messages = self._get_sent_email_messages(self.moderator2_email)
            self.assertEqual(len(messages), 1)
            self.assertEqual(messages[0].html, expected_email_html_body)
            self.assertEqual(messages[0].body, expected_email_text_body)

            # Make sure correct email models are stored.
            all_models: Sequence[
                email_models.SentEmailModel
            ] = email_models.SentEmailModel.get_all().fetch()
            sent_email_model = next(
                m for m in all_models if m.recipient_id == self.moderator_id)
            self.assertEqual(sent_email_model.subject, expected_email_subject)
            self.assertEqual(
                sent_email_model.recipient_email, self.MODERATOR_EMAIL)
            self.assertEqual(
                sent_email_model.sender_id, feconf.SYSTEM_COMMITTER_ID)
            self.assertEqual(
                sent_email_model.sender_email,
                'Site Admin <%s>' % feconf.NOREPLY_EMAIL_ADDRESS)
            self.assertEqual(
                sent_email_model.intent, feconf.EMAIL_INTENT_REPORT_BAD_CONTENT)
            sent_email_model = next(
                m for m in all_models if m.recipient_id == self.moderator2_id)
            self.assertEqual(sent_email_model.subject, expected_email_subject)
            self.assertEqual(
                sent_email_model.recipient_email, self.moderator2_email)
            self.assertEqual(
                sent_email_model.sender_id, feconf.SYSTEM_COMMITTER_ID)
            self.assertEqual(
                sent_email_model.sender_email,
                'Site Admin <%s>' % feconf.NOREPLY_EMAIL_ADDRESS)
            self.assertEqual(
                sent_email_model.intent, feconf.EMAIL_INTENT_REPORT_BAD_CONTENT)


class OnboardingReviewerInstantEmailTests(test_utils.EmailTestBase):
    """Test that correct email is sent while onboarding reviewers."""

    REVIEWER_USERNAME: Final = 'reviewer'
    REVIEWER_EMAIL: Final = 'reviewer@example.com'

    def setUp(self) -> None:
        super().setUp()
        self.signup(self.REVIEWER_EMAIL, self.REVIEWER_USERNAME)
        self.reviewer_id = self.get_user_id_from_email(self.REVIEWER_EMAIL)
        user_services.update_email_preferences(
            self.reviewer_id, True, False, False, False)
        self.can_send_emails_ctx = self.swap(feconf, 'CAN_SEND_EMAILS', True)
        self.can_not_send_emails_ctx = self.swap(
            feconf, 'CAN_SEND_EMAILS', False)

    def test_that_email_not_sent_if_can_send_emails_is_false(self) -> None:
        with self.can_not_send_emails_ctx:
            email_manager.send_mail_to_onboard_new_reviewers(
                self.reviewer_id, 'Algebra')

        # Make sure correct email is sent.
        messages = self._get_sent_email_messages(self.REVIEWER_EMAIL)
        self.assertEqual(len(messages), 0)

    def test_that_correct_completion_email_is_sent(self) -> None:
        expected_email_subject = 'Invitation to review suggestions'
        expected_email_html_body = (
            'Hi reviewer,<br><br>'
            'Thank you for actively contributing high-quality suggestions for '
            'Oppia\'s lessons in Algebra, and for helping to make these lessons'
            ' better for students around the world!<br><br>'
            'In recognition of your contributions, we would like to invite you'
            ' to become one of Oppia\'s reviewers. As a reviewer, you will be '
            'able to review suggestions in Algebra, and contribute to helping '
            'ensure that any edits made to lessons preserve the lessons\' '
            'quality and are beneficial for students.<br><br>'
            'If you\'d like to help out as a reviewer, please visit your '
            '<a href="https://www.oppia.org/creator-dashboard/">dashboard</a>. '
            'and set your review preferences accordingly. Note that, if you '
            'accept,you will receive occasional emails inviting you to review '
            'incoming suggestions by others.<br><br>'
            'Again, thank you for your contributions to the Oppia '
            'community!<br>'
            '- The Oppia Team<br>'
            '<br>'
            'You can change your email preferences via the '
            '<a href="http://localhost:8181/preferences">Preferences</a> page.')

        with self.can_send_emails_ctx:
            email_manager.send_mail_to_onboard_new_reviewers(
                self.reviewer_id, 'Algebra')

            # Make sure correct email is sent.
            messages = self._get_sent_email_messages(self.REVIEWER_EMAIL)
            self.assertEqual(len(messages), 1)
            self.assertEqual(messages[0].html, expected_email_html_body)

            # Make sure correct email model is stored.
            all_models: Sequence[
                email_models.SentEmailModel
            ] = email_models.SentEmailModel.get_all().fetch()
            sent_email_model = all_models[0]
            self.assertEqual(sent_email_model.subject, expected_email_subject)
            self.assertEqual(sent_email_model.recipient_id, self.reviewer_id)
            self.assertEqual(
                sent_email_model.recipient_email, self.REVIEWER_EMAIL)
            self.assertEqual(
                sent_email_model.sender_id, feconf.SYSTEM_COMMITTER_ID)
            self.assertEqual(
                sent_email_model.sender_email,
                'Site Admin <%s>' % feconf.NOREPLY_EMAIL_ADDRESS)
            self.assertEqual(
                sent_email_model.intent,
                feconf.EMAIL_INTENT_ONBOARD_CD_USER)


class NotifyReviewerInstantEmailTests(test_utils.EmailTestBase):
    """Test that correct email is sent while notifying reviewers."""

    REVIEWER_USERNAME: Final = 'reviewer'
    REVIEWER_EMAIL: Final = 'reviewer@example.com'

    def setUp(self) -> None:
        super().setUp()
        self.signup(self.REVIEWER_EMAIL, self.REVIEWER_USERNAME)
        self.reviewer_id = self.get_user_id_from_email(self.REVIEWER_EMAIL)
        user_services.update_email_preferences(
            self.reviewer_id, True, False, False, False)
        self.can_send_emails_ctx = self.swap(feconf, 'CAN_SEND_EMAILS', True)
        self.can_not_send_emails_ctx = self.swap(
            feconf, 'CAN_SEND_EMAILS', False)

    def test_that_email_not_sent_if_can_send_emails_is_false(self) -> None:
        with self.can_not_send_emails_ctx:
            email_manager.send_mail_to_notify_users_to_review(
                self.reviewer_id, 'Algebra')

        messages = self._get_sent_email_messages(
            self.REVIEWER_EMAIL)
        self.assertEqual(len(messages), 0)

    def test_that_correct_completion_email_is_sent(self) -> None:
        expected_email_subject = 'Notification to review suggestions'
        expected_email_html_body = (
            'Hi reviewer,<br><br>'
            'Just a heads-up that there are new suggestions to '
            'review in Algebra, which you are registered as a reviewer for.'
            '<br><br>Please take a look at and accept/reject these suggestions '
            'at your earliest convenience. You can visit your '
            '<a href="https://www.oppia.org/creator-dashboard/">dashboard</a> '
            'to view the list of suggestions that need a review.<br><br>'
            'Thank you for helping improve Oppia\'s lessons!'
            '- The Oppia Team<br>'
            '<br>'
            'You can change your email preferences via the '
            '<a href="http://localhost:8181/preferences">Preferences</a> page.')

        with self.can_send_emails_ctx:
            email_manager.send_mail_to_notify_users_to_review(
                self.reviewer_id, 'Algebra')

            # Make sure correct email is sent.
            messages = self._get_sent_email_messages(self.REVIEWER_EMAIL)
            self.assertEqual(len(messages), 1)
            self.assertEqual(messages[0].html, expected_email_html_body)

            # Make sure correct email model is stored.
            all_models: Sequence[email_models.SentEmailModel] = (
                email_models.SentEmailModel.get_all().fetch()
            )
            sent_email_model = all_models[0]
            self.assertEqual(sent_email_model.subject, expected_email_subject)
            self.assertEqual(sent_email_model.recipient_id, self.reviewer_id)
            self.assertEqual(
                sent_email_model.recipient_email, self.REVIEWER_EMAIL)
            self.assertEqual(
                sent_email_model.sender_id, feconf.SYSTEM_COMMITTER_ID)
            self.assertEqual(
                sent_email_model.sender_email,
                'Site Admin <%s>' % feconf.NOREPLY_EMAIL_ADDRESS)
            self.assertEqual(
                sent_email_model.intent,
                feconf.EMAIL_INTENT_REVIEW_CREATOR_DASHBOARD_SUGGESTIONS)


class NotifyContributionAchievementEmailTests(test_utils.EmailTestBase):
    """Test that correct email is sent when notifying contributor
    achievements."""

    USERNAME: Final = 'user'
    USER_EMAIL: Final = 'user@example.com'

    def setUp(self) -> None:
        super().setUp()
        self.signup(self.USER_EMAIL, self.USERNAME)
        self.user_id = self.get_user_id_from_email(self.USER_EMAIL)
        user_services.update_email_preferences(
            self.user_id, True, False, False, False)
        self.can_send_emails_ctx = self.swap(feconf, 'CAN_SEND_EMAILS', True)
        self.can_not_send_emails_ctx = self.swap(
            feconf, 'CAN_SEND_EMAILS', False)

    def test_that_email_not_sent_if_can_send_emails_is_false(self) -> None:
        contributor_ranking_email_info = (
            suggestion_registry.ContributorMilestoneEmailInfo(
                self.user_id, 'question', 'edit', None,
                'Initial Contributor'
            ))
        with self.can_not_send_emails_ctx:
            email_manager.send_mail_to_notify_contributor_ranking_achievement(
                contributor_ranking_email_info)

        messages = self._get_sent_email_messages(
            self.USER_EMAIL)

        self.assertEqual(len(messages), 0)

    def test_that_email_not_sent_if_user_can_not_receive_emails(self) -> None:
        user_services.update_email_preferences(
            self.user_id, False, False, False, False)
        contributor_ranking_email_info = (
            suggestion_registry.ContributorMilestoneEmailInfo(
                self.user_id, 'question', 'edit', None,
                'Initial Contributor'
            ))
        with self.can_not_send_emails_ctx:
            email_manager.send_mail_to_notify_contributor_ranking_achievement(
                contributor_ranking_email_info)

        messages = self._get_sent_email_messages(
            self.USER_EMAIL)
        self.assertEqual(len(messages), 0)

    def test_that_translation_submitter_acceptance_ranking_email_is_sent(
        self) -> None:
        expected_email_subject = 'Oppia Translator Rank Achievement!'
        expected_email_html_body = (
            'Hi user,<br><br>'
            'This is to let you know that you have successfully achieved the '
            'Initial Contributor rank for submitting translations in हिन्दी '
            '(Hindi). Your efforts help Oppia grow better every day and '
            'support students around the world.<br><br>'
            'You can check all the achievements you earned in the '
            '<a href="http://localhost:8181/contributor-dashboard">'
            'Contributor Dashboard</a>.<br><br>'
            'Best wishes and we hope you can continue to contribute!<br><br>'
            'The Oppia Contributor Dashboard Team')

        contributor_ranking_email_info = (
            suggestion_registry.ContributorMilestoneEmailInfo(
                self.user_id, 'translation', 'acceptance', 'hi',
                'Initial Contributor'
            ))
        with self.can_send_emails_ctx:
            email_manager.send_mail_to_notify_contributor_ranking_achievement(
                contributor_ranking_email_info)

            # Make sure correct email is sent.
            messages = self._get_sent_email_messages(self.USER_EMAIL)
            self.assertEqual(len(messages), 1)
            self.assertEqual(messages[0].html, expected_email_html_body)

            # Make sure correct email model is stored.
            all_models: Sequence[email_models.SentEmailModel] = (
                email_models.SentEmailModel.get_all().fetch()
            )
            sent_email_model = all_models[0]
            self.assertEqual(sent_email_model.subject, expected_email_subject)
            self.assertEqual(sent_email_model.recipient_id, self.user_id)
            self.assertEqual(
                sent_email_model.recipient_email, self.USER_EMAIL)
            self.assertEqual(
                sent_email_model.sender_id, feconf.SYSTEM_COMMITTER_ID)
            self.assertEqual(
                sent_email_model.sender_email,
                'Site Admin <%s>' % feconf.NOREPLY_EMAIL_ADDRESS)
            self.assertEqual(
                sent_email_model.intent,
                feconf.EMAIL_INTENT_NOTIFY_CONTRIBUTOR_DASHBOARD_ACHIEVEMENTS)

    def test_that_question_submitter_acceptance_ranking_email_is_sent(
        self) -> None:
        expected_email_subject = 'Oppia Question Submitter Rank Achievement!'
        expected_email_html_body = (
            'Hi user,<br><br>'
            'This is to let you know that you have successfully achieved the '
            'Initial Contributor rank for submitting practice questions. Your '
            'efforts help Oppia grow better every day and support students '
            'around the world.<br><br>'
            'You can check all the achievements you earned in the '
            '<a href="http://localhost:8181/contributor-dashboard">'
            'Contributor Dashboard</a>.<br><br>'
            'Best wishes and we hope you can continue to contribute!<br><br>'
            'The Oppia Contributor Dashboard Team')

        contributor_ranking_email_info = (
            suggestion_registry.ContributorMilestoneEmailInfo(
                self.user_id, 'question', 'acceptance', None,
                'Initial Contributor'
            ))
        with self.can_send_emails_ctx:
            email_manager.send_mail_to_notify_contributor_ranking_achievement(
                contributor_ranking_email_info)

            # Make sure correct email is sent.
            messages = self._get_sent_email_messages(self.USER_EMAIL)
            self.assertEqual(len(messages), 1)
            self.assertEqual(messages[0].html, expected_email_html_body)

            # Make sure correct email model is stored.
            all_models: Sequence[email_models.SentEmailModel] = (
                email_models.SentEmailModel.get_all().fetch()
            )
            sent_email_model = all_models[0]
            self.assertEqual(sent_email_model.subject, expected_email_subject)
            self.assertEqual(sent_email_model.recipient_id, self.user_id)
            self.assertEqual(
                sent_email_model.recipient_email, self.USER_EMAIL)
            self.assertEqual(
                sent_email_model.sender_id, feconf.SYSTEM_COMMITTER_ID)
            self.assertEqual(
                sent_email_model.sender_email,
                'Site Admin <%s>' % feconf.NOREPLY_EMAIL_ADDRESS)
            self.assertEqual(
                sent_email_model.intent,
                feconf.EMAIL_INTENT_NOTIFY_CONTRIBUTOR_DASHBOARD_ACHIEVEMENTS)

    def test_that_translation_reviewer_review_ranking_email_is_sent(
        self) -> None:
        expected_email_subject = 'Oppia Translation Reviewer Rank Achievement!'
        expected_email_html_body = (
            'Hi user,<br><br>'
            'This is to let you know that you have successfully achieved the '
            'Initial Contributor rank for reviewing translations in हिन्दी '
            '(Hindi). Your efforts help Oppia grow better every day and '
            'support students around the world.<br><br>'
            'You can check all the achievements you earned in the '
            '<a href="http://localhost:8181/contributor-dashboard">'
            'Contributor Dashboard</a>.<br><br>'
            'Best wishes and we hope you can continue to contribute!<br><br>'
            'The Oppia Contributor Dashboard Team')

        contributor_ranking_email_info = (
            suggestion_registry.ContributorMilestoneEmailInfo(
                self.user_id, 'translation', 'review', 'hi',
                'Initial Contributor'
            ))
        with self.can_send_emails_ctx:
            email_manager.send_mail_to_notify_contributor_ranking_achievement(
                contributor_ranking_email_info)

            # Make sure correct email is sent.
            messages = self._get_sent_email_messages(self.USER_EMAIL)
            self.assertEqual(len(messages), 1)
            self.assertEqual(messages[0].html, expected_email_html_body)

            # Make sure correct email model is stored.
            all_models: Sequence[email_models.SentEmailModel] = (
                email_models.SentEmailModel.get_all().fetch()
            )
            sent_email_model = all_models[0]
            self.assertEqual(sent_email_model.subject, expected_email_subject)
            self.assertEqual(sent_email_model.recipient_id, self.user_id)
            self.assertEqual(
                sent_email_model.recipient_email, self.USER_EMAIL)
            self.assertEqual(
                sent_email_model.sender_id, feconf.SYSTEM_COMMITTER_ID)
            self.assertEqual(
                sent_email_model.sender_email,
                'Site Admin <%s>' % feconf.NOREPLY_EMAIL_ADDRESS)
            self.assertEqual(
                sent_email_model.intent,
                feconf.EMAIL_INTENT_NOTIFY_CONTRIBUTOR_DASHBOARD_ACHIEVEMENTS)

    def test_that_question_reviewer_review_ranking_email_is_sent(
        self) -> None:
        expected_email_subject = 'Oppia Question Reviewer Rank Achievement!'
        expected_email_html_body = (
            'Hi user,<br><br>'
            'This is to let you know that you have successfully achieved the '
            'Initial Contributor rank for reviewing  practice questions. Your '
            'efforts help Oppia grow better every day and support students '
            'around the world.<br><br>'
            'You can check all the achievements you earned in the '
            '<a href="http://localhost:8181/contributor-dashboard">'
            'Contributor Dashboard</a>.<br><br>'
            'Best wishes and we hope you can continue to contribute!<br><br>'
            'The Oppia Contributor Dashboard Team')

        contributor_ranking_email_info = (
            suggestion_registry.ContributorMilestoneEmailInfo(
                self.user_id, 'question', 'review', None,
                'Initial Contributor'
            ))
        with self.can_send_emails_ctx:
            email_manager.send_mail_to_notify_contributor_ranking_achievement(
                contributor_ranking_email_info)

            # Make sure correct email is sent.
            messages = self._get_sent_email_messages(self.USER_EMAIL)
            self.assertEqual(len(messages), 1)
            self.assertEqual(messages[0].html, expected_email_html_body)

            # Make sure correct email model is stored.
            all_models: Sequence[email_models.SentEmailModel] = (
                email_models.SentEmailModel.get_all().fetch()
            )
            sent_email_model = all_models[0]
            self.assertEqual(sent_email_model.subject, expected_email_subject)
            self.assertEqual(sent_email_model.recipient_id, self.user_id)
            self.assertEqual(
                sent_email_model.recipient_email, self.USER_EMAIL)
            self.assertEqual(
                sent_email_model.sender_id, feconf.SYSTEM_COMMITTER_ID)
            self.assertEqual(
                sent_email_model.sender_email,
                'Site Admin <%s>' % feconf.NOREPLY_EMAIL_ADDRESS)
            self.assertEqual(
                sent_email_model.intent,
                feconf.EMAIL_INTENT_NOTIFY_CONTRIBUTOR_DASHBOARD_ACHIEVEMENTS)

    def test_that_translation_reviewer_edit_ranking_email_is_sent(
        self) -> None:
        expected_email_subject = 'Oppia Translation Reviewer Rank Achievement!'
        expected_email_html_body = (
            'Hi user,<br><br>'
            'This is to let you know that you have successfully achieved the '
            'Initial Contributor rank for correcting translations in हिन्दी '
            '(Hindi). Your efforts help Oppia grow better every day and '
            'support students around the world.<br><br>'
            'You can check all the achievements you earned in the '
            '<a href="http://localhost:8181/contributor-dashboard">'
            'Contributor Dashboard</a>.<br><br>'
            'Best wishes and we hope you can continue to contribute!<br><br>'
            'The Oppia Contributor Dashboard Team')

        contributor_ranking_email_info = (
            suggestion_registry.ContributorMilestoneEmailInfo(
                self.user_id, 'translation', 'edit', 'hi',
                'Initial Contributor'
            ))
        with self.can_send_emails_ctx:
            email_manager.send_mail_to_notify_contributor_ranking_achievement(
                contributor_ranking_email_info)

            # Make sure correct email is sent.
            messages = self._get_sent_email_messages(self.USER_EMAIL)
            self.assertEqual(len(messages), 1)
            self.assertEqual(messages[0].html, expected_email_html_body)

            # Make sure correct email model is stored.
            all_models: Sequence[email_models.SentEmailModel] = (
                email_models.SentEmailModel.get_all().fetch()
            )
            sent_email_model = all_models[0]
            self.assertEqual(sent_email_model.subject, expected_email_subject)
            self.assertEqual(sent_email_model.recipient_id, self.user_id)
            self.assertEqual(
                sent_email_model.recipient_email, self.USER_EMAIL)
            self.assertEqual(
                sent_email_model.sender_id, feconf.SYSTEM_COMMITTER_ID)
            self.assertEqual(
                sent_email_model.sender_email,
                'Site Admin <%s>' % feconf.NOREPLY_EMAIL_ADDRESS)
            self.assertEqual(
                sent_email_model.intent,
                feconf.EMAIL_INTENT_NOTIFY_CONTRIBUTOR_DASHBOARD_ACHIEVEMENTS)

    def test_that_question_reviewer_edit_ranking_email_is_sent(
        self) -> None:
        expected_email_subject = 'Oppia Question Reviewer Rank Achievement!'
        expected_email_html_body = (
            'Hi user,<br><br>'
            'This is to let you know that you have successfully achieved the '
            'Initial Contributor rank for correcting practice questions. '
            'Your efforts help Oppia grow better every day and support '
            'students around the world.<br><br>'
            'You can check all the achievements you earned in the '
            '<a href="http://localhost:8181/contributor-dashboard">'
            'Contributor Dashboard</a>.<br><br>'
            'Best wishes and we hope you can continue to contribute!<br><br>'
            'The Oppia Contributor Dashboard Team')

        contributor_ranking_email_info = (
            suggestion_registry.ContributorMilestoneEmailInfo(
                self.user_id, 'question', 'edit', None,
                'Initial Contributor'
            ))
        with self.can_send_emails_ctx:
            email_manager.send_mail_to_notify_contributor_ranking_achievement(
                contributor_ranking_email_info)

            # Make sure correct email is sent.
            messages = self._get_sent_email_messages(self.USER_EMAIL)
            self.assertEqual(len(messages), 1)
            self.assertEqual(messages[0].html, expected_email_html_body)

            # Make sure correct email model is stored.
            all_models: Sequence[email_models.SentEmailModel] = (
                email_models.SentEmailModel.get_all().fetch()
            )
            sent_email_model = all_models[0]
            self.assertEqual(sent_email_model.subject, expected_email_subject)
            self.assertEqual(sent_email_model.recipient_id, self.user_id)
            self.assertEqual(
                sent_email_model.recipient_email, self.USER_EMAIL)
            self.assertEqual(
                sent_email_model.sender_id, feconf.SYSTEM_COMMITTER_ID)
            self.assertEqual(
                sent_email_model.sender_email,
                'Site Admin <%s>' % feconf.NOREPLY_EMAIL_ADDRESS)
            self.assertEqual(
                sent_email_model.intent,
                feconf.EMAIL_INTENT_NOTIFY_CONTRIBUTOR_DASHBOARD_ACHIEVEMENTS)


class NotifyContributionDashboardReviewersEmailTests(test_utils.EmailTestBase):
    """Tests the send_mail_to_notify_contributor_dashboard_reviewers method,
    which sends an email to reviewers with information regarding the suggestions
    that have waited the longest for review.
    """

    target_id: str = 'exp1'
    skill_id: str = 'skill_123456'
    mocked_review_submission_datetime: datetime.datetime = (
        datetime.datetime(2020, 6, 15, 5)
    )
    AUTHOR_USERNAME: Final = 'author'
    AUTHOR_EMAIL: Final = 'author@example.com'
    REVIEWER_1_USERNAME: Final = 'reviewer1'
    REVIEWER_1_EMAIL: Final = 'reviewer1@community.org'
    REVIEWER_2_USERNAME: Final = 'reviewer2'
    REVIEWER_2_EMAIL: Final = 'reviewer2@community.org'

    def _create_translation_suggestion_in_lang_with_html_and_datetime(
        self,
        language_code: str,
        translation_html: str,
        submission_datetime: datetime.datetime
    ) -> suggestion_registry.BaseSuggestion:
        """Creates a translation suggestion in the given language_code with the
        given translation html and submission datetime.
        """
        add_translation_change_dict = {
            'cmd': exp_domain.CMD_ADD_WRITTEN_TRANSLATION,
            'state_name': feconf.DEFAULT_INIT_STATE_NAME,
            'content_id': 'content_0',
            'language_code': language_code,
            'content_html': feconf.DEFAULT_INIT_STATE_CONTENT_STR,
            'translation_html': translation_html,
            'data_format': 'html'
        }

        translation_suggestion = suggestion_services.create_suggestion(
            feconf.SUGGESTION_TYPE_TRANSLATE_CONTENT,
            feconf.ENTITY_TYPE_EXPLORATION,
            self.target_id, feconf.CURRENT_STATE_SCHEMA_VERSION,
            self.author_id, add_translation_change_dict,
            'test description')

        translation_suggestion.last_updated = submission_datetime
        return translation_suggestion

    def _create_question_suggestion_with_question_html_and_datetime(
        self,
        question_html: str,
        submission_datetime: datetime.datetime
    ) -> suggestion_registry.BaseSuggestion:
        """Creates a question suggestion with the given question html and
        submission datetime.
        """
        with self.swap(
            feconf, 'DEFAULT_INIT_STATE_CONTENT_STR', question_html):
            content_id_generator = translation_domain.ContentIdGenerator()
            add_question_change_dict: Dict[
                str, Union[str, float, question_domain.QuestionDict]
            ] = {
                'cmd': (
                    question_domain
                    .CMD_CREATE_NEW_FULLY_SPECIFIED_QUESTION),
                'question_dict': {
                    'id': 'test_id',
                    'version': 12,
                    'question_state_data': self._create_valid_question_data(
                        'default_state', content_id_generator).to_dict(),
                    'language_code': constants.DEFAULT_LANGUAGE_CODE,
                    'question_state_data_schema_version': (
                        feconf.CURRENT_STATE_SCHEMA_VERSION),
                    'linked_skill_ids': ['skill_1'],
                    'inapplicable_skill_misconception_ids': ['skillid12345-1'],
                    'next_content_id_index': (
                        content_id_generator.next_content_id_index)
                },
                'skill_id': self.skill_id,
                'skill_difficulty': 0.3
            }

        question_suggestion = suggestion_services.create_suggestion(
            feconf.SUGGESTION_TYPE_ADD_QUESTION,
            feconf.ENTITY_TYPE_SKILL,
            self.skill_id, feconf.CURRENT_STATE_SCHEMA_VERSION,
            self.author_id, add_question_change_dict,
            'test description')

        question_suggestion.last_updated = submission_datetime
        return question_suggestion

    def _create_reviewable_suggestion_email_infos_from_suggestions(
        self,
        suggestions: List[suggestion_registry.BaseSuggestion]
    ) -> List[suggestion_registry.ReviewableSuggestionEmailInfo]:
        """Creates a list of ReviewableSuggestionEmailInfo objects from
        the given suggestions.
        """

        return [
            (
                suggestion_services
                .create_reviewable_suggestion_email_info_from_suggestion(
                    suggestion)
            ) for suggestion in suggestions
        ]

    def _assert_email_data_stored_in_sent_email_model_is_correct(
        self,
        expected_email_html_body: str,
        reviewer_id: Optional[str],
        reviewer_email: str
    ) -> None:
        """Asserts that the created sent email model from the sent email
        contains the right information.
        """
        sent_email_models: Sequence[
            email_models.SentEmailModel
        ] = email_models.SentEmailModel.get_all().filter(
            email_models.SentEmailModel.recipient_id == reviewer_id).fetch()
        self.assertEqual(len(sent_email_models), 1)
        sent_email_model = sent_email_models[0]
        self.assertEqual(
            sent_email_model.subject,
            email_manager
            .CONTRIBUTOR_DASHBOARD_REVIEWER_NOTIFICATION_EMAIL_DATA[
                'email_subject'])
        self.assertEqual(
            sent_email_model.recipient_id, reviewer_id)
        self.assertEqual(
            sent_email_model.recipient_email, reviewer_email)
        self.assertEqual(
            sent_email_model.html_body, expected_email_html_body)
        self.assertEqual(
            sent_email_model.sender_id, feconf.SYSTEM_COMMITTER_ID)
        self.assertEqual(
            sent_email_model.sender_email,
            'Site Admin <%s>' % feconf.NOREPLY_EMAIL_ADDRESS)
        self.assertEqual(
            sent_email_model.intent,
            feconf.EMAIL_INTENT_REVIEW_CONTRIBUTOR_DASHBOARD_SUGGESTIONS)

    def _swap_get_platform_parameter_value_function(
        self, param_name: str
    ) -> platform_parameter_domain.PlatformDataTypes:
        """Swap function for get_platform_parameter_value.

        Args:
            param_name: str. The name of the platform parameter.

        Returns:
            PlatformDataTypes. The defined data type of the platform parameter.
        """
        if param_name == (
            platform_parameter_list.ParamNames.
            CONTRIBUTOR_DASHBOARD_REVIEWER_EMAILS_IS_ENABLED.value
        ):
            return True
        elif param_name == (
            platform_parameter_list.ParamNames.EMAIL_SENDER_NAME.value
        ):
            return email_manager.EMAIL_SENDER_NAME.default_value
        elif param_name == (
            platform_parameter_list.ParamNames.EMAIL_FOOTER.value
        ):
            return email_manager.EMAIL_FOOTER.default_value
        return ''

    def _mock_logging_info(self, msg: str, *args: str) -> None:
        """Mocks logging.info() by appending the log message to the logged info
        list.
        """
        self.logged_info.append(msg % args)

    def setUp(self) -> None:
        super().setUp()
        self.signup(self.AUTHOR_EMAIL, self.AUTHOR_USERNAME)
        self.author_id = self.get_user_id_from_email(self.AUTHOR_EMAIL)
        self.signup(self.REVIEWER_1_EMAIL, self.REVIEWER_1_USERNAME)
        self.reviewer_1_id = self.get_user_id_from_email(self.REVIEWER_1_EMAIL)
        user_services.update_email_preferences(
            self.reviewer_1_id, True, False, False, False)
        self.signup(self.REVIEWER_2_EMAIL, self.REVIEWER_2_USERNAME)
        self.reviewer_2_id = self.get_user_id_from_email(self.REVIEWER_2_EMAIL)
        user_services.update_email_preferences(
            self.reviewer_2_id, True, False, False, False)

        self.can_send_emails_ctx = self.swap(feconf, 'CAN_SEND_EMAILS', True)
        self.cannot_send_emails_ctx = self.swap(
            feconf, 'CAN_SEND_EMAILS', False)
        self.log_new_error_counter = test_utils.CallCounter(
            logging.error)
        self.log_new_error_ctx = self.swap(
            logging, 'error', self.log_new_error_counter)
        self.logged_info: List[str] = []
        self.log_new_info_ctx = self.swap(
            logging, 'info', self._mock_logging_info)

        self.save_new_valid_exploration(self.target_id, self.author_id)
        self.save_new_skill(self.skill_id, self.author_id)
        question_suggestion = (
            self._create_question_suggestion_with_question_html_and_datetime(
                '<p>What is the meaning of life?</p>',
                self.mocked_review_submission_datetime))
        self.reviewable_suggestion_email_info = (
            suggestion_services
            .create_reviewable_suggestion_email_info_from_suggestion(
                question_suggestion))
        self.swap_get_platform_parameter_value = self.swap(
            platform_parameter_services,
            'get_platform_parameter_value',
            self._swap_get_platform_parameter_value_function
        )

    def test_email_not_sent_if_can_send_emails_is_false(self) -> None:
        with self.swap_get_platform_parameter_value, self.capture_logging(
            min_level=logging.ERROR) as logs:
            with self.cannot_send_emails_ctx, self.log_new_error_ctx:
                email_manager.send_mail_to_notify_contributor_dashboard_reviewers(  # pylint: disable=line-too-long
                    [self.reviewer_1_id],
                    [[self.reviewable_suggestion_email_info]]
                )

            messages = self._get_all_sent_email_messages()
            self.assertEqual(len(messages), 0)
            self.assertEqual(self.log_new_error_counter.times_called, 1)
            self.assertEqual(
                logs[0], 'This app cannot send emails to users.')

    def test_email_not_sent_if_reviewer_notifications_is_disabled(self) -> None:
        with self.capture_logging(min_level=logging.ERROR) as logs:
            with self.can_send_emails_ctx, self.log_new_error_ctx:
                email_manager.send_mail_to_notify_contributor_dashboard_reviewers(  # pylint: disable=line-too-long
                    [self.reviewer_1_id],
                    [[self.reviewable_suggestion_email_info]]
                )

            messages = self._get_all_sent_email_messages()
            self.assertEqual(len(messages), 0)
            self.assertEqual(self.log_new_error_counter.times_called, 1)
            self.assertEqual(
                logs[0],
                'The "contributor_dashboard_reviewer_emails_is_enabled" '
                'property must be enabled on the platform parameters tab on '
                'the admin page in order to send reviewers the emails.')

    def test_email_not_sent_if_reviewer_email_does_not_exist(self) -> None:
        with self.swap_get_platform_parameter_value, self.capture_logging(
            min_level=logging.ERROR) as logs:
            with self.can_send_emails_ctx, self.log_new_error_ctx:
                email_manager.send_mail_to_notify_contributor_dashboard_reviewers(  # pylint: disable=line-too-long
                    ['reviewer_id_with_no_email'],
                    [[self.reviewable_suggestion_email_info]]
                )

            messages = self._get_all_sent_email_messages()
            self.assertEqual(len(messages), 0)
            self.assertEqual(self.log_new_error_counter.times_called, 1)
            self.assertEqual(
                logs[0],
                'There was no email for the given reviewer id: '
                'reviewer_id_with_no_email.')

    def test_email_not_sent_if_no_reviewers_to_notify(self) -> None:
        with self.swap_get_platform_parameter_value, self.capture_logging(
            min_level=logging.ERROR) as logs:
            with self.can_send_emails_ctx, self.log_new_error_ctx:
                email_manager.send_mail_to_notify_contributor_dashboard_reviewers(  # pylint: disable=line-too-long
                    [], [[self.reviewable_suggestion_email_info]]
                )

            messages = self._get_all_sent_email_messages()
            self.assertEqual(len(messages), 0)
            self.assertEqual(self.log_new_error_counter.times_called, 1)
            self.assertEqual(
                logs[0],
                'No Contributor Dashboard reviewers to notify.')

    def test_email_not_sent_if_no_suggestions_to_notify_the_reviewer_about(
        self
    ) -> None:
        with self.can_send_emails_ctx, self.log_new_info_ctx:
            with self.swap_get_platform_parameter_value:
                email_manager.send_mail_to_notify_contributor_dashboard_reviewers( # pylint: disable=line-too-long
                    [self.reviewer_1_id], [[]]
                )

        messages = self._get_all_sent_email_messages()
        self.assertEqual(len(messages), 0)
        self.assertEqual(
            self.logged_info[0],
            'There were no suggestions to recommend to the reviewer with user '
            'id: %s.' % self.reviewer_1_id)

    def test_email_sent_to_reviewer_with_question_waiting_a_day_for_review(
        self
    ) -> None:
        question_suggestion = (
            self._create_question_suggestion_with_question_html_and_datetime(
                '<p>What is the meaning of life?</p>',
                self.mocked_review_submission_datetime))
        reviewable_suggestion_email_info = (
            suggestion_services
            .create_reviewable_suggestion_email_info_from_suggestion(
                question_suggestion))
        review_wait_time = 1
        mocked_datetime_for_utcnow = (
            reviewable_suggestion_email_info.submission_datetime +
            datetime.timedelta(days=review_wait_time))
        expected_email_html_body = (
            'Hi reviewer1,'
            '<br><br>'
            'There are new review opportunities that we think you might be '
            'interested in on the <a href="%s%s">Contributor Dashboard</a>. '
            'Here are some examples of contributions that have been waiting '
            'the longest for review:<br><br>'
            '<ul>'
            '<li>The following question suggestion was submitted for review 1 '
            'day ago:'
            '<br>What is the meaning of life?</li><br>'
            '</ul><br>'
            'Please take some time to review any of the above contributions '
            '(if they still need a review) or any other contributions on the '
            'dashboard. We appreciate your help!'
            '<br><br>'
            'Thanks again, and happy reviewing!<br>'
            '- The Oppia Contributor Dashboard Team'
            '<br><br>%s' % (
                feconf.OPPIA_SITE_URL, feconf.CONTRIBUTOR_DASHBOARD_URL,
                email_manager.EMAIL_FOOTER.default_value))

        with self.can_send_emails_ctx, self.log_new_error_ctx:
            with self.mock_datetime_utcnow(mocked_datetime_for_utcnow):
                with self.swap_get_platform_parameter_value:
                    (
                        email_manager
                        .send_mail_to_notify_contributor_dashboard_reviewers(
                            [self.reviewer_1_id],
                            [[reviewable_suggestion_email_info]])
                    )

        # Make sure correct email is sent.
        messages = self._get_sent_email_messages(self.REVIEWER_1_EMAIL)
        self.assertEqual(len(messages), 1)
        self.assertEqual(messages[0].html, expected_email_html_body)

        # Make sure correct email model is stored.
        self._assert_email_data_stored_in_sent_email_model_is_correct(
            expected_email_html_body, self.reviewer_1_id,
            self.REVIEWER_1_EMAIL)

    def test_email_sent_to_reviewer_with_question_waiting_days_for_review(
        self
    ) -> None:
        question_suggestion = (
            self._create_question_suggestion_with_question_html_and_datetime(
                '<p>What is the meaning of life?</p>',
                self.mocked_review_submission_datetime))
        reviewable_suggestion_email_info = (
            suggestion_services
            .create_reviewable_suggestion_email_info_from_suggestion(
                question_suggestion))
        review_wait_time = 5
        mocked_datetime_for_utcnow = (
            reviewable_suggestion_email_info.submission_datetime +
            datetime.timedelta(days=review_wait_time))
        expected_email_html_body = (
            'Hi reviewer1,'
            '<br><br>'
            'There are new review opportunities that we think you might be '
            'interested in on the <a href="%s%s">Contributor Dashboard</a>. '
            'Here are some examples of contributions that have been waiting '
            'the longest for review:<br><br>'
            '<ul>'
            '<li>The following question suggestion was submitted for review 5 '
            'days ago:'
            '<br>What is the meaning of life?</li><br>'
            '</ul><br>'
            'Please take some time to review any of the above contributions '
            '(if they still need a review) or any other contributions on the '
            'dashboard. We appreciate your help!'
            '<br><br>'
            'Thanks again, and happy reviewing!<br>'
            '- The Oppia Contributor Dashboard Team'
            '<br><br>%s' % (
                feconf.OPPIA_SITE_URL, feconf.CONTRIBUTOR_DASHBOARD_URL,
                email_manager.EMAIL_FOOTER.default_value))

        with self.can_send_emails_ctx, self.log_new_error_ctx:
            with self.mock_datetime_utcnow(mocked_datetime_for_utcnow):
                with self.swap_get_platform_parameter_value:
                    (
                        email_manager
                        .send_mail_to_notify_contributor_dashboard_reviewers(
                            [self.reviewer_1_id],
                            [[reviewable_suggestion_email_info]])
                    )

        # Make sure correct email is sent.
        messages = self._get_sent_email_messages(self.REVIEWER_1_EMAIL)
        self.assertEqual(len(messages), 1)
        self.assertEqual(messages[0].html, expected_email_html_body)

        # Make sure correct email model is stored.
        self._assert_email_data_stored_in_sent_email_model_is_correct(
            expected_email_html_body, self.reviewer_1_id,
            self.REVIEWER_1_EMAIL)

    def test_email_sent_to_reviewer_with_question_waiting_an_hour_for_review(
        self
    ) -> None:
        question_suggestion = (
            self._create_question_suggestion_with_question_html_and_datetime(
                '<p>What is the meaning of life?</p>',
                self.mocked_review_submission_datetime))
        reviewable_suggestion_email_info = (
            suggestion_services
            .create_reviewable_suggestion_email_info_from_suggestion(
                question_suggestion))
        review_wait_time = 1
        mocked_datetime_for_utcnow = (
            reviewable_suggestion_email_info.submission_datetime +
            datetime.timedelta(hours=review_wait_time))
        expected_email_html_body = (
            'Hi reviewer1,'
            '<br><br>'
            'There are new review opportunities that we think you might be '
            'interested in on the <a href="%s%s">Contributor Dashboard</a>. '
            'Here are some examples of contributions that have been waiting '
            'the longest for review:<br><br>'
            '<ul>'
            '<li>The following question suggestion was submitted for review 1 '
            'hour ago:'
            '<br>What is the meaning of life?</li><br>'
            '</ul><br>'
            'Please take some time to review any of the above contributions '
            '(if they still need a review) or any other contributions on the '
            'dashboard. We appreciate your help!'
            '<br><br>'
            'Thanks again, and happy reviewing!<br>'
            '- The Oppia Contributor Dashboard Team'
            '<br><br>%s' % (
                feconf.OPPIA_SITE_URL, feconf.CONTRIBUTOR_DASHBOARD_URL,
                email_manager.EMAIL_FOOTER.default_value))

        with self.can_send_emails_ctx, self.log_new_error_ctx:
            with self.mock_datetime_utcnow(mocked_datetime_for_utcnow):
                with self.swap_get_platform_parameter_value:
                    (
                        email_manager
                        .send_mail_to_notify_contributor_dashboard_reviewers(
                            [self.reviewer_1_id],
                            [[reviewable_suggestion_email_info]])
                    )

        # Make sure correct email is sent.
        messages = self._get_sent_email_messages(self.REVIEWER_1_EMAIL)
        self.assertEqual(len(messages), 1)
        self.assertEqual(
            messages[0].html, expected_email_html_body)

        # Make sure correct email model is stored.
        self._assert_email_data_stored_in_sent_email_model_is_correct(
            expected_email_html_body, self.reviewer_1_id,
            self.REVIEWER_1_EMAIL)

    def test_email_sent_to_reviewer_with_question_waiting_hours_for_review(
        self
    ) -> None:
        question_suggestion = (
            self._create_question_suggestion_with_question_html_and_datetime(
                '<p>What is the meaning of life?</p>',
                self.mocked_review_submission_datetime))
        reviewable_suggestion_email_info = (
            suggestion_services
            .create_reviewable_suggestion_email_info_from_suggestion(
                question_suggestion))
        review_wait_time = 5
        mocked_datetime_for_utcnow = (
            reviewable_suggestion_email_info.submission_datetime +
            datetime.timedelta(hours=review_wait_time))
        expected_email_html_body = (
            'Hi reviewer1,'
            '<br><br>'
            'There are new review opportunities that we think you might be '
            'interested in on the <a href="%s%s">Contributor Dashboard</a>. '
            'Here are some examples of contributions that have been waiting '
            'the longest for review:<br><br>'
            '<ul>'
            '<li>The following question suggestion was submitted for review 5 '
            'hours ago:'
            '<br>What is the meaning of life?</li><br>'
            '</ul><br>'
            'Please take some time to review any of the above contributions '
            '(if they still need a review) or any other contributions on the '
            'dashboard. We appreciate your help!'
            '<br><br>'
            'Thanks again, and happy reviewing!<br>'
            '- The Oppia Contributor Dashboard Team'
            '<br><br>%s' % (
                feconf.OPPIA_SITE_URL, feconf.CONTRIBUTOR_DASHBOARD_URL,
                email_manager.EMAIL_FOOTER.default_value))

        with self.can_send_emails_ctx, self.log_new_error_ctx:
            with self.mock_datetime_utcnow(mocked_datetime_for_utcnow):
                with self.swap_get_platform_parameter_value:
                    (
                        email_manager
                        .send_mail_to_notify_contributor_dashboard_reviewers(
                            [self.reviewer_1_id],
                            [[reviewable_suggestion_email_info]])
                    )

        # Make sure correct email is sent.
        messages = self._get_sent_email_messages(self.REVIEWER_1_EMAIL)
        self.assertEqual(len(messages), 1)
        self.assertEqual(
            messages[0].html, expected_email_html_body)

        # Make sure correct email model is stored.
        self._assert_email_data_stored_in_sent_email_model_is_correct(
            expected_email_html_body, self.reviewer_1_id,
            self.REVIEWER_1_EMAIL)

    def test_email_sent_to_reviewer_with_question_waiting_a_minute_for_review(
        self
    ) -> None:
        question_suggestion = (
            self._create_question_suggestion_with_question_html_and_datetime(
                '<p>What is the meaning of life?</p>',
                self.mocked_review_submission_datetime))
        reviewable_suggestion_email_info = (
            suggestion_services
            .create_reviewable_suggestion_email_info_from_suggestion(
                question_suggestion))
        review_wait_time = 1
        mocked_datetime_for_utcnow = (
            reviewable_suggestion_email_info.submission_datetime +
            datetime.timedelta(minutes=review_wait_time))
        expected_email_html_body = (
            'Hi reviewer1,'
            '<br><br>'
            'There are new review opportunities that we think you might be '
            'interested in on the <a href="%s%s">Contributor Dashboard</a>. '
            'Here are some examples of contributions that have been waiting '
            'the longest for review:<br><br>'
            '<ul>'
            '<li>The following question suggestion was submitted for review 1 '
            'minute ago:'
            '<br>What is the meaning of life?</li><br>'
            '</ul><br>'
            'Please take some time to review any of the above contributions '
            '(if they still need a review) or any other contributions on the '
            'dashboard. We appreciate your help!'
            '<br><br>'
            'Thanks again, and happy reviewing!<br>'
            '- The Oppia Contributor Dashboard Team'
            '<br><br>%s' % (
                feconf.OPPIA_SITE_URL, feconf.CONTRIBUTOR_DASHBOARD_URL,
                email_manager.EMAIL_FOOTER.default_value))

        with self.can_send_emails_ctx, self.log_new_error_ctx:
            with self.mock_datetime_utcnow(mocked_datetime_for_utcnow):
                with self.swap_get_platform_parameter_value:
                    (
                        email_manager
                        .send_mail_to_notify_contributor_dashboard_reviewers(
                            [self.reviewer_1_id],
                            [[reviewable_suggestion_email_info]])
                    )

        # Make sure correct email is sent.
        messages = self._get_sent_email_messages(self.REVIEWER_1_EMAIL)
        self.assertEqual(len(messages), 1)
        self.assertEqual(messages[0].html, expected_email_html_body)

        # Make sure correct email model is stored.
        self._assert_email_data_stored_in_sent_email_model_is_correct(
            expected_email_html_body, self.reviewer_1_id,
            self.REVIEWER_1_EMAIL)

    def test_email_sent_to_reviewer_with_question_waiting_minutes_for_review(
        self
    ) -> None:
        question_suggestion = (
            self._create_question_suggestion_with_question_html_and_datetime(
                '<p>What is the meaning of life?</p>',
                self.mocked_review_submission_datetime))
        reviewable_suggestion_email_info = (
            suggestion_services
            .create_reviewable_suggestion_email_info_from_suggestion(
                question_suggestion))
        review_wait_time = 5
        mocked_datetime_for_utcnow = (
            reviewable_suggestion_email_info.submission_datetime +
            datetime.timedelta(minutes=review_wait_time))
        expected_email_html_body = (
            'Hi reviewer1,'
            '<br><br>'
            'There are new review opportunities that we think you might be '
            'interested in on the <a href="%s%s">Contributor Dashboard</a>. '
            'Here are some examples of contributions that have been waiting '
            'the longest for review:<br><br>'
            '<ul>'
            '<li>The following question suggestion was submitted for review 5 '
            'minutes ago:'
            '<br>What is the meaning of life?</li><br>'
            '</ul><br>'
            'Please take some time to review any of the above contributions '
            '(if they still need a review) or any other contributions on the '
            'dashboard. We appreciate your help!'
            '<br><br>'
            'Thanks again, and happy reviewing!<br>'
            '- The Oppia Contributor Dashboard Team'
            '<br><br>%s' % (
                feconf.OPPIA_SITE_URL, feconf.CONTRIBUTOR_DASHBOARD_URL,
                email_manager.EMAIL_FOOTER.default_value))

        with self.can_send_emails_ctx, self.log_new_error_ctx:
            with self.mock_datetime_utcnow(mocked_datetime_for_utcnow):
                with self.swap_get_platform_parameter_value:
                    (
                        email_manager
                        .send_mail_to_notify_contributor_dashboard_reviewers(
                            [self.reviewer_1_id],
                            [[reviewable_suggestion_email_info]])
                    )

        # Make sure correct email is sent.
        messages = self._get_sent_email_messages(self.REVIEWER_1_EMAIL)
        self.assertEqual(len(messages), 1)
        self.assertEqual(messages[0].html, expected_email_html_body)

        # Make sure correct email model is stored.
        self._assert_email_data_stored_in_sent_email_model_is_correct(
            expected_email_html_body, self.reviewer_1_id,
            self.REVIEWER_1_EMAIL)

    def test_email_sent_to_reviewer_with_question_waiting_seconds_for_review(
        self
    ) -> None:
        question_suggestion = (
            self._create_question_suggestion_with_question_html_and_datetime(
                '<p>What is the meaning of life?</p>',
                self.mocked_review_submission_datetime))
        reviewable_suggestion_email_info = (
            suggestion_services
            .create_reviewable_suggestion_email_info_from_suggestion(
                question_suggestion))
        review_wait_time = 5
        mocked_datetime_for_utcnow = (
            reviewable_suggestion_email_info.submission_datetime +
            datetime.timedelta(seconds=review_wait_time))
        expected_email_html_body = (
            'Hi reviewer1,'
            '<br><br>'
            'There are new review opportunities that we think you might be '
            'interested in on the <a href="%s%s">Contributor Dashboard</a>. '
            'Here are some examples of contributions that have been waiting '
            'the longest for review:<br><br>'
            '<ul>'
            '<li>The following question suggestion was submitted for review 1 '
            'minute ago:'
            '<br>What is the meaning of life?</li><br>'
            '</ul><br>'
            'Please take some time to review any of the above contributions '
            '(if they still need a review) or any other contributions on the '
            'dashboard. We appreciate your help!'
            '<br><br>'
            'Thanks again, and happy reviewing!<br>'
            '- The Oppia Contributor Dashboard Team'
            '<br><br>%s' % (
                feconf.OPPIA_SITE_URL, feconf.CONTRIBUTOR_DASHBOARD_URL,
                email_manager.EMAIL_FOOTER.default_value))

        with self.can_send_emails_ctx, self.log_new_error_ctx:
            with self.mock_datetime_utcnow(mocked_datetime_for_utcnow):
                with self.swap_get_platform_parameter_value:
                    (
                        email_manager
                        .send_mail_to_notify_contributor_dashboard_reviewers(
                            [self.reviewer_1_id],
                            [[reviewable_suggestion_email_info]])
                    )

        # Make sure correct email is sent.
        messages = self._get_sent_email_messages(self.REVIEWER_1_EMAIL)
        self.assertEqual(len(messages), 1)
        self.assertEqual(messages[0].html, expected_email_html_body)

        # Make sure correct email model is stored.
        self._assert_email_data_stored_in_sent_email_model_is_correct(
            expected_email_html_body, self.reviewer_1_id,
            self.REVIEWER_1_EMAIL)

    def test_email_sent_to_reviewer_with_multi_questions_waiting_for_a_review(
        self
    ) -> None:
        mocked_datetime_for_utcnow = (
            self.mocked_review_submission_datetime + datetime.timedelta(
                days=1, hours=1))
        # Question suggestion 1 has waited 1 day for review.
        question_suggestion_1 = (
            self._create_question_suggestion_with_question_html_and_datetime(
                '<p>Question 1</p>',
                self.mocked_review_submission_datetime + datetime.timedelta(
                    hours=1)))
        # Question suggestion 2 has waited 1 hour for review.
        question_suggestion_2 = (
            self._create_question_suggestion_with_question_html_and_datetime(
                '<p>Question 2</p>',
                self.mocked_review_submission_datetime + datetime.timedelta(
                    days=1)))
        reviewable_suggestion_email_infos = (
            self._create_reviewable_suggestion_email_infos_from_suggestions(
                [question_suggestion_1, question_suggestion_2]))
        expected_email_html_body = (
            'Hi reviewer1,'
            '<br><br>'
            'There are new review opportunities that we think you might be '
            'interested in on the <a href="%s%s">Contributor Dashboard</a>. '
            'Here are some examples of contributions that have been waiting '
            'the longest for review:<br><br>'
            '<ul>'
            '<li>The following question suggestion was submitted for review 1 '
            'day ago:'
            '<br>Question 1</li><br>'
            '<li>The following question suggestion was submitted for review 1 '
            'hour ago:'
            '<br>Question 2</li><br>'
            '</ul><br>'
            'Please take some time to review any of the above contributions '
            '(if they still need a review) or any other contributions on the '
            'dashboard. We appreciate your help!'
            '<br><br>'
            'Thanks again, and happy reviewing!<br>'
            '- The Oppia Contributor Dashboard Team'
            '<br><br>%s' % (
                feconf.OPPIA_SITE_URL, feconf.CONTRIBUTOR_DASHBOARD_URL,
                email_manager.EMAIL_FOOTER.default_value))

        with self.can_send_emails_ctx, self.log_new_error_ctx:
            with self.mock_datetime_utcnow(mocked_datetime_for_utcnow):
                with self.swap_get_platform_parameter_value:
                    (
                        email_manager
                        .send_mail_to_notify_contributor_dashboard_reviewers(
                            [self.reviewer_1_id],
                            [reviewable_suggestion_email_infos])
                    )

        # Make sure correct email is sent.
        messages = self._get_sent_email_messages(self.REVIEWER_1_EMAIL)
        self.assertEqual(len(messages), 1)
        self.assertEqual(messages[0].html, expected_email_html_body)

        # Make sure correct email model is stored.
        self._assert_email_data_stored_in_sent_email_model_is_correct(
            expected_email_html_body, self.reviewer_1_id,
            self.REVIEWER_1_EMAIL)

    def test_email_sent_to_multi_reviewers_with_multi_question_suggestions(
        self
    ) -> None:
        mocked_datetime_for_utcnow = (
            self.mocked_review_submission_datetime + datetime.timedelta(
                days=1, hours=1, minutes=1))
        # Question suggestion 1 has waited 1 day for review.
        question_suggestion_1 = (
            self._create_question_suggestion_with_question_html_and_datetime(
                '<p>Question 1 for reviewer 1</p>',
                self.mocked_review_submission_datetime + datetime.timedelta(
                    hours=1, minutes=1)))
        # Question suggestion 2 has waited 1 hour for review.
        question_suggestion_2 = (
            self._create_question_suggestion_with_question_html_and_datetime(
                '<p>Question 2 for reviewer 1</p>',
                self.mocked_review_submission_datetime + datetime.timedelta(
                    days=1, minutes=1)))
        # Question suggestion 3 has waited 1 minute for review.
        question_suggestion_3 = (
            self._create_question_suggestion_with_question_html_and_datetime(
                '<p>Question 1 for reviewer 2</p>',
                self.mocked_review_submission_datetime + datetime.timedelta(
                    days=1, hours=1)))
        # Question suggestion 4 has waited 1 minute for review.
        question_suggestion_4 = (
            self._create_question_suggestion_with_question_html_and_datetime(
                '<p>Question 2 for reviewer 2</p>',
                self.mocked_review_submission_datetime + datetime.timedelta(
                    days=1, hours=1)))
        reviewer_1_suggestion_email_infos = (
            self._create_reviewable_suggestion_email_infos_from_suggestions(
                [question_suggestion_1, question_suggestion_2]))
        reviewer_2_suggestion_email_infos = (
            self._create_reviewable_suggestion_email_infos_from_suggestions(
                [question_suggestion_3, question_suggestion_4]))
        expected_email_html_body_reviewer_1 = (
            'Hi reviewer1,'
            '<br><br>'
            'There are new review opportunities that we think you might be '
            'interested in on the <a href="%s%s">Contributor Dashboard</a>. '
            'Here are some examples of contributions that have been waiting '
            'the longest for review:<br><br>'
            '<ul>'
            '<li>The following question suggestion was submitted for review 1 '
            'day ago:'
            '<br>Question 1 for reviewer 1</li><br>'
            '<li>The following question suggestion was submitted for review 1 '
            'hour ago:'
            '<br>Question 2 for reviewer 1</li><br>'
            '</ul><br>'
            'Please take some time to review any of the above contributions '
            '(if they still need a review) or any other contributions on the '
            'dashboard. We appreciate your help!'
            '<br><br>'
            'Thanks again, and happy reviewing!<br>'
            '- The Oppia Contributor Dashboard Team'
            '<br><br>%s' % (
                feconf.OPPIA_SITE_URL, feconf.CONTRIBUTOR_DASHBOARD_URL,
                email_manager.EMAIL_FOOTER.default_value)
        )
        expected_email_html_body_reviewer_2 = (
            'Hi reviewer2,'
            '<br><br>'
            'There are new review opportunities that we think you might be '
            'interested in on the <a href="%s%s">Contributor Dashboard</a>. '
            'Here are some examples of contributions that have been waiting '
            'the longest for review:<br><br>'
            '<ul>'
            '<li>The following question suggestion was submitted for review 1 '
            'minute ago:'
            '<br>Question 1 for reviewer 2</li><br>'
            '<li>The following question suggestion was submitted for review 1 '
            'minute ago:'
            '<br>Question 2 for reviewer 2</li><br>'
            '</ul><br>'
            'Please take some time to review any of the above contributions '
            '(if they still need a review) or any other contributions on the '
            'dashboard. We appreciate your help!'
            '<br><br>'
            'Thanks again, and happy reviewing!<br>'
            '- The Oppia Contributor Dashboard Team'
            '<br><br>%s' % (
                feconf.OPPIA_SITE_URL, feconf.CONTRIBUTOR_DASHBOARD_URL,
                email_manager.EMAIL_FOOTER.default_value))

        with self.can_send_emails_ctx, self.log_new_error_ctx:
            with self.mock_datetime_utcnow(mocked_datetime_for_utcnow):
                with self.swap_get_platform_parameter_value:
                    (
                        email_manager
                        .send_mail_to_notify_contributor_dashboard_reviewers(
                            [self.reviewer_1_id, self.reviewer_2_id],
                            [
                                reviewer_1_suggestion_email_infos,
                                reviewer_2_suggestion_email_infos
                            ])
                    )

        # Make sure correct emails are sent.
        messages = self._get_sent_email_messages(self.REVIEWER_1_EMAIL)
        self.assertEqual(len(messages), 1)
        self.assertEqual(messages[0].html, expected_email_html_body_reviewer_1)
        messages = self._get_sent_email_messages(self.REVIEWER_2_EMAIL)
        self.assertEqual(len(messages), 1)
        self.assertEqual(messages[0].html, expected_email_html_body_reviewer_2)

        # Make sure correct email models are stored.
        self._assert_email_data_stored_in_sent_email_model_is_correct(
            expected_email_html_body_reviewer_1, self.reviewer_1_id,
            self.REVIEWER_1_EMAIL)
        self._assert_email_data_stored_in_sent_email_model_is_correct(
            expected_email_html_body_reviewer_2, self.reviewer_2_id,
            self.REVIEWER_2_EMAIL)

    def test_email_sent_to_reviewer_with_translation_waiting_a_day_for_review(
        self
    ) -> None:
        translation_suggestion = (
            self._create_translation_suggestion_in_lang_with_html_and_datetime(
                'hi', '<p>Sample translation</p>',
                self.mocked_review_submission_datetime))
        reviewable_suggestion_email_info = (
            suggestion_services
            .create_reviewable_suggestion_email_info_from_suggestion(
                translation_suggestion))
        review_wait_time = 1
        reviewable_suggestion_email_info.submission_datetime = (
            self.mocked_review_submission_datetime)
        mocked_datetime_for_utcnow = (
            reviewable_suggestion_email_info.submission_datetime +
            datetime.timedelta(days=review_wait_time))
        expected_email_html_body = (
            'Hi reviewer1,'
            '<br><br>'
            'There are new review opportunities that we think you might be '
            'interested in on the <a href="%s%s">Contributor Dashboard</a>. '
            'Here are some examples of contributions that have been waiting '
            'the longest for review:<br><br>'
            '<ul>'
            '<li>The following हिन्दी (Hindi) translation suggestion was '
            'submitted for review 1 day ago:'
            '<br>Sample translation</li><br>'
            '</ul><br>'
            'Please take some time to review any of the above contributions '
            '(if they still need a review) or any other contributions on the '
            'dashboard. We appreciate your help!'
            '<br><br>'
            'Thanks again, and happy reviewing!<br>'
            '- The Oppia Contributor Dashboard Team'
            '<br><br>%s' % (
                feconf.OPPIA_SITE_URL, feconf.CONTRIBUTOR_DASHBOARD_URL,
                email_manager.EMAIL_FOOTER.default_value))

        with self.can_send_emails_ctx, self.log_new_error_ctx:
            with self.mock_datetime_utcnow(mocked_datetime_for_utcnow):
                with self.swap_get_platform_parameter_value:
                    (
                        email_manager
                        .send_mail_to_notify_contributor_dashboard_reviewers(
                            [self.reviewer_1_id],
                            [[reviewable_suggestion_email_info]])
                    )

        # Make sure correct email is sent.
        messages = self._get_sent_email_messages(self.REVIEWER_1_EMAIL)
        self.assertEqual(len(messages), 1)
        self.assertEqual(messages[0].html, expected_email_html_body)

        self._assert_email_data_stored_in_sent_email_model_is_correct(
            expected_email_html_body, self.reviewer_1_id,
            self.REVIEWER_1_EMAIL)

    def test_email_sent_to_reviewer_with_translation_waiting_days_for_review(
        self
    ) -> None:
        translation_suggestion = (
            self._create_translation_suggestion_in_lang_with_html_and_datetime(
                'hi', '<p>Sample translation</p>',
                self.mocked_review_submission_datetime))
        reviewable_suggestion_email_info = (
            suggestion_services
            .create_reviewable_suggestion_email_info_from_suggestion(
                translation_suggestion))
        review_wait_time = 5
        mocked_datetime_for_utcnow = (
            reviewable_suggestion_email_info.submission_datetime +
            datetime.timedelta(days=review_wait_time))
        expected_email_html_body = (
            'Hi reviewer1,'
            '<br><br>'
            'There are new review opportunities that we think you might be '
            'interested in on the <a href="%s%s">Contributor Dashboard</a>. '
            'Here are some examples of contributions that have been waiting '
            'the longest for review:<br><br>'
            '<ul>'
            '<li>The following हिन्दी (Hindi) translation suggestion was '
            'submitted for review 5 days ago:'
            '<br>Sample translation</li><br>'
            '</ul><br>'
            'Please take some time to review any of the above contributions '
            '(if they still need a review) or any other contributions on the '
            'dashboard. We appreciate your help!'
            '<br><br>'
            'Thanks again, and happy reviewing!<br>'
            '- The Oppia Contributor Dashboard Team'
            '<br><br>%s' % (
                feconf.OPPIA_SITE_URL, feconf.CONTRIBUTOR_DASHBOARD_URL,
                email_manager.EMAIL_FOOTER.default_value))

        with self.can_send_emails_ctx, self.log_new_error_ctx:
            with self.mock_datetime_utcnow(mocked_datetime_for_utcnow):
                with self.swap_get_platform_parameter_value:
                    (
                        email_manager
                        .send_mail_to_notify_contributor_dashboard_reviewers(
                            [self.reviewer_1_id],
                            [[reviewable_suggestion_email_info]])
                    )

        # Make sure correct email is sent.
        messages = self._get_sent_email_messages(self.REVIEWER_1_EMAIL)
        self.assertEqual(len(messages), 1)
        self.assertEqual(messages[0].html, expected_email_html_body)

        # Make sure correct email model is stored.
        self._assert_email_data_stored_in_sent_email_model_is_correct(
            expected_email_html_body, self.reviewer_1_id,
            self.REVIEWER_1_EMAIL)

    def test_email_sent_to_reviewer_with_translation_waiting_an_hour_for_review(
        self
    ) -> None:
        translation_suggestion = (
            self._create_translation_suggestion_in_lang_with_html_and_datetime(
                'hi', '<p>Sample translation</p>',
                self.mocked_review_submission_datetime))
        reviewable_suggestion_email_info = (
            suggestion_services
            .create_reviewable_suggestion_email_info_from_suggestion(
                translation_suggestion))
        review_wait_time = 1
        reviewable_suggestion_email_info.submission_datetime = (
            self.mocked_review_submission_datetime)
        mocked_datetime_for_utcnow = (
            reviewable_suggestion_email_info.submission_datetime +
            datetime.timedelta(hours=review_wait_time))
        expected_email_html_body = (
            'Hi reviewer1,'
            '<br><br>'
            'There are new review opportunities that we think you might be '
            'interested in on the <a href="%s%s">Contributor Dashboard</a>. '
            'Here are some examples of contributions that have been waiting '
            'the longest for review:<br><br>'
            '<ul>'
            '<li>The following हिन्दी (Hindi) translation suggestion was '
            'submitted for review 1 hour ago:'
            '<br>Sample translation</li><br>'
            '</ul><br>'
            'Please take some time to review any of the above contributions '
            '(if they still need a review) or any other contributions on the '
            'dashboard. We appreciate your help!'
            '<br><br>'
            'Thanks again, and happy reviewing!<br>'
            '- The Oppia Contributor Dashboard Team'
            '<br><br>%s' % (
                feconf.OPPIA_SITE_URL, feconf.CONTRIBUTOR_DASHBOARD_URL,
                email_manager.EMAIL_FOOTER.default_value))

        with self.can_send_emails_ctx, self.log_new_error_ctx:
            with self.mock_datetime_utcnow(mocked_datetime_for_utcnow):
                with self.swap_get_platform_parameter_value:
                    (
                        email_manager
                        .send_mail_to_notify_contributor_dashboard_reviewers(
                            [self.reviewer_1_id],
                            [[reviewable_suggestion_email_info]])
                    )

        # Make sure correct email is sent.
        messages = self._get_sent_email_messages(self.REVIEWER_1_EMAIL)
        self.assertEqual(len(messages), 1)
        self.assertEqual(messages[0].html, expected_email_html_body)

        # Make sure correct email model is stored.
        self._assert_email_data_stored_in_sent_email_model_is_correct(
            expected_email_html_body, self.reviewer_1_id,
            self.REVIEWER_1_EMAIL)

    def test_email_sent_to_reviewer_with_translation_waiting_hours_for_review(
        self
    ) -> None:
        translation_suggestion = (
            self._create_translation_suggestion_in_lang_with_html_and_datetime(
                'hi', '<p>Sample translation</p>',
                self.mocked_review_submission_datetime))
        reviewable_suggestion_email_info = (
            suggestion_services
            .create_reviewable_suggestion_email_info_from_suggestion(
                translation_suggestion))
        review_wait_time = 5
        reviewable_suggestion_email_info.submission_datetime = (
            self.mocked_review_submission_datetime)
        mocked_datetime_for_utcnow = (
            reviewable_suggestion_email_info.submission_datetime +
            datetime.timedelta(hours=review_wait_time))
        expected_email_html_body = (
            'Hi reviewer1,'
            '<br><br>'
            'There are new review opportunities that we think you might be '
            'interested in on the <a href="%s%s">Contributor Dashboard</a>. '
            'Here are some examples of contributions that have been waiting '
            'the longest for review:<br><br>'
            '<ul>'
            '<li>The following हिन्दी (Hindi) translation suggestion was '
            'submitted for review 5 hours ago:'
            '<br>Sample translation</li><br>'
            '</ul><br>'
            'Please take some time to review any of the above contributions '
            '(if they still need a review) or any other contributions on the '
            'dashboard. We appreciate your help!'
            '<br><br>'
            'Thanks again, and happy reviewing!<br>'
            '- The Oppia Contributor Dashboard Team'
            '<br><br>%s' % (
                feconf.OPPIA_SITE_URL, feconf.CONTRIBUTOR_DASHBOARD_URL,
                email_manager.EMAIL_FOOTER.default_value))

        with self.can_send_emails_ctx, self.log_new_error_ctx:
            with self.mock_datetime_utcnow(mocked_datetime_for_utcnow):
                with self.swap_get_platform_parameter_value:
                    (
                        email_manager
                        .send_mail_to_notify_contributor_dashboard_reviewers(
                            [self.reviewer_1_id],
                            [[reviewable_suggestion_email_info]])
                    )

        # Make sure correct email is sent.
        messages = self._get_sent_email_messages(self.REVIEWER_1_EMAIL)
        self.assertEqual(len(messages), 1)
        self.assertEqual(messages[0].html, expected_email_html_body)

        # Make sure correct email model is stored.
        self._assert_email_data_stored_in_sent_email_model_is_correct(
            expected_email_html_body, self.reviewer_1_id,
            self.REVIEWER_1_EMAIL)

    def test_email_sent_to_reviewer_with_translation_waiting_a_min_for_review(
        self
    ) -> None:
        translation_suggestion = (
            self._create_translation_suggestion_in_lang_with_html_and_datetime(
                'hi', '<p>Sample translation</p>',
                self.mocked_review_submission_datetime))
        reviewable_suggestion_email_info = (
            suggestion_services
            .create_reviewable_suggestion_email_info_from_suggestion(
                translation_suggestion))
        review_wait_time = 1
        reviewable_suggestion_email_info.submission_datetime = (
            self.mocked_review_submission_datetime)
        mocked_datetime_for_utcnow = (
            reviewable_suggestion_email_info.submission_datetime +
            datetime.timedelta(minutes=review_wait_time))
        expected_email_html_body = (
            'Hi reviewer1,'
            '<br><br>'
            'There are new review opportunities that we think you might be '
            'interested in on the <a href="%s%s">Contributor Dashboard</a>. '
            'Here are some examples of contributions that have been waiting '
            'the longest for review:<br><br>'
            '<ul>'
            '<li>The following हिन्दी (Hindi) translation suggestion was '
            'submitted for review 1 minute ago:'
            '<br>Sample translation</li><br>'
            '</ul><br>'
            'Please take some time to review any of the above contributions '
            '(if they still need a review) or any other contributions on the '
            'dashboard. We appreciate your help!'
            '<br><br>'
            'Thanks again, and happy reviewing!<br>'
            '- The Oppia Contributor Dashboard Team'
            '<br><br>%s' % (
                feconf.OPPIA_SITE_URL, feconf.CONTRIBUTOR_DASHBOARD_URL,
                email_manager.EMAIL_FOOTER.default_value))

        with self.can_send_emails_ctx, self.log_new_error_ctx:
            with self.mock_datetime_utcnow(mocked_datetime_for_utcnow):
                with self.swap_get_platform_parameter_value:
                    (
                        email_manager
                        .send_mail_to_notify_contributor_dashboard_reviewers(
                            [self.reviewer_1_id],
                            [[reviewable_suggestion_email_info]])
                    )

        # Make sure correct email is sent.
        messages = self._get_sent_email_messages(self.REVIEWER_1_EMAIL)
        self.assertEqual(len(messages), 1)
        self.assertEqual(messages[0].html, expected_email_html_body)

        # Make sure correct email model is stored.
        self._assert_email_data_stored_in_sent_email_model_is_correct(
            expected_email_html_body, self.reviewer_1_id,
            self.REVIEWER_1_EMAIL)

    def test_email_sent_to_reviewer_with_translation_waiting_mins_for_review(
        self
    ) -> None:
        translation_suggestion = (
            self._create_translation_suggestion_in_lang_with_html_and_datetime(
                'hi', '<p>Sample translation</p>',
                self.mocked_review_submission_datetime))
        reviewable_suggestion_email_info = (
            suggestion_services
            .create_reviewable_suggestion_email_info_from_suggestion(
                translation_suggestion))
        review_wait_time = 5
        reviewable_suggestion_email_info.submission_datetime = (
            self.mocked_review_submission_datetime)
        mocked_datetime_for_utcnow = (
            reviewable_suggestion_email_info.submission_datetime +
            datetime.timedelta(minutes=review_wait_time))
        expected_email_html_body = (
            'Hi reviewer1,'
            '<br><br>'
            'There are new review opportunities that we think you might be '
            'interested in on the <a href="%s%s">Contributor Dashboard</a>. '
            'Here are some examples of contributions that have been waiting '
            'the longest for review:<br><br>'
            '<ul>'
            '<li>The following हिन्दी (Hindi) translation suggestion was '
            'submitted for review 5 minutes ago:'
            '<br>Sample translation</li><br>'
            '</ul><br>'
            'Please take some time to review any of the above contributions '
            '(if they still need a review) or any other contributions on the '
            'dashboard. We appreciate your help!'
            '<br><br>'
            'Thanks again, and happy reviewing!<br>'
            '- The Oppia Contributor Dashboard Team'
            '<br><br>%s' % (
                feconf.OPPIA_SITE_URL, feconf.CONTRIBUTOR_DASHBOARD_URL,
                email_manager.EMAIL_FOOTER.default_value))

        with self.can_send_emails_ctx, self.log_new_error_ctx:
            with self.mock_datetime_utcnow(mocked_datetime_for_utcnow):
                with self.swap_get_platform_parameter_value:
                    (
                        email_manager
                        .send_mail_to_notify_contributor_dashboard_reviewers(
                            [self.reviewer_1_id],
                            [[reviewable_suggestion_email_info]])
                    )

        # Make sure correct email is sent.
        messages = self._get_sent_email_messages(self.REVIEWER_1_EMAIL)
        self.assertEqual(len(messages), 1)
        self.assertEqual(messages[0].html, expected_email_html_body)

        # Make sure correct email model is stored.
        self._assert_email_data_stored_in_sent_email_model_is_correct(
            expected_email_html_body, self.reviewer_1_id,
            self.REVIEWER_1_EMAIL)

    def test_email_sent_to_reviewer_with_translation_waiting_secs_for_review(
        self
    ) -> None:
        translation_suggestion = (
            self._create_translation_suggestion_in_lang_with_html_and_datetime(
                'hi', '<p>Sample translation</p>',
                self.mocked_review_submission_datetime))
        reviewable_suggestion_email_info = (
            suggestion_services
            .create_reviewable_suggestion_email_info_from_suggestion(
                translation_suggestion))
        review_wait_time = 1
        reviewable_suggestion_email_info.submission_datetime = (
            self.mocked_review_submission_datetime)
        mocked_datetime_for_utcnow = (
            reviewable_suggestion_email_info.submission_datetime +
            datetime.timedelta(seconds=review_wait_time))
        expected_email_html_body = (
            'Hi reviewer1,'
            '<br><br>'
            'There are new review opportunities that we think you might be '
            'interested in on the <a href="%s%s">Contributor Dashboard</a>. '
            'Here are some examples of contributions that have been waiting '
            'the longest for review:<br><br>'
            '<ul>'
            '<li>The following हिन्दी (Hindi) translation suggestion was '
            'submitted for review 1 minute ago:'
            '<br>Sample translation</li><br>'
            '</ul><br>'
            'Please take some time to review any of the above contributions '
            '(if they still need a review) or any other contributions on the '
            'dashboard. We appreciate your help!'
            '<br><br>'
            'Thanks again, and happy reviewing!<br>'
            '- The Oppia Contributor Dashboard Team'
            '<br><br>%s' % (
                feconf.OPPIA_SITE_URL, feconf.CONTRIBUTOR_DASHBOARD_URL,
                email_manager.EMAIL_FOOTER.default_value))

        with self.can_send_emails_ctx, self.log_new_error_ctx:
            with self.mock_datetime_utcnow(mocked_datetime_for_utcnow):
                with self.swap_get_platform_parameter_value:
                    (
                        email_manager
                        .send_mail_to_notify_contributor_dashboard_reviewers(
                            [self.reviewer_1_id],
                            [[reviewable_suggestion_email_info]])
                    )

        # Make sure correct email is sent.
        messages = self._get_sent_email_messages(self.REVIEWER_1_EMAIL)
        self.assertEqual(len(messages), 1)
        self.assertEqual(messages[0].html, expected_email_html_body)

        # Make sure correct email model is stored.
        self._assert_email_data_stored_in_sent_email_model_is_correct(
            expected_email_html_body, self.reviewer_1_id,
            self.REVIEWER_1_EMAIL)

    def test_email_sent_to_reviewer_with_multi_translation_waiting_for_review(
        self
    ) -> None:
        mocked_datetime_for_utcnow = (
            self.mocked_review_submission_datetime + datetime.timedelta(
                days=1, hours=1))
        # Translation suggestion 1 has waited 1 day for review.
        translation_suggestion_1 = (
            self._create_translation_suggestion_in_lang_with_html_and_datetime(
                'en', '<p>Translation 1</p>',
                self.mocked_review_submission_datetime + datetime.timedelta(
                    hours=1)))
        # Translation suggestion 2 has waited 1 hour for review.
        translation_suggestion_2 = (
            self._create_translation_suggestion_in_lang_with_html_and_datetime(
                'fr', '<p>Translation 2</p>',
                self.mocked_review_submission_datetime + datetime.timedelta(
                    days=1)))
        reviewable_suggestion_email_infos = (
            self._create_reviewable_suggestion_email_infos_from_suggestions(
                [translation_suggestion_1, translation_suggestion_2]))
        expected_email_html_body = (
            'Hi reviewer1,'
            '<br><br>'
            'There are new review opportunities that we think you might be '
            'interested in on the <a href="%s%s">Contributor Dashboard</a>. '
            'Here are some examples of contributions that have been waiting '
            'the longest for review:<br><br>'
            '<ul>'
            '<li>The following English translation suggestion was submitted '
            'for review 1 day ago:'
            '<br>Translation 1</li><br>'
            '<li>The following français (French) translation suggestion was '
            'submitted for review 1 hour ago:'
            '<br>Translation 2</li><br>'
            '</ul><br>'
            'Please take some time to review any of the above contributions '
            '(if they still need a review) or any other contributions on the '
            'dashboard. We appreciate your help!'
            '<br><br>'
            'Thanks again, and happy reviewing!<br>'
            '- The Oppia Contributor Dashboard Team'
            '<br><br>%s' % (
                feconf.OPPIA_SITE_URL, feconf.CONTRIBUTOR_DASHBOARD_URL,
                email_manager.EMAIL_FOOTER.default_value))

        with self.can_send_emails_ctx, self.log_new_error_ctx:
            with self.mock_datetime_utcnow(mocked_datetime_for_utcnow):
                with self.swap_get_platform_parameter_value:
                    (
                        email_manager
                        .send_mail_to_notify_contributor_dashboard_reviewers(
                            [self.reviewer_1_id],
                            [reviewable_suggestion_email_infos])
                    )

        # Make sure correct email is sent.
        messages = self._get_sent_email_messages(self.REVIEWER_1_EMAIL)
        self.assertEqual(len(messages), 1)
        self.assertEqual(messages[0].html, expected_email_html_body)

        # Make sure correct email model is stored.
        self._assert_email_data_stored_in_sent_email_model_is_correct(
            expected_email_html_body, self.reviewer_1_id,
            self.REVIEWER_1_EMAIL)

    def test_email_sent_to_multi_reviewers_with_multi_translations_suggestions(
        self
    ) -> None:
        mocked_datetime_for_utcnow = (
            self.mocked_review_submission_datetime + datetime.timedelta(
                days=1, hours=1, minutes=1))
        # Translation suggestion 1 has waited 1 day for review.
        translation_suggestion_1 = (
            self._create_translation_suggestion_in_lang_with_html_and_datetime(
                'en', '<p>Translation 1 for reviewer 1</p>',
                self.mocked_review_submission_datetime + datetime.timedelta(
                    hours=1, minutes=1)))
        # Translation suggestion 2 has waited 1 hour for review.
        translation_suggestion_2 = (
            self._create_translation_suggestion_in_lang_with_html_and_datetime(
                'fr', '<p>Translation 2 for reviewer 1</p>',
                self.mocked_review_submission_datetime + datetime.timedelta(
                    days=1, minutes=1)))
        # Translation suggestion 3 has waited 1 minute for review.
        translation_suggestion_3 = (
            self._create_translation_suggestion_in_lang_with_html_and_datetime(
                'hi', '<p>Translation 1 for reviewer 2</p>',
                self.mocked_review_submission_datetime + datetime.timedelta(
                    days=1, hours=1)))
        # Translation suggestion 4 has waited 1 minute for review.
        translation_suggestion_4 = (
            self._create_translation_suggestion_in_lang_with_html_and_datetime(
                'fr', '<p>Translation 2 for reviewer 2</p>',
                self.mocked_review_submission_datetime + datetime.timedelta(
                    days=1, hours=1)))
        reviewer_1_suggestion_email_infos = (
            self._create_reviewable_suggestion_email_infos_from_suggestions(
                [translation_suggestion_1, translation_suggestion_2]))
        reviewer_2_suggestion_email_infos = (
            self._create_reviewable_suggestion_email_infos_from_suggestions(
                [translation_suggestion_3, translation_suggestion_4]))
        expected_email_html_body_reviewer_1 = (
            'Hi reviewer1,'
            '<br><br>'
            'There are new review opportunities that we think you might be '
            'interested in on the <a href="%s%s">Contributor Dashboard</a>. '
            'Here are some examples of contributions that have been waiting '
            'the longest for review:<br><br>'
            '<ul>'
            '<li>The following English translation suggestion was submitted '
            'for review 1 day ago:'
            '<br>Translation 1 for reviewer 1</li><br>'
            '<li>The following français (French) translation suggestion was '
            'submitted for review 1 hour ago:'
            '<br>Translation 2 for reviewer 1</li><br>'
            '</ul><br>'
            'Please take some time to review any of the above contributions '
            '(if they still need a review) or any other contributions on the '
            'dashboard. We appreciate your help!'
            '<br><br>'
            'Thanks again, and happy reviewing!<br>'
            '- The Oppia Contributor Dashboard Team'
            '<br><br>%s' % (
                feconf.OPPIA_SITE_URL, feconf.CONTRIBUTOR_DASHBOARD_URL,
                email_manager.EMAIL_FOOTER.default_value)
        )
        expected_email_html_body_reviewer_2 = (
            'Hi reviewer2,'
            '<br><br>'
            'There are new review opportunities that we think you might be '
            'interested in on the <a href="%s%s">Contributor Dashboard</a>. '
            'Here are some examples of contributions that have been waiting '
            'the longest for review:<br><br>'
            '<ul>'
            '<li>The following हिन्दी (Hindi) translation suggestion was '
            'submitted for review 1 minute ago:'
            '<br>Translation 1 for reviewer 2</li><br>'
            '<li>The following français (French) translation suggestion was '
            'submitted for review 1 minute ago:'
            '<br>Translation 2 for reviewer 2</li><br>'
            '</ul><br>'
            'Please take some time to review any of the above contributions '
            '(if they still need a review) or any other contributions on the '
            'dashboard. We appreciate your help!'
            '<br><br>'
            'Thanks again, and happy reviewing!<br>'
            '- The Oppia Contributor Dashboard Team'
            '<br><br>%s' % (
                feconf.OPPIA_SITE_URL, feconf.CONTRIBUTOR_DASHBOARD_URL,
                email_manager.EMAIL_FOOTER.default_value))

        with self.can_send_emails_ctx, self.log_new_error_ctx:
            with self.mock_datetime_utcnow(mocked_datetime_for_utcnow):
                with self.swap_get_platform_parameter_value:
                    (
                        email_manager
                        .send_mail_to_notify_contributor_dashboard_reviewers(
                            [self.reviewer_1_id, self.reviewer_2_id],
                            [
                                reviewer_1_suggestion_email_infos,
                                reviewer_2_suggestion_email_infos
                            ])
                    )

        # Make sure correct emails are sent.
        messages = self._get_sent_email_messages(self.REVIEWER_1_EMAIL)
        self.assertEqual(len(messages), 1)
        self.assertEqual(messages[0].html, expected_email_html_body_reviewer_1)
        messages = self._get_sent_email_messages(self.REVIEWER_2_EMAIL)
        self.assertEqual(len(messages), 1)
        self.assertEqual(messages[0].html, expected_email_html_body_reviewer_2)

        # Make sure correct email models are stored.
        self._assert_email_data_stored_in_sent_email_model_is_correct(
            expected_email_html_body_reviewer_1, self.reviewer_1_id,
            self.REVIEWER_1_EMAIL)
        self._assert_email_data_stored_in_sent_email_model_is_correct(
            expected_email_html_body_reviewer_2, self.reviewer_2_id,
            self.REVIEWER_2_EMAIL)

    def test_email_sent_to_multi_reviewers_with_multi_suggestions_waiting(
        self
    ) -> None:
        mocked_datetime_for_utcnow = (
            self.mocked_review_submission_datetime + datetime.timedelta(
                days=1, hours=1, minutes=1))
        # Suggestion 1 has waited 1 day for review.
        suggestion_1 = (
            self._create_translation_suggestion_in_lang_with_html_and_datetime(
                'en', '<p>Translation 1</p>',
                self.mocked_review_submission_datetime + datetime.timedelta(
                    hours=1, minutes=1)))
        # Suggestion 2 has waited 1 hour for review.
        suggestion_2 = (
            self._create_question_suggestion_with_question_html_and_datetime(
                '<p>Question 1</p>',
                self.mocked_review_submission_datetime + datetime.timedelta(
                    days=1, minutes=1)))
        # Suggestion 3 has waited 1 minute for review.
        suggestion_3 = (
            self._create_translation_suggestion_in_lang_with_html_and_datetime(
                'fr', '<p>Translation 2</p>',
                self.mocked_review_submission_datetime + datetime.timedelta(
                    days=1, hours=1)))
        # Suggestion 4 has waited 1 minute for review.
        suggestion_4 = (
            self._create_question_suggestion_with_question_html_and_datetime(
                '<p>Question 2</p>',
                self.mocked_review_submission_datetime + datetime.timedelta(
                    days=1, hours=1)))
        reviewer_1_suggestion_email_infos = (
            self._create_reviewable_suggestion_email_infos_from_suggestions(
                [suggestion_1, suggestion_2]))
        reviewer_2_suggestion_email_infos = (
            self._create_reviewable_suggestion_email_infos_from_suggestions(
                [suggestion_3, suggestion_4]))
        expected_email_html_body_reviewer_1 = (
            'Hi reviewer1,'
            '<br><br>'
            'There are new review opportunities that we think you might be '
            'interested in on the <a href="%s%s">Contributor Dashboard</a>. '
            'Here are some examples of contributions that have been waiting '
            'the longest for review:<br><br>'
            '<ul>'
            '<li>The following English translation suggestion was submitted '
            'for review 1 day ago:'
            '<br>Translation 1</li><br>'
            '<li>The following question suggestion was submitted for '
            'review 1 hour ago:'
            '<br>Question 1</li><br>'
            '</ul><br>'
            'Please take some time to review any of the above contributions '
            '(if they still need a review) or any other contributions on the '
            'dashboard. We appreciate your help!'
            '<br><br>'
            'Thanks again, and happy reviewing!<br>'
            '- The Oppia Contributor Dashboard Team'
            '<br><br>%s' % (
                feconf.OPPIA_SITE_URL, feconf.CONTRIBUTOR_DASHBOARD_URL,
                email_manager.EMAIL_FOOTER.default_value)
        )
        expected_email_html_body_reviewer_2 = (
            'Hi reviewer2,'
            '<br><br>'
            'There are new review opportunities that we think you might be '
            'interested in on the <a href="%s%s">Contributor Dashboard</a>. '
            'Here are some examples of contributions that have been waiting '
            'the longest for review:<br><br>'
            '<ul>'
            '<li>The following français (French) translation suggestion was '
             'submitted for review 1 minute ago:'
            '<br>Translation 2</li><br>'
            '<li>The following question suggestion was submitted for '
            'review 1 minute ago:'
            '<br>Question 2</li><br>'
            '</ul><br>'
            'Please take some time to review any of the above contributions '
            '(if they still need a review) or any other contributions on the '
            'dashboard. We appreciate your help!'
            '<br><br>'
            'Thanks again, and happy reviewing!<br>'
            '- The Oppia Contributor Dashboard Team'
            '<br><br>%s' % (
                feconf.OPPIA_SITE_URL, feconf.CONTRIBUTOR_DASHBOARD_URL,
                email_manager.EMAIL_FOOTER.default_value))

        with self.can_send_emails_ctx, self.log_new_error_ctx:
            with self.mock_datetime_utcnow(mocked_datetime_for_utcnow):
                with self.swap_get_platform_parameter_value:
                    (
                        email_manager
                        .send_mail_to_notify_contributor_dashboard_reviewers(
                            [self.reviewer_1_id, self.reviewer_2_id],
                            [
                                reviewer_1_suggestion_email_infos,
                                reviewer_2_suggestion_email_infos
                            ])
                    )

        # Make sure correct emails are sent.
        messages = self._get_sent_email_messages(self.REVIEWER_1_EMAIL)
        self.assertEqual(len(messages), 1)
        self.assertEqual(messages[0].html, expected_email_html_body_reviewer_1)
        messages = self._get_sent_email_messages(self.REVIEWER_2_EMAIL)
        self.assertEqual(len(messages), 1)
        self.assertEqual(messages[0].html, expected_email_html_body_reviewer_2)

        # Make sure correct email models are stored.
        self._assert_email_data_stored_in_sent_email_model_is_correct(
            expected_email_html_body_reviewer_1, self.reviewer_1_id,
            self.REVIEWER_1_EMAIL)
        self._assert_email_data_stored_in_sent_email_model_is_correct(
            expected_email_html_body_reviewer_2, self.reviewer_2_id,
            self.REVIEWER_2_EMAIL)


class NotifyAdminsSuggestionsWaitingTooLongForReviewEmailTests(
        test_utils.EmailTestBase):
    """Tests the send_mail_to_notify_admins_suggestions_waiting_long method,
    which sends an email to admins with information regarding the suggestions
    that have waited longer than
    suggestion_models.SUGGESTION_REVIEW_WAIT_TIME_THRESHOLD_IN_DAYS days for
    review on the Contributor Dashboard.
    """

    target_id: str = 'exp1'
    skill_id: str = 'skill_123456'
    mocked_review_submission_datetime: datetime.datetime = (
        datetime.datetime(2020, 6, 15, 5)
    )
    AUTHOR_USERNAME: Final = 'author'
    AUTHOR_EMAIL: Final = 'author@example.com'
    CURRICULUM_ADMIN_1_USERNAME: Final = 'user1'
    CURRICULUM_ADMIN_1_EMAIL: Final = 'user1@community.org'
    CURRICULUM_ADMIN_2_USERNAME: Final = 'user2'
    CURRICULUM_ADMIN_2_EMAIL: Final = 'user2@community.org'

    def _create_translation_suggestion_in_lang_with_html_and_datetime(
        self,
        language_code: str,
        translation_html: str,
        submission_datetime: datetime.datetime
    ) -> suggestion_registry.BaseSuggestion:
        """Creates a translation suggestion in the given language_code with the
        given translation html and submission datetime.
        """
        add_translation_change_dict = {
            'cmd': exp_domain.CMD_ADD_WRITTEN_TRANSLATION,
            'state_name': feconf.DEFAULT_INIT_STATE_NAME,
            'content_id': 'content_0',
            'language_code': language_code,
            'content_html': feconf.DEFAULT_INIT_STATE_CONTENT_STR,
            'translation_html': translation_html,
            'data_format': 'html'
        }

        with self.mock_datetime_utcnow(submission_datetime):
            translation_suggestion = suggestion_services.create_suggestion(
                feconf.SUGGESTION_TYPE_TRANSLATE_CONTENT,
                feconf.ENTITY_TYPE_EXPLORATION,
                self.target_id, feconf.CURRENT_STATE_SCHEMA_VERSION,
                self.author_id, add_translation_change_dict,
                'test description')

        return translation_suggestion

    def _create_question_suggestion_with_question_html_and_datetime(
        self,
        question_html: str,
        submission_datetime: datetime.datetime
    ) -> suggestion_registry.BaseSuggestion:
        """Creates a question suggestion with the given question html and
        submission datetime.
        """
        with self.swap(
            feconf, 'DEFAULT_INIT_STATE_CONTENT_STR', question_html):
            content_id_generator = translation_domain.ContentIdGenerator()
            add_question_change_dict: Dict[
                str, Union[str, float, question_domain.QuestionDict]
            ] = {
                'cmd': (
                    question_domain
                    .CMD_CREATE_NEW_FULLY_SPECIFIED_QUESTION),
                'question_dict': {
                    'id': 'test_id',
                    'version': 12,
                    'question_state_data': self._create_valid_question_data(
                        'default_state', content_id_generator).to_dict(),
                    'language_code': constants.DEFAULT_LANGUAGE_CODE,
                    'question_state_data_schema_version': (
                        feconf.CURRENT_STATE_SCHEMA_VERSION),
                    'linked_skill_ids': ['skill_1'],
                    'inapplicable_skill_misconception_ids': ['skillid12345-1'],
                    'next_content_id_index': (
                        content_id_generator.next_content_id_index)
                },
                'skill_id': self.skill_id,
                'skill_difficulty': 0.3
            }

        with self.mock_datetime_utcnow(submission_datetime):
            question_suggestion = suggestion_services.create_suggestion(
                feconf.SUGGESTION_TYPE_ADD_QUESTION,
                feconf.ENTITY_TYPE_SKILL,
                self.skill_id, feconf.CURRENT_STATE_SCHEMA_VERSION,
                self.author_id, add_question_change_dict,
                'test description')

        return question_suggestion

    def _create_reviewable_suggestion_email_infos_from_suggestions(
        self, suggestions: List[suggestion_registry.BaseSuggestion]
    ) -> List[suggestion_registry.ReviewableSuggestionEmailInfo]:
        """Creates a list of ReviewableSuggestionEmailInfo objects from
        the given suggestions.
        """

        return [
            (
                suggestion_services
                .create_reviewable_suggestion_email_info_from_suggestion(
                    suggestion)
            ) for suggestion in suggestions
        ]

    def _assert_email_data_stored_in_sent_email_model_is_correct(
        self,
        expected_email_html_body: str,
        admin_id: Optional[str],
        admin_email: str
    ) -> None:
        """Asserts that the created sent email model from the sent email
        contains the right information.
        """
        sent_email_models: Sequence[
            email_models.SentEmailModel
        ] = email_models.SentEmailModel.get_all().filter(
            email_models.SentEmailModel.recipient_id == admin_id).fetch()
        self.assertEqual(len(sent_email_models), 1)
        sent_email_model = sent_email_models[0]
        self.assertEqual(
            sent_email_model.subject, (
                email_manager
                .ADMIN_NOTIFICATION_FOR_SUGGESTIONS_NEEDING_REVIEW_EMAIL_DATA[
                    'email_subject']
            ))
        self.assertEqual(
            sent_email_model.recipient_id, admin_id)
        self.assertEqual(
            sent_email_model.recipient_email, admin_email)
        self.assertEqual(
            sent_email_model.html_body, expected_email_html_body)
        self.assertEqual(
            sent_email_model.sender_id, feconf.SYSTEM_COMMITTER_ID)
        self.assertEqual(
            sent_email_model.sender_email,
            'Site Admin <%s>' % feconf.NOREPLY_EMAIL_ADDRESS)
        self.assertEqual(
            sent_email_model.intent,
            feconf.EMAIL_INTENT_ADDRESS_CONTRIBUTOR_DASHBOARD_SUGGESTIONS)

    def _swap_get_platform_parameter_value_function(
        self, param_name: str
    ) -> platform_parameter_domain.PlatformDataTypes:
        """Swap function for get_platform_parameter_value.

        Args:
            param_name: str. The name of the platform parameter.

        Returns:
            PlatformDataTypes. The defined data type of the platform parameter.
        """
        if param_name == (
            platform_parameter_list.ParamNames.
            ENABLE_ADMIN_NOTIFICATIONS_FOR_SUGGESTIONS_NEEDING_REVIEW.value
        ):
            return True
        elif param_name == (
            platform_parameter_list.ParamNames.EMAIL_SENDER_NAME.value
        ):
            return email_manager.EMAIL_SENDER_NAME.default_value
        return ''

    def _mock_logging_info(self, msg: str, *args: str) -> None:
        """Mocks logging.info() by appending the log message to the logged info
        list.
        """
        self.logged_info.append(msg % args)

    def setUp(self) -> None:
        super().setUp()
        self.signup(self.AUTHOR_EMAIL, self.AUTHOR_USERNAME)
        self.author_id = self.get_user_id_from_email(self.AUTHOR_EMAIL)
        self.signup(
            self.CURRICULUM_ADMIN_1_EMAIL, self.CURRICULUM_ADMIN_1_USERNAME)
        self.admin_1_id = self.get_user_id_from_email(
            self.CURRICULUM_ADMIN_1_EMAIL)
        self.signup(
            self.CURRICULUM_ADMIN_2_EMAIL, self.CURRICULUM_ADMIN_2_USERNAME)
        self.admin_2_id = self.get_user_id_from_email(
            self.CURRICULUM_ADMIN_2_EMAIL)

        self.can_send_emails_ctx = self.swap(feconf, 'CAN_SEND_EMAILS', True)
        self.cannot_send_emails_ctx = self.swap(
            feconf, 'CAN_SEND_EMAILS', False)
        self.log_new_error_counter = test_utils.CallCounter(
            logging.error)
        self.log_new_error_ctx = self.swap(
            logging, 'error', self.log_new_error_counter)
        self.logged_info: List[str] = []
        self.log_new_info_ctx = self.swap(
            logging, 'info', self._mock_logging_info)

        self.save_new_valid_exploration(self.target_id, self.author_id)
        self.save_new_skill(self.skill_id, self.author_id)
        question_suggestion = (
            self._create_question_suggestion_with_question_html_and_datetime(
                '<p>What is the meaning of life?</p>',
                self.mocked_review_submission_datetime))
        self.reviewable_suggestion_email_info = (
            suggestion_services
            .create_reviewable_suggestion_email_info_from_suggestion(
                question_suggestion))
        self.swap_get_platform_parameter_value = self.swap(
            platform_parameter_services,
            'get_platform_parameter_value',
            self._swap_get_platform_parameter_value_function
        )

    def test_email_not_sent_if_can_send_emails_is_false(self) -> None:
        with self.swap_get_platform_parameter_value, self.capture_logging(
            min_level=logging.ERROR) as logs:
            with self.cannot_send_emails_ctx, self.log_new_error_ctx:
                with self.swap(
                    suggestion_models,
                    'SUGGESTION_REVIEW_WAIT_TIME_THRESHOLD_IN_DAYS', 0):
                    (
                        email_manager
                        .send_mail_to_notify_admins_suggestions_waiting_long(
                            [self.admin_1_id],
                            [],
                            [],
                            [self.reviewable_suggestion_email_info])
                    )

            messages = self._get_all_sent_email_messages()
            self.assertEqual(len(messages), 0)
            self.assertEqual(self.log_new_error_counter.times_called, 1)
            self.assertEqual(
                logs[0], 'This app cannot send emails to users.')

    def test_email_not_sent_if_notifying_admins_about_suggestions_is_disabled(
        self
    ) -> None:
        with self.capture_logging(min_level=logging.ERROR) as logs:
            with self.can_send_emails_ctx, self.log_new_error_ctx:
                with self.swap(
                    suggestion_models,
                    'SUGGESTION_REVIEW_WAIT_TIME_THRESHOLD_IN_DAYS', 0):
                    (
                        email_manager
                        .send_mail_to_notify_admins_suggestions_waiting_long(
                            [self.admin_1_id], [], [],
                            [self.reviewable_suggestion_email_info])
                    )

            messages = self._get_all_sent_email_messages()
            self.assertEqual(len(messages), 0)
            self.assertEqual(self.log_new_error_counter.times_called, 1)
            self.assertEqual(
                logs[0],
                'The "notify_admins_suggestions_waiting_too_long" property '
                'must be enabled on the admin config page in order to send '
                'admins the emails.')

    def test_email_not_sent_if_admin_email_does_not_exist(self) -> None:
        with self.swap_get_platform_parameter_value, self.capture_logging(
            min_level=logging.ERROR) as logs:
            with self.can_send_emails_ctx, self.log_new_error_ctx:
                with self.swap(
                    suggestion_models,
                    'SUGGESTION_REVIEW_WAIT_TIME_THRESHOLD_IN_DAYS', 0
                ):
                    (
                        email_manager
                        .send_mail_to_notify_admins_suggestions_waiting_long(
                            ['admin_id_without_email'], [], [],
                            [self.reviewable_suggestion_email_info])
                    )

            messages = self._get_all_sent_email_messages()
            self.assertEqual(len(messages), 0)
            self.assertEqual(self.log_new_error_counter.times_called, 1)
            self.assertEqual(
                logs[0],
                'There was no email for the given admin id: '
                'admin_id_without_email.'
            )

    def test_email_not_sent_if_no_admins_to_notify(self) -> None:
        with self.swap_get_platform_parameter_value, self.capture_logging(
            min_level=logging.ERROR) as logs:
            with self.can_send_emails_ctx, self.log_new_error_ctx:
                with self.swap(
                    suggestion_models,
                    'SUGGESTION_REVIEW_WAIT_TIME_THRESHOLD_IN_DAYS', 0
                ):
                    (
                        email_manager
                        .send_mail_to_notify_admins_suggestions_waiting_long(
                            [], [], [], [self.reviewable_suggestion_email_info])
                    )

            messages = self._get_all_sent_email_messages()
            self.assertEqual(len(messages), 0)
            self.assertEqual(self.log_new_error_counter.times_called, 1)
            self.assertEqual(
                logs[0], 'There were no admins to notify.')

    def test_email_not_sent_if_no_suggestions_to_notify_the_admin_about(
        self
    ) -> None:
        with self.can_send_emails_ctx, self.log_new_info_ctx:
            with self.swap_get_platform_parameter_value, self.swap(
                suggestion_models,
                'SUGGESTION_REVIEW_WAIT_TIME_THRESHOLD_IN_DAYS', 0
            ):
                (
                    email_manager
                    .send_mail_to_notify_admins_suggestions_waiting_long(
                        [self.admin_1_id], [], [], [])
                )

        messages = self._get_all_sent_email_messages()
        self.assertEqual(len(messages), 0)
        self.assertEqual(
            self.logged_info[0],
            'There were no Contributor Dashboard suggestions that were waiting '
            'too long for a review.')

    def test_email_sent_to_admin_if_question_has_waited_too_long_for_a_review(
        self
    ) -> None:
        question_suggestion = (
            self._create_question_suggestion_with_question_html_and_datetime(
                '<p>What is the meaning of life?</p>',
                self.mocked_review_submission_datetime))
        reviewable_suggestion_email_info = (
            suggestion_services
            .create_reviewable_suggestion_email_info_from_suggestion(
                question_suggestion))
        review_wait_time = 5
        mocked_datetime_for_utcnow = (
            reviewable_suggestion_email_info.submission_datetime +
            datetime.timedelta(days=review_wait_time))
        expected_email_html_body = (
            'Hi user1,'
            '<br><br>'
            'There are suggestions on the '
            '<a href="%s%s">Contributor Dashboard</a> that have been waiting '
            'for more than 0 days for review. Please take a look at the '
            'suggestions mentioned below and help them get reviewed by going '
            'to the <a href="%s%s">admin roles page</a> and either:'
            '<br><br><ul>'
            '<li>Add more reviewers to the suggestion types that have '
            'suggestions waiting too long for a review</li><br>'
            '<li>Find the existing reviewers and email reviewers directly '
            'about the suggestions waiting for a review</li><br>'
            '</ul><br>'
            'Here are the suggestions that have been waiting too long for a '
            'review:'
            '<br><br>'
            '<ul>'
            '<li>The following question suggestion was submitted for review 5 '
            'days ago:'
            '<br>What is the meaning of life?</li><br>'
            '</ul><br>'
            'Thanks so much - we appreciate your help!<br>'
            'Best Wishes!<br><br>'
            '- The Oppia Contributor Dashboard Team' % (
                feconf.OPPIA_SITE_URL, feconf.CONTRIBUTOR_DASHBOARD_URL,
                feconf.OPPIA_SITE_URL, feconf.CONTRIBUTOR_DASHBOARD_ADMIN_URL)
        )

        with self.can_send_emails_ctx, self.log_new_error_ctx:
            with self.swap_get_platform_parameter_value, self.swap(
                suggestion_models,
                'SUGGESTION_REVIEW_WAIT_TIME_THRESHOLD_IN_DAYS', 0
            ):
                with self.mock_datetime_utcnow(mocked_datetime_for_utcnow):
                    (
                        email_manager
                        .send_mail_to_notify_admins_suggestions_waiting_long(
                            [self.admin_1_id], [], [],
                            [reviewable_suggestion_email_info])
                    )

        # Make sure correct email is sent.
        messages = self._get_sent_email_messages(self.CURRICULUM_ADMIN_1_EMAIL)
        self.assertEqual(len(messages), 1)
        self.assertEqual(messages[0].html, expected_email_html_body)

        # Make sure correct email model is stored.
        self._assert_email_data_stored_in_sent_email_model_is_correct(
            expected_email_html_body, self.admin_1_id,
            self.CURRICULUM_ADMIN_1_EMAIL)

    def test_email_sent_to_admin_if_multiple_questions_have_waited_for_review(
        self
    ) -> None:
        mocked_datetime_for_utcnow = (
            self.mocked_review_submission_datetime + datetime.timedelta(
                days=2, hours=1))
        question_suggestion_1 = (
            self._create_question_suggestion_with_question_html_and_datetime(
                '<p>Question 1</p>',
                self.mocked_review_submission_datetime))
        # Question suggestion 2 has waited slighlty less time than question
        # suggestion 1 so that the question suggestions are not
        # indistinguishable in terms of review wait time.
        question_suggestion_2 = (
            self._create_question_suggestion_with_question_html_and_datetime(
                '<p>Question 2</p>',
                self.mocked_review_submission_datetime + datetime.timedelta(
                    hours=1)))
        reviewable_suggestion_email_infos = (
            self._create_reviewable_suggestion_email_infos_from_suggestions(
                [question_suggestion_1, question_suggestion_2]))
        expected_email_html_body = (
            'Hi user1,'
            '<br><br>'
            'There are suggestions on the '
            '<a href="%s%s">Contributor Dashboard</a> that have been waiting '
            'for more than 0 days for review. Please take a look at the '
            'suggestions mentioned below and help them get reviewed by going '
            'to the <a href="%s%s">admin roles page</a> and either:'
            '<br><br><ul>'
            '<li>Add more reviewers to the suggestion types that have '
            'suggestions waiting too long for a review</li><br>'
            '<li>Find the existing reviewers and email reviewers directly '
            'about the suggestions waiting for a review</li><br>'
            '</ul><br>'
            'Here are the suggestions that have been waiting too long for a '
            'review:'
            '<br><br>'
            '<ul>'
            '<li>The following question suggestion was submitted for review 2 '
            'days ago:'
            '<br>Question 1</li><br>'
            '<li>The following question suggestion was submitted for review 2 '
            'days ago:'
            '<br>Question 2</li><br>'
            '</ul><br>'
            'Thanks so much - we appreciate your help!<br>'
            'Best Wishes!<br><br>'
            '- The Oppia Contributor Dashboard Team' % (
                feconf.OPPIA_SITE_URL, feconf.CONTRIBUTOR_DASHBOARD_URL,
                feconf.OPPIA_SITE_URL, feconf.CONTRIBUTOR_DASHBOARD_ADMIN_URL)
        )

        with self.can_send_emails_ctx, self.log_new_error_ctx:
            with self.swap_get_platform_parameter_value, self.swap(
                suggestion_models,
                'SUGGESTION_REVIEW_WAIT_TIME_THRESHOLD_IN_DAYS', 0
            ):
                with self.mock_datetime_utcnow(mocked_datetime_for_utcnow):
                    (
                        email_manager
                        .send_mail_to_notify_admins_suggestions_waiting_long(
                            [self.admin_1_id], [], [],
                            reviewable_suggestion_email_infos)
                    )

        # Make sure correct email is sent.
        messages = self._get_sent_email_messages(self.CURRICULUM_ADMIN_1_EMAIL)
        self.assertEqual(len(messages), 1)
        self.assertEqual(messages[0].html, expected_email_html_body)

        # Make sure correct email model is stored.
        self._assert_email_data_stored_in_sent_email_model_is_correct(
            expected_email_html_body, self.admin_1_id,
            self.CURRICULUM_ADMIN_1_EMAIL)

    def test_email_sent_to_admin_if_translation_has_waited_too_long_for_review(
        self
    ) -> None:
        translation_suggestion = (
            self._create_translation_suggestion_in_lang_with_html_and_datetime(
                'hi', '<p>Sample translation</p>',
                self.mocked_review_submission_datetime))
        reviewable_suggestion_email_info = (
            suggestion_services
            .create_reviewable_suggestion_email_info_from_suggestion(
                translation_suggestion))
        review_wait_time = 5
        mocked_datetime_for_utcnow = (
            reviewable_suggestion_email_info.submission_datetime +
            datetime.timedelta(days=review_wait_time))
        expected_email_html_body = (
            'Hi user1,'
            '<br><br>'
            'There are suggestions on the '
            '<a href="%s%s">Contributor Dashboard</a> that have been waiting '
            'for more than 0 days for review. Please take a look at the '
            'suggestions mentioned below and help them get reviewed by going '
            'to the <a href="%s%s">admin roles page</a> and either:'
            '<br><br><ul>'
            '<li>Add more reviewers to the suggestion types that have '
            'suggestions waiting too long for a review</li><br>'
            '<li>Find the existing reviewers and email reviewers directly '
            'about the suggestions waiting for a review</li><br>'
            '</ul><br>'
            'Here are the suggestions that have been waiting too long for a '
            'review:'
            '<br><br>'
            '<ul>'
            '<li>The following हिन्दी (Hindi) translation suggestion was '
            'submitted for review 5 days ago:'
            '<br>Sample translation</li><br>'
            '</ul><br>'
            'Thanks so much - we appreciate your help!<br>'
            'Best Wishes!<br><br>'
            '- The Oppia Contributor Dashboard Team' % (
                feconf.OPPIA_SITE_URL, feconf.CONTRIBUTOR_DASHBOARD_URL,
                feconf.OPPIA_SITE_URL, feconf.CONTRIBUTOR_DASHBOARD_ADMIN_URL)
        )

        with self.can_send_emails_ctx, self.log_new_error_ctx:
            with self.swap_get_platform_parameter_value, self.swap(
                suggestion_models,
                'SUGGESTION_REVIEW_WAIT_TIME_THRESHOLD_IN_DAYS', 0
            ):
                with self.mock_datetime_utcnow(mocked_datetime_for_utcnow):
                    (
                        email_manager
                        .send_mail_to_notify_admins_suggestions_waiting_long(
                            [self.admin_1_id], [], [],
                            [reviewable_suggestion_email_info])
                    )

        # Make sure correct email is sent.
        messages = self._get_sent_email_messages(self.CURRICULUM_ADMIN_1_EMAIL)
        self.assertEqual(len(messages), 1)
        self.assertEqual(messages[0].html, expected_email_html_body)

        # Make sure correct email model is stored.
        self._assert_email_data_stored_in_sent_email_model_is_correct(
            expected_email_html_body, self.admin_1_id,
            self.CURRICULUM_ADMIN_1_EMAIL)

    def test_email_sent_to_admin_if_multi_translations_have_waited_for_review(
        self
    ) -> None:
        mocked_datetime_for_utcnow = (
            self.mocked_review_submission_datetime + datetime.timedelta(
                days=2, hours=1))
        translation_suggestion_1 = (
            self._create_translation_suggestion_in_lang_with_html_and_datetime(
                'en', '<p>Translation 1</p>',
                self.mocked_review_submission_datetime))
        # Translation suggestion 2 has waited slighlty less time than
        # translation suggestion 1 so that the translation suggestions are not
        # indistinguishable in terms of review wait time.
        translation_suggestion_2 = (
            self._create_translation_suggestion_in_lang_with_html_and_datetime(
                'fr', '<p>Translation 2</p>',
                self.mocked_review_submission_datetime + datetime.timedelta(
                    hours=1)))
        reviewable_suggestion_email_infos = (
            self._create_reviewable_suggestion_email_infos_from_suggestions(
                [translation_suggestion_1, translation_suggestion_2]))
        expected_email_html_body = (
            'Hi user1,'
            '<br><br>'
            'There are suggestions on the '
            '<a href="%s%s">Contributor Dashboard</a> that have been waiting '
            'for more than 0 days for review. Please take a look at the '
            'suggestions mentioned below and help them get reviewed by going '
            'to the <a href="%s%s">admin roles page</a> and either:'
            '<br><br><ul>'
            '<li>Add more reviewers to the suggestion types that have '
            'suggestions waiting too long for a review</li><br>'
            '<li>Find the existing reviewers and email reviewers directly '
            'about the suggestions waiting for a review</li><br>'
            '</ul><br>'
            'Here are the suggestions that have been waiting too long for a '
            'review:'
            '<br><br>'
            '<ul>'
            '<li>The following English translation suggestion was submitted '
            'for review 2 days ago:'
            '<br>Translation 1</li><br>'
            '<li>The following français (French) translation suggestion was '
            'submitted for review 2 days ago:'
            '<br>Translation 2</li><br>'
            '</ul><br>'
            'Thanks so much - we appreciate your help!<br>'
            'Best Wishes!<br><br>'
            '- The Oppia Contributor Dashboard Team' % (
                feconf.OPPIA_SITE_URL, feconf.CONTRIBUTOR_DASHBOARD_URL,
                feconf.OPPIA_SITE_URL, feconf.CONTRIBUTOR_DASHBOARD_ADMIN_URL)
        )

        with self.can_send_emails_ctx, self.log_new_error_ctx:
            with self.swap_get_platform_parameter_value, self.swap(
                suggestion_models,
                'SUGGESTION_REVIEW_WAIT_TIME_THRESHOLD_IN_DAYS', 0
            ):
                with self.mock_datetime_utcnow(mocked_datetime_for_utcnow):
                    (
                        email_manager
                        .send_mail_to_notify_admins_suggestions_waiting_long(
                            [self.admin_1_id], [], [],
                            reviewable_suggestion_email_infos)
                    )

        # Make sure correct email is sent.
        messages = self._get_sent_email_messages(self.CURRICULUM_ADMIN_1_EMAIL)
        self.assertEqual(len(messages), 1)
        self.assertEqual(messages[0].html, expected_email_html_body)

        # Make sure correct email model is stored.
        self._assert_email_data_stored_in_sent_email_model_is_correct(
            expected_email_html_body, self.admin_1_id,
            self.CURRICULUM_ADMIN_1_EMAIL)

    def test_email_sent_to_admin_if_multi_suggestion_types_waiting_for_review(
        self
    ) -> None:
        mocked_datetime_for_utcnow = (
            self.mocked_review_submission_datetime + datetime.timedelta(
                days=2, hours=1, minutes=5))
        suggestion_1 = (
            self._create_translation_suggestion_in_lang_with_html_and_datetime(
                'en', '<p>Translation 1</p>',
                self.mocked_review_submission_datetime))
        # Suggestion 2 has waited slighlty less time than suggestion 1 so that
        # the suggestions are not indistinguishable in terms of review wait
        # time.
        suggestion_2 = (
            self._create_translation_suggestion_in_lang_with_html_and_datetime(
                'fr', '<p>Translation 2</p>',
                self.mocked_review_submission_datetime + datetime.timedelta(
                    minutes=5)))
        # Similarly, suggestion 3 has waited less than both suggestion 1 and
        # suggestion 2 so that the suggestions are not indistinguishable in
        # terms of review wait time.
        suggestion_3 = (
            self._create_question_suggestion_with_question_html_and_datetime(
                '<p>Question 1</p>',
                self.mocked_review_submission_datetime + datetime.timedelta(
                    hours=1)))
        reviewable_suggestion_email_infos = (
            self._create_reviewable_suggestion_email_infos_from_suggestions(
                [suggestion_1, suggestion_2, suggestion_3]))
        expected_email_html_body = (
            'Hi user1,'
            '<br><br>'
            'There are suggestions on the '
            '<a href="%s%s">Contributor Dashboard</a> that have been waiting '
            'for more than 0 days for review. Please take a look at the '
            'suggestions mentioned below and help them get reviewed by going '
            'to the <a href="%s%s">admin roles page</a> and either:'
            '<br><br><ul>'
            '<li>Add more reviewers to the suggestion types that have '
            'suggestions waiting too long for a review</li><br>'
            '<li>Find the existing reviewers and email reviewers directly '
            'about the suggestions waiting for a review</li><br>'
            '</ul><br>'
            'Here are the suggestions that have been waiting too long for a '
            'review:'
            '<br><br>'
            '<ul>'
            '<li>The following English translation suggestion was submitted '
            'for review 2 days ago:'
            '<br>Translation 1</li><br>'
            '<li>The following français (French) translation suggestion was '
            'submitted for review 2 days ago:'
            '<br>Translation 2</li><br>'
            '</ul><br>'
            'Thanks so much - we appreciate your help!<br>'
            'Best Wishes!<br><br>'
            '- The Oppia Contributor Dashboard Team' % (
                feconf.OPPIA_SITE_URL, feconf.CONTRIBUTOR_DASHBOARD_URL,
                feconf.OPPIA_SITE_URL, feconf.CONTRIBUTOR_DASHBOARD_ADMIN_URL)
        )

        with self.can_send_emails_ctx, self.log_new_error_ctx:
            with self.swap_get_platform_parameter_value, self.swap(
                suggestion_models,
                'SUGGESTION_REVIEW_WAIT_TIME_THRESHOLD_IN_DAYS', 0
            ):
                with self.mock_datetime_utcnow(mocked_datetime_for_utcnow):
                    (
                        email_manager
                        .send_mail_to_notify_admins_suggestions_waiting_long(
                            [self.admin_1_id], [], [],
                            reviewable_suggestion_email_infos)
                    )

        # Make sure correct email is sent.
        messages = self._get_sent_email_messages(self.CURRICULUM_ADMIN_1_EMAIL)
        messages.sort(key=lambda m: m.html)
        self.assertEqual(len(messages), 2)
        self.assertEqual(messages[0].html, expected_email_html_body)

        # Make sure correct email model is stored.
        sent_email_models: Sequence[
            email_models.SentEmailModel
        ] = email_models.SentEmailModel.get_all().filter(
            email_models.SentEmailModel.recipient_id == self.admin_1_id).fetch()
        self.assertEqual(len(sent_email_models), 2)
        # Here, we are narrowing down the type of 'sent_email_models' from
        # Sequence to List. Because Sequence is a broader type and it does not
        # contain extra methods (e.g: .sort()), and below we are using .sort()
        # method by assuming that 'sent_email_models' is an instance of list.
        # So, to avoid error we used assertion here.
        assert isinstance(sent_email_models, list)
        email_sort_fn: Callable[[email_models.SentEmailModel], str] = (
            lambda m: m.html_body if isinstance(m.html_body, str) else ''
        )
        sent_email_models.sort(key=email_sort_fn)
        sent_email_model = sent_email_models[0]
        self.assertEqual(
            sent_email_model.subject,
            email_manager
            .ADMIN_NOTIFICATION_FOR_SUGGESTIONS_NEEDING_REVIEW_EMAIL_DATA[
                'email_subject'])
        self.assertEqual(
            sent_email_model.recipient_id, self.admin_1_id)
        self.assertEqual(
            sent_email_model.recipient_email, self.CURRICULUM_ADMIN_1_EMAIL)
        self.assertEqual(
            sent_email_model.html_body, expected_email_html_body)
        self.assertEqual(
            sent_email_model.sender_id, feconf.SYSTEM_COMMITTER_ID)
        self.assertEqual(
            sent_email_model.sender_email,
            'Site Admin <%s>' % feconf.NOREPLY_EMAIL_ADDRESS)
        self.assertEqual(
            sent_email_model.intent,
            feconf.EMAIL_INTENT_ADDRESS_CONTRIBUTOR_DASHBOARD_SUGGESTIONS)

    def test_email_sent_to_multiple_admins(self) -> None:
        question_suggestion = (
            self._create_question_suggestion_with_question_html_and_datetime(
                '<p>What is the meaning of life?</p>',
                self.mocked_review_submission_datetime))
        reviewable_suggestion_email_info = (
            suggestion_services
            .create_reviewable_suggestion_email_info_from_suggestion(
                question_suggestion))
        review_wait_time = 5
        mocked_datetime_for_utcnow = (
            reviewable_suggestion_email_info.submission_datetime +
            datetime.timedelta(days=review_wait_time))
        expected_email_html_body_admin_1 = (
            'Hi user1,'
            '<br><br>'
            'There are suggestions on the '
            '<a href="%s%s">Contributor Dashboard</a> that have been waiting '
            'for more than 0 days for review. Please take a look at the '
            'suggestions mentioned below and help them get reviewed by going '
            'to the <a href="%s%s">admin roles page</a> and either:'
            '<br><br><ul>'
            '<li>Add more reviewers to the suggestion types that have '
            'suggestions waiting too long for a review</li><br>'
            '<li>Find the existing reviewers and email reviewers directly '
            'about the suggestions waiting for a review</li><br>'
            '</ul><br>'
            'Here are the suggestions that have been waiting too long for a '
            'review:'
            '<br><br>'
            '<ul>'
            '<li>The following question suggestion was submitted for review 5 '
            'days ago:'
            '<br>What is the meaning of life?</li><br>'
            '</ul><br>'
            'Thanks so much - we appreciate your help!<br>'
            'Best Wishes!<br><br>'
            '- The Oppia Contributor Dashboard Team' % (
                feconf.OPPIA_SITE_URL, feconf.CONTRIBUTOR_DASHBOARD_URL,
                feconf.OPPIA_SITE_URL, feconf.CONTRIBUTOR_DASHBOARD_ADMIN_URL)
        )
        expected_email_html_body_admin_2 = (
            'Hi user2,'
            '<br><br>'
            'There are suggestions on the '
            '<a href="%s%s">Contributor Dashboard</a> that have been waiting '
            'for more than 0 days for review. Please take a look at the '
            'suggestions mentioned below and help them get reviewed by going '
            'to the <a href="%s%s">admin roles page</a> and either:'
            '<br><br><ul>'
            '<li>Add more reviewers to the suggestion types that have '
            'suggestions waiting too long for a review</li><br>'
            '<li>Find the existing reviewers and email reviewers directly '
            'about the suggestions waiting for a review</li><br>'
            '</ul><br>'
            'Here are the suggestions that have been waiting too long for a '
            'review:'
            '<br><br>'
            '<ul>'
            '<li>The following question suggestion was submitted for review 5 '
            'days ago:'
            '<br>What is the meaning of life?</li><br>'
            '</ul><br>'
            'Thanks so much - we appreciate your help!<br>'
            'Best Wishes!<br><br>'
            '- The Oppia Contributor Dashboard Team' % (
                feconf.OPPIA_SITE_URL, feconf.CONTRIBUTOR_DASHBOARD_URL,
                feconf.OPPIA_SITE_URL, feconf.CONTRIBUTOR_DASHBOARD_ADMIN_URL))

        with self.can_send_emails_ctx, self.log_new_error_ctx:
            with self.swap_get_platform_parameter_value, self.swap(
                suggestion_models,
                'SUGGESTION_REVIEW_WAIT_TIME_THRESHOLD_IN_DAYS', 0
            ):
                with self.mock_datetime_utcnow(mocked_datetime_for_utcnow):
                    (
                        email_manager
                        .send_mail_to_notify_admins_suggestions_waiting_long(
                            [self.admin_1_id, self.admin_2_id], [], [],
                            [reviewable_suggestion_email_info])
                    )

        # Make sure correct emails are sent.
        messages = self._get_sent_email_messages(self.CURRICULUM_ADMIN_1_EMAIL)
        self.assertEqual(len(messages), 1)
        self.assertEqual(messages[0].html, expected_email_html_body_admin_1)
        messages = self._get_sent_email_messages(self.CURRICULUM_ADMIN_2_EMAIL)
        self.assertEqual(len(messages), 1)
        self.assertEqual(messages[0].html, expected_email_html_body_admin_2)

        # Make sure correct email models are stored.
        self._assert_email_data_stored_in_sent_email_model_is_correct(
            expected_email_html_body_admin_1, self.admin_1_id,
            self.CURRICULUM_ADMIN_1_EMAIL)
        self._assert_email_data_stored_in_sent_email_model_is_correct(
            expected_email_html_body_admin_2, self.admin_2_id,
            self.CURRICULUM_ADMIN_2_EMAIL)


class NotifyReviewersNewSuggestionsTests(
    test_utils.EmailTestBase):
    """Tests the send_mail_to_notify_contributor_dashboard_reviewers method,
    which sends an email to reviewers with information regarding the suggestions
    that have waited the longest for review.
    """

    target_id: str = 'exp1'
    skill_id: str = 'skill_123456'
    timezone = datetime.timezone.utc
    mocked_review_submission_datetime: datetime.datetime = (
        datetime.datetime(2023, 10, 23, 5, tzinfo=timezone)
    )
    mocked_review_submission_datetime = (
        mocked_review_submission_datetime.replace(
            tzinfo=None))
    AUTHOR_USERNAME: Final = 'author'
    AUTHOR_EMAIL: Final = 'author@example.com'
    REVIEWER_1_USERNAME: Final = 'reviewer1'
    REVIEWER_1_EMAIL: Final = 'reviewer1@community.org'
    REVIEWER_2_USERNAME: Final = 'reviewer2'
    REVIEWER_2_EMAIL: Final = 'reviewer2@community.org'

    def setUp(self) -> None:
        super().setUp()
        self.signup(self.AUTHOR_EMAIL, self.AUTHOR_USERNAME)
        self.author_id = self.get_user_id_from_email(self.AUTHOR_EMAIL)
        self.signup(self.REVIEWER_1_EMAIL, self.REVIEWER_1_USERNAME)
        self.reviewer_1_id = self.get_user_id_from_email(self.REVIEWER_1_EMAIL)
        user_services.update_email_preferences(
            self.reviewer_1_id, True, False, False, False)
        self.signup(self.REVIEWER_2_EMAIL, self.REVIEWER_2_USERNAME)
        self.reviewer_2_id = self.get_user_id_from_email(self.REVIEWER_2_EMAIL)
        user_services.update_email_preferences(
            self.reviewer_2_id, True, False, False, False)

        self.can_send_emails_ctx = self.swap(feconf, 'CAN_SEND_EMAILS', True)
        self.cannot_send_emails_ctx = self.swap(
            feconf, 'CAN_SEND_EMAILS', False)
        self.log_new_error_counter = test_utils.CallCounter(
            logging.error)
        self.log_new_error_ctx = self.swap(
            logging, 'error', self.log_new_error_counter)
        self.logged_info: List[str] = []
        self.log_new_info_ctx = self.swap(
            logging, 'info', self._mock_logging_info)

        self.save_new_valid_exploration(self.target_id, self.author_id)
        self.save_new_skill(self.skill_id, self.author_id)
        translation_suggestion = (
            self._create_translation_suggestion_in_lang_with_html_and_datetime(  # pylint: disable=line-too-long
                'en', '<p>What is the meaning of life?</p>',
                self.mocked_review_submission_datetime))
        self.reviewable_suggestion_email_info = (
            suggestion_services
            .create_reviewable_suggestion_email_info_from_suggestion(
                translation_suggestion))
        self.swap_get_platform_parameter_value = self.swap(
            platform_feature_services,
            'get_platform_parameter_value',
            self._swap_get_platform_parameter_value_function
        )

    def _create_reviewable_suggestion_email_infos_from_suggestions(
            self,
            suggestions: List[suggestion_registry.BaseSuggestion]
    ) -> List[suggestion_registry.ReviewableSuggestionEmailInfo]:
        """Creates a list of ReviewableSuggestionEmailInfo objects from
        the given suggestions.
        """

        return [
            (
                suggestion_services
                .create_reviewable_suggestion_email_info_from_suggestion(
                    suggestion)
            ) for suggestion in suggestions
        ]

    def _assert_email_data_stored_in_sent_email_model_is_correct(
        self,
        expected_email_html_body: str,
        reviewer_id: Optional[str],
        reviewer_email: str
    ) -> None:
        """Asserts that the created sent email model from the sent email
        contains the right information.
        """
        sent_email_models: Sequence[
            email_models.SentEmailModel
        ] = email_models.SentEmailModel.get_all().filter(
            email_models.SentEmailModel.recipient_id == reviewer_id).fetch()
        self.assertEqual(len(sent_email_models), 1)
        sent_email_model = sent_email_models[0]
        self.assertEqual(
            sent_email_model.subject,
            email_manager
            .CONTRIBUTOR_DASHBOARD_REVIEWER_NOTIFICATION_EMAIL_DATA[
                'email_subject'])
        self.assertEqual(
            sent_email_model.recipient_id, reviewer_id)
        self.assertEqual(
            sent_email_model.recipient_email, reviewer_email)
        self.assertEqual(
            sent_email_model.html_body, expected_email_html_body)
        self.assertEqual(
            sent_email_model.sender_id, feconf.SYSTEM_COMMITTER_ID)
        self.assertEqual(
            sent_email_model.sender_email,
            'Site Admin <%s>' % feconf.NOREPLY_EMAIL_ADDRESS)
        self.assertEqual(
            sent_email_model.intent,
            feconf.EMAIL_INTENT_REVIEW_CONTRIBUTOR_DASHBOARD_SUGGESTIONS)

    def _swap_get_platform_parameter_value_function(
        self, param_name: str
    ) -> platform_parameter_domain.PlatformDataTypes:
        """Swap function for get_platform_parameter_value.

        Args:
            param_name: str. The name of the platform parameter.

        Returns:
            PlatformDataTypes. The defined data type of the platform parameter.
        """
        if param_name == (
            platform_parameter_list.ParamNames.
            CONTRIBUTOR_DASHBOARD_REVIEWER_EMAILS_IS_ENABLED.value
        ):
            return True
        elif param_name == (
            platform_parameter_list.ParamNames.EMAIL_SENDER_NAME.value
        ):
            return email_manager.EMAIL_SENDER_NAME.default_value
        elif param_name == (
            platform_parameter_list.ParamNames.EMAIL_FOOTER.value
        ):
            return email_manager.EMAIL_FOOTER.default_value
        return ''

    def _mock_logging_info(self, msg: str, *args: str) -> None:
        """Mocks logging.info() by appending the log message to the logged info
        list.
        """
        self.logged_info.append(msg % args)

    def _create_translation_suggestion_in_lang_with_html_and_datetime(
        self,
        language_code: str,
        translation_html: str,
        submission_datetime: datetime.datetime
    ) -> suggestion_registry.BaseSuggestion:
        """Creates a translation suggestion in the given language_code with the
        given translation html and submission datetime.
        """
        add_translation_change_dict = {
            'cmd': exp_domain.CMD_ADD_WRITTEN_TRANSLATION,
            'state_name': feconf.DEFAULT_INIT_STATE_NAME,
            'content_id': 'content_0',
            'language_code': language_code,
            'content_html': feconf.DEFAULT_INIT_STATE_CONTENT_STR,
            'translation_html': translation_html,
            'data_format': 'html'
        }

        translation_suggestion = suggestion_services.create_suggestion(
            feconf.SUGGESTION_TYPE_TRANSLATE_CONTENT,
            feconf.ENTITY_TYPE_EXPLORATION,
            self.target_id, feconf.CURRENT_STATE_SCHEMA_VERSION,
            self.author_id, add_translation_change_dict,
            'test description')

        translation_suggestion.last_updated = submission_datetime
        return translation_suggestion

    def test_email_not_sent_if_can_send_emails_is_false(self) -> None:
        with self.swap_get_platform_parameter_value, self.capture_logging(
            min_level=logging.ERROR) as logs:
            with self.cannot_send_emails_ctx, self.log_new_error_ctx:
                reviewer_ids_by_language: DefaultDict[
                        str, List[str]] = DefaultDict(list)
                suggestions_by_language: DefaultDict[str, List[
                        suggestion_registry.
                            ReviewableSuggestionEmailInfo]] = DefaultDict(list)
                reviewer_ids_by_language['en'] = []
                suggestions_by_language['en'] = []

                email_manager.send_reviewer_notifications(
                    reviewer_ids_by_language,
                    suggestions_by_language
                )

            messages = self._get_all_sent_email_messages()
            self.assertEqual(len(messages), 0)
            self.assertEqual(self.log_new_error_counter.times_called, 1)
            self.assertEqual(
                logs[0], 'This app cannot send emails to users.')

    def test_email_not_sent_if_no_reviewers_to_notify(self) -> None:
        with self.swap_get_platform_parameter_value, self.capture_logging(
            min_level=logging.ERROR) as logs:
            with self.can_send_emails_ctx, self.log_new_error_ctx:
                reviewer_ids_by_language: DefaultDict[
                        str, List[str]] = DefaultDict(list)
                suggestions_by_language: (DefaultDict[str, List[
                        suggestion_registry.
                            ReviewableSuggestionEmailInfo]]) = DefaultDict(
                                list)
                reviewer_ids_by_language['en'] = []
                suggestions_by_language['en'] = []

                email_manager.send_reviewer_notifications(
                    reviewer_ids_by_language,
                    suggestions_by_language
                )

            messages = self._get_all_sent_email_messages()
            self.assertEqual(len(messages), 0)
            self.assertEqual(self.log_new_error_counter.times_called, 1)
            self.assertEqual(
                logs[0],
                'No reviewers found for language en to notify')

    def test_email_sent_to_reviewer_with_translation_waiting_days_for_review(
        self
    ) -> None:
        translation_suggestion = (
            self._create_translation_suggestion_in_lang_with_html_and_datetime(
                'en',
                '<p>What is the meaning of life?</p>',
                self.mocked_review_submission_datetime))
        reviewable_suggestion_email_info = (
            suggestion_services
            .create_reviewable_suggestion_email_info_from_suggestion(
                translation_suggestion))
        review_wait_time = 2
        mocked_datetime_for_utcnow = (
            reviewable_suggestion_email_info.submission_datetime +
            datetime.timedelta(days=review_wait_time))
        expected_email_html_body = (
            'Hi reviewer1' +
            ',<br><br>There are new <a href="%s%s">opportunities</a>' +
            ' to review translations that we think you might be interested' +
            ' in on the Contributor Dashboard page. Here are some examples' +
            ' of contributions that are waiting for review:'
            '<br><br>The following suggestions are available for review: ' +
            '<br><br><ul><li>The following English translation suggestion ' +
            'was submitted for review 2 days ago:<br>What is the' +
            ' meaning of life?</li><br></ul><br>Please take some time ' +
            'to review any of the above contributions '
            '(if they still need a review) or any other contributions ' +
            'on the dashboard. We appreciate your help!<br><br>Thanks again,' +
            ' and happy reviewing!<br><br>The Oppia Contributor Dashboard Team'
            )

        with self.can_send_emails_ctx, self.log_new_error_ctx:
            with self.mock_datetime_utcnow(mocked_datetime_for_utcnow):
                with self.swap_get_platform_parameter_value:
                    reviewer_ids_by_language: DefaultDict[
                        str, List[str]] = DefaultDict(list)
                    suggestions_by_language: DefaultDict[str, List[suggestion_registry.ReviewableSuggestionEmailInfo]] = ( # pylint: disable=line-too-long
                        DefaultDict(list))
                    reviewer_ids_by_language['en'] = [self.reviewer_1_id]
                    suggestions_by_language['en'] = [
                        reviewable_suggestion_email_info]

                    email_manager.send_reviewer_notifications(
                        reviewer_ids_by_language,
                        suggestions_by_language
                    )

        messages = self._get_sent_email_messages(self.REVIEWER_1_EMAIL)
        self.assertEqual(len(messages), 1)
        self.assertEqual(
            messages[0].html, (expected_email_html_body % (
                feconf.OPPIA_SITE_URL, feconf.CONTRIBUTOR_DASHBOARD_URL)))


class NotifyAdminsContributorDashboardReviewersNeededTests(
        test_utils.EmailTestBase):
    """Test emailing admins that Contributor Dashboard reviewers are needed in
    specific suggestion types.
    """

    CURRICULUM_ADMIN_1_USERNAME: Final = 'user1'
    CURRICULUM_ADMIN_1_EMAIL: Final = 'user1@community.org'
    CURRICULUM_ADMIN_2_USERNAME: Final = 'user2'
    CURRICULUM_ADMIN_2_EMAIL: Final = 'user2@community.org'
    AUTHOR_EMAIL: Final = 'author@example.com'
    target_id: str = 'exp1'
    skill_id: str = 'skill_123456'

    def _create_translation_suggestion_with_language_code(
        self, language_code: str
    ) -> suggestion_registry.BaseSuggestion:
        """Creates a translation suggestion in the given language_code."""
        add_translation_change_dict = {
            'cmd': exp_domain.CMD_ADD_WRITTEN_TRANSLATION,
            'state_name': feconf.DEFAULT_INIT_STATE_NAME,
            'content_id': 'content_0',
            'language_code': language_code,
            'content_html': feconf.DEFAULT_INIT_STATE_CONTENT_STR,
            'translation_html': '<p>This is the translated content.</p>',
            'data_format': 'html'
        }

        return suggestion_services.create_suggestion(
            feconf.SUGGESTION_TYPE_TRANSLATE_CONTENT,
            feconf.ENTITY_TYPE_EXPLORATION,
            self.target_id, feconf.CURRENT_STATE_SCHEMA_VERSION,
            self.author_id, add_translation_change_dict,
            'test description'
        )

    def _create_question_suggestion(self) -> suggestion_registry.BaseSuggestion:
        """Creates a question suggestion."""
        content_id_generator = translation_domain.ContentIdGenerator()
        add_question_change_dict: Dict[
            str, Union[str, float, question_domain.QuestionDict]
        ] = {
            'cmd': question_domain.CMD_CREATE_NEW_FULLY_SPECIFIED_QUESTION,
            'question_dict': {
                'id': 'test_id',
                'version': 12,
                'question_state_data': self._create_valid_question_data(
                    'default_state', content_id_generator).to_dict(),
                'language_code': constants.DEFAULT_LANGUAGE_CODE,
                'question_state_data_schema_version': (
                    feconf.CURRENT_STATE_SCHEMA_VERSION),
                'linked_skill_ids': ['skill_1'],
                'inapplicable_skill_misconception_ids': ['skillid12345-1'],
                'next_content_id_index': (
                    content_id_generator.next_content_id_index)
            },
            'skill_id': self.skill_id,
            'skill_difficulty': 0.3
        }

        return suggestion_services.create_suggestion(
            feconf.SUGGESTION_TYPE_ADD_QUESTION,
            feconf.ENTITY_TYPE_SKILL,
            self.skill_id, feconf.CURRENT_STATE_SCHEMA_VERSION,
            self.author_id, add_question_change_dict,
            'test description'
        )

    def _assert_email_data_stored_in_sent_email_model_is_correct(
        self,
        expected_email_html_body: str,
        admin_id: Optional[str],
        admin_email: str
    ) -> None:
        """Asserts that the sent email model that was created from the email
        that was sent contains the right information.
        """
        sent_email_models: Sequence[
            email_models.SentEmailModel
        ] = email_models.SentEmailModel.get_all().filter(
            email_models.SentEmailModel.recipient_id == admin_id).fetch()
        self.assertEqual(len(sent_email_models), 1)
        sent_email_model = sent_email_models[0]
        self.assertEqual(
            sent_email_model.subject,
            email_manager.ADMIN_NOTIFICATION_FOR_REVIEWER_SHORTAGE_EMAIL_DATA[
                'email_subject'])
        self.assertEqual(
            sent_email_model.recipient_id, admin_id)
        self.assertEqual(
            sent_email_model.recipient_email, admin_email)
        self.assertEqual(
            sent_email_model.html_body, expected_email_html_body)
        self.assertEqual(
            sent_email_model.sender_id, feconf.SYSTEM_COMMITTER_ID)
        self.assertEqual(
            sent_email_model.sender_email,
            'Site Admin <%s>' % feconf.NOREPLY_EMAIL_ADDRESS)
        self.assertEqual(
            sent_email_model.intent,
            feconf.EMAIL_INTENT_ADD_CONTRIBUTOR_DASHBOARD_REVIEWERS)

    def _mock_logging_info(self, msg: str, *args: str) -> None:
        """Mocks logging.info() by appending the log message to the logged info
        list.
        """
        self.logged_info.append(msg % args)

    def _swap_get_platform_parameter_value_function(
        self, param_name: str
    ) -> platform_parameter_domain.PlatformDataTypes:
        """Swap function for get_platform_parameter_value.

        Args:
            param_name: str. The name of the platform parameter.

        Returns:
            PlatformDataTypes. The defined data type of the platform parameter.
        """
        if param_name == (
            platform_parameter_list.ParamNames.
            ENABLE_ADMIN_NOTIFICATIONS_FOR_REVIEWER_SHORTAGE.value
        ):
            return True
        elif param_name == (
            platform_parameter_list.ParamNames.EMAIL_SENDER_NAME.value
        ):
            return email_manager.EMAIL_SENDER_NAME.default_value
        return ''

    def setUp(self) -> None:
        super().setUp()
        self.signup(self.AUTHOR_EMAIL, 'author')
        self.author_id = self.get_user_id_from_email(self.AUTHOR_EMAIL)
        self.signup(
            self.CURRICULUM_ADMIN_1_EMAIL, self.CURRICULUM_ADMIN_1_USERNAME)
        self.admin_1_id = self.get_user_id_from_email(
            self.CURRICULUM_ADMIN_1_EMAIL)
        self.signup(
            self.CURRICULUM_ADMIN_2_EMAIL, self.CURRICULUM_ADMIN_2_USERNAME)
        self.admin_2_id = self.get_user_id_from_email(
            self.CURRICULUM_ADMIN_2_EMAIL)

        self.save_new_valid_exploration(self.target_id, self.author_id)
        self.save_new_skill(self.skill_id, self.author_id)

        self.can_send_emails_ctx = self.swap(feconf, 'CAN_SEND_EMAILS', True)
        self.cannot_send_emails_ctx = self.swap(
            feconf, 'CAN_SEND_EMAILS', False)
        self.log_new_error_counter = test_utils.CallCounter(
            logging.error)
        self.log_new_error_ctx = self.swap(
            logging, 'error', self.log_new_error_counter)
        self.logged_info: List[str] = []
        self.log_new_info_ctx = self.swap(
            logging, 'info', self._mock_logging_info)

        self.suggestion_types_needing_reviewers: Dict[str, Set[str]] = {
            feconf.SUGGESTION_TYPE_ADD_QUESTION: set()
        }

        self.swap_get_platform_parameter_value = self.swap(
            platform_parameter_services,
            'get_platform_parameter_value',
            self._swap_get_platform_parameter_value_function
        )

    def test_email_not_sent_if_can_send_emails_is_false(self) -> None:
        with self.swap_get_platform_parameter_value, self.capture_logging(
            min_level=logging.ERROR
        ) as logs:
            with self.cannot_send_emails_ctx, self.log_new_error_ctx:
                email_manager.send_mail_to_notify_admins_that_reviewers_are_needed(  # pylint: disable=line-too-long
                    [self.admin_1_id], [], [],
                    self.suggestion_types_needing_reviewers)

            messages = self._get_all_sent_email_messages()
            self.assertEqual(len(messages), 0)
            self.assertEqual(self.log_new_error_counter.times_called, 1)
            self.assertEqual(
                logs[0], 'This app cannot send emails to users.')

    def test_email_not_sent_if_notifying_admins_reviewers_needed_is_disabled(
        self
    ) -> None:
        with self.capture_logging(min_level=logging.ERROR) as logs:
            with self.can_send_emails_ctx, self.log_new_error_ctx:
                email_manager.send_mail_to_notify_admins_that_reviewers_are_needed(  # pylint: disable=line-too-long
                    [self.admin_1_id], [], [],
                    self.suggestion_types_needing_reviewers)

            messages = self._get_all_sent_email_messages()
            self.assertEqual(len(messages), 0)
            self.assertEqual(self.log_new_error_counter.times_called, 1)
            self.assertEqual(
                logs[0],
                'The "enable_admin_notifications_for_reviewer_shortage" '
                'property must be enabled on the admin config page in order to '
                'send admins the emails.')

    def test_email_not_sent_if_no_admins_to_notify(self) -> None:
        with self.swap_get_platform_parameter_value, self.capture_logging(
            min_level=logging.ERROR
        ) as logs:
            with self.can_send_emails_ctx, self.log_new_error_ctx:
                email_manager.send_mail_to_notify_admins_that_reviewers_are_needed(  # pylint: disable=line-too-long
                    [], [], [],
                    self.suggestion_types_needing_reviewers)

            messages = self._get_all_sent_email_messages()
            self.assertEqual(len(messages), 0)
            self.assertEqual(self.log_new_error_counter.times_called, 1)
            self.assertEqual(
                logs[0], 'There were no admins to notify.')

    def test_email_not_sent_if_no_suggestion_types_that_need_reviewers(
        self
    ) -> None:
        with self.can_send_emails_ctx, self.log_new_info_ctx:
            with self.swap_get_platform_parameter_value:
                (
                    email_manager.
                    send_mail_to_notify_admins_that_reviewers_are_needed(
                        [self.admin_1_id], [], [], {})
                )

        messages = self._get_all_sent_email_messages()
        self.assertEqual(len(messages), 0)
        self.assertEqual(
            self.logged_info[0],
            'There were no suggestion types that needed more reviewers on the '
            'Contributor Dashboard.')

    def test_email_not_sent_if_admin_email_does_not_exist(self) -> None:
        with self.swap_get_platform_parameter_value, self.capture_logging(
            min_level=logging.ERROR) as logs:
            with self.can_send_emails_ctx, self.log_new_error_ctx:
                email_manager.send_mail_to_notify_admins_that_reviewers_are_needed(  # pylint: disable=line-too-long
                    ['admin_id_without_email'], [], [],
                    self.suggestion_types_needing_reviewers)

            messages = self._get_all_sent_email_messages()
            self.assertEqual(len(messages), 0)
            self.assertEqual(self.log_new_error_counter.times_called, 1)
            self.assertEqual(
                logs[0],
                'There was no email for the given admin id: '
                'admin_id_without_email.'
            )

    def test_email_sent_to_admin_if_question_suggestions_need_reviewers(
        self
    ) -> None:
        self._create_question_suggestion()
        suggestion_types_needing_reviewers = (
            suggestion_services.get_suggestion_types_that_need_reviewers())
        self.assertDictEqual(
            suggestion_types_needing_reviewers,
            {feconf.SUGGESTION_TYPE_ADD_QUESTION: set()})
        expected_email_html_body = (
            'Hi user1,'
            '<br><br>'
            'In the <a href="%s%s#/roles">admin roles page,</a> please add '
            'reviewers to the Contributor Dashboard community by entering '
            'their username(s) and allow reviewing for the suggestion types '
            'that need more reviewers bolded below.'
            '<br><br>'
            'There have been <b>question suggestions</b> created on the '
            '<a href="%s%s">Contributor Dashboard page</a> where there are not '
            'enough reviewers.'
            '<br><br>'
            'Thanks so much - we appreciate your help!<br><br>'
            'Best Wishes!<br>'
            '- The Oppia Contributor Dashboard Team' % (
                feconf.OPPIA_SITE_URL, feconf.ADMIN_URL, feconf.OPPIA_SITE_URL,
                feconf.CONTRIBUTOR_DASHBOARD_URL)
        )

        with self.swap_get_platform_parameter_value, self.can_send_emails_ctx:
            email_manager.send_mail_to_notify_admins_that_reviewers_are_needed(
                [self.admin_1_id], [], [],
                self.suggestion_types_needing_reviewers)

        # Make sure correct email is sent.
        messages = self._get_sent_email_messages(self.CURRICULUM_ADMIN_1_EMAIL)
        self.assertEqual(len(messages), 1)
        self.assertEqual(messages[0].html, expected_email_html_body)

        # Make sure correct email model is stored.
        self._assert_email_data_stored_in_sent_email_model_is_correct(
            expected_email_html_body, self.admin_1_id,
            self.CURRICULUM_ADMIN_1_EMAIL)

    def test_email_sent_to_admins_if_question_suggestions_need_reviewers(
        self
    ) -> None:
        self._create_question_suggestion()
        suggestion_types_needing_reviewers = (
            suggestion_services.get_suggestion_types_that_need_reviewers())
        self.assertDictEqual(
            suggestion_types_needing_reviewers,
            {feconf.SUGGESTION_TYPE_ADD_QUESTION: set()})
        expected_email_html_body_for_admin_1 = (
            'Hi user1,'
            '<br><br>'
            'In the <a href="%s%s#/roles">admin roles page,</a> please add '
            'reviewers to the Contributor Dashboard community by entering '
            'their username(s) and allow reviewing for the suggestion types '
            'that need more reviewers bolded below.'
            '<br><br>'
            'There have been <b>question suggestions</b> created on the '
            '<a href="%s%s">Contributor Dashboard page</a> where there are not '
            'enough reviewers.'
            '<br><br>'
            'Thanks so much - we appreciate your help!<br><br>'
            'Best Wishes!<br>'
            '- The Oppia Contributor Dashboard Team' % (
                feconf.OPPIA_SITE_URL, feconf.ADMIN_URL, feconf.OPPIA_SITE_URL,
                feconf.CONTRIBUTOR_DASHBOARD_URL)
        )
        expected_email_html_body_for_admin_2 = (
            'Hi user2,'
            '<br><br>'
            'In the <a href="%s%s#/roles">admin roles page,</a> please add '
            'reviewers to the Contributor Dashboard community by entering '
            'their username(s) and allow reviewing for the suggestion types '
            'that need more reviewers bolded below.'
            '<br><br>'
            'There have been <b>question suggestions</b> created on the '
            '<a href="%s%s">Contributor Dashboard page</a> where there are not '
            'enough reviewers.'
            '<br><br>'
            'Thanks so much - we appreciate your help!<br><br>'
            'Best Wishes!<br>'
            '- The Oppia Contributor Dashboard Team' % (
                feconf.OPPIA_SITE_URL, feconf.ADMIN_URL, feconf.OPPIA_SITE_URL,
                feconf.CONTRIBUTOR_DASHBOARD_URL)
        )

        with self.swap_get_platform_parameter_value, self.can_send_emails_ctx:
            email_manager.send_mail_to_notify_admins_that_reviewers_are_needed(
                [self.admin_1_id, self.admin_2_id], [], [],
                suggestion_types_needing_reviewers)

        # Make sure correct emails are sent.
        messages = self._get_sent_email_messages(self.CURRICULUM_ADMIN_1_EMAIL)
        self.assertEqual(len(messages), 1)
        self.assertEqual(messages[0].html, expected_email_html_body_for_admin_1)
        messages = self._get_sent_email_messages(self.CURRICULUM_ADMIN_2_EMAIL)
        self.assertEqual(len(messages), 1)
        self.assertEqual(messages[0].html, expected_email_html_body_for_admin_2)

        # Make sure correct email models are stored.
        self._assert_email_data_stored_in_sent_email_model_is_correct(
            expected_email_html_body_for_admin_1, self.admin_1_id,
            self.CURRICULUM_ADMIN_1_EMAIL)
        self._assert_email_data_stored_in_sent_email_model_is_correct(
            expected_email_html_body_for_admin_2, self.admin_2_id,
            self.CURRICULUM_ADMIN_2_EMAIL)

    def test_admin_email_sent_if_translations_need_reviewers_for_one_lang(
        self
    ) -> None:
        self._create_translation_suggestion_with_language_code('hi')
        suggestion_types_needing_reviewers = (
            suggestion_services.get_suggestion_types_that_need_reviewers())
        self.assertDictEqual(
            suggestion_types_needing_reviewers,
            {feconf.SUGGESTION_TYPE_TRANSLATE_CONTENT: {'hi'}})
        expected_email_html_body = (
            'Hi user1,'
            '<br><br>'
            'In the <a href="%s%s#/roles">admin roles page,</a> please add '
            'reviewers to the Contributor Dashboard community by entering '
            'their username(s) and allow reviewing for the suggestion types '
            'that need more reviewers bolded below.'
            '<br><br>'
            'There have been <b>हिन्दी (Hindi) translation suggestions</b> '
            'created on the <a href="%s%s">Contributor Dashboard page</a> where'
            ' there are not enough reviewers.<br><br>'
            'Thanks so much - we appreciate your help!<br><br>'
            'Best Wishes!<br>'
            '- The Oppia Contributor Dashboard Team' % (
                feconf.OPPIA_SITE_URL, feconf.ADMIN_URL, feconf.OPPIA_SITE_URL,
                feconf.CONTRIBUTOR_DASHBOARD_URL)
        )

        with self.swap_get_platform_parameter_value, self.can_send_emails_ctx:
            email_manager.send_mail_to_notify_admins_that_reviewers_are_needed(
                [self.admin_1_id], [], [],
                suggestion_types_needing_reviewers)

        # Make sure correct email is sent.
        messages = self._get_sent_email_messages(self.CURRICULUM_ADMIN_1_EMAIL)
        self.assertEqual(len(messages), 1)
        self.assertEqual(messages[0].html, expected_email_html_body)

        # Make sure correct email model is stored.
        self._assert_email_data_stored_in_sent_email_model_is_correct(
            expected_email_html_body, self.admin_1_id,
            self.CURRICULUM_ADMIN_1_EMAIL)

    def test_admin_emails_sent_if_translations_need_reviewers_for_one_lang(
        self
    ) -> None:
        self._create_translation_suggestion_with_language_code('hi')
        suggestion_types_needing_reviewers = (
            suggestion_services.get_suggestion_types_that_need_reviewers())
        self.assertDictEqual(
            suggestion_types_needing_reviewers,
            {feconf.SUGGESTION_TYPE_TRANSLATE_CONTENT: {'hi'}})
        expected_email_html_body_for_admin_1 = (
            'Hi user1,'
            '<br><br>'
            'In the <a href="%s%s#/roles">admin roles page,</a> please add '
            'reviewers to the Contributor Dashboard community by entering '
            'their username(s) and allow reviewing for the suggestion types '
            'that need more reviewers bolded below.'
            '<br><br>'
            'There have been <b>हिन्दी (Hindi) translation suggestions</b> '
            'created on the <a href="%s%s">Contributor Dashboard page</a> where'
            ' there are not enough reviewers.<br><br>'
            'Thanks so much - we appreciate your help!<br><br>'
            'Best Wishes!<br>'
            '- The Oppia Contributor Dashboard Team' % (
                feconf.OPPIA_SITE_URL, feconf.ADMIN_URL, feconf.OPPIA_SITE_URL,
                feconf.CONTRIBUTOR_DASHBOARD_URL)
        )
        expected_email_html_body_for_admin_2 = (
            'Hi user2,'
            '<br><br>'
            'In the <a href="%s%s#/roles">admin roles page,</a> please add '
            'reviewers to the Contributor Dashboard community by entering '
            'their username(s) and allow reviewing for the suggestion types '
            'that need more reviewers bolded below.'
            '<br><br>'
            'There have been <b>हिन्दी (Hindi) translation suggestions</b> '
            'created on the <a href="%s%s">Contributor Dashboard page</a> where'
            ' there are not enough reviewers.<br><br>'
            'Thanks so much - we appreciate your help!<br><br>'
            'Best Wishes!<br>'
            '- The Oppia Contributor Dashboard Team' % (
                feconf.OPPIA_SITE_URL, feconf.ADMIN_URL, feconf.OPPIA_SITE_URL,
                feconf.CONTRIBUTOR_DASHBOARD_URL)
        )

        with self.swap_get_platform_parameter_value, self.can_send_emails_ctx:
            email_manager.send_mail_to_notify_admins_that_reviewers_are_needed(
                [self.admin_1_id, self.admin_2_id], [], [],
                suggestion_types_needing_reviewers)

        # Make sure correct emails are sent.
        messages = self._get_sent_email_messages(self.CURRICULUM_ADMIN_1_EMAIL)
        self.assertEqual(len(messages), 1)
        self.assertEqual(messages[0].html, expected_email_html_body_for_admin_1)
        messages = self._get_sent_email_messages(self.CURRICULUM_ADMIN_2_EMAIL)
        self.assertEqual(len(messages), 1)
        self.assertEqual(messages[0].html, expected_email_html_body_for_admin_2)

        # Make sure correct email models are stored.
        self._assert_email_data_stored_in_sent_email_model_is_correct(
            expected_email_html_body_for_admin_1, self.admin_1_id,
            self.CURRICULUM_ADMIN_1_EMAIL)
        self._assert_email_data_stored_in_sent_email_model_is_correct(
            expected_email_html_body_for_admin_2, self.admin_2_id,
            self.CURRICULUM_ADMIN_2_EMAIL)

    def test_admin_email_sent_if_translations_need_reviewers_for_multi_lang(
        self
    ) -> None:
        self._create_translation_suggestion_with_language_code('fr')
        self._create_translation_suggestion_with_language_code('hi')
        suggestion_types_needing_reviewers = (
            suggestion_services.get_suggestion_types_that_need_reviewers())
        self.assertDictEqual(
            suggestion_types_needing_reviewers,
            {feconf.SUGGESTION_TYPE_TRANSLATE_CONTENT: {
                'fr', 'hi'}})
        expected_email_html_body = (
            'Hi user1,'
            '<br><br>'
            'In the <a href="%s%s#/roles">admin roles page,</a> please add '
            'reviewers to the Contributor Dashboard community by entering '
            'their username(s) and allow reviewing for the suggestion types '
            'that need more reviewers bolded below.'
            '<br><br>'
            'There have been <b>translation suggestions</b> created on the '
            '<a href="%s%s">Contributor Dashboard page</a> in languages where '
            'there are not enough reviewers. The languages that need more '
            'reviewers are:'
            '<br><ul>'
            '<li><b>français (French)</b></li><br>'
            '<li><b>हिन्दी (Hindi)</b></li><br>'
            '</ul><br>'
            'Thanks so much - we appreciate your help!<br><br>'
            'Best Wishes!<br>'
            '- The Oppia Contributor Dashboard Team' % (
                feconf.OPPIA_SITE_URL, feconf.ADMIN_URL, feconf.OPPIA_SITE_URL,
                feconf.CONTRIBUTOR_DASHBOARD_URL)
        )

        with self.swap_get_platform_parameter_value, self.can_send_emails_ctx:
            email_manager.send_mail_to_notify_admins_that_reviewers_are_needed(
                [self.admin_1_id], [], [],
                suggestion_types_needing_reviewers)

        # Make sure correct email is sent.
        messages = self._get_sent_email_messages(self.CURRICULUM_ADMIN_1_EMAIL)
        self.assertEqual(len(messages), 1)
        self.assertEqual(messages[0].html, expected_email_html_body)

        # Make sure correct email model is stored.
        self._assert_email_data_stored_in_sent_email_model_is_correct(
            expected_email_html_body, self.admin_1_id,
            self.CURRICULUM_ADMIN_1_EMAIL)

    def test_admin_emails_sent_if_translations_need_reviewers_for_multi_lang(
        self
    ) -> None:
        self._create_translation_suggestion_with_language_code('fr')
        self._create_translation_suggestion_with_language_code('hi')
        suggestion_types_needing_reviewers = (
            suggestion_services.get_suggestion_types_that_need_reviewers())
        self.assertDictEqual(
            suggestion_types_needing_reviewers,
            {feconf.SUGGESTION_TYPE_TRANSLATE_CONTENT: {
                'fr', 'hi'}})
        expected_email_html_body_for_admin_1 = (
            'Hi user1,'
            '<br><br>'
            'In the <a href="%s%s#/roles">admin roles page,</a> please add '
            'reviewers to the Contributor Dashboard community by entering '
            'their username(s) and allow reviewing for the suggestion types '
            'that need more reviewers bolded below.'
            '<br><br>'
            'There have been <b>translation suggestions</b> created on the '
            '<a href="%s%s">Contributor Dashboard page</a> in languages where '
            'there are not enough reviewers. The languages that need more '
            'reviewers are:'
            '<br><ul>'
            '<li><b>français (French)</b></li><br>'
            '<li><b>हिन्दी (Hindi)</b></li><br>'
            '</ul><br>'
            'Thanks so much - we appreciate your help!<br><br>'
            'Best Wishes!<br>'
            '- The Oppia Contributor Dashboard Team' % (
                feconf.OPPIA_SITE_URL, feconf.ADMIN_URL, feconf.OPPIA_SITE_URL,
                feconf.CONTRIBUTOR_DASHBOARD_URL)
        )
        expected_email_html_body_for_admin_2 = (
            'Hi user2,'
            '<br><br>'
            'In the <a href="%s%s#/roles">admin roles page,</a> please add '
            'reviewers to the Contributor Dashboard community by entering '
            'their username(s) and allow reviewing for the suggestion types '
            'that need more reviewers bolded below.'
            '<br><br>'
            'There have been <b>translation suggestions</b> created on the '
            '<a href="%s%s">Contributor Dashboard page</a> in languages where '
            'there are not enough reviewers. The languages that need more '
            'reviewers are:'
            '<br><ul>'
            '<li><b>français (French)</b></li><br>'
            '<li><b>हिन्दी (Hindi)</b></li><br>'
            '</ul><br>'
            'Thanks so much - we appreciate your help!<br><br>'
            'Best Wishes!<br>'
            '- The Oppia Contributor Dashboard Team' % (
                feconf.OPPIA_SITE_URL, feconf.ADMIN_URL, feconf.OPPIA_SITE_URL,
                feconf.CONTRIBUTOR_DASHBOARD_URL)
        )

        with self.swap_get_platform_parameter_value, self.can_send_emails_ctx:
            email_manager.send_mail_to_notify_admins_that_reviewers_are_needed(
                [self.admin_1_id, self.admin_2_id], [], [],
                suggestion_types_needing_reviewers)

        # Make sure correct emails are sent.
        messages = self._get_sent_email_messages(self.CURRICULUM_ADMIN_1_EMAIL)
        self.assertEqual(len(messages), 1)
        self.assertEqual(messages[0].html, expected_email_html_body_for_admin_1)
        messages = self._get_sent_email_messages(self.CURRICULUM_ADMIN_2_EMAIL)
        self.assertEqual(len(messages), 1)
        self.assertEqual(messages[0].html, expected_email_html_body_for_admin_2)

        # Make sure correct email models are stored.
        self._assert_email_data_stored_in_sent_email_model_is_correct(
            expected_email_html_body_for_admin_1, self.admin_1_id,
            self.CURRICULUM_ADMIN_1_EMAIL)
        self._assert_email_data_stored_in_sent_email_model_is_correct(
            expected_email_html_body_for_admin_2, self.admin_2_id,
            self.CURRICULUM_ADMIN_2_EMAIL)

    def test_email_sent_to_admins_if_mutli_suggestion_types_needing_reviewers(
        self
    ) -> None:
        self._create_translation_suggestion_with_language_code('fr')
        self._create_translation_suggestion_with_language_code('hi')
        self._create_question_suggestion()
        suggestion_types_needing_reviewers = (
            suggestion_services.get_suggestion_types_that_need_reviewers())
        self.assertDictEqual(
            suggestion_types_needing_reviewers,
            {
                feconf.SUGGESTION_TYPE_TRANSLATE_CONTENT: {
                    'fr', 'hi'},
                feconf.SUGGESTION_TYPE_ADD_QUESTION: set()
            })
        expected_email_html_body_for_admin_1 = (
            'Hi user1,'
            '<br><br>'
            'In the <a href="%s%s#/roles">admin roles page,</a> please add '
            'reviewers to the Contributor Dashboard community by entering '
            'their username(s) and allow reviewing for the suggestion types '
            'that need more reviewers bolded below.'
            '<br><br>'
            'There have been <b>translation suggestions</b> created on the '
            '<a href="%s%s">Contributor Dashboard page</a> in languages where '
            'there are not enough reviewers. The languages that need more '
            'reviewers are:'
            '<br><ul>'
            '<li><b>français (French)</b></li><br>'
            '<li><b>हिन्दी (Hindi)</b></li><br>'
            '</ul><br>'
            'Thanks so much - we appreciate your help!<br><br>'
            'Best Wishes!<br>'
            '- The Oppia Contributor Dashboard Team' % (
                feconf.OPPIA_SITE_URL, feconf.ADMIN_URL, feconf.OPPIA_SITE_URL,
                feconf.CONTRIBUTOR_DASHBOARD_URL)
        )
        expected_email_html_body_for_admin_2 = (
            'Hi user2,'
            '<br><br>'
            'In the <a href="%s%s#/roles">admin roles page,</a> please add '
            'reviewers to the Contributor Dashboard community by entering '
            'their username(s) and allow reviewing for the suggestion types '
            'that need more reviewers bolded below.'
            '<br><br>'
            'There have been <b>translation suggestions</b> created on the '
            '<a href="%s%s">Contributor Dashboard page</a> in languages where '
            'there are not enough reviewers. The languages that need more '
            'reviewers are:'
            '<br><ul>'
            '<li><b>français (French)</b></li><br>'
            '<li><b>हिन्दी (Hindi)</b></li><br>'
            '</ul><br>'
            'Thanks so much - we appreciate your help!<br><br>'
            'Best Wishes!<br>'
            '- The Oppia Contributor Dashboard Team' % (
                feconf.OPPIA_SITE_URL, feconf.ADMIN_URL, feconf.OPPIA_SITE_URL,
                feconf.CONTRIBUTOR_DASHBOARD_URL)
        )

        with self.swap_get_platform_parameter_value, self.can_send_emails_ctx:
            email_manager.send_mail_to_notify_admins_that_reviewers_are_needed(
                [self.admin_1_id], [self.admin_2_id], [],
                suggestion_types_needing_reviewers)

        # Make sure correct emails are sent.
        messages = self._get_sent_email_messages(self.CURRICULUM_ADMIN_1_EMAIL)
        messages.sort(key=lambda m: m.html)
        self.assertEqual(len(messages), 2)
        self.assertEqual(messages[1].html, expected_email_html_body_for_admin_1)
        messages = self._get_sent_email_messages(self.CURRICULUM_ADMIN_2_EMAIL)
        self.assertEqual(len(messages), 1)
        self.assertEqual(messages[0].html, expected_email_html_body_for_admin_2)

        # Make sure correct email models are stored.
        sent_email_models: Sequence[
            email_models.SentEmailModel
        ] = email_models.SentEmailModel.get_all().filter(
            email_models.SentEmailModel.recipient_id == self.admin_1_id).fetch()
        # Here, we are narrowing down the type of 'sent_email_models' from
        # Sequence to List. Because Sequence is a broader type and it does not
        # contain extra methods (e.g: .sort()), and below we are using .sort()
        # method by assuming that 'sent_email_models' is an instance of list.
        # So, to avoid error we used assertion here.
        assert isinstance(sent_email_models, list)
        self.assertEqual(len(sent_email_models), 2)
        email_sort_fn: Callable[[email_models.SentEmailModel], str] = (
            lambda m: m.html_body if isinstance(m.html_body, str) else ''
        )
        sent_email_models.sort(key=email_sort_fn)
        sent_email_model = sent_email_models[1]
        self.assertEqual(
            sent_email_model.subject,
            email_manager.ADMIN_NOTIFICATION_FOR_REVIEWER_SHORTAGE_EMAIL_DATA[
                'email_subject'])
        self.assertEqual(
            sent_email_model.recipient_id, self.admin_1_id)
        self.assertEqual(
            sent_email_model.recipient_email, self.CURRICULUM_ADMIN_1_EMAIL)
        self.assertEqual(
            sent_email_model.html_body, expected_email_html_body_for_admin_1)
        self.assertEqual(
            sent_email_model.sender_id, feconf.SYSTEM_COMMITTER_ID)
        self.assertEqual(
            sent_email_model.sender_email,
            'Site Admin <%s>' % feconf.NOREPLY_EMAIL_ADDRESS)
        self.assertEqual(
            sent_email_model.intent,
            feconf.EMAIL_INTENT_ADD_CONTRIBUTOR_DASHBOARD_REVIEWERS)

        self._assert_email_data_stored_in_sent_email_model_is_correct(
            expected_email_html_body_for_admin_2, self.admin_2_id,
            self.CURRICULUM_ADMIN_2_EMAIL)


class QueryStatusNotificationEmailTests(test_utils.EmailTestBase):
    """Test that email is send to submitter when query has completed
    or failed.
    """

    SUBMITTER_USERNAME: Final = 'submit'
    SUBMITTER_EMAIL: Final = 'submit@example.com'
    SENDER_USERNAME: Final = 'sender'
    SENDER_EMAIL: Final = 'sender@example.com'
    RECIPIENT_A_EMAIL: Final = 'a@example.com'
    RECIPIENT_A_USERNAME: Final = 'usera'
    RECIPIENT_B_EMAIL: Final = 'b@example.com'
    RECIPIENT_B_USERNAME: Final = 'userb'

    def setUp(self) -> None:
        super().setUp()
        self.signup(self.SUBMITTER_EMAIL, self.SUBMITTER_USERNAME)
        self.submitter_id = self.get_user_id_from_email(self.SUBMITTER_EMAIL)
        self.signup(self.SENDER_EMAIL, self.SENDER_USERNAME)
        self.sender_id = self.get_user_id_from_email(self.SENDER_EMAIL)
        self.can_send_emails_ctx = self.swap(feconf, 'CAN_SEND_EMAILS', True)
        self.signup(self.RECIPIENT_A_EMAIL, self.RECIPIENT_A_USERNAME)
        self.signup(self.RECIPIENT_B_EMAIL, self.RECIPIENT_B_USERNAME)
        self.set_curriculum_admins([self.SENDER_USERNAME, ])
        self.recipient_a_id = self.get_user_id_from_email(
            self.RECIPIENT_A_EMAIL)
        self.recipient_b_id = self.get_user_id_from_email(
            self.RECIPIENT_B_EMAIL)
        self.recipient_ids = [self.recipient_a_id, self.recipient_b_id]

    def test_that_correct_completion_email_is_sent(self) -> None:
        query_id = 'qid'
        expected_email_subject = 'Query qid has successfully completed'
        expected_email_html_body = (
            'Hi submit,<br>'
            'Your query with id qid has succesfully completed its '
            'execution. Visit the result page '
            '<a href="https://www.oppia.org/emaildashboardresult/qid">here</a> '
            'to see result of your query.<br><br>'
            'Thanks!<br>'
            '<br>'
            'Best wishes,<br>'
            'The Oppia Team<br>'
            '<br>'
            'You can change your email preferences via the '
            '<a href="http://localhost:8181/preferences">Preferences</a> page.')

        expected_email_text_body = (
            'Hi submit,\n'
            'Your query with id qid has succesfully completed its '
            'execution. Visit the result page here '
            'to see result of your query.\n\n'
            'Thanks!\n'
            '\n'
            'Best wishes,\n'
            'The Oppia Team\n'
            '\n'
            'You can change your email preferences via the Preferences page.')

        with self.can_send_emails_ctx:
            email_manager.send_query_completion_email(
                self.submitter_id, query_id)

            # Make sure correct email is sent.
            messages = self._get_sent_email_messages(
                self.SUBMITTER_EMAIL)
            self.assertEqual(len(messages), 1)
            self.assertEqual(messages[0].html, expected_email_html_body)
            self.assertEqual(messages[0].body, expected_email_text_body)

            # Make sure correct email model is stored.
            all_models: Sequence[
                email_models.SentEmailModel
            ] = email_models.SentEmailModel.get_all().fetch()
            sent_email_model = all_models[0]
            self.assertEqual(
                sent_email_model.subject, expected_email_subject)
            self.assertEqual(
                sent_email_model.recipient_id, self.submitter_id)
            self.assertEqual(
                sent_email_model.recipient_email, self.SUBMITTER_EMAIL)
            self.assertEqual(
                sent_email_model.sender_id, feconf.SYSTEM_COMMITTER_ID)
            self.assertEqual(
                sent_email_model.sender_email,
                'Site Admin <%s>' % feconf.NOREPLY_EMAIL_ADDRESS)
            self.assertEqual(
                sent_email_model.intent,
                feconf.EMAIL_INTENT_QUERY_STATUS_NOTIFICATION)

    def test_that_correct_failure_email_is_sent(self) -> None:
        query_id = 'qid'
        query_params = {
            'key1': 'val1',
            'key2': 'val2'
        }

        expected_email_subject = 'Query qid has failed'

        expected_email_html_body = (
            'Hi submit,<br>'
            'Your query with id qid has failed due to error '
            'during execution. '
            'Please check the query parameters and submit query again.<br><br>'
            'Thanks!<br>'
            '<br>'
            'Best wishes,<br>'
            'The Oppia Team<br>'
            '<br>'
            'You can change your email preferences via the '
            '<a href="http://localhost:8181/preferences">Preferences</a> page.')

        expected_email_text_body = (
            'Hi submit,\n'
            'Your query with id qid has failed due to error '
            'during execution. '
            'Please check the query parameters and submit query again.\n\n'
            'Thanks!\n'
            '\n'
            'Best wishes,\n'
            'The Oppia Team\n'
            '\n'
            'You can change your email preferences via the Preferences page.')

        expected_admin_email_text_body = (
            '(Sent from dev-project-id)\n\n'
            'Query job with qid query id has failed in its execution.\n'
            'Query parameters:\n\n'
            'key1: val1\n'
            'key2: val2\n')

        with self.can_send_emails_ctx:
            email_manager.send_query_failure_email(
                self.submitter_id, query_id, query_params)

            # Make sure correct email is sent.
            messages = self._get_sent_email_messages(
                self.SUBMITTER_EMAIL)
            self.assertEqual(len(messages), 1)
            self.assertEqual(messages[0].html, expected_email_html_body)
            self.assertEqual(messages[0].body, expected_email_text_body)

            # Make sure correct email model is stored.
            all_models: Sequence[
                email_models.SentEmailModel
            ] = email_models.SentEmailModel.get_all().fetch()
            sent_email_model = all_models[0]
            self.assertEqual(
                sent_email_model.subject, expected_email_subject)
            self.assertEqual(
                sent_email_model.recipient_id, self.submitter_id)
            self.assertEqual(
                sent_email_model.recipient_email, self.SUBMITTER_EMAIL)
            self.assertEqual(
                sent_email_model.sender_id, feconf.SYSTEM_COMMITTER_ID)
            self.assertEqual(
                sent_email_model.sender_email,
                'Site Admin <%s>' % feconf.NOREPLY_EMAIL_ADDRESS)
            self.assertEqual(
                sent_email_model.intent,
                feconf.EMAIL_INTENT_QUERY_STATUS_NOTIFICATION)

            # Make sure that correct email is sent to admin.
            admin_messages = self._get_sent_email_messages(
                feconf.ADMIN_EMAIL_ADDRESS)
            self.assertEqual(len(admin_messages), 1)
            self.assertEqual(
                admin_messages[0].body, expected_admin_email_text_body)

    def test_send_user_query_email(self) -> None:
        email_subject = 'Bulk Email User Query Subject'
        email_body = 'Bulk Email User Query Body'
        email_intent = feconf.BULK_EMAIL_INTENT_CREATE_EXPLORATION
        with self.can_send_emails_ctx:
            email_manager.send_user_query_email(
                self.sender_id, self.recipient_ids,
                email_subject,
                email_body,
                email_intent)
            messages_a = self._get_sent_email_messages(
                self.RECIPIENT_A_EMAIL)
            self.assertEqual(len(messages_a), 1)

            messages_b = self._get_sent_email_messages(
                self.RECIPIENT_B_EMAIL)
            self.assertEqual(len(messages_b), 1)

            # Make sure correct email model is stored.
            all_models: Sequence[
                email_models.BulkEmailModel
            ] = email_models.BulkEmailModel.get_all().fetch()
            self.assertEqual(len(all_models), 1)
            sent_email_model = all_models[0]
            self.assertEqual(
                sent_email_model.subject, email_subject)
            self.assertEqual(
                sent_email_model.sender_id, self.sender_id)
            self.assertEqual(
                sent_email_model.sender_email,
                '%s <%s>' % (self.SENDER_USERNAME, self.SENDER_EMAIL))
            self.assertEqual(
                sent_email_model.intent,
                email_intent)


class AccountDeletionEmailUnitTest(test_utils.EmailTestBase):
    """Unit test related to account deletion application emails."""

    APPLICANT_USERNAME: Final = 'applicant'
    APPLICANT_EMAIL: Final = 'applicant@example.com'

    def setUp(self) -> None:
        super().setUp()
        self.signup(self.APPLICANT_EMAIL, self.APPLICANT_USERNAME)
        self.applicant_id = self.get_user_id_from_email(self.APPLICANT_EMAIL)
        self.can_send_emails_ctx = self.swap(feconf, 'CAN_SEND_EMAILS', True)
        self.can_not_send_emails_ctx = self.swap(
            feconf, 'CAN_SEND_EMAILS', False)

    def test_that_email_not_sent_if_can_send_emails_is_false(self) -> None:
        with self.can_not_send_emails_ctx:
            email_manager.send_account_deleted_email(
                self.applicant_id, self.APPLICANT_EMAIL)

        messages = self._get_sent_email_messages(
            self.APPLICANT_EMAIL)
        self.assertEqual(len(messages), 0)

    def test_account_deletion_failed_email_is_sent_correctly(self) -> None:
        dummy_admin_address = 'admin@system.com'

        admin_email_ctx = self.swap(
            feconf, 'ADMIN_EMAIL_ADDRESS', dummy_admin_address)

        with self.can_send_emails_ctx, admin_email_ctx:
            # Make sure there are no emails already sent.
            messages = self._get_sent_email_messages(
                feconf.ADMIN_EMAIL_ADDRESS)
            self.assertEqual(messages, [])

            # Send an account deletion failed email to admin.
            email_manager.send_account_deletion_failed_email(
                self.applicant_id, self.APPLICANT_EMAIL
            )

            # Make sure emails are sent.
            messages = self._get_sent_email_messages(
                feconf.ADMIN_EMAIL_ADDRESS)
            self.assertEqual(len(messages), 1)
            self.assertEqual(messages[0].to, ['admin@system.com'])
            self.assertEqual(
                messages[0].subject,
                'WIPEOUT: Account deletion failed'
            )
            self.assertIn(
                'The Wipeout process failed for the user with ID \'%s\' and '
                'email \'%s\'.' % (self.applicant_id, self.APPLICANT_EMAIL),
                messages[0].html
            )

    def test_that_correct_account_deleted_email_is_sent(self) -> None:
        expected_email_subject = 'Account deleted'
        expected_email_html_body = (
            'Hi applicant@example.com,<br><br>'
            'Your account was successfully deleted.<br><br>'
            '- The Oppia Team')

        with self.can_send_emails_ctx:
            email_manager.send_account_deleted_email(
                self.applicant_id, self.APPLICANT_EMAIL)

            # Make sure correct email is sent.
            messages = self._get_sent_email_messages(
                self.APPLICANT_EMAIL)
            self.assertEqual(len(messages), 1)
            self.assertEqual(messages[0].html, expected_email_html_body)

            # Make sure correct email model is stored.
            all_models: Sequence[
                email_models.SentEmailModel
            ] = email_models.SentEmailModel.get_all().fetch()
            sent_email_model = all_models[0]
            self.assertEqual(
                sent_email_model.subject, expected_email_subject)
            self.assertEqual(
                sent_email_model.recipient_id, self.applicant_id)
            self.assertEqual(
                sent_email_model.recipient_email, self.APPLICANT_EMAIL)
            self.assertEqual(
                sent_email_model.sender_id, feconf.SYSTEM_COMMITTER_ID)
            self.assertEqual(
                sent_email_model.sender_email,
                'Site Admin <%s>' % feconf.NOREPLY_EMAIL_ADDRESS)
            self.assertEqual(
                sent_email_model.intent, feconf.EMAIL_INTENT_ACCOUNT_DELETED)


class BulkEmailsTests(test_utils.EmailTestBase):
    SENDER_EMAIL: Final = 'sender@example.com'
    SENDER_USERNAME: Final = 'sender'
    FAKE_SENDER_EMAIL: Final = 'fake@example.com'
    FAKE_SENDER_USERNAME: Final = 'fake'
    RECIPIENT_A_EMAIL: Final = 'a@example.com'
    RECIPIENT_A_USERNAME: Final = 'usera'
    RECIPIENT_B_EMAIL: Final = 'b@example.com'
    RECIPIENT_B_USERNAME: Final = 'userb'

    def setUp(self) -> None:
        super().setUp()
        # SENDER is authorised sender.
        # FAKE_SENDER is unauthorised sender.
        # A and B are recipients.
        self.signup(self.SENDER_EMAIL, self.SENDER_USERNAME)
        self.sender_id = self.get_user_id_from_email(self.SENDER_EMAIL)
        self.signup(self.FAKE_SENDER_EMAIL, self.FAKE_SENDER_USERNAME)
        self.fake_sender_id = self.get_user_id_from_email(
            self.FAKE_SENDER_EMAIL)
        self.signup(self.RECIPIENT_A_EMAIL, self.RECIPIENT_A_USERNAME)
        self.signup(self.RECIPIENT_B_EMAIL, self.RECIPIENT_B_USERNAME)
        self.recipient_a_id = self.get_user_id_from_email(
            self.RECIPIENT_A_EMAIL)
        self.recipient_b_id = self.get_user_id_from_email(
            self.RECIPIENT_B_EMAIL)
        self.recipient_ids = [self.recipient_a_id, self.recipient_b_id]

        self.set_curriculum_admins([self.SENDER_USERNAME])
        self.can_send_emails_ctx = self.swap(feconf, 'CAN_SEND_EMAILS', True)

    def test_that_correct_email_is_sent(self) -> None:
        email_subject = 'Dummy subject'
        email_html_body = 'Dummy email body.<br>'
        email_text_body = 'Dummy email body.\n'

        with self.can_send_emails_ctx:
            email_manager.send_user_query_email(
                self.sender_id, self.recipient_ids, email_subject,
                email_html_body, feconf.BULK_EMAIL_INTENT_CREATE_EXPLORATION)

        messages_a = self._get_sent_email_messages(
            self.RECIPIENT_A_EMAIL)
        self.assertEqual(len(messages_a), 1)
        self.assertEqual(messages_a[0].html, email_html_body)
        self.assertEqual(messages_a[0].body, email_text_body)

        messages_b = self._get_sent_email_messages(
            self.RECIPIENT_B_EMAIL)
        self.assertEqual(len(messages_b), 1)
        self.assertEqual(messages_b[0].html, email_html_body)
        self.assertEqual(messages_b[0].body, email_text_body)

        # Make sure correct email model is stored.
        all_models: Sequence[
                email_models.SentEmailModel
            ] = email_models.BulkEmailModel.get_all().fetch()
        self.assertEqual(len(all_models), 1)
        sent_email_model = all_models[0]
        self.assertEqual(
            sent_email_model.subject, email_subject)
        self.assertEqual(
            sent_email_model.html_body, email_html_body)
        self.assertEqual(
            sent_email_model.sender_id, self.sender_id)
        self.assertEqual(
            sent_email_model.sender_email,
            '%s <%s>' % (self.SENDER_USERNAME, self.SENDER_EMAIL))
        self.assertEqual(
            sent_email_model.intent,
            feconf.BULK_EMAIL_INTENT_CREATE_EXPLORATION)

    def test_email_not_sent_if_original_html_not_matches_cleaned_html(
        self
    ) -> None:
        email_subject = 'Dummy Email Subject'
        email_html_body = 'Dummy email body.<td>'

        with self.can_send_emails_ctx:
            email_manager.send_user_query_email(
                self.sender_id, self.recipient_ids,
                email_subject, email_html_body,
                feconf.BULK_EMAIL_INTENT_CREATE_EXPLORATION)

        # Check that no email was sent.
        messages_a = self._get_sent_email_messages(
            self.RECIPIENT_A_EMAIL)
        self.assertEqual(len(messages_a), 0)

        messages_b = self._get_sent_email_messages(
            self.RECIPIENT_B_EMAIL)
        self.assertEqual(len(messages_b), 0)

    def test_that_exception_is_raised_for_unauthorised_sender(self) -> None:
        with self.can_send_emails_ctx, (
            self.assertRaisesRegex(
                Exception, 'Invalid sender_id for email')):
            email_manager.send_user_query_email(
                self.fake_sender_id, self.recipient_ids, 'email_subject',
                'email_html_body', feconf.BULK_EMAIL_INTENT_MARKETING)

        messages_a = self._get_sent_email_messages(
            self.RECIPIENT_A_EMAIL)
        self.assertEqual(len(messages_a), 0)

        messages_b = self._get_sent_email_messages(
            self.RECIPIENT_B_EMAIL)
        self.assertEqual(len(messages_b), 0)

        all_models: Sequence[
            email_models.BulkEmailModel
        ] = email_models.BulkEmailModel.get_all().fetch()
        self.assertEqual(len(all_models), 0)

    def test_that_test_email_is_sent_for_bulk_emails(self) -> None:
        email_subject = 'Test Subject'
        email_body = 'Test Body'
        with self.can_send_emails_ctx:
            email_manager.send_test_email_for_bulk_emails(
                self.sender_id, email_subject, email_body
            )
        messages = self._get_sent_email_messages(self.SENDER_EMAIL)
        self.assertEqual(len(messages), 1)


class EmailPreferencesTests(test_utils.EmailTestBase):

    def test_can_users_receive_thread_email(self) -> None:
        gae_ids = ('someUser1', 'someUser2')
        exp_id = 'someExploration'
        usernames = ('username1', 'username2')
        emails = ('user1@example.com', 'user2@example.com')

        user_ids = []
        for user_id, username, user_email in zip(gae_ids, usernames, emails):
            user_settings = user_services.create_new_user(user_id, user_email)
            user_ids.append(user_settings.user_id)
            user_services.set_username(user_settings.user_id, username)

        # Both users can receive all emails in default setting.
        self.assertListEqual(email_manager.can_users_receive_thread_email(
            user_ids, exp_id, True), [True, True])
        self.assertTrue(email_manager.can_users_receive_thread_email(
            user_ids, exp_id, False), msg=[True, True])

        # First user have muted feedback notifications for this exploration,
        # therefore he should receive only suggestion emails.
        user_services.set_email_preferences_for_exploration(
            user_ids[0], exp_id, mute_feedback_notifications=True)
        self.assertListEqual(email_manager.can_users_receive_thread_email(
            user_ids, exp_id, True), [True, True])
        self.assertListEqual(email_manager.can_users_receive_thread_email(
            user_ids, exp_id, False), [False, True])

        # Second user have muted suggestion notifications for this exploration,
        # therefore he should receive only feedback emails.
        user_services.set_email_preferences_for_exploration(
            user_ids[1], exp_id, mute_suggestion_notifications=True)
        self.assertListEqual(email_manager.can_users_receive_thread_email(
            user_ids, exp_id, True), [True, False])
        self.assertListEqual(email_manager.can_users_receive_thread_email(
            user_ids, exp_id, False), [False, True])

        # Both users have disabled all emails globally, therefore they
        # should not receive any emails.
        for user_id in user_ids:
            user_services.update_email_preferences(
                user_id, True, True, False, True)

        self.assertListEqual(email_manager.can_users_receive_thread_email(
            user_ids, exp_id, True), [False, False])
        self.assertTrue(email_manager.can_users_receive_thread_email(
            user_ids, exp_id, False), msg=[False, False])

        # Both users have unmuted feedback/suggestion emails for this
        # exploration, but all emails are still disabled globally,
        # therefore they should not receive any emails.
        user_services.set_email_preferences_for_exploration(
            user_ids[0], exp_id, mute_feedback_notifications=False)
        user_services.set_email_preferences_for_exploration(
            user_ids[1], exp_id, mute_suggestion_notifications=False)
        user_services.update_email_preferences(
            user_id, True, True, False, True)
        self.assertListEqual(email_manager.can_users_receive_thread_email(
            user_ids, exp_id, True), [False, False])
        self.assertTrue(email_manager.can_users_receive_thread_email(
            user_ids, exp_id, False), msg=[False, False])

        # Both user have enabled all emails globally, therefore they should
        # receive all emails.
        for user_id in user_ids:
            user_services.update_email_preferences(
                user_id, True, True, True, True)

        self.assertListEqual(email_manager.can_users_receive_thread_email(
            user_ids, exp_id, True), [True, True])
        self.assertTrue(email_manager.can_users_receive_thread_email(
            user_ids, exp_id, False), msg=[True, True])


class ModeratorActionEmailsTests(test_utils.EmailTestBase):
    RECIPIENT_EMAIL: Final = 'a@example.com'
    RECIPIENT_USERNAME: Final = 'usera'

    def setUp(self) -> None:
        super().setUp()
        self.signup(self.MODERATOR_EMAIL, self.MODERATOR_USERNAME)
        self.moderator_id = self.get_user_id_from_email(self.MODERATOR_EMAIL)
        self.set_moderators([self.MODERATOR_USERNAME])
        self.signup(self.RECIPIENT_EMAIL, self.RECIPIENT_USERNAME)
        self.recipient_id = self.get_user_id_from_email(
            self.RECIPIENT_EMAIL)
        self.can_send_emails_ctx = self.swap(
            feconf, 'CAN_SEND_EMAILS', True)
        self.can_not_send_emails_ctx = self.swap(
            feconf, 'CAN_SEND_EMAILS', False)
        self.can_send_email_moderator_action_ctx = self.swap(
            feconf, 'REQUIRE_EMAIL_ON_MODERATOR_ACTION', True)

    def test_exception_raised_if_email_on_moderator_action_is_false(
        self
    ) -> None:
        with self.assertRaisesRegex(
            Exception,
            'For moderator emails to be sent, please ensure that '
            'REQUIRE_EMAIL_ON_MODERATOR_ACTION is set to True.'):
            email_manager.require_moderator_email_prereqs_are_satisfied()

    def test_exception_raised_if_can_send_emails_is_false(self) -> None:
        with self.can_send_email_moderator_action_ctx, self.assertRaisesRegex(
            Exception,
            'For moderator emails to be sent, please ensure that '
            'CAN_SEND_EMAILS is set to True.'):
            email_manager.require_moderator_email_prereqs_are_satisfied()

    def test_correct_email_draft_received_on_exploration_unpublish(
        self
    ) -> None:
        expected_draft_text_body = (
            'I\'m writing to inform you that '
            'I have unpublished the above exploration.')
        with self.can_send_emails_ctx, self.can_send_email_moderator_action_ctx:
            d_text = email_manager.get_moderator_unpublish_exploration_email()
            self.assertEqual(d_text, expected_draft_text_body)

    def test_blank_draft_received_exploration_unpublish_exception_raised(
        self
    ) -> None:
        expected_draft_text_body = ''
        with self.can_not_send_emails_ctx:
            d_text = email_manager.get_moderator_unpublish_exploration_email()
            self.assertEqual(d_text, expected_draft_text_body)

    def test_correct_moderator_action_email_sent(self) -> None:
        email_intent = 'unpublish_exploration'
        exploration_title = 'Title'
        email_html_body = 'Dummy email body.<br>'
        with self.can_send_emails_ctx, (
            self.can_send_email_moderator_action_ctx):
            email_manager.send_moderator_action_email(
                self.moderator_id, self.recipient_id,
                email_intent, exploration_title, email_html_body)
        messages = self._get_sent_email_messages(
            self.RECIPIENT_EMAIL)
        self.assertEqual(len(messages), 1)


class CDUserEmailTest(test_utils.EmailTestBase):
    """Test for assignment and removal of contribution reviewers."""

    TRANSLATION_REVIEWER_EMAIL: Final = 'translationreviewer@example.com'
    QUESTION_REVIEWER_EMAIL: Final = 'questionreviewer@example.com'
    QUESTION_SUBMITTER_EMAIL: Final = 'questionsubmitter@example.com'

    def setUp(self) -> None:
        super().setUp()
        self.signup(self.CURRICULUM_ADMIN_EMAIL, self.CURRICULUM_ADMIN_USERNAME)
        self.signup(self.TRANSLATION_REVIEWER_EMAIL, 'translator')
        self.signup(self.QUESTION_REVIEWER_EMAIL, 'question')
        self.signup(self.QUESTION_SUBMITTER_EMAIL, 'questionSuggestor')

        self.translation_reviewer_id = self.get_user_id_from_email(
            self.TRANSLATION_REVIEWER_EMAIL)
        user_services.update_email_preferences(
            self.translation_reviewer_id, True, False, False, False)
        self.question_reviewer_id = self.get_user_id_from_email(
            self.QUESTION_REVIEWER_EMAIL)
        user_services.update_email_preferences(
            self.question_reviewer_id, True, False, False, False)
        self.question_submitter_id = self.get_user_id_from_email(
            self.QUESTION_SUBMITTER_EMAIL)
        user_services.update_email_preferences(
            self.question_submitter_id, True, False, False, False)

        self.can_send_emails_ctx = self.swap(
            feconf, 'CAN_SEND_EMAILS', True)
        self.can_not_send_emails_ctx = self.swap(
            feconf, 'CAN_SEND_EMAILS', False)

    def test_assign_translation_reviewer_email_for_can_send_emails_is_false(
        self
    ) -> None:
        with self.can_not_send_emails_ctx:
            email_manager.send_email_to_new_cd_user(
                self.translation_reviewer_id,
                constants.CD_USER_RIGHTS_CATEGORY_REVIEW_TRANSLATION,
                language_code='hi')

        messages = self._get_sent_email_messages(
            self.TRANSLATION_REVIEWER_EMAIL)
        self.assertEqual(len(messages), 0)

    def test_without_language_code_email_not_sent_to_new_translation_reviewer(
        self
    ) -> None:
        with self.assertRaisesRegex(
            Exception,
            'The language_code cannot be None'
        ):
            with self.can_not_send_emails_ctx:
                email_manager.send_email_to_new_cd_user(
                    self.translation_reviewer_id,
                    constants.CD_USER_RIGHTS_CATEGORY_REVIEW_TRANSLATION
                )

    def test_without_language_code_email_not_sent_to_removed_translation_reviewer(   # pylint: disable=line-too-long
        self
    ) -> None:
        with self.assertRaisesRegex(
            Exception,
            'The language_code cannot be None'
        ):
            with self.can_not_send_emails_ctx:
                email_manager.send_email_to_removed_cd_user(
                    self.translation_reviewer_id,
                    constants.CD_USER_RIGHTS_CATEGORY_REVIEW_TRANSLATION)

    def test_assign_translation_reviewer_email_for_invalid_category(
        self
    ) -> None:
        with self.assertRaisesRegex(Exception, 'Invalid category'):
            email_manager.send_email_to_new_cd_user(
                self.translation_reviewer_id, 'invalid_category')

    def test_schema_of_new_cd_user_email_data_constant(self) -> None:
        self.assertEqual(
            sorted(email_manager.NEW_CD_USER_EMAIL_DATA.keys()),
            [
                constants.CD_USER_RIGHTS_CATEGORY_REVIEW_QUESTION,
                constants.CD_USER_RIGHTS_CATEGORY_SUBMIT_QUESTION,
                constants.CD_USER_RIGHTS_CATEGORY_REVIEW_TRANSLATION
            ])
        for category_details in (
            email_manager.NEW_CD_USER_EMAIL_DATA.values()
        ):
            self.assertEqual(len(category_details), 5)
            self.assertTrue(
                'description' in category_details or (
                    'description_template' in category_details))
            self.assertTrue('category' in category_details)
            self.assertTrue(
                'rights_message' in category_details or (
                    'rights_message_template' in category_details))
            self.assertTrue('to_review' in category_details or (
                    'to_submit' in category_details))

    def test_send_assigned_translation_reviewer_email(self) -> None:
        expected_email_subject = (
            'You have been invited to review Oppia translations')
        expected_email_html_body = (
            'Hi translator,<br><br>'
            'This is to let you know that the Oppia team has added you as a '
            'reviewer for हिन्दी (hindi) language translations. This allows you'
            ' to review translation suggestions made by contributors in the '
            'हिन्दी (hindi) language.<br><br>'
            'You can check the translation suggestions waiting for review in '
            'the <a href="https://www.oppia.org/contributor-dashboard">'
            'Contributor Dashboard</a>.<br><br>'
            'Thanks, and happy contributing!<br><br>'
            'Best wishes,<br>'
            'The Oppia Community')

        with self.can_send_emails_ctx:
            email_manager.send_email_to_new_cd_user(
                self.translation_reviewer_id,
                constants.CD_USER_RIGHTS_CATEGORY_REVIEW_TRANSLATION,
                language_code='hi')

            # Make sure correct email is sent.
            messages = self._get_sent_email_messages(
                self.TRANSLATION_REVIEWER_EMAIL)
            self.assertEqual(len(messages), 1)
            self.assertEqual(messages[0].html, expected_email_html_body)

            # Make sure correct email model is stored.
            all_models: Sequence[
                email_models.SentEmailModel
            ] = email_models.SentEmailModel.get_all().fetch()
            sent_email_model = all_models[0]
            self.assertEqual(
                sent_email_model.subject, expected_email_subject)
            self.assertEqual(
                sent_email_model.recipient_id, self.translation_reviewer_id)
            self.assertEqual(
                sent_email_model.recipient_email,
                self.TRANSLATION_REVIEWER_EMAIL)
            self.assertEqual(
                sent_email_model.sender_id, feconf.SYSTEM_COMMITTER_ID)
            self.assertEqual(
                sent_email_model.sender_email,
                'Site Admin <%s>' % feconf.NOREPLY_EMAIL_ADDRESS)
            self.assertEqual(
                sent_email_model.intent,
                feconf.EMAIL_INTENT_ONBOARD_CD_USER)

    def test_send_assigned_question_reviewer_email(self) -> None:
        expected_email_subject = (
            'You have been invited to review Oppia questions')
        expected_email_html_body = (
            'Hi question,<br><br>'
            'This is to let you know that the Oppia team has added you as a '
            'reviewer for questions. This allows you to review question '
            'suggestions made by contributors.<br><br>'
            'You can check the question suggestions waiting for review in the '
            '<a href="https://www.oppia.org/contributor-dashboard">'
            'Contributor Dashboard</a>.<br><br>'
            'Thanks, and happy contributing!<br><br>'
            'Best wishes,<br>'
            'The Oppia Community')

        with self.can_send_emails_ctx:
            email_manager.send_email_to_new_cd_user(
                self.question_reviewer_id,
                constants.CD_USER_RIGHTS_CATEGORY_REVIEW_QUESTION,
                language_code='hi')

            # Make sure correct email is sent.
            messages = self._get_sent_email_messages(
                self.QUESTION_REVIEWER_EMAIL)
            self.assertEqual(len(messages), 1)
            self.assertEqual(messages[0].html, expected_email_html_body)

            # Make sure correct email model is stored.
            all_models: Sequence[
                email_models.SentEmailModel
            ] = email_models.SentEmailModel.get_all().fetch()
            sent_email_model = all_models[0]
            self.assertEqual(
                sent_email_model.subject, expected_email_subject)
            self.assertEqual(
                sent_email_model.recipient_id, self.question_reviewer_id)
            self.assertEqual(
                sent_email_model.recipient_email, self.QUESTION_REVIEWER_EMAIL)
            self.assertEqual(
                sent_email_model.sender_id, feconf.SYSTEM_COMMITTER_ID)
            self.assertEqual(
                sent_email_model.sender_email,
                'Site Admin <%s>' % feconf.NOREPLY_EMAIL_ADDRESS)
            self.assertEqual(
                sent_email_model.intent,
                feconf.EMAIL_INTENT_ONBOARD_CD_USER)

    def test_send_assigned_question_submitter_email(self) -> None:
        expected_email_subject = (
            'You have been invited to submit Oppia questions')
        expected_email_html_body = (
            'Hi questionSuggestor,<br><br>'
            'This is to let you know that the Oppia team has added you as a '
            'contributor to submit question suggestions ' 
            'for use in lessons.<br><br>'
            'You can now start to submit questions in the '
            '<a href="https://www.oppia.org/contributor-dashboard">'
            'Contributor Dashboard</a>.<br><br>'
            'Thanks, and happy contributing!<br><br>'
            'Best wishes,<br>'
            'The Oppia Community')

        with self.can_send_emails_ctx:
            email_manager.send_email_to_new_cd_user(
                self.question_submitter_id,
                constants.CD_USER_RIGHTS_CATEGORY_SUBMIT_QUESTION,
                language_code='hi')

            # Make sure correct email is sent.
            messages = self._get_sent_email_messages(
                self.QUESTION_SUBMITTER_EMAIL)
            self.assertEqual(len(messages), 1)
            self.assertEqual(messages[0].html, expected_email_html_body)

            # Make sure correct email model is stored.
            all_models: Sequence[
                email_models.SentEmailModel
            ] = email_models.SentEmailModel.get_all().fetch()
            sent_email_model = all_models[0]
            self.assertEqual(
                sent_email_model.subject, expected_email_subject)
            self.assertEqual(
                sent_email_model.recipient_id, self.question_submitter_id)
            self.assertEqual(
                sent_email_model.recipient_email, self.QUESTION_SUBMITTER_EMAIL)
            self.assertEqual(
                sent_email_model.sender_id, feconf.SYSTEM_COMMITTER_ID)
            self.assertEqual(
                sent_email_model.sender_email,
                'Site Admin <%s>' % feconf.NOREPLY_EMAIL_ADDRESS)
            self.assertEqual(
                sent_email_model.intent,
                feconf.EMAIL_INTENT_ONBOARD_CD_USER)

    def test_email_is_not_sent_can_send_emails_is_false(self) -> None:
        with self.can_not_send_emails_ctx:
            email_manager.send_email_to_removed_cd_user(
                self.translation_reviewer_id,
                constants.CD_USER_RIGHTS_CATEGORY_REVIEW_TRANSLATION,
                language_code='hi')

        messages = self._get_sent_email_messages(
            self.TRANSLATION_REVIEWER_EMAIL)
        self.assertEqual(len(messages), 0)

    def test_remove_translation_reviewer_email_for_invalid_category(
        self
    ) -> None:
        with self.assertRaisesRegex(Exception, 'Invalid category'):
            email_manager.send_email_to_removed_cd_user(
                self.translation_reviewer_id, 'invalid_category')

    def test_schema_of_removed_reviewer_email_data_constant(self) -> None:
        self.assertEqual(
            sorted(email_manager.REMOVED_CD_USER_EMAIL_DATA.keys()),
                [
                    constants.CD_USER_RIGHTS_CATEGORY_REVIEW_QUESTION,
                    constants.CD_USER_RIGHTS_CATEGORY_SUBMIT_QUESTION,
                    constants.CD_USER_RIGHTS_CATEGORY_REVIEW_TRANSLATION
                ])
        for category_details in (
                email_manager.REMOVED_CD_USER_EMAIL_DATA.values()):
            self.assertEqual(len(category_details), 3)
            self.assertTrue(
                'role_description' in category_details or (
                    'role_description_template' in category_details))
            self.assertTrue('category' in category_details)
            self.assertTrue(
                'rights_message' in category_details or (
                    'rights_message_template' in category_details))

    def test_send_removed_translation_reviewer_email(self) -> None:
        expected_email_subject = (
            'You have been unassigned as a translation reviewer')
        expected_email_html_body = (
            'Hi translator,<br><br>'
            'The Oppia team has removed you from the translation reviewer role '
            'in the हिन्दी (hindi) language. You won\'t be able to review '
            'translation suggestions made by contributors in the हिन्दी (hindi)'
            ' language any more, but you can still contribute translations '
            'through the <a href="https://www.oppia.org/contributor-dashboard">'
            'Contributor Dashboard</a>.<br><br>'
            'Thanks, and happy contributing!<br><br>'
            'Best wishes,<br>'
            'The Oppia Community')

        with self.can_send_emails_ctx:
            email_manager.send_email_to_removed_cd_user(
                self.translation_reviewer_id,
                constants.CD_USER_RIGHTS_CATEGORY_REVIEW_TRANSLATION,
                language_code='hi')

            # Make sure correct email is sent.
            messages = self._get_sent_email_messages(
                self.TRANSLATION_REVIEWER_EMAIL)
            self.assertEqual(len(messages), 1)
            self.assertEqual(messages[0].html, expected_email_html_body)

            # Make sure correct email model is stored.
            all_models: Sequence[
                email_models.SentEmailModel
            ] = email_models.SentEmailModel.get_all().fetch()
            sent_email_model = all_models[0]
            self.assertEqual(
                sent_email_model.subject, expected_email_subject)
            self.assertEqual(
                sent_email_model.recipient_id, self.translation_reviewer_id)
            self.assertEqual(
                sent_email_model.recipient_email,
                self.TRANSLATION_REVIEWER_EMAIL)
            self.assertEqual(
                sent_email_model.sender_id, feconf.SYSTEM_COMMITTER_ID)
            self.assertEqual(
                sent_email_model.sender_email,
                'Site Admin <%s>' % feconf.NOREPLY_EMAIL_ADDRESS)
            self.assertEqual(
                sent_email_model.intent, feconf.EMAIL_INTENT_REMOVE_CD_USER)

    def test_send_removed_question_reviewer_email(self) -> None:
        expected_email_subject = (
            'You have been unassigned as a question reviewer')
        expected_email_html_body = (
            'Hi question,<br><br>'
            'The Oppia team has removed you from the question reviewer role. '
            'You won\'t be able to review question suggestions made by '
            'contributors any more, but you can still contribute questions '
            'through the <a href="https://www.oppia.org/contributor-dashboard">'
            'Contributor Dashboard</a>.<br><br>'
            'Thanks, and happy contributing!<br><br>'
            'Best wishes,<br>'
            'The Oppia Community')

        with self.can_send_emails_ctx:
            email_manager.send_email_to_removed_cd_user(
                self.question_reviewer_id,
                constants.CD_USER_RIGHTS_CATEGORY_REVIEW_QUESTION,
                language_code='hi')

            # Make sure correct email is sent.
            messages = self._get_sent_email_messages(
                self.QUESTION_REVIEWER_EMAIL)
            self.assertEqual(len(messages), 1)
            self.assertEqual(messages[0].html, expected_email_html_body)

            # Make sure correct email model is stored.
            all_models: Sequence[
                email_models.SentEmailModel
            ] = email_models.SentEmailModel.get_all().fetch()
            sent_email_model = all_models[0]
            self.assertEqual(
                sent_email_model.subject, expected_email_subject)
            self.assertEqual(
                sent_email_model.recipient_id, self.question_reviewer_id)
            self.assertEqual(
                sent_email_model.recipient_email, self.QUESTION_REVIEWER_EMAIL)
            self.assertEqual(
                sent_email_model.sender_id, feconf.SYSTEM_COMMITTER_ID)
            self.assertEqual(
                sent_email_model.sender_email,
                'Site Admin <%s>' % feconf.NOREPLY_EMAIL_ADDRESS)
            self.assertEqual(
                sent_email_model.intent, feconf.EMAIL_INTENT_REMOVE_CD_USER)

    def test_send_removed_question_submitter_email(self) -> None:
        expected_email_subject = (
            'You have been unassigned as a question submitter')
        expected_email_html_body = (
            'Hi questionSuggestor,<br><br>'
            'The Oppia team has removed you from the question submitter role. '
            'You won\'t be able to submit question suggestions '
            'any more, but you can still contribute questions '
            'through the <a href="https://www.oppia.org/contributor-dashboard">'
            'Contributor Dashboard</a>.<br><br>'
            'Thanks, and happy contributing!<br><br>'
            'Best wishes,<br>'
            'The Oppia Community')

        with self.can_send_emails_ctx:
            email_manager.send_email_to_removed_cd_user(
                self.question_submitter_id,
                constants.CD_USER_RIGHTS_CATEGORY_SUBMIT_QUESTION,
                language_code='hi')

            # Make sure correct email is sent.
            messages = self._get_sent_email_messages(
                self.QUESTION_SUBMITTER_EMAIL)
            self.assertEqual(len(messages), 1)
            self.assertEqual(messages[0].html, expected_email_html_body)

            # Make sure correct email model is stored.
            all_models: Sequence[
                email_models.SentEmailModel
            ] = email_models.SentEmailModel.get_all().fetch()
            sent_email_model = all_models[0]
            self.assertEqual(
                sent_email_model.subject, expected_email_subject)
            self.assertEqual(
                sent_email_model.recipient_id, self.question_submitter_id)
            self.assertEqual(
                sent_email_model.recipient_email, self.QUESTION_SUBMITTER_EMAIL)
            self.assertEqual(
                sent_email_model.sender_id, feconf.SYSTEM_COMMITTER_ID)
            self.assertEqual(
                sent_email_model.sender_email,
                'Site Admin <%s>' % feconf.NOREPLY_EMAIL_ADDRESS)
            self.assertEqual(
                sent_email_model.intent, feconf.EMAIL_INTENT_REMOVE_CD_USER)


class NotMergeableChangesEmailUnitTest(test_utils.EmailTestBase):
    """Unit test related to not mergeable change list emails sent to admin."""

    dummy_admin_address: str = 'admin@system.com'

    def setUp(self) -> None:
        super().setUp()
        self.can_send_emails_ctx = self.swap(feconf, 'CAN_SEND_EMAILS', True)
        self.admin_email_ctx = self.swap(
            feconf, 'ADMIN_EMAIL_ADDRESS', self.dummy_admin_address)

    def test_not_mergeable_change_list_email_is_sent_correctly(self) -> None:
        with self.can_send_emails_ctx, self.admin_email_ctx:
            # Make sure there are no emails already sent.
            messages = self._get_sent_email_messages(
                feconf.ADMIN_EMAIL_ADDRESS)
            self.assertEqual(messages, [])

            # Send an account deletion failed email to admin.
            email_manager.send_not_mergeable_change_list_to_admin_for_review(
                'testExploration', 1, 2, [{'field1': 'value1'}]
            )

            # Make sure emails are sent.
            messages = self._get_sent_email_messages(
                feconf.ADMIN_EMAIL_ADDRESS)
            self.assertEqual(len(messages), 1)
            self.assertEqual(messages[0].to, ['admin@system.com'])
            self.assertEqual(
                messages[0].subject,
                'Some changes were rejected due to a conflict'
            )
            self.assertIn(
                'Hi Admin,<br><br>'
                'Some draft changes were rejected in exploration '
                'testExploration because the changes were conflicting and '
                'could not be saved. Please see the '
                'rejected change list below:<br>'
                'Discarded change list: [{\'field1\': \'value1\'}] <br><br>'
                'Frontend Version: 1<br>'
                'Backend Version: 2<br><br>'
                'Thanks!',
                messages[0].html
            )


class MailchimpSecretTest(test_utils.GenericTestBase):
    """Tests for the verify_mailchimp_secret."""

    def setUp(self) -> None:
        super().setUp()
        self.swap_webhook_secrets_return_none = self.swap_to_always_return(
            secrets_services, 'get_secret', None)
        self.swap_webhook_secrets_return_secret = self.swap_with_checks(
            secrets_services,
            'get_secret',
            lambda _: 'secret',
            expected_args=[
                ('MAILCHIMP_WEBHOOK_SECRET',),
                ('MAILCHIMP_WEBHOOK_SECRET',),
            ]
        )

    def test_cloud_secrets_return_none_logs_exception(self) -> None:
        with self.swap_webhook_secrets_return_none:
            with self.capture_logging(min_level=logging.WARNING) as logs:
                self.assertFalse(
                    email_manager.verify_mailchimp_secret('secret'))
                self.assertEqual(
                    ['Mailchimp Webhook secret is not available.'], logs
                )

    def test_cloud_secrets_return_secret_passes(self) -> None:
        with self.swap_webhook_secrets_return_secret:
            self.assertTrue(
                email_manager.verify_mailchimp_secret('secret'))
            self.assertFalse(
                email_manager.verify_mailchimp_secret('not-secret'))


class CurriculumAdminsChapterNotificationsReminderMailTests(
    test_utils.EmailTestBase):
    CURRICULUM_ADMIN_1_USERNAME: Final = 'user1'
    CURRICULUM_ADMIN_1_EMAIL: Final = 'user1@community.org'
    CURRICULUM_ADMIN_2_USERNAME: Final = 'user2'
    CURRICULUM_ADMIN_2_EMAIL: Final = 'user2@community.org'

    def setUp(self) -> None:
        super().setUp()
        self.signup(
            self.CURRICULUM_ADMIN_1_EMAIL, self.CURRICULUM_ADMIN_1_USERNAME)
        self.admin_1_id = self.get_user_id_from_email(
            self.CURRICULUM_ADMIN_1_EMAIL)
        self.signup(
            self.CURRICULUM_ADMIN_2_EMAIL, self.CURRICULUM_ADMIN_2_USERNAME)
        self.admin_2_id = self.get_user_id_from_email(
            self.CURRICULUM_ADMIN_2_EMAIL)
        self.can_send_emails_ctx = self.swap(feconf, 'CAN_SEND_EMAILS', True)
        self.can_not_send_emails_ctx = self.swap(
            feconf, 'CAN_SEND_EMAILS', False)
        self.log_new_error_counter = test_utils.CallCounter(
            logging.error)

    def test_that_email_not_sent_if_can_send_emails_is_false(self) -> None:
        with self.can_not_send_emails_ctx:
            email_manager.send_reminder_mail_to_notify_curriculum_admins(
                [self.CURRICULUM_ADMIN_1_EMAIL, self.CURRICULUM_ADMIN_2_EMAIL],
                [])

            messages = self._get_sent_email_messages(
                self.CURRICULUM_ADMIN_1_EMAIL)
            self.assertEqual(len(messages), 0)
            messages = self._get_sent_email_messages(
                self.CURRICULUM_ADMIN_2_EMAIL)
            self.assertEqual(len(messages), 0)

    def test_email_not_sent_if_no_admins_to_notify(self) -> None:
        with self.capture_logging(min_level=logging.ERROR) as logs:
            with self.can_send_emails_ctx:
                email_manager.send_reminder_mail_to_notify_curriculum_admins(
                    [], [])

                messages = self._get_all_sent_email_messages()
                self.assertEqual(len(messages), 0)
                self.assertEqual(
                    logs[0], 'There were no curriculum admins to notify.')

    def test_email_not_sent_if_no_overdue_or_upcoming_chapters(self) -> None:
        story_publication_timeliness = story_domain.StoryPublicationTimeliness(
            'story_1', 'Story', 'Topic', [], [])
        with self.can_send_emails_ctx:
            email_manager.send_reminder_mail_to_notify_curriculum_admins(
                [self.admin_1_id], [story_publication_timeliness])

            messages = self._get_all_sent_email_messages()
            self.assertEqual(len(messages), 0)

    def test_email_sent_if_chapters_are_overdue(self) -> None:
        story_publication_timeliness = story_domain.StoryPublicationTimeliness(
            'story_1', 'Story', 'Topic', ['Chapter 1', 'Chapter 2'], []
        )
        expected_email_html_body = (
            'Dear Curriculum Admin, <br><br>'
            'The following stories have unpublished chapters which are behind '
            'schedule. Please publish them or adjust the planned publication '
            'date.<br><br>'
            '<ol>'
            '<li>Story (Topic) - <a href="%s">Link</a><ul>'
            '<li>Chapter 1</li>'
            '<li>Chapter 2</li>'
            '</ul></li>'
            '</ol>'
            'Regards,<br> Oppia Foundation'
        ) % (
            str(feconf.OPPIA_SITE_URL) + str(feconf.STORY_EDITOR_URL_PREFIX) +
            '/story_1')
        expected_email_subject = 'Chapter Publication Notifications'

        with self.can_send_emails_ctx:
            email_manager.send_reminder_mail_to_notify_curriculum_admins(
                [self.admin_1_id], [story_publication_timeliness]
            )

            # Make sure correct email is sent.
            messages = self._get_sent_email_messages(
                self.CURRICULUM_ADMIN_1_EMAIL)
            self.assertEqual(len(messages), 1)
            self.assertEqual(messages[0].html, expected_email_html_body)

            # Make sure correct email model is stored.
            all_models: Sequence[
                email_models.BulkEmailModel
            ] = email_models.BulkEmailModel.get_all().fetch()
            sent_email_model = all_models[0]
            self.assertEqual(
                sent_email_model.subject, expected_email_subject)
            self.assertEqual(
                sent_email_model.sender_id, feconf.SYSTEM_COMMITTER_ID)
            self.assertEqual(
                sent_email_model.sender_email,
                '. <%s>' % feconf.NOREPLY_EMAIL_ADDRESS)
            self.assertEqual(
                sent_email_model.intent,
                feconf.EMAIL_INTENT_NOTIFY_CURRICULUM_ADMINS_CHAPTERS)
            self.assertEqual(
                sent_email_model.html_body, expected_email_html_body)

    def test_email_sent_if_chapters_are_upcoming(self) -> None:
        story_publication_timeliness = story_domain.StoryPublicationTimeliness(
            'story_1', 'Story', 'Topic', [], ['Chapter 1', 'Chapter 2']
        )
        expected_email_html_body = (
            'Dear Curriculum Admin, <br><br>'
            'The following stories have unpublished chapters which are due for'
            ' publication in the next ' +
            str(constants.CHAPTER_PUBLICATION_NOTICE_PERIOD_IN_DAYS) + ' days.'
            ' Please ensure'
            ' they are published on or before the planned date or adjust the '
            'planned publication date.'
            '<br><br>'
            '<ol>'
            '<li>Story (Topic) - <a href="%s">Link</a><ul>'
            '<li>Chapter 1</li>'
            '<li>Chapter 2</li>'
            '</ul></li>'
            '</ol>'
            'Regards,<br> Oppia Foundation'
        ) % (
            str(feconf.OPPIA_SITE_URL) + str(feconf.STORY_EDITOR_URL_PREFIX) +
            '/story_1')
        expected_email_subject = 'Chapter Publication Notifications'

        with self.can_send_emails_ctx:
            email_manager.send_reminder_mail_to_notify_curriculum_admins(
                [self.admin_1_id], [story_publication_timeliness]
            )

            # Make sure correct email is sent.
            messages = self._get_sent_email_messages(
                self.CURRICULUM_ADMIN_1_EMAIL)
            self.assertEqual(len(messages), 1)
            self.assertEqual(messages[0].html, expected_email_html_body)

            # Make sure correct email model is stored.
            all_models: Sequence[
                email_models.BulkEmailModel
            ] = email_models.BulkEmailModel.get_all().fetch()
            sent_email_model = all_models[0]
            self.assertEqual(
                sent_email_model.subject, expected_email_subject)
            self.assertEqual(
                sent_email_model.sender_id, feconf.SYSTEM_COMMITTER_ID)
            self.assertEqual(
                sent_email_model.sender_email,
                '. <%s>' % feconf.NOREPLY_EMAIL_ADDRESS)
            self.assertEqual(
                sent_email_model.intent,
                feconf.EMAIL_INTENT_NOTIFY_CURRICULUM_ADMINS_CHAPTERS)
            self.assertEqual(
                sent_email_model.html_body, expected_email_html_body)<|MERGE_RESOLUTION|>--- conflicted
+++ resolved
@@ -41,11 +41,7 @@
 from core.tests import test_utils
 
 from typing import (
-<<<<<<< HEAD
-    Callable, Dict, Final, List, Optional, Sequence, Set, Type,
-=======
     Callable, DefaultDict, Dict, Final, List, Optional, Sequence, Set, Type,
->>>>>>> 6cbeee45
     Union)
 
 MYPY = False
