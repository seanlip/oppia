--- conflicted
+++ resolved
@@ -31,40 +31,8 @@
     def test_get_role_actions_return_value_in_correct_schema(self):
         role_actions = role_services.get_role_actions()
 
-<<<<<<< HEAD
-    def test_dicts_have_same_keys(self):
-        """Test that PARENT_ROLES and ROLE_ACTIONS have same keys."""
-        self.assertEqual(
-            set(self.PARENT_ROLES.keys()), set(self.ACTIONS.keys()))
-
-    def test_dicts_have_list_value(self):
-        """Test that PARENT_ROLES and ROLE_ACTIONS, both have list as value
-        to all the keys.
-        """
-        for role_name in self.PARENT_ROLES:
-            self.assertTrue(isinstance(self.PARENT_ROLES[role_name], list))
-
-        for role_name in self.ACTIONS:
-            self.assertTrue(isinstance(self.ACTIONS[role_name], list))
-
-    def test_action_allocated_to_all_allowed_roles(self):
-        self.assertItemsEqual(list(self.ACTIONS), feconf.ALLOWED_USER_ROLES)
-
-    def test_every_dict_entry_is_string(self):
-        """Test that all keys and values(elements in lists) in PARENT_ROLES
-        and ROLE_ACTIONS are string.
-        """
-        for role_name in self.PARENT_ROLES:
-            self.assertTrue(isinstance(role_name, python_utils.UNICODE))
-
-            for role in self.PARENT_ROLES[role_name]:
-                self.assertTrue(isinstance(role, python_utils.UNICODE))
-
-        for role_name in self.ACTIONS:
-=======
         self.assertTrue(isinstance(role_actions, dict))
         for role_name, allotted_actions in role_actions.items():
->>>>>>> d05a3171
             self.assertTrue(isinstance(role_name, python_utils.UNICODE))
             self.assertTrue(isinstance(allotted_actions, list))
             self.assertEqual(len(set(allotted_actions)), len(allotted_actions))
@@ -79,4 +47,9 @@
 
         self.assertEqual(
             role_services.get_all_actions(feconf.ROLE_ID_GUEST),
-            [role_services.ACTION_PLAY_ANY_PUBLIC_ACTIVITY])+            [role_services.ACTION_PLAY_ANY_PUBLIC_ACTIVITY])
+
+    def test_action_allocated_to_all_allowed_roles(self):
+        role_actions = role_services.get_role_actions()
+
+        self.assertItemsEqual(list(role_actions), feconf.ALLOWED_USER_ROLES)