--- conflicted
+++ resolved
@@ -58,10 +58,7 @@
         registry.Registry.parameter_registry.clear()
         # Parameter names that might be used in following tests.
         param_names = ['param_a', 'param_b']
-<<<<<<< HEAD
         param_name_enums = [ParamNames.PARAM_A, ParamNames.PARAM_B]
-=======
->>>>>>> c6712344
         param_names_features = ['feature_a', 'feature_b', 'feature_c']
         param_name_enums_features = [
             ParamNames.FEATURE_A, ParamNames.FEATURE_B, ParamNames.FEATURE_C]
@@ -157,7 +154,6 @@
         # used ignore here.
         feature_services.ALL_FEATURES_LIST = param_name_enums_features  # type: ignore[assignment]
         feature_services.ALL_FEATURES_NAMES_SET = set(param_names_features)
-<<<<<<< HEAD
         # Here we use MyPy ignore because the expected type of
         # ALL_PLATFORM_PARAMETERS_EXCEPT_FEATURES is a list of 'PARAM_NAMES'
         # Enum, but here for testing purposes we are providing a list of
@@ -165,8 +161,6 @@
         # in assignment' error. Thus to avoid the error, we used ignore here.
         feature_services.ALL_PLATFORM_PARAMETERS_EXCEPT_FEATURES = (
             param_name_enums) # type: ignore[assignment]
-=======
->>>>>>> c6712344
 
     def tearDown(self) -> None:
         super().tearDown()
