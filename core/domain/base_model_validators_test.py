--- conflicted
+++ resolved
@@ -270,14 +270,7 @@
                 [feconf.MIGRATION_BOT_USER_ID, self.USER_ID],
                 may_contain_system_ids=True,
                 may_contain_pseudonymous_ids=False
-<<<<<<< HEAD
             )
-=======
-            ))
-
-        self.assertItemsEqual(
-            user_settings_model.model_ids, [self.USER_ID])
->>>>>>> e370b301
 
     def test_user_setting_model_fetcher_with_system_id(self):
         user_settings_model = (
@@ -301,14 +294,7 @@
                 'committer_ids', [self.USER_ID, self.PSEUDONYMOUS_ID],
                 may_contain_system_ids=False,
                 may_contain_pseudonymous_ids=True
-<<<<<<< HEAD
             )
-=======
-            ))
-
-        self.assertItemsEqual(
-            user_settings_model.model_ids, [self.USER_ID])
->>>>>>> e370b301
 
     def test_error_raised_if_model_ids_contain_pseudonymous_ids(self):
         user_settings_model = (
