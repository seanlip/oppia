--- conflicted
+++ resolved
@@ -106,10 +106,23 @@
                         '<p>IsEqualToOrderingWithOneItemAtIncorrectPosition r'
                         'ule_spec htmls</p>')]]
                 }
-<<<<<<< HEAD
             }],
             'training_data': [],
             'tagged_skill_misconception_id': None
+        }
+        state_solution_dict = {
+            'interaction_id': '',
+            'answer_is_exclusive': True,
+            'correct_answer': [
+                '<p>state customization arg html 1</p>',
+                '<p>state customization arg html 2</p>',
+                '<p>state customization arg html 3</p>',
+                '<p>state customization arg html 4</p>'
+            ],
+            'explanation': {
+                'content_id': 'solution',
+                'html': '<p>This is solution for state1</p>'
+            }
         }
         state_written_translations_dict = {
             'translations_mapping': {
@@ -375,8 +388,6 @@
                 'inputs': {
                     'x': ['<p>DoesNotContainAtLeastOneOf rule_spec html</p>']
                 }
-=======
->>>>>>> 3a96c05d
             }],
             'outcome': {
                 'dest': exploration.init_state_name,
@@ -406,324 +417,6 @@
                 'html': '<p>This is solution for state1</p>'
             }
         }
-<<<<<<< HEAD
-=======
-        state_written_translations_dict = {
-            'translations_mapping': {
-                'content': {
-                    'en': {
-                        'html': '<p>state written_translation content-en</p>',
-                        'needs_update': True
-                    },
-                    'hi': {
-                        'html': '<p>state written_translation content-hi</p>',
-                        'needs_update': False
-                    }
-                },
-                'default_outcome': {
-                    'hi': {
-                        'html': '<p>state written_translation outcome-hi</p>',
-                        'needs_update': False
-                    },
-                    'en': {
-                        'html': '<p>state written_translation outcome-en</p>',
-                        'needs_update': False
-                    }
-                },
-                'feedback_1': {
-                    'hi': {
-                        'html': '<p>state written_translation feedback-hi</p>',
-                        'needs_update': False
-                    },
-                    'en': {
-                        'html': '<p>state written_translation feedback-en</p>',
-                        'needs_update': False
-                    }
-                },
-                'hint_1': {
-                    'hi': {
-                        'html': '<p>state written_translation hint_1-hi</p>',
-                        'needs_update': False
-                    },
-                    'en': {
-                        'html': '<p>state written_translation hint_1-en</p>',
-                        'needs_update': False
-                    }
-                },
-                'solution': {
-                    'hi': {
-                        'html': '<p>state written_translation solution-hi</p>',
-                        'needs_update': False
-                    },
-                    'en': {
-                        'html': '<p>state written_translation solution-en</p>',
-                        'needs_update': False
-                    }
-                }
-            }
-        }
->>>>>>> 3a96c05d
-        state_hint_list = [
-            state_domain.Hint(
-                state_domain.SubtitledHtml(
-                    'hint_1', '<p>Hello, this is html1 for hint 1</p>'
-                )
-            )
-        ]
-
-<<<<<<< HEAD
-        state.update_content(
-            state_domain.SubtitledHtml.from_dict(state_content_dict))
-        state.update_interaction_id('ItemSelectionInput')
-        state.update_interaction_answer_groups(state_answer_groups)
-        state.update_interaction_customization_args(
-            state_customization_args_dict)
-        state.update_interaction_hints(state_hint_list)
-
-        solution = state_domain.Solution.from_dict(
-            state.interaction.id, state_solution_dict)
-        state.update_interaction_solution(solution)
-        exp_services.save_new_exploration('owner_id', exploration)
-
-        interaction = (
-            interaction_registry.Registry.get_interaction_by_id(
-                'ItemSelectionInput'))
-        interaction.can_have_solution = True
-=======
-        state_solution_dict = {
-            'interaction_id': '',
-            'answer_is_exclusive': True,
-            'correct_answer': [
-                ['<p>state customization arg html 1</p>'],
-                ['<p>state customization arg html 2</p>'],
-                ['<p>state customization arg html 3</p>'],
-                ['<p>state customization arg html 4</p>']
-            ],
-            'explanation': {
-                'content_id': 'solution',
-                'html': '<p>This is solution for state1</p>'
-            }
-        }
-
-        state.update_content(
-            state_domain.SubtitledHtml.from_dict(state_content_dict))
-        state.update_interaction_id('DragAndDropSortInput')
-        state.update_interaction_customization_args(
-            state_customization_args_dict)
-        state.update_interaction_hints(state_hint_list)
-
-        solution = state_domain.Solution.from_dict(
-            state.interaction.id, state_solution_dict)
-        state.update_interaction_solution(solution)
-        state.update_interaction_answer_groups(
-            [state_answer_group_dict])
-        state.update_written_translations(
-            state_domain.WrittenTranslations.from_dict(
-                state_written_translations_dict))
-
-        exp_services.save_new_exploration('owner_id', exploration)
-
-        html_list = state.get_all_html_content_strings()
-        self.assertEqual(
-            html_list,
-            [
-                '<p>state written_translation content-hi</p>',
-                '<p>state written_translation content-en</p>',
-                '<p>state written_translation outcome-hi</p>',
-                '<p>state written_translation outcome-en</p>',
-                '<p>state written_translation feedback-hi</p>',
-                '<p>state written_translation feedback-en</p>',
-                '<p>state written_translation hint_1-hi</p>',
-                '<p>state written_translation hint_1-en</p>',
-                '<p>state written_translation solution-hi</p>',
-                '<p>state written_translation solution-en</p>',
-                '<p>State Feedback</p>',
-                '<p>IsEqualToOrdering rule_spec htmls</p>',
-                '<p>HasElementXAtPositionY rule_spec html</p>',
-                '<p>y input for HasElementXAtPositionY rule_spec </p>',
-                '<p>x input for HasElementXAtPositionY rule_spec </p>',
-                ('<p>IsEqualToOrderingWithOneItemAtIncorrectPosition rule_s'
-                 'pec htmls</p>'), '',
-                '<p>Hello, this is html1 for hint 1</p>',
-                '<p>This is solution for state1</p>',
-                '<p>state customization arg html 1</p>',
-                '<p>state customization arg html 2</p>',
-                '<p>state customization arg html 3</p>',
-                '<p>state customization arg html 4</p>',
-                '<p>state customization arg html 1</p>',
-                '<p>state customization arg html 2</p>',
-                '<p>state customization arg html 3</p>',
-                '<p>state customization arg html 4</p>',
-                '<p>state content html</p>'])
-
-    def test_get_all_html_in_exploration_with_text_input_interaction(self):
-        """Test the method for extracting all the HTML from a state having
-        TextInput interaction.
-        """
-
-        exploration = exp_domain.Exploration.create_default_exploration(
-            'exp_id')
-        exploration.add_states(['State1'])
-        state = exploration.states['State1']
-
-        state_content_dict = {
-            'content_id': 'content',
-            'html': '<p>state content html</p>'
-        }
-        state_answer_group_dict = {
-            'outcome': {
-                'dest': exploration.init_state_name,
-                'feedback': {
-                    'content_id': 'feedback_1',
-                    'html': '<p>state outcome html</p>'
-                },
-                'labelled_as_correct': False,
-                'param_changes': [],
-                'refresher_exploration_id': None,
-                'missing_prerequisite_skill_id': None
-            },
-            'rule_specs': [{
-                'inputs': {
-                    'x': 'Test'
-                },
-                'rule_type': 'Equals'
-            }],
-            'training_data': [],
-            'tagged_skill_misconception_id': None
-        }
-        state_default_outcome = state_domain.Outcome(
-            'State1', state_domain.SubtitledHtml(
-                'default_outcome', '<p>Default outcome for State1</p>'),
-            False, [], None, None
-        )
-        state_hint_list = [
-            state_domain.Hint(
-                state_domain.SubtitledHtml(
-                    'hint_1', '<p>Hello, this is html1 for state1</p>'
-                )
-            ),
-            state_domain.Hint(
-                state_domain.SubtitledHtml(
-                    'hint_2', '<p>Hello, this is html2 for state1</p>'
-                )
-            ),
-        ]
-        state_solution_dict = {
-            'interaction_id': '',
-            'answer_is_exclusive': True,
-            'correct_answer': 'Answer1',
-            'explanation': {
-                'content_id': 'solution',
-                'html': '<p>This is solution for state1</p>'
-            }
-        }
-
-        state.update_content(
-            state_domain.SubtitledHtml.from_dict(state_content_dict))
-        state.update_interaction_id('TextInput')
-        state.update_interaction_answer_groups(
-            [state_answer_group_dict])
-        state.update_interaction_default_outcome(state_default_outcome)
-        state.update_interaction_hints(state_hint_list)
-        solution = state_domain.Solution.from_dict(
-            state.interaction.id, state_solution_dict)
-        state.update_interaction_solution(solution)
-
-        exp_services.save_new_exploration('owner_id', exploration)
->>>>>>> 3a96c05d
-        html_list = state.get_all_html_content_strings()
-        self.assertEqual(
-            html_list,
-            [
-                '<p>state outcome html</p>',
-<<<<<<< HEAD
-=======
-                '<p>Default outcome for State1</p>',
-                '<p>Hello, this is html1 for state1</p>',
-                '<p>Hello, this is html2 for state1</p>',
-                '<p>This is solution for state1</p>',
-                '<p>state content html</p>'])
-
-    def test_get_all_html_in_exploration_with_item_selection_interaction(self):
-        """Test the method for extracting all the HTML from a state having
-        ItemSelectionInput interaction.
-        """
-
-        exploration = exp_domain.Exploration.create_default_exploration(
-            'exp_id')
-        exploration.add_states(['State1'])
-        state = exploration.states['State1']
-
-        state_content_dict = {
-            'content_id': 'content',
-            'html': '<p>state content html</p>'
-        }
-        state_customization_args_dict = {
-            'maxAllowableSelectionCount': {
-                'value': 1
-            },
-            'minAllowableSelectionCount': {
-                'value': 1
-            },
-            'choices': {
-                'value': [
-                    '<p>init_state customization arg html 1</p>',
-                    '<p>init_state customization arg html 2</p>',
-                    '<p>init_state customization arg html 3</p>',
-                    '<p>init_state customization arg html 4</p>'
-                ]
-            }
-        }
-        state_answer_groups = [{
-            'rule_specs': [{
-                'rule_type': 'Equals',
-                'inputs': {
-                    'x': ['<p>Equals rule_spec html</p>']
-                }
-            }, {
-                'rule_type': 'ContainsAtLeastOneOf',
-                'inputs': {
-                    'x': ['<p>ContainsAtLeastOneOf rule_spec html</p>']
-                }
-            }, {
-                'rule_type': 'IsProperSubsetOf',
-                'inputs': {
-                    'x': ['<p>IsProperSubsetOf rule_spec html</p>']
-                }
-            }, {
-                'rule_type': 'DoesNotContainAtLeastOneOf',
-                'inputs': {
-                    'x': ['<p>DoesNotContainAtLeastOneOf rule_spec html</p>']
-                }
-            }],
-            'outcome': {
-                'dest': exploration.init_state_name,
-                'feedback': {
-                    'content_id': 'feedback',
-                    'html': '<p>state outcome html</p>'
-                },
-                'param_changes': [],
-                'labelled_as_correct': False,
-                'refresher_exploration_id': None,
-                'missing_prerequisite_skill_id': None
-            },
-            'training_data': [],
-            'tagged_skill_misconception_id': None
-        }]
-        state_solution_dict = {
-            'interaction_id': '',
-            'answer_is_exclusive': True,
-            'correct_answer': [
-                '<p>state customization arg html 1</p>',
-                '<p>state customization arg html 2</p>',
-                '<p>state customization arg html 3</p>',
-                '<p>state customization arg html 4</p>'
-            ],
-            'explanation': {
-                'content_id': 'solution',
-                'html': '<p>This is solution for state1</p>'
-            }
-        }
         state_hint_list = [
             state_domain.Hint(
                 state_domain.SubtitledHtml(
@@ -754,7 +447,6 @@
             html_list,
             [
                 '<p>state outcome html</p>',
->>>>>>> 3a96c05d
                 '<p>Equals rule_spec html</p>',
                 '<p>ContainsAtLeastOneOf rule_spec html</p>',
                 '<p>IsProperSubsetOf rule_spec html</p>',
