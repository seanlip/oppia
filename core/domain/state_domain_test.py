--- conflicted
+++ resolved
@@ -229,7 +229,6 @@
 
         init_state.update_interaction_default_outcome(default_outcome)
 
-<<<<<<< HEAD
         answer_groups_list = [
             state_domain.AnswerGroup(
                 state_domain.Outcome(
@@ -248,44 +247,11 @@
         ]
 
         init_state.update_interaction_answer_groups(answer_groups_list)
-        hints_list = []
-        hints_list.append({
-            'hint_content': {
-                'content_id': 'hint_1',
-                'html': '<p>hint one</p>'
-            },
-        })
-=======
-        answer_group_dict = {
-            'outcome': {
-                'dest': exploration.init_state_name,
-                'feedback': {
-                    'content_id': 'feedback_1',
-                    'html': '<p>Feedback</p>'
-                },
-                'labelled_as_correct': False,
-                'param_changes': [],
-                'refresher_exploration_id': None,
-                'missing_prerequisite_skill_id': None
-            },
-            'rule_specs': [{
-                'inputs': {
-                    'x': 'Test'
-                },
-                'rule_type': 'Contains'
-            }],
-            'training_data': [],
-            'tagged_skill_misconception_id': None
-        }
-
-        init_state.update_interaction_answer_groups(
-            [answer_group_dict])
         hints_list = [
             state_domain.Hint(
                 state_domain.SubtitledHtml('hint_1', '<p>hint one</p>')
             )
         ]
->>>>>>> ea7d5c44
         init_state.update_interaction_hints(hints_list)
 
         solution_dict = {
