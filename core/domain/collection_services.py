--- conflicted
+++ resolved
@@ -377,13 +377,8 @@
     search_cursor = cursor
 
     for _ in range(MAX_ITERATIONS):
-<<<<<<< HEAD
-        remaining_to_fetch = feconf.GALLERY_PAGE_SIZE - len(
+        remaining_to_fetch = feconf.SEARCH_RESULTS_PAGE_SIZE - len(
             returned_collection_ids)
-=======
-        remaining_to_fetch = feconf.SEARCH_RESULTS_PAGE_SIZE - len(
-            summary_models)
->>>>>>> 07982c1c
 
         collection_ids, search_cursor = search_collections(
             query_string, remaining_to_fetch, cursor=search_cursor)
@@ -397,11 +392,7 @@
             else:
                 invalid_collection_ids.append(collection_ids[ind])
 
-<<<<<<< HEAD
-        if len(returned_collection_ids) == feconf.GALLERY_PAGE_SIZE or (
-=======
-        if len(summary_models) == feconf.SEARCH_RESULTS_PAGE_SIZE or (
->>>>>>> 07982c1c
+        if len(returned_collection_ids) == feconf.SEARCH_RESULTS_PAGE_SIZE or (
                 search_cursor is None):
             break
         else:
@@ -409,11 +400,7 @@
                 'Search index contains stale collection ids: %s' %
                 ', '.join(invalid_collection_ids))
 
-<<<<<<< HEAD
-    if (len(returned_collection_ids) < feconf.GALLERY_PAGE_SIZE
-=======
-    if (len(summary_models) < feconf.SEARCH_RESULTS_PAGE_SIZE
->>>>>>> 07982c1c
+    if (len(returned_collection_ids) < feconf.SEARCH_RESULTS_PAGE_SIZE
             and search_cursor is not None):
         logging.error(
             'Could not fulfill search request for query string %s; at least '
