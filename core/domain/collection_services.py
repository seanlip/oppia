# coding: utf-8
#
# Copyright 2015 The Oppia Authors. All Rights Reserved.
#
# Licensed under the Apache License, Version 2.0 (the "License");
# you may not use this file except in compliance with the License.
# You may obtain a copy of the License at
#
#      http://www.apache.org/licenses/LICENSE-2.0
#
# Unless required by applicable law or agreed to in writing, software
# distributed under the License is distributed on an "AS-IS" BASIS,
# WITHOUT WARRANTIES OR CONDITIONS OF ANY KIND, either express or implied.
# See the License for the specific language governing permissions and
# limitations under the License.

"""Commands that can be used to operate on collections.

All functions here should be agnostic of how CollectionModel objects are
stored in the database. In particular, the various query methods should
delegate to the Collection model class. This will enable the collection
storage model to be changed without affecting this module and others above it.
"""

import collections
import copy
import datetime
import logging
import os

from core.domain import collection_domain
from core.domain import exp_services
from core.domain import rights_manager
from core.domain import user_services
from core.platform import models
import feconf
import utils

(collection_models, user_models) = models.Registry.import_models([
    models.NAMES.collection, models.NAMES.user])
memcache_services = models.Registry.import_memcache_services()
search_services = models.Registry.import_search_services()

# This takes additional 'title' and 'category' parameters.
CMD_CREATE_NEW = 'create_new'

# Name for the collection search index.
SEARCH_INDEX_COLLECTIONS = 'collections'

# The maximum number of iterations allowed for populating the results of a
# search query.
MAX_ITERATIONS = 10

# TODO(bhenning): Improve the ranking calculation. Some possible suggestions
# for a better ranking include using an average of the search ranks of each
# exploration referenced in the collection and/or demoting collections
# for any validation errors from explorations referenced in the collection.
_STATUS_PUBLICIZED_BONUS = 30
# This is done to prevent the rank hitting 0 too easily. Note that
# negative ranks are disallowed in the Search API.
_DEFAULT_RANK = 20
_MS_IN_ONE_DAY = 24 * 60 * 60 * 1000


def _migrate_collection_to_latest_schema(versioned_collection):
    """Holds the responsibility of performing a step-by-step, sequential update
    of the collection structure based on the schema version of the input
    collection dictionary. This is very similar to the exploration migration
    process seen in exp_services. If any of the current collection schemas
    change, a new conversion function must be added and some code appended to
    this function to account for that new version.

    Args:
        versioned_collection: A dict with two keys:
          - schema_version: the schema version for the collection.
          - nodes: the list of collection nodes comprising the collection.
    """
    collection_schema_version = versioned_collection['schema_version']
    if not (1 <= collection_schema_version
            <= feconf.CURRENT_COLLECTION_SCHEMA_VERSION):
        raise Exception(
            'Sorry, we can only process v1-v%d collection schemas at '
            'present.' % feconf.CURRENT_COLLECTION_SCHEMA_VERSION)

    # This is where conversion functions will be placed once updates to the
    # collection schemas happen.
    # TODO(sll): Ensure that there is a test similar to
    # exp_domain_test.SchemaMigrationMethodsUnitTests to ensure that the
    # appropriate migration functions are declared.


# Repository GET methods.
def _get_collection_memcache_key(collection_id, version=None):
    """Returns a memcache key for an collection."""
    if version:
        return 'collection-version:%s:%s' % (collection_id, version)
    else:
        return 'collection:%s' % collection_id


def get_collection_from_model(collection_model, run_conversion=True):
    """Returns a Collection domain object given a collection model loaded
    from the datastore.

    If run_conversion is True, then the collection's schema version will be
    checked against the current schema version. If they do not match, the
    collection will be automatically updated to the latest schema version.

    IMPORTANT NOTE TO DEVELOPERS: In general, run_conversion should never be
    False. This option is only used for testing that the schema version
    migration works correctly, and it should never be changed otherwise.
    """

    # Ensure the original collection model does not get altered.
    versioned_collection = {
        'schema_version': collection_model.schema_version,
        'nodes': copy.deepcopy(collection_model.nodes)
    }

    # Migrate the collection if it is not using the latest schema version.
    if (run_conversion and collection_model.schema_version !=
            feconf.CURRENT_COLLECTION_SCHEMA_VERSION):
        _migrate_collection_to_latest_schema(versioned_collection)

    return collection_domain.Collection(
        collection_model.id, collection_model.title,
        collection_model.category, collection_model.objective,
        versioned_collection['schema_version'], [
            collection_domain.CollectionNode.from_dict(collection_node_dict)
            for collection_node_dict in versioned_collection['nodes']
        ],
        collection_model.version, collection_model.created_on,
        collection_model.last_updated)


def get_collection_summary_from_model(collection_summary_model):
    return collection_domain.CollectionSummary(
        collection_summary_model.id, collection_summary_model.title,
        collection_summary_model.category, collection_summary_model.objective,
        collection_summary_model.status,
        collection_summary_model.community_owned,
        collection_summary_model.owner_ids,
        collection_summary_model.editor_ids,
        collection_summary_model.viewer_ids,
        collection_summary_model.contributor_ids,
        collection_summary_model.contributors_summary,
        collection_summary_model.version,
        collection_summary_model.collection_model_created_on,
        collection_summary_model.collection_model_last_updated
    )


def get_collection_by_id(collection_id, strict=True, version=None):
    """Returns a domain object representing a collection."""
    collection_memcache_key = _get_collection_memcache_key(
        collection_id, version=version)
    memcached_collection = memcache_services.get_multi(
        [collection_memcache_key]).get(collection_memcache_key)

    if memcached_collection is not None:
        return memcached_collection
    else:
        collection_model = collection_models.CollectionModel.get(
            collection_id, strict=strict, version=version)
        if collection_model:
            collection = get_collection_from_model(collection_model)
            memcache_services.set_multi({collection_memcache_key: collection})
            return collection
        else:
            return None


def get_collection_summary_by_id(collection_id):
    """Returns a domain object representing a collection summary."""
    # TODO(msl): Maybe use memcache similarly to get_collection_by_id.
    collection_summary_model = collection_models.CollectionSummaryModel.get(
        collection_id)
    if collection_summary_model:
        collection_summary = get_collection_summary_from_model(
            collection_summary_model)
        return collection_summary
    else:
        return None


def get_multiple_collections_by_id(collection_ids, strict=True):
    """Returns a dict of domain objects representing collections with the
    given ids as keys. If a collection_id is not present it is not included in
    the return dict.
    """
    collection_ids = set(collection_ids)
    result = {}
    uncached = []
    memcache_keys = [_get_collection_memcache_key(i) for i in collection_ids]
    cache_result = memcache_services.get_multi(memcache_keys)

    for collection_obj in cache_result.itervalues():
        result[collection_obj.id] = collection_obj

    for _id in collection_ids:
        if _id not in result:
            uncached.append(_id)

    db_collection_models = collection_models.CollectionModel.get_multi(
        uncached)
    db_results_dict = {}
    not_found = []
    for index, cid in enumerate(uncached):
        model = db_collection_models[index]
        if model:
            collection = get_collection_from_model(model)
            db_results_dict[cid] = collection
        else:
            logging.info('Tried to fetch collection with id %s, but no such '
                         'collection exists in the datastore' % cid)
            not_found.append(cid)

    if strict and not_found:
        raise ValueError(
            'Couldn\'t find collections with the following ids:\n%s'
            % '\n'.join(not_found))

    cache_update = {
        cid: db_results_dict[cid] for cid in db_results_dict.iterkeys()
        if db_results_dict[cid] is not None
    }

    if cache_update:
        memcache_services.set_multi(cache_update)

    result.update(db_results_dict)
    return result


def get_new_collection_id():
    """Returns a new collection id."""
    return collection_models.CollectionModel.get_new_id('')


def is_collection_summary_editable(collection_summary, user_id=None):
    """Checks if a given user may edit an collection by checking
    the given domain object.
    """
    return user_id is not None and (
        user_id in collection_summary.editor_ids
        or user_id in collection_summary.owner_ids
        or collection_summary.community_owned)


<<<<<<< HEAD
=======
def get_learner_collection_dict_by_id(
        collection_id, user_id, strict=True, allow_invalid_explorations=False,
        version=None):
    """Creates and returns a dictionary representation of a collection given by
    the provided collection ID. This dictionary contains extra information
    along with the dict returned by collection_domain.Collection.to_dict()
    which includes useful data for the collection learner view. The information
    includes progress in the collection, information about explorations
    referenced within the collection, and a slightly nicer data structure for
    frontend work.

    This raises a ValidationError if the collection retrieved using the given ID
    references non-existent explorations.
    """
    collection = get_collection_by_id(
        collection_id, strict=strict, version=version)

    exp_ids = collection.exploration_ids
    exp_summary_dicts = (
        summary_services.get_displayable_exp_summary_dicts_matching_ids(
            exp_ids, editor_user_id=user_id))
    exp_summaries_dict_map = {
        exp_summary_dict['id']: exp_summary_dict
        for exp_summary_dict in exp_summary_dicts
    }

    # TODO(bhenning): Users should not be recommended explorations they have
    # completed outside the context of a collection (see #1461).
    next_exploration_ids = None
    completed_exploration_ids = None
    if user_id:
        completed_exploration_ids = _get_valid_completed_exploration_ids(
            user_id, collection_id, collection)
        next_exploration_ids = collection.get_next_exploration_ids(
            completed_exploration_ids)
    else:
        # If the user is not logged in or they have not completed any of
        # the explorations yet within the context of this collection,
        # recommend the initial explorations.
        next_exploration_ids = collection.init_exploration_ids
        completed_exploration_ids = []

    collection_dict = collection.to_dict()
    collection_dict['skills'] = collection.skills
    collection_dict['playthrough_dict'] = {
        'next_exploration_ids': next_exploration_ids,
        'completed_exploration_ids': completed_exploration_ids
    }
    collection_dict['version'] = collection.version

    collection_is_public = rights_manager.is_collection_public(collection_id)

    # Insert an 'exploration' dict into each collection node, where the
    # dict includes meta information about the exploration (ID and title).
    for collection_node in collection_dict['nodes']:
        exploration_id = collection_node['exploration_id']
        summary_dict = exp_summaries_dict_map.get(exploration_id)
        if not allow_invalid_explorations:
            if not summary_dict:
                raise utils.ValidationError(
                    'Expected collection to only reference valid '
                    'explorations, but found an exploration with ID: %s (was '
                    'the exploration deleted or is it a private exploration '
                    'that you do not have edit access to?)'
                    % exploration_id)
            if collection_is_public and rights_manager.is_exploration_private(
                    exploration_id):
                raise utils.ValidationError(
                    'Cannot reference a private exploration within a public '
                    'collection, exploration ID: %s' % exploration_id)

        if summary_dict:
            collection_node['exploration_summary'] = summary_dict
        else:
            collection_node['exploration_summary'] = None

    return collection_dict


>>>>>>> faee4d8a
# Query methods.
def get_collection_titles_and_categories(collection_ids):
    """Returns collection titles and categories for the given ids.

    The result is a dict with collection ids as keys. The corresponding values
    are dicts with the keys 'title' and 'category'.

    Any invalid collection_ids will not be included in the return dict. No
    error will be raised.
    """
    collection_list = [
        (get_collection_from_model(e) if e else None)
        for e in collection_models.CollectionModel.get_multi(collection_ids)]

    result = {}
    for collection in collection_list:
        if collection is None:
            logging.error('Could not find collection corresponding to id')
        else:
            result[collection.id] = {
                'title': collection.title,
                'category': collection.category,
            }
    return result


def get_completed_exploration_ids(user_id, collection_id):
    """Returns a list of explorations the user has completed within the context
    of the provided collection. Returns an empty list if the user has not yet
    completed any explorations within the collection. Note that this function
    will also return an empty list if either the collection and/or user do not
    exist.

    A progress model isn't added until the first exploration of a collection is
    completed, so, if a model is missing, there isn't enough information to
    infer whether that means the collection doesn't exist, the user doesn't
    exist, or if they just haven't mdae any progress in that collection yet.
    Thus, we just assume the user and collection exist for the sake of this
    call, so it returns an empty list, indicating that no progress has yet been
    made.
    """
    progress_model = user_models.CollectionProgressModel.get(
        user_id, collection_id)
    return progress_model.completed_explorations if progress_model else []


def get_next_exploration_ids_to_complete_by_user(user_id, collection_id):
    """Returns a list of exploration IDs in the specified collection that the
    given user has not yet attempted and has the prerequisite skills to play.

    Returns the collection's initial explorations if the user has yet to
    complete any explorations within the collection. Returns an empty list if
    the user has completed all of the explorations within the collection.

    See collection_domain.Collection.get_next_exploration_ids for more
    information.
    """
    completed_exploration_ids = get_completed_exploration_ids(
        user_id, collection_id)

    collection = get_collection_by_id(collection_id)
    if completed_exploration_ids:
        return collection.get_next_exploration_ids(completed_exploration_ids)
    else:
        # The user has yet to complete any explorations inside the collection.
        return collection.init_exploration_ids


def record_played_exploration_in_collection_context(
        user_id, collection_id, exploration_id):
    progress_model = user_models.CollectionProgressModel.get_or_create(
        user_id, collection_id)

    if exploration_id not in progress_model.completed_explorations:
        progress_model.completed_explorations.append(exploration_id)
        progress_model.put()


def _get_collection_summary_dicts_from_models(collection_summary_models):
    """Given an iterable of CollectionSummaryModel instances, create a dict
    containing corresponding collection summary domain objects, keyed by id.
    """
    collection_summaries = [
        get_collection_summary_from_model(collection_summary_model)
        for collection_summary_model in collection_summary_models]
    result = {}
    for collection_summary in collection_summaries:
        result[collection_summary.id] = collection_summary
    return result


def get_collection_summaries_matching_ids(collection_ids):
    """Given a list of collection ids, return a list with the corresponding
    summary domain objects (or None if the corresponding summary does not
    exist).
    """
    return [
        (get_collection_summary_from_model(model) if model else None)
        for model in collection_models.CollectionSummaryModel.get_multi(
            collection_ids)]


# TODO(bhenning): Update this function to support also matching the query to
# explorations contained within this collection. Introduce tests to verify this
# behavior.
def get_collection_summaries_matching_query(query_string, cursor=None):
    """Returns a list with all collection summary domain objects matching the
    given search query string, as well as a search cursor for future fetches.

    This method returns exactly feconf.GALLERY_PAGE_SIZE results if there are
    at least that many, otherwise it returns all remaining results. (If this
    behaviour does not occur, an error will be logged.) The method also returns
    a search cursor.
    """
    summary_models = []
    search_cursor = cursor

    for _ in range(MAX_ITERATIONS):
        remaining_to_fetch = feconf.GALLERY_PAGE_SIZE - len(summary_models)

        collection_ids, search_cursor = search_collections(
            query_string, remaining_to_fetch, cursor=search_cursor)

        invalid_collection_ids = []
        for ind, model in enumerate(
                collection_models.CollectionSummaryModel.get_multi(
                    collection_ids)):
            if model is not None:
                summary_models.append(model)
            else:
                invalid_collection_ids.append(collection_ids[ind])

        if len(summary_models) == feconf.GALLERY_PAGE_SIZE or (
                search_cursor is None):
            break
        else:
            logging.error(
                'Search index contains stale collection ids: %s' %
                ', '.join(invalid_collection_ids))

    if (len(summary_models) < feconf.GALLERY_PAGE_SIZE
            and search_cursor is not None):
        logging.error(
            'Could not fulfill search request for query string %s; at least '
            '%s retries were needed.' % (query_string, MAX_ITERATIONS))

    return ([
        get_collection_summary_from_model(summary_model)
        for summary_model in summary_models
    ], search_cursor)


# Repository SAVE and DELETE methods.
def apply_change_list(collection_id, change_list):
    """Applies a changelist to a pristine collection and returns the result.

    Each entry in change_list is a dict that represents an CollectionChange
    object.

    Returns:
      the resulting collection domain object.
    """
    collection = get_collection_by_id(collection_id)
    try:
        changes = [collection_domain.CollectionChange(change_dict)
                   for change_dict in change_list]

        for change in changes:
            if change.cmd == collection_domain.CMD_ADD_COLLECTION_NODE:
                collection.add_node(change.exploration_id)
            elif change.cmd == collection_domain.CMD_DELETE_COLLECTION_NODE:
                collection.delete_node(change.exploration_id)
            elif (
                    change.cmd ==
                    collection_domain.CMD_EDIT_COLLECTION_NODE_PROPERTY):
                collection_node = collection.get_node(change.exploration_id)
                if (change.property_name ==
                        collection_domain.COLLECTION_NODE_PROPERTY_PREREQUISITE_SKILLS): # pylint: disable=line-too-long
                    collection_node.update_prerequisite_skills(
                        change.new_value)
                elif (change.property_name ==
                      collection_domain.COLLECTION_NODE_PROPERTY_ACQUIRED_SKILLS): # pylint: disable=line-too-long
                    collection_node.update_acquired_skills(change.new_value)
            elif change.cmd == collection_domain.CMD_EDIT_COLLECTION_PROPERTY:
                if change.property_name == 'title':
                    collection.update_title(change.new_value)
                elif change.property_name == 'category':
                    collection.update_category(change.new_value)
                elif change.property_name == 'objective':
                    collection.update_objective(change.new_value)
            elif (
                    change.cmd ==
                    collection_domain.CMD_MIGRATE_SCHEMA_TO_LATEST_VERSION):
                # Loading the collection model from the datastore into an
                # Collection domain object automatically converts it to use the
                # latest schema version. As a result, simply resaving the
                # collection is sufficient to apply the schema migration.
                continue
        return collection

    except Exception as e:
        logging.error(
            '%s %s %s %s' % (
                e.__class__.__name__, e, collection_id, change_list)
        )
        raise


def _save_collection(committer_id, collection, commit_message, change_list):
    """Validates an collection and commits it to persistent storage.

    If successful, increments the version number of the incoming collection
    domain object by 1.
    """
    if not change_list:
        raise Exception(
            'Unexpected error: received an invalid change list when trying to '
            'save collection %s: %s' % (collection.id, change_list))

    collection_rights = rights_manager.get_collection_rights(collection.id)
    if collection_rights.status != rights_manager.ACTIVITY_STATUS_PRIVATE:
        collection.validate(strict=True)
    else:
        collection.validate(strict=False)

    collection_model = collection_models.CollectionModel.get(
        collection.id, strict=False)
    if collection_model is None:
        collection_model = collection_models.CollectionModel(id=collection.id)
    else:
        if collection.version > collection_model.version:
            raise Exception(
                'Unexpected error: trying to update version %s of collection '
                'from version %s. Please reload the page and try again.'
                % (collection_model.version, collection.version))
        elif collection.version < collection_model.version:
            raise Exception(
                'Trying to update version %s of collection from version %s, '
                'which is too old. Please reload the page and try again.'
                % (collection_model.version, collection.version))

    collection_model.category = collection.category
    collection_model.title = collection.title
    collection_model.objective = collection.objective
    collection_model.schema_version = collection.schema_version
    collection_model.nodes = [
        collection_node.to_dict() for collection_node in collection.nodes
    ]

    collection_model.commit(committer_id, commit_message, change_list)
    memcache_services.delete(_get_collection_memcache_key(collection.id))
    index_collections_given_ids([collection.id])

    collection.version += 1


def _create_collection(committer_id, collection, commit_message, commit_cmds):
    """Ensures that rights for a new collection are saved first.

    This is because _save_collection() depends on the rights object being
    present to tell it whether to do strict validation or not.
    """
    # This line is needed because otherwise a rights object will be created,
    # but the creation of an collection object will fail.
    collection.validate(strict=False)
    rights_manager.create_new_collection_rights(collection.id, committer_id)
    model = collection_models.CollectionModel(
        id=collection.id,
        category=collection.category,
        title=collection.title,
        objective=collection.objective,
        schema_version=collection.schema_version,
        nodes=[
            collection_node.to_dict() for collection_node in collection.nodes
        ],
    )
    model.commit(committer_id, commit_message, commit_cmds)
    collection.version += 1
    create_collection_summary(collection.id, committer_id)


def save_new_collection(committer_id, collection):
    commit_message = (
        'New collection created with title \'%s\'.' % collection.title)
    _create_collection(committer_id, collection, commit_message, [{
        'cmd': CMD_CREATE_NEW,
        'title': collection.title,
        'category': collection.category,
    }])


def delete_collection(committer_id, collection_id, force_deletion=False):
    """Deletes the collection with the given collection_id.

    IMPORTANT: Callers of this function should ensure that committer_id has
    permissions to delete this collection, prior to calling this function.

    If force_deletion is True the collection and its history are fully deleted
    and are unrecoverable. Otherwise, the collection and all its history are
    marked as deleted, but the corresponding models are still retained in the
    datastore. This last option is the preferred one.
    """
    collection_rights_model = collection_models.CollectionRightsModel.get(
        collection_id)
    collection_rights_model.delete(
        committer_id, '', force_deletion=force_deletion)

    collection_model = collection_models.CollectionModel.get(collection_id)
    collection_model.delete(
        committer_id, feconf.COMMIT_MESSAGE_COLLECTION_DELETED,
        force_deletion=force_deletion)

    # This must come after the collection is retrieved. Otherwise the memcache
    # key will be reinstated.
    collection_memcache_key = _get_collection_memcache_key(collection_id)
    memcache_services.delete(collection_memcache_key)

    # Delete the collection from search.
    delete_documents_from_search_index([collection_id])

    # Delete the summary of the collection (regardless of whether
    # force_deletion is True or not).
    delete_collection_summary(collection_id)


def get_collection_snapshots_metadata(collection_id):
    """Returns the snapshots for this collection, as dicts.

    Args:
        collection_id: str. The id of the collection in question.

    Returns:
        list of dicts, each representing a recent snapshot. Each dict has the
        following keys: committer_id, commit_message, commit_cmds, commit_type,
        created_on_ms, version_number. The version numbers are consecutive and
        in ascending order. There are collection.version_number items in the
        returned list.
    """
    collection = get_collection_by_id(collection_id)
    current_version = collection.version
    version_nums = range(1, current_version + 1)

    return collection_models.CollectionModel.get_snapshots_metadata(
        collection_id, version_nums)


def publish_collection_and_update_user_profiles(committer_id, col_id):
    """Publishes the collection with publish_collection() function in
    rights_manager.py, as well as updates first_contribution_msec.

    It is the responsibility of the caller to check that the collection is
    valid prior to publication.
    """
    rights_manager.publish_collection(committer_id, col_id)
    contribution_time_msec = utils.get_current_time_in_millisecs()
    collection_summary = get_collection_summary_by_id(col_id)
    contributor_ids = collection_summary.contributor_ids
    for contributor in contributor_ids:
        user_services.update_first_contribution_msec_if_not_set(
            contributor, contribution_time_msec)


def update_collection(
        committer_id, collection_id, change_list, commit_message):
    """Update an collection. Commits changes.

    Args:
    - committer_id: str. The id of the user who is performing the update
        action.
    - collection_id: str. The collection id.
    - change_list: list of dicts, each representing a CollectionChange object.
        These changes are applied in sequence to produce the resulting
        collection.
    - commit_message: str or None. A description of changes made to the
        collection. For published collections, this must be present; for
        unpublished collections, it may be equal to None.
    """
    is_public = rights_manager.is_collection_public(collection_id)

    if is_public and not commit_message:
        raise ValueError(
            'Collection is public so expected a commit message but '
            'received none.')

    collection = apply_change_list(collection_id, change_list)
    _save_collection(committer_id, collection, commit_message, change_list)
    update_collection_summary(collection.id, committer_id)

    if not rights_manager.is_collection_private(collection.id):
        user_services.update_first_contribution_msec_if_not_set(
            committer_id, utils.get_current_time_in_millisecs())


def create_collection_summary(collection_id, contributor_id_to_add):
    """Create summary of a collection and store in datastore."""
    collection = get_collection_by_id(collection_id)
    collection_summary = compute_summary_of_collection(
        collection, contributor_id_to_add)
    save_collection_summary(collection_summary)


def update_collection_summary(collection_id, contributor_id_to_add):
    """Update the summary of an collection."""
    create_collection_summary(collection_id, contributor_id_to_add)


def compute_summary_of_collection(collection, contributor_id_to_add):
    """Create a CollectionSummary domain object for a given Collection domain
    object and return it.
    """
    collection_rights = collection_models.CollectionRightsModel.get_by_id(
        collection.id)
    collection_summary_model = (
        collection_models.CollectionSummaryModel.get_by_id(collection.id))

    # Update the contributor id list if necessary (contributors
    # defined as humans who have made a positive (i.e. not just
    # a revert) change to an collection's content).
    if collection_summary_model:
        contributor_ids = collection_summary_model.contributor_ids
        contributors_summary = collection_summary_model.contributors_summary
    else:
        contributor_ids = []
        contributors_summary = {}

    if (contributor_id_to_add is not None and
            contributor_id_to_add not in feconf.SYSTEM_USER_IDS and
            contributor_id_to_add not in contributor_ids):
        contributor_ids.append(contributor_id_to_add)

    if contributor_id_to_add not in feconf.SYSTEM_USER_IDS:
        if contributor_id_to_add is None:
            # Revert commit or other non-positive commit
            contributors_summary = compute_collection_contributors_summary(
                collection.id)
        else:
            if contributor_id_to_add in contributors_summary:
                contributors_summary[contributor_id_to_add] += 1
            else:
                contributors_summary[contributor_id_to_add] = 1

    collection_model_last_updated = collection.last_updated
    collection_model_created_on = collection.created_on

    collection_summary = collection_domain.CollectionSummary(
        collection.id, collection.title, collection.category,
        collection.objective, collection_rights.status,
        collection_rights.community_owned, collection_rights.owner_ids,
        collection_rights.editor_ids, collection_rights.viewer_ids,
        contributor_ids, contributors_summary,
        collection.version, collection_model_created_on,
        collection_model_last_updated
    )

    return collection_summary


def compute_collection_contributors_summary(collection_id):
    """Returns a dict whose keys are user_ids and whose values are
    the number of (non-revert) commits made to the given collection
    by that user_id. This does not count commits which have since been reverted.
    """
    snapshots_metadata = get_collection_snapshots_metadata(collection_id)
    current_version = len(snapshots_metadata)
    contributors_summary = collections.defaultdict(int)
    while True:
        snapshot_metadata = snapshots_metadata[current_version - 1]
        committer_id = snapshot_metadata['committer_id']
        is_revert = (snapshot_metadata['commit_type'] == 'revert')
        if not is_revert and committer_id not in feconf.SYSTEM_USER_IDS:
            contributors_summary[committer_id] += 1

        if current_version == 1:
            break

        if is_revert:
            current_version = snapshot_metadata['commit_cmds'][0][
                'version_number']
        else:
            current_version -= 1
    return contributors_summary


def save_collection_summary(collection_summary):
    """Save a collection summary domain object as a CollectionSummaryModel
    entity in the datastore.
    """
    collection_summary_model = collection_models.CollectionSummaryModel(
        id=collection_summary.id,
        title=collection_summary.title,
        category=collection_summary.category,
        objective=collection_summary.objective,
        status=collection_summary.status,
        community_owned=collection_summary.community_owned,
        owner_ids=collection_summary.owner_ids,
        editor_ids=collection_summary.editor_ids,
        viewer_ids=collection_summary.viewer_ids,
        contributor_ids=collection_summary.contributor_ids,
        contributors_summary=collection_summary.contributors_summary,
        version=collection_summary.version,
        collection_model_last_updated=(
            collection_summary.collection_model_last_updated),
        collection_model_created_on=(
            collection_summary.collection_model_created_on)
    )

    collection_summary_model.put()


def delete_collection_summary(collection_id):
    """Delete a collection summary model."""

    collection_models.CollectionSummaryModel.get(collection_id).delete()


def save_new_collection_from_yaml(committer_id, yaml_content, collection_id):
    collection = collection_domain.Collection.from_yaml(
        collection_id, yaml_content)
    commit_message = (
        'New collection created from YAML file with title \'%s\'.'
        % collection.title)

    _create_collection(committer_id, collection, commit_message, [{
        'cmd': CMD_CREATE_NEW,
        'title': collection.title,
        'category': collection.category,
    }])

    return collection


def delete_demo(collection_id):
    """Deletes a single demo collection."""
    if not collection_domain.Collection.is_demo_collection_id(collection_id):
        raise Exception('Invalid demo collection id %s' % collection_id)

    collection = get_collection_by_id(collection_id, strict=False)
    if not collection:
        logging.info('Collection with id %s was not deleted, because it '
                     'does not exist.' % collection_id)
    else:
        delete_collection(
            feconf.SYSTEM_COMMITTER_ID, collection_id, force_deletion=True)


def load_demo(collection_id):
    """Loads a demo collection.

    The resulting collection will have version 2 (one for its initial
    creation and one for its subsequent modification.)
    """
    delete_demo(collection_id)

    if not collection_domain.Collection.is_demo_collection_id(collection_id):
        raise Exception('Invalid demo collection id %s' % collection_id)

    demo_filepath = os.path.join(
        feconf.SAMPLE_COLLECTIONS_DIR,
        feconf.DEMO_COLLECTIONS[collection_id])

    if demo_filepath.endswith('yaml'):
        yaml_content = utils.get_file_contents(demo_filepath)
    else:
        raise Exception('Unrecognized file path: %s' % demo_filepath)

    collection = save_new_collection_from_yaml(
        feconf.SYSTEM_COMMITTER_ID, yaml_content, collection_id)

    publish_collection_and_update_user_profiles(
        feconf.SYSTEM_COMMITTER_ID, collection_id)

    index_collections_given_ids([collection_id])

    # Now, load all of the demo explorations that are part of the collection.
    for collection_node in collection.nodes:
        exp_id = collection_node.exploration_id
        # Only load the demo exploration if it is not yet loaded.
        if exp_services.get_exploration_by_id(exp_id, strict=False) is None:
            exp_services.load_demo(exp_id)

    logging.info('Collection with id %s was loaded.' % collection_id)


# TODO(bhenning): Cleanup search logic and abstract it between explorations and
# collections to avoid code duplication.


def get_next_page_of_all_commits(
        page_size=feconf.COMMIT_LIST_PAGE_SIZE, urlsafe_start_cursor=None):
    """Returns a page of commits to all collections in reverse time order.

    The return value is a triple (results, cursor, more) as described in
    fetch_page() at:

        https://developers.google.com/appengine/docs/python/ndb/queryclass
    """
    results, new_urlsafe_start_cursor, more = (
        collection_models.CollectionCommitLogEntryModel.get_all_commits(
            page_size, urlsafe_start_cursor))

    return ([collection_domain.CollectionCommitLogEntry(
        entry.created_on, entry.last_updated, entry.user_id, entry.username,
        entry.collection_id, entry.commit_type, entry.commit_message,
        entry.commit_cmds, entry.version, entry.post_commit_status,
        entry.post_commit_community_owned, entry.post_commit_is_private
    ) for entry in results], new_urlsafe_start_cursor, more)


def get_next_page_of_all_non_private_commits(
        page_size=feconf.COMMIT_LIST_PAGE_SIZE, urlsafe_start_cursor=None,
        max_age=None):
    """Returns a page of non-private commits in reverse time order. If max_age
    is given, it should be a datetime.timedelta instance.

    The return value is a triple (results, cursor, more) as described in
    fetch_page() at:

        https://developers.google.com/appengine/docs/python/ndb/queryclass
    """
    if max_age is not None and not isinstance(max_age, datetime.timedelta):
        raise ValueError(
            "max_age must be a datetime.timedelta instance. or None.")

    results, new_urlsafe_start_cursor, more = (
        collection_models.CollectionCommitLogEntryModel.get_all_non_private_commits( # pylint: disable=line-too-long
            page_size, urlsafe_start_cursor, max_age=max_age))

    return ([collection_domain.CollectionCommitLogEntry(
        entry.created_on, entry.last_updated, entry.user_id, entry.username,
        entry.collection_id, entry.commit_type, entry.commit_message,
        entry.commit_cmds, entry.version, entry.post_commit_status,
        entry.post_commit_community_owned, entry.post_commit_is_private
    ) for entry in results], new_urlsafe_start_cursor, more)


def _collection_rights_to_search_dict(rights):
    # Allow searches like "is:featured".
    doc = {}
    if rights.status == rights_manager.ACTIVITY_STATUS_PUBLICIZED:
        doc['is'] = 'featured'
    return doc


def _should_index(collection):
    rights = rights_manager.get_collection_rights(collection.id)
    return rights.status != rights_manager.ACTIVITY_STATUS_PRIVATE


def _get_search_rank(collection_id):
    """Returns an integer determining the document's rank in search.

    Featured collections get a ranking bump, and so do collections that
    have been more recently updated.
    """
    rights = rights_manager.get_collection_rights(collection_id)
    rank = _DEFAULT_RANK + (
        _STATUS_PUBLICIZED_BONUS
        if rights.status == rights_manager.ACTIVITY_STATUS_PUBLICIZED
        else 0)

    # Iterate backwards through the collection history metadata until we find
    # the most recent snapshot that was committed by a human.
    last_human_update_ms = 0
    snapshots_metadata = get_collection_snapshots_metadata(collection_id)
    for snapshot_metadata in reversed(snapshots_metadata):
        if snapshot_metadata['committer_id'] != feconf.MIGRATION_BOT_USER_ID:
            last_human_update_ms = snapshot_metadata['created_on_ms']
            break

    _time_now_ms = utils.get_current_time_in_millisecs()
    time_delta_days = int(
        (_time_now_ms - last_human_update_ms) / _MS_IN_ONE_DAY)
    if time_delta_days == 0:
        rank += 80
    elif time_delta_days == 1:
        rank += 50
    elif 2 <= time_delta_days <= 7:
        rank += 35

    # Ranks must be non-negative.
    return max(rank, 0)


def _collection_to_search_dict(collection):
    rights = rights_manager.get_collection_rights(collection.id)
    doc = {
        'id': collection.id,
        'title': collection.title,
        'category': collection.category,
        'objective': collection.objective,
        'rank': _get_search_rank(collection.id),
    }
    doc.update(_collection_rights_to_search_dict(rights))
    return doc


def clear_search_index():
    """WARNING: This runs in-request, and may therefore fail if there are too
    many entries in the index.
    """
    search_services.clear_index(SEARCH_INDEX_COLLECTIONS)


def index_collections_given_ids(collection_ids):
    # We pass 'strict=False' so as not to index deleted collections.
    collection_list = get_multiple_collections_by_id(
        collection_ids, strict=False).values()
    search_services.add_documents_to_index([
        _collection_to_search_dict(collection)
        for collection in collection_list
        if _should_index(collection)
    ], SEARCH_INDEX_COLLECTIONS)


def patch_collection_search_document(collection_id, update):
    """Patches an collection's current search document, with the values
    from the 'update' dictionary.
    """
    doc = search_services.get_document_from_index(
        collection_id, SEARCH_INDEX_COLLECTIONS)
    doc.update(update)
    search_services.add_documents_to_index([doc], SEARCH_INDEX_COLLECTIONS)


def update_collection_status_in_search(collection_id):
    rights = rights_manager.get_collection_rights(collection_id)
    if rights.status == rights_manager.ACTIVITY_STATUS_PRIVATE:
        delete_documents_from_search_index([collection_id])
    else:
        patch_collection_search_document(
            rights.id, _collection_rights_to_search_dict(rights))


def delete_documents_from_search_index(collection_ids):
    search_services.delete_documents_from_index(
        collection_ids, SEARCH_INDEX_COLLECTIONS)


def search_collections(query, limit, sort=None, cursor=None):
    """Searches through the available collections.

    args:
      - query_string: the query string to search for.
      - sort: a string indicating how to sort results. This should be a string
          of space separated values. Each value should start with a '+' or a
          '-' character indicating whether to sort in ascending or descending
          order respectively. This character should be followed by a field name
          to sort on. When this is None, results are based on 'rank'. See
          _get_search_rank to see how rank is determined.
      - limit: the maximum number of results to return.
      - cursor: A cursor, used to get the next page of results.
          If there are more documents that match the query than 'limit', this
          function will return a cursor to get the next page.

    returns: a tuple:
      - a list of collection ids that match the query.
      - a cursor if there are more matching collections to fetch, None
          otherwise. If a cursor is returned, it will be a web-safe string that
          can be used in URLs.
    """
    return search_services.search(
        query, SEARCH_INDEX_COLLECTIONS, cursor, limit, sort, ids_only=True)<|MERGE_RESOLUTION|>--- conflicted
+++ resolved
@@ -247,8 +247,6 @@
         or collection_summary.community_owned)
 
 
-<<<<<<< HEAD
-=======
 def get_learner_collection_dict_by_id(
         collection_id, user_id, strict=True, allow_invalid_explorations=False,
         version=None):
@@ -328,7 +326,6 @@
     return collection_dict
 
 
->>>>>>> faee4d8a
 # Query methods.
 def get_collection_titles_and_categories(collection_ids):
     """Returns collection titles and categories for the given ids.
