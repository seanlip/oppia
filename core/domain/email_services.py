# Copyright 2018 The Oppia Authors. All Rights Reserved.
#
# Licensed under the Apache License, Version 2.0 (the "License");
# you may not use this file except in compliance with the License.
# You may obtain a copy of the License at
#
#      http://www.apache.org/licenses/LICENSE-2.0
#
# Unless required by applicable law or agreed to in writing, software
# distributed under the License is distributed on an "AS-IS" BASIS,
# WITHOUT WARRANTIES OR CONDITIONS OF ANY KIND, either express or implied.
# See the License for the specific language governing permissions and
# limitations under the License.

"""Service functions relating to email models."""

from __future__ import annotations

import re
import textwrap

from core import feconf
from core.domain import platform_parameter_list
from core.domain import platform_parameter_services
from core.platform import models

from typing import Dict, List, Optional, Union

(email_models,) = models.Registry.import_models([models.Names.EMAIL])

MYPY = False
if MYPY: # pragma: no cover
    from mypy_imports import email_services

email_services = models.Registry.import_email_services()


def _is_email_valid(email_address: str) -> bool:
    """Determines whether an email address is valid.

    Args:
        email_address: str. Email address to check.

    Returns:
        bool. Whether the specified email address is valid.
    """
    if not isinstance(email_address, str):
        return False

    stripped_address = email_address.strip()
    if not stripped_address:
        return False
    # Regex for a valid email.
    # Matches any characters before the "@" sign, a series of characters until
    # a ".", and then a series of characters after the period.
    regex = r'^.+@[a-zA-Z0-9-.]+\.([a-zA-Z]+|[0-9]+)$'
    return bool(re.search(regex, email_address))


def _is_sender_email_valid(sender_email: str) -> bool:
    """Gets the sender_email address and validates that it is of the form
    'SENDER_NAME <SENDER_EMAIL_ADDRESS>' or 'email_address'.

    Args:
        sender_email: str. The email address of the sender.

    Returns:
        bool. Whether the sender_email is valid.
    """
    split_sender_email = sender_email.split(' ')
    if len(split_sender_email) < 2:
        return _is_email_valid(sender_email)

    email_address = split_sender_email[-1]
    if not email_address.startswith('<') or not email_address.endswith('>'):
        return False

    return _is_email_valid(email_address[1:-1])


def send_mail(
    sender_email: str,
    recipient_email: str,
    subject: str,
    plaintext_body: str,
    html_body: str,
    bcc_admin: bool = False
) -> None:
    """Sends an email.

    In general this function should only be called from
    email_manager._send_email().

    Args:
        sender_email: str. The email address of the sender. This should be in
            the form 'SENDER_NAME <SENDER_EMAIL_ADDRESS>' or
            'SENDER_EMAIL_ADDRESS'. Format must be utf-8.
        recipient_email: str. The email address of the recipient. Format must
            be utf-8.
        subject: str. The subject line of the email. Format must be utf-8.
        plaintext_body: str. The plaintext body of the email. Format must be
            utf-8.
        html_body: str. The HTML body of the email. Must fit in a datastore
            entity. Format must be utf-8.
        bcc_admin: bool. Whether to bcc feconf.ADMIN_EMAIL_ADDRESS on the email.

    Raises:
        Exception. The configuration in feconf.py forbids emails from being
            sent.
        ValueError. Any recipient email address is malformed.
        ValueError. Any sender email address is malformed.
        Exception. The email was not sent correctly. In other words, the
            send_email_to_recipients() function returned False
            (signifying API returned bad status code).
    """
    server_can_send_emails = (
        platform_parameter_services.get_platform_parameter_value(
            platform_parameter_list.ParamName.SERVER_CAN_SEND_EMAILS.value
        )
    )
    if not server_can_send_emails:
        raise Exception('This app cannot send emails to users.')

    if not _is_email_valid(recipient_email):
        raise ValueError(
            'Malformed recipient email address: %s' % recipient_email)

    if not _is_sender_email_valid(sender_email):
        raise ValueError(
            'Malformed sender email address: %s' % sender_email)
    bcc = [feconf.ADMIN_EMAIL_ADDRESS] if bcc_admin else None
    response = email_services.send_email_to_recipients(
        sender_email, [recipient_email], subject,
        plaintext_body, html_body, bcc, '', None)

    if not response:
        raise Exception((
            'Email to %s failed to send. Please try again later or '
            'contact us to report a bug at '
            'https://www.oppia.org/contact.') % recipient_email)


def send_bulk_mail(
    sender_email: str,
    recipient_emails: List[str],
    subject: str,
    plaintext_body: str,
    html_body: str
) -> None:
    """Sends emails to all recipients in recipient_emails.

    In general this function should only be called from
    email_manager._send_bulk_mail().

    Args:
        sender_email: str. The email address of the sender. This should be in
            the form 'SENDER_NAME <SENDER_EMAIL_ADDRESS>' or
            'SENDER_EMAIL_ADDRESS'. Format must be utf-8.
        recipient_emails: list(str). List of the email addresses of recipients.
            Format must be utf-8.
        subject: str. The subject line of the email. Format must be utf-8.
        plaintext_body: str. The plaintext body of the email. Format must be
            utf-8.
        html_body: str. The HTML body of the email. Must fit in a datastore
            entity. Format must be utf-8.

    Raises:
        Exception. The configuration in feconf.py forbids emails from being
            sent.
        ValueError. Any recipient email addresses are malformed.
        ValueError. Any sender email address is malformed.
        Exception. The emails were not sent correctly. In other words, the
            send_email_to_recipients() function returned False
            (signifying API returned bad status code).
    """
    server_can_send_emails = (
        platform_parameter_services.get_platform_parameter_value(
            platform_parameter_list.ParamName.SERVER_CAN_SEND_EMAILS.value
        )
    )
    if not server_can_send_emails:
        raise Exception('This app cannot send emails to users.')

    for recipient_email in recipient_emails:
        if not _is_email_valid(recipient_email):
            raise ValueError(
                'Malformed recipient email address: %s' % recipient_email)

    if not _is_sender_email_valid(sender_email):
        raise ValueError(
            'Malformed sender email address: %s' % sender_email)

    response = email_services.send_email_to_recipients(
        sender_email, recipient_emails, subject, plaintext_body, html_body)

    if not response:
        raise Exception(
            'Bulk email failed to send. Please try again later or contact us '
            'to report a bug at https://www.oppia.org/contact.')


def convert_email_to_loggable_string(
        sender_email: str,
        recipient_emails: List[str],
        subject: str,
        plaintext_body: str,
        html_body: str,
        bcc: Optional[List[str]] = None,
        reply_to: Optional[str] = None,
        recipient_variables: Optional[
            Dict[str, Dict[str, Union[str, float]]]] = None
) -> str:
    """Generates a loggable email which can be printed to console in order
    to model sending an email in non production mode.

    Args:
        sender_email: str. The email address of the sender. This should be in
            the form 'SENDER_NAME <SENDER_EMAIL_ADDRESS>' or
            'SENDER_EMAIL_ADDRESS. Format must be utf-8.
        recipient_emails: list(str). The email addresses of the recipients.
            Format must be utf-8.
        subject: str. The subject line of the email. Format must be utf-8.
        plaintext_body: str. The plaintext body of the email. Format must
            be utf-8.
        html_body: str. The HTML body of the email. Must fit in a datastore
            entity. Format must be utf-8.
        bcc: list(str)|None. Optional argument. List of bcc emails. Format must
            be utf-8.
        reply_to: str|None. Optional argument. Reply address formatted like
            “reply+<reply_id>@<incoming_email_domain_name>
            reply_id is the unique id of the sender. Format must be utf-8.
        recipient_variables: dict|None. Optional argument. If batch sending
            requires differentiating each email based on the recipient, we
            assign a unique id to each recipient, including info relevant to
            that recipient so that we can reference it when composing the
            email like so:
                recipient_variables =
                    {"bob@example.com": {"first":"Bob", "id":1},
                     "alice@example.com": {"first":"Alice", "id":2}}
                subject = 'Hey, %recipient.first%'
            More info about this format at:
            https://documentation.mailgun.com/en/
                latest/user_manual.html#batch-sending

    Returns:
        str. The loggable email string.
    """
    # Show the first 3 emails in the recipient list.
    recipient_email_list_str = ' '.join(
        ['%s' %
         (recipient_email,) for recipient_email in recipient_emails[:3]])
    if len(recipient_emails) > 3:
        recipient_email_list_str += (
            '... Total: %s emails.' % (str(len(recipient_emails))))

    # Show the first 3 emails in bcc email list.
    if bcc:
        bcc_email_list_str = ' '.join(
            ['%s' %
             (bcc_email,) for bcc_email in bcc[:3]])
        if len(bcc) > 3:
            bcc_email_list_str += '... Total: %s emails.' % str(len(bcc))

    msg = (
        """
        EmailService.SendMail
        From: %s
        To: %s
        Subject: %s
        Body:
            Content-type: text/plain
            Data length: %d
        Body:
            Content-type: text/html
            Data length: %d
        """ % (
            sender_email, recipient_email_list_str, subject,
            len(plaintext_body), len(html_body)))
    optional_msg_description = (
        """
        Bcc: %s
        Reply_to: %s
        Recipient Variables:
            Length: %d
        """ % (
            bcc_email_list_str if bcc else 'None',
            reply_to if reply_to else 'None',
            len(recipient_variables) if recipient_variables else 0))
<<<<<<< HEAD
    loggable_msg = textwrap.dedent(msg) + textwrap.dedent(optional_msg_description)
=======
    loggable_msg = textwrap.dedent(msg) + textwrap.dedent(
        optional_msg_description)
>>>>>>> 9210705f
    return loggable_msg<|MERGE_RESOLUTION|>--- conflicted
+++ resolved
@@ -286,10 +286,6 @@
             bcc_email_list_str if bcc else 'None',
             reply_to if reply_to else 'None',
             len(recipient_variables) if recipient_variables else 0))
-<<<<<<< HEAD
-    loggable_msg = textwrap.dedent(msg) + textwrap.dedent(optional_msg_description)
-=======
     loggable_msg = textwrap.dedent(msg) + textwrap.dedent(
         optional_msg_description)
->>>>>>> 9210705f
     return loggable_msg