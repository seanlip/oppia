# Copyright 2018 The Oppia Authors. All Rights Reserved.
#
# Licensed under the Apache License, Version 2.0 (the "License");
# you may not use this file except in compliance with the License.
# You may obtain a copy of the License at
#
#      http://www.apache.org/licenses/LICENSE-2.0
#
# Unless required by applicable law or agreed to in writing, software
# distributed under the License is distributed on an "AS-IS" BASIS,
# WITHOUT WARRANTIES OR CONDITIONS OF ANY KIND, either express or implied.
# See the License for the specific language governing permissions and
# limitations under the License.

"""Domain objects relating to skills."""
from __future__ import absolute_import  # pylint: disable=import-only-modules
from __future__ import division  # pylint: disable=import-only-modules
from __future__ import print_function  # pylint: disable=import-only-modules

import os
import sys

from constants import constants
from core.domain import change_domain
from core.domain import html_cleaner
from core.domain import state_domain
import feconf
import python_utils
import utils

_FUTURE_PATH = os.path.join('third_party', 'future-0.17.1')
sys.path.insert(0, _FUTURE_PATH)

# pylint: disable=wrong-import-position
# pylint: disable=wrong-import-order
import builtins  # isort:skip
# pylint: enable=wrong-import-order
# pylint: enable=wrong-import-position

# Do not modify the values of these constants. This is to preserve backwards
# compatibility with previous change dicts.
SKILL_PROPERTY_DESCRIPTION = 'description'
SKILL_PROPERTY_LANGUAGE_CODE = 'language_code'
SKILL_PROPERTY_SUPERSEDING_SKILL_ID = 'superseding_skill_id'
SKILL_PROPERTY_ALL_QUESTIONS_MERGED = 'all_questions_merged'

SKILL_CONTENTS_PROPERTY_EXPLANATION = 'explanation'
SKILL_CONTENTS_PROPERTY_WORKED_EXAMPLES = 'worked_examples'

SKILL_MISCONCEPTIONS_PROPERTY_NAME = 'name'
SKILL_MISCONCEPTIONS_PROPERTY_NOTES = 'notes'
SKILL_MISCONCEPTIONS_PROPERTY_FEEDBACK = 'feedback'

# These take additional 'property_name' and 'new_value' parameters and,
# optionally, 'old_value'.
CMD_UPDATE_SKILL_PROPERTY = 'update_skill_property'
CMD_UPDATE_SKILL_CONTENTS_PROPERTY = 'update_skill_contents_property'
CMD_UPDATE_SKILL_MISCONCEPTIONS_PROPERTY = (
    'update_skill_misconceptions_property')

CMD_UPDATE_RUBRICS = 'update_rubrics'

CMD_ADD_SKILL_MISCONCEPTION = 'add_skill_misconception'
CMD_DELETE_SKILL_MISCONCEPTION = 'delete_skill_misconception'

CMD_CREATE_NEW = 'create_new'
CMD_MIGRATE_CONTENTS_SCHEMA_TO_LATEST_VERSION = (
    'migrate_contents_schema_to_latest_version')
CMD_MIGRATE_MISCONCEPTIONS_SCHEMA_TO_LATEST_VERSION = (
    'migrate_misconceptions_schema_to_latest_version')
CMD_MIGRATE_RUBRICS_SCHEMA_TO_LATEST_VERSION = (
    'migrate_rubrics_schema_to_latest_version')

CMD_PUBLISH_SKILL = 'publish_skill'


class SkillChange(change_domain.BaseChange):
    """Domain object for changes made to skill object.

    The allowed commands, together with the attributes:
        - 'add_skill_misconception' (with new_misconception_dict)
        - 'delete_skill_misconception' (with misconception_id)
        - 'create_new'
        - 'update_skill_property' (with property_name, new_value
        and old_value)
        - 'update_skill_contents_property' (with property_name,
        new_value and old_value)
        - 'update_skill_misconceptions_property' (
            with misconception_id, property_name, new_value and old_value)
        - 'migrate_contents_schema_to_latest_version' (with
        from_version and to_version)
        - 'migrate_misconceptions_schema_to_latest_version' (with
        from_version and to_version)
    """

    # The allowed list of skill properties which can be used in
    # update_skill_property command.
    SKILL_PROPERTIES = (
        SKILL_PROPERTY_DESCRIPTION, SKILL_PROPERTY_LANGUAGE_CODE,
        SKILL_PROPERTY_SUPERSEDING_SKILL_ID,
        SKILL_PROPERTY_ALL_QUESTIONS_MERGED)

    # The allowed list of skill contents properties which can be used in
    # update_skill_contents_property command.
    SKILL_CONTENTS_PROPERTIES = (
        SKILL_CONTENTS_PROPERTY_EXPLANATION,
        SKILL_CONTENTS_PROPERTY_WORKED_EXAMPLES)

    # The allowed list of misconceptions properties which can be used in
    # update_skill_misconceptions_property command.
    SKILL_MISCONCEPTIONS_PROPERTIES = (
        SKILL_MISCONCEPTIONS_PROPERTY_NAME,
        SKILL_MISCONCEPTIONS_PROPERTY_NOTES,
        SKILL_MISCONCEPTIONS_PROPERTY_FEEDBACK
    )

    ALLOWED_COMMANDS = [{
        'name': CMD_CREATE_NEW,
        'required_attribute_names': [],
        'optional_attribute_names': []
    }, {
        'name': CMD_ADD_SKILL_MISCONCEPTION,
        'required_attribute_names': ['new_misconception_dict'],
        'optional_attribute_names': []
    }, {
        'name': CMD_DELETE_SKILL_MISCONCEPTION,
        'required_attribute_names': ['misconception_id'],
        'optional_attribute_names': []
    }, {
        'name': CMD_UPDATE_RUBRICS,
        'required_attribute_names': ['difficulty', 'explanation'],
        'optional_attribute_names': []
    }, {
        'name': CMD_UPDATE_SKILL_MISCONCEPTIONS_PROPERTY,
        'required_attribute_names': [
            'misconception_id', 'property_name', 'new_value', 'old_value'],
        'optional_attribute_names': [],
        'allowed_values': {'property_name': SKILL_MISCONCEPTIONS_PROPERTIES}
    }, {
        'name': CMD_UPDATE_SKILL_PROPERTY,
        'required_attribute_names': ['property_name', 'new_value', 'old_value'],
        'optional_attribute_names': [],
        'allowed_values': {'property_name': SKILL_PROPERTIES}
    }, {
        'name': CMD_UPDATE_SKILL_CONTENTS_PROPERTY,
        'required_attribute_names': ['property_name', 'new_value', 'old_value'],
        'optional_attribute_names': [],
        'allowed_values': {'property_name': SKILL_CONTENTS_PROPERTIES}
    }, {
        'name': CMD_MIGRATE_CONTENTS_SCHEMA_TO_LATEST_VERSION,
        'required_attribute_names': ['from_version', 'to_version'],
        'optional_attribute_names': []
    }, {
        'name': CMD_MIGRATE_MISCONCEPTIONS_SCHEMA_TO_LATEST_VERSION,
        'required_attribute_names': ['from_version', 'to_version'],
        'optional_attribute_names': []
    }, {
        'name': CMD_MIGRATE_RUBRICS_SCHEMA_TO_LATEST_VERSION,
        'required_attribute_names': ['from_version', 'to_version'],
        'optional_attribute_names': []
    }]


class Misconception(builtins.object):
    """Domain object describing a skill misconception."""

    def __init__(
            self, misconception_id, name, notes, feedback):
        """Initializes a Misconception domain object.

        Args:
            misconception_id: int. The unique id of each misconception.
            name: str. The name of the misconception.
            notes: str. General advice for creators about the
                misconception (including examples) and general notes. This
                should be an html string.
            feedback: str. This can auto-populate the feedback field
                when an answer group has been tagged with a misconception. This
                should be an html string.
        """
        self.id = misconception_id
        self.name = name
        self.notes = html_cleaner.clean(notes)
        self.feedback = html_cleaner.clean(feedback)

    def to_dict(self):
        """Returns a dict representing this Misconception domain object.

        Returns:
            A dict, mapping all fields of Misconception instance.
        """
        return {
            'id': self.id,
            'name': self.name,
            'notes': self.notes,
            'feedback': self.feedback
        }

    @classmethod
    def from_dict(cls, misconception_dict):
        """Returns a Misconception domain object from a dict.

        Args:
            misconception_dict: dict. The dict representation of
                Misconception object.

        Returns:
            Misconception. The corresponding Misconception domain object.
        """
        misconception = cls(
            misconception_dict['id'], misconception_dict['name'],
            misconception_dict['notes'], misconception_dict['feedback'])

        return misconception

    @classmethod
    def require_valid_misconception_id(cls, misconception_id):
        """Validates the misconception id for a Misconception object.

        Args:
            misconception_id: int. The misconception id to be validated.

        Raises:
            ValidationError. The misconception id is invalid.
        """
        if not isinstance(misconception_id, int):
            raise utils.ValidationError(
                'Expected misconception ID to be an integer, received %s' %
                misconception_id)

    def validate(self):
        """Validates various properties of the Misconception object.

        Raises:
            ValidationError: One or more attributes of the misconception are
                invalid.
        """
        self.require_valid_misconception_id(self.id)
        if not isinstance(self.name, python_utils.BASESTRING):
            raise utils.ValidationError(
                'Expected misconception name to be a string, received %s' %
                self.name)
        utils.require_valid_name(
            self.name, 'misconception_name', allow_empty=False)

        if not isinstance(self.notes, python_utils.BASESTRING):
            raise utils.ValidationError(
                'Expected misconception notes to be a string, received %s' %
                self.notes)

        if not isinstance(self.feedback, python_utils.BASESTRING):
            raise utils.ValidationError(
                'Expected misconception feedback to be a string, received %s' %
                self.feedback)


<<<<<<< HEAD
class SkillContents(builtins.object):
=======
class Rubric(object):
    """Domain object describing a skill rubric."""

    def __init__(self, difficulty, explanation):
        """Initializes a Rubric domain object.

        Args:
            difficulty: str. The question difficulty that this rubric addresses.
            explanation: str. The explanation for the corresponding difficulty.
        """
        self.difficulty = difficulty
        self.explanation = html_cleaner.clean(explanation)

    def to_dict(self):
        """Returns a dict representing this Rubric domain object.

        Returns:
            A dict, mapping all fields of Rubric instance.
        """
        return {
            'difficulty': self.difficulty,
            'explanation': self.explanation
        }

    @classmethod
    def from_dict(cls, rubric_dict):
        """Returns a Rubric domain object from a dict.

        Args:
            rubric_dict: dict. The dict representation of Rubric object.

        Returns:
            Rubric. The corresponding Rubric domain object.
        """
        rubric = cls(
            rubric_dict['difficulty'], rubric_dict['explanation'])

        return rubric

    def validate(self):
        """Validates various properties of the Rubric object.

        Raises:
            ValidationError: One or more attributes of the rubric are
                invalid.
        """
        if not isinstance(self.difficulty, basestring):
            raise utils.ValidationError(
                'Expected difficulty to be a string, received %s' %
                self.difficulty)
        if self.difficulty not in constants.SKILL_DIFFICULTIES:
            raise utils.ValidationError(
                'Invalid difficulty received for rubric: %s' % self.difficulty)

        if not isinstance(self.explanation, basestring):
            raise utils.ValidationError(
                'Expected explanation to be a string, received %s' %
                self.explanation)

        if self.explanation == '' or self.explanation == '<p></p>':
            raise utils.ValidationError('Explanation should be non empty')


class SkillContents(object):
>>>>>>> 30d2225b
    """Domain object representing the skill_contents dict."""

    def __init__(
            self, explanation, worked_examples, recorded_voiceovers,
            written_translations):
        """Constructs a SkillContents domain object.

        Args:
            explanation: SubtitledHtml. An explanation on how to apply the
                skill.
            worked_examples: list(SubtitledHtml). A list of worked examples
                for the skill. Each element should be a SubtitledHtml object.
            recorded_voiceovers: RecordedVoiceovers. The recorded voiceovers for
                the skill contents and their translations in different
                languages.
            written_translations: WrittenTranslations. A text translation of
                the skill contents.
        """
        self.explanation = explanation
        self.worked_examples = worked_examples
        self.recorded_voiceovers = recorded_voiceovers
        self.written_translations = written_translations

    def validate(self):
        """Validates various properties of the SkillContents object.

        Raises:
            ValidationError: One or more attributes of skill contents are
            invalid.
        """
        available_content_ids = set([])
        if not isinstance(self.explanation, state_domain.SubtitledHtml):
            raise utils.ValidationError(
                'Expected skill explanation to be a SubtitledHtml object, '
                'received %s' % self.explanation)
        self.explanation.validate()
        available_content_ids.add(self.explanation.content_id)
        if not isinstance(self.worked_examples, list):
            raise utils.ValidationError(
                'Expected worked examples to be a list, received %s' %
                self.worked_examples)
        for example in self.worked_examples:
            if not isinstance(example, state_domain.SubtitledHtml):
                raise utils.ValidationError(
                    'Expected worked example to be a SubtitledHtml object, '
                    'received %s' % example)
            if example.content_id in available_content_ids:
                raise utils.ValidationError(
                    'Found a duplicate content id %s' % example.content_id)
            available_content_ids.add(example.content_id)
            example.validate()

        self.recorded_voiceovers.validate(available_content_ids)
        self.written_translations.validate(available_content_ids)

    def to_dict(self):
        """Returns a dict representing this SkillContents domain object.

        Returns:
            A dict, mapping all fields of SkillContents instance.
        """
        return {
            'explanation': self.explanation.to_dict(),
            'worked_examples': [worked_example.to_dict()
                                for worked_example in self.worked_examples],
            'recorded_voiceovers': self.recorded_voiceovers.to_dict(),
            'written_translations': self.written_translations.to_dict()
        }

    @classmethod
    def from_dict(cls, skill_contents_dict):
        """Return a SkillContents domain object from a dict.

        Args:
            skill_contents_dict: dict. The dict representation of
                SkillContents object.

        Returns:
            SkillContents. The corresponding SkillContents domain object.
        """
        skill_contents = cls(
            state_domain.SubtitledHtml(
                skill_contents_dict['explanation']['content_id'],
                skill_contents_dict['explanation']['html']),
            [state_domain.SubtitledHtml(
                worked_example['content_id'],
                worked_example['html'])
             for worked_example in skill_contents_dict['worked_examples']],
            state_domain.RecordedVoiceovers.from_dict(skill_contents_dict[
                'recorded_voiceovers']),
            state_domain.WrittenTranslations.from_dict(skill_contents_dict[
                'written_translations'])
        )

        return skill_contents


class Skill(builtins.object):
    """Domain object for an Oppia Skill."""

    def __init__(
            self, skill_id, description, misconceptions, rubrics,
            skill_contents, misconceptions_schema_version,
            rubric_schema_version, skill_contents_schema_version,
            language_code, version, next_misconception_id, superseding_skill_id,
            all_questions_merged, created_on=None, last_updated=None):
        """Constructs a Skill domain object.

        Args:
            skill_id: str. The unique ID of the skill.
            description: str. Describes the observable behaviour of the skill.
            misconceptions: list(Misconception). The list of misconceptions
                associated with the skill.
            rubrics: list(Rubric). The list of rubrics that explain each
                difficulty level of a skill.
            skill_contents: SkillContents. The object representing the contents
                of the skill.
            misconceptions_schema_version: int. The schema version for the
                misconceptions object.
            rubric_schema_version: int. The schema version for the
                rubric object.
            skill_contents_schema_version: int. The schema version for the
                skill_contents object.
            language_code: str. The ISO 639-1 code for the language this
                skill is written in.
            version: int. The version of the skill.
            next_misconception_id: int. The misconception id to be used by
                the next misconception added.
            superseding_skill_id: str|None. Skill ID of the skill we
                merge this skill into. This is non null only if we indicate
                that this skill is a duplicate and needs to be merged into
                another one.
            all_questions_merged: bool. Flag that indicates if all
                questions are moved from this skill to the superseding skill.
            created_on: datetime.datetime. Date and time when the skill is
                created.
            last_updated: datetime.datetime. Date and time when the
                skill was last updated.
        """
        self.id = skill_id
        self.description = description
        self.misconceptions = misconceptions
        self.skill_contents = skill_contents
        self.misconceptions_schema_version = misconceptions_schema_version
        self.rubric_schema_version = rubric_schema_version
        self.skill_contents_schema_version = skill_contents_schema_version
        self.language_code = language_code
        self.created_on = created_on
        self.last_updated = last_updated
        self.version = version
        self.rubrics = rubrics
        self.next_misconception_id = next_misconception_id
        self.superseding_skill_id = superseding_skill_id
        self.all_questions_merged = all_questions_merged

    @classmethod
    def require_valid_skill_id(cls, skill_id):
        """Checks whether the skill id is a valid one.

        Args:
            skill_id: str. The skill id to validate.
        """
        if not isinstance(skill_id, python_utils.BASESTRING):
            raise utils.ValidationError('Skill id should be a string.')

        if len(skill_id) != 12:
            raise utils.ValidationError('Invalid skill id.')

    @classmethod
    def require_valid_description(cls, description):
        """Checks whether the description of the skill is a valid one.

        Args:
            description: str. The description to validate.
        """
        if not isinstance(description, python_utils.BASESTRING):
            raise utils.ValidationError('Description should be a string.')

        if description == '':
            raise utils.ValidationError('Description field should not be empty')

    def validate(self):
        """Validates various properties of the Skill object.

        Raises:
            ValidationError: One or more attributes of skill are invalid.
        """
        self.require_valid_description(self.description)

        Misconception.require_valid_misconception_id(self.next_misconception_id)

        if not isinstance(self.misconceptions_schema_version, int):
            raise utils.ValidationError(
                'Expected misconceptions schema version to be an integer, '
                'received %s' % self.misconceptions_schema_version)
        if (
                self.misconceptions_schema_version !=
                feconf.CURRENT_MISCONCEPTIONS_SCHEMA_VERSION):
            raise utils.ValidationError(
                'Expected misconceptions schema version to be %s, received %s'
                % (
                    feconf.CURRENT_MISCONCEPTIONS_SCHEMA_VERSION,
                    self.misconceptions_schema_version)
            )

        if not isinstance(self.rubric_schema_version, int):
            raise utils.ValidationError(
                'Expected rubric schema version to be an integer, '
                'received %s' % self.rubric_schema_version)
        if (
                self.rubric_schema_version !=
                feconf.CURRENT_RUBRIC_SCHEMA_VERSION):
            raise utils.ValidationError(
                'Expected rubric schema version to be %s, received %s'
                % (
                    feconf.CURRENT_RUBRIC_SCHEMA_VERSION,
                    self.rubric_schema_version)
            )

        if not isinstance(self.skill_contents_schema_version, int):
            raise utils.ValidationError(
                'Expected skill contents schema version to be an integer, '
                'received %s' % self.skill_contents_schema_version)
        if (
                self.skill_contents_schema_version !=
                feconf.CURRENT_SKILL_CONTENTS_SCHEMA_VERSION):
            raise utils.ValidationError(
                'Expected skill contents schema version to be %s, received %s'
                % (
                    feconf.CURRENT_SKILL_CONTENTS_SCHEMA_VERSION,
                    self.skill_contents_schema_version)
            )

        if not isinstance(self.language_code, python_utils.BASESTRING):
            raise utils.ValidationError(
                'Expected language code to be a string, received %s' %
                self.language_code)
        if not utils.is_valid_language_code(self.language_code):
            raise utils.ValidationError(
                'Invalid language code: %s' % self.language_code)

        if not isinstance(self.skill_contents, SkillContents):
            raise utils.ValidationError(
                'Expected skill_contents to be a SkillContents object, '
                'received %s' % self.skill_contents)
        self.skill_contents.validate()

        if not isinstance(self.rubrics, list):
            raise utils.ValidationError(
                'Expected rubrics to be a list, '
                'received %s' % self.skill_contents)

        difficulties_list = []
        for rubric in self.rubrics:
            if not isinstance(rubric, Rubric):
                raise utils.ValidationError(
                    'Expected each rubric to be a Rubric '
                    'object, received %s' % rubric)
            if rubric.difficulty in difficulties_list:
                raise utils.ValidationError(
                    'Duplicate rubric found for: %s' % rubric.difficulty)
            difficulties_list.append(rubric.difficulty)
            rubric.validate()

        if len(difficulties_list) != 3:
            raise utils.ValidationError(
                'All 3 difficulties should be addressed in rubrics')

        if not isinstance(self.misconceptions, list):
            raise utils.ValidationError(
                'Expected misconceptions to be a list, '
                'received %s' % self.misconceptions)
        misconception_id_list = []
        for misconception in self.misconceptions:
            if not isinstance(misconception, Misconception):
                raise utils.ValidationError(
                    'Expected each misconception to be a Misconception '
                    'object, received %s' % misconception)
            if misconception.id in misconception_id_list:
                raise utils.ValidationError(
                    'Duplicate misconception ID found: %s' % misconception.id)
            misconception_id_list.append(misconception.id)
            if int(misconception.id) >= int(self.next_misconception_id):
                raise utils.ValidationError(
                    'The misconception with id %s is out of bounds.'
                    % misconception.id)
            misconception.validate()
        if (self.all_questions_merged and
                self.superseding_skill_id is None):
            raise utils.ValidationError(
                'Expected a value for superseding_skill_id when '
                'all_questions_merged is True.')
        if (self.superseding_skill_id is not None and
                self.all_questions_merged is None):
            raise utils.ValidationError(
                'Expected a value for all_questions_merged when '
                'superseding_skill_id is set.')

    def to_dict(self):
        """Returns a dict representing this Skill domain object.

        Returns:
            A dict, mapping all fields of Skill instance.
        """
        return {
            'id': self.id,
            'description': self.description,
            'misconceptions': [
                misconception.to_dict()
                for misconception in self.misconceptions],
            'rubrics': [
                rubric.to_dict() for rubric in self.rubrics],
            'skill_contents': self.skill_contents.to_dict(),
            'language_code': self.language_code,
            'misconceptions_schema_version': self.misconceptions_schema_version,
            'rubric_schema_version': self.rubric_schema_version,
            'skill_contents_schema_version': self.skill_contents_schema_version,
            'version': self.version,
            'next_misconception_id': self.next_misconception_id,
            'superseding_skill_id': self.superseding_skill_id,
            'all_questions_merged': self.all_questions_merged
        }

    @classmethod
    def create_default_skill(cls, skill_id, description):
        """Returns a skill domain object with default values. This is for
        the frontend where a default blank skill would be shown to the user
        when the skill is created for the first time.

        Args:
            skill_id: str. The unique id of the skill.
            description: str. The initial description for the skill.

        Returns:
            Skill. The Skill domain object with the default values.
        """
        explanation_content_id = feconf.DEFAULT_SKILL_EXPLANATION_CONTENT_ID
        skill_contents = SkillContents(
            state_domain.SubtitledHtml(
                explanation_content_id, feconf.DEFAULT_SKILL_EXPLANATION), [],
            state_domain.RecordedVoiceovers.from_dict({
                'voiceovers_mapping': {
                    explanation_content_id: {}
                }
            }),
            state_domain.WrittenTranslations.from_dict({
                'translations_mapping': {
                    explanation_content_id: {}
                }
            }))

        rubrics = [
            Rubric(
                constants.SKILL_DIFFICULTIES[0],
                '<p>[TODO Creator should fill this in]</p>'),
            Rubric(
                constants.SKILL_DIFFICULTIES[1],
                '<p>[TODO Creator should fill this in]</p>'),
            Rubric(
                constants.SKILL_DIFFICULTIES[2],
                '<p>[TODO Creator should fill this in]</p>')]
        return cls(
            skill_id, description, [], rubrics, skill_contents,
            feconf.CURRENT_MISCONCEPTIONS_SCHEMA_VERSION,
            feconf.CURRENT_RUBRIC_SCHEMA_VERSION,
            feconf.CURRENT_SKILL_CONTENTS_SCHEMA_VERSION,
            constants.DEFAULT_LANGUAGE_CODE, 0, 0, None, False)

    @classmethod
    def update_skill_contents_from_model(
            cls, versioned_skill_contents, current_version):
        """Converts the skill_contents blob contained in the given
        versioned_skill_contents dict from current_version to
        current_version + 1. Note that the versioned_skill_contents being
        passed in is modified in-place.

        Args:
            versioned_skill_contents: dict. A dict with two keys:
                - schema_version: str. The schema version for the
                    skill_contents dict.
                - skill_contents: dict. The dict comprising the skill
                    contents.
            current_version: int. The current schema version of skill_contents.
        """
        versioned_skill_contents['schema_version'] = current_version + 1

        conversion_fn = getattr(
            cls, '_convert_skill_contents_v%s_dict_to_v%s_dict' % (
                current_version, current_version + 1))
        versioned_skill_contents['skill_contents'] = conversion_fn(
            versioned_skill_contents['skill_contents'])

    @classmethod
    def update_misconceptions_from_model(
            cls, versioned_misconceptions, current_version):
        """Converts the misconceptions blob contained in the given
        versioned_misconceptions dict from current_version to
        current_version + 1. Note that the versioned_misconceptions being
        passed in is modified in-place.

        Args:
            versioned_misconceptions: dict. A dict with two keys:
                - schema_version: str. The schema version for the
                    misconceptions dict.
                - misconceptions: list(dict). The list of dicts comprising the
                    misconceptions of the skill.
            current_version: int. The current schema version of misconceptions.
        """
        versioned_misconceptions['schema_version'] = current_version + 1

        conversion_fn = getattr(
            cls, '_convert_misconception_v%s_dict_to_v%s_dict' % (
                current_version, current_version + 1))

        updated_misconceptions = []
        for misconception in versioned_misconceptions['misconceptions']:
            updated_misconceptions.append(conversion_fn(misconception))

        versioned_misconceptions['misconceptions'] = updated_misconceptions

    @classmethod
    def update_rubrics_from_model(cls, versioned_rubrics, current_version):
        """Converts the rubrics blob contained in the given
        versioned_rubrics dict from current_version to
        current_version + 1. Note that the versioned_rubrics being
        passed in is modified in-place.

        Args:
            versioned_rubrics: dict. A dict with two keys:
                - schema_version: str. The schema version for the
                    rubrics dict.
                - rubrics: list(dict). The list of dicts comprising the
                    rubrics of the skill.
            current_version: int. The current schema version of rubrics.
        """
        versioned_rubrics['schema_version'] = current_version + 1

        conversion_fn = getattr(
            cls, '_convert_rubric_v%s_dict_to_v%s_dict' % (
                current_version, current_version + 1))

        updated_rubrics = []
        for rubric in versioned_rubrics['rubrics']:
            updated_rubrics.append(conversion_fn(rubric))

        versioned_rubrics['rubrics'] = updated_rubrics

    def update_description(self, description):
        """Updates the description of the skill.

        Args:
            description: str. The new description of the skill.
        """
        self.description = description

    def update_language_code(self, language_code):
        """Updates the language code of the skill.

        Args:
            language_code: str. The new language code of the skill.
        """
        self.language_code = language_code

    def update_superseding_skill_id(self, superseding_skill_id):
        """Updates the superseding skill ID of the skill.

        Args:
            superseding_skill_id: str. ID of the skill that supersedes this one.
        """
        self.superseding_skill_id = superseding_skill_id

    def record_that_all_questions_are_merged(self, all_questions_merged):
        """Updates the flag value which indicates if all questions are merged.

        Args:
            all_questions_merged: bool. Flag indicating if all questions are
            merged to the superseding skill.
        """
        self.all_questions_merged = all_questions_merged

    def update_explanation(self, explanation):
        """Updates the explanation of the skill.

        Args:
            explanation: SubtitledHtml. The new explanation of the skill.
        """
        self.skill_contents.explanation = (
            state_domain.SubtitledHtml.from_dict(explanation))

    def update_worked_examples(self, worked_examples):
        """Updates the worked examples list of the skill.

        Args:
            worked_examples: list(dict). The new worked examples of the skill.
        """
        old_content_ids = [worked_example.content_id for worked_example in (
            self.skill_contents.worked_examples)]

        self.skill_contents.worked_examples = [
            state_domain.SubtitledHtml.from_dict(worked_example)
            for worked_example in worked_examples]

        new_content_ids = [worked_example.content_id for worked_example in (
            self.skill_contents.worked_examples)]

        self._update_content_ids_in_assets(old_content_ids, new_content_ids)

    def _update_content_ids_in_assets(self, old_ids_list, new_ids_list):
        """Adds or deletes content ids in recorded_voiceovers and
        written_translations.

        Args:
            old_ids_list: list(str). A list of content ids present earlier
                in worked_examples.
                state.
            new_ids_list: list(str). A list of content ids currently present
                in worked_examples.
        """
        content_ids_to_delete = set(old_ids_list) - set(new_ids_list)
        content_ids_to_add = set(new_ids_list) - set(old_ids_list)
        written_translations = self.skill_contents.written_translations
        recorded_voiceovers = self.skill_contents.recorded_voiceovers

        for content_id in content_ids_to_delete:
            recorded_voiceovers.delete_content_id_for_voiceover(content_id)
            written_translations.delete_content_id_for_translation(
                content_id)

        for content_id in content_ids_to_add:
            recorded_voiceovers.add_content_id_for_voiceover(content_id)
            written_translations.add_content_id_for_translation(content_id)

    def _find_misconception_index(self, misconception_id):
        """Returns the index of the misconception with the given misconception
        id, or None if it is not in the misconceptions list.

        Args:
            misconception_id: int. The id of the misconception.

        Returns:
            int or None. The index of the corresponding misconception, or None
                if there is no such misconception.
        """
        for ind, misconception in enumerate(self.misconceptions):
            if misconception.id == misconception_id:
                return ind
        return None

    def add_misconception(self, misconception_dict):
        """Adds a new misconception to the skill.

        Args:
            misconception_dict: dict. The misconception to be added.
        """
        misconception = Misconception(
            misconception_dict['id'],
            misconception_dict['name'],
            misconception_dict['notes'],
            misconception_dict['feedback'])
        self.misconceptions.append(misconception)
        self.next_misconception_id = self.get_incremented_misconception_id(
            misconception_dict['id'])

    def update_rubric(self, difficulty, explanation):
        """Adds or updates the rubric of the given difficulty.

        Args:
            difficulty: str. The difficulty of the rubric.
            explanation: str. The explanation for the rubric.
        """
        for rubric in self.rubrics:
            if rubric.difficulty == difficulty:
                rubric.explanation = explanation
                return
        raise ValueError(
            'There is no rubric for the given difficulty.')

    def get_incremented_misconception_id(self, misconception_id):
        """Returns the incremented misconception id.

        Args:
            misconception_id: int. The id of the misconception to be
                incremented.

        Returns:
            int. The incremented misconception id.
        """
        return misconception_id + 1

    def delete_misconception(self, misconception_id):
        """Removes a misconception with the given id.

        Args:
            misconception_id: int. The id of the misconception to be removed.

        Raises:
            ValueError: There is no misconception with the given id.
        """
        index = self._find_misconception_index(misconception_id)
        if index is None:
            raise ValueError(
                'There is no misconception with the given id.')
        del self.misconceptions[index]

    def update_misconception_name(self, misconception_id, name):
        """Updates the name of the misconception with the given id.

        Args:
            misconception_id: int. The id of the misconception to be edited.
            name: str. The new name of the misconception.

        Raises:
            ValueError: There is no misconception with the given id.
        """
        index = self._find_misconception_index(misconception_id)
        if index is None:
            raise ValueError(
                'There is no misconception with the given id.')
        self.misconceptions[index].name = name

    def update_misconception_notes(self, misconception_id, notes):
        """Updates the notes of the misconception with the given id.

        Args:
            misconception_id: int. The id of the misconception to be edited.
            notes: str. The new notes of the misconception.

        Raises:
            ValueError: There is no misconception with the given id.
        """
        index = self._find_misconception_index(misconception_id)
        if index is None:
            raise ValueError(
                'There is no misconception with the given id.')
        self.misconceptions[index].notes = notes

    def update_misconception_feedback(self, misconception_id, feedback):
        """Updates the feedback of the misconception with the given id.

        Args:
            misconception_id: int. The id of the misconception to be edited.
            feedback: str. The html string that corresponds to the new feedback
                of the misconception.

        Raises:
            ValueError: There is no misconception with the given id.
        """
        index = self._find_misconception_index(misconception_id)
        if index is None:
            raise ValueError(
                'There is no misconception with the given id.')
        self.misconceptions[index].feedback = feedback


class SkillSummary(builtins.object):
    """Domain object for Skill Summary."""

    def __init__(
            self, skill_id, description, language_code, version,
            misconception_count, worked_examples_count, skill_model_created_on,
            skill_model_last_updated):
        """Constructs a SkillSummary domain object.

        Args:
            skill_id: str. The unique id of the skill.
            description: str. The short description of the skill.
            language_code: str. The language code of the skill.
            version: int. The version of the skill.
            misconception_count: int. The number of misconceptions associated
                with the skill.
            worked_examples_count: int. The number of worked examples in the
                skill.
            skill_model_created_on: datetime.datetime. Date and time when
                the skill model is created.
            skill_model_last_updated: datetime.datetime. Date and time
                when the skill model was last updated.
        """
        self.id = skill_id
        self.description = description
        self.language_code = language_code
        self.version = version
        self.misconception_count = misconception_count
        self.worked_examples_count = worked_examples_count
        self.skill_model_created_on = skill_model_created_on
        self.skill_model_last_updated = skill_model_last_updated

    def validate(self):
        """Validates various properties of the Skill Summary object.

        Raises:
            ValidationError: One or more attributes of skill summary are
                invalid.
        """
        if not isinstance(self.description, python_utils.BASESTRING):
            raise utils.ValidationError('Description should be a string.')

        if self.description == '':
            raise utils.ValidationError('Description field should not be empty')

        if not isinstance(self.language_code, python_utils.BASESTRING):
            raise utils.ValidationError(
                'Expected language code to be a string, received %s' %
                self.language_code)
        if not utils.is_valid_language_code(self.language_code):
            raise utils.ValidationError(
                'Invalid language code: %s' % self.language_code)

        if not isinstance(self.misconception_count, int):
            raise utils.ValidationError(
                'Expected misconception_count to be an int, '
                'received \'%s\'' % self.misconception_count)

        if self.misconception_count < 0:
            raise utils.ValidationError(
                'Expected misconception_count to be non-negative, '
                'received \'%s\'' % self.misconception_count)

        if not isinstance(self.worked_examples_count, int):
            raise utils.ValidationError(
                'Expected worked_examples_count to be an int, '
                'received \'%s\'' % self.worked_examples_count)

        if self.worked_examples_count < 0:
            raise utils.ValidationError(
                'Expected worked_examples_count to be non-negative, '
                'received \'%s\'' % self.worked_examples_count)

    def to_dict(self):
        """Returns a dictionary representation of this domain object.

        Returns:
            dict. A dict representing this SkillSummary object.
        """
        return {
            'id': self.id,
            'description': self.description,
            'language_code': self.language_code,
            'version': self.version,
            'misconception_count': self.misconception_count,
            'worked_examples_count': self.worked_examples_count,
            'skill_model_created_on': utils.get_time_in_millisecs(
                self.skill_model_created_on),
            'skill_model_last_updated': utils.get_time_in_millisecs(
                self.skill_model_last_updated)
        }


class SkillRights(builtins.object):
    """Domain object for skill rights."""

    def __init__(self, skill_id, skill_is_private, creator_id):
        """Constructor for a skill rights domain object.

        Args:
            skill_id: str. The id of the skill.
            skill_is_private: bool. Whether the skill is private.
            creator_id: str. The id of the creator of this skill.
        """
        self.id = skill_id
        self.skill_is_private = skill_is_private
        self.creator_id = creator_id

    def to_dict(self):
        """Returns a dict suitable for use by the frontend.

        Returns:
            dict. A dict version of SkillRights suitable for use by the
                frontend.
        """
        return {
            'skill_id': self.id,
            'skill_is_private': self.skill_is_private,
            'creator_id': self.creator_id
        }

    def is_creator(self, user_id):
        """Checks whether the given user is the creator of this skill.

        Args:
            user_id: str. Id of the user.

        Returns:
            bool. Whether the user is the creator of this skill.
        """
        return bool(user_id == self.creator_id)

    def is_private(self):
        """Returns whether the skill is private.

        Returns:
            bool. Whether the skill is private.
        """
        return self.skill_is_private


class SkillRightsChange(change_domain.BaseChange):
    """Domain object for changes made to a skill rights object.

    The allowed commands, together with the attributes:
        - 'create_new'
        - 'publish_skill'.
    """

    ALLOWED_COMMANDS = [{
        'name': CMD_CREATE_NEW,
        'required_attribute_names': [],
        'optional_attribute_names': []
    }, {
        'name': CMD_PUBLISH_SKILL,
        'required_attribute_names': [],
        'optional_attribute_names': []
    }]


class UserSkillMastery(builtins.object):
    """Domain object for a user's mastery of a particular skill."""

    def __init__(self, user_id, skill_id, degree_of_mastery):
        """Constructs a SkillMastery domain object for a user.

        Args:
            user_id: str. The user id of the user.
            skill_id: str. The id of the skill.
            degree_of_mastery: float. The user's mastery of the
                corresponding skill.
        """
        self.user_id = user_id
        self.skill_id = skill_id
        self.degree_of_mastery = degree_of_mastery

    def to_dict(self):
        """Returns a dictionary representation of this domain object.

        Returns:
            dict. A dict representing this SkillMastery object.
        """
        return {
            'user_id': self.user_id,
            'skill_id': self.skill_id,
            'degree_of_mastery': self.degree_of_mastery
        }

    @classmethod
    def from_dict(cls, skill_mastery_dict):
        """Returns a UserSkillMastery domain object from the given dict.

        Args:
            skill_mastery_dict: dict. A dict mapping all the fields of
                UserSkillMastery object.

        Returns:
            SkillMastery. The SkillMastery domain object.
        """
        return cls(
            skill_mastery_dict['user_id'],
            skill_mastery_dict['skill_id'],
            skill_mastery_dict['degree_of_mastery']
        )<|MERGE_RESOLUTION|>--- conflicted
+++ resolved
@@ -254,9 +254,6 @@
                 self.feedback)
 
 
-<<<<<<< HEAD
-class SkillContents(builtins.object):
-=======
 class Rubric(object):
     """Domain object describing a skill rubric."""
 
@@ -303,7 +300,7 @@
             ValidationError: One or more attributes of the rubric are
                 invalid.
         """
-        if not isinstance(self.difficulty, basestring):
+        if not isinstance(self.difficulty, python_utils.BASESTRING):
             raise utils.ValidationError(
                 'Expected difficulty to be a string, received %s' %
                 self.difficulty)
@@ -311,7 +308,7 @@
             raise utils.ValidationError(
                 'Invalid difficulty received for rubric: %s' % self.difficulty)
 
-        if not isinstance(self.explanation, basestring):
+        if not isinstance(self.explanation, python_utils.BASESTRING):
             raise utils.ValidationError(
                 'Expected explanation to be a string, received %s' %
                 self.explanation)
@@ -321,7 +318,6 @@
 
 
 class SkillContents(object):
->>>>>>> 30d2225b
     """Domain object representing the skill_contents dict."""
 
     def __init__(
