--- conflicted
+++ resolved
@@ -312,52 +312,7 @@
             available_content_ids.add(example.content_id)
             example.validate()
 
-<<<<<<< HEAD
-        # TODO(@tjiang11): Extract content ids to audio translations out into
-        # its own object to reuse throughout audio-capable structures.
-        if not isinstance(self.content_ids_to_audio_translations, dict):
-            raise utils.ValidationError(
-                'Expected state content_ids_to_audio_translations to be a dict,'
-                'received %s' % self.content_ids_to_audio_translations)
-        for (content_id, audio_translations) in (
-                self.content_ids_to_audio_translations.iteritems()):
-
-            if not isinstance(content_id, basestring):
-                raise utils.ValidationError(
-                    'Expected content_id to be a string, received: %s' %
-                    content_id)
-            if not isinstance(audio_translations, dict):
-                raise utils.ValidationError(
-                    'Expected audio_translations to be a dict, received %s'
-                    % audio_translations)
-
-            allowed_audio_language_codes = [
-                language['id'] for language in (
-                    constants.SUPPORTED_AUDIO_LANGUAGES)]
-            for language_code, translation in audio_translations.iteritems():
-                if not isinstance(language_code, basestring):
-                    raise utils.ValidationError(
-                        'Expected language code to be a string, received: %s' %
-                        language_code)
-
-                if language_code not in allowed_audio_language_codes:
-                    raise utils.ValidationError(
-                        'Unrecognized language code: %s' % language_code)
-
-                translation.validate()
-
-        audio_content_ids = set(self.content_ids_to_audio_translations.keys())
-        if audio_content_ids != available_content_ids:
-            raise utils.ValidationError(
-                'Expected content_ids_to_audio_translations to contain only '
-                'content_ids in worked examples and explanation. '
-                'content_ids_to_audio_translations: %s. '
-                'content IDs found: %s' % (
-                    audio_content_ids, available_content_ids))
-
-=======
         self.recorded_voiceovers.validate(available_content_ids)
->>>>>>> f52947f8
         self.written_translations.validate(available_content_ids)
 
     def to_dict(self):
