# Copyright 2018 The Oppia Authors. All Rights Reserved.
#
# Licensed under the Apache License, Version 2.0 (the "License");
# you may not use this file except in compliance with the License.
# You may obtain a copy of the License at
#
#      http://www.apache.org/licenses/LICENSE-2.0
#
# Unless required by applicable law or agreed to in writing, software
# distributed under the License is distributed on an "AS-IS" BASIS,
# WITHOUT WARRANTIES OR CONDITIONS OF ANY KIND, either express or implied.
# See the License for the specific language governing permissions and
# limitations under the License.

"""Domain objects relating to skills."""

import copy

from constants import constants
from core.domain import html_cleaner
import feconf
import utils

# Do not modify the values of these constants. This is to preserve backwards
# compatibility with previous change dicts.
SKILL_PROPERTY_DESCRIPTION = 'description'
SKILL_PROPERTY_LANGUAGE_CODE = 'language_code'

SKILL_CONTENTS_PROPERTY_EXPLANATION = 'explanation'
SKILL_CONTENTS_PROPERTY_WORKED_EXAMPLES = 'worked_examples'

SKILL_MISCONCEPTIONS_PROPERTY_NAME = 'name'
SKILL_MISCONCEPTIONS_PROPERTY_NOTES = 'notes'
SKILL_MISCONCEPTIONS_PROPERTY_FEEDBACK = 'feedback'

# These take additional 'property_name' and 'new_value' parameters and,
# optionally, 'old_value'.
CMD_UPDATE_SKILL_PROPERTY = 'update_skill_property'
CMD_UPDATE_SKILL_CONTENTS_PROPERTY = 'update_skill_contents_property'
CMD_UPDATE_SKILL_MISCONCEPTIONS_PROPERTY = (
    'update_skill_misconceptions_property')

CMD_ADD_SKILL_MISCONCEPTION = 'add_skill_misconception'
CMD_DELETE_SKILL_MISCONCEPTION = 'delete_skill_misconception'

CMD_CREATE_NEW = 'create_new'
CMD_MIGRATE_CONTENTS_SCHEMA_TO_LATEST_VERSION = (
    'migrate_contents_schema_to_latest_version')
CMD_MIGRATE_MISCONCEPTIONS_SCHEMA_TO_LATEST_VERSION = (
    'migrate_misconceptions_schema_to_latest_version')


class SkillChange(object):
    """Domain object for changes made to skill object."""
    SKILL_PROPERTIES = (
        SKILL_PROPERTY_DESCRIPTION, SKILL_PROPERTY_LANGUAGE_CODE)

    SKILL_CONTENTS_PROPERTIES = (
        SKILL_CONTENTS_PROPERTY_EXPLANATION,
        SKILL_CONTENTS_PROPERTY_WORKED_EXAMPLES)

    SKILL_MISCONCEPTIONS_PROPERTIES = (
        SKILL_MISCONCEPTIONS_PROPERTY_NAME,
        SKILL_MISCONCEPTIONS_PROPERTY_NOTES,
        SKILL_MISCONCEPTIONS_PROPERTY_FEEDBACK
    )

    OPTIONAL_CMD_ATTRIBUTE_NAMES = [
        'property_name', 'new_value', 'old_value', 'misconception_id'
    ]

    def __init__(self, change_dict):
        """Initialize a SkillChange object from a dict.

        Args:
            change_dict: dict. Represents a command. It should have a 'cmd'
                key, and one or more other keys. The keys depend on what the
                value for 'cmd' is. The possible values for 'cmd' are listed
                below, together with the other keys in the dict:
                - 'update_skill_property' (with property_name, new_value
                and old_value)
                - 'update_skill_contents_property' (with property_name,
                new_value and old_value)
                - 'update_skill_misconceptions_property' (with property_name,
                new_value and old_value)

        Raises:
            Exception: The given change dict is not valid.
        """
        if 'cmd' not in change_dict:
            raise Exception('Invalid change_dict: %s' % change_dict)
        self.cmd = change_dict['cmd']

        if self.cmd == CMD_ADD_SKILL_MISCONCEPTION:
            self.misconception_id = change_dict['id']
        elif self.cmd == CMD_DELETE_SKILL_MISCONCEPTION:
            self.misconception_id = change_dict['id']
        elif self.cmd == CMD_UPDATE_SKILL_MISCONCEPTIONS_PROPERTY:
            if (change_dict['property_name'] not in
                    self.SKILL_MISCONCEPTIONS_PROPERTIES):
                raise Exception('Invalid change_dict: %s' % change_dict)
            self.misconception_id = change_dict['id']
            self.property_name = change_dict['property_name']
            self.new_value = change_dict['new_value']
            self.old_value = change_dict['old_value']
        elif self.cmd == CMD_UPDATE_SKILL_PROPERTY:
            if change_dict['property_name'] not in self.SKILL_PROPERTIES:
                raise Exception('Invalid change_dict: %s' % change_dict)
            self.property_name = change_dict['property_name']
            self.new_value = copy.deepcopy(change_dict['new_value'])
            self.old_value = copy.deepcopy(change_dict['old_value'])
        elif self.cmd == CMD_UPDATE_SKILL_CONTENTS_PROPERTY:
            if (change_dict['property_name'] not in
                    self.SKILL_CONTENTS_PROPERTIES):
                raise Exception('Invalid change_dict: %s' % change_dict)
            self.property_name = change_dict['property_name']
            self.new_value = copy.deepcopy(change_dict['new_value'])
            self.old_value = copy.deepcopy(change_dict['old_value'])
        elif self.cmd == CMD_CREATE_NEW:
            return
        else:
            raise Exception('Invalid change_dict: %s' % change_dict)

    def to_dict(self):
        """Returns a dict representing the SkillChange domain object.

        Returns:
            A dict, mapping all fields of SkillChange instance.
        """
        skill_change_dict = {}
        skill_change_dict['cmd'] = self.cmd
        for attribute_name in self.OPTIONAL_CMD_ATTRIBUTE_NAMES:
            if hasattr(self, attribute_name):
                skill_change_dict[attribute_name] = getattr(
                    self, attribute_name)

        return skill_change_dict


class Misconception(object):
    """Domain object describing a skill misconception.
    """

    def __init__(
            self, misconception_id, name, notes, feedback):
        """Initializes a Misconception domain object.

        Args:
            misconception_id: str. The unique id of each misconception.
            name: str. The name of the misconception.
            notes: str. General advice for creators about the
                misconception (including examples) and general notes. This
                should be an html string.
            feedback: str. This can auto-populate the feedback field
                when an answer group has been tagged with a misconception. This
                should be an html string.
        """
        self.id = misconception_id
        self.name = name
        self.notes = html_cleaner.clean(notes)
        self.feedback = html_cleaner.clean(feedback)

    def to_dict(self):
        """Returns a dict representing this Misconception domain object.

        Returns:
            A dict, mapping all fields of Misconception instance.
        """
        return {
            'id': self.id,
            'name': self.name,
            'notes': self.notes,
            'feedback': self.feedback
        }

    @classmethod
    def from_dict(cls, misconception_dict):
        """Returns a Misconception domain object from a dict.

        Args:
            misconception_dict: dict. The dict representation of
                Misconception object.

        Returns:
            Misconception. The corresponding Misconception domain object.
        """
        misconception = cls(
            misconception_dict['id'], misconception_dict['name'],
            misconception_dict['notes'], misconception_dict['feedback'])

        return misconception

    @classmethod
    def create_default_misconception(cls, misconception_id):
        """Creates a Misconception object with default values.

        Args:
            misconception_id: str. ID of the new misconception.

        Returns:
            Misconception. A misconception object with given id and default
                values for all other fields.
        """
        return cls(
            misconception_id, feconf.DEFAULT_MISCONCEPTION_NAME,
            feconf.DEFAULT_MISCONCEPTION_NOTES,
            feconf.DEFAULT_MISCONCEPTION_FEEDBACK)

    def validate(self):
        """Validates various properties of the Misconception object.

        Raises:
            ValidationError: One or more attributes of the misconception are
                invalid.
        """
        if not isinstance(self.name, basestring):
            raise utils.ValidationError(
                'Expected misconception name to be a string, received %s' %
                self.name)
        if not isinstance(self.notes, basestring):
            raise utils.ValidationError(
                'Expected misconception notes to be a string, received %s' %
                self.notes)
        if not isinstance(self.feedback, basestring):
            raise utils.ValidationError(
                'Expected misconception feedback to be a string, received %s' %
                self.feedback)


class SkillContents(object):
    """Domain object representing the skill_contents dict."""

    def __init__(self, explanation, worked_examples):
        """Constructs a SkillContents domain object.

        Args:
            explanation: str. An explanation on how to apply the skill.
            worked_examples: list(str). A list of worked examples for the skill.
                Each element should be an html string.
        """
        self.explanation = explanation
        self.worked_examples = [
            html_cleaner.clean(example) for example in worked_examples]

    def validate(self):
        """Validates various properties of the SkillContents object.

        Raises:
            ValidationError: One or more attributes of skill contents are
            invalid.
        """
        if not isinstance(self.explanation, basestring):
            raise utils.ValidationError(
                'Expected skill explanation to be a string, received %s' %
                self.explanation)
        if not isinstance(self.worked_examples, list):
            raise utils.ValidationError(
                'Expected worked examples to be a list, received %s' %
                self.worked_examples)
        for example in self.worked_examples:
            if not isinstance(example, basestring):
                raise utils.ValidationError(
                    'Expected each worked example to be a string, received %s' %
                    example)

    def to_dict(self):
        """Returns a dict representing this SkillContents domain object.

        Returns:
            A dict, mapping all fields of SkillContents instance.
        """
        return {
            'explanation': self.explanation,
            'worked_examples': self.worked_examples
        }

    @classmethod
    def from_dict(cls, skill_contents_dict):
        """Return a SkillContents domain object from a dict.

        Args:
            skill_contents_dict: dict. The dict representation of
                SkillContents object.

        Returns:
            SkillContents. The corresponding SkillContents domain object.
        """
        skill_contents = cls(
            skill_contents_dict['explanation'],
            skill_contents_dict['worked_examples']
        )

        return skill_contents


class Skill(object):
    """Domain object for an Oppia Skill."""

    def __init__(
            self, skill_id, description, misconceptions,
            skill_contents, misconceptions_schema_version,
            skill_contents_schema_version, language_code, version,
            created_on=None, last_updated=None):
        """Constructs a Skill domain object.

        Args:
            skill_id: str. The unique ID of the skill.
            description: str. Describes the observable behaviour of the skill.
            misconceptions: list(Misconception). The list of misconceptions
                associated with the skill.
            skill_contents: SkillContents. The object representing the contents
                of the skill.
            misconceptions_schema_version: int. The schema version for the
                misconceptions object.
            skill_contents_schema_version: int. The schema version for the
                skill_contents object.
            language_code: str. The ISO 639-1 code for the language this
                skill is written in.
            version: int. The version of the skill.
            created_on: datetime.datetime. Date and time when the skill is
                created.
            last_updated: datetime.datetime. Date and time when the
                skill was last updated.
        """
        self.id = skill_id
        self.description = description
        self.misconceptions = misconceptions
        self.skill_contents = skill_contents
        self.misconceptions_schema_version = misconceptions_schema_version
        self.skill_contents_schema_version = skill_contents_schema_version
        self.language_code = language_code
        self.created_on = created_on
        self.last_updated = last_updated
        self.version = version

    @classmethod
    def require_valid_skill_id(cls, skill_id):
        """Checks whether the skill id is a valid one.

        Args:
            skill_id: str. The skill id to validate.
        """
        if not isinstance(skill_id, basestring):
            raise utils.ValidationError('Skill id should be a string.')

        if len(skill_id) != 12:
            raise utils.ValidationError('Invalid skill id.')

    @classmethod
    def require_valid_description(cls, description):
        """Checks whether the description of the skill is a valid one.

        Args:
            description: str. The description to validate.
        """
        if not isinstance(description, basestring):
            raise utils.ValidationError('Description should be a string.')

        if description == '':
            raise utils.ValidationError('Description field should not be empty')

    def validate(self):
        """Validates various properties of the Skill object.

        Raises:
            ValidationError: One or more attributes of skill are invalid.
        """
        self.require_valid_description(self.description)

        if not isinstance(self.misconceptions_schema_version, int):
            raise utils.ValidationError(
                'Expected misconceptions schema version to be an integer, '
                'received %s' % self.misconceptions_schema_version)
        if (
                self.misconceptions_schema_version !=
                feconf.CURRENT_MISCONCEPTIONS_SCHEMA_VERSION):
            raise utils.ValidationError(
                'Expected misconceptions schema version to be %s, received %s'
                % (
                    feconf.CURRENT_MISCONCEPTIONS_SCHEMA_VERSION,
                    self.misconceptions_schema_version)
            )

        if not isinstance(self.skill_contents_schema_version, int):
            raise utils.ValidationError(
                'Expected skill contents schema version to be an integer, '
                'received %s' % self.skill_contents_schema_version)
        if (
                self.skill_contents_schema_version !=
                feconf.CURRENT_SKILL_CONTENTS_SCHEMA_VERSION):
            raise utils.ValidationError(
                'Expected skill contents schema version to be %s, received %s'
                % (
                    feconf.CURRENT_SKILL_CONTENTS_SCHEMA_VERSION,
                    self.skill_contents_schema_version)
            )

        if not isinstance(self.language_code, basestring):
            raise utils.ValidationError(
                'Expected language code to be a string, received %s' %
                self.language_code)
        if not any([self.language_code == lc['code']
                    for lc in constants.ALL_LANGUAGE_CODES]):
            raise utils.ValidationError(
                'Invalid language code: %s' % self.language_code)

        if not isinstance(self.skill_contents, SkillContents):
            raise utils.ValidationError(
                'Expected skill_contents to be a SkillContents object, '
                'received %s' % self.skill_contents)
        self.skill_contents.validate()

        if not isinstance(self.misconceptions, list):
            raise utils.ValidationError(
                'Expected misconceptions to be a list, '
                'received %s' % self.skill_contents)
        for misconception in self.misconceptions:
            if not isinstance(misconception, Misconception):
                raise utils.ValidationError(
                    'Expected each misconception to be a Misconception '
                    'object, received %s' % misconception)
            misconception.validate()

    def to_dict(self):
        """Returns a dict representing this Skill domain object.

        Returns:
            A dict, mapping all fields of Skill instance.
        """
        return {
            'id': self.id,
            'description': self.description,
            'misconceptions': [
                misconception.to_dict()
                for misconception in self.misconceptions],
            'skill_contents': self.skill_contents.to_dict(),
            'language_code': self.language_code,
            'misconceptions_schema_version': self.misconceptions_schema_version,
            'skill_contents_schema_version': self.skill_contents_schema_version,
            'version': self.version
        }

    @classmethod
    def create_default_skill(cls, skill_id, description):
        """Returns a skill domain object with default values. This is for
        the frontend where a default blank skill would be shown to the user
        when the skill is created for the first time.

        Args:
            skill_id: str. The unique id of the skill.
            description: str. The initial description for the skill.

        Returns:
            Skill. The Skill domain object with the default values.
        """
        skill_contents = SkillContents(feconf.DEFAULT_SKILL_EXPLANATION, [])
        return cls(
            skill_id, description, [], skill_contents,
            feconf.CURRENT_MISCONCEPTIONS_SCHEMA_VERSION,
            feconf.CURRENT_SKILL_CONTENTS_SCHEMA_VERSION,
            constants.DEFAULT_LANGUAGE_CODE, 0)

    @classmethod
    def update_skill_contents_from_model(
            cls, versioned_skill_contents, current_version):
        """Converts the skill_contents blob contained in the given
        versioned_skill_contents dict from current_version to
        current_version + 1. Note that the versioned_skill_contents being
        passed in is modified in-place.

        Args:
            versioned_skill_contents: dict. A dict with two keys:
                - schema_version: str. The schema version for the
                    skill_contents dict.
                - skill_contents: dict. The dict comprising the skill
                    contents.
            current_version: int. The current schema version of skill_contents.
        """
        versioned_skill_contents['schema_version'] = current_version + 1

        conversion_fn = getattr(
            cls, '_convert_skill_contents_v%s_dict_to_v%s_dict' % (
                current_version, current_version + 1))
        versioned_skill_contents['skill_contents'] = conversion_fn(
            versioned_skill_contents['skill_contents'])

    @classmethod
    def update_misconceptions_from_model(
            cls, versioned_misconceptions, current_version):
        """Converts the misconceptions blob contained in the given
        versioned_misconceptions dict from current_version to
        current_version + 1. Note that the versioned_misconceptions being
        passed in is modified in-place.

        Args:
            versioned_misconceptions: dict. A dict with two keys:
                - schema_version: str. The schema version for the
                    misconceptions dict.
                - misconceptions: list(dict). The list of dicts comprising the
                    misconceptions of the skill.
            current_version: int. The current schema version of misconceptions.
        """
        versioned_misconceptions['schema_version'] = current_version + 1

        conversion_fn = getattr(
            cls, '_convert_misconception_v%s_dict_to_v%s_dict' % (
                current_version, current_version + 1))

        updated_misconceptions = []
        for misconception in versioned_misconceptions['misconceptions']:
            updated_misconceptions.append(conversion_fn(misconception))

        versioned_misconceptions['misconceptions'] = updated_misconceptions

    def update_description(self, description):
        """Updates the description of the skill.

        Args:
            description: str. The new description of the skill.
        """
        self.description = description

    def update_language_code(self, language_code):
        """Updates the language code of the skill.

        Args:
            language_code: str. The new language code of the skill.
        """
        self.language_code = language_code

    def update_explanation(self, explanation):
        """Updates the explanation of the skill.

        Args:
            explanation: str. The new explanation of the skill.
        """
        self.skill_contents.explanation = explanation

    def update_worked_examples(self, worked_examples):
        """Updates the worked examples list of the skill.

        Args:
            worked_examples: list(str). The new worked examples of the skill.
        """
        self.skill_contents.worked_examples = worked_examples

    def _find_misconception_index(self, misconception_id):
        """Returns the index of the misconception with the given misconception
        id, or None if it is not in the misconceptions list.

        Args:
            misconception_id: str. The id of the misconception.

        Returns:
            int or None. The index of the corresponding misconception, or None
                if there is no such misconception.
        """
        for ind, misconception in enumerate(self.misconceptions):
            if misconception.id == misconception_id:
                return ind
        return None

    def add_misconception(self, misconception_id):
        """Adds a new misconception to the skill.

        Args:
            misconception_id: str. The id of the new misconception to be added.
        """
        misconception = Misconception.create_default_misconception(
            misconception_id)
        self.misconceptions.append(misconception)

    def delete_misconception(self, misconception_id):
        """Removes a misconception with the given id.

        Args:
            misconception_id: str. The id of the misconception to be removed.

        Raises:
            ValueError: There is no misconception with the given id.
        """
        index = self._find_misconception_index(misconception_id)
        if index is None:
            raise ValueError(
                'There is no misconception with the given id.')
        del self.misconceptions[index]

    def update_misconception_name(self, misconception_id, name):
        """Updates the name of the misconception with the given id.

        Args:
            misconception_id: str. The id of the misconception to be edited.
            name: str. The new name of the misconception.

        Raises:
            ValueError: There is no misconception with the given id.
        """
        index = self._find_misconception_index(misconception_id)
        if index is None:
            raise ValueError(
                'There is no misconception with the given id.')
        self.misconceptions[index].name = name

    def update_misconception_notes(self, misconception_id, notes):
        """Updates the notes of the misconception with the given id.

        Args:
            misconception_id: str. The id of the misconception to be edited.
            notes: str. The new notes of the misconception.

        Raises:
            ValueError: There is no misconception with the given id.
        """
        index = self._find_misconception_index(misconception_id)
        if index is None:
            raise ValueError(
                'There is no misconception with the given id.')
        self.misconceptions[index].notes = notes

    def update_misconception_feedback(self, misconception_id, feedback):
        """Updates the feedback of the misconception with the given id.

        Args:
            misconception_id: str. The id of the misconception to be edited.
            feedback: str. The html string that corresponds to the new feedback
                of the misconception.

        Raises:
            ValueError: There is no misconception with the given id.
        """
        index = self._find_misconception_index(misconception_id)
        if index is None:
            raise ValueError(
                'There is no misconception with the given id.')
        self.misconceptions[index].feedback = feedback


class SkillSummary(object):
    """Domain object for Skill Summary."""

    def __init__(
            self, skill_id, description, language_code, version,
            misconception_count, skill_model_created_on,
            skill_model_last_updated):
        """Constructs a SkillSummary domain object.

        Args:
            skill_id: str. The unique id of the skill.
            description: str. The short description of the skill.
            language_code: str. The language code of the skill.
            version: int. The version of the skill.
            misconception_count: int. The number of misconceptions associated
                with the skill.
            skill_model_created_on: datetime.datetime. Date and time when
                the skill model is created.
            skill_model_last_updated: datetime.datetime. Date and time
                when the skill model was last updated.
        """
        self.id = skill_id
        self.description = description
        self.language_code = language_code
        self.version = version
        self.misconception_count = misconception_count
        self.skill_model_created_on = skill_model_created_on
        self.skill_model_last_updated = skill_model_last_updated

    def to_dict(self):
        """Returns a dictionary representation of this domain object.

        Returns:
            dict. A dict representing this SkillSummary object.
        """
        return {
            'id': self.id,
            'description': self.description,
            'language_code': self.language_code,
            'version': self.version,
            'misconception_count': self.misconception_count,
<<<<<<< HEAD
            'skill_model_created_on': utils.get_time_in_millisecs(
                self.skill_model_created_on),
            'skill_model_last_updated': utils.get_time_in_millisecs(
                self.skill_model_last_updated)
        }
=======
            'skill_model_created_on': self.skill_model_created_on,
            'skill_model_last_updated': self.skill_model_last_updated
        }


class UserSkillMastery(object):
    """Domain object for a user's mastery of a particular skill."""

    def __init__(self, user_id, skill_id, degree_of_mastery):
        """Constructs a SkillMastery domain object for a user.

        Args:
            user_id: str. The user id of the user.
            skill_id: str. The id of the skill.
            degree_of_mastery: float. The user's mastery of the
                corresponding skill.
        """
        self.user_id = user_id
        self.skill_id = skill_id
        self.degree_of_mastery = degree_of_mastery

    def to_dict(self):
        """Returns a dictionary representation of this domain object.

        Returns:
            dict. A dict representing this SkillMastery object.
        """
        return {
            'user_id': self.user_id,
            'skill_id': self.skill_id,
            'degree_of_mastery': self.degree_of_mastery
        }

    @classmethod
    def from_dict(cls, skill_mastery_dict):
        """Returns a UserSkillMastery domain object from the given dict.

        Args:
            skill_mastery_dict. dict. A dict mapping all the fields of
                UserSkillMastery object.

        Returns:
            SkillMastery. The SkillMastery domain object.
        """
        return cls(
            skill_mastery_dict['user_id'],
            skill_mastery_dict['skill_id'],
            skill_mastery_dict['degree_of_mastery']
        )
>>>>>>> c232769a
<|MERGE_RESOLUTION|>--- conflicted
+++ resolved
@@ -676,16 +676,11 @@
             'language_code': self.language_code,
             'version': self.version,
             'misconception_count': self.misconception_count,
-<<<<<<< HEAD
             'skill_model_created_on': utils.get_time_in_millisecs(
                 self.skill_model_created_on),
             'skill_model_last_updated': utils.get_time_in_millisecs(
                 self.skill_model_last_updated)
         }
-=======
-            'skill_model_created_on': self.skill_model_created_on,
-            'skill_model_last_updated': self.skill_model_last_updated
-        }
 
 
 class UserSkillMastery(object):
@@ -731,5 +726,4 @@
             skill_mastery_dict['user_id'],
             skill_mastery_dict['skill_id'],
             skill_mastery_dict['degree_of_mastery']
-        )
->>>>>>> c232769a
+        )