# Copyright 2018 The Oppia Authors. All Rights Reserved.
#
# Licensed under the Apache License, Version 2.0 (the "License");
# you may not use this file except in compliance with the License.
# You may obtain a copy of the License at
#
#      http://www.apache.org/licenses/LICENSE-2.0
#
# Unless required by applicable law or agreed to in writing, software
# distributed under the License is distributed on an "AS-IS" BASIS,
# WITHOUT WARRANTIES OR CONDITIONS OF ANY KIND, either express or implied.
# See the License for the specific language governing permissions and
# limitations under the License.

"""Domain objects relating to skills."""

import copy

from constants import constants
from core.domain import html_cleaner
from core.domain import state_domain
import feconf
import utils

# Do not modify the values of these constants. This is to preserve backwards
# compatibility with previous change dicts.
SKILL_PROPERTY_DESCRIPTION = 'description'
SKILL_PROPERTY_LANGUAGE_CODE = 'language_code'
SKILL_PROPERTY_SUPERSEDING_SKILL_ID = 'superseding_skill_id'
SKILL_PROPERTY_ALL_QUESTIONS_MERGED = 'all_questions_merged'

SKILL_CONTENTS_PROPERTY_EXPLANATION = 'explanation'
SKILL_CONTENTS_PROPERTY_WORKED_EXAMPLES = 'worked_examples'

SKILL_MISCONCEPTIONS_PROPERTY_NAME = 'name'
SKILL_MISCONCEPTIONS_PROPERTY_NOTES = 'notes'
SKILL_MISCONCEPTIONS_PROPERTY_FEEDBACK = 'feedback'

# These take additional 'property_name' and 'new_value' parameters and,
# optionally, 'old_value'.
CMD_UPDATE_SKILL_PROPERTY = 'update_skill_property'
CMD_UPDATE_SKILL_CONTENTS_PROPERTY = 'update_skill_contents_property'
CMD_UPDATE_SKILL_MISCONCEPTIONS_PROPERTY = (
    'update_skill_misconceptions_property')

CMD_ADD_SKILL_MISCONCEPTION = 'add_skill_misconception'
CMD_DELETE_SKILL_MISCONCEPTION = 'delete_skill_misconception'

CMD_CREATE_NEW = 'create_new'
CMD_MIGRATE_CONTENTS_SCHEMA_TO_LATEST_VERSION = (
    'migrate_contents_schema_to_latest_version')
CMD_MIGRATE_MISCONCEPTIONS_SCHEMA_TO_LATEST_VERSION = (
    'migrate_misconceptions_schema_to_latest_version')

CMD_PUBLISH_SKILL = 'publish_skill'


class SkillChange(object):
    """Domain object for changes made to skill object."""
    SKILL_PROPERTIES = (
        SKILL_PROPERTY_DESCRIPTION, SKILL_PROPERTY_LANGUAGE_CODE,
        SKILL_PROPERTY_SUPERSEDING_SKILL_ID,
        SKILL_PROPERTY_ALL_QUESTIONS_MERGED)

    SKILL_CONTENTS_PROPERTIES = (
        SKILL_CONTENTS_PROPERTY_EXPLANATION,
        SKILL_CONTENTS_PROPERTY_WORKED_EXAMPLES)

    SKILL_MISCONCEPTIONS_PROPERTIES = (
        SKILL_MISCONCEPTIONS_PROPERTY_NAME,
        SKILL_MISCONCEPTIONS_PROPERTY_NOTES,
        SKILL_MISCONCEPTIONS_PROPERTY_FEEDBACK
    )

    OPTIONAL_CMD_ATTRIBUTE_NAMES = [
        'property_name', 'new_value', 'old_value', 'misconception_id',
        'from_version', 'to_version'
    ]

    def __init__(self, change_dict):
        """Initialize a SkillChange object from a dict.

        Args:
            change_dict: dict. Represents a command. It should have a 'cmd'
                key, and one or more other keys. The keys depend on what the
                value for 'cmd' is. The possible values for 'cmd' are listed
                below, together with the other keys in the dict:
                - 'add_skill_misconception' (with new_misconception_dict)
                - 'delete_skill_misconception' (with id)
                - 'create_new'
                - 'update_skill_property' (with property_name, new_value
                and old_value)
                - 'update_skill_contents_property' (with property_name,
                new_value and old_value)
                - 'update_skill_misconceptions_property' (with property_name,
                new_value and old_value)
                - 'migrate_contents_schema_to_latest_version' (with
                from_version and to_version)
                - 'migrate_misconceptions_schema_to_latest_version' (with
                from_version and to_version)

        Raises:
            Exception: The given change dict is not valid.
        """
        if 'cmd' not in change_dict:
            raise Exception('Invalid change_dict: %s' % change_dict)
        self.cmd = change_dict['cmd']

        if self.cmd == CMD_ADD_SKILL_MISCONCEPTION:
            self.new_value = change_dict['new_misconception_dict']
        elif self.cmd == CMD_DELETE_SKILL_MISCONCEPTION:
            self.misconception_id = change_dict['id']
        elif self.cmd == CMD_UPDATE_SKILL_MISCONCEPTIONS_PROPERTY:
            if (change_dict['property_name'] not in
                    self.SKILL_MISCONCEPTIONS_PROPERTIES):
                raise Exception('Invalid change_dict: %s' % change_dict)
            self.misconception_id = change_dict['id']
            self.property_name = change_dict['property_name']
            self.new_value = change_dict['new_value']
            self.old_value = change_dict['old_value']
        elif self.cmd == CMD_UPDATE_SKILL_PROPERTY:
            if change_dict['property_name'] not in self.SKILL_PROPERTIES:
                raise Exception('Invalid change_dict: %s' % change_dict)
            self.property_name = change_dict['property_name']
            self.new_value = copy.deepcopy(change_dict['new_value'])
            self.old_value = copy.deepcopy(change_dict['old_value'])
        elif self.cmd == CMD_UPDATE_SKILL_CONTENTS_PROPERTY:
            if (change_dict['property_name'] not in
                    self.SKILL_CONTENTS_PROPERTIES):
                raise Exception('Invalid change_dict: %s' % change_dict)
            self.property_name = change_dict['property_name']
            self.new_value = copy.deepcopy(change_dict['new_value'])
            self.old_value = copy.deepcopy(change_dict['old_value'])
        elif self.cmd == CMD_CREATE_NEW:
            return
        elif self.cmd == CMD_MIGRATE_CONTENTS_SCHEMA_TO_LATEST_VERSION:
            self.from_version = change_dict['from_version']
            self.to_version = change_dict['to_version']
        elif self.cmd == CMD_MIGRATE_MISCONCEPTIONS_SCHEMA_TO_LATEST_VERSION:
            self.from_version = change_dict['from_version']
            self.to_version = change_dict['to_version']
        else:
            raise Exception('Invalid change_dict: %s' % change_dict)

    def to_dict(self):
        """Returns a dict representing the SkillChange domain object.

        Returns:
            A dict, mapping all fields of SkillChange instance.
        """
        skill_change_dict = {}
        skill_change_dict['cmd'] = self.cmd
        for attribute_name in self.OPTIONAL_CMD_ATTRIBUTE_NAMES:
            if hasattr(self, attribute_name):
                skill_change_dict[attribute_name] = getattr(
                    self, attribute_name)

        return skill_change_dict


class Misconception(object):
    """Domain object describing a skill misconception."""

    def __init__(
            self, misconception_id, name, notes, feedback):
        """Initializes a Misconception domain object.

        Args:
            misconception_id: int. The unique id of each misconception.
            name: str. The name of the misconception.
            notes: str. General advice for creators about the
                misconception (including examples) and general notes. This
                should be an html string.
            feedback: str. This can auto-populate the feedback field
                when an answer group has been tagged with a misconception. This
                should be an html string.
        """
        self.id = misconception_id
        self.name = name
        self.notes = html_cleaner.clean(notes)
        self.feedback = html_cleaner.clean(feedback)

    def to_dict(self):
        """Returns a dict representing this Misconception domain object.

        Returns:
            A dict, mapping all fields of Misconception instance.
        """
        return {
            'id': self.id,
            'name': self.name,
            'notes': self.notes,
            'feedback': self.feedback
        }

    @classmethod
    def from_dict(cls, misconception_dict):
        """Returns a Misconception domain object from a dict.

        Args:
            misconception_dict: dict. The dict representation of
                Misconception object.

        Returns:
            Misconception. The corresponding Misconception domain object.
        """
        misconception = cls(
            misconception_dict['id'], misconception_dict['name'],
            misconception_dict['notes'], misconception_dict['feedback'])

        return misconception

    @classmethod
    def create_default_misconception(cls, misconception_id):
        """Creates a Misconception object with default values.

        Args:
            misconception_id: int. ID of the new misconception.

        Returns:
            Misconception. A misconception object with given id and default
                values for all other fields.
        """
        return cls(
            misconception_id, feconf.DEFAULT_MISCONCEPTION_NAME,
            feconf.DEFAULT_MISCONCEPTION_NOTES,
            feconf.DEFAULT_MISCONCEPTION_FEEDBACK)

    @classmethod
    def require_valid_misconception_id(cls, misconception_id):
        """Validates the misconception id for a Misconception object.

        Args:
            misconception_id: int. The misconception id to be validated.
        """
        if not isinstance(misconception_id, int):
            raise utils.ValidationError(
                'Expected misconception ID to be an integer, received %s' %
                misconception_id)

    def validate(self):
        """Validates various properties of the Misconception object.

        Raises:
            ValidationError: One or more attributes of the misconception are
                invalid.
        """
        self.require_valid_misconception_id(self.id)
        if not isinstance(self.name, basestring):
            raise utils.ValidationError(
                'Expected misconception name to be a string, received %s' %
                self.name)
        if not isinstance(self.notes, basestring):
            raise utils.ValidationError(
                'Expected misconception notes to be a string, received %s' %
                self.notes)
        if not isinstance(self.feedback, basestring):
            raise utils.ValidationError(
                'Expected misconception feedback to be a string, received %s' %
                self.feedback)


class SkillContents(object):
    """Domain object representing the skill_contents dict."""

    def __init__(
            self, explanation, worked_examples,
            content_ids_to_audio_translations, written_translations):
        """Constructs a SkillContents domain object.

        Args:
            explanation: SubtitledHtml. An explanation on how to apply the
                skill.
            worked_examples: list(SubtitledHtml). A list of worked examples
                for the skill. Each element should be a SubtitledHtml object.
            content_ids_to_audio_translations: dict. Dict to contain the ids of
                the audio translations part of this SkillContents.
            written_translations: WrittenTranslations. A text translation of
                the skill contents.
        """
        self.explanation = explanation
        self.worked_examples = worked_examples
        self.content_ids_to_audio_translations = (
            content_ids_to_audio_translations)
        self.written_translations = written_translations

    def validate(self):
        """Validates various properties of the SkillContents object.

        Raises:
            ValidationError: One or more attributes of skill contents are
            invalid.
        """
        available_content_ids = set([])
        if not isinstance(self.explanation, state_domain.SubtitledHtml):
            raise utils.ValidationError(
                'Expected skill explanation to be a SubtitledHtml object, '
                'received %s' % self.explanation)
        self.explanation.validate()
        available_content_ids.add(self.explanation.content_id)
        if not isinstance(self.worked_examples, list):
            raise utils.ValidationError(
                'Expected worked examples to be a list, received %s' %
                self.worked_examples)
        for example in self.worked_examples:
            if not isinstance(example, state_domain.SubtitledHtml):
                raise utils.ValidationError(
                    'Expected worked example to be a SubtitledHtml object, '
                    'received %s' % example)
            if example.content_id in available_content_ids:
                raise utils.ValidationError(
                    'Found a duplicate content id %s' % example.content_id)
            available_content_ids.add(example.content_id)
            example.validate()

        audio_content_ids = set(self.content_ids_to_audio_translations.keys())
        if audio_content_ids != available_content_ids:
            raise utils.ValidationError(
                'Expected content_ids_to_audio_translations to contain only '
                'content_ids in worked examples and explanation. '
                'content_ids_to_audio_translations: %s. '
                'content IDs found: %s' % (
                    audio_content_ids, available_content_ids))

<<<<<<< HEAD
        self.written_translations.validate(available_content_ids)

=======
>>>>>>> a04f39f1
        # TODO(tjiang11): Extract content ids to audio translations out into
        # its own object to reuse throughout audio-capable structures.
        if not isinstance(self.content_ids_to_audio_translations, dict):
            raise utils.ValidationError(
                'Expected state content_ids_to_audio_translations to be a dict,'
                'received %s' % self.param_changes)
        for (content_id, audio_translations) in (
                self.content_ids_to_audio_translations.iteritems()):

            if not isinstance(content_id, basestring):
                raise utils.ValidationError(
                    'Expected content_id to be a string, received: %s' %
                    content_id)
            if not isinstance(audio_translations, dict):
                raise utils.ValidationError(
                    'Expected audio_translations to be a dict, received %s'
                    % audio_translations)

            allowed_audio_language_codes = [
                language['id'] for language in (
                    constants.SUPPORTED_AUDIO_LANGUAGES)]
            for language_code, translation in audio_translations.iteritems():
                if not isinstance(language_code, basestring):
                    raise utils.ValidationError(
                        'Expected language code to be a string, received: %s' %
                        language_code)

                if language_code not in allowed_audio_language_codes:
                    raise utils.ValidationError(
                        'Unrecognized language code: %s' % language_code)

                translation.validate()

    def to_dict(self):
        """Returns a dict representing this SkillContents domain object.

        Returns:
            A dict, mapping all fields of SkillContents instance.
        """
        content_ids_to_audio_translations_dict = {}
        for content_id, audio_translations in (
                self.content_ids_to_audio_translations.iteritems()):
            audio_translations_dict = {}
            for lang_code, audio_translation in audio_translations.iteritems():
                audio_translations_dict[lang_code] = (
                    state_domain.AudioTranslation.to_dict(audio_translation))
            content_ids_to_audio_translations_dict[content_id] = (
                audio_translations_dict)

        return {
            'explanation': self.explanation.to_dict(),
            'worked_examples': [worked_example.to_dict()
                                for worked_example in self.worked_examples],
            'content_ids_to_audio_translations': (
                content_ids_to_audio_translations_dict),
            'written_translations': self.written_translations.to_dict()
        }

    @classmethod
    def from_dict(cls, skill_contents_dict):
        """Return a SkillContents domain object from a dict.

        Args:
            skill_contents_dict: dict. The dict representation of
                SkillContents object.

        Returns:
            SkillContents. The corresponding SkillContents domain object.
        """
        content_ids_to_audio_translations = {}
        for content_id, audio_translations_dict in (
                skill_contents_dict[
                    'content_ids_to_audio_translations'].iteritems()):
            audio_translations = {}
            for lang_code, audio_translation in (
                    audio_translations_dict.iteritems()):
                audio_translations[lang_code] = (
                    state_domain.AudioTranslation.from_dict(audio_translation))
            content_ids_to_audio_translations[content_id] = (
                audio_translations)
        skill_contents = cls(
            state_domain.SubtitledHtml(
                skill_contents_dict['explanation']['content_id'],
                skill_contents_dict['explanation']['html']),
            [state_domain.SubtitledHtml(
                worked_example['content_id'],
                worked_example['html'])
             for worked_example in skill_contents_dict['worked_examples']],
            content_ids_to_audio_translations,
            state_domain.WrittenTranslations.from_dict(skill_contents_dict[
                'written_translations'])
        )

        return skill_contents


class Skill(object):
    """Domain object for an Oppia Skill."""

    def __init__(
            self, skill_id, description, misconceptions,
            skill_contents, misconceptions_schema_version,
            skill_contents_schema_version, language_code, version,
            next_misconception_id, superseding_skill_id,
            all_questions_merged, created_on=None, last_updated=None):
        """Constructs a Skill domain object.

        Args:
            skill_id: str. The unique ID of the skill.
            description: str. Describes the observable behaviour of the skill.
            misconceptions: list(Misconception). The list of misconceptions
                associated with the skill.
            skill_contents: SkillContents. The object representing the contents
                of the skill.
            misconceptions_schema_version: int. The schema version for the
                misconceptions object.
            skill_contents_schema_version: int. The schema version for the
                skill_contents object.
            language_code: str. The ISO 639-1 code for the language this
                skill is written in.
            version: int. The version of the skill.
            next_misconception_id: int. The misconception id to be used by
                the next misconception added.
            superseding_skill_id: str|None. Skill ID of the skill we
                merge this skill into. This is non null only if we indicate
                that this skill is a duplicate and needs to be merged into
                another one.
            all_questions_merged: bool. Flag that indicates if all
                questions are moved from this skill to the superseding skill.
            created_on: datetime.datetime. Date and time when the skill is
                created.
            last_updated: datetime.datetime. Date and time when the
                skill was last updated.
        """
        self.id = skill_id
        self.description = description
        self.misconceptions = misconceptions
        self.skill_contents = skill_contents
        self.misconceptions_schema_version = misconceptions_schema_version
        self.skill_contents_schema_version = skill_contents_schema_version
        self.language_code = language_code
        self.created_on = created_on
        self.last_updated = last_updated
        self.version = version
        self.next_misconception_id = next_misconception_id
        self.superseding_skill_id = superseding_skill_id
        self.all_questions_merged = all_questions_merged

    @classmethod
    def require_valid_skill_id(cls, skill_id):
        """Checks whether the skill id is a valid one.

        Args:
            skill_id: str. The skill id to validate.
        """
        if not isinstance(skill_id, basestring):
            raise utils.ValidationError('Skill id should be a string.')

        if len(skill_id) != 12:
            raise utils.ValidationError('Invalid skill id.')

    @classmethod
    def require_valid_description(cls, description):
        """Checks whether the description of the skill is a valid one.

        Args:
            description: str. The description to validate.
        """
        if not isinstance(description, basestring):
            raise utils.ValidationError('Description should be a string.')

        if description == '':
            raise utils.ValidationError('Description field should not be empty')

    def validate(self):
        """Validates various properties of the Skill object.

        Raises:
            ValidationError: One or more attributes of skill are invalid.
        """
        self.require_valid_description(self.description)

        Misconception.require_valid_misconception_id(self.next_misconception_id)

        if not isinstance(self.misconceptions_schema_version, int):
            raise utils.ValidationError(
                'Expected misconceptions schema version to be an integer, '
                'received %s' % self.misconceptions_schema_version)
        if (
                self.misconceptions_schema_version !=
                feconf.CURRENT_MISCONCEPTIONS_SCHEMA_VERSION):
            raise utils.ValidationError(
                'Expected misconceptions schema version to be %s, received %s'
                % (
                    feconf.CURRENT_MISCONCEPTIONS_SCHEMA_VERSION,
                    self.misconceptions_schema_version)
            )

        if not isinstance(self.skill_contents_schema_version, int):
            raise utils.ValidationError(
                'Expected skill contents schema version to be an integer, '
                'received %s' % self.skill_contents_schema_version)
        if (
                self.skill_contents_schema_version !=
                feconf.CURRENT_SKILL_CONTENTS_SCHEMA_VERSION):
            raise utils.ValidationError(
                'Expected skill contents schema version to be %s, received %s'
                % (
                    feconf.CURRENT_SKILL_CONTENTS_SCHEMA_VERSION,
                    self.skill_contents_schema_version)
            )

        if not isinstance(self.language_code, basestring):
            raise utils.ValidationError(
                'Expected language code to be a string, received %s' %
                self.language_code)
        if not utils.is_valid_language_code(self.language_code):
            raise utils.ValidationError(
                'Invalid language code: %s' % self.language_code)

        if not isinstance(self.skill_contents, SkillContents):
            raise utils.ValidationError(
                'Expected skill_contents to be a SkillContents object, '
                'received %s' % self.skill_contents)
        self.skill_contents.validate()

        if not isinstance(self.misconceptions, list):
            raise utils.ValidationError(
                'Expected misconceptions to be a list, '
                'received %s' % self.skill_contents)
        misconception_id_list = []
        for misconception in self.misconceptions:
            if not isinstance(misconception, Misconception):
                raise utils.ValidationError(
                    'Expected each misconception to be a Misconception '
                    'object, received %s' % misconception)
            if misconception.id in misconception_id_list:
                raise utils.ValidationError(
                    'Duplicate misconception ID found: %s' % misconception.id)
            misconception_id_list.append(misconception.id)
            if int(misconception.id) >= int(self.next_misconception_id):
                raise utils.ValidationError(
                    'The misconception with id %s is out of bounds.'
                    % misconception.id)
            misconception.validate()
        if (self.all_questions_merged and
                self.superseding_skill_id is None):
            raise utils.ValidationError(
                'Expected a value for superseding_skill_id when '
                'all_questions_merged is True.')
        if (self.superseding_skill_id is not None and
                self.all_questions_merged is None):
            raise utils.ValidationError(
                'Expected a value for all_questions_merged when '
                'superseding_skill_id is set.')

    def to_dict(self):
        """Returns a dict representing this Skill domain object.

        Returns:
            A dict, mapping all fields of Skill instance.
        """
        return {
            'id': self.id,
            'description': self.description,
            'misconceptions': [
                misconception.to_dict()
                for misconception in self.misconceptions],
            'skill_contents': self.skill_contents.to_dict(),
            'language_code': self.language_code,
            'misconceptions_schema_version': self.misconceptions_schema_version,
            'skill_contents_schema_version': self.skill_contents_schema_version,
            'version': self.version,
            'next_misconception_id': self.next_misconception_id,
            'superseding_skill_id': self.superseding_skill_id,
            'all_questions_merged': self.all_questions_merged
        }

    @classmethod
    def create_default_skill(cls, skill_id, description):
        """Returns a skill domain object with default values. This is for
        the frontend where a default blank skill would be shown to the user
        when the skill is created for the first time.

        Args:
            skill_id: str. The unique id of the skill.
            description: str. The initial description for the skill.

        Returns:
            Skill. The Skill domain object with the default values.
        """
<<<<<<< HEAD
        explanation_content_id = feconf.DEFAULT_SKILL_EXPLANATION_CONTENT_ID
        skill_contents = SkillContents(
            state_domain.SubtitledHtml(
                explanation_content_id, feconf.DEFAULT_SKILL_EXPLANATION), [],
            {explanation_content_id: {}},
            state_domain.WrittenTranslations.from_dict({
                'translations_mapping': {
                    explanation_content_id: {}
                }
            }))
=======
        explanation_conetent_id = feconf.DEFAULT_EXPLANATION_CONTENT_ID
        skill_contents = SkillContents(
            state_domain.SubtitledHtml(
                'explanation', feconf.DEFAULT_SKILL_EXPLANATION), [], {
                    explanation_conetent_id: {}
                })
>>>>>>> a04f39f1
        return cls(
            skill_id, description, [], skill_contents,
            feconf.CURRENT_MISCONCEPTIONS_SCHEMA_VERSION,
            feconf.CURRENT_SKILL_CONTENTS_SCHEMA_VERSION,
            constants.DEFAULT_LANGUAGE_CODE, 0, 0, None, False)

    @classmethod
    def update_skill_contents_from_model(
            cls, versioned_skill_contents, current_version):
        """Converts the skill_contents blob contained in the given
        versioned_skill_contents dict from current_version to
        current_version + 1. Note that the versioned_skill_contents being
        passed in is modified in-place.

        Args:
            versioned_skill_contents: dict. A dict with two keys:
                - schema_version: str. The schema version for the
                    skill_contents dict.
                - skill_contents: dict. The dict comprising the skill
                    contents.
            current_version: int. The current schema version of skill_contents.
        """
        versioned_skill_contents['schema_version'] = current_version + 1

        conversion_fn = getattr(
            cls, '_convert_skill_contents_v%s_dict_to_v%s_dict' % (
                current_version, current_version + 1))
        versioned_skill_contents['skill_contents'] = conversion_fn(
            versioned_skill_contents['skill_contents'])

    @classmethod
    def update_misconceptions_from_model(
            cls, versioned_misconceptions, current_version):
        """Converts the misconceptions blob contained in the given
        versioned_misconceptions dict from current_version to
        current_version + 1. Note that the versioned_misconceptions being
        passed in is modified in-place.

        Args:
            versioned_misconceptions: dict. A dict with two keys:
                - schema_version: str. The schema version for the
                    misconceptions dict.
                - misconceptions: list(dict). The list of dicts comprising the
                    misconceptions of the skill.
            current_version: int. The current schema version of misconceptions.
        """
        versioned_misconceptions['schema_version'] = current_version + 1

        conversion_fn = getattr(
            cls, '_convert_misconception_v%s_dict_to_v%s_dict' % (
                current_version, current_version + 1))

        updated_misconceptions = []
        for misconception in versioned_misconceptions['misconceptions']:
            updated_misconceptions.append(conversion_fn(misconception))

        versioned_misconceptions['misconceptions'] = updated_misconceptions

    def update_description(self, description):
        """Updates the description of the skill.

        Args:
            description: str. The new description of the skill.
        """
        self.description = description

    def update_language_code(self, language_code):
        """Updates the language code of the skill.

        Args:
            language_code: str. The new language code of the skill.
        """
        self.language_code = language_code

    def update_superseding_skill_id(self, superseding_skill_id):
        """Updates the superseding skill ID of the skill.

        Args:
            superseding_skill_id: str. ID of the skill that supersedes this one.
        """
        self.superseding_skill_id = superseding_skill_id

    def record_that_all_questions_are_merged(self, all_questions_merged):
        """Updates the flag value which indicates if all questions are merged.

        Args:
            all_questions_merged: bool. Flag indicating if all questions are
            merged to the superseding skill.
        """
        self.all_questions_merged = all_questions_merged

    def update_explanation(self, explanation):
        """Updates the explanation of the skill.

        Args:
            explanation: SubtitledHtml. The new explanation of the skill.
        """
        self.skill_contents.explanation = (
            state_domain.SubtitledHtml.from_dict(explanation))

    def update_worked_examples(self, worked_examples):
        """Updates the worked examples list of the skill.

        Args:
            worked_examples: list(dict). The new worked examples of the skill.
        """
        old_content_ids = [worked_example.content_id for worked_example in (
            self.skill_contents.worked_examples)]

        self.skill_contents.worked_examples = [
            state_domain.SubtitledHtml.from_dict(worked_example)
            for worked_example in worked_examples]

        new_content_ids = [worked_example.content_id for worked_example in (
            self.skill_contents.worked_examples)]

        self._update_content_ids_in_assets(old_content_ids, new_content_ids)

    def _update_content_ids_in_assets(self, old_ids_list, new_ids_list):
<<<<<<< HEAD
        """Adds or deletes content ids in content_ids_to_audio_translations and
        written_translations.

        Args:
=======
        """Adds or deletes content ids in content_ids_to_audio_translations.

         Args:
>>>>>>> a04f39f1
            old_ids_list: list(str). A list of content ids present earlier
                in worked_examples.
                state.
            new_ids_list: list(str). A list of content ids currently present
                in worked_examples.
        """
        content_ids_to_delete = set(old_ids_list) - set(new_ids_list)
        content_ids_to_add = set(new_ids_list) - set(old_ids_list)
<<<<<<< HEAD
        written_translations = self.skill_contents.written_translations
        content_ids_to_audio_translations = (
            self.skill_contents.content_ids_to_audio_translations)
        content_ids_for_text_translations = (
            written_translations.get_content_ids_for_text_translation())
=======
        content_ids_to_audio_translations = (
            self.skill_contents.content_ids_to_audio_translations)
>>>>>>> a04f39f1

        for content_id in content_ids_to_delete:
            if not content_id in content_ids_to_audio_translations:
                raise Exception(
                    'The content_id %s does not exist in '
                    'content_ids_to_audio_translations.' % content_id)
<<<<<<< HEAD
            elif not content_id in content_ids_for_text_translations:
                raise Exception(
                    'The content_id %s does not exist in written_translations.'
                    % content_id)
            else:
                content_ids_to_audio_translations.pop(content_id)
                written_translations.delete_content_id_for_translation(
                    content_id)
=======
            else:
                content_ids_to_audio_translations.pop(content_id)
>>>>>>> a04f39f1

        for content_id in content_ids_to_add:
            if content_id in content_ids_to_audio_translations:
                raise Exception(
                    'The content_id %s already exists in '
                    'content_ids_to_audio_translations.' % content_id)
<<<<<<< HEAD
            elif content_id in content_ids_for_text_translations:
                raise Exception(
                    'The content_id %s does not exist in written_translations.'
                    % content_id)
            else:
                content_ids_to_audio_translations[content_id] = {}
                written_translations.add_content_id_for_translation(
                    content_id)
=======
            else:
                content_ids_to_audio_translations[content_id] = {}
>>>>>>> a04f39f1

    def _find_misconception_index(self, misconception_id):
        """Returns the index of the misconception with the given misconception
        id, or None if it is not in the misconceptions list.

        Args:
            misconception_id: int. The id of the misconception.

        Returns:
            int or None. The index of the corresponding misconception, or None
                if there is no such misconception.
        """
        for ind, misconception in enumerate(self.misconceptions):
            if misconception.id == misconception_id:
                return ind
        return None

    def add_misconception(self, misconception_dict):
        """Adds a new misconception to the skill.

        Args:
            misconception_dict: dict. The misconception to be added.
        """
        misconception = Misconception(
            misconception_dict['id'],
            misconception_dict['name'],
            misconception_dict['notes'],
            misconception_dict['feedback'])
        self.misconceptions.append(misconception)
        self.next_misconception_id = self.get_incremented_misconception_id(
            misconception_dict['id'])

    def get_incremented_misconception_id(self, misconception_id):
        """Returns the incremented misconception id.

        Args:
            misconception_id: int. The id of the misconception to be
                incremented.

        Returns:
            int. The incremented misconception id.
        """
        return misconception_id + 1

    def delete_misconception(self, misconception_id):
        """Removes a misconception with the given id.

        Args:
            misconception_id: int. The id of the misconception to be removed.

        Raises:
            ValueError: There is no misconception with the given id.
        """
        index = self._find_misconception_index(misconception_id)
        if index is None:
            raise ValueError(
                'There is no misconception with the given id.')
        del self.misconceptions[index]

    def update_misconception_name(self, misconception_id, name):
        """Updates the name of the misconception with the given id.

        Args:
            misconception_id: int. The id of the misconception to be edited.
            name: str. The new name of the misconception.

        Raises:
            ValueError: There is no misconception with the given id.
        """
        index = self._find_misconception_index(misconception_id)
        if index is None:
            raise ValueError(
                'There is no misconception with the given id.')
        self.misconceptions[index].name = name

    def update_misconception_notes(self, misconception_id, notes):
        """Updates the notes of the misconception with the given id.

        Args:
            misconception_id: int. The id of the misconception to be edited.
            notes: str. The new notes of the misconception.

        Raises:
            ValueError: There is no misconception with the given id.
        """
        index = self._find_misconception_index(misconception_id)
        if index is None:
            raise ValueError(
                'There is no misconception with the given id.')
        self.misconceptions[index].notes = notes

    def update_misconception_feedback(self, misconception_id, feedback):
        """Updates the feedback of the misconception with the given id.

        Args:
            misconception_id: int. The id of the misconception to be edited.
            feedback: str. The html string that corresponds to the new feedback
                of the misconception.

        Raises:
            ValueError: There is no misconception with the given id.
        """
        index = self._find_misconception_index(misconception_id)
        if index is None:
            raise ValueError(
                'There is no misconception with the given id.')
        self.misconceptions[index].feedback = feedback


class SkillSummary(object):
    """Domain object for Skill Summary."""

    def __init__(
            self, skill_id, description, language_code, version,
            misconception_count, worked_examples_count, skill_model_created_on,
            skill_model_last_updated):
        """Constructs a SkillSummary domain object.

        Args:
            skill_id: str. The unique id of the skill.
            description: str. The short description of the skill.
            language_code: str. The language code of the skill.
            version: int. The version of the skill.
            misconception_count: int. The number of misconceptions associated
                with the skill.
            worked_examples_count: int. The number of worked examples in the
                skill.
            skill_model_created_on: datetime.datetime. Date and time when
                the skill model is created.
            skill_model_last_updated: datetime.datetime. Date and time
                when the skill model was last updated.
        """
        self.id = skill_id
        self.description = description
        self.language_code = language_code
        self.version = version
        self.misconception_count = misconception_count
        self.worked_examples_count = worked_examples_count
        self.skill_model_created_on = skill_model_created_on
        self.skill_model_last_updated = skill_model_last_updated

    def to_dict(self):
        """Returns a dictionary representation of this domain object.

        Returns:
            dict. A dict representing this SkillSummary object.
        """
        return {
            'id': self.id,
            'description': self.description,
            'language_code': self.language_code,
            'version': self.version,
            'misconception_count': self.misconception_count,
            'worked_examples_count': self.worked_examples_count,
            'skill_model_created_on': utils.get_time_in_millisecs(
                self.skill_model_created_on),
            'skill_model_last_updated': utils.get_time_in_millisecs(
                self.skill_model_last_updated)
        }


class SkillRights(object):
    """Domain object for skill rights."""

    def __init__(self, skill_id, skill_is_private, creator_id):
        """Constructor for a skill rights domain object.

        Args:
            skill_id: str. The id of the skill.
            skill_is_private: bool. Whether the skill is private.
            creator_id: str. The id of the creator of this skill.
        """
        self.id = skill_id
        self.skill_is_private = skill_is_private
        self.creator_id = creator_id

    def to_dict(self):
        """Returns a dict suitable for use by the frontend.

        Returns:
            dict. A dict version of SkillRights suitable for use by the
                frontend.
        """
        return {
            'skill_id': self.id,
            'skill_is_private': self.skill_is_private,
            'creator_id': self.creator_id
        }

    def is_creator(self, user_id):
        """Checks whether the given user is the creator of this skill.

        Args:
            user_id: str. Id of the user.

        Returns:
            bool. Whether the user is the creator of this skill.
        """
        return bool(user_id == self.creator_id)

    def is_private(self):
        """Returns whether the skill is private.

        Returns:
            bool. Whether the skill is private.
        """
        return self.skill_is_private


class SkillRightsChange(object):
    """Domain object for changes made to a skill rights object."""

    def __init__(self, change_dict):
        """Initialize a SkillRightsChange object from a dict.

        Args:
            change_dict: dict. Represents a command. It should have a 'cmd'
                key, and one or more other keys. The keys depend on what the
                value for 'cmd' is. The possible values for 'cmd' are listed
                below, together with the other keys in the dict:
                - 'create_new'
                - 'publish_skill'

        Raises:
            Exception. The given change dict is not valid.
        """
        if 'cmd' not in change_dict:
            raise Exception('Invalid change_dict: %s' % change_dict)
        self.cmd = change_dict['cmd']

        if self.cmd == CMD_PUBLISH_SKILL:
            pass
        elif self.cmd == CMD_CREATE_NEW:
            pass
        else:
            raise Exception('Invalid change_dict: %s' % change_dict)

    def to_dict(self):
        """Returns a dict representing the SkillRightsChange domain object.

        Returns:
            A dict, mapping all fields of SkillRightsChange instance.
        """
        skill_rights_change_dict = {}
        skill_rights_change_dict['cmd'] = self.cmd
        return skill_rights_change_dict


class UserSkillMastery(object):
    """Domain object for a user's mastery of a particular skill."""

    def __init__(self, user_id, skill_id, degree_of_mastery):
        """Constructs a SkillMastery domain object for a user.

        Args:
            user_id: str. The user id of the user.
            skill_id: str. The id of the skill.
            degree_of_mastery: float. The user's mastery of the
                corresponding skill.
        """
        self.user_id = user_id
        self.skill_id = skill_id
        self.degree_of_mastery = degree_of_mastery

    def to_dict(self):
        """Returns a dictionary representation of this domain object.

        Returns:
            dict. A dict representing this SkillMastery object.
        """
        return {
            'user_id': self.user_id,
            'skill_id': self.skill_id,
            'degree_of_mastery': self.degree_of_mastery
        }

    @classmethod
    def from_dict(cls, skill_mastery_dict):
        """Returns a UserSkillMastery domain object from the given dict.

        Args:
            skill_mastery_dict: dict. A dict mapping all the fields of
                UserSkillMastery object.

        Returns:
            SkillMastery. The SkillMastery domain object.
        """
        return cls(
            skill_mastery_dict['user_id'],
            skill_mastery_dict['skill_id'],
            skill_mastery_dict['degree_of_mastery']
        )<|MERGE_RESOLUTION|>--- conflicted
+++ resolved
@@ -322,11 +322,8 @@
                 'content IDs found: %s' % (
                     audio_content_ids, available_content_ids))
 
-<<<<<<< HEAD
         self.written_translations.validate(available_content_ids)
 
-=======
->>>>>>> a04f39f1
         # TODO(tjiang11): Extract content ids to audio translations out into
         # its own object to reuse throughout audio-capable structures.
         if not isinstance(self.content_ids_to_audio_translations, dict):
@@ -618,7 +615,6 @@
         Returns:
             Skill. The Skill domain object with the default values.
         """
-<<<<<<< HEAD
         explanation_content_id = feconf.DEFAULT_SKILL_EXPLANATION_CONTENT_ID
         skill_contents = SkillContents(
             state_domain.SubtitledHtml(
@@ -629,14 +625,7 @@
                     explanation_content_id: {}
                 }
             }))
-=======
-        explanation_conetent_id = feconf.DEFAULT_EXPLANATION_CONTENT_ID
-        skill_contents = SkillContents(
-            state_domain.SubtitledHtml(
-                'explanation', feconf.DEFAULT_SKILL_EXPLANATION), [], {
-                    explanation_conetent_id: {}
-                })
->>>>>>> a04f39f1
+
         return cls(
             skill_id, description, [], skill_contents,
             feconf.CURRENT_MISCONCEPTIONS_SCHEMA_VERSION,
@@ -756,16 +745,10 @@
         self._update_content_ids_in_assets(old_content_ids, new_content_ids)
 
     def _update_content_ids_in_assets(self, old_ids_list, new_ids_list):
-<<<<<<< HEAD
         """Adds or deletes content ids in content_ids_to_audio_translations and
         written_translations.
 
         Args:
-=======
-        """Adds or deletes content ids in content_ids_to_audio_translations.
-
-         Args:
->>>>>>> a04f39f1
             old_ids_list: list(str). A list of content ids present earlier
                 in worked_examples.
                 state.
@@ -774,23 +757,17 @@
         """
         content_ids_to_delete = set(old_ids_list) - set(new_ids_list)
         content_ids_to_add = set(new_ids_list) - set(old_ids_list)
-<<<<<<< HEAD
         written_translations = self.skill_contents.written_translations
         content_ids_to_audio_translations = (
             self.skill_contents.content_ids_to_audio_translations)
         content_ids_for_text_translations = (
             written_translations.get_content_ids_for_text_translation())
-=======
-        content_ids_to_audio_translations = (
-            self.skill_contents.content_ids_to_audio_translations)
->>>>>>> a04f39f1
 
         for content_id in content_ids_to_delete:
             if not content_id in content_ids_to_audio_translations:
                 raise Exception(
                     'The content_id %s does not exist in '
                     'content_ids_to_audio_translations.' % content_id)
-<<<<<<< HEAD
             elif not content_id in content_ids_for_text_translations:
                 raise Exception(
                     'The content_id %s does not exist in written_translations.'
@@ -799,17 +776,12 @@
                 content_ids_to_audio_translations.pop(content_id)
                 written_translations.delete_content_id_for_translation(
                     content_id)
-=======
-            else:
-                content_ids_to_audio_translations.pop(content_id)
->>>>>>> a04f39f1
 
         for content_id in content_ids_to_add:
             if content_id in content_ids_to_audio_translations:
                 raise Exception(
                     'The content_id %s already exists in '
                     'content_ids_to_audio_translations.' % content_id)
-<<<<<<< HEAD
             elif content_id in content_ids_for_text_translations:
                 raise Exception(
                     'The content_id %s does not exist in written_translations.'
@@ -818,10 +790,6 @@
                 content_ids_to_audio_translations[content_id] = {}
                 written_translations.add_content_id_for_translation(
                     content_id)
-=======
-            else:
-                content_ids_to_audio_translations[content_id] = {}
->>>>>>> a04f39f1
 
     def _find_misconception_index(self, misconception_id):
         """Returns the index of the misconception with the given misconception
