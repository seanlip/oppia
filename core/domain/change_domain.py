--- conflicted
+++ resolved
@@ -23,13 +23,7 @@
 from core import feconf
 from core import utils
 
-<<<<<<< HEAD
-from typing import Dict, Sequence, TypeVar
-
-ChangeDictValueTypes = TypeVar('ChangeDictValueTypes', str, Sequence[str])
-=======
-from typing import Dict, List, cast
->>>>>>> 69f47671
+from typing import Any, Dict, List, cast
 
 
 def validate_cmd(
@@ -137,7 +131,10 @@
         'deprecated_values': {}
     }]
 
-    def __init__(self, change_dict: Dict[str, ChangeDictValueTypes]) -> None:
+    # Here, Argument `change_dict` can accept dictionaries which have arbitrary
+    # number of keys with different types of values. So, to make the argument
+    # generalized for every type of dictionaries, we used Any type here.
+    def __init__(self, change_dict: Dict[str, Any]) -> None:
         """Initializes a BaseChange object from a dict.
 
         Args:
@@ -165,9 +162,10 @@
         for attribute_name in cmd_attribute_names:
             setattr(self, attribute_name, change_dict.get(attribute_name))
 
-    def validate_dict(
-        self, change_dict: Dict[str, ChangeDictValueTypes]
-    ) -> None:
+    # Here, Argument `change_dict` can accept dictionaries which have arbitrary
+    # number of keys with different types of values. So, to make the argument
+    # generalized for every type of dictionaries, we used Any type here.
+    def validate_dict(self, change_dict: Dict[str, Any]) -> None:
         """Checks that the command in change dict is valid for the domain
         object.
 
@@ -214,7 +212,10 @@
         validate_cmd(
             cmd_name, valid_cmd_attribute_specs, actual_cmd_attributes)
 
-    def to_dict(self) -> Dict[str, ChangeDictValueTypes]:
+    # Here, method `to_dict()` can return dictionaries which have arbitrary
+    # number of keys with different types of values. So, to make the return
+    # type generalized for every type of dictionaries, we used Any type here.
+    def to_dict(self) -> Dict[str, Any]:
         """Returns a dict representing the BaseChange domain object.
 
         Returns:
@@ -240,8 +241,11 @@
 
         return base_change_dict
 
+    # Here, Argument `base_change_dict` can accept dictionaries which have
+    # arbitrary number of keys with different types of values. So, to make the
+    # argument generalized for every type of dictionaries, we used Any type here.
     @classmethod
-    def from_dict(cls, base_change_dict: Dict[str, str]) -> BaseChange:
+    def from_dict(cls, base_change_dict: Dict[str, Any]) -> BaseChange:
         """Returns a BaseChange domain object from a dict.
 
         Args:
