--- conflicted
+++ resolved
@@ -24,27 +24,19 @@
 from core import utils
 from core.domain import state_domain
 
-from core.domain import state_domain
-
 from typing import Any, Dict, List, Mapping, Union, cast
 
 # Union type defined from allowed types that a Dict can contain for its values.
 AcceptableChangeDictTypes = Union[
-<<<<<<< HEAD
     int,
     str,
     None,
     List[str],
     List[Dict[str, Any]],
     Dict[str, Any],
-    state_domain.SubtitledHtmlDict
-=======
-    str,
-    int,
-    List[str],
+    state_domain.SubtitledHtmlDict,
     List[state_domain.AnswerGroupDict],
     state_domain.RecordedVoiceoversDict
->>>>>>> 1bd5ab86
 ]
 
 
