# coding: utf-8
#
# Copyright 2019 The Oppia Authors. All Rights Reserved.
#
# Licensed under the Apache License, Version 2.0 (the "License");
# you may not use this file except in compliance with the License.
# You may obtain a copy of the License at
#
#      http://www.apache.org/licenses/LICENSE-2.0
#
# Unless required by applicable law or agreed to in writing, software
# distributed under the License is distributed on an "AS-IS" BASIS,
# WITHOUT WARRANTIES OR CONDITIONS OF ANY KIND, either express or implied.
# See the License for the specific language governing permissions and
# limitations under the License.

"""Domain object for changes made to domain objects of storage models."""

from __future__ import annotations

import copy

from core import feconf
from core import utils

<<<<<<< HEAD
from typing import Any, Dict
=======
from typing import Dict, List, cast
>>>>>>> 69f47671


def validate_cmd(
    cmd_name: str,
    valid_cmd_attribute_specs: feconf.ValidCmdDict,
    actual_cmd_attributes: Dict[str, str]
) -> None:
    """Validates that the attributes of a command contain all the required
    attributes and some/all of optional attributes. It also checks that
    the values of attributes belong to a set of allowed values if any.

    Args:
        cmd_name: str. The command for which validation process is being done.
        valid_cmd_attribute_specs: dict. A dict containing the required and
            optional attributes for a command along with allowed values
            for attributes if any.
        actual_cmd_attributes: dict. A dict containing the actual
            attributes of a command with values for the attributes.

    Raises:
        ValidationError. Any required attribute is missing or an extra attribute
            exists or the value of an attribute is not allowed.
        DeprecatedCommandError. The value of any attribute is deprecated.
    """

    required_attribute_names = valid_cmd_attribute_specs[
        'required_attribute_names']
    optional_attribute_names = valid_cmd_attribute_specs[
        'optional_attribute_names']
    actual_attribute_names = list(actual_cmd_attributes.keys())

    missing_attribute_names = [
        key for key in required_attribute_names if key not in (
            actual_attribute_names)]

    extra_attribute_names = [
        key for key in actual_attribute_names if key not in (
            required_attribute_names + optional_attribute_names)]

    error_msg_list = []
    if missing_attribute_names:
        error_msg_list.append(
            'The following required attributes are missing: %s' % (
                (', ').join(sorted(missing_attribute_names))))

    if extra_attribute_names:
        error_msg_list.append(
            'The following extra attributes are present: %s' % (
                (', ').join(sorted(extra_attribute_names))))

    if error_msg_list:
        raise utils.ValidationError((', ').join(error_msg_list))

    deprecated_values = valid_cmd_attribute_specs.get('deprecated_values', {})
    for attribute_name, attribute_values in deprecated_values.items():
        actual_value = actual_cmd_attributes.get(attribute_name)
        if actual_value in attribute_values:
            raise utils.DeprecatedCommandError(
                'Value for %s in cmd %s: %s is deprecated' % (
                    attribute_name, cmd_name, actual_value))

    allowed_values = valid_cmd_attribute_specs.get('allowed_values')
    if not allowed_values:
        return

    for attribute_name, attribute_values in allowed_values.items():
        actual_value = actual_cmd_attributes[attribute_name]
        if actual_value not in attribute_values:
            raise utils.ValidationError(
                'Value for %s in cmd %s: %s is not allowed' % (
                    attribute_name, cmd_name, actual_value))


class BaseChange:
    """Domain object for changes made to storage models' domain objects."""

    # The list of allowed commands of a change domain object. Each item in the
    # list is a dict with keys as: name (command name), required_attribute_names
    # (a list of required attribute names of a command),
    # optional_attribute_name (the list of optional attribute names of a
    # command), user_id_attribute_names (the list of attribute names that
    # contain user ID). There are also optional keys like allowed_values
    # and deprecated_values. allowed_values is a
    # dict with key as attribute name and value as allowed values
    # for the attribute. deprecated_values is a
    # dict with key as attribute name and value as deprecated values
    # for the attribute.
    # This list can be overriden by subclasses, if needed.
    ALLOWED_COMMANDS: List[feconf.ValidCmdDict] = []

    # The list of deprecated commands of a change domain object. Each item
    # is a command that has been deprecated but these commands are yet to be
    # removed from the server data. Thus, once these commands are removed using
    # a migration job, we can remove the command from this list.
    DEPRECATED_COMMANDS: List[str] = []

    # This is a list of common commands which is valid for all subclasses.
    # This should not be overriden by subclasses.
    COMMON_ALLOWED_COMMANDS: List[feconf.ValidCmdDict] = [{
        'name': feconf.CMD_DELETE_COMMIT,
        'required_attribute_names': [],
        'optional_attribute_names': [],
        'user_id_attribute_names': [],
        'allowed_values': {},
        'deprecated_values': {}
    }]

    # Here, Argument `change_dict` can accept dictionaries which have arbitrary
    # number of keys with different types of values. So, to make the argument
    # generalized for every type of dictionaries, we used Any type here.
    def __init__(self, change_dict: Dict[str, Any]) -> None:
        """Initializes a BaseChange object from a dict.

        Args:
            change_dict: dict. The dict containing cmd name and attributes.

        Raises:
            ValidationError. The given change_dict is not valid.
        """
        self.validate_dict(change_dict)

        cmd_name = change_dict['cmd']
        self.cmd = cmd_name

        all_allowed_commands = (
            self.ALLOWED_COMMANDS + self.COMMON_ALLOWED_COMMANDS)

        cmd_attribute_names = []
        for cmd in all_allowed_commands:
            if cmd['name'] == cmd_name:
                cmd_attribute_names = (
                    cmd['required_attribute_names'] + cmd[
                        'optional_attribute_names'])
                break

        for attribute_name in cmd_attribute_names:
            setattr(self, attribute_name, change_dict.get(attribute_name))

    # Here, Argument `change_dict` can accept dictionaries which have arbitrary
    # number of keys with different types of values. So, to make the argument
    # generalized for every type of dictionaries, we used Any type here.
    def validate_dict(self, change_dict: Dict[str, Any]) -> None:
        """Checks that the command in change dict is valid for the domain
        object.

        Args:
            change_dict: dict. A dict of changes with keys as a cmd and the
                attributes of a command.

        Raises:
            ValidationError. The change dict does not contain the cmd key,
                or the cmd name is not allowed for the Change domain object
                or the command attributes are missing or extra.
            DeprecatedCommandError. The change dict contains a deprecated
                command or the value for the command attribute is deprecated.
        """
        if 'cmd' not in change_dict:
            raise utils.ValidationError('Missing cmd key in change dict')

        cmd_name = change_dict['cmd']

        valid_cmd_attribute_specs = None

        all_allowed_commands = (
            self.ALLOWED_COMMANDS + self.COMMON_ALLOWED_COMMANDS)
        for cmd in all_allowed_commands:
            if cmd['name'] == cmd_name:
                valid_cmd_attribute_specs = copy.deepcopy(cmd)
                break

        if cmd_name in self.DEPRECATED_COMMANDS:
            raise utils.DeprecatedCommandError(
                'Command %s is deprecated' % cmd_name)

        if not valid_cmd_attribute_specs:
            raise utils.ValidationError('Command %s is not allowed' % cmd_name)

        # Here we are deleting the 'name' key which cause MyPy to throw error,
        # because MyPy does not allow key deletion from TypedDict. So to silent
        # the error, we added an ignore here.
        valid_cmd_attribute_specs.pop('name', None)  # type: ignore[misc]

        actual_cmd_attributes = copy.deepcopy(change_dict)
        actual_cmd_attributes.pop('cmd', None)

        validate_cmd(
            cmd_name, valid_cmd_attribute_specs, actual_cmd_attributes)

    def to_dict(self) -> Dict[str, str]:
        """Returns a dict representing the BaseChange domain object.

        Returns:
            dict. A dict, mapping all fields of BaseChange instance.
        """
        base_change_dict = {}
        base_change_dict['cmd'] = self.cmd

        all_allowed_commands = (
            self.ALLOWED_COMMANDS + self.COMMON_ALLOWED_COMMANDS)
        valid_cmd_attribute_names = []
        for cmd in all_allowed_commands:
            if cmd['name'] == self.cmd:
                valid_cmd_attribute_names = (
                    cmd['required_attribute_names'] + cmd[
                        'optional_attribute_names'])
                break

        for attribute_name in valid_cmd_attribute_names:
            if hasattr(self, attribute_name):
                base_change_dict[attribute_name] = getattr(
                    self, attribute_name)

        return base_change_dict

    @classmethod
    def from_dict(cls, base_change_dict: Dict[str, str]) -> BaseChange:
        """Returns a BaseChange domain object from a dict.

        Args:
            base_change_dict: dict. The dict representation of
                BaseChange object.

        Returns:
            BaseChange. The corresponding BaseChange domain object.
        """
        return cls(base_change_dict)

    def validate(self) -> None:
        """Validates various properties of the BaseChange object.

        Raises:
            ValidationError. One or more attributes of the BaseChange are
                invalid.
        """
        # We validate the BaseChange object by converting
        # it into a dict and using the validate_dict method.
        # This is done because schema_utils used the validate method
        # to verify that the domain object is correct.
        self.validate_dict(self.to_dict())

    def __getattr__(self, name: str) -> str:
        # AttributeError needs to be thrown in order to make
        # instances of this class picklable.
        # In method to_dict(), we are calling getattr() but if for some reason
        # getattr() is not able to fetch the attribute, it calls `__getattr__`
        # so that an AttributeError is raised, and in __getattr__ we are doing
        # self.__dict__[name] to raise and catch the exception. But the return
        # value of `self.__dict__[name]` is Any type which causes MyPy to throw
        # error. Thus to avoid the error, we used cast here. We have not used
        # assert here because that will be written after `self.__dict__[name]`
        # and never be executed, which causes backend coverage to throw error.
        try:
            return cast(str, self.__dict__[name])
        except KeyError as e:
            raise AttributeError(name) from e<|MERGE_RESOLUTION|>--- conflicted
+++ resolved
@@ -23,11 +23,7 @@
 from core import feconf
 from core import utils
 
-<<<<<<< HEAD
-from typing import Any, Dict
-=======
-from typing import Dict, List, cast
->>>>>>> 69f47671
+from typing import Any, Dict, List, cast
 
 
 def validate_cmd(
@@ -216,7 +212,10 @@
         validate_cmd(
             cmd_name, valid_cmd_attribute_specs, actual_cmd_attributes)
 
-    def to_dict(self) -> Dict[str, str]:
+    # Here, method `to_dict()` can return dictionaries which have arbitrary
+    # number of keys with different types of values. So, to make the return
+    # type generalized for every type of dictionaries, we used Any type here.
+    def to_dict(self) -> Dict[str, Any]:
         """Returns a dict representing the BaseChange domain object.
 
         Returns:
@@ -242,8 +241,11 @@
 
         return base_change_dict
 
+    # Here, Argument `base_change_dict` can accept dictionaries which have
+    # arbitrary number of keys with different types of values. So, to make the
+    # argument generalized for every type of dictionaries, we used Any here.
     @classmethod
-    def from_dict(cls, base_change_dict: Dict[str, str]) -> BaseChange:
+    def from_dict(cls, base_change_dict: Dict[str, Any]) -> BaseChange:
         """Returns a BaseChange domain object from a dict.
 
         Args:
