# coding: utf-8
#
# Copyright 2014 The Oppia Authors. All Rights Reserved.
#
# Licensed under the Apache License, Version 2.0 (the "License");
# you may not use this file except in compliance with the License.
# You may obtain a copy of the License at
#
#      http://www.apache.org/licenses/LICENSE-2.0
#
# Unless required by applicable law or agreed to in writing, software
# distributed under the License is distributed on an "AS-IS" BASIS,
# WITHOUT WARRANTIES OR CONDITIONS OF ANY KIND, either express or implied.
# See the License for the specific language governing permissions and
# limitations under the License.

"""Tests for one off statistics jobs."""

import datetime

from core.domain import config_domain
from core.domain import exp_domain
from core.domain import exp_fetchers
from core.domain import exp_services
from core.domain import stats_domain
from core.domain import stats_jobs_continuous
from core.domain import stats_jobs_one_off
from core.domain import stats_services
from core.platform import models
from core.platform.taskqueue import gae_taskqueue_services as taskqueue_services
from core.tests import test_utils
import feconf

(exp_models, stats_models,) = models.Registry.import_models(
    [models.NAMES.exploration, models.NAMES.statistics])


class OneOffJobTestBase(test_utils.GenericTestBase):
    """Base class providing convenience methods for testing one off jobs."""

    def count_one_off_jobs_in_queue(self):
        """Counts one off jobs in the taskqueue."""
        return self.count_jobs_in_taskqueue(
            taskqueue_services.QUEUE_NAME_ONE_OFF_JOBS)

    def run_one_off_job(self):
        """Begins the one off job and asserts it completes as expected.

        Assumes the existence of a class constant ONE_OFF_JOB_CLASS, pointing
        to the queue under test.

        Returns:
            *. The output of the one off job.
        """
        job_id = self.ONE_OFF_JOB_CLASS.create_new()
        self.assertEqual(self.count_one_off_jobs_in_queue(), 0)
        self.ONE_OFF_JOB_CLASS.enqueue(job_id)
        self.assertEqual(self.count_one_off_jobs_in_queue(), 1)
        self.process_and_flush_pending_tasks()
        self.assertEqual(self.count_one_off_jobs_in_queue(), 0)
        return self.ONE_OFF_JOB_CLASS.get_output(job_id)


class PlaythroughAuditTests(OneOffJobTestBase):
    ONE_OFF_JOB_CLASS = stats_jobs_one_off.PlaythroughAudit

    def setUp(self):
        super(PlaythroughAuditTests, self).setUp()
        self.exp = self.save_new_valid_exploration('EXP_ID', 'owner_id')

    def create_playthrough(self):
        """Helper method to create and return a simple playthrough model."""
        playthrough_id = stats_models.PlaythroughModel.create(
            self.exp.id, self.exp.version, issue_type='EarlyQuit',
            issue_customization_args={
                'state_name': {'value': 'state_name'},
                'time_spent_in_exp_in_msecs': {'value': 200},
            },
            actions=[])
        return stats_models.PlaythroughModel.get(playthrough_id)

    def create_exp_issues_with_playthroughs(self, playthrough_ids_list):
        """Helper method to create and return an ExplorationIssuesModel instance
        with the given sets of playthrough ids as reference issues.
        """
        return stats_models.ExplorationIssuesModel.create(
            self.exp.id, self.exp.version, unresolved_issues=[
                {
                    'issue_type': 'EarlyQuit',
                    'issue_customization_args': {
                        'state_name': {'value': 'state_name'},
                        'time_spent_in_exp_in_msecs': {'value': 200},
                    },
                    'playthrough_ids': list(playthrough_ids),
                    'schema_version': 1,
                    'is_valid': True,
                }
                for playthrough_ids in playthrough_ids_list
            ])

    def test_empty_output_for_good_playthrough(self):
        self.set_config_property(
            config_domain.WHITELISTED_EXPLORATION_IDS_FOR_PLAYTHROUGHS,
            [self.exp.id])
        playthrough = self.create_playthrough()
        self.create_exp_issues_with_playthroughs([[playthrough.id]])

        output = self.run_one_off_job()

        self.assertEqual(output, [])

    def test_output_for_pre_release_playthrough(self):
        self.set_config_property(
            config_domain.WHITELISTED_EXPLORATION_IDS_FOR_PLAYTHROUGHS,
            [self.exp.id])
        playthrough = self.create_playthrough()
        # Set created_on to a date which is definitely before GSoC 2018.
        playthrough.created_on = datetime.datetime(2017, 12, 31)
        playthrough.put()
        self.create_exp_issues_with_playthroughs([[playthrough.id]])

        output = self.run_one_off_job()

        self.assertEqual(len(output), 1)
        self.assertIn('before the GSoC 2018 submission deadline', output[0])

    def test_output_for_non_whitelisted_playthrough(self):
        self.set_config_property(
            config_domain.WHITELISTED_EXPLORATION_IDS_FOR_PLAYTHROUGHS,
            [self.exp.id + 'differentiated'])
        playthrough = self.create_playthrough()
        self.create_exp_issues_with_playthroughs([[playthrough.id]])

        output = self.run_one_off_job()

        self.assertEqual(len(output), 1)
        self.assertIn('has not been curated for recording', output[0])

    def test_output_for_bad_schema_playthrough(self):
        self.set_config_property(
            config_domain.WHITELISTED_EXPLORATION_IDS_FOR_PLAYTHROUGHS,
            [self.exp.id])
        playthrough = self.create_playthrough()
        playthrough.actions.append({'bad schema key': 'bad schema value'})
        playthrough.put()
        self.create_exp_issues_with_playthroughs([[playthrough.id]])

        output = self.run_one_off_job()

        self.assertEqual(len(output), 1)
        self.assertIn('could not be validated', output[0])

    def test_output_for_missing_reference(self):
        self.set_config_property(
            config_domain.WHITELISTED_EXPLORATION_IDS_FOR_PLAYTHROUGHS,
            [self.exp.id])
        playthrough = self.create_playthrough()
        self.create_exp_issues_with_playthroughs([
            [playthrough.id + '-different'],
        ])

        output = self.run_one_off_job()

        self.assertEqual(len(output), 1)
        self.assertIn('not found as a reference', output[0])


class RegenerateMissingStatsModelsOneOffJobTests(OneOffJobTestBase):
    ONE_OFF_JOB_CLASS = stats_jobs_one_off.RegenerateMissingStatsModelsOneOffJob
    EXP_ID = 'EXP_ID1'

    def setUp(self):
        super(RegenerateMissingStatsModelsOneOffJobTests, self).setUp()

        self.exp1 = self.save_new_valid_exploration(self.EXP_ID, 'owner')

        state_stats_dict = {
            'total_answers_count_v1': 3,
            'total_answers_count_v2': 0,
            'useful_feedback_count_v1': 3,
            'useful_feedback_count_v2': 0,
            'total_hit_count_v1': 3,
            'total_hit_count_v2': 0,
            'first_hit_count_v1': 3,
            'first_hit_count_v2': 0,
            'num_times_solution_viewed_v2': 0,
            'num_completions_v1': 3,
            'num_completions_v2': 0,
        }

        stats_models.ExplorationStatsModel.create(
            self.EXP_ID, exp_version=1, num_starts_v1=7, num_starts_v2=0,
            num_actual_starts_v1=5, num_actual_starts_v2=0,
            num_completions_v1=2, num_completions_v2=0,
            state_stats_mapping={self.exp1.init_state_name: state_stats_dict})

        self.exp1.add_states(['New state'])
        change_list = [
            exp_domain.ExplorationChange(
                {'cmd': 'add_state', 'state_name': 'New state'})]
        # v2 version does not have ExplorationStatsModel.
        exp_services.update_exploration(
            feconf.SYSTEM_COMMITTER_ID, self.exp1.id, change_list, '')
        self.exp1 = exp_fetchers.get_exploration_by_id(self.exp1.id)

    def test_stats_models_regeneration_works(self):
        """Test that stats models are regenerated with correct v1 stats
        values.
        """
        self.run_one_off_job()

        # Verify exploration version 2 has a stats model and values are correct.
        exp_stats = (
            stats_services.get_exploration_stats_by_id(self.EXP_ID, 2))

        self.assertEqual(exp_stats.num_starts_v1, 7)
        self.assertEqual(exp_stats.num_actual_starts_v1, 5)
        self.assertEqual(exp_stats.num_completions_v1, 2)

        state_stats = exp_stats.state_stats_mapping[self.exp1.init_state_name]

        self.assertEqual(state_stats.total_answers_count_v1, 3)
        self.assertEqual(state_stats.useful_feedback_count_v1, 3)
        self.assertEqual(state_stats.total_hit_count_v1, 3)
        self.assertEqual(state_stats.first_hit_count_v1, 3)
        self.assertEqual(state_stats.num_completions_v1, 3)

    def test_output_for_deleted_exploration(self):
        job_id = self.ONE_OFF_JOB_CLASS.create_new()
        self.ONE_OFF_JOB_CLASS.enqueue(job_id)
        self.assertEqual(self.count_one_off_jobs_in_queue(), 1)

        exp_services.delete_exploration('owner', self.EXP_ID)
        self.process_and_flush_pending_tasks()
        self.assertEqual(self.count_one_off_jobs_in_queue(), 0)

        output = self.ONE_OFF_JOB_CLASS.get_output(job_id)
        self.assertEqual(output, [])

    def test_stats_models_regeneration_with_no_stats_model(self):
        change_list = [exp_domain.ExplorationChange({
            'cmd': exp_domain.CMD_RENAME_STATE,
            'old_state_name': 'New state',
            'new_state_name': 'Another state'
        })]
        exp_services.update_exploration(
            feconf.SYSTEM_COMMITTER_ID, self.exp1.id, change_list, '')

        model_id = '%s.3' % self.EXP_ID
        model1 = stats_models.ExplorationStatsModel.get(model_id)
        model1.delete()

        output = self.run_one_off_job()
        self.assertEqual(
            output,
            ['[u\'ExplorationStatsModel for missing versions regenerated: \', '
             '[u\'EXP_ID1 v3\']]'])

        model_id = '%s.2' % self.EXP_ID
        model1 = stats_models.ExplorationStatsModel.get(model_id)
        model1.delete()

        output = self.run_one_off_job()
        self.assertEqual(
            output,
            ['[u\'ExplorationStatsModel for missing versions regenerated: \', '
             '[u\'EXP_ID1 v2\']]'])


class RecomputeStateCompleteStatisticsTests(OneOffJobTestBase):
    ONE_OFF_JOB_CLASS = stats_jobs_one_off.RecomputeStatisticsOneOffJob
    EXP_ID = 'EXP_ID'
    STATE_B = 'b'

    def setUp(self):
        super(RecomputeStateCompleteStatisticsTests, self).setUp()
        self.exp = self.save_new_valid_exploration(self.EXP_ID, 'owner')

        change_list = []
        exp_services.update_exploration(
            feconf.SYSTEM_COMMITTER_ID, self.EXP_ID, change_list, '')
        change_list = [
            exp_domain.ExplorationChange({
                'cmd': exp_domain.CMD_RENAME_STATE,
                'old_state_name': self.exp.init_state_name,
                'new_state_name': self.STATE_B,
            })
        ]
        exp_services.update_exploration(
            feconf.SYSTEM_COMMITTER_ID, self.EXP_ID, change_list, '')

        stats_models.StateCompleteEventLogEntryModel(
            id='id0',
            exp_id=self.EXP_ID,
            exp_version=1,
            state_name=self.exp.init_state_name,
            session_id='session_id_1',
            time_spent_in_state_secs=1.0,
            event_schema_version=2).put()
        stats_models.StateCompleteEventLogEntryModel(
            id='id1',
            exp_id=self.EXP_ID,
            exp_version=1,
            state_name=self.exp.init_state_name,
            session_id='session_id_2',
            time_spent_in_state_secs=1.0,
            event_schema_version=2).put()
        stats_models.StateCompleteEventLogEntryModel(
            id='id2',
            exp_id=self.EXP_ID,
            exp_version=1,
            state_name=self.exp.init_state_name,
            session_id='session_id_3',
            time_spent_in_state_secs=1.0,
            event_schema_version=1).put()
        stats_models.StateCompleteEventLogEntryModel(
            id='id3',
            exp_id=self.EXP_ID,
            exp_version=2,
            state_name=self.exp.init_state_name,
            session_id='session_id_4',
            time_spent_in_state_secs=1.0,
            event_schema_version=2).put()
        stats_models.StateCompleteEventLogEntryModel(
            id='id4',
            exp_id=self.EXP_ID,
            exp_version=3,
            state_name=self.STATE_B,
            session_id='session_id_4',
            time_spent_in_state_secs=1.0,
            event_schema_version=2).put()

        state_stats_dict = {
            'total_answers_count_v1': 3,
            'total_answers_count_v2': 0,
            'useful_feedback_count_v1': 3,
            'useful_feedback_count_v2': 0,
            'total_hit_count_v1': 3,
            'total_hit_count_v2': 0,
            'first_hit_count_v1': 3,
            'first_hit_count_v2': 0,
            'num_times_solution_viewed_v2': 0,
            'num_completions_v1': 3,
            'num_completions_v2': 9,
        }
        stats_models.ExplorationStatsModel.create(
            self.EXP_ID, exp_version=1, num_starts_v1=0, num_starts_v2=0,
            num_actual_starts_v1=0, num_actual_starts_v2=0,
            num_completions_v1=0, num_completions_v2=0,
            state_stats_mapping={self.exp.init_state_name: state_stats_dict})
        stats_models.ExplorationStatsModel.create(
            self.EXP_ID, exp_version=2, num_starts_v1=0, num_starts_v2=0,
            num_actual_starts_v1=0, num_actual_starts_v2=0,
            num_completions_v1=0, num_completions_v2=0,
            state_stats_mapping={self.exp.init_state_name: state_stats_dict})
        stats_models.ExplorationStatsModel.create(
            self.EXP_ID, exp_version=3, num_starts_v1=0, num_starts_v2=0,
            num_actual_starts_v1=0, num_actual_starts_v2=0,
            num_completions_v1=0, num_completions_v2=0,
            state_stats_mapping={self.STATE_B: state_stats_dict})

    def test_standard_operation(self):
        self.run_one_off_job()

        model_id = (
            stats_models.ExplorationStatsModel.get_entity_id(self.EXP_ID, 1))
        model = stats_models.ExplorationStatsModel.get(model_id)
        state_stats = model.state_stats_mapping[self.exp.init_state_name]
        # Check the old event schema version was not counted.
        self.assertEqual(state_stats['num_completions_v2'], 2)

        model_id = (
            stats_models.ExplorationStatsModel.get_entity_id(self.EXP_ID, 2))
        model = stats_models.ExplorationStatsModel.get(model_id)
        state_stats = model.state_stats_mapping[self.exp.init_state_name]
        # Check that the new version counts events for the previous
        # versions.
        self.assertEqual(state_stats['num_completions_v2'], 3)

        model_id = (
            stats_models.ExplorationStatsModel.get_entity_id(self.EXP_ID, 3))
        model = stats_models.ExplorationStatsModel.get(model_id)
        state_stats = model.state_stats_mapping[self.STATE_B]
        # Check that the new version with a renamed state still
        # counts the events for the state in previous versions
        # with the old name.
        self.assertEqual(state_stats['num_completions_v2'], 4)

    def test_job_for_addition_and_deletion_of_state_names(self):
        change_list = [
            exp_domain.ExplorationChange({
                'cmd': exp_domain.CMD_ADD_STATE,
                'state_name': 'State A',
            })
        ]
        exp_services.update_exploration(
            feconf.SYSTEM_COMMITTER_ID, self.EXP_ID, change_list, '')

        job_output = self.run_one_off_job()
        self.assertEqual(job_output, [])

        model_id = (
            stats_models.ExplorationStatsModel.get_entity_id(self.EXP_ID, 4))
        model = stats_models.ExplorationStatsModel.get(model_id)
        state_stats = model.state_stats_mapping.get('State A')

        expected_state_stats_dict = stats_domain.StateStats.create_default(
            ).to_dict()
        self.assertEqual(state_stats, expected_state_stats_dict)

        change_list = [
            exp_domain.ExplorationChange({
                'cmd': exp_domain.CMD_DELETE_STATE,
                'state_name': 'State A',
            })
        ]
        exp_services.update_exploration(
            feconf.SYSTEM_COMMITTER_ID, self.EXP_ID, change_list, '')

        job_output = self.run_one_off_job()
        self.assertEqual(job_output, [])

        model_id = (
            stats_models.ExplorationStatsModel.get_entity_id(self.EXP_ID, 5))
        model = stats_models.ExplorationStatsModel.get(model_id)
        state_stats = model.state_stats_mapping.get('State A')

        self.assertIsNone(state_stats)


class RecomputeAnswerSubmittedStatisticsTests(OneOffJobTestBase):
    ONE_OFF_JOB_CLASS = stats_jobs_one_off.RecomputeStatisticsOneOffJob
    EXP_ID = 'EXP_ID'
    EXP_VERSION = 1
    SESSION_ID_1 = 'session_id_1'
    SESSION_ID_2 = 'session_id_2'

    def setUp(self):
        super(RecomputeAnswerSubmittedStatisticsTests, self).setUp()
        self.exp = self.save_new_valid_exploration(self.EXP_ID, 'owner')
        self.state_name = self.exp.init_state_name

        change_list = [
            exp_domain.ExplorationChange({
                'cmd': exp_domain.CMD_RENAME_STATE,
                'old_state_name': self.state_name,
                'new_state_name': 'b',
            })
        ]
        exp_services.update_exploration(
            feconf.SYSTEM_COMMITTER_ID, self.EXP_ID, change_list, '')

        stats_models.AnswerSubmittedEventLogEntryModel(
            id='id1',
            exp_id=self.EXP_ID,
            exp_version=self.EXP_VERSION,
            state_name=self.state_name,
            session_id=self.SESSION_ID_1,
            time_spent_in_state_secs=1.0,
            is_feedback_useful=True,
            event_schema_version=2).put()
        stats_models.AnswerSubmittedEventLogEntryModel(
            id='id2',
            exp_id=self.EXP_ID,
            exp_version=self.EXP_VERSION,
            state_name=self.state_name,
            session_id=self.SESSION_ID_1,
            time_spent_in_state_secs=1.0,
            is_feedback_useful=True,
            event_schema_version=2).put()
        stats_models.AnswerSubmittedEventLogEntryModel(
            id='id3',
            exp_id=self.EXP_ID,
            exp_version=self.EXP_VERSION,
            state_name=self.state_name,
            session_id=self.SESSION_ID_1,
            time_spent_in_state_secs=1.0,
            is_feedback_useful=False,
            event_schema_version=2).put()
        stats_models.AnswerSubmittedEventLogEntryModel(
            id='id4',
            exp_id=self.EXP_ID,
            exp_version=self.EXP_VERSION,
            state_name=self.state_name,
            session_id=self.SESSION_ID_1,
            time_spent_in_state_secs=1.0,
            is_feedback_useful=True,
            event_schema_version=1).put()
        stats_models.AnswerSubmittedEventLogEntryModel(
            id='id5',
            exp_id=self.EXP_ID,
            exp_version=2,
            state_name='b',
            session_id=self.SESSION_ID_1,
            time_spent_in_state_secs=1.0,
            is_feedback_useful=True,
            event_schema_version=2).put()

        state_stats_dict = {
            'total_answers_count_v1': 3,
            'total_answers_count_v2': 9,
            'useful_feedback_count_v1': 3,
            'useful_feedback_count_v2': 9,
            'total_hit_count_v1': 3,
            'total_hit_count_v2': 0,
            'first_hit_count_v1': 3,
            'first_hit_count_v2': 0,
            'num_times_solution_viewed_v2': 0,
            'num_completions_v1': 3,
            'num_completions_v2': 0,
        }
        stats_models.ExplorationStatsModel.create(
            self.EXP_ID, self.EXP_VERSION, num_starts_v1=0, num_starts_v2=0,
            num_actual_starts_v1=0, num_actual_starts_v2=0,
            num_completions_v1=0, num_completions_v2=0,
            state_stats_mapping={self.state_name: state_stats_dict})
        stats_models.ExplorationStatsModel.create(
            self.EXP_ID, exp_version=2, num_starts_v1=0, num_starts_v2=0,
            num_actual_starts_v1=0, num_actual_starts_v2=0,
            num_completions_v1=0, num_completions_v2=0,
            state_stats_mapping={'b': state_stats_dict})

    def test_standard_operation(self):
        self.run_one_off_job()

        model_id = stats_models.ExplorationStatsModel.get_entity_id(
            self.EXP_ID, self.EXP_VERSION)
        model = stats_models.ExplorationStatsModel.get(model_id)
        state_stats = model.state_stats_mapping[self.state_name]
        self.assertEqual(state_stats['total_answers_count_v2'], 3)
        self.assertEqual(state_stats['useful_feedback_count_v2'], 2)

        model_id = (
            stats_models.ExplorationStatsModel.get_entity_id(self.EXP_ID, 2))
        model = stats_models.ExplorationStatsModel.get(model_id)
        state_stats = model.state_stats_mapping['b']
        self.assertEqual(state_stats['total_answers_count_v2'], 4)
        self.assertEqual(state_stats['useful_feedback_count_v2'], 3)


class RecomputeStateHitStatisticsTests(OneOffJobTestBase):
    ONE_OFF_JOB_CLASS = stats_jobs_one_off.RecomputeStatisticsOneOffJob
    EXP_ID = 'EXP_ID'
    # Start on version 2 as the update from version 1 to 2 is only to
    # setup states for testing.
    EXP_VERSION = 1
    SESSION_ID_1 = 'session_id_1'
    SESSION_ID_2 = 'session_id_2'

    def setUp(self):
        super(RecomputeStateHitStatisticsTests, self).setUp()
        self.exp = self.save_new_valid_exploration(self.EXP_ID, 'owner')
        self.state_name = self.exp.init_state_name

        change_list = []
        exp_services.update_exploration(
            feconf.SYSTEM_COMMITTER_ID, self.EXP_ID, change_list, '')
        change_list = [
            exp_domain.ExplorationChange({
                'cmd': exp_domain.CMD_RENAME_STATE,
                'old_state_name': self.state_name,
                'new_state_name': 'b',
            })
        ]
        exp_services.update_exploration(
            feconf.SYSTEM_COMMITTER_ID, self.EXP_ID, change_list, '')

        stats_models.StateHitEventLogEntryModel(
            id='id1',
            event_type=feconf.EVENT_TYPE_STATE_HIT,
            exploration_id=self.EXP_ID,
            exploration_version=self.EXP_VERSION,
            state_name=self.state_name,
            session_id=self.SESSION_ID_1,
            params={},
            play_type=feconf.PLAY_TYPE_NORMAL,
            event_schema_version=2).put()
        stats_models.StateHitEventLogEntryModel(
            id='id2',
            event_type=feconf.EVENT_TYPE_STATE_HIT,
            exploration_id=self.EXP_ID,
            exploration_version=self.EXP_VERSION,
            state_name=self.state_name,
            session_id=self.SESSION_ID_1,
            params={},
            play_type=feconf.PLAY_TYPE_NORMAL,
            event_schema_version=2).put()
        stats_models.StateHitEventLogEntryModel(
            id='id3',
            event_type=feconf.EVENT_TYPE_STATE_HIT,
            exploration_id=self.EXP_ID,
            exploration_version=self.EXP_VERSION,
            state_name=self.state_name,
            session_id=self.SESSION_ID_2,
            params={},
            play_type=feconf.PLAY_TYPE_NORMAL,
            event_schema_version=2).put()
        stats_models.StateHitEventLogEntryModel(
            id='id4',
            event_type=feconf.EVENT_TYPE_STATE_HIT,
            exploration_id=self.EXP_ID,
            exploration_version=self.EXP_VERSION,
            state_name=self.state_name,
            session_id=self.SESSION_ID_2,
            params={},
            play_type=feconf.PLAY_TYPE_NORMAL,
            event_schema_version=1).put()
        stats_models.StateHitEventLogEntryModel(
            id='id5',
            event_type=feconf.EVENT_TYPE_STATE_HIT,
            exploration_id=self.EXP_ID,
            exploration_version=2,
            state_name='a',
            session_id=self.SESSION_ID_2,
            params={},
            play_type=feconf.PLAY_TYPE_NORMAL,
            event_schema_version=2).put()
        stats_models.StateHitEventLogEntryModel(
            id='id6',
            event_type=feconf.EVENT_TYPE_STATE_HIT,
            exploration_id=self.EXP_ID,
            exploration_version=3,
            state_name='b',
            session_id=self.SESSION_ID_2,
            params={},
            play_type=feconf.PLAY_TYPE_NORMAL,
            event_schema_version=2).put()

        state_stats_dict = {
            'total_answers_count_v1': 3,
            'total_answers_count_v2': 9,
            'useful_feedback_count_v1': 3,
            'useful_feedback_count_v2': 9,
            'total_hit_count_v1': 3,
            'total_hit_count_v2': 0,
            'first_hit_count_v1': 3,
            'first_hit_count_v2': 0,
            'num_times_solution_viewed_v2': 0,
            'num_completions_v1': 3,
            'num_completions_v2': 0,
        }
        stats_models.ExplorationStatsModel.create(
            self.EXP_ID, exp_version=1, num_starts_v1=0, num_starts_v2=0,
            num_actual_starts_v1=0, num_actual_starts_v2=0,
            num_completions_v1=0, num_completions_v2=0,
            state_stats_mapping={
                'a': state_stats_dict,
                self.state_name: state_stats_dict,
            })
        stats_models.ExplorationStatsModel.create(
            self.EXP_ID, exp_version=2, num_starts_v1=0, num_starts_v2=0,
            num_actual_starts_v1=0, num_actual_starts_v2=0,
            num_completions_v1=0, num_completions_v2=0,
            state_stats_mapping={
                'a': state_stats_dict,
                self.state_name: state_stats_dict,
            })
        stats_models.ExplorationStatsModel.create(
            self.EXP_ID, exp_version=3, num_starts_v1=0, num_starts_v2=0,
            num_actual_starts_v1=0, num_actual_starts_v2=0,
            num_completions_v1=0, num_completions_v2=0,
            state_stats_mapping={'a': state_stats_dict, 'b': state_stats_dict})

    def test_standard_operation(self):
        self.run_one_off_job()

        model_id = stats_models.ExplorationStatsModel.get_entity_id(
            self.EXP_ID, self.EXP_VERSION)
        model = stats_models.ExplorationStatsModel.get(model_id)
        state_stats = model.state_stats_mapping[self.state_name]
        self.assertEqual(state_stats['first_hit_count_v2'], 2)
        self.assertEqual(state_stats['total_hit_count_v2'], 3)

        model_id = (
            stats_models.ExplorationStatsModel.get_entity_id(self.EXP_ID, 3))
        model = stats_models.ExplorationStatsModel.get(model_id)
        state_stats = model.state_stats_mapping['b']
        self.assertEqual(state_stats['first_hit_count_v2'], 3)
        self.assertEqual(state_stats['total_hit_count_v2'], 4)

    def test_session_hitting_multiple_states(self):
        self.run_one_off_job()

        model_id = (
            stats_models.ExplorationStatsModel.get_entity_id(self.EXP_ID, 2))
        model = stats_models.ExplorationStatsModel.get(model_id)
        state_stats = model.state_stats_mapping['a']
        self.assertEqual(state_stats['first_hit_count_v2'], 1)
        self.assertEqual(state_stats['total_hit_count_v2'], 1)


class RecomputeSolutionHitStatisticsTests(OneOffJobTestBase):
    ONE_OFF_JOB_CLASS = stats_jobs_one_off.RecomputeStatisticsOneOffJob
    EXP_ID = 'EXP_ID'
    EXP_VERSION = 1
    SESSION_ID_1 = 'session_id_1'
    SESSION_ID_2 = 'session_id_2'
    SESSION_ID_3 = 'session_id_3'

    def setUp(self):
        super(RecomputeSolutionHitStatisticsTests, self).setUp()
        self.exp = self.save_new_valid_exploration(self.EXP_ID, 'owner')
        self.state_name = self.exp.init_state_name

        change_list = [
            exp_domain.ExplorationChange({
                'cmd': exp_domain.CMD_RENAME_STATE,
                'old_state_name': self.state_name,
                'new_state_name': 'b',
            })
        ]
        exp_services.update_exploration(
            feconf.SYSTEM_COMMITTER_ID, self.EXP_ID, change_list, '')

        stats_models.SolutionHitEventLogEntryModel(
            id='id1',
            exp_id=self.EXP_ID,
            exp_version=self.EXP_VERSION,
            state_name=self.state_name,
            session_id=self.SESSION_ID_1,
            time_spent_in_state_secs=1.0,
            event_schema_version=2).put()
        stats_models.SolutionHitEventLogEntryModel(
            id='id2',
            exp_id=self.EXP_ID,
            exp_version=self.EXP_VERSION,
            state_name=self.state_name,
            session_id=self.SESSION_ID_1,
            time_spent_in_state_secs=1.0,
            event_schema_version=2).put()
        stats_models.SolutionHitEventLogEntryModel(
            id='id3',
            exp_id=self.EXP_ID,
            exp_version=self.EXP_VERSION,
            state_name=self.state_name,
            session_id=self.SESSION_ID_2,
            time_spent_in_state_secs=1.0,
            event_schema_version=2).put()
        stats_models.SolutionHitEventLogEntryModel(
            id='id4',
            exp_id=self.EXP_ID,
            exp_version=self.EXP_VERSION,
            state_name=self.state_name,
            session_id=self.SESSION_ID_3,
            time_spent_in_state_secs=1.0,
            event_schema_version=2).put()
        stats_models.SolutionHitEventLogEntryModel(
            id='id1',
            exp_id=self.EXP_ID,
            exp_version=self.EXP_VERSION,
            state_name=self.state_name,
            session_id=self.SESSION_ID_1,
            time_spent_in_state_secs=1.0,
            event_schema_version=1).put()
        stats_models.SolutionHitEventLogEntryModel(
            id='id5',
            exp_id=self.EXP_ID,
            exp_version=2,
            state_name='b',
            session_id=self.SESSION_ID_3,
            time_spent_in_state_secs=1.0,
            event_schema_version=2).put()

        state_stats_dict = {
            'total_answers_count_v1': 3,
            'total_answers_count_v2': 9,
            'useful_feedback_count_v1': 3,
            'useful_feedback_count_v2': 9,
            'total_hit_count_v1': 3,
            'total_hit_count_v2': 0,
            'first_hit_count_v1': 3,
            'first_hit_count_v2': 0,
            'num_times_solution_viewed_v2': 0,
            'num_completions_v1': 3,
            'num_completions_v2': 0,
        }
        stats_models.ExplorationStatsModel.create(
            self.EXP_ID, self.EXP_VERSION, num_starts_v1=0, num_starts_v2=0,
            num_actual_starts_v1=0, num_actual_starts_v2=0,
            num_completions_v1=0, num_completions_v2=0,
            state_stats_mapping={self.state_name: state_stats_dict})
        stats_models.ExplorationStatsModel.create(
            self.EXP_ID, exp_version=2, num_starts_v1=0, num_starts_v2=0,
            num_actual_starts_v1=0, num_actual_starts_v2=0,
            num_completions_v1=0, num_completions_v2=0,
            state_stats_mapping={'b': state_stats_dict})

    def test_standard_operation(self):
        self.run_one_off_job()

        model_id = stats_models.ExplorationStatsModel.get_entity_id(
            self.EXP_ID, self.EXP_VERSION)
        model = stats_models.ExplorationStatsModel.get(model_id)
        state_stats = model.state_stats_mapping[self.state_name]
        self.assertEqual(state_stats['num_times_solution_viewed_v2'], 3)

        model_id = (
            stats_models.ExplorationStatsModel.get_entity_id(self.EXP_ID, 2))
        model = stats_models.ExplorationStatsModel.get(model_id)
        state_stats = model.state_stats_mapping['b']
        self.assertEqual(state_stats['num_times_solution_viewed_v2'], 4)


class RecomputeActualStartStatisticsTests(OneOffJobTestBase):
    ONE_OFF_JOB_CLASS = stats_jobs_one_off.RecomputeStatisticsOneOffJob
    EXP_ID = 'EXP_ID'
    EXP_VERSION = 1
    STATE_NAME = 'state_1'

    def setUp(self):
        super(RecomputeActualStartStatisticsTests, self).setUp()
        self.save_new_default_exploration(self.EXP_ID, 'owner')

        change_list = []
        # Update exploration to version 3.
        exp_services.update_exploration(
            feconf.SYSTEM_COMMITTER_ID, self.EXP_ID, change_list, '')
        exp_services.update_exploration(
            feconf.SYSTEM_COMMITTER_ID, self.EXP_ID, change_list, '')

        stats_models.ExplorationActualStartEventLogEntryModel(
            id='id1',
            exp_id=self.EXP_ID,
            exp_version=self.EXP_VERSION,
            state_name=self.STATE_NAME,
            session_id='session_id_1',
            event_schema_version=2).put()
        stats_models.ExplorationActualStartEventLogEntryModel(
            id='id2',
            exp_id=self.EXP_ID,
            exp_version=self.EXP_VERSION,
            state_name=self.STATE_NAME,
            session_id='session_id_2',
            event_schema_version=2).put()
        stats_models.ExplorationActualStartEventLogEntryModel(
            id='id3',
            exp_id=self.EXP_ID,
            exp_version=self.EXP_VERSION,
            state_name=self.STATE_NAME,
            session_id='session_id_3',
            event_schema_version=1).put()
        stats_models.ExplorationActualStartEventLogEntryModel(
            id='id4',
            exp_id=self.EXP_ID,
            exp_version=2,
            state_name=self.STATE_NAME,
            session_id='session_id_4',
            event_schema_version=2).put()

        state_stats_dict = {
            'total_answers_count_v1': 3,
            'total_answers_count_v2': 9,
            'useful_feedback_count_v1': 3,
            'useful_feedback_count_v2': 9,
            'total_hit_count_v1': 3,
            'total_hit_count_v2': 0,
            'first_hit_count_v1': 3,
            'first_hit_count_v2': 0,
            'num_times_solution_viewed_v2': 0,
            'num_completions_v1': 3,
            'num_completions_v2': 0,
        }
        stats_models.ExplorationStatsModel.create(
            self.EXP_ID, self.EXP_VERSION, num_starts_v1=0, num_starts_v2=0,
            num_actual_starts_v1=0, num_actual_starts_v2=0,
            num_completions_v1=0, num_completions_v2=0,
            state_stats_mapping={self.STATE_NAME: state_stats_dict})
        stats_models.ExplorationStatsModel.create(
            self.EXP_ID, exp_version=2, num_starts_v1=0, num_starts_v2=0,
            num_actual_starts_v1=0, num_actual_starts_v2=0,
            num_completions_v1=0, num_completions_v2=0,
            state_stats_mapping={self.STATE_NAME: state_stats_dict})
        stats_models.ExplorationStatsModel.create(
            self.EXP_ID, exp_version=3, num_starts_v1=0, num_starts_v2=0,
            num_actual_starts_v1=0, num_actual_starts_v2=0,
            num_completions_v1=0, num_completions_v2=0,
            state_stats_mapping={self.STATE_NAME: state_stats_dict})

    def test_standard_operation(self):
        self.run_one_off_job()

        model_id = stats_models.ExplorationStatsModel.get_entity_id(
            self.EXP_ID, self.EXP_VERSION)
        model = stats_models.ExplorationStatsModel.get(model_id)
        self.assertEqual(model.num_actual_starts_v2, 2)
        model_id = (
            stats_models.ExplorationStatsModel.get_entity_id(self.EXP_ID, 2))
        model = stats_models.ExplorationStatsModel.get(model_id)
        self.assertEqual(model.num_actual_starts_v2, 3)

    def test_recompute_for_version_with_no_events(self):
        self.run_one_off_job()

        model_id = (
            stats_models.ExplorationStatsModel.get_entity_id(self.EXP_ID, 3))
        model = stats_models.ExplorationStatsModel.get(model_id)
        self.assertEqual(model.num_actual_starts_v2, 3)

    def test_job_with_no_exploration_version(self):
        model1 = stats_models.ExplorationActualStartEventLogEntryModel.get(
            'id1')
        model2 = stats_models.ExplorationActualStartEventLogEntryModel.get(
            'id2')
        model3 = stats_models.ExplorationActualStartEventLogEntryModel.get(
            'id3')
        model4 = stats_models.ExplorationActualStartEventLogEntryModel.get(
            'id4')
        stats_models.ExplorationActualStartEventLogEntryModel.delete_multi(
            [model1, model2, model3, model4])
        stats_models.ExplorationActualStartEventLogEntryModel(
            id='id',
            exp_id=self.EXP_ID,
            exp_version=None,
            state_name=self.STATE_NAME,
            session_id='session_id_4',
            event_schema_version=2).put()

        job_output = self.run_one_off_job()
        self.assertEqual(
            job_output, ['[u\'None version for EXP_ID actual_start state_1\']'])

    def test_job_with_invalid_exploration_id(self):
        stats_models.ExplorationActualStartEventLogEntryModel(
            id='id',
            exp_id='invalid_exp_id',
            exp_version=self.EXP_VERSION,
            state_name=self.STATE_NAME,
            session_id='session_id_4',
            event_schema_version=2).put()

        job_output = self.run_one_off_job()
        self.assertEqual(job_output, [])

    def test_job_with_non_existing_datastore_stats(self):
        model1 = stats_models.ExplorationStatsModel.get('%s.2' % self.EXP_ID)
        model2 = stats_models.ExplorationStatsModel.get('%s.3' % self.EXP_ID)
        stats_models.ExplorationStatsModel.delete_multi([model1, model2])

        job_output = self.run_one_off_job()
        self.assertEqual(
            job_output,
            ['[u\'ERROR in retrieving datastore stats. They do not exist for: '
             'exp_id: EXP_ID, exp_version: 2\']'])


class RecomputeCompleteEventStatisticsTests(OneOffJobTestBase):
    ONE_OFF_JOB_CLASS = stats_jobs_one_off.RecomputeStatisticsOneOffJob
    EXP_ID = 'EXP_ID'
    EXP_VERSION = 1
    STATE_NAME = 'state_1'

    def setUp(self):
        super(RecomputeCompleteEventStatisticsTests, self).setUp()
        self.save_new_default_exploration(self.EXP_ID, 'owner')

        change_list = []
        exp_services.update_exploration(
            feconf.SYSTEM_COMMITTER_ID, self.EXP_ID, change_list, '')

        stats_models.CompleteExplorationEventLogEntryModel(
            id='id1',
            event_type=feconf.EVENT_TYPE_COMPLETE_EXPLORATION,
            exploration_id=self.EXP_ID,
            exploration_version=self.EXP_VERSION,
            state_name=self.STATE_NAME,
            session_id='session_id_1',
            client_time_spent_in_secs=1.0,
            params={},
            play_type=feconf.PLAY_TYPE_NORMAL,
            event_schema_version=2).put()
        stats_models.CompleteExplorationEventLogEntryModel(
            id='id2',
            event_type=feconf.EVENT_TYPE_COMPLETE_EXPLORATION,
            exploration_id=self.EXP_ID,
            exploration_version=self.EXP_VERSION,
            state_name=self.STATE_NAME,
            session_id='session_id_2',
            client_time_spent_in_secs=1.0,
            params={},
            play_type=feconf.PLAY_TYPE_NORMAL,
            event_schema_version=2).put()
        stats_models.CompleteExplorationEventLogEntryModel(
            id='id3',
            event_type=feconf.EVENT_TYPE_COMPLETE_EXPLORATION,
            exploration_id=self.EXP_ID,
            exploration_version=2,
            state_name=self.STATE_NAME,
            session_id='session_id_3',
            client_time_spent_in_secs=1.0,
            params={},
            play_type=feconf.PLAY_TYPE_NORMAL,
            event_schema_version=2).put()

        state_stats_dict = {
            'total_answers_count_v1': 3,
            'total_answers_count_v2': 9,
            'useful_feedback_count_v1': 3,
            'useful_feedback_count_v2': 9,
            'total_hit_count_v1': 3,
            'total_hit_count_v2': 0,
            'first_hit_count_v1': 3,
            'first_hit_count_v2': 0,
            'num_times_solution_viewed_v2': 0,
            'num_completions_v1': 3,
            'num_completions_v2': 0,
        }
        stats_models.ExplorationStatsModel.create(
            self.EXP_ID, self.EXP_VERSION, num_starts_v1=0, num_starts_v2=0,
            num_actual_starts_v1=0, num_actual_starts_v2=0,
            num_completions_v1=0, num_completions_v2=0,
            state_stats_mapping={self.STATE_NAME: state_stats_dict})
        stats_models.ExplorationStatsModel.create(
            self.EXP_ID, exp_version=2, num_starts_v1=0, num_starts_v2=0,
            num_actual_starts_v1=0, num_actual_starts_v2=0,
            num_completions_v1=0, num_completions_v2=0,
            state_stats_mapping={self.STATE_NAME: state_stats_dict})

    def test_standard_operation(self):
        self.run_one_off_job()

        model_id = stats_models.ExplorationStatsModel.get_entity_id(
            self.EXP_ID, self.EXP_VERSION)
        model = stats_models.ExplorationStatsModel.get(model_id)
        self.assertEqual(model.num_completions_v2, 2)

        model_id = (
            stats_models.ExplorationStatsModel.get_entity_id(self.EXP_ID, 2))
        model = stats_models.ExplorationStatsModel.get(model_id)
        self.assertEqual(model.num_completions_v2, 3)


<<<<<<< HEAD
class StatisticsAuditTests(OneOffJobTestBase):

    ONE_OFF_JOB_CLASS = stats_jobs_one_off.StatisticsAudit
    EXP_ID = 'EXP_ID'
    EXP_VERSION = 1
    STATE_NAME = 'state_1'

    def setUp(self):
        super(StatisticsAuditTests, self).setUp()

        state_count = {
            'state_name': {
                'first_entry_count': 1,
                'total_entry_count': 1,
                'no_answer_count': 1
            }
        }
        stats_models.ExplorationAnnotationsModel.create(
            'exp_id1', '1', -2, -1, state_count)
        stats_models.StateCounterModel.get_or_create('exp_id1', 'state_name')

    def test_statistics_audit(self):
        job_output = self.run_one_off_job()
        self.assertEqual(
            job_output,
            ['[u\'Negative start count: exp_id:exp_id1 version:1 starts:-2\']',
             '[u\'Negative completion count: exp_id:exp_id1 version:1 '
             'completions:-1\']',
             '[u\'Completions > starts: exp_id:exp_id1 version:1 -1>-2\']',
             '[u\'Non-all != all for starts: exp_id:exp_id1 sum: -2 all: 0\']',
             '[u\'Non-all != all for completions: exp_id:exp_id1 sum: -1 '
             'all: 0\']'])

    def test_statistics_audit_with_version_all(self):
        model1 = stats_models.ExplorationAnnotationsModel.get('exp_id1:1')
        model1.version = stats_jobs_continuous.VERSION_ALL
        model1.put()

        job_output = self.run_one_off_job()
        self.assertEqual(
            job_output,
            ['[u\'Negative start count: exp_id:exp_id1 version:all '
             'starts:-2\']',
             '[u\'Negative completion count: exp_id:exp_id1 version:all '
             'completions:-1\']',
             '[u\'Completions > starts: exp_id:exp_id1 version:all -1>-2\']',
             '[u\'Non-all != all for starts: exp_id:exp_id1 sum: 0 all: -2\']',
             '[u\'Non-all != all for completions: exp_id:exp_id1 sum: 0 '
             'all: -1\']',
             '[u\'state hit count not same exp_id:exp_id1 state:state_name, '
             'all:1 sum: null\']'])

    def test_statistics_audit_with_negative_first_entry_count(self):
        model1 = stats_models.StateCounterModel.get_or_create(
            'exp_id1', 'state_name')
        model1.first_entry_count = -1
        model1.put()

        job_output = self.run_one_off_job()
        self.assertEqual(
            job_output,
            ['[u\'Negative start count: exp_id:exp_id1 version:1 starts:-2\']',
             '[u\'Negative completion count: exp_id:exp_id1 version:1 '
             'completions:-1\']',
             '[u\'Completions > starts: exp_id:exp_id1 version:1 -1>-2\']',
             '[u\'Non-all != all for starts: exp_id:exp_id1 sum: -2 all: 0\']',
             '[u\'Non-all != all for completions: exp_id:exp_id1 sum: -1 '
             'all: 0\']',
             '[u"Less than 0: Key('
             '\'StateCounterModel\', \'exp_id1.state_name\') -1"]'])


class StatisticsAuditVTwoTests(OneOffJobTestBase):

    ONE_OFF_JOB_CLASS = stats_jobs_one_off.StatisticsAuditV2
    EXP_ID = 'EXP_ID'
    EXP_VERSION = 1
    STATE_NAME = 'state_1'

    def setUp(self):
        super(StatisticsAuditVTwoTests, self).setUp()

        state_stats_dict = {
            'total_answers_count_v1': 3,
            'total_answers_count_v2': 9,
            'useful_feedback_count_v1': 3,
            'useful_feedback_count_v2': 10,
            'total_hit_count_v1': 3,
            'total_hit_count_v2': -1,
            'first_hit_count_v1': 3,
            'first_hit_count_v2': 1,
            'num_times_solution_viewed_v2': 1,
            'num_completions_v1': 3,
            'num_completions_v2': 1,
        }
        stats_models.ExplorationStatsModel.create(
            self.EXP_ID, self.EXP_VERSION, num_starts_v1=0, num_starts_v2=0,
            num_actual_starts_v1=1, num_actual_starts_v2=1,
            num_completions_v1=2, num_completions_v2=2,
            state_stats_mapping={self.STATE_NAME: state_stats_dict})

    def test_statistics_audit_v2(self):
        job_output = self.run_one_off_job()
        self.assertEqual(
            job_output,
            ['[u\'Completions > starts: exp_id:EXP_ID version:1 2 > 0\']',
             '[u\'Completions > actual starts: exp_id:EXP_ID version:1 '
             '2 > 1\']',
             '[u\'Actual starts > starts: exp_id:EXP_ID version:1 1 > 0\']',
             '[u\'Total answers < Answers with useful feedback: exp_id:EXP_ID '
             'version:1 state:state_1 9 > 10\']',
             '[u\'Solution count > Total state hits: exp_id:EXP_ID version:1 '
             'state:state_1 1 > -1\']',
             '[u\'Total state hits < First state hits: exp_id:EXP_ID version:1 '
             'state:state_1 -1 > 1\']',
             '[u\'Total state hits < Total state completions: exp_id:EXP_ID '
             'version:1 state:state_1 -1 > 1\']',
             'Negative count: exp_id:EXP_ID version:1 state:total_hit_count_v2 '
             'state_1:-1'])


class StatisticsAuditVOneTests(OneOffJobTestBase):

    ONE_OFF_JOB_CLASS = stats_jobs_one_off.StatisticsAuditV1
    EXP_ID = 'EXP_ID'
    EXP_VERSION = 1
    STATE_NAME = 'state_1'

    def setUp(self):
        super(StatisticsAuditVOneTests, self).setUp()

        state_stats_dict = {
            'total_answers_count_v1': 9,
            'total_answers_count_v2': 9,
            'useful_feedback_count_v1': 10,
            'useful_feedback_count_v2': 10,
            'total_hit_count_v1': -1,
            'total_hit_count_v2': -1,
            'first_hit_count_v1': 1,
            'first_hit_count_v2': 1,
            'num_times_solution_viewed_v2': 1,
            'num_completions_v1': 1,
            'num_completions_v2': 1,
        }
        stats_models.ExplorationStatsModel.create(
            self.EXP_ID, self.EXP_VERSION, num_starts_v1=0, num_starts_v2=0,
            num_actual_starts_v1=1, num_actual_starts_v2=1,
            num_completions_v1=2, num_completions_v2=2,
            state_stats_mapping={self.STATE_NAME: state_stats_dict})

    def test_statistics_audit_v1(self):
        job_output = self.run_one_off_job()
        self.assertEqual(
            job_output,
            ['[u\'Completions > starts: exp_id:EXP_ID version:1 2 > 0\']',
             '[u\'Completions > actual starts: exp_id:EXP_ID version:1 '
             '2 > 1\']',
             '[u\'Actual starts > starts: exp_id:EXP_ID version:1 1 > 0\']',
             '[u\'Total answers < Answers with useful feedback: exp_id:EXP_ID '
             'version:1 state:state_1 9 > 10\']',
             '[u\'Total state hits < First state hits: exp_id:EXP_ID version:1 '
             'state:state_1 -1 > 1\']',
             '[u\'Total state hits < Total state completions: exp_id:EXP_ID '
             'version:1 state:state_1 -1 > 1\']',
             'Negative count: exp_id:EXP_ID version:1 state:total_hit_count_v1 '
             'state_1:-1'])


class RecomputeStatisticsValidationCopyOneOffJobTests(OneOffJobTestBase):

    ONE_OFF_JOB_CLASS = (
        stats_jobs_one_off.RecomputeStatisticsValidationCopyOneOffJob)
    EXP_ID = 'EXP_ID'
    EXP_VERSION = 1
    STATE_NAME = 'state_1'

    def setUp(self):
        super(RecomputeStatisticsValidationCopyOneOffJobTests, self).setUp()
        self.exp = self.save_new_valid_exploration(self.EXP_ID, 'owner_id')

        stats_models.StateCompleteEventLogEntryModel(
            id='id0',
            exp_id=self.EXP_ID,
            exp_version=1,
            state_name=self.exp.init_state_name,
            session_id='session_id_1',
            time_spent_in_state_secs=1.0,
            event_schema_version=2).put()
        stats_models.StateCompleteEventLogEntryModel(
            id='id1',
            exp_id=self.EXP_ID,
            exp_version=None,
            state_name=self.exp.init_state_name,
            session_id='session_id_2',
            time_spent_in_state_secs=1.0,
            event_schema_version=2).put()
        stats_models.StateCompleteEventLogEntryModel(
            id='id2',
            exp_id=self.EXP_ID,
            exp_version=1,
            state_name=self.exp.init_state_name,
            session_id='session_id_3',
            time_spent_in_state_secs=1.0,
            event_schema_version=1).put()

        stats_models.StartExplorationEventLogEntryModel.create(
            self.EXP_ID, 1, self.exp.init_state_name, 'session_id1', {},
            feconf.PLAY_TYPE_NORMAL)

        state_stats_dict = {
            'total_answers_count_v1': 3,
            'total_answers_count_v2': 0,
            'useful_feedback_count_v1': 3,
            'useful_feedback_count_v2': 0,
            'total_hit_count_v1': 3,
            'total_hit_count_v2': 0,
            'first_hit_count_v1': 3,
            'first_hit_count_v2': 0,
            'num_times_solution_viewed_v2': 0,
            'num_completions_v1': 3,
            'num_completions_v2': 9,
        }
        stats_models.ExplorationStatsModel.create(
            self.EXP_ID, exp_version=1, num_starts_v1=0, num_starts_v2=0,
            num_actual_starts_v1=0, num_actual_starts_v2=0,
            num_completions_v1=0, num_completions_v2=0,
            state_stats_mapping={self.exp.init_state_name: state_stats_dict})

    def test_recompute_statistics_validation_copy_one_off_job(self):
        self.run_one_off_job()

        model_id = (
            stats_models.ExplorationStatsModel.get_entity_id(self.EXP_ID, 1))
        model = stats_models.ExplorationStatsModel.get(model_id)
        state_stats = model.state_stats_mapping[self.exp.init_state_name]

        self.assertEqual(state_stats['num_completions_v2'], 9)
=======
class TestRegenerateMissingStatsModels(OneOffJobTestBase):
    """Tests the regeneration of missing stats models."""
    ONE_OFF_JOB_CLASS = stats_jobs_one_off.RegenerateMissingStatsModels

    def setUp(self):
        super(TestRegenerateMissingStatsModels, self).setUp()
        self.EXP_ID = 'EXP_ID'
        self.exp = self.save_new_valid_exploration(self.EXP_ID, 'owner_id')
        self.state_name = self.exp.init_state_name

        change_list = []
        exp_services.update_exploration(
            feconf.SYSTEM_COMMITTER_ID, self.EXP_ID, change_list, '')
        change_list = [
            exp_domain.ExplorationChange({
                'cmd': exp_domain.CMD_RENAME_STATE,
                'old_state_name': self.state_name,
                'new_state_name': 'b',
            })
        ]
        exp_services.update_exploration(
            feconf.SYSTEM_COMMITTER_ID, self.EXP_ID, change_list, '')

        exp_services.revert_exploration(
            feconf.SYSTEM_COMMITTER_ID, self.EXP_ID, 3, 2)

        change_list = [
            exp_domain.ExplorationChange({
                'cmd': exp_domain.CMD_RENAME_STATE,
                'old_state_name': self.state_name,
                'new_state_name': 'b',
            })
        ]
        exp_services.update_exploration(
            feconf.SYSTEM_COMMITTER_ID, self.EXP_ID, change_list, '')

    def test_job_successfully_regenerates_deleted_model(self):
        self.exp = exp_fetchers.get_exploration_by_id(self.EXP_ID)
        self.assertEqual(self.exp.version, 5)

        model_id = stats_models.ExplorationStatsModel.get_entity_id(
            self.EXP_ID, 4)
        model = stats_models.ExplorationStatsModel.get(model_id)
        model.delete()

        output = self.run_one_off_job()
        model_id = stats_models.ExplorationStatsModel.get_entity_id(
            self.EXP_ID, 4)
        model = stats_models.ExplorationStatsModel.get(model_id)
        self.assertEqual(output, [u'[u\'Success\', 1]'])

    def test_job_yields_correct_message_when_missing_model_at_version_1(self):
        self.exp = exp_fetchers.get_exploration_by_id(self.EXP_ID)
        self.assertEqual(self.exp.version, 5)

        model_id = stats_models.ExplorationStatsModel.get_entity_id(
            self.EXP_ID, 1)
        model = stats_models.ExplorationStatsModel.get(model_id)
        model.delete()
        model_id = stats_models.ExplorationStatsModel.get_entity_id(
            self.EXP_ID, 2)
        model = stats_models.ExplorationStatsModel.get(model_id)
        model.delete()

        output = self.run_one_off_job()
        self.assertEqual(
            output, [u'[u\'Missing model at version 1\', [u\''
                     + self.EXP_ID + '\']]'])

    def test_job_yields_no_change_when_no_regeneration_is_needed(self):
        self.exp = exp_fetchers.get_exploration_by_id(self.EXP_ID)
        self.assertEqual(self.exp.version, 5)

        output = self.run_one_off_job()
        self.assertEqual(output, [u'[u\'No change\', 1]'])

    def test_job_yields_correct_message_when_missing_model_at_non_revert_commit(
            self):
        self.exp = exp_fetchers.get_exploration_by_id(self.EXP_ID)
        self.assertEqual(self.exp.version, 5)

        model_id = stats_models.ExplorationStatsModel.get_entity_id(
            self.EXP_ID, 2)
        model = stats_models.ExplorationStatsModel.get(model_id)
        model.delete()

        output = self.run_one_off_job()
        self.assertEqual(
            output,
            [u'[u\'Missing model without revert commit\', [u\''
             + self.EXP_ID + '\']]'])
>>>>>>> a1f36574
<|MERGE_RESOLUTION|>--- conflicted
+++ resolved
@@ -1029,7 +1029,6 @@
         self.assertEqual(model.num_completions_v2, 3)
 
 
-<<<<<<< HEAD
 class StatisticsAuditTests(OneOffJobTestBase):
 
     ONE_OFF_JOB_CLASS = stats_jobs_one_off.StatisticsAudit
@@ -1267,7 +1266,8 @@
         state_stats = model.state_stats_mapping[self.exp.init_state_name]
 
         self.assertEqual(state_stats['num_completions_v2'], 9)
-=======
+
+
 class TestRegenerateMissingStatsModels(OneOffJobTestBase):
     """Tests the regeneration of missing stats models."""
     ONE_OFF_JOB_CLASS = stats_jobs_one_off.RegenerateMissingStatsModels
@@ -1358,5 +1358,4 @@
         self.assertEqual(
             output,
             [u'[u\'Missing model without revert commit\', [u\''
-             + self.EXP_ID + '\']]'])
->>>>>>> a1f36574
+             + self.EXP_ID + '\']]'])