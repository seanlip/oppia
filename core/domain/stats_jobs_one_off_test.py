--- conflicted
+++ resolved
@@ -30,12 +30,7 @@
 from core.platform import models
 from core.platform.taskqueue import gae_taskqueue_services as taskqueue_services
 from core.tests import test_utils
-<<<<<<< HEAD
-import feconf
-import utils
-=======
-
->>>>>>> 3ae597b6
+
 
 (exp_models, stats_models,) = models.Registry.import_models(
     [models.NAMES.exploration, models.NAMES.statistics])
