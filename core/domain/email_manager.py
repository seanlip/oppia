--- conflicted
+++ resolved
@@ -1246,7 +1246,6 @@
             email_subject, email_body, feconf.NOREPLY_EMAIL_ADDRESS)
 
 
-<<<<<<< HEAD
 def send_mail_to_notify_admins_reviewers_needed(
         admin_ids, suggestion_types_needing_reviewers):
     """Sends an email to admins to notify them that there are specific
@@ -1361,10 +1360,7 @@
                 recipient_email=admin_emails[index])
 
 
-def send_reviewers_contributor_dashboard_suggestions(
-=======
 def send_mail_to_notify_contributor_dashboard_reviewers(
->>>>>>> 5a66cffa
         reviewer_ids, reviewers_suggestion_email_infos):
     """Sends an email to each reviewer notifying them of the suggestions on the
     Contributor Dashboard that have been waiting the longest for reivew, and
