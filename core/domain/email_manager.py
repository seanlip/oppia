# coding: utf-8
#
# Copyright 2014 The Oppia Authors. All Rights Reserved.
#
# Licensed under the Apache License, Version 2.0 (the "License");
# you may not use this file except in compliance with the License.
# You may obtain a copy of the License at
#
#      http://www.apache.org/licenses/LICENSE-2.0
#
# Unless required by applicable law or agreed to in writing, software
# distributed under the License is distributed on an "AS-IS" BASIS,
# WITHOUT WARRANTIES OR CONDITIONS OF ANY KIND, either express or implied.
# See the License for the specific language governing permissions and
# limitations under the License.

"""Config properties and functions for managing email notifications."""

from __future__ import annotations

import datetime
import logging

from core import feconf
from core import schema_utils
from core import utils
from core.constants import constants
from core.domain import change_domain
from core.domain import config_domain
from core.domain import email_services
from core.domain import html_cleaner
from core.domain import rights_domain
from core.domain import subscription_services
from core.domain import suggestion_registry
from core.domain import user_services
from core.platform import models

from typing import (
    Callable, Dict, Final, List, Mapping, Optional, Sequence, Set, Tuple,
    TypedDict, Union)

MYPY = False
if MYPY: # pragma: no cover
    from mypy_imports import app_identity_services
    from mypy_imports import email_models
    from mypy_imports import suggestion_models
    from mypy_imports import transaction_services

(email_models, suggestion_models) = models.Registry.import_models([
    models.Names.EMAIL,
    models.Names.SUGGESTION
])
app_identity_services = models.Registry.import_app_identity_services()
transaction_services = models.Registry.import_transaction_services()


NEW_REVIEWER_EMAIL_DATA: Dict[str, Dict[str, str]] = {
    constants.CONTRIBUTION_RIGHT_CATEGORY_REVIEW_TRANSLATION: {
        'review_category': 'translations',
        'to_check': 'translation suggestions',
        'description_template': '%s language translations',
        'rights_message_template': (
            'review translation suggestions made by contributors in the %s '
            'language')
    },
    constants.CONTRIBUTION_RIGHT_CATEGORY_REVIEW_VOICEOVER: {
        'review_category': 'voiceovers',
        'to_check': 'voiceover applications',
        'description_template': '%s language voiceovers',
        'rights_message_template': (
            'review voiceover applications made by contributors in the %s '
            'language')
    },
    constants.CONTRIBUTION_RIGHT_CATEGORY_REVIEW_QUESTION: {
        'review_category': 'questions',
        'to_check': 'question suggestions',
        'description': 'questions',
        'rights_message': 'review question suggestions made by contributors'
    }
}

REMOVED_REVIEWER_EMAIL_DATA: Dict[str, Dict[str, str]] = {
    constants.CONTRIBUTION_RIGHT_CATEGORY_REVIEW_TRANSLATION: {
        'review_category': 'translation',
        'role_description_template': (
            'translation reviewer role in the %s language'),
        'rights_message_template': (
            'review translation suggestions made by contributors in the %s '
            'language'),
        'contribution_allowed': 'translations'
    },
    constants.CONTRIBUTION_RIGHT_CATEGORY_REVIEW_VOICEOVER: {
        'review_category': 'voiceover',
        'role_description_template': (
            'voiceover reviewer role in the %s language'),
        'rights_message_template': (
            'review voiceover applications made by contributors in the %s '
            'language'),
        'contribution_allowed': 'voiceovers'
    },
    constants.CONTRIBUTION_RIGHT_CATEGORY_REVIEW_QUESTION: {
        'review_category': 'question',
        'role_description': 'question reviewer role',
        'rights_message': 'review question suggestions made by contributors',
        'contribution_allowed': 'questions'
    }
}

NOTIFICATION_USER_IDS_LIST_SCHEMA: Dict[
    str,
    Union[
        str,
        Dict[str, Union[str, List[Dict[str, str]]]],
        List[Dict[str, Union[str, int]]]
    ]
] = {
    'type': schema_utils.SCHEMA_TYPE_LIST,
    'items': {
        'type': schema_utils.SCHEMA_TYPE_UNICODE,
        'validators': [{
            'id': 'is_valid_user_id',
        }]
    },
    'validators': [{
        'id': 'has_length_at_most',
        'max_value': 5
    }, {
        'id': 'is_uniquified',
    }]
}

EMAIL_HTML_BODY_SCHEMA: Dict[str, Union[str, Dict[str, int]]] = {
    'type': schema_utils.SCHEMA_TYPE_UNICODE,
    'ui_config': {
        'rows': 20,
    }
}

EMAIL_CONTENT_SCHEMA: Dict[
    str,
    Union[
        str,
        List[Dict[str, Union[str, Dict[str, Union[str, Dict[str, int]]]]]]
    ]
] = {
    'type': schema_utils.SCHEMA_TYPE_DICT,
    'properties': [{
        'name': 'subject',
        'schema': {
            'type': schema_utils.SCHEMA_TYPE_UNICODE,
        },
    }, {
        'name': 'html_body',
        'schema': EMAIL_HTML_BODY_SCHEMA,
    }],
}

EMAIL_SENDER_NAME: config_domain.ConfigProperty = config_domain.ConfigProperty(
    'email_sender_name', {'type': 'unicode'},
    'The default sender name for outgoing emails.', 'Site Admin')
EMAIL_FOOTER: config_domain.ConfigProperty = config_domain.ConfigProperty(
    'email_footer', {'type': 'unicode', 'ui_config': {'rows': 5}},
    'The footer to append to all outgoing emails. (This should be written in '
    'HTML and include an unsubscribe link.)',
    'You can change your email preferences via the '
    '<a href="%s%s">Preferences</a> page.' % (
        feconf.OPPIA_SITE_URL, feconf.PREFERENCES_URL))

_PLACEHOLDER_SUBJECT: Final = 'THIS IS A PLACEHOLDER.'
_PLACEHOLDER_HTML_BODY: Final = (
    'THIS IS A <b>PLACEHOLDER</b> AND SHOULD BE REPLACED.'
)

SIGNUP_EMAIL_CONTENT: config_domain.ConfigProperty = (
    config_domain.ConfigProperty(
        'signup_email_content', EMAIL_CONTENT_SCHEMA,
        'Content of email sent after a new user signs up. (The email body '
        'should be written with HTML and not include a salutation or footer.) '
        'These emails are only sent if the functionality is enabled in '
        'feconf.py.',
        {
            'subject': _PLACEHOLDER_SUBJECT,
            'html_body': _PLACEHOLDER_HTML_BODY,
        }
    )
)

EXPLORATION_ROLE_MANAGER: Final = 'manager rights'
EXPLORATION_ROLE_EDITOR: Final = 'editor rights'
EXPLORATION_ROLE_VOICE_ARTIST: Final = 'voice artist rights'
EXPLORATION_ROLE_PLAYTESTER: Final = 'playtest access'

EDITOR_ROLE_EMAIL_HTML_ROLES: Dict[str, str] = {
    rights_domain.ROLE_OWNER: EXPLORATION_ROLE_MANAGER,
    rights_domain.ROLE_EDITOR: EXPLORATION_ROLE_EDITOR,
    rights_domain.ROLE_VOICE_ARTIST: EXPLORATION_ROLE_VOICE_ARTIST,
    rights_domain.ROLE_VIEWER: EXPLORATION_ROLE_PLAYTESTER
}

_EDITOR_ROLE_EMAIL_HTML_RIGHTS: Dict[str, str] = {
    'can_manage': '<li>Change the exploration permissions</li><br>',
    'can_edit': '<li>Edit the exploration</li><br>',
    'can_voiceover': '<li>Voiceover the exploration</li><br>',
    'can_play': '<li>View and playtest the exploration</li><br>'
}

# We don't include "can_voiceover" for managers and editors, since this is
# implied by the email description for "can_edit".
EDITOR_ROLE_EMAIL_RIGHTS_FOR_ROLE: Dict[str, str] = {
    EXPLORATION_ROLE_MANAGER: (
        _EDITOR_ROLE_EMAIL_HTML_RIGHTS['can_manage'] +
        _EDITOR_ROLE_EMAIL_HTML_RIGHTS['can_edit'] +
        _EDITOR_ROLE_EMAIL_HTML_RIGHTS['can_play']),
    EXPLORATION_ROLE_EDITOR: (
        _EDITOR_ROLE_EMAIL_HTML_RIGHTS['can_edit'] +
        _EDITOR_ROLE_EMAIL_HTML_RIGHTS['can_play']),
    EXPLORATION_ROLE_VOICE_ARTIST: (
        _EDITOR_ROLE_EMAIL_HTML_RIGHTS['can_voiceover'] +
        _EDITOR_ROLE_EMAIL_HTML_RIGHTS['can_play']),
    EXPLORATION_ROLE_PLAYTESTER: _EDITOR_ROLE_EMAIL_HTML_RIGHTS['can_play']
}

UNPUBLISH_EXPLORATION_EMAIL_HTML_BODY: config_domain.ConfigProperty = (
    config_domain.ConfigProperty(
        'unpublish_exploration_email_html_body', EMAIL_HTML_BODY_SCHEMA,
        'Default content for the email sent after an exploration is unpublished'
        ' by a moderator. These emails are only sent if the functionality is '
        'enabled in feconf.py. Leave this field blank if emails should not be '
        'sent.',
        'I\'m writing to inform you that I have unpublished the above '
        'exploration.'
    )
)

NOTIFICATION_USER_IDS_FOR_FAILED_TASKS_DEFAULT_VALUE: List[str] = []

NOTIFICATION_USER_IDS_FOR_FAILED_TASKS: config_domain.ConfigProperty = (
    config_domain.ConfigProperty(
        'notification_user_ids_for_failed_tasks',
        NOTIFICATION_USER_IDS_LIST_SCHEMA,
        'User IDs to notify if an ML training task fails',
        NOTIFICATION_USER_IDS_FOR_FAILED_TASKS_DEFAULT_VALUE
    )
)

CONTRIBUTOR_DASHBOARD_REVIEWER_NOTIFICATION_EMAIL_DATA: Dict[str, str] = {
    'email_body_template': (
        'Hi %s,'
        '<br><br>'
        'There are new review opportunities that we think you might be '
        'interested in on the <a href="%s%s">Contributor Dashboard</a>. '
        'Here are some examples of contributions that have been waiting '
        'the longest for review:'
        '<br><br>'
        '<ul>%s</ul><br>'
        'Please take some time to review any of the above contributions (if '
        'they still need a review) or any other contributions on the '
        'dashboard. We appreciate your help!'
        '<br><br>'
        'Thanks again, and happy reviewing!<br>'
        '- The Oppia Contributor Dashboard Team'
        '<br><br>%s'
    ),
    'email_subject': 'Contributor Dashboard Reviewer Opportunities'
}

HTML_FOR_SUGGESTION_DESCRIPTION: Dict[
    str, Dict[str, Union[str, Callable[[Dict[str, str]], Tuple[str, ...]]]]
] = {
    # The templates below are for listing the information for each suggestion
    # type offered on the Contributor Dashboard.
    'suggestion_template': {
        feconf.SUGGESTION_TYPE_TRANSLATE_CONTENT: (
            '<li>The following %s translation suggestion was submitted for '
            'review %s ago:<br>%s</li><br>'),
        feconf.SUGGESTION_TYPE_ADD_QUESTION: (
            '<li>The following question suggestion was submitted for review '
            '%s ago:<br>%s</li><br>')
    },
    # Each suggestion type has a lambda function to retrieve the values needed
    # to populate the above suggestion template.
    'suggestion_template_values_getter_functions': {
        feconf.SUGGESTION_TYPE_TRANSLATE_CONTENT: (
            lambda values_dict: (
                values_dict['language'], values_dict['review_wait_time'],
                values_dict['suggestion_content'])
        ),
        feconf.SUGGESTION_TYPE_ADD_QUESTION: (
            lambda values_dict: (
                values_dict['review_wait_time'],
                values_dict['suggestion_content'])
        )
    }
}

ADMIN_NOTIFICATION_FOR_REVIEWER_SHORTAGE_EMAIL_DATA: Dict[str, str] = {
    'email_body_template': (
        'Hi %s,'
        '<br><br>'
        'In the <a href="%s%s#/roles">admin roles page,</a> please add '
        'reviewers to the Contributor Dashboard community by entering their '
        'username(s) and allow reviewing for the suggestion types that need '
        'more reviewers bolded below.'
        '<br><br>%s'
        'Thanks so much - we appreciate your help!<br><br>'
        'Best Wishes!<br>'
        '- The Oppia Contributor Dashboard Team'
    ),
    'email_subject': 'Reviewers Needed for Contributor Dashboard',
    # The templates below are for listing the information for each suggestion
    # type that needs more reviewers. For translation languages there are two
    # templates to account for: whether one or multiple languages needs more
    # reviewers.
    'one_language_template': (
        'There have been <b>%s translation suggestions</b> created on the '
        '<a href="%s%s">Contributor Dashboard page</a> where there are not '
        'enough reviewers.<br><br>'
    ),
    'multi_language_template': (
        'There have been <b>translation suggestions</b> created on the '
        '<a href="%s%s">Contributor Dashboard page</a> in languages where '
        'there are not enough reviewers. The languages that need more '
        'reviewers are:'
        '<br><ul>%s</ul><br>'
    ),
    'question_template': (
        'There have been <b>question suggestions</b> created on the '
        '<a href="%s%s">Contributor Dashboard page</a> where there are not '
        'enough reviewers.<br><br>' % (
            feconf.OPPIA_SITE_URL, feconf.CONTRIBUTOR_DASHBOARD_URL))
}

ADMIN_NOTIFICATION_FOR_SUGGESTIONS_NEEDING_REVIEW_EMAIL_DATA: Dict[str, str] = {
    'email_body_template': (
        'Hi %s,<br><br>'
        'There are suggestions on the <a href="%s%s">Contributor Dashboard</a> '
        'that have been waiting for more than %s days for review. Please take '
        'a look at the suggestions mentioned below and help them get reviewed '
        'by going to the <a href="%s%s#/roles">admin roles page</a> and either:'
        '<br><br><ul>'
        '<li>Add more reviewers to the suggestion types that have suggestions '
        'waiting too long for a review</li><br>'
        '<li>Find the existing reviewers and email reviewers directly about '
        'the suggestions waiting for a review</li><br>'
        '</ul><br>'
        'Here are the suggestions that have been waiting too long for a review:'
        '<br><br>'
        '<ul>%s</ul><br>'
        'Thanks so much - we appreciate your help!<br>'
        'Best Wishes!<br><br>'
        '- The Oppia Contributor Dashboard Team'
    ),
    'email_subject': (
        'Contributor Dashboard Suggestions Have Been Waiting Too Long for '
        'Review')
}

CONTRIBUTOR_RANK_ACHIEVEMENT_NOTIFICATION: Dict[
    str, Dict[str, Dict[str, str]]] = {
    feconf.CONTRIBUTION_TYPE_TRANSLATION: {
        feconf.CONTRIBUTION_SUBTYPE_ACCEPTANCE: {
            'email_body_template': (
                'Hi %s,<br><br>'
                'This is to let you know that you have successfully achieved '
                'the %s rank for submitting translations in %s. Your efforts '
                'help Oppia grow better every day and support students around '
                'the world.<br><br>'
                'You can check all the achievements you earned in the '
                '<a href="%s%s">Contributor Dashboard</a>.<br><br>'
                'Best wishes and we hope you can continue to contribute!'
                '<br><br>'
                'The Oppia Contributor Dashboard Team'
            ),
            'email_subject': (
                'Oppia Translator Rank Achievement!'
            )
        },
        feconf.CONTRIBUTION_SUBTYPE_REVIEW: {
            'email_body_template': (
                'Hi %s,<br><br>'
                'This is to let you know that you have successfully achieved '
                'the %s rank for reviewing translations in %s. Your efforts '
                'help Oppia grow better every day and support students around '
                'the world.<br><br>'
                'You can check all the achievements you earned in the '
                '<a href="%s%s">Contributor Dashboard</a>.<br><br>'
                'Best wishes and we hope you can continue to contribute!'
                '<br><br>'
                'The Oppia Contributor Dashboard Team'
            ),
            'email_subject': (
                'Oppia Translation Reviewer Rank Achievement!'
            )
        },
        feconf.CONTRIBUTION_SUBTYPE_EDIT: {
            'email_body_template': (
                'Hi %s,<br><br>'
                'This is to let you know that you have successfully achieved '
                'the %s rank for correcting translations in %s. Your efforts '
                'help Oppia grow better every day and support students around '
                'the world.<br><br>'
                'You can check all the achievements you earned in the '
                '<a href="%s%s">Contributor Dashboard</a>.<br><br>'
                'Best wishes and we hope you can continue to contribute!'
                '<br><br>'
                'The Oppia Contributor Dashboard Team'
            ),
            'email_subject': (
                'Oppia Translation Reviewer Rank Achievement!'
            )
        }
    },
    feconf.CONTRIBUTION_TYPE_QUESTION: {
        feconf.CONTRIBUTION_SUBTYPE_ACCEPTANCE: {
            'email_body_template': (
                'Hi %s,<br><br>'
                'This is to let you know that you have successfully achieved '
                'the %s rank for submitting practice questions. Your efforts '
                'help Oppia grow better every day and support students around '
                'the world.<br><br>'
                'You can check all the achievements you earned in the '
                '<a href="%s%s">Contributor Dashboard</a>.<br><br>'
                'Best wishes and we hope you can continue to contribute!'
                '<br><br>'
                'The Oppia Contributor Dashboard Team'
            ),
            'email_subject': (
                'Oppia Question Submitter Rank Achievement!'
            )
        },
        feconf.CONTRIBUTION_SUBTYPE_REVIEW: {
            'email_body_template': (
                'Hi %s,<br><br>'
                'This is to let you know that you have successfully '
                'achieved the %s '
                'rank for reviewing  practice questions. Your efforts help '
                'Oppia grow better every day and support students around the '
                'world.<br><br>'
                'You can check all the achievements you earned in the '
                '<a href="%s%s">Contributor Dashboard</a>.<br><br>'
                'Best wishes and we hope you can continue to contribute!'
                '<br><br>'
                'The Oppia Contributor Dashboard Team'
            ),
            'email_subject': (
                'Oppia Question Reviewer Rank Achievement!'
            )
        },
        feconf.CONTRIBUTION_SUBTYPE_EDIT: {
            'email_body_template': (
                'Hi %s,<br><br>'
                'This is to let you know that you have successfully '
                'achieved the %s '
                'rank for correcting practice questions. Your efforts help '
                'Oppia grow better every day and support students around '
                'the world.<br><br>'
                'You can check all the achievements you earned in the '
                '<a href="%s%s">Contributor Dashboard</a>.<br><br>'
                'Best wishes and we hope you can continue to '
                'contribute!<br><br>'
                'The Oppia Contributor Dashboard Team'
            ),
            'email_subject': (
                'Oppia Question Reviewer Rank Achievement!'
            )
        }
    }
}

SENDER_VALIDATORS: Dict[str, Union[bool, Callable[[str], bool]]] = {
    feconf.EMAIL_INTENT_SIGNUP: (lambda x: x == feconf.SYSTEM_COMMITTER_ID),
    feconf.EMAIL_INTENT_UNPUBLISH_EXPLORATION: user_services.is_moderator,
    feconf.EMAIL_INTENT_DAILY_BATCH: (
        lambda x: x == feconf.SYSTEM_COMMITTER_ID),
    feconf.EMAIL_INTENT_EDITOR_ROLE_NOTIFICATION: (
        lambda x: x == feconf.SYSTEM_COMMITTER_ID),
    feconf.EMAIL_INTENT_FEEDBACK_MESSAGE_NOTIFICATION: (
        lambda x: x == feconf.SYSTEM_COMMITTER_ID),
    feconf.EMAIL_INTENT_SUGGESTION_NOTIFICATION: (
        lambda x: x == feconf.SYSTEM_COMMITTER_ID),
    feconf.EMAIL_INTENT_SUBSCRIPTION_NOTIFICATION: (
        lambda x: x == feconf.SYSTEM_COMMITTER_ID),
    feconf.EMAIL_INTENT_QUERY_STATUS_NOTIFICATION: (
        lambda x: x == feconf.SYSTEM_COMMITTER_ID),
    feconf.EMAIL_INTENT_MARKETING: (
        lambda x: x == feconf.SYSTEM_COMMITTER_ID),
    feconf.EMAIL_INTENT_DELETE_EXPLORATION: user_services.is_moderator,
    feconf.EMAIL_INTENT_REPORT_BAD_CONTENT: (
        lambda x: x == feconf.SYSTEM_COMMITTER_ID),
    feconf.EMAIL_INTENT_ONBOARD_REVIEWER: (
        lambda x: x == feconf.SYSTEM_COMMITTER_ID),
    feconf.EMAIL_INTENT_REMOVE_REVIEWER: (
        lambda x: x == feconf.SYSTEM_COMMITTER_ID),
    feconf.EMAIL_INTENT_REVIEW_CREATOR_DASHBOARD_SUGGESTIONS: (
        lambda x: x == feconf.SYSTEM_COMMITTER_ID),
    feconf.EMAIL_INTENT_ADDRESS_CONTRIBUTOR_DASHBOARD_SUGGESTIONS: (
        lambda x: x == feconf.SYSTEM_COMMITTER_ID),
    feconf.EMAIL_INTENT_REVIEW_CONTRIBUTOR_DASHBOARD_SUGGESTIONS: (
        lambda x: x == feconf.SYSTEM_COMMITTER_ID),
    feconf.EMAIL_INTENT_NOTIFY_CONTRIBUTOR_DASHBOARD_ACHIEVEMENTS: (
        lambda x: x == feconf.SYSTEM_COMMITTER_ID),
    feconf.EMAIL_INTENT_ADD_CONTRIBUTOR_DASHBOARD_REVIEWERS: (
        lambda x: x == feconf.SYSTEM_COMMITTER_ID),
    feconf.EMAIL_INTENT_ACCOUNT_DELETED: (
        lambda x: x == feconf.SYSTEM_COMMITTER_ID),
    feconf.BULK_EMAIL_INTENT_MARKETING: (
        lambda x: x == feconf.SYSTEM_COMMITTER_ID),
    feconf.BULK_EMAIL_INTENT_IMPROVE_EXPLORATION: (
        user_services.is_curriculum_admin),
    feconf.BULK_EMAIL_INTENT_CREATE_EXPLORATION: (
        user_services.is_curriculum_admin),
    feconf.BULK_EMAIL_INTENT_CREATOR_REENGAGEMENT: (
        lambda x: x == feconf.SYSTEM_COMMITTER_ID),
    feconf.BULK_EMAIL_INTENT_ML_JOB_FAILURE: (
        lambda x: x == feconf.SYSTEM_COMMITTER_ID),
    feconf.BULK_EMAIL_INTENT_LEARNER_REENGAGEMENT: (
        lambda x: x == feconf.SYSTEM_COMMITTER_ID),
    feconf.BULK_EMAIL_INTENT_TEST: (
        lambda x: x == feconf.SYSTEM_COMMITTER_ID)
}


class FeedbackMessagesDict(TypedDict):
    """Dictionary representing the feedback message for email."""

    title: str
    messages: List[str]


def require_sender_id_is_valid(intent: str, sender_id: str) -> None:
    """Ensure that the sender ID is valid, based on the email's intent.

    Many emails are only allowed to be sent by a certain user or type of user,
    e.g. 'admin' or an admin/moderator. This function will raise an exception
    if the given sender is not allowed to send this type of email.

    Args:
        intent: The intent string, i.e. the purpose of the email.
            Valid intent strings are defined in feconf.py.
        sender_id: The ID of the user sending the email.

    Raises:
        Exception. The email intent is invalid.
        Exception. The sender_id is not appropriate for the given intent.
    """

    if intent not in SENDER_VALIDATORS:
        raise Exception('Invalid email intent string: %s' % intent)

    sender_validator_fn = SENDER_VALIDATORS[intent]
    # Ruling out the possibility of bool for mypy type checking. Because here,
    # the return value of 'SENDER_VALIDATORS[intent]' is always called.
    assert callable(sender_validator_fn)

    if not sender_validator_fn(sender_id):
        logging.error(
            'Invalid sender_id %s for email with intent \'%s\'' %
            (sender_id, intent))
        raise Exception(
            'Invalid sender_id for email with intent \'%s\'' % intent)


def _send_email(
    recipient_id: str,
    sender_id: str,
    intent: str,
    email_subject: str,
    email_html_body: str,
    sender_email: str,
    bcc_admin: bool = False,
    sender_name: Optional[str] = None,
    recipient_email: Optional[str] = None
) -> None:
    """Sends an email to the given recipient.

    This function should be used for sending all user-facing emails.

    Raises an Exception if the sender_id is not appropriate for the given
    intent. Currently we support only system-generated emails and emails
    initiated by moderator actions.

    Args:
        recipient_id: The user ID of the recipient.
        sender_id: The user ID of the sender.
        intent: The intent string for the email, i.e. the purpose/type.
        email_subject: The subject of the email.
        email_html_body: The body (message) of the email.
        sender_email: The sender's email address.
        bcc_admin: Whether to send a copy of the email to the admin's
            email address.
        sender_name: The name to be shown in the "sender" field of the email.
        recipient_email: Override for the recipient email. This should only be
            used when the user with user_id equal to recipient_id does not
            exist or is deleted and their email cannot be retrieved via
            get_email_from_user_id.
    """

    if sender_name is None:
        sender_name = EMAIL_SENDER_NAME.value

    require_sender_id_is_valid(intent, sender_id)

    if recipient_email is None:
        recipient_email_address = user_services.get_email_from_user_id(
            recipient_id
        )
    else:
        recipient_email_address = recipient_email

    cleaned_html_body = html_cleaner.clean(email_html_body)
    if cleaned_html_body != email_html_body:
        logging.error(
            'Original email HTML body does not match cleaned HTML body:\n'
            'Original:\n%s\n\nCleaned:\n%s\n' %
            (email_html_body, cleaned_html_body))
        return

    raw_plaintext_body = cleaned_html_body.replace('<br/>', '\n').replace(
        '<br>', '\n').replace('<li>', '<li>- ').replace('</p><p>', '</p>\n<p>')
    cleaned_plaintext_body = html_cleaner.strip_html_tags(raw_plaintext_body)

    if email_models.SentEmailModel.check_duplicate_message(
            recipient_id, email_subject, cleaned_plaintext_body):
        logging.error(
            'Duplicate email:\n'
            'Details:\n%s %s\n%s\n\n' %
            (recipient_id, email_subject, cleaned_plaintext_body))
        return

    @transaction_services.run_in_transaction_wrapper
    def _send_email_transactional() -> None:
        """Sends the email to a single recipient."""
        sender_name_email = '%s <%s>' % (sender_name, sender_email)

        email_services.send_mail(
            sender_name_email, recipient_email_address, email_subject,
            cleaned_plaintext_body, cleaned_html_body, bcc_admin=bcc_admin)
        email_models.SentEmailModel.create(
            recipient_id, recipient_email_address, sender_id, sender_name_email,
            intent, email_subject, cleaned_html_body, datetime.datetime.utcnow()
        )

    _send_email_transactional()


def _send_bulk_mail(
    recipient_ids: List[str],
    sender_id: str,
    intent: str,
    email_subject: str,
    email_html_body: str,
    sender_email: str,
    sender_name: str,
    instance_id: str
) -> None:
    """Sends an email to all given recipients.

    Args:
        recipient_ids: The user IDs of the email recipients.
        sender_id: The ID of the user sending the email.
        intent: The intent string, i.e. the purpose of the email.
        email_subject: The subject of the email.
        email_html_body: The body (message) of the email.
        sender_email: The sender's email address.
        sender_name: The name to be shown in the "sender" field of the email.
        instance_id: The ID of the BulkEmailModel entity instance.
    """
    require_sender_id_is_valid(intent, sender_id)

    recipients_settings = user_services.get_users_settings(
        recipient_ids, strict=True
    )
    recipient_emails = [user.email for user in recipients_settings]

    cleaned_html_body = html_cleaner.clean(email_html_body)
    if cleaned_html_body != email_html_body:
        logging.error(
            'Original email HTML body does not match cleaned HTML body:\n'
            'Original:\n%s\n\nCleaned:\n%s\n' %
            (email_html_body, cleaned_html_body))
        return

    raw_plaintext_body = cleaned_html_body.replace('<br/>', '\n').replace(
        '<br>', '\n').replace('<li>', '<li>- ').replace('</p><p>', '</p>\n<p>')
    cleaned_plaintext_body = html_cleaner.strip_html_tags(raw_plaintext_body)

    @transaction_services.run_in_transaction_wrapper
    def _send_bulk_mail_transactional(instance_id: str) -> None:
        """Sends the emails in bulk to the recipients.

        Args:
            instance_id: The ID of the BulkEmailModel entity instance.
        """
        sender_name_email = '%s <%s>' % (sender_name, sender_email)

        email_services.send_bulk_mail(
            sender_name_email, recipient_emails, email_subject,
            cleaned_plaintext_body, cleaned_html_body)

        email_models.BulkEmailModel.create(
            instance_id, sender_id, sender_name_email, intent,
            email_subject, cleaned_html_body, datetime.datetime.utcnow())

    _send_bulk_mail_transactional(instance_id)


def send_job_failure_email(job_id: str) -> None:
    """Sends an email to admin email as well as any email addresses
    specificed on the admin config page.

    Args:
        job_id: The Job ID of the failing job.
    """
    mail_subject = 'Failed ML Job'
    mail_body = ((
        'ML job %s has failed. For more information,'
        'please visit the admin page at:\n'
        'https://www.oppia.org/admin#/jobs') % job_id)
    send_mail_to_admin(mail_subject, mail_body)
    recipient_ids = (
        NOTIFICATION_USER_IDS_FOR_FAILED_TASKS.value)
    bulk_email_model_id = email_models.BulkEmailModel.get_new_id('')
    if recipient_ids:
        _send_bulk_mail(
            recipient_ids, feconf.SYSTEM_COMMITTER_ID,
            feconf.BULK_EMAIL_INTENT_ML_JOB_FAILURE, mail_subject, mail_body,
            feconf.SYSTEM_EMAIL_ADDRESS, feconf.SYSTEM_EMAIL_NAME,
            bulk_email_model_id
        )


def send_dummy_mail_to_admin(username: str) -> None:
    """Send an email from the specified email address to admin.

    Args:
        username: Username of the sender.
    """

    email_body = 'This is a test mail from %s.' % (username)
    email_subject = 'Test Mail'
    system_name_email = '%s <%s>' % (
        feconf.SYSTEM_EMAIL_NAME, feconf.SYSTEM_EMAIL_ADDRESS)

    email_services.send_mail(
        system_name_email, feconf.ADMIN_EMAIL_ADDRESS, email_subject,
        email_body, email_body.replace('\n', '<br/>'), bcc_admin=False)


def send_mail_to_admin(email_subject: str, email_body: str) -> None:
    """Send an email to the admin email address.

    The email is sent to the ADMIN_EMAIL_ADDRESS set in feconf.py.

    Args:
        email_subject: Subject of the email.
        email_body: Body (message) of the email.
    """

    app_id = app_identity_services.get_application_id()
    body = '(Sent from %s)\n\n%s' % (app_id, email_body)
    system_name_email = '%s <%s>' % (
        feconf.SYSTEM_EMAIL_NAME, feconf.SYSTEM_EMAIL_ADDRESS)
    email_services.send_mail(
        system_name_email, feconf.ADMIN_EMAIL_ADDRESS, email_subject,
        body, body.replace('\n', '<br/>'), bcc_admin=False)


def send_post_signup_email(
    user_id: str,
    test_for_duplicate_email: bool = False
) -> None:
    """Sends a post-signup email to the given user.

    Raises an exception if emails are not allowed to be sent to users (i.e.
    feconf.CAN_SEND_EMAILS is False).

    Args:
        user_id: User ID of the user that signed up.
        test_for_duplicate_email: For testing duplicate emails.
    """

    if not test_for_duplicate_email:
        for key, content in SIGNUP_EMAIL_CONTENT.value.items():
            email_content_default_value = SIGNUP_EMAIL_CONTENT.default_value
            # Here, we used assert to narrow down the type from various allowed
            # default types to Dict[str, str] and we are sure that it is always
            # going to be Dict type because at the time of initialization of
            # SIGNUP_EMAIL_CONTENT we are providing Dict as a default value.
            assert isinstance(email_content_default_value, dict)
            if content == email_content_default_value[key]:
                logging.error(
                    'Please ensure that the value for the admin config '
                    'property SIGNUP_EMAIL_CONTENT is set, before allowing '
                    'post-signup emails to be sent.')
                return

    recipient_username = user_services.get_username(user_id)
    email_subject = SIGNUP_EMAIL_CONTENT.value['subject']
    email_body = 'Hi %s,<br><br>%s<br><br>%s' % (
        recipient_username, SIGNUP_EMAIL_CONTENT.value['html_body'],
        EMAIL_FOOTER.value)

    _send_email(
        user_id, feconf.SYSTEM_COMMITTER_ID, feconf.EMAIL_INTENT_SIGNUP,
        email_subject, email_body, feconf.NOREPLY_EMAIL_ADDRESS)


def get_moderator_unpublish_exploration_email() -> str:
    """Returns a draft of the text of the body for an email sent immediately
    when a moderator unpublishes an exploration. An empty body is a signal to
    the frontend that no email will be sent.

    Returns:
        Draft of the email body for an email sent after the moderator
        unpublished an exploration, or an empty string if no email should
        be sent.
    """

    try:
        require_moderator_email_prereqs_are_satisfied()
    except utils.ValidationError:
        return ''

    config_prop = config_domain.Registry.get_config_property(
        'unpublish_exploration_email_html_body'
    )
    # Ruling out the possibility of None for mypy type checking.
    assert config_prop is not None
    config_prop_value = config_prop.value
    # Ruling out the possibility of Any for mypy type checking.
    assert isinstance(config_prop_value, str)
    return config_prop_value


def require_moderator_email_prereqs_are_satisfied() -> None:
    """Raises an exception if, for any reason, moderator emails cannot be sent.

    Raises:
        ValidationError. The feconf.REQUIRE_EMAIL_ON_MODERATOR_ACTION is False.
        ValidationError. The feconf.CAN_SEND_EMAILS is False.
    """

    if not feconf.REQUIRE_EMAIL_ON_MODERATOR_ACTION:
        raise utils.ValidationError(
            'For moderator emails to be sent, please ensure that '
            'REQUIRE_EMAIL_ON_MODERATOR_ACTION is set to True.')
    if not feconf.CAN_SEND_EMAILS:
        raise utils.ValidationError(
            'For moderator emails to be sent, please ensure that '
            'CAN_SEND_EMAILS is set to True.')


def send_moderator_action_email(
    sender_id: str,
    recipient_id: str,
    intent: str,
    exploration_title: str,
    email_body: str
) -> None:
    """Sends a email immediately following a moderator action (unpublish,
    delete) to the given user.

    Raises an exception if emails are not allowed to be sent to users (i.e.
    feconf.CAN_SEND_EMAILS is False).

    Args:
        sender_id: User ID of the sender.
        recipient_id: User ID of the recipient.
        intent: The intent string (cause/purpose) of the email.
        exploration_title: The title of the exploration on which the
            moderator action was taken.
        email_body: The email content/message.
    """

    require_moderator_email_prereqs_are_satisfied()
    email_config = feconf.VALID_MODERATOR_ACTIONS[intent]

    recipient_username = user_services.get_username(recipient_id)
    sender_username = user_services.get_username(sender_id)
    email_subject_fn = email_config['email_subject_fn']
    # Ruling out the possibility of str for mypy type checking. Because here,
    # the return value of 'email_config['email_subject_fn']' is always called.
    assert callable(email_subject_fn)
    email_subject = email_subject_fn(exploration_title)
    email_salutation_html_fn = email_config['email_salutation_html_fn']
    # Ruling out the possibility of str for mypy type checking. Because here,
    # the return value of 'email_config['email_salutation_html_fn']' is always
    # called.
    assert callable(email_salutation_html_fn)
    email_salutation_html = email_salutation_html_fn(recipient_username)
    email_signoff_html_fn = email_config['email_signoff_html_fn']
    # Ruling out the possibility of str for mypy type checking. Because here,
    # the return value of 'email_config['email_signoff_html_fn']' is always
    # called.
    assert callable(email_signoff_html_fn)
    email_signoff_html = email_signoff_html_fn(sender_username)
    full_email_content = (
        '%s<br><br>%s<br><br>%s<br><br>%s' % (
            email_salutation_html, email_body, email_signoff_html,
            EMAIL_FOOTER.value))
    _send_email(
        recipient_id, sender_id, intent, email_subject, full_email_content,
        feconf.SYSTEM_EMAIL_ADDRESS, bcc_admin=True)


def send_role_notification_email(
    inviter_id: str,
    recipient_id: str,
    recipient_role: str,
    exploration_id: str,
    exploration_title: str
) -> None:
    """Sends a email when a new user is given activity rights (Manager, Editor,
    Viewer) to an exploration by creator of exploration.

    Email will only be sent if recipient wants to receive these emails (i.e.
    'can_receive_editor_role_email' is set True in recipent's preferences).

    Args:
        inviter_id: ID of the user who invited the recipient to the new role.
        recipient_id: User ID of the recipient.
        recipient_role: Role given to the recipient. Must be defined in
            EDITOR_ROLE_EMAIL_HTML_ROLES.
        exploration_id: ID of the exploration for which the recipient has
            been given the new role.
        exploration_title: Title of the exploration for which the recipient
            has been given the new role.

    Raises:
        Exception. The role is invalid (i.e. not defined in
            EDITOR_ROLE_EMAIL_HTML_ROLES).
    """

    # Editor role email body and email subject templates.
    email_subject_template = (
        '%s - invitation to collaborate')

    email_body_template = (
        'Hi %s,<br>'
        '<br>'
        '<b>%s</b> has granted you %s to their exploration, '
        '"<a href="https://www.oppia.org/create/%s">%s</a>", on Oppia.org.<br>'
        '<br>'
        'This allows you to:<br>'
        '<ul>%s</ul>'
        'You can find the exploration '
        '<a href="https://www.oppia.org/create/%s">here</a>.<br>'
        '<br>'
        'Thanks, and happy collaborating!<br>'
        '<br>'
        'Best wishes,<br>'
        'The Oppia Team<br>'
        '<br>%s')

    # Return from here if sending email is turned off.
    if not feconf.CAN_SEND_EMAILS:
        logging.error('This app cannot send emails to users.')
        return

    # Return from here is sending editor role email is disabled.
    if not feconf.CAN_SEND_EDITOR_ROLE_EMAILS:
        logging.error('This app cannot send editor role emails to users.')
        return

    recipient_username = user_services.get_username(recipient_id)
    inviter_username = user_services.get_username(inviter_id)
    recipient_preferences = user_services.get_email_preferences(recipient_id)

    if not recipient_preferences.can_receive_editor_role_email:
        # Do not send email if recipient has declined.
        return

    if recipient_role not in EDITOR_ROLE_EMAIL_HTML_ROLES:
        raise Exception(
            'Invalid role: %s' % recipient_role)

    role_description = EDITOR_ROLE_EMAIL_HTML_ROLES[recipient_role]
    rights_html = EDITOR_ROLE_EMAIL_RIGHTS_FOR_ROLE[role_description]

    email_subject = email_subject_template % exploration_title
    email_body = email_body_template % (
        recipient_username, inviter_username, role_description, exploration_id,
        exploration_title, rights_html, exploration_id, EMAIL_FOOTER.value)

    _send_email(
        recipient_id, feconf.SYSTEM_COMMITTER_ID,
        feconf.EMAIL_INTENT_EDITOR_ROLE_NOTIFICATION, email_subject, email_body,
        feconf.NOREPLY_EMAIL_ADDRESS, sender_name=inviter_username)


def send_emails_to_subscribers(
    creator_id: str,
    exploration_id: str,
    exploration_title: str
) -> None:
    """Sends an email to all the subscribers of the creators when the creator
    publishes an exploration.

    Args:
        creator_id: The id of the creator who has published an exploration
            and to whose subscribers we are sending emails.
        exploration_id: The id of the exploration which the creator has
            published.
        exploration_title: The title of the exploration which the creator
            has published.
    """

    creator_name = user_services.get_username(creator_id)
    email_subject = ('%s has published a new exploration!' % creator_name)
    email_body_template = (
        'Hi %s,<br>'
        '<br>'
        '%s has published a new exploration! You can play it here: '
        '<a href="https://www.oppia.org/explore/%s">%s</a><br>'
        '<br>'
        'Thanks, and happy learning!<br>'
        '<br>'
        'Best wishes,<br>'
        '- The Oppia Team<br>'
        '<br>%s')

    if not feconf.CAN_SEND_EMAILS:
        logging.error('This app cannot send emails to users.')
        return

    if not feconf.CAN_SEND_SUBSCRIPTION_EMAILS:
        logging.error('This app cannot send subscription emails to users.')
        return

    recipient_list = subscription_services.get_all_subscribers_of_creator(
        creator_id)
    recipients_usernames = user_services.get_usernames(
        recipient_list, strict=True
    )
    recipients_preferences = user_services.get_users_email_preferences(
        recipient_list)
    for index, username in enumerate(recipients_usernames):
        if recipients_preferences[index].can_receive_subscription_email:
            email_body = email_body_template % (
                username, creator_name, exploration_id,
                exploration_title, EMAIL_FOOTER.value)
            _send_email(
                recipient_list[index], feconf.SYSTEM_COMMITTER_ID,
                feconf.EMAIL_INTENT_SUBSCRIPTION_NOTIFICATION,
                email_subject, email_body, feconf.NOREPLY_EMAIL_ADDRESS)


def send_feedback_message_email(
    recipient_id: str,
    feedback_messages: Dict[str, FeedbackMessagesDict]
) -> None:
    """Sends an email when creator receives feedback message to an exploration.

    Args:
        recipient_id: User ID of recipient.
        feedback_messages: Contains feedback messages. Example:
            {
                'exploration_id': {
                    'title': 'Exploration 1234',
                    'messages': ['Feedback message 1', 'Feedback message 2']
                }
            }
    """
    email_subject_template = (
        'You\'ve received %s new message%s on your explorations')

    email_body_template = (
        'Hi %s,<br>'
        '<br>'
        'You\'ve received %s new message%s on your Oppia explorations:<br>'
        '<ul>%s</ul>'
        'You can view and reply to your messages from your '
        '<a href="https://www.oppia.org/creator-dashboard">dashboard</a>.'
        '<br>'
        '<br>Thanks, and happy teaching!<br>'
        '<br>'
        'Best wishes,<br>'
        'The Oppia Team<br>'
        '<br>%s')

    if not feconf.CAN_SEND_EMAILS:
        logging.error('This app cannot send emails to users.')
        return

    if not feconf.CAN_SEND_FEEDBACK_MESSAGE_EMAILS:
        logging.error('This app cannot send feedback message emails to users.')
        return

    if not feedback_messages:
        return

    recipient_username = user_services.get_username(recipient_id)

    messages_html = ''
    count_messages = 0
    for exp_id, reference in feedback_messages.items():
        messages_html += (
            '<li><a href="https://www.oppia.org/create/%s#/feedback">'
            '%s</a>:<br><ul>' % (exp_id, reference['title']))
        for message in reference['messages']:
            messages_html += ('<li>%s<br></li>' % message)
            count_messages += 1
        messages_html += '</ul></li>'

    email_subject = email_subject_template % (
        (count_messages, 's') if count_messages > 1 else ('a', ''))

    email_body = email_body_template % (
        recipient_username, count_messages if count_messages > 1
        else 'a', 's' if count_messages > 1 else '', messages_html,
        EMAIL_FOOTER.value)

    _send_email(
        recipient_id, feconf.SYSTEM_COMMITTER_ID,
        feconf.EMAIL_INTENT_FEEDBACK_MESSAGE_NOTIFICATION,
        email_subject, email_body, feconf.NOREPLY_EMAIL_ADDRESS)


def can_users_receive_thread_email(
    recipient_ids: List[str],
    exploration_id: str,
    has_suggestion: bool
) -> List[bool]:
    """Returns if users can receive email.

    Args:
        recipient_ids: IDs of persons that should receive the email.
        exploration_id: ID of exploration that received new message.
        has_suggestion: True if thread contains suggestion.

    Returns:
        True if user can receive the email, False otherwise.
    """
    users_global_prefs = (
        user_services.get_users_email_preferences(recipient_ids))
    users_exploration_prefs = (
        user_services.get_users_email_preferences_for_exploration(
            recipient_ids, exploration_id))
    zipped_preferences = list(
        zip(users_global_prefs, users_exploration_prefs))

    result = []
    if has_suggestion:
        for user_global_prefs, user_exploration_prefs in zipped_preferences:
            result.append(
                user_global_prefs.can_receive_feedback_message_email
                and not user_exploration_prefs.mute_suggestion_notifications)
    else:
        for user_global_prefs, user_exploration_prefs in zipped_preferences:
            result.append(
                user_global_prefs.can_receive_feedback_message_email
                and not user_exploration_prefs.mute_feedback_notifications)

    return result


def send_suggestion_email(
    exploration_title: str,
    exploration_id: str,
    author_id: str,
    recipient_list: List[str]
) -> None:
    """Send emails to notify the given recipients about new suggestion.

    Each recipient will only be emailed if their email preferences allow for
    incoming feedback message emails.

    Args:
        exploration_title: Title of the exploration with the new
            suggestion.
        exploration_id: The ID of the exploration with the new suggestion.
        author_id: The user ID of the author of the suggestion.
        recipient_list: The user IDs of the email recipients.
    """

    email_subject = 'New suggestion for "%s"' % exploration_title

    email_body_template = (
        'Hi %s,<br>'
        '%s has submitted a new suggestion for your Oppia exploration, '
        '<a href="https://www.oppia.org/create/%s">"%s"</a>.<br>'
        'You can accept or reject this suggestion by visiting the '
        '<a href="https://www.oppia.org/create/%s#/feedback">feedback page</a> '
        'for your exploration.<br>'
        '<br>'
        'Thanks!<br>'
        '- The Oppia Team<br>'
        '<br>%s')

    if not feconf.CAN_SEND_EMAILS:
        logging.error('This app cannot send emails to users.')
        return

    if not feconf.CAN_SEND_FEEDBACK_MESSAGE_EMAILS:
        logging.error('This app cannot send feedback message emails to users.')
        return

    author_username = user_services.get_username(author_id)
    can_users_receive_email = (
        can_users_receive_thread_email(recipient_list, exploration_id, True))
    for index, recipient_id in enumerate(recipient_list):
        recipient_username = user_services.get_username(recipient_id)
        # Send email only if recipient wants to receive.
        if can_users_receive_email[index]:
            email_body = email_body_template % (
                recipient_username, author_username, exploration_id,
                exploration_title, exploration_id, EMAIL_FOOTER.value)
            _send_email(
                recipient_id, feconf.SYSTEM_COMMITTER_ID,
                feconf.EMAIL_INTENT_SUGGESTION_NOTIFICATION,
                email_subject, email_body, feconf.NOREPLY_EMAIL_ADDRESS)


def send_instant_feedback_message_email(
    recipient_id: str,
    sender_id: str,
    message: str,
    email_subject: str,
    exploration_title: str,
    exploration_id: str,
    thread_title: str
) -> None:
    """Send an email when a new message is posted to a feedback thread, or when
    the thread's status is changed.

    Args:
        recipient_id: The user ID of the recipient.
        sender_id: The user ID of the sender.
        message: The message text or status change text from the sender.
        email_subject: The subject line to be sent in the email.
        exploration_title: The title of the exploration.
        exploration_id: ID of the exploration the feedback thread is about.
        thread_title: The title of the feedback thread.
    """

    email_body_template = (
        'Hi %s,<br><br>'
        'New update to thread "%s" on '
        '<a href="https://www.oppia.org/create/%s#/feedback">%s</a>:<br>'
        '<ul><li>%s: %s<br></li></ul>'
        '(You received this message because you are a '
        'participant in this thread.)<br><br>'
        'Best wishes,<br>'
        'The Oppia team<br>'
        '<br>%s')

    if not feconf.CAN_SEND_EMAILS:
        logging.error('This app cannot send emails to users.')
        return

    if not feconf.CAN_SEND_FEEDBACK_MESSAGE_EMAILS:
        logging.error('This app cannot send feedback message emails to users.')
        return

    sender_username = user_services.get_username(sender_id)
    recipient_username = user_services.get_username(recipient_id)
    recipient_preferences = user_services.get_email_preferences(recipient_id)

    if recipient_preferences.can_receive_feedback_message_email:
        email_body = email_body_template % (
            recipient_username, thread_title, exploration_id,
            exploration_title, sender_username, message, EMAIL_FOOTER.value)
        _send_email(
            recipient_id, feconf.SYSTEM_COMMITTER_ID,
            feconf.EMAIL_INTENT_FEEDBACK_MESSAGE_NOTIFICATION, email_subject,
            email_body, feconf.NOREPLY_EMAIL_ADDRESS)


def send_flag_exploration_email(
    exploration_title: str,
    exploration_id: str,
    reporter_id: str,
    report_text: str
) -> None:
    """Send an email to all moderators when an exploration is flagged.

    Args:
        exploration_title: The title of the flagged exporation.
        exploration_id: The ID of the flagged exploration.
        reporter_id: The user ID of the reporter.
        report_text: The message entered by the reporter.
    """
    email_subject = 'Exploration flagged by user: "%s"' % exploration_title

    email_body_template = (
        'Hello Moderator,<br>'
        '%s has flagged exploration "%s" on the following '
        'grounds: <br>'
        '%s .<br>'
        'You can modify the exploration by clicking '
        '<a href="https://www.oppia.org/create/%s">here</a>.<br>'
        '<br>'
        'Thanks!<br>'
        '- The Oppia Team<br>'
        '<br>%s')

    if not feconf.CAN_SEND_EMAILS:
        logging.error('This app cannot send emails to users.')
        return

    reporter_username = user_services.get_username(reporter_id)

    email_body = email_body_template % (
        reporter_username, exploration_title, report_text, exploration_id,
        EMAIL_FOOTER.value)

    recipient_list = user_services.get_user_ids_by_role(
        feconf.ROLE_ID_MODERATOR)
    for recipient_id in recipient_list:
        _send_email(
            recipient_id, feconf.SYSTEM_COMMITTER_ID,
            feconf.EMAIL_INTENT_REPORT_BAD_CONTENT,
            email_subject, email_body, feconf.NOREPLY_EMAIL_ADDRESS)


def send_query_completion_email(recipient_id: str, query_id: str) -> None:
    """Send an email to the initiator of a bulk email query with a link to view
    the query results.

    Args:
        recipient_id: The recipient ID.
        query_id: The query ID.
    """
    email_subject = 'Query %s has successfully completed' % query_id

    email_body_template = (
        'Hi %s,<br>'
        'Your query with id %s has succesfully completed its '
        'execution. Visit the result page '
        '<a href="https://www.oppia.org/emaildashboardresult/%s">here</a> '
        'to see result of your query.<br><br>'
        'Thanks!<br>'
        '<br>'
        'Best wishes,<br>'
        'The Oppia Team<br>'
        '<br>%s')

    recipient_username = user_services.get_username(recipient_id)
    email_body = email_body_template % (
        recipient_username, query_id, query_id, EMAIL_FOOTER.value)
    _send_email(
        recipient_id, feconf.SYSTEM_COMMITTER_ID,
        feconf.EMAIL_INTENT_QUERY_STATUS_NOTIFICATION, email_subject,
        email_body, feconf.NOREPLY_EMAIL_ADDRESS)


def send_query_failure_email(
    recipient_id: str,
    query_id: str,
    query_params: Dict[str, str]
) -> None:
    """Send an email to the initiator of a failed bulk email query.

    Args:
        recipient_id: The recipient ID.
        query_id: The query ID.
        query_params: The parameters of the query, as key:value.
    """
    email_subject = 'Query %s has failed' % query_id

    email_body_template = (
        'Hi %s,<br>'
        'Your query with id %s has failed due to error '
        'during execution. '
        'Please check the query parameters and submit query again.<br><br>'
        'Thanks!<br>'
        '<br>'
        'Best wishes,<br>'
        'The Oppia Team<br>'
        '<br>%s')

    recipient_username = user_services.get_username(recipient_id)
    email_body = email_body_template % (
        recipient_username, query_id, EMAIL_FOOTER.value)
    _send_email(
        recipient_id, feconf.SYSTEM_COMMITTER_ID,
        feconf.EMAIL_INTENT_QUERY_STATUS_NOTIFICATION, email_subject,
        email_body, feconf.NOREPLY_EMAIL_ADDRESS)

    admin_email_subject = 'Query job has failed.'
    admin_email_body_template = (
        'Query job with %s query id has failed in its execution.\n'
        'Query parameters:\n\n')

    for key in sorted(query_params):
        admin_email_body_template += '%s: %s\n' % (key, query_params[key])

    admin_email_body = admin_email_body_template % query_id
    send_mail_to_admin(admin_email_subject, admin_email_body)


def send_user_query_email(
    sender_id: str,
    recipient_ids: List[str],
    email_subject: str,
    email_body: str,
    email_intent: str
) -> str:
    """Sends an email to all the recipients of the query.

    Args:
        sender_id: The ID of the user sending the email.
        recipient_ids: The user IDs of the email recipients.
        email_subject: The subject of the email.
        email_body: The body of the email.
        email_intent: The intent string, i.e. the purpose of the email.

    Returns:
        The ID of the bulk email model.
    """
    bulk_email_model_id = email_models.BulkEmailModel.get_new_id('')
    sender_name = user_services.get_username(sender_id)
    sender_email = user_services.get_email_from_user_id(sender_id)
    _send_bulk_mail(
        recipient_ids, sender_id, email_intent, email_subject, email_body,
        sender_email, sender_name, bulk_email_model_id)
    return bulk_email_model_id


def send_test_email_for_bulk_emails(
    tester_id: str,
    email_subject: str,
    email_body: str
) -> None:
    """Sends a test email to the tester.

    Args:
        tester_id: The user ID of the tester.
        email_subject: The subject of the email.
        email_body: The body of the email.
    """
    tester_name = user_services.get_username(tester_id)
    tester_email = user_services.get_email_from_user_id(tester_id)
    _send_email(
        tester_id, feconf.SYSTEM_COMMITTER_ID, feconf.BULK_EMAIL_INTENT_TEST,
        email_subject, email_body, tester_email, sender_name=tester_name)


def send_mail_to_onboard_new_reviewers(
    recipient_id: str, category: str
) -> None:
    """Sends an email to users who have crossed the threshold score.

    Args:
        recipient_id: The ID of the user who is being offered to become a
            reviewer.
        category: The category that the user is being offered to review.
    """

    email_subject = 'Invitation to review suggestions'

    email_body_template = (
        'Hi %s,<br><br>'
        'Thank you for actively contributing high-quality suggestions for '
        'Oppia\'s lessons in %s, and for helping to make these lessons better '
        'for students around the world!<br><br>'
        'In recognition of your contributions, we would like to invite you to '
        'become one of Oppia\'s reviewers. As a reviewer, you will be able to '
        'review suggestions in %s, and contribute to helping ensure that any '
        'edits made to lessons preserve the lessons\' quality and are '
        'beneficial for students.<br><br>'
        'If you\'d like to help out as a reviewer, please visit your '
        '<a href="https://www.oppia.org/creator-dashboard/">dashboard</a>. '
        'and set your review preferences accordingly. Note that, if you accept,'
        'you will receive occasional emails inviting you to review incoming '
        'suggestions by others.<br><br>'
        'Again, thank you for your contributions to the Oppia community!<br>'
        '- The Oppia Team<br>'
        '<br>%s')

    if not feconf.CAN_SEND_EMAILS:
        logging.error('This app cannot send emails to users.')
        return

    recipient_username = user_services.get_username(recipient_id)
    can_user_receive_email = user_services.get_email_preferences(
        recipient_id).can_receive_email_updates

    # Send email only if recipient wants to receive.
    if can_user_receive_email:
        email_body = email_body_template % (
            recipient_username, category, category, EMAIL_FOOTER.value)
        _send_email(
            recipient_id, feconf.SYSTEM_COMMITTER_ID,
            feconf.EMAIL_INTENT_ONBOARD_REVIEWER,
            email_subject, email_body, feconf.NOREPLY_EMAIL_ADDRESS)


def send_mail_to_notify_users_to_review(
    recipient_id: str, category: str
) -> None:
    """Sends an email to users to review suggestions in categories they have
    agreed to review for.

    Args:
        recipient_id: The id of the user who is being pinged to review
            suggestions.
        category: The category of the suggestions to review.
    """

    email_subject = 'Notification to review suggestions'

    email_body_template = (
        'Hi %s,<br><br>'
        'Just a heads-up that there are new suggestions to '
        'review in %s, which you are registered as a reviewer for.'
        '<br><br>Please take a look at and accept/reject these suggestions at'
        ' your earliest convenience. You can visit your '
        '<a href="https://www.oppia.org/creator-dashboard/">dashboard</a> '
        'to view the list of suggestions that need a review.<br><br>'
        'Thank you for helping improve Oppia\'s lessons!'
        '- The Oppia Team<br>'
        '<br>%s')

    if not feconf.CAN_SEND_EMAILS:
        logging.error('This app cannot send emails to users.')
        return

    recipient_username = user_services.get_username(recipient_id)
    can_user_receive_email = user_services.get_email_preferences(
        recipient_id).can_receive_email_updates

    # Send email only if recipient wants to receive.
    if can_user_receive_email:
        email_body = email_body_template % (
            recipient_username, category, EMAIL_FOOTER.value)
        _send_email(
            recipient_id, feconf.SYSTEM_COMMITTER_ID,
            feconf.EMAIL_INTENT_REVIEW_CREATOR_DASHBOARD_SUGGESTIONS,
            email_subject, email_body, feconf.NOREPLY_EMAIL_ADDRESS)


def _create_html_for_reviewable_suggestion_email_info(
    reviewable_suggestion_email_info: (
        suggestion_registry.ReviewableSuggestionEmailInfo
    )
) -> str:
    """Creates the html for the given reviewable_suggestion_email_info. This
    html content is used to provide information about a suggestion in an
    email.

    Args:
        reviewable_suggestion_email_info: The information about the suggestion
            that will be used to form the html for the email. This includes the
            suggestion type, language, content and review submission date.

    Returns:
        A string containing the html that represents the suggestion information.
    """
    # Get the language of the suggestion.
    language = utils.get_supported_audio_language_description(
        reviewable_suggestion_email_info.language_code)
    # Calculate how long the suggestion has been waiting for review.
    suggestion_review_wait_time = (
        datetime.datetime.utcnow() - (
            reviewable_suggestion_email_info.submission_datetime))
    # Get a string composed of the largest time unit that has a
    # value, followed by that time unit. For example, if the
    # suggestion had been waiting for review for 5 days and 2 hours,
    # '5 days' would be returned. This is more user friendly since a
    # high level of precision is not needed.
    human_readable_review_wait_time = (
        utils.create_string_from_largest_unit_in_timedelta(
            suggestion_review_wait_time))
    values_to_populate_suggestion_template_dict = {
        'language': language,
        'review_wait_time': human_readable_review_wait_time,
        'suggestion_content': (
            reviewable_suggestion_email_info.suggestion_content)
    }
    get_values_to_populate_suggestion_template = (
        HTML_FOR_SUGGESTION_DESCRIPTION[
            'suggestion_template_values_getter_functions'][
                reviewable_suggestion_email_info.suggestion_type])
    # Ruling out the possibility of str for mypy type checking. Because from
    # implementation it is clear that, this is used as a function not string.
    assert callable(get_values_to_populate_suggestion_template)
    suggestion_template = (
        HTML_FOR_SUGGESTION_DESCRIPTION[
            'suggestion_template'][
                reviewable_suggestion_email_info.suggestion_type])
    # Ruling out the possibility of callable for mypy type checking.
    assert isinstance(suggestion_template, str)
    return suggestion_template % (
        get_values_to_populate_suggestion_template(
            values_to_populate_suggestion_template_dict))


def send_mail_to_notify_admins_suggestions_waiting_long(
    admin_ids: List[str],
    translation_admin_ids: List[str],
    question_admin_ids: List[str],
    reviewable_suggestion_email_infos: List[
        suggestion_registry.ReviewableSuggestionEmailInfo
    ]
) -> None:
    """Sends an email to admins to inform them about the suggestions that have
    been waiting longer than
    suggestion_models.SUGGESTION_REVIEW_WAIT_TIME_THRESHOLD_IN_DAYS days for a
    review on the Contributor Dashboard. Admins can be informed about at most
    suggestion_models.MAX_NUMBER_OF_SUGGESTIONS_TO_EMAIL_ADMIN suggestions.
    The information about the suggestions is organized in descending order
    by the suggestion's review wait time.

    Args:
        admin_ids: The user ids of the admins to notify.
        translation_admin_ids: The user ids of the translation admins to notify.
        question_admin_ids: The user ids of the question admins to notify.
        reviewable_suggestion_email_infos: A list of suggestion email content
            info objects that represent suggestions that have been waiting too
            long for review to notify the admins about. Each object contains
            includes the suggestion type, language, content and review
            submission date. The objects are sorted in descending order based
            on review wait time.
    """
    if not feconf.CAN_SEND_EMAILS:
        logging.error('This app cannot send emails to users.')
        return

    if not (
            config_domain
            .ENABLE_ADMIN_NOTIFICATIONS_FOR_SUGGESTIONS_NEEDING_REVIEW.value):
        logging.error(
            'The "notify_admins_suggestions_waiting_too_long" property '
            'must be enabled on the admin config page in order to send '
            'admins the emails.'
        )
        return

    if not reviewable_suggestion_email_infos:
        logging.info(
            'There were no Contributor Dashboard suggestions that were waiting '
            'too long for a review.')
        return

    if not admin_ids:
        logging.error('There were no admins to notify.')
        return

    translation_suggestion_descriptions = []
    question_suggestion_descriptions = []
    # Get the html for the list of suggestions that have been waiting too long
    # for a review.
    for reviewable_suggestion_email_info in reviewable_suggestion_email_infos:
        if (
                feconf.SUGGESTION_TYPE_TRANSLATE_CONTENT ==
                reviewable_suggestion_email_info.suggestion_type
            ):
            translation_suggestion_descriptions.append(
                _create_html_for_reviewable_suggestion_email_info(
                    reviewable_suggestion_email_info))
        if (
                feconf.SUGGESTION_TYPE_ADD_QUESTION ==
                reviewable_suggestion_email_info.suggestion_type
            ):
            question_suggestion_descriptions.append(
                _create_html_for_reviewable_suggestion_email_info(
                    reviewable_suggestion_email_info))

    list_of_translation_suggestion_descriptions = ''.join(
        translation_suggestion_descriptions)
    if list_of_translation_suggestion_descriptions:
        user_ids = []
        user_ids.extend(admin_ids)
        user_ids.extend(translation_admin_ids)
        _send_suggestions_waiting_too_long_email(
            user_ids,
            list_of_translation_suggestion_descriptions)
    list_of_question_suggestion_descriptions = ''.join(
        question_suggestion_descriptions)
    if list_of_question_suggestion_descriptions:
        user_ids = []
        user_ids.extend(admin_ids)
        user_ids.extend(question_admin_ids)
        _send_suggestions_waiting_too_long_email(
            user_ids,
            list_of_question_suggestion_descriptions)


def _send_suggestions_waiting_too_long_email(
    admin_ids: List[str],
    list_of_suggestion_descriptions: str
) -> None:
    """Helper method for send_mail_to_notify_admins_suggestions_waiting_long
    that allows sending of emails to the list of admin ids provided.

    Args:
        admin_ids: The user ids of the admins to notify.
        list_of_suggestion_descriptions: Suggestion descriptions HTML to
            send in the email.
    """
    email_subject = (
        ADMIN_NOTIFICATION_FOR_SUGGESTIONS_NEEDING_REVIEW_EMAIL_DATA[
            'email_subject'])
    email_body_template = (
        ADMIN_NOTIFICATION_FOR_SUGGESTIONS_NEEDING_REVIEW_EMAIL_DATA[
            'email_body_template'])
    # Get the emails and usernames of the admins.
    admin_user_settings = user_services.get_users_settings(admin_ids)
    curriculum_admin_usernames, admin_emails = list(zip(*[
        (admin_user_setting.username, admin_user_setting.email)
        if admin_user_setting is not None else (None, None)
        for admin_user_setting in admin_user_settings
    ]))

    for index, admin_id in enumerate(admin_ids):
        if not admin_emails[index]:
            logging.error(
                'There was no email for the given admin id: %s.' % admin_id)
            continue
        email_body = email_body_template % (
            curriculum_admin_usernames[index], feconf.OPPIA_SITE_URL,
            feconf.CONTRIBUTOR_DASHBOARD_URL,
            suggestion_models.SUGGESTION_REVIEW_WAIT_TIME_THRESHOLD_IN_DAYS,
            feconf.OPPIA_SITE_URL, feconf.ADMIN_URL,
            list_of_suggestion_descriptions)

        _send_email(
            admin_id, feconf.SYSTEM_COMMITTER_ID,
            feconf.EMAIL_INTENT_ADDRESS_CONTRIBUTOR_DASHBOARD_SUGGESTIONS,
            email_subject, email_body, feconf.NOREPLY_EMAIL_ADDRESS,
            recipient_email=admin_emails[index])


def send_mail_to_notify_admins_that_reviewers_are_needed(
    admin_ids: List[str],
    translation_admin_ids: List[str],
    question_admin_ids: List[str],
    suggestion_types_needing_reviewers: Dict[str, Set[str]]
) -> None:
    """Sends an email to admins to notify them that there are specific
    suggestion types on the Contributor Dashboard that need more reviewers.

    Note: it is assumed that all admins are super admins because only super
    admins have access to the admin page where reviewers can be added to the
    Contributor Dashboard. Also note that these emails are sent out regardless
    of the admins' email preferences.

    Args:
        admin_ids: The user ids of the admins to notify.
        translation_admin_ids: The user ids of the translation admins to notify.
        question_admin_ids: The user ids of the question admins to notify.
        suggestion_types_needing_reviewers: A dictionary where the keys are
            suggestion types and each value corresponds to a set that contains
            the language codes within the suggestion type that need more
            reviewers. For example, for translation suggestions, the value
            would be a set of language codes that translations are offered in
            that need more reviewers.
    """
    if not feconf.CAN_SEND_EMAILS:
        logging.error('This app cannot send emails to users.')
        return

    if not (
            config_domain
            .ENABLE_ADMIN_NOTIFICATIONS_FOR_REVIEWER_SHORTAGE.value):
        logging.error(
            'The "enable_admin_notifications_for_reviewer_shortage" '
            'property must be enabled on the admin config page in order to '
            'send admins the emails.'
        )
        return

    if not suggestion_types_needing_reviewers:
        logging.info(
            'There were no suggestion types that needed more reviewers on the '
            'Contributor Dashboard.')
        return

    if not admin_ids:
        logging.error('There were no admins to notify.')
        return

    if feconf.SUGGESTION_TYPE_TRANSLATE_CONTENT in (
            suggestion_types_needing_reviewers):
        translation_suggestions_needing_reviewers_paragraphs = []
        language_codes_that_need_reviewers = (
            suggestion_types_needing_reviewers[
                feconf.SUGGESTION_TYPE_TRANSLATE_CONTENT])
        # There are different templates to handle whether multiple languages
        # need more reviewers or just one language.
        if len(language_codes_that_need_reviewers) == 1:
            translation_suggestions_needing_reviewers_paragraphs.append(
                ADMIN_NOTIFICATION_FOR_REVIEWER_SHORTAGE_EMAIL_DATA[
                    'one_language_template'] % (
                        utils.get_supported_audio_language_description(
                            language_codes_that_need_reviewers.pop()),
                        feconf.OPPIA_SITE_URL,
                        feconf.CONTRIBUTOR_DASHBOARD_URL))

        else:
            html_for_languages_that_need_more_reviewers = ''.join(
                [
                    '<li><b>%s</b></li><br>' % (
                        utils.get_supported_audio_language_description(
                            language_code)) for language_code in
                    sorted(language_codes_that_need_reviewers)
                ]
            )
            translation_suggestions_needing_reviewers_paragraphs.append(
                ADMIN_NOTIFICATION_FOR_REVIEWER_SHORTAGE_EMAIL_DATA[
                    'multi_language_template'] % (
                        feconf.OPPIA_SITE_URL,
                        feconf.CONTRIBUTOR_DASHBOARD_URL,
                        html_for_languages_that_need_more_reviewers))
        translation_suggestions_needing_reviewers_html = ''.join(
            translation_suggestions_needing_reviewers_paragraphs)
        user_ids = []
        user_ids.extend(admin_ids)
        user_ids.extend(translation_admin_ids)
        _send_reviews_needed_email_to_admins(
            user_ids,
            translation_suggestions_needing_reviewers_html)

    if feconf.SUGGESTION_TYPE_ADD_QUESTION in (
            suggestion_types_needing_reviewers):
        question_suggestions_needing_reviewers_paragraphs = []
        question_suggestions_needing_reviewers_paragraphs.append(
            ADMIN_NOTIFICATION_FOR_REVIEWER_SHORTAGE_EMAIL_DATA[
                'question_template'])
        question_suggestions_needing_reviewers_html = ''.join(
            question_suggestions_needing_reviewers_paragraphs)
        user_ids = []
        user_ids.extend(admin_ids)
        user_ids.extend(question_admin_ids)
        _send_reviews_needed_email_to_admins(
            user_ids,
            question_suggestions_needing_reviewers_html)


def _send_reviews_needed_email_to_admins(
    admin_ids: List[str],
    suggestions_needing_reviewers_html: str
) -> None:
    """Helper function for send_mail_to_notify_admins_that_reviewers_are_needed
    that allows sending email to the provided admin ids.

    Args:
        admin_ids: The user ids of the admins to notify.
        suggestions_needing_reviewers_html: The HTML representing the suggestion
            needing reviewers.
    """
    email_subject = ADMIN_NOTIFICATION_FOR_REVIEWER_SHORTAGE_EMAIL_DATA[
        'email_subject']
    email_body_template = ADMIN_NOTIFICATION_FOR_REVIEWER_SHORTAGE_EMAIL_DATA[
        'email_body_template']
    # Get the emails and usernames of the users.
    admin_user_settings = user_services.get_users_settings(admin_ids)
    curriculum_admin_usernames, admin_emails = list(zip(*[
        (admin_user_setting.username, admin_user_setting.email)
        if admin_user_setting is not None else (None, None)
        for admin_user_setting in admin_user_settings
    ]))

    for index, admin_id in enumerate(admin_ids):
        if not admin_emails[index]:
            logging.error(
                'There was no email for the given admin id: %s.' % admin_id)
            continue
        email_body = email_body_template % (
            curriculum_admin_usernames[index], feconf.OPPIA_SITE_URL,
            feconf.ADMIN_URL, suggestions_needing_reviewers_html)

        _send_email(
            admin_id, feconf.SYSTEM_COMMITTER_ID,
            feconf.EMAIL_INTENT_ADD_CONTRIBUTOR_DASHBOARD_REVIEWERS,
            email_subject, email_body, feconf.NOREPLY_EMAIL_ADDRESS,
            recipient_email=admin_emails[index])


def send_mail_to_notify_contributor_dashboard_reviewers(
    reviewer_ids: List[str],
    reviewers_suggestion_email_infos: List[
        List[suggestion_registry.ReviewableSuggestionEmailInfo]
    ]
) -> None:
    """Sends an email to each reviewer notifying them of the suggestions on the
    Contributor Dashboard that have been waiting the longest for review, and
    that the reviewer has permission to review.

    Args:
        reviewer_ids: A list of the Contributor Dashboard reviewer user ids
            to notify.
        reviewers_suggestion_email_infos: A list of suggestion email content
            info objects for each reviewer. These suggestion email content info
            objects contain the key information about the suggestions we're
            notifying reviewers about and will be used to compose the email body
            for each reviewer.
    """
    email_subject = CONTRIBUTOR_DASHBOARD_REVIEWER_NOTIFICATION_EMAIL_DATA[
        'email_subject']
    email_body_template = (
        CONTRIBUTOR_DASHBOARD_REVIEWER_NOTIFICATION_EMAIL_DATA[
            'email_body_template'])

    if not feconf.CAN_SEND_EMAILS:
        logging.error('This app cannot send emails to users.')
        return

    if not (
            config_domain
            .CONTRIBUTOR_DASHBOARD_REVIEWER_EMAILS_IS_ENABLED.value):
        logging.error(
            'The "contributor_dashboard_reviewer_emails_is_enabled" property '
            'must be enabled on the admin config page in order to send '
            'reviewers the emails.'
        )
        return

    if not reviewer_ids:
        logging.error('No Contributor Dashboard reviewers to notify.')
        return

    reviewer_user_settings = user_services.get_users_settings(reviewer_ids)
    reviewer_usernames, reviewer_emails = list(zip(*[
        (reviewer_user_setting.username, reviewer_user_setting.email)
        if reviewer_user_setting is not None else (None, None)
        for reviewer_user_setting in reviewer_user_settings
    ]))

    for index, reviewer_id in enumerate(reviewer_ids):
        if not reviewers_suggestion_email_infos[index]:
            logging.info(
                'There were no suggestions to recommend to the reviewer with '
                'user id: %s.' % reviewer_id)
            continue

        if not reviewer_emails[index]:
            logging.error(
                'There was no email for the given reviewer id: %s.' % (
                    reviewer_id))
            continue

        suggestion_descriptions = []
        for reviewer_suggestion_email_info in (
                reviewers_suggestion_email_infos[index]):
            suggestion_descriptions.append(
                _create_html_for_reviewable_suggestion_email_info(
                    reviewer_suggestion_email_info))

        email_body = email_body_template % (
            reviewer_usernames[index],
            feconf.OPPIA_SITE_URL,
            feconf.CONTRIBUTOR_DASHBOARD_URL,
            ''.join(suggestion_descriptions),
            EMAIL_FOOTER.value
        )

        _send_email(
            reviewer_id, feconf.SYSTEM_COMMITTER_ID,
            feconf.EMAIL_INTENT_REVIEW_CONTRIBUTOR_DASHBOARD_SUGGESTIONS,
            email_subject, email_body, feconf.NOREPLY_EMAIL_ADDRESS,
            recipient_email=reviewer_emails[index])


def send_mail_to_notify_contributor_ranking_achievement(
    contributor_ranking_email_info: (
        suggestion_registry.ContributorMilestoneEmailInfo
    )
) -> None:
    """Sends an email to translation/question submitters and reviewers when
    they achieve a new rank.

    Args:
        contributor_ranking_email_info: An object with contributor ranking email
            information.
    """
    if not feconf.CAN_SEND_EMAILS:
        logging.error('This app cannot send emails to users.')
        return

    recipient_username = user_services.get_username(
        contributor_ranking_email_info.contributor_user_id)
    can_user_receive_email = user_services.get_email_preferences(
        contributor_ranking_email_info.contributor_user_id
    ).can_receive_email_updates

    if can_user_receive_email:
        email_template = CONTRIBUTOR_RANK_ACHIEVEMENT_NOTIFICATION[
            contributor_ranking_email_info.contribution_type][
                contributor_ranking_email_info.contribution_subtype]
        email_body = ''
        if contributor_ranking_email_info.contribution_type == (
            feconf.CONTRIBUTION_TYPE_TRANSLATION):
            # Ruling out the possibility of None for mypy type checking. It is
            # obvious that for the contribution_type
            # CONTRIBUTION_TYPE_TRANSLATION the language_code will not be None.
            assert contributor_ranking_email_info.language_code is not None
            language = utils.get_supported_audio_language_description(
                contributor_ranking_email_info.language_code)
            email_body = email_template['email_body_template'] % (
                    recipient_username,
                    contributor_ranking_email_info.rank_name,
                    language,
                    feconf.OPPIA_SITE_URL,
                    feconf.CONTRIBUTOR_DASHBOARD_URL
                )
        else:
            email_body = email_template['email_body_template'] % (
                    recipient_username,
                    contributor_ranking_email_info.rank_name,
                    feconf.OPPIA_SITE_URL,
                    feconf.CONTRIBUTOR_DASHBOARD_URL
                )

        _send_email(
            contributor_ranking_email_info.contributor_user_id,
            feconf.SYSTEM_COMMITTER_ID,
            feconf.EMAIL_INTENT_NOTIFY_CONTRIBUTOR_DASHBOARD_ACHIEVEMENTS,
            email_template['email_subject'], email_body,
            feconf.NOREPLY_EMAIL_ADDRESS)


<<<<<<< HEAD
def send_accepted_voiceover_application_email(
    recipient_id: str,
    lesson_title: str,
    language_code: str
) -> None:
    """Sends an email to users to an give update on the accepted voiceover
    application.

    Args:
        recipient_id: The id of the user whose voiceover application got
            accepted.
        lesson_title: The title of the lessons for which the voiceover
            application got accepted.
        language_code: The language code for which the voiceover
            application got accepted.
    """
    email_subject = '[Accepted] Updates on submitted voiceover application'

    email_body_template = (
        'Hi %s,<br><br>'
        'Congratulations! Your voiceover application for "%s" lesson got '
        'accepted and you have been assigned with a voice artist role in the '
        'lesson. Now you will be able to add voiceovers to the lesson in %s '
        'language.'
        '<br><br>You can check the wiki page to learn'
        '<a href="https://github.com/oppia/oppia/wiki/'
        'Instructions-for-voice-artists">how to voiceover a lesson</a><br><br>'
        'Thank you for helping improve Oppia\'s lessons!'
        '- The Oppia Team<br>'
        '<br>%s')

    if not feconf.CAN_SEND_EMAILS:
        logging.error('This app cannot send emails to users.')
        return

    recipient_username = user_services.get_username(recipient_id)
    can_user_receive_email = user_services.get_email_preferences(
        recipient_id).can_receive_email_updates

    # Send email only if recipient wants to receive.
    if can_user_receive_email:
        language = utils.get_supported_audio_language_description(language_code)
        email_body = email_body_template % (
            recipient_username, lesson_title, language, EMAIL_FOOTER.value)
        _send_email(
            recipient_id, feconf.SYSTEM_COMMITTER_ID,
            feconf.EMAIL_INTENT_VOICEOVER_APPLICATION_UPDATES,
            email_subject, email_body, feconf.NOREPLY_EMAIL_ADDRESS)


def send_rejected_voiceover_application_email(
    recipient_id: str,
    lesson_title: str,
    language_code: str,
    rejection_message: str
) -> None:
    """Sends an email to users to give update on the rejected voiceover
    application.

    Args:
        recipient_id: The id of the user whose voiceover application got
            accepted.
        lesson_title: The title of the lessons for which the voiceover
            application got accepted.
        language_code: The language code in which for which the voiceover
            application got accepted.
        rejection_message: The message left by the reviewer while rejecting
            the voiceover application.
    """
    email_subject = 'Updates on submitted voiceover application'

    email_body_template = (
        'Hi %s,<br><br>'
        'Your voiceover application for "%s" lesson in language %s got rejected'
        ' and the reviewer has left a message.'
        '<br><br>Review message: %s<br><br>'
        'You can create a new voiceover application through the'
        '<a href="https://oppia.org/contributor-dashboard">'
        'contributor dashboard</a> page.<br><br>'
        '- The Oppia Team<br>'
        '<br>%s')

    if not feconf.CAN_SEND_EMAILS:
        logging.error('This app cannot send emails to users.')
        return

    recipient_username = user_services.get_username(recipient_id)
    can_user_receive_email = user_services.get_email_preferences(
        recipient_id).can_receive_email_updates

    # Send email only if recipient wants to receive.
    if can_user_receive_email:
        language = utils.get_supported_audio_language_description(language_code)
        email_body = email_body_template % (
            recipient_username, lesson_title, language,
            rejection_message, EMAIL_FOOTER.value)
        _send_email(
            recipient_id, feconf.SYSTEM_COMMITTER_ID,
            feconf.EMAIL_INTENT_VOICEOVER_APPLICATION_UPDATES,
            email_subject, email_body, feconf.NOREPLY_EMAIL_ADDRESS)


=======
>>>>>>> 40bd855e
def send_account_deleted_email(user_id: str, user_email: str) -> None:
    """Sends an email to user whose account was deleted.

    Args:
        user_id: The id of the user whose account got deleted.
        user_email: The email of the user whose account got deleted.
    """
    email_subject = 'Account deleted'

    email_body_template = (
        'Hi %s,<br><br>'
        'Your account was successfully deleted.<br><br>'
        '- The Oppia Team')

    if not feconf.CAN_SEND_EMAILS:
        logging.error('This app cannot send emails to users.')
        return

    email_body = email_body_template % user_email
    _send_email(
        user_id, feconf.SYSTEM_COMMITTER_ID,
        feconf.EMAIL_INTENT_ACCOUNT_DELETED, email_subject, email_body,
        feconf.NOREPLY_EMAIL_ADDRESS, bcc_admin=True,
        recipient_email=user_email)


def send_account_deletion_failed_email(user_id: str, user_email: str) -> None:
    """Sends an email to admin about the failure of the job that is supposed to
    delete the user.

    Args:
        user_id: The id of the user whose account failed to get deleted.
        user_email: The email of the user whose account failed to
            get deleted.
    """
    email_subject = 'WIPEOUT: Account deletion failed'
    email_body_template = (
        'The Wipeout process failed for the user '
        'with ID \'%s\' and email \'%s\'.' % (user_id, user_email)
    )
    send_mail_to_admin(email_subject, email_body_template)


def send_email_to_new_contribution_reviewer(
    recipient_id: str,
    review_category: str,
    language_code: Optional[str] = None
) -> None:
    """Sends an email to user who is assigned as a reviewer.

    Args:
        recipient_id: The ID of the user.
        review_category: The category in which user can review.
        language_code: The language code for a language if the review
            item is translation or voiceover else None.

    Raises:
        Exception. The review category is not valid.
        Exception. The language_code cannot be None if the review category is
            'translation' or 'voiceover'.
    """
    if review_category not in NEW_REVIEWER_EMAIL_DATA:
        raise Exception('Invalid review_category: %s' % review_category)

    review_category_data = NEW_REVIEWER_EMAIL_DATA[review_category]
    email_subject = 'You have been invited to review Oppia %s' % (
        review_category_data['review_category'])

    if review_category in [
            constants.CONTRIBUTION_RIGHT_CATEGORY_REVIEW_TRANSLATION,
            constants.CONTRIBUTION_RIGHT_CATEGORY_REVIEW_VOICEOVER]:
        if language_code is None:
            raise Exception(
                'The language_code cannot be None if the review category is'
                ' \'translation\' or \'voiceover\''
            )
        language_description = utils.get_supported_audio_language_description(
            language_code).capitalize()
        review_category_description = (
            review_category_data['description_template'] % language_description)
        reviewer_rights_message = (
            review_category_data['rights_message_template'] % (
                language_description))
    else:
        review_category_description = review_category_data['description']
        reviewer_rights_message = review_category_data['rights_message']

    to_review = review_category_data['to_check']

    email_body_template = (
        'Hi %s,<br><br>'
        'This is to let you know that the Oppia team has added you as a '
        'reviewer for %s. This allows you to %s.<br><br>'
        'You can check the %s waiting for review in the '
        '<a href="https://www.oppia.org/contributor-dashboard">'
        'Contributor Dashboard</a>.<br><br>'
        'Thanks, and happy contributing!<br><br>'
        'Best wishes,<br>'
        'The Oppia Community')

    if not feconf.CAN_SEND_EMAILS:
        logging.error('This app cannot send emails to users.')
        return

    recipient_username = user_services.get_username(recipient_id)
    can_user_receive_email = user_services.get_email_preferences(
        recipient_id).can_receive_email_updates

    # Send email only if recipient wants to receive.
    if can_user_receive_email:
        email_body = email_body_template % (
            recipient_username, review_category_description,
            reviewer_rights_message, to_review)
        _send_email(
            recipient_id, feconf.SYSTEM_COMMITTER_ID,
            feconf.EMAIL_INTENT_ONBOARD_REVIEWER, email_subject, email_body,
            feconf.NOREPLY_EMAIL_ADDRESS)


def send_email_to_removed_contribution_reviewer(
    user_id: str,
    review_category: str,
    language_code: Optional[str] = None
) -> None:
    """Sends an email to user who is removed from the reviewer position.

    Args:
        user_id: The ID of the user.
        review_category: The category which for which review role is
            removed.
        language_code: The language code for a language if the review
            item is translation or voiceover else None.

    Raises:
        Exception. The review category is not valid.
        Exception. The language_code cannot be None if the review category is
            'translation' or 'voiceover'.
    """
    if review_category not in REMOVED_REVIEWER_EMAIL_DATA:
        raise Exception('Invalid review_category: %s' % review_category)

    review_category_data = REMOVED_REVIEWER_EMAIL_DATA[review_category]
    email_subject = 'You have been unassigned as a %s reviewer' % (
        review_category_data['review_category'])

    if review_category in [
            constants.CONTRIBUTION_RIGHT_CATEGORY_REVIEW_TRANSLATION,
            constants.CONTRIBUTION_RIGHT_CATEGORY_REVIEW_VOICEOVER]:
        if language_code is None:
            raise Exception(
                'The language_code cannot be None if the review category is'
                ' \'translation\' or \'voiceover\''
            )
        language_description = utils.get_supported_audio_language_description(
            language_code).capitalize()
        reviewer_role_description = (
            review_category_data['role_description_template'] % (
                language_description))
        reviewer_rights_message = (
            review_category_data['rights_message_template'] % (
                language_description))
    else:
        reviewer_role_description = review_category_data['role_description']
        reviewer_rights_message = review_category_data['rights_message']

    email_body_template = (
        'Hi %s,<br><br>'
        'The Oppia team has removed you from the %s. You won\'t be able to %s '
        'any more, but you can still contribute %s through the '
        '<a href="https://www.oppia.org/contributor-dashboard">'
        'Contributor Dashboard</a>.<br><br>'
        'Thanks, and happy contributing!<br><br>'
        'Best wishes,<br>'
        'The Oppia Community')

    if not feconf.CAN_SEND_EMAILS:
        logging.error('This app cannot send emails to users.')
        return

    recipient_username = user_services.get_username(user_id)
    can_user_receive_email = user_services.get_email_preferences(
        user_id).can_receive_email_updates

    # Send email only if recipient wants to receive.
    if can_user_receive_email:
        email_body = email_body_template % (
            recipient_username, reviewer_role_description,
            reviewer_rights_message,
            review_category_data['contribution_allowed'])
        _send_email(
            user_id, feconf.SYSTEM_COMMITTER_ID,
            feconf.EMAIL_INTENT_REMOVE_REVIEWER, email_subject, email_body,
            feconf.NOREPLY_EMAIL_ADDRESS)


def send_not_mergeable_change_list_to_admin_for_review(
    exp_id: str,
    frontend_version: int,
    backend_version: int,
    change_list_dict: Sequence[
        Mapping[str, change_domain.AcceptableChangeDictTypes]
    ]
) -> None:
    """Sends an email to the admin to review the not mergeable change list
    to improve the functionality in future if possible.

    Args:
        exp_id: The ID of an exploration on which the change list was
            to be applied.
        frontend_version: Version of an exploration from frontend on
            which a user is working.
        backend_version: Latest version of an exploration on which the
            change list can not be applied.
        change_list_dict: Dict of the changes made by the user on the frontend,
            which are not mergeable.
    """
    email_subject = 'Some changes were rejected due to a conflict'
    email_body_template = (
        'Hi Admin,<br><br>'
        'Some draft changes were rejected in exploration %s because the '
        'changes were conflicting and could not be saved. Please see the '
        'rejected change list below:<br>'
        'Discarded change list: %s <br><br>'
        'Frontend Version: %s<br>'
        'Backend Version: %s<br><br>'
        'Thanks!')

    if feconf.CAN_SEND_EMAILS:
        email_body = email_body_template % (
            exp_id, change_list_dict, frontend_version, backend_version)
        send_mail_to_admin(email_subject, email_body)<|MERGE_RESOLUTION|>--- conflicted
+++ resolved
@@ -2011,111 +2011,6 @@
             feconf.NOREPLY_EMAIL_ADDRESS)
 
 
-<<<<<<< HEAD
-def send_accepted_voiceover_application_email(
-    recipient_id: str,
-    lesson_title: str,
-    language_code: str
-) -> None:
-    """Sends an email to users to an give update on the accepted voiceover
-    application.
-
-    Args:
-        recipient_id: The id of the user whose voiceover application got
-            accepted.
-        lesson_title: The title of the lessons for which the voiceover
-            application got accepted.
-        language_code: The language code for which the voiceover
-            application got accepted.
-    """
-    email_subject = '[Accepted] Updates on submitted voiceover application'
-
-    email_body_template = (
-        'Hi %s,<br><br>'
-        'Congratulations! Your voiceover application for "%s" lesson got '
-        'accepted and you have been assigned with a voice artist role in the '
-        'lesson. Now you will be able to add voiceovers to the lesson in %s '
-        'language.'
-        '<br><br>You can check the wiki page to learn'
-        '<a href="https://github.com/oppia/oppia/wiki/'
-        'Instructions-for-voice-artists">how to voiceover a lesson</a><br><br>'
-        'Thank you for helping improve Oppia\'s lessons!'
-        '- The Oppia Team<br>'
-        '<br>%s')
-
-    if not feconf.CAN_SEND_EMAILS:
-        logging.error('This app cannot send emails to users.')
-        return
-
-    recipient_username = user_services.get_username(recipient_id)
-    can_user_receive_email = user_services.get_email_preferences(
-        recipient_id).can_receive_email_updates
-
-    # Send email only if recipient wants to receive.
-    if can_user_receive_email:
-        language = utils.get_supported_audio_language_description(language_code)
-        email_body = email_body_template % (
-            recipient_username, lesson_title, language, EMAIL_FOOTER.value)
-        _send_email(
-            recipient_id, feconf.SYSTEM_COMMITTER_ID,
-            feconf.EMAIL_INTENT_VOICEOVER_APPLICATION_UPDATES,
-            email_subject, email_body, feconf.NOREPLY_EMAIL_ADDRESS)
-
-
-def send_rejected_voiceover_application_email(
-    recipient_id: str,
-    lesson_title: str,
-    language_code: str,
-    rejection_message: str
-) -> None:
-    """Sends an email to users to give update on the rejected voiceover
-    application.
-
-    Args:
-        recipient_id: The id of the user whose voiceover application got
-            accepted.
-        lesson_title: The title of the lessons for which the voiceover
-            application got accepted.
-        language_code: The language code in which for which the voiceover
-            application got accepted.
-        rejection_message: The message left by the reviewer while rejecting
-            the voiceover application.
-    """
-    email_subject = 'Updates on submitted voiceover application'
-
-    email_body_template = (
-        'Hi %s,<br><br>'
-        'Your voiceover application for "%s" lesson in language %s got rejected'
-        ' and the reviewer has left a message.'
-        '<br><br>Review message: %s<br><br>'
-        'You can create a new voiceover application through the'
-        '<a href="https://oppia.org/contributor-dashboard">'
-        'contributor dashboard</a> page.<br><br>'
-        '- The Oppia Team<br>'
-        '<br>%s')
-
-    if not feconf.CAN_SEND_EMAILS:
-        logging.error('This app cannot send emails to users.')
-        return
-
-    recipient_username = user_services.get_username(recipient_id)
-    can_user_receive_email = user_services.get_email_preferences(
-        recipient_id).can_receive_email_updates
-
-    # Send email only if recipient wants to receive.
-    if can_user_receive_email:
-        language = utils.get_supported_audio_language_description(language_code)
-        email_body = email_body_template % (
-            recipient_username, lesson_title, language,
-            rejection_message, EMAIL_FOOTER.value)
-        _send_email(
-            recipient_id, feconf.SYSTEM_COMMITTER_ID,
-            feconf.EMAIL_INTENT_VOICEOVER_APPLICATION_UPDATES,
-            email_subject, email_body, feconf.NOREPLY_EMAIL_ADDRESS)
-
-
-=======
->>>>>>> 40bd855e
 def send_account_deleted_email(user_id: str, user_email: str) -> None:
     """Sends an email to user whose account was deleted.
 
