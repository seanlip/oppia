--- conflicted
+++ resolved
@@ -2218,12 +2218,7 @@
     category_data = NEW_CD_USER_EMAIL_DATA[category]
     email_subject = 'You have been invited to %s Oppia %s' % (
         category_data['task'],
-<<<<<<< HEAD
-        category_data['category']
-    )
-=======
         category_data['category'])
->>>>>>> eeaac958
 
     if category in [
             constants.CD_USER_RIGHTS_CATEGORY_REVIEW_TRANSLATION,
@@ -2323,21 +2318,6 @@
     if category not in REMOVED_CD_USER_EMAIL_DATA:
         raise Exception('Invalid category: %s' % category)
 
-<<<<<<< HEAD
-    category_data = (
-        REMOVED_CD_USER_EMAIL_DATA[category])
-    if category in (
-        [constants.CD_USER_RIGHTS_CATEGORY_SUBMIT_QUESTION]):
-        email_subject = 'You have been unassigned as a %s submitter' % (
-        category_data['category'])
-    else:
-        email_subject = 'You have been unassigned as a %s reviewer' % (
-        category_data['category'])
-
-    if category in [
-            constants.CD_USER_RIGHTS_CATEGORY_REVIEW_TRANSLATION,
-    ]:
-=======
     category_data = REMOVED_CD_USER_EMAIL_DATA[category]
     if category == constants.CD_USER_RIGHTS_CATEGORY_SUBMIT_QUESTION:
         email_subject = 'You have been unassigned as a %s submitter' % (
@@ -2347,7 +2327,6 @@
             category_data['category'])
 
     if category == constants.CD_USER_RIGHTS_CATEGORY_REVIEW_TRANSLATION:
->>>>>>> eeaac958
         if language_code is None:
             raise Exception(
                 'The language_code cannot be None if the review category is'
