# coding: utf-8
#
# Copyright 2014 The Oppia Authors. All Rights Reserved.
#
# Licensed under the Apache License, Version 2.0 (the "License");
# you may not use this file except in compliance with the License.
# You may obtain a copy of the License at
#
#      http://www.apache.org/licenses/LICENSE-2.0
#
# Unless required by applicable law or agreed to in writing, software
# distributed under the License is distributed on an "AS-IS" BASIS,
# WITHOUT WARRANTIES OR CONDITIONS OF ANY KIND, either express or implied.
# See the License for the specific language governing permissions and
# limitations under the License.

"""Config properties and functions for managing email notifications."""

from __future__ import annotations

import datetime
import logging

from core import feconf
from core import schema_utils
from core import utils
from core.constants import constants
from core.domain import change_domain
from core.domain import config_domain
from core.domain import email_services
from core.domain import html_cleaner
from core.domain import rights_domain
from core.domain import subscription_services
from core.domain import suggestion_registry
from core.domain import user_services
from core.platform import models

from typing import (
<<<<<<< HEAD
        Callable, Dict, Final, List, Optional, Set, Tuple, TypedDict, Union)
=======
    Callable, Dict, List, Mapping, Optional, Sequence, Set, Tuple, Union
)
from typing_extensions import Final, TypedDict
>>>>>>> 37ff4591

MYPY = False
if MYPY: # pragma: no cover
    from mypy_imports import app_identity_services
    from mypy_imports import email_models
    from mypy_imports import suggestion_models
    from mypy_imports import transaction_services

(email_models, suggestion_models) = models.Registry.import_models([
    models.NAMES.email,
    models.NAMES.suggestion
])
app_identity_services = models.Registry.import_app_identity_services()
transaction_services = models.Registry.import_transaction_services()


NEW_REVIEWER_EMAIL_DATA: Dict[str, Dict[str, str]] = {
    constants.CONTRIBUTION_RIGHT_CATEGORY_REVIEW_TRANSLATION: {
        'review_category': 'translations',
        'to_check': 'translation suggestions',
        'description_template': '%s language translations',
        'rights_message_template': (
            'review translation suggestions made by contributors in the %s '
            'language')
    },
    constants.CONTRIBUTION_RIGHT_CATEGORY_REVIEW_VOICEOVER: {
        'review_category': 'voiceovers',
        'to_check': 'voiceover applications',
        'description_template': '%s language voiceovers',
        'rights_message_template': (
            'review voiceover applications made by contributors in the %s '
            'language')
    },
    constants.CONTRIBUTION_RIGHT_CATEGORY_REVIEW_QUESTION: {
        'review_category': 'questions',
        'to_check': 'question suggestions',
        'description': 'questions',
        'rights_message': 'review question suggestions made by contributors'
    }
}

REMOVED_REVIEWER_EMAIL_DATA: Dict[str, Dict[str, str]] = {
    constants.CONTRIBUTION_RIGHT_CATEGORY_REVIEW_TRANSLATION: {
        'review_category': 'translation',
        'role_description_template': (
            'translation reviewer role in the %s language'),
        'rights_message_template': (
            'review translation suggestions made by contributors in the %s '
            'language'),
        'contribution_allowed': 'translations'
    },
    constants.CONTRIBUTION_RIGHT_CATEGORY_REVIEW_VOICEOVER: {
        'review_category': 'voiceover',
        'role_description_template': (
            'voiceover reviewer role in the %s language'),
        'rights_message_template': (
            'review voiceover applications made by contributors in the %s '
            'language'),
        'contribution_allowed': 'voiceovers'
    },
    constants.CONTRIBUTION_RIGHT_CATEGORY_REVIEW_QUESTION: {
        'review_category': 'question',
        'role_description': 'question reviewer role',
        'rights_message': 'review question suggestions made by contributors',
        'contribution_allowed': 'questions'
    }
}

NOTIFICATION_USER_IDS_LIST_SCHEMA: Dict[
    str,
    Union[
        str,
        Dict[str, Union[str, List[Dict[str, str]]]],
        List[Dict[str, Union[str, int]]]
    ]
] = {
    'type': schema_utils.SCHEMA_TYPE_LIST,
    'items': {
        'type': schema_utils.SCHEMA_TYPE_UNICODE,
        'validators': [{
            'id': 'is_valid_user_id',
        }]
    },
    'validators': [{
        'id': 'has_length_at_most',
        'max_value': 5
    }, {
        'id': 'is_uniquified',
    }]
}

EMAIL_HTML_BODY_SCHEMA: Dict[str, Union[str, Dict[str, int]]] = {
    'type': schema_utils.SCHEMA_TYPE_UNICODE,
    'ui_config': {
        'rows': 20,
    }
}

EMAIL_CONTENT_SCHEMA: Dict[
    str,
    Union[
        str,
        List[Dict[str, Union[str, Dict[str, Union[str, Dict[str, int]]]]]]
    ]
] = {
    'type': schema_utils.SCHEMA_TYPE_DICT,
    'properties': [{
        'name': 'subject',
        'schema': {
            'type': schema_utils.SCHEMA_TYPE_UNICODE,
        },
    }, {
        'name': 'html_body',
        'schema': EMAIL_HTML_BODY_SCHEMA,
    }],
}

EMAIL_SENDER_NAME: config_domain.ConfigProperty = config_domain.ConfigProperty(
    'email_sender_name', {'type': 'unicode'},
    'The default sender name for outgoing emails.', 'Site Admin')
EMAIL_FOOTER: config_domain.ConfigProperty = config_domain.ConfigProperty(
    'email_footer', {'type': 'unicode', 'ui_config': {'rows': 5}},
    'The footer to append to all outgoing emails. (This should be written in '
    'HTML and include an unsubscribe link.)',
    'You can change your email preferences via the '
    '<a href="%s%s">Preferences</a> page.' % (
        feconf.OPPIA_SITE_URL, feconf.PREFERENCES_URL))

_PLACEHOLDER_SUBJECT: Final = 'THIS IS A PLACEHOLDER.'
_PLACEHOLDER_HTML_BODY: Final = (
    'THIS IS A <b>PLACEHOLDER</b> AND SHOULD BE REPLACED.'
)

SIGNUP_EMAIL_CONTENT: config_domain.ConfigProperty = (
    config_domain.ConfigProperty(
        'signup_email_content', EMAIL_CONTENT_SCHEMA,
        'Content of email sent after a new user signs up. (The email body '
        'should be written with HTML and not include a salutation or footer.) '
        'These emails are only sent if the functionality is enabled in '
        'feconf.py.',
        {
            'subject': _PLACEHOLDER_SUBJECT,
            'html_body': _PLACEHOLDER_HTML_BODY,
        }
    )
)

EXPLORATION_ROLE_MANAGER: Final = 'manager rights'
EXPLORATION_ROLE_EDITOR: Final = 'editor rights'
EXPLORATION_ROLE_VOICE_ARTIST: Final = 'voice artist rights'
EXPLORATION_ROLE_PLAYTESTER: Final = 'playtest access'

EDITOR_ROLE_EMAIL_HTML_ROLES: Dict[str, str] = {
    rights_domain.ROLE_OWNER: EXPLORATION_ROLE_MANAGER,
    rights_domain.ROLE_EDITOR: EXPLORATION_ROLE_EDITOR,
    rights_domain.ROLE_VOICE_ARTIST: EXPLORATION_ROLE_VOICE_ARTIST,
    rights_domain.ROLE_VIEWER: EXPLORATION_ROLE_PLAYTESTER
}

_EDITOR_ROLE_EMAIL_HTML_RIGHTS: Dict[str, str] = {
    'can_manage': '<li>Change the exploration permissions</li><br>',
    'can_edit': '<li>Edit the exploration</li><br>',
    'can_voiceover': '<li>Voiceover the exploration</li><br>',
    'can_play': '<li>View and playtest the exploration</li><br>'
}

# We don't include "can_voiceover" for managers and editors, since this is
# implied by the email description for "can_edit".
EDITOR_ROLE_EMAIL_RIGHTS_FOR_ROLE: Dict[str, str] = {
    EXPLORATION_ROLE_MANAGER: (
        _EDITOR_ROLE_EMAIL_HTML_RIGHTS['can_manage'] +
        _EDITOR_ROLE_EMAIL_HTML_RIGHTS['can_edit'] +
        _EDITOR_ROLE_EMAIL_HTML_RIGHTS['can_play']),
    EXPLORATION_ROLE_EDITOR: (
        _EDITOR_ROLE_EMAIL_HTML_RIGHTS['can_edit'] +
        _EDITOR_ROLE_EMAIL_HTML_RIGHTS['can_play']),
    EXPLORATION_ROLE_VOICE_ARTIST: (
        _EDITOR_ROLE_EMAIL_HTML_RIGHTS['can_voiceover'] +
        _EDITOR_ROLE_EMAIL_HTML_RIGHTS['can_play']),
    EXPLORATION_ROLE_PLAYTESTER: _EDITOR_ROLE_EMAIL_HTML_RIGHTS['can_play']
}

UNPUBLISH_EXPLORATION_EMAIL_HTML_BODY: config_domain.ConfigProperty = (
    config_domain.ConfigProperty(
        'unpublish_exploration_email_html_body', EMAIL_HTML_BODY_SCHEMA,
        'Default content for the email sent after an exploration is unpublished'
        ' by a moderator. These emails are only sent if the functionality is '
        'enabled in feconf.py. Leave this field blank if emails should not be '
        'sent.',
        'I\'m writing to inform you that I have unpublished the above '
        'exploration.'
    )
)

NOTIFICATION_USER_IDS_FOR_FAILED_TASKS: config_domain.ConfigProperty = (
    config_domain.ConfigProperty(
        'notification_user_ids_for_failed_tasks',
        NOTIFICATION_USER_IDS_LIST_SCHEMA,
        'User IDs to notify if an ML training task fails',
        []
    )
)

CONTRIBUTOR_DASHBOARD_REVIEWER_NOTIFICATION_EMAIL_DATA: Dict[str, str] = {
    'email_body_template': (
        'Hi %s,'
        '<br><br>'
        'There are new review opportunities that we think you might be '
        'interested in on the <a href="%s%s">Contributor Dashboard</a>. '
        'Here are some examples of contributions that have been waiting '
        'the longest for review:'
        '<br><br>'
        '<ul>%s</ul><br>'
        'Please take some time to review any of the above contributions (if '
        'they still need a review) or any other contributions on the '
        'dashboard. We appreciate your help!'
        '<br><br>'
        'Thanks again, and happy reviewing!<br>'
        '- The Oppia Contributor Dashboard Team'
        '<br><br>%s'
    ),
    'email_subject': 'Contributor Dashboard Reviewer Opportunities'
}

HTML_FOR_SUGGESTION_DESCRIPTION: Dict[
    str, Dict[str, Union[str, Callable[[Dict[str, str]], Tuple[str, ...]]]]
] = {
    # The templates below are for listing the information for each suggestion
    # type offered on the Contributor Dashboard.
    'suggestion_template': {
        feconf.SUGGESTION_TYPE_TRANSLATE_CONTENT: (
            '<li>The following %s translation suggestion was submitted for '
            'review %s ago:<br>%s</li><br>'),
        feconf.SUGGESTION_TYPE_ADD_QUESTION: (
            '<li>The following question suggestion was submitted for review '
            '%s ago:<br>%s</li><br>')
    },
    # Each suggestion type has a lambda function to retrieve the values needed
    # to populate the above suggestion template.
    'suggestion_template_values_getter_functions': {
        feconf.SUGGESTION_TYPE_TRANSLATE_CONTENT: (
            lambda values_dict: (
                values_dict['language'], values_dict['review_wait_time'],
                values_dict['suggestion_content'])
        ),
        feconf.SUGGESTION_TYPE_ADD_QUESTION: (
            lambda values_dict: (
                values_dict['review_wait_time'],
                values_dict['suggestion_content'])
        )
    }
}

ADMIN_NOTIFICATION_FOR_REVIEWER_SHORTAGE_EMAIL_DATA: Dict[str, str] = {
    'email_body_template': (
        'Hi %s,'
        '<br><br>'
        'In the <a href="%s%s#/roles">admin roles page,</a> please add '
        'reviewers to the Contributor Dashboard community by entering their '
        'username(s) and allow reviewing for the suggestion types that need '
        'more reviewers bolded below.'
        '<br><br>%s'
        'Thanks so much - we appreciate your help!<br><br>'
        'Best Wishes!<br>'
        '- The Oppia Contributor Dashboard Team'
    ),
    'email_subject': 'Reviewers Needed for Contributor Dashboard',
    # The templates below are for listing the information for each suggestion
    # type that needs more reviewers. For translation languages there are two
    # templates to account for: whether one or multiple languages needs more
    # reviewers.
    'one_language_template': (
        'There have been <b>%s translation suggestions</b> created on the '
        '<a href="%s%s">Contributor Dashboard page</a> where there are not '
        'enough reviewers.<br><br>'
    ),
    'multi_language_template': (
        'There have been <b>translation suggestions</b> created on the '
        '<a href="%s%s">Contributor Dashboard page</a> in languages where '
        'there are not enough reviewers. The languages that need more '
        'reviewers are:'
        '<br><ul>%s</ul><br>'
    ),
    'question_template': (
        'There have been <b>question suggestions</b> created on the '
        '<a href="%s%s">Contributor Dashboard page</a> where there are not '
        'enough reviewers.<br><br>' % (
            feconf.OPPIA_SITE_URL, feconf.CONTRIBUTOR_DASHBOARD_URL))
}

ADMIN_NOTIFICATION_FOR_SUGGESTIONS_NEEDING_REVIEW_EMAIL_DATA: Dict[str, str] = {
    'email_body_template': (
        'Hi %s,<br><br>'
        'There are suggestions on the <a href="%s%s">Contributor Dashboard</a> '
        'that have been waiting for more than %s days for review. Please take '
        'a look at the suggestions mentioned below and help them get reviewed '
        'by going to the <a href="%s%s#/roles">admin roles page</a> and either:'
        '<br><br><ul>'
        '<li>Add more reviewers to the suggestion types that have suggestions '
        'waiting too long for a review</li><br>'
        '<li>Find the existing reviewers and email reviewers directly about '
        'the suggestions waiting for a review</li><br>'
        '</ul><br>'
        'Here are the suggestions that have been waiting too long for a review:'
        '<br><br>'
        '<ul>%s</ul><br>'
        'Thanks so much - we appreciate your help!<br>'
        'Best Wishes!<br><br>'
        '- The Oppia Contributor Dashboard Team'
    ),
    'email_subject': (
        'Contributor Dashboard Suggestions Have Been Waiting Too Long for '
        'Review')
}

SENDER_VALIDATORS: Dict[str, Union[bool, Callable[[str], bool]]] = {
    feconf.EMAIL_INTENT_SIGNUP: (lambda x: x == feconf.SYSTEM_COMMITTER_ID),
    feconf.EMAIL_INTENT_UNPUBLISH_EXPLORATION: user_services.is_moderator,
    feconf.EMAIL_INTENT_DAILY_BATCH: (
        lambda x: x == feconf.SYSTEM_COMMITTER_ID),
    feconf.EMAIL_INTENT_EDITOR_ROLE_NOTIFICATION: (
        lambda x: x == feconf.SYSTEM_COMMITTER_ID),
    feconf.EMAIL_INTENT_FEEDBACK_MESSAGE_NOTIFICATION: (
        lambda x: x == feconf.SYSTEM_COMMITTER_ID),
    feconf.EMAIL_INTENT_SUGGESTION_NOTIFICATION: (
        lambda x: x == feconf.SYSTEM_COMMITTER_ID),
    feconf.EMAIL_INTENT_SUBSCRIPTION_NOTIFICATION: (
        lambda x: x == feconf.SYSTEM_COMMITTER_ID),
    feconf.EMAIL_INTENT_QUERY_STATUS_NOTIFICATION: (
        lambda x: x == feconf.SYSTEM_COMMITTER_ID),
    feconf.EMAIL_INTENT_MARKETING: (
        lambda x: x == feconf.SYSTEM_COMMITTER_ID),
    feconf.EMAIL_INTENT_DELETE_EXPLORATION: user_services.is_moderator,
    feconf.EMAIL_INTENT_REPORT_BAD_CONTENT: (
        lambda x: x == feconf.SYSTEM_COMMITTER_ID),
    feconf.EMAIL_INTENT_ONBOARD_REVIEWER: (
        lambda x: x == feconf.SYSTEM_COMMITTER_ID),
    feconf.EMAIL_INTENT_REMOVE_REVIEWER: (
        lambda x: x == feconf.SYSTEM_COMMITTER_ID),
    feconf.EMAIL_INTENT_REVIEW_CREATOR_DASHBOARD_SUGGESTIONS: (
        lambda x: x == feconf.SYSTEM_COMMITTER_ID),
    feconf.EMAIL_INTENT_ADDRESS_CONTRIBUTOR_DASHBOARD_SUGGESTIONS: (
        lambda x: x == feconf.SYSTEM_COMMITTER_ID),
    feconf.EMAIL_INTENT_REVIEW_CONTRIBUTOR_DASHBOARD_SUGGESTIONS: (
        lambda x: x == feconf.SYSTEM_COMMITTER_ID),
    feconf.EMAIL_INTENT_ADD_CONTRIBUTOR_DASHBOARD_REVIEWERS: (
        lambda x: x == feconf.SYSTEM_COMMITTER_ID),
    feconf.EMAIL_INTENT_VOICEOVER_APPLICATION_UPDATES: (
        lambda x: x == feconf.SYSTEM_COMMITTER_ID),
    feconf.EMAIL_INTENT_ACCOUNT_DELETED: (
        lambda x: x == feconf.SYSTEM_COMMITTER_ID),
    feconf.BULK_EMAIL_INTENT_MARKETING: (
        lambda x: x == feconf.SYSTEM_COMMITTER_ID),
    feconf.BULK_EMAIL_INTENT_IMPROVE_EXPLORATION: (
        user_services.is_curriculum_admin),
    feconf.BULK_EMAIL_INTENT_CREATE_EXPLORATION: (
        user_services.is_curriculum_admin),
    feconf.BULK_EMAIL_INTENT_CREATOR_REENGAGEMENT: (
        lambda x: x == feconf.SYSTEM_COMMITTER_ID),
    feconf.BULK_EMAIL_INTENT_ML_JOB_FAILURE: (
        lambda x: x == feconf.SYSTEM_COMMITTER_ID),
    feconf.BULK_EMAIL_INTENT_LEARNER_REENGAGEMENT: (
        lambda x: x == feconf.SYSTEM_COMMITTER_ID),
    feconf.BULK_EMAIL_INTENT_TEST: (
        lambda x: x == feconf.SYSTEM_COMMITTER_ID)
}


class FeedbackMessagesDict(TypedDict):
    """Dictionary representing the feedback message for email."""

    title: str
    messages: List[str]


def require_sender_id_is_valid(intent: str, sender_id: str) -> None:
    """Ensure that the sender ID is valid, based on the email's intent.

    Many emails are only allowed to be sent by a certain user or type of user,
    e.g. 'admin' or an admin/moderator. This function will raise an exception
    if the given sender is not allowed to send this type of email.

    Args:
        intent: str. The intent string, i.e. the purpose of the email.
            Valid intent strings are defined in feconf.py.
        sender_id: str. The ID of the user sending the email.

    Raises:
        Exception. The email intent is invalid.
        Exception. The sender_id is not appropriate for the given intent.
    """

    if intent not in SENDER_VALIDATORS:
        raise Exception('Invalid email intent string: %s' % intent)

    sender_validator_fn = SENDER_VALIDATORS[intent]
    # Ruling out the possibility of bool for mypy type checking. Because here,
    # the return value of 'SENDER_VALIDATORS[intent]' is always called.
    assert callable(sender_validator_fn)

    if not sender_validator_fn(sender_id):
        logging.error(
            'Invalid sender_id %s for email with intent \'%s\'' %
            (sender_id, intent))
        raise Exception(
            'Invalid sender_id for email with intent \'%s\'' % intent)


def _send_email(
    recipient_id: str,
    sender_id: str,
    intent: str,
    email_subject: str,
    email_html_body: str,
    sender_email: str,
    bcc_admin: bool = False,
    sender_name: Optional[str] = None,
    recipient_email: Optional[str] = None
) -> None:
    """Sends an email to the given recipient.

    This function should be used for sending all user-facing emails.

    Raises an Exception if the sender_id is not appropriate for the given
    intent. Currently we support only system-generated emails and emails
    initiated by moderator actions.

    Args:
        recipient_id: str. The user ID of the recipient.
        sender_id: str. The user ID of the sender.
        intent: str. The intent string for the email, i.e. the purpose/type.
        email_subject: str. The subject of the email.
        email_html_body: str. The body (message) of the email.
        sender_email: str. The sender's email address.
        bcc_admin: bool. Whether to send a copy of the email to the admin's
            email address.
        sender_name: str or None. The name to be shown in the "sender" field of
            the email.
        recipient_email: str or None. Override for the recipient email.
            This should only be used when the user with user_id equal to
            recipient_id does not exist or is deleted and their email cannot be
            retrieved via get_email_from_user_id.
    """

    if sender_name is None:
        sender_name = EMAIL_SENDER_NAME.value

    require_sender_id_is_valid(intent, sender_id)

    if recipient_email is None:
        recipient_email_address = user_services.get_email_from_user_id(
            recipient_id
        )
    else:
        recipient_email_address = recipient_email

    cleaned_html_body = html_cleaner.clean(email_html_body)
    if cleaned_html_body != email_html_body:
        logging.error(
            'Original email HTML body does not match cleaned HTML body:\n'
            'Original:\n%s\n\nCleaned:\n%s\n' %
            (email_html_body, cleaned_html_body))
        return

    raw_plaintext_body = cleaned_html_body.replace('<br/>', '\n').replace(
        '<br>', '\n').replace('<li>', '<li>- ').replace('</p><p>', '</p>\n<p>')
    cleaned_plaintext_body = html_cleaner.strip_html_tags(raw_plaintext_body)

    if email_models.SentEmailModel.check_duplicate_message(
            recipient_id, email_subject, cleaned_plaintext_body):
        logging.error(
            'Duplicate email:\n'
            'Details:\n%s %s\n%s\n\n' %
            (recipient_id, email_subject, cleaned_plaintext_body))
        return

    @transaction_services.run_in_transaction_wrapper
    def _send_email_transactional() -> None:
        """Sends the email to a single recipient."""
        sender_name_email = '%s <%s>' % (sender_name, sender_email)

        email_services.send_mail(
            sender_name_email, recipient_email_address, email_subject,
            cleaned_plaintext_body, cleaned_html_body, bcc_admin=bcc_admin)
        email_models.SentEmailModel.create(
            recipient_id, recipient_email_address, sender_id, sender_name_email,
            intent, email_subject, cleaned_html_body, datetime.datetime.utcnow()
        )

    _send_email_transactional()


def _send_bulk_mail(
    recipient_ids: List[str],
    sender_id: str,
    intent: str,
    email_subject: str,
    email_html_body: str,
    sender_email: str,
    sender_name: str,
    instance_id: str
) -> None:
    """Sends an email to all given recipients.

    Args:
        recipient_ids: list(str). The user IDs of the email recipients.
        sender_id: str. The ID of the user sending the email.
        intent: str. The intent string, i.e. the purpose of the email.
        email_subject: str. The subject of the email.
        email_html_body: str. The body (message) of the email.
        sender_email: str. The sender's email address.
        sender_name: str. The name to be shown in the "sender" field of the
            email.
        instance_id: str. The ID of the BulkEmailModel entity instance.
    """
    require_sender_id_is_valid(intent, sender_id)

    recipients_settings = user_services.get_users_settings(
        recipient_ids, strict=True
    )
    recipient_emails = [user.email for user in recipients_settings]

    cleaned_html_body = html_cleaner.clean(email_html_body)
    if cleaned_html_body != email_html_body:
        logging.error(
            'Original email HTML body does not match cleaned HTML body:\n'
            'Original:\n%s\n\nCleaned:\n%s\n' %
            (email_html_body, cleaned_html_body))
        return

    raw_plaintext_body = cleaned_html_body.replace('<br/>', '\n').replace(
        '<br>', '\n').replace('<li>', '<li>- ').replace('</p><p>', '</p>\n<p>')
    cleaned_plaintext_body = html_cleaner.strip_html_tags(raw_plaintext_body)

    @transaction_services.run_in_transaction_wrapper
    def _send_bulk_mail_transactional(instance_id: str) -> None:
        """Sends the emails in bulk to the recipients.

        Args:
            instance_id: str. The ID of the BulkEmailModel entity instance.
        """
        sender_name_email = '%s <%s>' % (sender_name, sender_email)

        email_services.send_bulk_mail(
            sender_name_email, recipient_emails, email_subject,
            cleaned_plaintext_body, cleaned_html_body)

        email_models.BulkEmailModel.create(
            instance_id, sender_id, sender_name_email, intent,
            email_subject, cleaned_html_body, datetime.datetime.utcnow())

    _send_bulk_mail_transactional(instance_id)


def send_job_failure_email(job_id: str) -> None:
    """Sends an email to admin email as well as any email addresses
    specificed on the admin config page.

    Args:
        job_id: str. The Job ID of the failing job.
    """
    mail_subject = 'Failed ML Job'
    mail_body = ((
        'ML job %s has failed. For more information,'
        'please visit the admin page at:\n'
        'https://www.oppia.org/admin#/jobs') % job_id)
    send_mail_to_admin(mail_subject, mail_body)
    recipient_ids = (
        NOTIFICATION_USER_IDS_FOR_FAILED_TASKS.value)
    bulk_email_model_id = email_models.BulkEmailModel.get_new_id('')
    if recipient_ids:
        _send_bulk_mail(
            recipient_ids, feconf.SYSTEM_COMMITTER_ID,
            feconf.BULK_EMAIL_INTENT_ML_JOB_FAILURE, mail_subject, mail_body,
            feconf.SYSTEM_EMAIL_ADDRESS, feconf.SYSTEM_EMAIL_NAME,
            bulk_email_model_id
        )


def send_dummy_mail_to_admin(username: str) -> None:
    """Send an email from the specified email address to admin.

    Args:
        username: str. Username of the sender.
    """

    email_body = 'This is a test mail from %s.' % (username)
    email_subject = 'Test Mail'
    system_name_email = '%s <%s>' % (
        feconf.SYSTEM_EMAIL_NAME, feconf.SYSTEM_EMAIL_ADDRESS)

    email_services.send_mail(
        system_name_email, feconf.ADMIN_EMAIL_ADDRESS, email_subject,
        email_body, email_body.replace('\n', '<br/>'), bcc_admin=False)


def send_mail_to_admin(email_subject: str, email_body: str) -> None:
    """Send an email to the admin email address.

    The email is sent to the ADMIN_EMAIL_ADDRESS set in feconf.py.

    Args:
        email_subject: str. Subject of the email.
        email_body: str. Body (message) of the email.
    """

    app_id = app_identity_services.get_application_id()
    body = '(Sent from %s)\n\n%s' % (app_id, email_body)
    system_name_email = '%s <%s>' % (
        feconf.SYSTEM_EMAIL_NAME, feconf.SYSTEM_EMAIL_ADDRESS)
    email_services.send_mail(
        system_name_email, feconf.ADMIN_EMAIL_ADDRESS, email_subject,
        body, body.replace('\n', '<br/>'), bcc_admin=False)


def send_post_signup_email(
    user_id: str,
    test_for_duplicate_email: bool = False
) -> None:
    """Sends a post-signup email to the given user.

    Raises an exception if emails are not allowed to be sent to users (i.e.
    feconf.CAN_SEND_EMAILS is False).

    Args:
        user_id: str. User ID of the user that signed up.
        test_for_duplicate_email: bool. For testing duplicate emails.
    """

    if not test_for_duplicate_email:
        for key, content in SIGNUP_EMAIL_CONTENT.value.items():
            if content == SIGNUP_EMAIL_CONTENT.default_value[key]:
                logging.error(
                    'Please ensure that the value for the admin config '
                    'property SIGNUP_EMAIL_CONTENT is set, before allowing '
                    'post-signup emails to be sent.')
                return

    recipient_username = user_services.get_username(user_id)
    email_subject = SIGNUP_EMAIL_CONTENT.value['subject']
    email_body = 'Hi %s,<br><br>%s<br><br>%s' % (
        recipient_username, SIGNUP_EMAIL_CONTENT.value['html_body'],
        EMAIL_FOOTER.value)

    _send_email(
        user_id, feconf.SYSTEM_COMMITTER_ID, feconf.EMAIL_INTENT_SIGNUP,
        email_subject, email_body, feconf.NOREPLY_EMAIL_ADDRESS)


def get_moderator_unpublish_exploration_email() -> str:
    """Returns a draft of the text of the body for an email sent immediately
    when a moderator unpublishes an exploration. An empty body is a signal to
    the frontend that no email will be sent.

    Returns:
        str. Draft of the email body for an email sent after the moderator
        unpublishes an exploration, or an empty string if no email should
        be sent.
    """

    try:
        require_moderator_email_prereqs_are_satisfied()
    except utils.ValidationError:
        return ''

    config_prop = config_domain.Registry.get_config_property(
        'unpublish_exploration_email_html_body'
    )
    # Ruling out the possibility of None for mypy type checking.
    assert config_prop is not None
    config_prop_value = config_prop.value
    # Ruling out the possibility of Any for mypy type checking.
    assert isinstance(config_prop_value, str)
    return config_prop_value


def require_moderator_email_prereqs_are_satisfied() -> None:
    """Raises an exception if, for any reason, moderator emails cannot be sent.

    Raises:
        ValidationError. The feconf.REQUIRE_EMAIL_ON_MODERATOR_ACTION is False.
        ValidationError. The feconf.CAN_SEND_EMAILS is False.
    """

    if not feconf.REQUIRE_EMAIL_ON_MODERATOR_ACTION:
        raise utils.ValidationError(
            'For moderator emails to be sent, please ensure that '
            'REQUIRE_EMAIL_ON_MODERATOR_ACTION is set to True.')
    if not feconf.CAN_SEND_EMAILS:
        raise utils.ValidationError(
            'For moderator emails to be sent, please ensure that '
            'CAN_SEND_EMAILS is set to True.')


def send_moderator_action_email(
    sender_id: str,
    recipient_id: str,
    intent: str,
    exploration_title: str,
    email_body: str
) -> None:
    """Sends a email immediately following a moderator action (unpublish,
    delete) to the given user.

    Raises an exception if emails are not allowed to be sent to users (i.e.
    feconf.CAN_SEND_EMAILS is False).

    Args:
        sender_id: str. User ID of the sender.
        recipient_id: str. User ID of the recipient.
        intent: str. The intent string (cause/purpose) of the email.
        exploration_title: str. The title of the exploration on which the
            moderator action was taken.
        email_body: str. The email content/message.
    """

    require_moderator_email_prereqs_are_satisfied()
    email_config = feconf.VALID_MODERATOR_ACTIONS[intent]

    recipient_username = user_services.get_username(recipient_id)
    sender_username = user_services.get_username(sender_id)
    email_subject_fn = email_config['email_subject_fn']
    # Ruling out the possibility of str for mypy type checking. Because here,
    # the return value of 'email_config['email_subject_fn']' is always called.
    assert callable(email_subject_fn)
    email_subject = email_subject_fn(exploration_title)
    email_salutation_html_fn = email_config['email_salutation_html_fn']
    # Ruling out the possibility of str for mypy type checking. Because here,
    # the return value of 'email_config['email_salutation_html_fn']' is always
    # called.
    assert callable(email_salutation_html_fn)
    email_salutation_html = email_salutation_html_fn(recipient_username)
    email_signoff_html_fn = email_config['email_signoff_html_fn']
    # Ruling out the possibility of str for mypy type checking. Because here,
    # the return value of 'email_config['email_signoff_html_fn']' is always
    # called.
    assert callable(email_signoff_html_fn)
    email_signoff_html = email_signoff_html_fn(sender_username)
    full_email_content = (
        '%s<br><br>%s<br><br>%s<br><br>%s' % (
            email_salutation_html, email_body, email_signoff_html,
            EMAIL_FOOTER.value))
    _send_email(
        recipient_id, sender_id, intent, email_subject, full_email_content,
        feconf.SYSTEM_EMAIL_ADDRESS, bcc_admin=True)


def send_role_notification_email(
    inviter_id: str,
    recipient_id: str,
    recipient_role: str,
    exploration_id: str,
    exploration_title: str
) -> None:
    """Sends a email when a new user is given activity rights (Manager, Editor,
    Viewer) to an exploration by creator of exploration.

    Email will only be sent if recipient wants to receive these emails (i.e.
    'can_receive_editor_role_email' is set True in recipent's preferences).

    Args:
        inviter_id: str. ID of the user who invited the recipient to the new
            role.
        recipient_id: str. User ID of the recipient.
        recipient_role: str. Role given to the recipient. Must be defined in
            EDITOR_ROLE_EMAIL_HTML_ROLES.
        exploration_id: str. ID of the exploration for which the recipient has
            been given the new role.
        exploration_title: str. Title of the exploration for which the recipient
            has been given the new role.

    Raises:
        Exception. The role is invalid (i.e. not defined in
            EDITOR_ROLE_EMAIL_HTML_ROLES).
    """

    # Editor role email body and email subject templates.
    email_subject_template = (
        '%s - invitation to collaborate')

    email_body_template = (
        'Hi %s,<br>'
        '<br>'
        '<b>%s</b> has granted you %s to their exploration, '
        '"<a href="https://www.oppia.org/create/%s">%s</a>", on Oppia.org.<br>'
        '<br>'
        'This allows you to:<br>'
        '<ul>%s</ul>'
        'You can find the exploration '
        '<a href="https://www.oppia.org/create/%s">here</a>.<br>'
        '<br>'
        'Thanks, and happy collaborating!<br>'
        '<br>'
        'Best wishes,<br>'
        'The Oppia Team<br>'
        '<br>%s')

    # Return from here if sending email is turned off.
    if not feconf.CAN_SEND_EMAILS:
        logging.error('This app cannot send emails to users.')
        return

    # Return from here is sending editor role email is disabled.
    if not feconf.CAN_SEND_EDITOR_ROLE_EMAILS:
        logging.error('This app cannot send editor role emails to users.')
        return

    recipient_username = user_services.get_username(recipient_id)
    inviter_username = user_services.get_username(inviter_id)
    recipient_preferences = user_services.get_email_preferences(recipient_id)

    if not recipient_preferences.can_receive_editor_role_email:
        # Do not send email if recipient has declined.
        return

    if recipient_role not in EDITOR_ROLE_EMAIL_HTML_ROLES:
        raise Exception(
            'Invalid role: %s' % recipient_role)

    role_description = EDITOR_ROLE_EMAIL_HTML_ROLES[recipient_role]
    rights_html = EDITOR_ROLE_EMAIL_RIGHTS_FOR_ROLE[role_description]

    email_subject = email_subject_template % exploration_title
    email_body = email_body_template % (
        recipient_username, inviter_username, role_description, exploration_id,
        exploration_title, rights_html, exploration_id, EMAIL_FOOTER.value)

    _send_email(
        recipient_id, feconf.SYSTEM_COMMITTER_ID,
        feconf.EMAIL_INTENT_EDITOR_ROLE_NOTIFICATION, email_subject, email_body,
        feconf.NOREPLY_EMAIL_ADDRESS, sender_name=inviter_username)


def send_emails_to_subscribers(
    creator_id: str,
    exploration_id: str,
    exploration_title: str
) -> None:
    """Sends an email to all the subscribers of the creators when the creator
    publishes an exploration.

    Args:
        creator_id: str. The id of the creator who has published an exploration
            and to whose subscribers we are sending emails.
        exploration_id: str. The id of the exploration which the creator has
            published.
        exploration_title: str. The title of the exploration which the creator
            has published.
    """

    creator_name = user_services.get_username(creator_id)
    email_subject = ('%s has published a new exploration!' % creator_name)
    email_body_template = (
        'Hi %s,<br>'
        '<br>'
        '%s has published a new exploration! You can play it here: '
        '<a href="https://www.oppia.org/explore/%s">%s</a><br>'
        '<br>'
        'Thanks, and happy learning!<br>'
        '<br>'
        'Best wishes,<br>'
        '- The Oppia Team<br>'
        '<br>%s')

    if not feconf.CAN_SEND_EMAILS:
        logging.error('This app cannot send emails to users.')
        return

    if not feconf.CAN_SEND_SUBSCRIPTION_EMAILS:
        logging.error('This app cannot send subscription emails to users.')
        return

    recipient_list = subscription_services.get_all_subscribers_of_creator(
        creator_id)
    recipients_usernames = user_services.get_usernames(
        recipient_list, strict=True
    )
    recipients_preferences = user_services.get_users_email_preferences(
        recipient_list)
    for index, username in enumerate(recipients_usernames):
        if recipients_preferences[index].can_receive_subscription_email:
            email_body = email_body_template % (
                username, creator_name, exploration_id,
                exploration_title, EMAIL_FOOTER.value)
            _send_email(
                recipient_list[index], feconf.SYSTEM_COMMITTER_ID,
                feconf.EMAIL_INTENT_SUBSCRIPTION_NOTIFICATION,
                email_subject, email_body, feconf.NOREPLY_EMAIL_ADDRESS)


def send_feedback_message_email(
    recipient_id: str,
    feedback_messages: Dict[str, FeedbackMessagesDict]
) -> None:
    """Sends an email when creator receives feedback message to an exploration.

    Args:
        recipient_id: str. User ID of recipient.
        feedback_messages: dict. Contains feedback messages. Example:

            {
                'exploration_id': {
                    'title': 'Exploration 1234',
                    'messages': ['Feedback message 1', 'Feedback message 2']
                }
            }
    """
    email_subject_template = (
        'You\'ve received %s new message%s on your explorations')

    email_body_template = (
        'Hi %s,<br>'
        '<br>'
        'You\'ve received %s new message%s on your Oppia explorations:<br>'
        '<ul>%s</ul>'
        'You can view and reply to your messages from your '
        '<a href="https://www.oppia.org/creator-dashboard">dashboard</a>.'
        '<br>'
        '<br>Thanks, and happy teaching!<br>'
        '<br>'
        'Best wishes,<br>'
        'The Oppia Team<br>'
        '<br>%s')

    if not feconf.CAN_SEND_EMAILS:
        logging.error('This app cannot send emails to users.')
        return

    if not feconf.CAN_SEND_FEEDBACK_MESSAGE_EMAILS:
        logging.error('This app cannot send feedback message emails to users.')
        return

    if not feedback_messages:
        return

    recipient_username = user_services.get_username(recipient_id)

    messages_html = ''
    count_messages = 0
    for exp_id, reference in feedback_messages.items():
        messages_html += (
            '<li><a href="https://www.oppia.org/create/%s#/feedback">'
            '%s</a>:<br><ul>' % (exp_id, reference['title']))
        for message in reference['messages']:
            messages_html += ('<li>%s<br></li>' % message)
            count_messages += 1
        messages_html += '</ul></li>'

    email_subject = email_subject_template % (
        (count_messages, 's') if count_messages > 1 else ('a', ''))

    email_body = email_body_template % (
        recipient_username, count_messages if count_messages > 1
        else 'a', 's' if count_messages > 1 else '', messages_html,
        EMAIL_FOOTER.value)

    _send_email(
        recipient_id, feconf.SYSTEM_COMMITTER_ID,
        feconf.EMAIL_INTENT_FEEDBACK_MESSAGE_NOTIFICATION,
        email_subject, email_body, feconf.NOREPLY_EMAIL_ADDRESS)


def can_users_receive_thread_email(
    recipient_ids: List[str],
    exploration_id: str,
    has_suggestion: bool
) -> List[bool]:
    """Returns if users can receive email.

    Args:
        recipient_ids: list(str). IDs of persons that should receive the email.
        exploration_id: str. ID of exploration that received new message.
        has_suggestion: bool. True if thread contains suggestion.

    Returns:
        list(bool). True if user can receive the email, False otherwise.
    """
    users_global_prefs = (
        user_services.get_users_email_preferences(recipient_ids))
    users_exploration_prefs = (
        user_services.get_users_email_preferences_for_exploration(
            recipient_ids, exploration_id))
    zipped_preferences = list(
        zip(users_global_prefs, users_exploration_prefs))

    result = []
    if has_suggestion:
        for user_global_prefs, user_exploration_prefs in zipped_preferences:
            result.append(
                user_global_prefs.can_receive_feedback_message_email
                and not user_exploration_prefs.mute_suggestion_notifications)
    else:
        for user_global_prefs, user_exploration_prefs in zipped_preferences:
            result.append(
                user_global_prefs.can_receive_feedback_message_email
                and not user_exploration_prefs.mute_feedback_notifications)

    return result


def send_suggestion_email(
    exploration_title: str,
    exploration_id: str,
    author_id: str,
    recipient_list: List[str]
) -> None:
    """Send emails to notify the given recipients about new suggestion.

    Each recipient will only be emailed if their email preferences allow for
    incoming feedback message emails.

    Args:
        exploration_title: str. Title of the exploration with the new
            suggestion.
        exploration_id: str. The ID of the exploration with the new suggestion.
        author_id: str. The user ID of the author of the suggestion.
        recipient_list: list(str). The user IDs of the email recipients.
    """

    email_subject = 'New suggestion for "%s"' % exploration_title

    email_body_template = (
        'Hi %s,<br>'
        '%s has submitted a new suggestion for your Oppia exploration, '
        '<a href="https://www.oppia.org/create/%s">"%s"</a>.<br>'
        'You can accept or reject this suggestion by visiting the '
        '<a href="https://www.oppia.org/create/%s#/feedback">feedback page</a> '
        'for your exploration.<br>'
        '<br>'
        'Thanks!<br>'
        '- The Oppia Team<br>'
        '<br>%s')

    if not feconf.CAN_SEND_EMAILS:
        logging.error('This app cannot send emails to users.')
        return

    if not feconf.CAN_SEND_FEEDBACK_MESSAGE_EMAILS:
        logging.error('This app cannot send feedback message emails to users.')
        return

    author_username = user_services.get_username(author_id)
    can_users_receive_email = (
        can_users_receive_thread_email(recipient_list, exploration_id, True))
    for index, recipient_id in enumerate(recipient_list):
        recipient_username = user_services.get_username(recipient_id)
        # Send email only if recipient wants to receive.
        if can_users_receive_email[index]:
            email_body = email_body_template % (
                recipient_username, author_username, exploration_id,
                exploration_title, exploration_id, EMAIL_FOOTER.value)
            _send_email(
                recipient_id, feconf.SYSTEM_COMMITTER_ID,
                feconf.EMAIL_INTENT_SUGGESTION_NOTIFICATION,
                email_subject, email_body, feconf.NOREPLY_EMAIL_ADDRESS)


def send_instant_feedback_message_email(
    recipient_id: str,
    sender_id: str,
    message: str,
    email_subject: str,
    exploration_title: str,
    exploration_id: str,
    thread_title: str
) -> None:
    """Send an email when a new message is posted to a feedback thread, or when
    the thread's status is changed.

    Args:
        recipient_id: str. The user ID of the recipient.
        sender_id: str. The user ID of the sender.
        message: str. The message text or status change text from the sender.
        email_subject: str. The subject line to be sent in the email.
        exploration_title: str. The title of the exploration.
        exploration_id: str. ID of the exploration the feedback thread is about.
        thread_title: str. The title of the feedback thread.
    """

    email_body_template = (
        'Hi %s,<br><br>'
        'New update to thread "%s" on '
        '<a href="https://www.oppia.org/create/%s#/feedback">%s</a>:<br>'
        '<ul><li>%s: %s<br></li></ul>'
        '(You received this message because you are a '
        'participant in this thread.)<br><br>'
        'Best wishes,<br>'
        'The Oppia team<br>'
        '<br>%s')

    if not feconf.CAN_SEND_EMAILS:
        logging.error('This app cannot send emails to users.')
        return

    if not feconf.CAN_SEND_FEEDBACK_MESSAGE_EMAILS:
        logging.error('This app cannot send feedback message emails to users.')
        return

    sender_username = user_services.get_username(sender_id)
    recipient_username = user_services.get_username(recipient_id)
    recipient_preferences = user_services.get_email_preferences(recipient_id)

    if recipient_preferences.can_receive_feedback_message_email:
        email_body = email_body_template % (
            recipient_username, thread_title, exploration_id,
            exploration_title, sender_username, message, EMAIL_FOOTER.value)
        _send_email(
            recipient_id, feconf.SYSTEM_COMMITTER_ID,
            feconf.EMAIL_INTENT_FEEDBACK_MESSAGE_NOTIFICATION, email_subject,
            email_body, feconf.NOREPLY_EMAIL_ADDRESS)


def send_flag_exploration_email(
    exploration_title: str,
    exploration_id: str,
    reporter_id: str,
    report_text: str
) -> None:
    """Send an email to all moderators when an exploration is flagged.

    Args:
        exploration_title: str. The title of the flagged exporation.
        exploration_id: str. The ID of the flagged exploration.
        reporter_id: str. The user ID of the reporter.
        report_text: str. The message entered by the reporter.
    """
    email_subject = 'Exploration flagged by user: "%s"' % exploration_title

    email_body_template = (
        'Hello Moderator,<br>'
        '%s has flagged exploration "%s" on the following '
        'grounds: <br>'
        '%s .<br>'
        'You can modify the exploration by clicking '
        '<a href="https://www.oppia.org/create/%s">here</a>.<br>'
        '<br>'
        'Thanks!<br>'
        '- The Oppia Team<br>'
        '<br>%s')

    if not feconf.CAN_SEND_EMAILS:
        logging.error('This app cannot send emails to users.')
        return

    reporter_username = user_services.get_username(reporter_id)

    email_body = email_body_template % (
        reporter_username, exploration_title, report_text, exploration_id,
        EMAIL_FOOTER.value)

    recipient_list = user_services.get_user_ids_by_role(
        feconf.ROLE_ID_MODERATOR)
    for recipient_id in recipient_list:
        _send_email(
            recipient_id, feconf.SYSTEM_COMMITTER_ID,
            feconf.EMAIL_INTENT_REPORT_BAD_CONTENT,
            email_subject, email_body, feconf.NOREPLY_EMAIL_ADDRESS)


def send_query_completion_email(recipient_id: str, query_id: str) -> None:
    """Send an email to the initiator of a bulk email query with a link to view
    the query results.

    Args:
        recipient_id: str. The recipient ID.
        query_id: str. The query ID.
    """
    email_subject = 'Query %s has successfully completed' % query_id

    email_body_template = (
        'Hi %s,<br>'
        'Your query with id %s has succesfully completed its '
        'execution. Visit the result page '
        '<a href="https://www.oppia.org/emaildashboardresult/%s">here</a> '
        'to see result of your query.<br><br>'
        'Thanks!<br>'
        '<br>'
        'Best wishes,<br>'
        'The Oppia Team<br>'
        '<br>%s')

    recipient_username = user_services.get_username(recipient_id)
    email_body = email_body_template % (
        recipient_username, query_id, query_id, EMAIL_FOOTER.value)
    _send_email(
        recipient_id, feconf.SYSTEM_COMMITTER_ID,
        feconf.EMAIL_INTENT_QUERY_STATUS_NOTIFICATION, email_subject,
        email_body, feconf.NOREPLY_EMAIL_ADDRESS)


def send_query_failure_email(
    recipient_id: str,
    query_id: str,
    query_params: Dict[str, str]
) -> None:
    """Send an email to the initiator of a failed bulk email query.

    Args:
        recipient_id: str. The recipient ID.
        query_id: str. The query ID.
        query_params: dict. The parameters of the query, as key:value.
    """
    email_subject = 'Query %s has failed' % query_id

    email_body_template = (
        'Hi %s,<br>'
        'Your query with id %s has failed due to error '
        'during execution. '
        'Please check the query parameters and submit query again.<br><br>'
        'Thanks!<br>'
        '<br>'
        'Best wishes,<br>'
        'The Oppia Team<br>'
        '<br>%s')

    recipient_username = user_services.get_username(recipient_id)
    email_body = email_body_template % (
        recipient_username, query_id, EMAIL_FOOTER.value)
    _send_email(
        recipient_id, feconf.SYSTEM_COMMITTER_ID,
        feconf.EMAIL_INTENT_QUERY_STATUS_NOTIFICATION, email_subject,
        email_body, feconf.NOREPLY_EMAIL_ADDRESS)

    admin_email_subject = 'Query job has failed.'
    admin_email_body_template = (
        'Query job with %s query id has failed in its execution.\n'
        'Query parameters:\n\n')

    for key in sorted(query_params):
        admin_email_body_template += '%s: %s\n' % (key, query_params[key])

    admin_email_body = admin_email_body_template % query_id
    send_mail_to_admin(admin_email_subject, admin_email_body)


def send_user_query_email(
    sender_id: str,
    recipient_ids: List[str],
    email_subject: str,
    email_body: str,
    email_intent: str
) -> str:
    """Sends an email to all the recipients of the query.

    Args:
        sender_id: str. The ID of the user sending the email.
        recipient_ids: list(str). The user IDs of the email recipients.
        email_subject: str. The subject of the email.
        email_body: str. The body of the email.
        email_intent: str. The intent string, i.e. the purpose of the email.

    Returns:
        bulk_email_model_id: str. The ID of the bulk email model.
    """
    bulk_email_model_id = email_models.BulkEmailModel.get_new_id('')
    sender_name = user_services.get_username(sender_id)
    sender_email = user_services.get_email_from_user_id(sender_id)
    _send_bulk_mail(
        recipient_ids, sender_id, email_intent, email_subject, email_body,
        sender_email, sender_name, bulk_email_model_id)
    return bulk_email_model_id


def send_test_email_for_bulk_emails(
    tester_id: str,
    email_subject: str,
    email_body: str
) -> None:
    """Sends a test email to the tester.

    Args:
        tester_id: str. The user ID of the tester.
        email_subject: str. The subject of the email.
        email_body: str. The body of the email.
    """
    tester_name = user_services.get_username(tester_id)
    tester_email = user_services.get_email_from_user_id(tester_id)
    _send_email(
        tester_id, feconf.SYSTEM_COMMITTER_ID, feconf.BULK_EMAIL_INTENT_TEST,
        email_subject, email_body, tester_email, sender_name=tester_name)


def send_mail_to_onboard_new_reviewers(
    recipient_id: str, category: str
) -> None:
    """Sends an email to users who have crossed the threshold score.

    Args:
        recipient_id: str. The ID of the user who is being offered to become a
            reviewer.
        category: str. The category that the user is being offered to review.
    """

    email_subject = 'Invitation to review suggestions'

    email_body_template = (
        'Hi %s,<br><br>'
        'Thank you for actively contributing high-quality suggestions for '
        'Oppia\'s lessons in %s, and for helping to make these lessons better '
        'for students around the world!<br><br>'
        'In recognition of your contributions, we would like to invite you to '
        'become one of Oppia\'s reviewers. As a reviewer, you will be able to '
        'review suggestions in %s, and contribute to helping ensure that any '
        'edits made to lessons preserve the lessons\' quality and are '
        'beneficial for students.<br><br>'
        'If you\'d like to help out as a reviewer, please visit your '
        '<a href="https://www.oppia.org/creator-dashboard/">dashboard</a>. '
        'and set your review preferences accordingly. Note that, if you accept,'
        'you will receive occasional emails inviting you to review incoming '
        'suggestions by others.<br><br>'
        'Again, thank you for your contributions to the Oppia community!<br>'
        '- The Oppia Team<br>'
        '<br>%s')

    if not feconf.CAN_SEND_EMAILS:
        logging.error('This app cannot send emails to users.')
        return

    recipient_username = user_services.get_username(recipient_id)
    can_user_receive_email = user_services.get_email_preferences(
        recipient_id).can_receive_email_updates

    # Send email only if recipient wants to receive.
    if can_user_receive_email:
        email_body = email_body_template % (
            recipient_username, category, category, EMAIL_FOOTER.value)
        _send_email(
            recipient_id, feconf.SYSTEM_COMMITTER_ID,
            feconf.EMAIL_INTENT_ONBOARD_REVIEWER,
            email_subject, email_body, feconf.NOREPLY_EMAIL_ADDRESS)


def send_mail_to_notify_users_to_review(
    recipient_id: str, category: str
) -> None:
    """Sends an email to users to review suggestions in categories they have
    agreed to review for.

    Args:
        recipient_id: str. The id of the user who is being pinged to review
            suggestions.
        category: str. The category of the suggestions to review.
    """

    email_subject = 'Notification to review suggestions'

    email_body_template = (
        'Hi %s,<br><br>'
        'Just a heads-up that there are new suggestions to '
        'review in %s, which you are registered as a reviewer for.'
        '<br><br>Please take a look at and accept/reject these suggestions at'
        ' your earliest convenience. You can visit your '
        '<a href="https://www.oppia.org/creator-dashboard/">dashboard</a> '
        'to view the list of suggestions that need a review.<br><br>'
        'Thank you for helping improve Oppia\'s lessons!'
        '- The Oppia Team<br>'
        '<br>%s')

    if not feconf.CAN_SEND_EMAILS:
        logging.error('This app cannot send emails to users.')
        return

    recipient_username = user_services.get_username(recipient_id)
    can_user_receive_email = user_services.get_email_preferences(
        recipient_id).can_receive_email_updates

    # Send email only if recipient wants to receive.
    if can_user_receive_email:
        email_body = email_body_template % (
            recipient_username, category, EMAIL_FOOTER.value)
        _send_email(
            recipient_id, feconf.SYSTEM_COMMITTER_ID,
            feconf.EMAIL_INTENT_REVIEW_CREATOR_DASHBOARD_SUGGESTIONS,
            email_subject, email_body, feconf.NOREPLY_EMAIL_ADDRESS)


def _create_html_for_reviewable_suggestion_email_info(
    reviewable_suggestion_email_info: (
        suggestion_registry.ReviewableSuggestionEmailInfo
    )
) -> str:
    """Creates the html for the given reviewable_suggestion_email_info. This
    html content is used to provide information about a suggestion in an
    email.

    Args:
        reviewable_suggestion_email_info: ReviewableSuggestionEmailInfo. The
            information about the suggestion that will be used to form the
            html for the email. This includes the suggestion type, language,
            content and review submission date.

    Returns:
        str. A string containing the html that represents the suggestion
        information.
    """
    # Get the language of the suggestion.
    language = utils.get_supported_audio_language_description(
        reviewable_suggestion_email_info.language_code)
    # Calculate how long the suggestion has been waiting for review.
    suggestion_review_wait_time = (
        datetime.datetime.utcnow() - (
            reviewable_suggestion_email_info.submission_datetime))
    # Get a string composed of the largest time unit that has a
    # value, followed by that time unit. For example, if the
    # suggestion had been waiting for review for 5 days and 2 hours,
    # '5 days' would be returned. This is more user friendly since a
    # high level of precision is not needed.
    human_readable_review_wait_time = (
        utils.create_string_from_largest_unit_in_timedelta(
            suggestion_review_wait_time))
    values_to_populate_suggestion_template_dict = {
        'language': language,
        'review_wait_time': human_readable_review_wait_time,
        'suggestion_content': (
            reviewable_suggestion_email_info.suggestion_content)
    }
    get_values_to_populate_suggestion_template = (
        HTML_FOR_SUGGESTION_DESCRIPTION[
            'suggestion_template_values_getter_functions'][
                reviewable_suggestion_email_info.suggestion_type])
    # Ruling out the possibility of str for mypy type checking. Because from
    # implementation it is clear that, this is used as a function not string.
    assert callable(get_values_to_populate_suggestion_template)
    suggestion_template = (
        HTML_FOR_SUGGESTION_DESCRIPTION[
            'suggestion_template'][
                reviewable_suggestion_email_info.suggestion_type])
    # Ruling out the possibility of callable for mypy type checking.
    assert isinstance(suggestion_template, str)
    return suggestion_template % (
        get_values_to_populate_suggestion_template(
            values_to_populate_suggestion_template_dict))


def send_mail_to_notify_admins_suggestions_waiting_long(
    admin_ids: List[str],
    translation_admin_ids: List[str],
    question_admin_ids: List[str],
    reviewable_suggestion_email_infos: List[
        suggestion_registry.ReviewableSuggestionEmailInfo
    ]
) -> None:
    """Sends an email to admins to inform them about the suggestions that have
    been waiting longer than
    suggestion_models.SUGGESTION_REVIEW_WAIT_TIME_THRESHOLD_IN_DAYS days for a
    review on the Contributor Dashboard. Admins can be informed about at most
    suggestion_models.MAX_NUMBER_OF_SUGGESTIONS_TO_EMAIL_ADMIN suggestions.
    The information about the suggestions is organized in descending order
    by the suggestion's review wait time.

    Args:
        admin_ids: list(str). The user ids of the admins to notify.
        translation_admin_ids: list(str). The user ids of the translation
            admins to notify.
        question_admin_ids: list(str). The user ids of the question admins
            to notify.
        reviewable_suggestion_email_infos: list(ReviewableSuggestionEmailInfo).
            list(ReviewableSuggestionEmailContentInfo). A list of suggestion
            email content info objects that represent suggestions
            that have been waiting too long for review to notify the admins
            about. Each object contains includes the suggestion type, language,
            content and review submission date. The objects are sorted in
            descending order based on review wait time.
    """
    if not feconf.CAN_SEND_EMAILS:
        logging.error('This app cannot send emails to users.')
        return

    if not (
            config_domain
            .ENABLE_ADMIN_NOTIFICATIONS_FOR_SUGGESTIONS_NEEDING_REVIEW.value):
        logging.error(
            'The "notify_admins_suggestions_waiting_too_long" property '
            'must be enabled on the admin config page in order to send '
            'admins the emails.'
        )
        return

    if not reviewable_suggestion_email_infos:
        logging.info(
            'There were no Contributor Dashboard suggestions that were waiting '
            'too long for a review.')
        return

    if not admin_ids:
        logging.error('There were no admins to notify.')
        return

    translation_suggestion_descriptions = []
    question_suggestion_descriptions = []
    # Get the html for the list of suggestions that have been waiting too long
    # for a review.
    for reviewable_suggestion_email_info in reviewable_suggestion_email_infos:
        if (
                feconf.SUGGESTION_TYPE_TRANSLATE_CONTENT ==
                reviewable_suggestion_email_info.suggestion_type
            ):
            translation_suggestion_descriptions.append(
                _create_html_for_reviewable_suggestion_email_info(
                    reviewable_suggestion_email_info))
        if (
                feconf.SUGGESTION_TYPE_ADD_QUESTION ==
                reviewable_suggestion_email_info.suggestion_type
            ):
            question_suggestion_descriptions.append(
                _create_html_for_reviewable_suggestion_email_info(
                    reviewable_suggestion_email_info))

    list_of_translation_suggestion_descriptions = ''.join(
        translation_suggestion_descriptions)
    if list_of_translation_suggestion_descriptions:
        user_ids = []
        user_ids.extend(admin_ids)
        user_ids.extend(translation_admin_ids)
        _send_suggestions_waiting_too_long_email(
            user_ids,
            list_of_translation_suggestion_descriptions)
    list_of_question_suggestion_descriptions = ''.join(
        question_suggestion_descriptions)
    if list_of_question_suggestion_descriptions:
        user_ids = []
        user_ids.extend(admin_ids)
        user_ids.extend(question_admin_ids)
        _send_suggestions_waiting_too_long_email(
            user_ids,
            list_of_question_suggestion_descriptions)


def _send_suggestions_waiting_too_long_email(
    admin_ids: List[str],
    list_of_suggestion_descriptions: str
) -> None:
    """Helper method for send_mail_to_notify_admins_suggestions_waiting_long
    that allows sending of emails to the list of admin ids provided.

    Args:
        admin_ids: list(str). The user ids of the admins to notify.
        list_of_suggestion_descriptions: str. Suggestion descriptions HTML to
            send in the email.
    """
    email_subject = (
        ADMIN_NOTIFICATION_FOR_SUGGESTIONS_NEEDING_REVIEW_EMAIL_DATA[
            'email_subject'])
    email_body_template = (
        ADMIN_NOTIFICATION_FOR_SUGGESTIONS_NEEDING_REVIEW_EMAIL_DATA[
            'email_body_template'])
    # Get the emails and usernames of the admins.
    admin_user_settings = user_services.get_users_settings(admin_ids)
    curriculum_admin_usernames, admin_emails = list(zip(*[
        (admin_user_setting.username, admin_user_setting.email)
        if admin_user_setting is not None else (None, None)
        for admin_user_setting in admin_user_settings
    ]))

    for index, admin_id in enumerate(admin_ids):
        if not admin_emails[index]:
            logging.error(
                'There was no email for the given admin id: %s.' % admin_id)
            continue
        email_body = email_body_template % (
            curriculum_admin_usernames[index], feconf.OPPIA_SITE_URL,
            feconf.CONTRIBUTOR_DASHBOARD_URL,
            suggestion_models.SUGGESTION_REVIEW_WAIT_TIME_THRESHOLD_IN_DAYS,
            feconf.OPPIA_SITE_URL, feconf.ADMIN_URL,
            list_of_suggestion_descriptions)

        _send_email(
            admin_id, feconf.SYSTEM_COMMITTER_ID,
            feconf.EMAIL_INTENT_ADDRESS_CONTRIBUTOR_DASHBOARD_SUGGESTIONS,
            email_subject, email_body, feconf.NOREPLY_EMAIL_ADDRESS,
            recipient_email=admin_emails[index])


def send_mail_to_notify_admins_that_reviewers_are_needed(
    admin_ids: List[str],
    translation_admin_ids: List[str],
    question_admin_ids: List[str],
    suggestion_types_needing_reviewers: Dict[str, Set[str]]
) -> None:
    """Sends an email to admins to notify them that there are specific
    suggestion types on the Contributor Dashboard that need more reviewers.

    Note: it is assumed that all admins are super admins because only super
    admins have access to the admin page where reviewers can be added to the
    Contributor Dashboard. Also note that these emails are sent out regardless
    of the admins' email preferences.

    Args:
        admin_ids: list(str). The user ids of the admins to notify.
        translation_admin_ids: list(str). The user ids of the translation
            admins to notify.
        question_admin_ids: list(str). The user ids of the question admins
            to notify.
        suggestion_types_needing_reviewers: dict. A dictionary where the keys
            are suggestion types and each value corresponds to a set that
            contains the language codes within the suggestion type that need
            more reviewers. For example, for translation suggestions, the value
            would be a set of language codes that translations are offered in
            that need more reviewers.
    """
    if not feconf.CAN_SEND_EMAILS:
        logging.error('This app cannot send emails to users.')
        return

    if not (
            config_domain
            .ENABLE_ADMIN_NOTIFICATIONS_FOR_REVIEWER_SHORTAGE.value):
        logging.error(
            'The "enable_admin_notifications_for_reviewer_shortage" '
            'property must be enabled on the admin config page in order to '
            'send admins the emails.'
        )
        return

    if not suggestion_types_needing_reviewers:
        logging.info(
            'There were no suggestion types that needed more reviewers on the '
            'Contributor Dashboard.')
        return

    if not admin_ids:
        logging.error('There were no admins to notify.')
        return

    if feconf.SUGGESTION_TYPE_TRANSLATE_CONTENT in (
            suggestion_types_needing_reviewers):
        translation_suggestions_needing_reviewers_paragraphs = []
        language_codes_that_need_reviewers = (
            suggestion_types_needing_reviewers[
                feconf.SUGGESTION_TYPE_TRANSLATE_CONTENT])
        # There are different templates to handle whether multiple languages
        # need more reviewers or just one language.
        if len(language_codes_that_need_reviewers) == 1:
            translation_suggestions_needing_reviewers_paragraphs.append(
                ADMIN_NOTIFICATION_FOR_REVIEWER_SHORTAGE_EMAIL_DATA[
                    'one_language_template'] % (
                        utils.get_supported_audio_language_description(
                            language_codes_that_need_reviewers.pop()),
                        feconf.OPPIA_SITE_URL,
                        feconf.CONTRIBUTOR_DASHBOARD_URL))

        else:
            html_for_languages_that_need_more_reviewers = ''.join(
                [
                    '<li><b>%s</b></li><br>' % (
                        utils.get_supported_audio_language_description(
                            language_code)) for language_code in
                    sorted(language_codes_that_need_reviewers)
                ]
            )
            translation_suggestions_needing_reviewers_paragraphs.append(
                ADMIN_NOTIFICATION_FOR_REVIEWER_SHORTAGE_EMAIL_DATA[
                    'multi_language_template'] % (
                        feconf.OPPIA_SITE_URL,
                        feconf.CONTRIBUTOR_DASHBOARD_URL,
                        html_for_languages_that_need_more_reviewers))
        translation_suggestions_needing_reviewers_html = ''.join(
            translation_suggestions_needing_reviewers_paragraphs)
        user_ids = []
        user_ids.extend(admin_ids)
        user_ids.extend(translation_admin_ids)
        _send_reviews_needed_email_to_admins(
            user_ids,
            translation_suggestions_needing_reviewers_html)

    if feconf.SUGGESTION_TYPE_ADD_QUESTION in (
            suggestion_types_needing_reviewers):
        question_suggestions_needing_reviewers_paragraphs = []
        question_suggestions_needing_reviewers_paragraphs.append(
            ADMIN_NOTIFICATION_FOR_REVIEWER_SHORTAGE_EMAIL_DATA[
                'question_template'])
        question_suggestions_needing_reviewers_html = ''.join(
            question_suggestions_needing_reviewers_paragraphs)
        user_ids = []
        user_ids.extend(admin_ids)
        user_ids.extend(question_admin_ids)
        _send_reviews_needed_email_to_admins(
            user_ids,
            question_suggestions_needing_reviewers_html)


def _send_reviews_needed_email_to_admins(
    admin_ids: List[str],
    suggestions_needing_reviewers_html: str
) -> None:
    """Helper function for send_mail_to_notify_admins_that_reviewers_are_needed
    that allows sending email to the provided admin ids.

    Args:
        admin_ids: list(str). The user ids of the admins to notify.
        suggestions_needing_reviewers_html: str. The HTML representing
            the suggestion needing reviewers.
    """
    email_subject = ADMIN_NOTIFICATION_FOR_REVIEWER_SHORTAGE_EMAIL_DATA[
        'email_subject']
    email_body_template = ADMIN_NOTIFICATION_FOR_REVIEWER_SHORTAGE_EMAIL_DATA[
        'email_body_template']
    # Get the emails and usernames of the users.
    admin_user_settings = user_services.get_users_settings(admin_ids)
    curriculum_admin_usernames, admin_emails = list(zip(*[
        (admin_user_setting.username, admin_user_setting.email)
        if admin_user_setting is not None else (None, None)
        for admin_user_setting in admin_user_settings
    ]))

    for index, admin_id in enumerate(admin_ids):
        if not admin_emails[index]:
            logging.error(
                'There was no email for the given admin id: %s.' % admin_id)
            continue
        email_body = email_body_template % (
            curriculum_admin_usernames[index], feconf.OPPIA_SITE_URL,
            feconf.ADMIN_URL, suggestions_needing_reviewers_html)

        _send_email(
            admin_id, feconf.SYSTEM_COMMITTER_ID,
            feconf.EMAIL_INTENT_ADD_CONTRIBUTOR_DASHBOARD_REVIEWERS,
            email_subject, email_body, feconf.NOREPLY_EMAIL_ADDRESS,
            recipient_email=admin_emails[index])


def send_mail_to_notify_contributor_dashboard_reviewers(
    reviewer_ids: List[str],
    reviewers_suggestion_email_infos: List[
        List[suggestion_registry.ReviewableSuggestionEmailInfo]
    ]
) -> None:
    """Sends an email to each reviewer notifying them of the suggestions on the
    Contributor Dashboard that have been waiting the longest for review, and
    that the reviewer has permission to review.

    Args:
        reviewer_ids: list(str). A list of the Contributor Dashboard reviewer
            user ids to notify.
        reviewers_suggestion_email_infos:
            list(list(ReviewableSuggestionEmailInfo)). A list of suggestion
            email content info objects for each reviewer. These suggestion
            email content info objects contain the key information about the
            suggestions we're notifying reviewers about and will be used to
            compose the email body for each reviewer.
    """
    email_subject = CONTRIBUTOR_DASHBOARD_REVIEWER_NOTIFICATION_EMAIL_DATA[
        'email_subject']
    email_body_template = (
        CONTRIBUTOR_DASHBOARD_REVIEWER_NOTIFICATION_EMAIL_DATA[
            'email_body_template'])

    if not feconf.CAN_SEND_EMAILS:
        logging.error('This app cannot send emails to users.')
        return

    if not (
            config_domain
            .CONTRIBUTOR_DASHBOARD_REVIEWER_EMAILS_IS_ENABLED.value):
        logging.error(
            'The "contributor_dashboard_reviewer_emails_is_enabled" property '
            'must be enabled on the admin config page in order to send '
            'reviewers the emails.'
        )
        return

    if not reviewer_ids:
        logging.error('No Contributor Dashboard reviewers to notify.')
        return

    reviewer_user_settings = user_services.get_users_settings(reviewer_ids)
    reviewer_usernames, reviewer_emails = list(zip(*[
        (reviewer_user_setting.username, reviewer_user_setting.email)
        if reviewer_user_setting is not None else (None, None)
        for reviewer_user_setting in reviewer_user_settings
    ]))

    for index, reviewer_id in enumerate(reviewer_ids):
        if not reviewers_suggestion_email_infos[index]:
            logging.info(
                'There were no suggestions to recommend to the reviewer with '
                'user id: %s.' % reviewer_id)
            continue

        if not reviewer_emails[index]:
            logging.error(
                'There was no email for the given reviewer id: %s.' % (
                    reviewer_id))
            continue

        suggestion_descriptions = []
        for reviewer_suggestion_email_info in (
                reviewers_suggestion_email_infos[index]):
            suggestion_descriptions.append(
                _create_html_for_reviewable_suggestion_email_info(
                    reviewer_suggestion_email_info))

        email_body = email_body_template % (
            reviewer_usernames[index],
            feconf.OPPIA_SITE_URL,
            feconf.CONTRIBUTOR_DASHBOARD_URL,
            ''.join(suggestion_descriptions),
            EMAIL_FOOTER.value
        )

        _send_email(
            reviewer_id, feconf.SYSTEM_COMMITTER_ID,
            feconf.EMAIL_INTENT_REVIEW_CONTRIBUTOR_DASHBOARD_SUGGESTIONS,
            email_subject, email_body, feconf.NOREPLY_EMAIL_ADDRESS,
            recipient_email=reviewer_emails[index])


def send_accepted_voiceover_application_email(
    recipient_id: str,
    lesson_title: str,
    language_code: str
) -> None:
    """Sends an email to users to an give update on the accepted voiceover
    application.

    Args:
        recipient_id: str. The id of the user whose voiceover application got
            accepted.
        lesson_title: str. The title of the lessons for which the voiceover
            application got accepted.
        language_code: str. The language code for which the voiceover
            application got accepted.
    """
    email_subject = '[Accepted] Updates on submitted voiceover application'

    email_body_template = (
        'Hi %s,<br><br>'
        'Congratulations! Your voiceover application for "%s" lesson got '
        'accepted and you have been assigned with a voice artist role in the '
        'lesson. Now you will be able to add voiceovers to the lesson in %s '
        'language.'
        '<br><br>You can check the wiki page to learn'
        '<a href="https://github.com/oppia/oppia/wiki/'
        'Instructions-for-voice-artists">how to voiceover a lesson</a><br><br>'
        'Thank you for helping improve Oppia\'s lessons!'
        '- The Oppia Team<br>'
        '<br>%s')

    if not feconf.CAN_SEND_EMAILS:
        logging.error('This app cannot send emails to users.')
        return

    recipient_username = user_services.get_username(recipient_id)
    can_user_receive_email = user_services.get_email_preferences(
        recipient_id).can_receive_email_updates

    # Send email only if recipient wants to receive.
    if can_user_receive_email:
        language = utils.get_supported_audio_language_description(language_code)
        email_body = email_body_template % (
            recipient_username, lesson_title, language, EMAIL_FOOTER.value)
        _send_email(
            recipient_id, feconf.SYSTEM_COMMITTER_ID,
            feconf.EMAIL_INTENT_VOICEOVER_APPLICATION_UPDATES,
            email_subject, email_body, feconf.NOREPLY_EMAIL_ADDRESS)


def send_rejected_voiceover_application_email(
    recipient_id: str,
    lesson_title: str,
    language_code: str,
    rejection_message: str
) -> None:
    """Sends an email to users to give update on the rejected voiceover
    application.

    Args:
        recipient_id: str. The id of the user whose voiceover application got
            accepted.
        lesson_title: str. The title of the lessons for which the voiceover
            application got accepted.
        language_code: str. The language code in which for which the voiceover
            application got accepted.
        rejection_message: str. The message left by the reviewer while rejecting
            the voiceover application.
    """
    email_subject = 'Updates on submitted voiceover application'

    email_body_template = (
        'Hi %s,<br><br>'
        'Your voiceover application for "%s" lesson in language %s got rejected'
        ' and the reviewer has left a message.'
        '<br><br>Review message: %s<br><br>'
        'You can create a new voiceover application through the'
        '<a href="https://oppia.org/contributor-dashboard">'
        'contributor dashboard</a> page.<br><br>'
        '- The Oppia Team<br>'
        '<br>%s')

    if not feconf.CAN_SEND_EMAILS:
        logging.error('This app cannot send emails to users.')
        return

    recipient_username = user_services.get_username(recipient_id)
    can_user_receive_email = user_services.get_email_preferences(
        recipient_id).can_receive_email_updates

    # Send email only if recipient wants to receive.
    if can_user_receive_email:
        language = utils.get_supported_audio_language_description(language_code)
        email_body = email_body_template % (
            recipient_username, lesson_title, language,
            rejection_message, EMAIL_FOOTER.value)
        _send_email(
            recipient_id, feconf.SYSTEM_COMMITTER_ID,
            feconf.EMAIL_INTENT_VOICEOVER_APPLICATION_UPDATES,
            email_subject, email_body, feconf.NOREPLY_EMAIL_ADDRESS)


def send_account_deleted_email(user_id: str, user_email: str) -> None:
    """Sends an email to user whose account was deleted.

    Args:
        user_id: str. The id of the user whose account got deleted.
        user_email: str. The email of the user whose account got deleted.
    """
    email_subject = 'Account deleted'

    email_body_template = (
        'Hi %s,<br><br>'
        'Your account was successfully deleted.<br><br>'
        '- The Oppia Team')

    if not feconf.CAN_SEND_EMAILS:
        logging.error('This app cannot send emails to users.')
        return

    email_body = email_body_template % user_email
    _send_email(
        user_id, feconf.SYSTEM_COMMITTER_ID,
        feconf.EMAIL_INTENT_ACCOUNT_DELETED, email_subject, email_body,
        feconf.NOREPLY_EMAIL_ADDRESS, bcc_admin=True,
        recipient_email=user_email)


def send_account_deletion_failed_email(user_id: str, user_email: str) -> None:
    """Sends an email to admin about the failure of the job that is supposed to
    delete the user.

    Args:
        user_id: str. The id of the user whose account failed to get deleted.
        user_email: str. The email of the user whose account failed to
            get deleted.
    """
    email_subject = 'WIPEOUT: Account deletion failed'
    email_body_template = (
        'The Wipeout process failed for the user '
        'with ID \'%s\' and email \'%s\'.' % (user_id, user_email)
    )
    send_mail_to_admin(email_subject, email_body_template)


def send_email_to_new_contribution_reviewer(
    recipient_id: str,
    review_category: str,
    language_code: Optional[str] = None
) -> None:
    """Sends an email to user who is assigned as a reviewer.

    Args:
        recipient_id: str. The ID of the user.
        review_category: str. The category in which user can review.
        language_code: None|str. The language code for a language if the review
            item is translation or voiceover else None.

    Raises:
        Exception. The review category is not valid.
    """
    if review_category not in NEW_REVIEWER_EMAIL_DATA:
        raise Exception('Invalid review_category: %s' % review_category)

    review_category_data = NEW_REVIEWER_EMAIL_DATA[review_category]
    email_subject = 'You have been invited to review Oppia %s' % (
        review_category_data['review_category'])

    if review_category in [
            constants.CONTRIBUTION_RIGHT_CATEGORY_REVIEW_TRANSLATION,
            constants.CONTRIBUTION_RIGHT_CATEGORY_REVIEW_VOICEOVER]:
        # Ruling out the possibility of None for mypy type checking.
        assert language_code is not None
        language_description = utils.get_supported_audio_language_description(
            language_code).capitalize()
        review_category_description = (
            review_category_data['description_template'] % language_description)
        reviewer_rights_message = (
            review_category_data['rights_message_template'] % (
                language_description))
    else:
        review_category_description = review_category_data['description']
        reviewer_rights_message = review_category_data['rights_message']

    to_review = review_category_data['to_check']

    email_body_template = (
        'Hi %s,<br><br>'
        'This is to let you know that the Oppia team has added you as a '
        'reviewer for %s. This allows you to %s.<br><br>'
        'You can check the %s waiting for review in the '
        '<a href="https://www.oppia.org/contributor-dashboard">'
        'Contributor Dashboard</a>.<br><br>'
        'Thanks, and happy contributing!<br><br>'
        'Best wishes,<br>'
        'The Oppia Community')

    if not feconf.CAN_SEND_EMAILS:
        logging.error('This app cannot send emails to users.')
        return

    recipient_username = user_services.get_username(recipient_id)
    can_user_receive_email = user_services.get_email_preferences(
        recipient_id).can_receive_email_updates

    # Send email only if recipient wants to receive.
    if can_user_receive_email:
        email_body = email_body_template % (
            recipient_username, review_category_description,
            reviewer_rights_message, to_review)
        _send_email(
            recipient_id, feconf.SYSTEM_COMMITTER_ID,
            feconf.EMAIL_INTENT_ONBOARD_REVIEWER, email_subject, email_body,
            feconf.NOREPLY_EMAIL_ADDRESS)


def send_email_to_removed_contribution_reviewer(
    user_id: str,
    review_category: str,
    language_code: Optional[str] = None
) -> None:
    """Sends an email to user who is removed from the reviewer position.

    Args:
        user_id: str. The ID of the user.
        review_category: str. The category which for which review role is
            removed.
        language_code: None|str. The language code for a language if the review
            item is translation or voiceover else None.

    Raises:
        Exception. The review category is not valid.
    """
    if review_category not in REMOVED_REVIEWER_EMAIL_DATA:
        raise Exception('Invalid review_category: %s' % review_category)

    review_category_data = REMOVED_REVIEWER_EMAIL_DATA[review_category]
    email_subject = 'You have been unassigned as a %s reviewer' % (
        review_category_data['review_category'])

    if review_category in [
            constants.CONTRIBUTION_RIGHT_CATEGORY_REVIEW_TRANSLATION,
            constants.CONTRIBUTION_RIGHT_CATEGORY_REVIEW_VOICEOVER]:
        # Ruling out the possibility of None for mypy type checking.
        assert language_code is not None
        language_description = utils.get_supported_audio_language_description(
            language_code).capitalize()
        reviewer_role_description = (
            review_category_data['role_description_template'] % (
                language_description))
        reviewer_rights_message = (
            review_category_data['rights_message_template'] % (
                language_description))
    else:
        reviewer_role_description = review_category_data['role_description']
        reviewer_rights_message = review_category_data['rights_message']

    email_body_template = (
        'Hi %s,<br><br>'
        'The Oppia team has removed you from the %s. You won\'t be able to %s '
        'any more, but you can still contribute %s through the '
        '<a href="https://www.oppia.org/contributor-dashboard">'
        'Contributor Dashboard</a>.<br><br>'
        'Thanks, and happy contributing!<br><br>'
        'Best wishes,<br>'
        'The Oppia Community')

    if not feconf.CAN_SEND_EMAILS:
        logging.error('This app cannot send emails to users.')
        return

    recipient_username = user_services.get_username(user_id)
    can_user_receive_email = user_services.get_email_preferences(
        user_id).can_receive_email_updates

    # Send email only if recipient wants to receive.
    if can_user_receive_email:
        email_body = email_body_template % (
            recipient_username, reviewer_role_description,
            reviewer_rights_message,
            review_category_data['contribution_allowed'])
        _send_email(
            user_id, feconf.SYSTEM_COMMITTER_ID,
            feconf.EMAIL_INTENT_REMOVE_REVIEWER, email_subject, email_body,
            feconf.NOREPLY_EMAIL_ADDRESS)


def send_not_mergeable_change_list_to_admin_for_review(
    exp_id: str,
    frontend_version: int,
    backend_version: int,
    change_list_dict: Sequence[
        Mapping[str, change_domain.AcceptableChangeDictTypes]
    ]
) -> None:
    """Sends an email to the admin to review the not mergeable change list
    to improve the functionality in future if possible.

    Args:
        exp_id: str. The ID of an exploration on which the change list was
            to be applied.
        frontend_version: int. Version of an exploration from frontend on
            which a user is working.
        backend_version: int. Latest version of an exploration on which the
            change list can not be applied.
        change_list_dict: dict. Dict of the changes made by the
            user on the frontend, which are not mergeable.
    """
    email_subject = 'Some changes were rejected due to a conflict'
    email_body_template = (
        'Hi Admin,<br><br>'
        'Some draft changes were rejected in exploration %s because the '
        'changes were conflicting and could not be saved. Please see the '
        'rejected change list below:<br>'
        'Discarded change list: %s <br><br>'
        'Frontend Version: %s<br>'
        'Backend Version: %s<br><br>'
        'Thanks!')

    if feconf.CAN_SEND_EMAILS:
        email_body = email_body_template % (
            exp_id, change_list_dict, frontend_version, backend_version)
        send_mail_to_admin(email_subject, email_body)<|MERGE_RESOLUTION|>--- conflicted
+++ resolved
@@ -36,13 +36,8 @@
 from core.platform import models
 
 from typing import (
-<<<<<<< HEAD
-        Callable, Dict, Final, List, Optional, Set, Tuple, TypedDict, Union)
-=======
-    Callable, Dict, List, Mapping, Optional, Sequence, Set, Tuple, Union
-)
-from typing_extensions import Final, TypedDict
->>>>>>> 37ff4591
+        Callable, Dict, Final, List, Mapping, Optional, Sequence, Set, Tuple,
+        TypedDict, Union)
 
 MYPY = False
 if MYPY: # pragma: no cover
