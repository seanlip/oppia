--- conflicted
+++ resolved
@@ -456,11 +456,7 @@
             (recipient_id, email_subject, cleaned_plaintext_body))
         return
     @transaction_services.run_in_transaction_wrapper
-<<<<<<< HEAD
-    def _send_email_in_transaction():
-=======
     def _send_email_transactional():
->>>>>>> acec9ec0
         """Sends the email to a single recipient."""
         sender_name_email = '%s <%s>' % (sender_name, sender_email)
 
@@ -472,11 +468,7 @@
             recipient_id, recipient_email, sender_id, sender_name_email, intent,
             email_subject, cleaned_html_body, datetime.datetime.utcnow())
 
-<<<<<<< HEAD
-    _send_email_in_transaction()
-=======
     _send_email_transactional()
->>>>>>> acec9ec0
 
 
 def _send_bulk_mail(
@@ -513,11 +505,7 @@
     cleaned_plaintext_body = html_cleaner.strip_html_tags(raw_plaintext_body)
 
     @transaction_services.run_in_transaction_wrapper
-<<<<<<< HEAD
-    def _send_bulk_mail_in_transaction(instance_id):
-=======
     def _send_bulk_mail_transactional(instance_id):
->>>>>>> acec9ec0
         """Sends the emails in bulk to the recipients.
 
         Args:
@@ -533,11 +521,7 @@
             instance_id, recipient_ids, sender_id, sender_name_email, intent,
             email_subject, cleaned_html_body, datetime.datetime.utcnow())
 
-<<<<<<< HEAD
-    _send_bulk_mail_in_transaction(instance_id)
-=======
     _send_bulk_mail_transactional(instance_id)
->>>>>>> acec9ec0
 
 
 def send_job_failure_email(job_id):
