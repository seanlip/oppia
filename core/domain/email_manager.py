# coding: utf-8
#
# Copyright 2014 The Oppia Authors. All Rights Reserved.
#
# Licensed under the Apache License, Version 2.0 (the "License");
# you may not use this file except in compliance with the License.
# You may obtain a copy of the License at
#
#      http://www.apache.org/licenses/LICENSE-2.0
#
# Unless required by applicable law or agreed to in writing, software
# distributed under the License is distributed on an "AS-IS" BASIS,
# WITHOUT WARRANTIES OR CONDITIONS OF ANY KIND, either express or implied.
# See the License for the specific language governing permissions and
# limitations under the License.

"""Config properties and functions for managing email notifications."""

from __future__ import annotations

import datetime
import logging

from core import feconf
from core import schema_utils
from core import utils
from core.constants import constants
from core.domain import change_domain
from core.domain import config_domain
from core.domain import email_services
from core.domain import html_cleaner
from core.domain import rights_domain
from core.domain import subscription_services
from core.domain import suggestion_registry
from core.domain import user_services
from core.platform import models

from typing import (
    Callable, Dict, List, Mapping, Optional, Sequence, Set, Tuple, Union
)
from typing_extensions import Final, TypedDict

MYPY = False
if MYPY: # pragma: no cover
    from mypy_imports import app_identity_services
    from mypy_imports import email_models
    from mypy_imports import suggestion_models
    from mypy_imports import transaction_services

(email_models, suggestion_models) = models.Registry.import_models([
    models.NAMES.email,
    models.NAMES.suggestion
])
app_identity_services = models.Registry.import_app_identity_services()
transaction_services = models.Registry.import_transaction_services()


NEW_REVIEWER_EMAIL_DATA: Dict[str, Dict[str, str]] = {
    constants.CONTRIBUTION_RIGHT_CATEGORY_REVIEW_TRANSLATION: {
        'review_category': 'translations',
        'to_check': 'translation suggestions',
        'description_template': '%s language translations',
        'rights_message_template': (
            'review translation suggestions made by contributors in the %s '
            'language')
    },
    constants.CONTRIBUTION_RIGHT_CATEGORY_REVIEW_VOICEOVER: {
        'review_category': 'voiceovers',
        'to_check': 'voiceover applications',
        'description_template': '%s language voiceovers',
        'rights_message_template': (
            'review voiceover applications made by contributors in the %s '
            'language')
    },
    constants.CONTRIBUTION_RIGHT_CATEGORY_REVIEW_QUESTION: {
        'review_category': 'questions',
        'to_check': 'question suggestions',
        'description': 'questions',
        'rights_message': 'review question suggestions made by contributors'
    }
}

REMOVED_REVIEWER_EMAIL_DATA: Dict[str, Dict[str, str]] = {
    constants.CONTRIBUTION_RIGHT_CATEGORY_REVIEW_TRANSLATION: {
        'review_category': 'translation',
        'role_description_template': (
            'translation reviewer role in the %s language'),
        'rights_message_template': (
            'review translation suggestions made by contributors in the %s '
            'language'),
        'contribution_allowed': 'translations'
    },
    constants.CONTRIBUTION_RIGHT_CATEGORY_REVIEW_VOICEOVER: {
        'review_category': 'voiceover',
        'role_description_template': (
            'voiceover reviewer role in the %s language'),
        'rights_message_template': (
            'review voiceover applications made by contributors in the %s '
            'language'),
        'contribution_allowed': 'voiceovers'
    },
    constants.CONTRIBUTION_RIGHT_CATEGORY_REVIEW_QUESTION: {
        'review_category': 'question',
        'role_description': 'question reviewer role',
        'rights_message': 'review question suggestions made by contributors',
        'contribution_allowed': 'questions'
    }
}

NOTIFICATION_USER_IDS_LIST_SCHEMA: Dict[
    str,
    Union[
        str,
        Dict[str, Union[str, List[Dict[str, str]]]],
        List[Dict[str, Union[str, int]]]
    ]
] = {
    'type': schema_utils.SCHEMA_TYPE_LIST,
    'items': {
        'type': schema_utils.SCHEMA_TYPE_UNICODE,
        'validators': [{
            'id': 'is_valid_user_id',
        }]
    },
    'validators': [{
        'id': 'has_length_at_most',
        'max_value': 5
    }, {
        'id': 'is_uniquified',
    }]
}

EMAIL_HTML_BODY_SCHEMA: Dict[str, Union[str, Dict[str, int]]] = {
    'type': schema_utils.SCHEMA_TYPE_UNICODE,
    'ui_config': {
        'rows': 20,
    }
}

EMAIL_CONTENT_SCHEMA: Dict[
    str,
    Union[
        str,
        List[Dict[str, Union[str, Dict[str, Union[str, Dict[str, int]]]]]]
    ]
] = {
    'type': schema_utils.SCHEMA_TYPE_DICT,
    'properties': [{
        'name': 'subject',
        'schema': {
            'type': schema_utils.SCHEMA_TYPE_UNICODE,
        },
    }, {
        'name': 'html_body',
        'schema': EMAIL_HTML_BODY_SCHEMA,
    }],
}

EMAIL_SENDER_NAME: config_domain.ConfigProperty = config_domain.ConfigProperty(
    'email_sender_name', {'type': 'unicode'},
    'The default sender name for outgoing emails.', 'Site Admin')
EMAIL_FOOTER: config_domain.ConfigProperty = config_domain.ConfigProperty(
    'email_footer', {'type': 'unicode', 'ui_config': {'rows': 5}},
    'The footer to append to all outgoing emails. (This should be written in '
    'HTML and include an unsubscribe link.)',
    'You can change your email preferences via the '
    '<a href="%s%s">Preferences</a> page.' % (
        feconf.OPPIA_SITE_URL, feconf.PREFERENCES_URL))

_PLACEHOLDER_SUBJECT: Final = 'THIS IS A PLACEHOLDER.'
_PLACEHOLDER_HTML_BODY: Final = (
    'THIS IS A <b>PLACEHOLDER</b> AND SHOULD BE REPLACED.'
)

SIGNUP_EMAIL_CONTENT: config_domain.ConfigProperty = (
    config_domain.ConfigProperty(
        'signup_email_content', EMAIL_CONTENT_SCHEMA,
        'Content of email sent after a new user signs up. (The email body '
        'should be written with HTML and not include a salutation or footer.) '
        'These emails are only sent if the functionality is enabled in '
        'feconf.py.',
        {
            'subject': _PLACEHOLDER_SUBJECT,
            'html_body': _PLACEHOLDER_HTML_BODY,
        }
    )
)

EXPLORATION_ROLE_MANAGER: Final = 'manager rights'
EXPLORATION_ROLE_EDITOR: Final = 'editor rights'
EXPLORATION_ROLE_VOICE_ARTIST: Final = 'voice artist rights'
EXPLORATION_ROLE_PLAYTESTER: Final = 'playtest access'

EDITOR_ROLE_EMAIL_HTML_ROLES: Dict[str, str] = {
    rights_domain.ROLE_OWNER: EXPLORATION_ROLE_MANAGER,
    rights_domain.ROLE_EDITOR: EXPLORATION_ROLE_EDITOR,
    rights_domain.ROLE_VOICE_ARTIST: EXPLORATION_ROLE_VOICE_ARTIST,
    rights_domain.ROLE_VIEWER: EXPLORATION_ROLE_PLAYTESTER
}

_EDITOR_ROLE_EMAIL_HTML_RIGHTS: Dict[str, str] = {
    'can_manage': '<li>Change the exploration permissions</li><br>',
    'can_edit': '<li>Edit the exploration</li><br>',
    'can_voiceover': '<li>Voiceover the exploration</li><br>',
    'can_play': '<li>View and playtest the exploration</li><br>'
}

# We don't include "can_voiceover" for managers and editors, since this is
# implied by the email description for "can_edit".
EDITOR_ROLE_EMAIL_RIGHTS_FOR_ROLE: Dict[str, str] = {
    EXPLORATION_ROLE_MANAGER: (
        _EDITOR_ROLE_EMAIL_HTML_RIGHTS['can_manage'] +
        _EDITOR_ROLE_EMAIL_HTML_RIGHTS['can_edit'] +
        _EDITOR_ROLE_EMAIL_HTML_RIGHTS['can_play']),
    EXPLORATION_ROLE_EDITOR: (
        _EDITOR_ROLE_EMAIL_HTML_RIGHTS['can_edit'] +
        _EDITOR_ROLE_EMAIL_HTML_RIGHTS['can_play']),
    EXPLORATION_ROLE_VOICE_ARTIST: (
        _EDITOR_ROLE_EMAIL_HTML_RIGHTS['can_voiceover'] +
        _EDITOR_ROLE_EMAIL_HTML_RIGHTS['can_play']),
    EXPLORATION_ROLE_PLAYTESTER: _EDITOR_ROLE_EMAIL_HTML_RIGHTS['can_play']
}

UNPUBLISH_EXPLORATION_EMAIL_HTML_BODY: config_domain.ConfigProperty = (
    config_domain.ConfigProperty(
        'unpublish_exploration_email_html_body', EMAIL_HTML_BODY_SCHEMA,
        'Default content for the email sent after an exploration is unpublished'
        ' by a moderator. These emails are only sent if the functionality is '
        'enabled in feconf.py. Leave this field blank if emails should not be '
        'sent.',
        'I\'m writing to inform you that I have unpublished the above '
        'exploration.'
    )
)

NOTIFICATION_USER_IDS_FOR_FAILED_TASKS: config_domain.ConfigProperty = (
    config_domain.ConfigProperty(
        'notification_user_ids_for_failed_tasks',
        NOTIFICATION_USER_IDS_LIST_SCHEMA,
        'User IDs to notify if an ML training task fails',
        []
    )
)

CONTRIBUTOR_DASHBOARD_REVIEWER_NOTIFICATION_EMAIL_DATA: Dict[str, str] = {
    'email_body_template': (
        'Hi %s,'
        '<br><br>'
        'There are new review opportunities that we think you might be '
        'interested in on the <a href="%s%s">Contributor Dashboard</a>. '
        'Here are some examples of contributions that have been waiting '
        'the longest for review:'
        '<br><br>'
        '<ul>%s</ul><br>'
        'Please take some time to review any of the above contributions (if '
        'they still need a review) or any other contributions on the '
        'dashboard. We appreciate your help!'
        '<br><br>'
        'Thanks again, and happy reviewing!<br>'
        '- The Oppia Contributor Dashboard Team'
        '<br><br>%s'
    ),
    'email_subject': 'Contributor Dashboard Reviewer Opportunities'
}

HTML_FOR_SUGGESTION_DESCRIPTION: Dict[
    str, Dict[str, Union[str, Callable[[Dict[str, str]], Tuple[str, ...]]]]
] = {
    # The templates below are for listing the information for each suggestion
    # type offered on the Contributor Dashboard.
    'suggestion_template': {
        feconf.SUGGESTION_TYPE_TRANSLATE_CONTENT: (
            '<li>The following %s translation suggestion was submitted for '
            'review %s ago:<br>%s</li><br>'),
        feconf.SUGGESTION_TYPE_ADD_QUESTION: (
            '<li>The following question suggestion was submitted for review '
            '%s ago:<br>%s</li><br>')
    },
    # Each suggestion type has a lambda function to retrieve the values needed
    # to populate the above suggestion template.
    'suggestion_template_values_getter_functions': {
        feconf.SUGGESTION_TYPE_TRANSLATE_CONTENT: (
            lambda values_dict: (
                values_dict['language'], values_dict['review_wait_time'],
                values_dict['suggestion_content'])
        ),
        feconf.SUGGESTION_TYPE_ADD_QUESTION: (
            lambda values_dict: (
                values_dict['review_wait_time'],
                values_dict['suggestion_content'])
        )
    }
}

ADMIN_NOTIFICATION_FOR_REVIEWER_SHORTAGE_EMAIL_DATA: Dict[str, str] = {
    'email_body_template': (
        'Hi %s,'
        '<br><br>'
        'In the <a href="%s%s#/roles">admin roles page,</a> please add '
        'reviewers to the Contributor Dashboard community by entering their '
        'username(s) and allow reviewing for the suggestion types that need '
        'more reviewers bolded below.'
        '<br><br>%s'
        'Thanks so much - we appreciate your help!<br><br>'
        'Best Wishes!<br>'
        '- The Oppia Contributor Dashboard Team'
    ),
    'email_subject': 'Reviewers Needed for Contributor Dashboard',
    # The templates below are for listing the information for each suggestion
    # type that needs more reviewers. For translation languages there are two
    # templates to account for: whether one or multiple languages needs more
    # reviewers.
    'one_language_template': (
        'There have been <b>%s translation suggestions</b> created on the '
        '<a href="%s%s">Contributor Dashboard page</a> where there are not '
        'enough reviewers.<br><br>'
    ),
    'multi_language_template': (
        'There have been <b>translation suggestions</b> created on the '
        '<a href="%s%s">Contributor Dashboard page</a> in languages where '
        'there are not enough reviewers. The languages that need more '
        'reviewers are:'
        '<br><ul>%s</ul><br>'
    ),
    'question_template': (
        'There have been <b>question suggestions</b> created on the '
        '<a href="%s%s">Contributor Dashboard page</a> where there are not '
        'enough reviewers.<br><br>' % (
            feconf.OPPIA_SITE_URL, feconf.CONTRIBUTOR_DASHBOARD_URL))
}

ADMIN_NOTIFICATION_FOR_SUGGESTIONS_NEEDING_REVIEW_EMAIL_DATA: Dict[str, str] = {
    'email_body_template': (
        'Hi %s,<br><br>'
        'There are suggestions on the <a href="%s%s">Contributor Dashboard</a> '
        'that have been waiting for more than %s days for review. Please take '
        'a look at the suggestions mentioned below and help them get reviewed '
        'by going to the <a href="%s%s#/roles">admin roles page</a> and either:'
        '<br><br><ul>'
        '<li>Add more reviewers to the suggestion types that have suggestions '
        'waiting too long for a review</li><br>'
        '<li>Find the existing reviewers and email reviewers directly about '
        'the suggestions waiting for a review</li><br>'
        '</ul><br>'
        'Here are the suggestions that have been waiting too long for a review:'
        '<br><br>'
        '<ul>%s</ul><br>'
        'Thanks so much - we appreciate your help!<br>'
        'Best Wishes!<br><br>'
        '- The Oppia Contributor Dashboard Team'
    ),
    'email_subject': (
        'Contributor Dashboard Suggestions Have Been Waiting Too Long for '
        'Review')
}

<<<<<<< HEAD
NOTIFICATION_FOR_CONTRIBUTOR_RANKING_ACHIEVEMENT: Dict[str, Dict[str, str]] = {
    feconf.CONTRIBUTION_TYPE_TRANSLATION: {
        feconf.CONTRIBUTION_SUB_TYPE_ACCEPTANCE: {
=======
CONTRIBUTOR_RANK_ACHIEVEMENT_NOTIFICATION: Dict[
    str, Dict[str, Dict[str, str]]] = {
    feconf.CONTRIBUTION_TYPE_TRANSLATION: {
        feconf.CONTRIBUTION_SUBTYPE_ACCEPTANCE: {
>>>>>>> 4c9ff7bc
            'email_body_template': (
                'Hi %s,<br><br>'
                'This is to let you know that you have successfully achieved '
                'the %s rank for submitting translations in %s. Your efforts '
                'help Oppia grow better every day and support students around '
                'the world.<br><br>'
                'You can check all the achievements you earned in the '
                '<a href="%s%s">Contributor Dashboard</a>.<br><br>'
                'Best wishes and we hope you can continue to contribute!'
                '<br><br>'
<<<<<<< HEAD
                'Best wishes,<br>The Oppia Contributor Dashboard Team'
=======
                'The Oppia Contributor Dashboard Team'
>>>>>>> 4c9ff7bc
            ),
            'email_subject': (
                'Oppia Translator Rank Achievement!'
            )
        },
<<<<<<< HEAD
        feconf.CONTRIBUTION_SUB_TYPE_REVIEW: {
=======
        feconf.CONTRIBUTION_SUBTYPE_REVIEW: {
>>>>>>> 4c9ff7bc
            'email_body_template': (
                'Hi %s,<br><br>'
                'This is to let you know that you have successfully achieved '
                'the %s rank for reviewing translations in %s. Your efforts '
                'help Oppia grow better every day and support students around '
                'the world.<br><br>'
                'You can check all the achievements you earned in the '
                '<a href="%s%s">Contributor Dashboard</a>.<br><br>'
                'Best wishes and we hope you can continue to contribute!'
                '<br><br>'
<<<<<<< HEAD
                'Best wishes,<br>The Oppia Contributor Dashboard Team'
=======
                'The Oppia Contributor Dashboard Team'
>>>>>>> 4c9ff7bc
            ),
            'email_subject': (
                'Oppia Translation Reviewer Rank Achievement!'
            )
        },
<<<<<<< HEAD
        feconf.CONTRIBUTION_SUB_TYPE_EDIT: {
=======
        feconf.CONTRIBUTION_SUBTYPE_EDIT: {
>>>>>>> 4c9ff7bc
            'email_body_template': (
                'Hi %s,<br><br>'
                'This is to let you know that you have successfully achieved '
                'the %s rank for correcting translations in %s. Your efforts '
                'help Oppia grow better every day and support students around '
                'the world.<br><br>'
                'You can check all the achievements you earned in the '
                '<a href="%s%s">Contributor Dashboard</a>.<br><br>'
                'Best wishes and we hope you can continue to contribute!'
                '<br><br>'
<<<<<<< HEAD
                'Best wishes,<br>The Oppia Contributor Dashboard Team'
=======
                'The Oppia Contributor Dashboard Team'
>>>>>>> 4c9ff7bc
            ),
            'email_subject': (
                'Oppia Translation Reviewer Rank Achievement!'
            )
        }
    },
    feconf.CONTRIBUTION_TYPE_QUESTION: {
<<<<<<< HEAD
        feconf.CONTRIBUTION_SUB_TYPE_ACCEPTANCE: {
            'email_body_template': (
                'Hi %s,<br><br>'
                'This is to let you know that you have successfully achieved '
                'the %s rank for submitting  practice questions. Your efforts '
=======
        feconf.CONTRIBUTION_SUBTYPE_ACCEPTANCE: {
            'email_body_template': (
                'Hi %s,<br><br>'
                'This is to let you know that you have successfully achieved '
                'the %s rank for submitting practice questions. Your efforts '
>>>>>>> 4c9ff7bc
                'help Oppia grow better every day and support students around '
                'the world.<br><br>'
                'You can check all the achievements you earned in the '
                '<a href="%s%s">Contributor Dashboard</a>.<br><br>'
                'Best wishes and we hope you can continue to contribute!'
                '<br><br>'
<<<<<<< HEAD
                'Best wishes,<br>The Oppia Contributor Dashboard Team'
=======
                'The Oppia Contributor Dashboard Team'
>>>>>>> 4c9ff7bc
            ),
            'email_subject': (
                'Oppia Question Submitter Rank Achievement!'
            )
        },
<<<<<<< HEAD
        feconf.CONTRIBUTION_SUB_TYPE_REVIEW: {
=======
        feconf.CONTRIBUTION_SUBTYPE_REVIEW: {
>>>>>>> 4c9ff7bc
            'email_body_template': (
                'Hi %s,<br><br>'
                'This is to let you know that you have successfully '
                'achieved the %s '
                'rank for reviewing  practice questions. Your efforts help '
                'Oppia grow better every day and support students around the '
                'world.<br><br>'
                'You can check all the achievements you earned in the '
                '<a href="%s%s">Contributor Dashboard</a>.<br><br>'
                'Best wishes and we hope you can continue to contribute!'
                '<br><br>'
<<<<<<< HEAD
                'Best wishes,<br>The Oppia Contributor Dashboard Team'
=======
                'The Oppia Contributor Dashboard Team'
>>>>>>> 4c9ff7bc
            ),
            'email_subject': (
                'Oppia Question Reviewer Rank Achievement!'
            )
        },
<<<<<<< HEAD
        feconf.CONTRIBUTION_SUB_TYPE_EDIT: {
=======
        feconf.CONTRIBUTION_SUBTYPE_EDIT: {
>>>>>>> 4c9ff7bc
            'email_body_template': (
                'Hi %s,<br><br>'
                'This is to let you know that you have successfully '
                'achieved the %s '
                'rank for correcting practice questions. Your efforts help '
                'Oppia grow better every day and support students around '
                'the world.<br><br>'
                'You can check all the achievements you earned in the '
                '<a href="%s%s">Contributor Dashboard</a>.<br><br>'
                'Best wishes and we hope you can continue to '
                'contribute!<br><br>'
<<<<<<< HEAD
                'Best wishes,<br>The Oppia Contributor Dashboard Team'
=======
                'The Oppia Contributor Dashboard Team'
>>>>>>> 4c9ff7bc
            ),
            'email_subject': (
                'Oppia Question Reviewer Rank Achievement!'
            )
        }
    }
}

SENDER_VALIDATORS: Dict[str, Union[bool, Callable[[str], bool]]] = {
    feconf.EMAIL_INTENT_SIGNUP: (lambda x: x == feconf.SYSTEM_COMMITTER_ID),
    feconf.EMAIL_INTENT_UNPUBLISH_EXPLORATION: user_services.is_moderator,
    feconf.EMAIL_INTENT_DAILY_BATCH: (
        lambda x: x == feconf.SYSTEM_COMMITTER_ID),
    feconf.EMAIL_INTENT_EDITOR_ROLE_NOTIFICATION: (
        lambda x: x == feconf.SYSTEM_COMMITTER_ID),
    feconf.EMAIL_INTENT_FEEDBACK_MESSAGE_NOTIFICATION: (
        lambda x: x == feconf.SYSTEM_COMMITTER_ID),
    feconf.EMAIL_INTENT_SUGGESTION_NOTIFICATION: (
        lambda x: x == feconf.SYSTEM_COMMITTER_ID),
    feconf.EMAIL_INTENT_SUBSCRIPTION_NOTIFICATION: (
        lambda x: x == feconf.SYSTEM_COMMITTER_ID),
    feconf.EMAIL_INTENT_QUERY_STATUS_NOTIFICATION: (
        lambda x: x == feconf.SYSTEM_COMMITTER_ID),
    feconf.EMAIL_INTENT_MARKETING: (
        lambda x: x == feconf.SYSTEM_COMMITTER_ID),
    feconf.EMAIL_INTENT_DELETE_EXPLORATION: user_services.is_moderator,
    feconf.EMAIL_INTENT_REPORT_BAD_CONTENT: (
        lambda x: x == feconf.SYSTEM_COMMITTER_ID),
    feconf.EMAIL_INTENT_ONBOARD_REVIEWER: (
        lambda x: x == feconf.SYSTEM_COMMITTER_ID),
    feconf.EMAIL_INTENT_REMOVE_REVIEWER: (
        lambda x: x == feconf.SYSTEM_COMMITTER_ID),
    feconf.EMAIL_INTENT_REVIEW_CREATOR_DASHBOARD_SUGGESTIONS: (
        lambda x: x == feconf.SYSTEM_COMMITTER_ID),
    feconf.EMAIL_INTENT_ADDRESS_CONTRIBUTOR_DASHBOARD_SUGGESTIONS: (
        lambda x: x == feconf.SYSTEM_COMMITTER_ID),
    feconf.EMAIL_INTENT_REVIEW_CONTRIBUTOR_DASHBOARD_SUGGESTIONS: (
        lambda x: x == feconf.SYSTEM_COMMITTER_ID),
    feconf.EMAIL_INTENT_NOTIFY_CONTRIBUTOR_DASHBOARD_ACHIEVEMENTS: (
        lambda x: x == feconf.SYSTEM_COMMITTER_ID),
    feconf.EMAIL_INTENT_ADD_CONTRIBUTOR_DASHBOARD_REVIEWERS: (
        lambda x: x == feconf.SYSTEM_COMMITTER_ID),
    feconf.EMAIL_INTENT_VOICEOVER_APPLICATION_UPDATES: (
        lambda x: x == feconf.SYSTEM_COMMITTER_ID),
    feconf.EMAIL_INTENT_ACCOUNT_DELETED: (
        lambda x: x == feconf.SYSTEM_COMMITTER_ID),
    feconf.BULK_EMAIL_INTENT_MARKETING: (
        lambda x: x == feconf.SYSTEM_COMMITTER_ID),
    feconf.BULK_EMAIL_INTENT_IMPROVE_EXPLORATION: (
        user_services.is_curriculum_admin),
    feconf.BULK_EMAIL_INTENT_CREATE_EXPLORATION: (
        user_services.is_curriculum_admin),
    feconf.BULK_EMAIL_INTENT_CREATOR_REENGAGEMENT: (
        lambda x: x == feconf.SYSTEM_COMMITTER_ID),
    feconf.BULK_EMAIL_INTENT_ML_JOB_FAILURE: (
        lambda x: x == feconf.SYSTEM_COMMITTER_ID),
    feconf.BULK_EMAIL_INTENT_LEARNER_REENGAGEMENT: (
        lambda x: x == feconf.SYSTEM_COMMITTER_ID),
    feconf.BULK_EMAIL_INTENT_TEST: (
        lambda x: x == feconf.SYSTEM_COMMITTER_ID)
}


class FeedbackMessagesDict(TypedDict):
    """Dictionary representing the feedback message for email."""

    title: str
    messages: List[str]


def require_sender_id_is_valid(intent: str, sender_id: str) -> None:
    """Ensure that the sender ID is valid, based on the email's intent.

    Many emails are only allowed to be sent by a certain user or type of user,
    e.g. 'admin' or an admin/moderator. This function will raise an exception
    if the given sender is not allowed to send this type of email.

    Args:
        intent: str. The intent string, i.e. the purpose of the email.
            Valid intent strings are defined in feconf.py.
        sender_id: str. The ID of the user sending the email.

    Raises:
        Exception. The email intent is invalid.
        Exception. The sender_id is not appropriate for the given intent.
    """

    if intent not in SENDER_VALIDATORS:
        raise Exception('Invalid email intent string: %s' % intent)

    sender_validator_fn = SENDER_VALIDATORS[intent]
    # Ruling out the possibility of bool for mypy type checking. Because here,
    # the return value of 'SENDER_VALIDATORS[intent]' is always called.
    assert callable(sender_validator_fn)

    if not sender_validator_fn(sender_id):
        logging.error(
            'Invalid sender_id %s for email with intent \'%s\'' %
            (sender_id, intent))
        raise Exception(
            'Invalid sender_id for email with intent \'%s\'' % intent)


def _send_email(
    recipient_id: str,
    sender_id: str,
    intent: str,
    email_subject: str,
    email_html_body: str,
    sender_email: str,
    bcc_admin: bool = False,
    sender_name: Optional[str] = None,
    recipient_email: Optional[str] = None
) -> None:
    """Sends an email to the given recipient.

    This function should be used for sending all user-facing emails.

    Raises an Exception if the sender_id is not appropriate for the given
    intent. Currently we support only system-generated emails and emails
    initiated by moderator actions.

    Args:
        recipient_id: str. The user ID of the recipient.
        sender_id: str. The user ID of the sender.
        intent: str. The intent string for the email, i.e. the purpose/type.
        email_subject: str. The subject of the email.
        email_html_body: str. The body (message) of the email.
        sender_email: str. The sender's email address.
        bcc_admin: bool. Whether to send a copy of the email to the admin's
            email address.
        sender_name: str or None. The name to be shown in the "sender" field of
            the email.
        recipient_email: str or None. Override for the recipient email.
            This should only be used when the user with user_id equal to
            recipient_id does not exist or is deleted and their email cannot be
            retrieved via get_email_from_user_id.
    """

    if sender_name is None:
        sender_name = EMAIL_SENDER_NAME.value

    require_sender_id_is_valid(intent, sender_id)

    if recipient_email is None:
        recipient_email_address = user_services.get_email_from_user_id(
            recipient_id
        )
    else:
        recipient_email_address = recipient_email

    cleaned_html_body = html_cleaner.clean(email_html_body)
    if cleaned_html_body != email_html_body:
        logging.error(
            'Original email HTML body does not match cleaned HTML body:\n'
            'Original:\n%s\n\nCleaned:\n%s\n' %
            (email_html_body, cleaned_html_body))
        return

    raw_plaintext_body = cleaned_html_body.replace('<br/>', '\n').replace(
        '<br>', '\n').replace('<li>', '<li>- ').replace('</p><p>', '</p>\n<p>')
    cleaned_plaintext_body = html_cleaner.strip_html_tags(raw_plaintext_body)

    if email_models.SentEmailModel.check_duplicate_message(
            recipient_id, email_subject, cleaned_plaintext_body):
        logging.error(
            'Duplicate email:\n'
            'Details:\n%s %s\n%s\n\n' %
            (recipient_id, email_subject, cleaned_plaintext_body))
        return

    @transaction_services.run_in_transaction_wrapper
    def _send_email_transactional() -> None:
        """Sends the email to a single recipient."""
        sender_name_email = '%s <%s>' % (sender_name, sender_email)

        email_services.send_mail(
            sender_name_email, recipient_email_address, email_subject,
            cleaned_plaintext_body, cleaned_html_body, bcc_admin=bcc_admin)
        email_models.SentEmailModel.create(
            recipient_id, recipient_email_address, sender_id, sender_name_email,
            intent, email_subject, cleaned_html_body, datetime.datetime.utcnow()
        )

    _send_email_transactional()


def _send_bulk_mail(
    recipient_ids: List[str],
    sender_id: str,
    intent: str,
    email_subject: str,
    email_html_body: str,
    sender_email: str,
    sender_name: str,
    instance_id: str
) -> None:
    """Sends an email to all given recipients.

    Args:
        recipient_ids: list(str). The user IDs of the email recipients.
        sender_id: str. The ID of the user sending the email.
        intent: str. The intent string, i.e. the purpose of the email.
        email_subject: str. The subject of the email.
        email_html_body: str. The body (message) of the email.
        sender_email: str. The sender's email address.
        sender_name: str. The name to be shown in the "sender" field of the
            email.
        instance_id: str. The ID of the BulkEmailModel entity instance.
    """
    require_sender_id_is_valid(intent, sender_id)

    recipients_settings = user_services.get_users_settings(
        recipient_ids, strict=True
    )
    recipient_emails = [user.email for user in recipients_settings]

    cleaned_html_body = html_cleaner.clean(email_html_body)
    if cleaned_html_body != email_html_body:
        logging.error(
            'Original email HTML body does not match cleaned HTML body:\n'
            'Original:\n%s\n\nCleaned:\n%s\n' %
            (email_html_body, cleaned_html_body))
        return

    raw_plaintext_body = cleaned_html_body.replace('<br/>', '\n').replace(
        '<br>', '\n').replace('<li>', '<li>- ').replace('</p><p>', '</p>\n<p>')
    cleaned_plaintext_body = html_cleaner.strip_html_tags(raw_plaintext_body)

    @transaction_services.run_in_transaction_wrapper
    def _send_bulk_mail_transactional(instance_id: str) -> None:
        """Sends the emails in bulk to the recipients.

        Args:
            instance_id: str. The ID of the BulkEmailModel entity instance.
        """
        sender_name_email = '%s <%s>' % (sender_name, sender_email)

        email_services.send_bulk_mail(
            sender_name_email, recipient_emails, email_subject,
            cleaned_plaintext_body, cleaned_html_body)

        email_models.BulkEmailModel.create(
            instance_id, sender_id, sender_name_email, intent,
            email_subject, cleaned_html_body, datetime.datetime.utcnow())

    _send_bulk_mail_transactional(instance_id)


def send_job_failure_email(job_id: str) -> None:
    """Sends an email to admin email as well as any email addresses
    specificed on the admin config page.

    Args:
        job_id: str. The Job ID of the failing job.
    """
    mail_subject = 'Failed ML Job'
    mail_body = ((
        'ML job %s has failed. For more information,'
        'please visit the admin page at:\n'
        'https://www.oppia.org/admin#/jobs') % job_id)
    send_mail_to_admin(mail_subject, mail_body)
    recipient_ids = (
        NOTIFICATION_USER_IDS_FOR_FAILED_TASKS.value)
    bulk_email_model_id = email_models.BulkEmailModel.get_new_id('')
    if recipient_ids:
        _send_bulk_mail(
            recipient_ids, feconf.SYSTEM_COMMITTER_ID,
            feconf.BULK_EMAIL_INTENT_ML_JOB_FAILURE, mail_subject, mail_body,
            feconf.SYSTEM_EMAIL_ADDRESS, feconf.SYSTEM_EMAIL_NAME,
            bulk_email_model_id
        )


def send_dummy_mail_to_admin(username: str) -> None:
    """Send an email from the specified email address to admin.

    Args:
        username: str. Username of the sender.
    """

    email_body = 'This is a test mail from %s.' % (username)
    email_subject = 'Test Mail'
    system_name_email = '%s <%s>' % (
        feconf.SYSTEM_EMAIL_NAME, feconf.SYSTEM_EMAIL_ADDRESS)

    email_services.send_mail(
        system_name_email, feconf.ADMIN_EMAIL_ADDRESS, email_subject,
        email_body, email_body.replace('\n', '<br/>'), bcc_admin=False)


def send_mail_to_admin(email_subject: str, email_body: str) -> None:
    """Send an email to the admin email address.

    The email is sent to the ADMIN_EMAIL_ADDRESS set in feconf.py.

    Args:
        email_subject: str. Subject of the email.
        email_body: str. Body (message) of the email.
    """

    app_id = app_identity_services.get_application_id()
    body = '(Sent from %s)\n\n%s' % (app_id, email_body)
    system_name_email = '%s <%s>' % (
        feconf.SYSTEM_EMAIL_NAME, feconf.SYSTEM_EMAIL_ADDRESS)
    email_services.send_mail(
        system_name_email, feconf.ADMIN_EMAIL_ADDRESS, email_subject,
        body, body.replace('\n', '<br/>'), bcc_admin=False)


def send_post_signup_email(
    user_id: str,
    test_for_duplicate_email: bool = False
) -> None:
    """Sends a post-signup email to the given user.

    Raises an exception if emails are not allowed to be sent to users (i.e.
    feconf.CAN_SEND_EMAILS is False).

    Args:
        user_id: str. User ID of the user that signed up.
        test_for_duplicate_email: bool. For testing duplicate emails.
    """

    if not test_for_duplicate_email:
        for key, content in SIGNUP_EMAIL_CONTENT.value.items():
            if content == SIGNUP_EMAIL_CONTENT.default_value[key]:
                logging.error(
                    'Please ensure that the value for the admin config '
                    'property SIGNUP_EMAIL_CONTENT is set, before allowing '
                    'post-signup emails to be sent.')
                return

    recipient_username = user_services.get_username(user_id)
    email_subject = SIGNUP_EMAIL_CONTENT.value['subject']
    email_body = 'Hi %s,<br><br>%s<br><br>%s' % (
        recipient_username, SIGNUP_EMAIL_CONTENT.value['html_body'],
        EMAIL_FOOTER.value)

    _send_email(
        user_id, feconf.SYSTEM_COMMITTER_ID, feconf.EMAIL_INTENT_SIGNUP,
        email_subject, email_body, feconf.NOREPLY_EMAIL_ADDRESS)


def get_moderator_unpublish_exploration_email() -> str:
    """Returns a draft of the text of the body for an email sent immediately
    when a moderator unpublishes an exploration. An empty body is a signal to
    the frontend that no email will be sent.

    Returns:
        str. Draft of the email body for an email sent after the moderator
        unpublishes an exploration, or an empty string if no email should
        be sent.
    """

    try:
        require_moderator_email_prereqs_are_satisfied()
    except utils.ValidationError:
        return ''

    config_prop = config_domain.Registry.get_config_property(
        'unpublish_exploration_email_html_body'
    )
    # Ruling out the possibility of None for mypy type checking.
    assert config_prop is not None
    config_prop_value = config_prop.value
    # Ruling out the possibility of Any for mypy type checking.
    assert isinstance(config_prop_value, str)
    return config_prop_value


def require_moderator_email_prereqs_are_satisfied() -> None:
    """Raises an exception if, for any reason, moderator emails cannot be sent.

    Raises:
        ValidationError. The feconf.REQUIRE_EMAIL_ON_MODERATOR_ACTION is False.
        ValidationError. The feconf.CAN_SEND_EMAILS is False.
    """

    if not feconf.REQUIRE_EMAIL_ON_MODERATOR_ACTION:
        raise utils.ValidationError(
            'For moderator emails to be sent, please ensure that '
            'REQUIRE_EMAIL_ON_MODERATOR_ACTION is set to True.')
    if not feconf.CAN_SEND_EMAILS:
        raise utils.ValidationError(
            'For moderator emails to be sent, please ensure that '
            'CAN_SEND_EMAILS is set to True.')


def send_moderator_action_email(
    sender_id: str,
    recipient_id: str,
    intent: str,
    exploration_title: str,
    email_body: str
) -> None:
    """Sends a email immediately following a moderator action (unpublish,
    delete) to the given user.

    Raises an exception if emails are not allowed to be sent to users (i.e.
    feconf.CAN_SEND_EMAILS is False).

    Args:
        sender_id: str. User ID of the sender.
        recipient_id: str. User ID of the recipient.
        intent: str. The intent string (cause/purpose) of the email.
        exploration_title: str. The title of the exploration on which the
            moderator action was taken.
        email_body: str. The email content/message.
    """

    require_moderator_email_prereqs_are_satisfied()
    email_config = feconf.VALID_MODERATOR_ACTIONS[intent]

    recipient_username = user_services.get_username(recipient_id)
    sender_username = user_services.get_username(sender_id)
    email_subject_fn = email_config['email_subject_fn']
    # Ruling out the possibility of str for mypy type checking. Because here,
    # the return value of 'email_config['email_subject_fn']' is always called.
    assert callable(email_subject_fn)
    email_subject = email_subject_fn(exploration_title)
    email_salutation_html_fn = email_config['email_salutation_html_fn']
    # Ruling out the possibility of str for mypy type checking. Because here,
    # the return value of 'email_config['email_salutation_html_fn']' is always
    # called.
    assert callable(email_salutation_html_fn)
    email_salutation_html = email_salutation_html_fn(recipient_username)
    email_signoff_html_fn = email_config['email_signoff_html_fn']
    # Ruling out the possibility of str for mypy type checking. Because here,
    # the return value of 'email_config['email_signoff_html_fn']' is always
    # called.
    assert callable(email_signoff_html_fn)
    email_signoff_html = email_signoff_html_fn(sender_username)
    full_email_content = (
        '%s<br><br>%s<br><br>%s<br><br>%s' % (
            email_salutation_html, email_body, email_signoff_html,
            EMAIL_FOOTER.value))
    _send_email(
        recipient_id, sender_id, intent, email_subject, full_email_content,
        feconf.SYSTEM_EMAIL_ADDRESS, bcc_admin=True)


def send_role_notification_email(
    inviter_id: str,
    recipient_id: str,
    recipient_role: str,
    exploration_id: str,
    exploration_title: str
) -> None:
    """Sends a email when a new user is given activity rights (Manager, Editor,
    Viewer) to an exploration by creator of exploration.

    Email will only be sent if recipient wants to receive these emails (i.e.
    'can_receive_editor_role_email' is set True in recipent's preferences).

    Args:
        inviter_id: str. ID of the user who invited the recipient to the new
            role.
        recipient_id: str. User ID of the recipient.
        recipient_role: str. Role given to the recipient. Must be defined in
            EDITOR_ROLE_EMAIL_HTML_ROLES.
        exploration_id: str. ID of the exploration for which the recipient has
            been given the new role.
        exploration_title: str. Title of the exploration for which the recipient
            has been given the new role.

    Raises:
        Exception. The role is invalid (i.e. not defined in
            EDITOR_ROLE_EMAIL_HTML_ROLES).
    """

    # Editor role email body and email subject templates.
    email_subject_template = (
        '%s - invitation to collaborate')

    email_body_template = (
        'Hi %s,<br>'
        '<br>'
        '<b>%s</b> has granted you %s to their exploration, '
        '"<a href="https://www.oppia.org/create/%s">%s</a>", on Oppia.org.<br>'
        '<br>'
        'This allows you to:<br>'
        '<ul>%s</ul>'
        'You can find the exploration '
        '<a href="https://www.oppia.org/create/%s">here</a>.<br>'
        '<br>'
        'Thanks, and happy collaborating!<br>'
        '<br>'
        'Best wishes,<br>'
        'The Oppia Team<br>'
        '<br>%s')

    # Return from here if sending email is turned off.
    if not feconf.CAN_SEND_EMAILS:
        logging.error('This app cannot send emails to users.')
        return

    # Return from here is sending editor role email is disabled.
    if not feconf.CAN_SEND_EDITOR_ROLE_EMAILS:
        logging.error('This app cannot send editor role emails to users.')
        return

    recipient_username = user_services.get_username(recipient_id)
    inviter_username = user_services.get_username(inviter_id)
    recipient_preferences = user_services.get_email_preferences(recipient_id)

    if not recipient_preferences.can_receive_editor_role_email:
        # Do not send email if recipient has declined.
        return

    if recipient_role not in EDITOR_ROLE_EMAIL_HTML_ROLES:
        raise Exception(
            'Invalid role: %s' % recipient_role)

    role_description = EDITOR_ROLE_EMAIL_HTML_ROLES[recipient_role]
    rights_html = EDITOR_ROLE_EMAIL_RIGHTS_FOR_ROLE[role_description]

    email_subject = email_subject_template % exploration_title
    email_body = email_body_template % (
        recipient_username, inviter_username, role_description, exploration_id,
        exploration_title, rights_html, exploration_id, EMAIL_FOOTER.value)

    _send_email(
        recipient_id, feconf.SYSTEM_COMMITTER_ID,
        feconf.EMAIL_INTENT_EDITOR_ROLE_NOTIFICATION, email_subject, email_body,
        feconf.NOREPLY_EMAIL_ADDRESS, sender_name=inviter_username)


def send_emails_to_subscribers(
    creator_id: str,
    exploration_id: str,
    exploration_title: str
) -> None:
    """Sends an email to all the subscribers of the creators when the creator
    publishes an exploration.

    Args:
        creator_id: str. The id of the creator who has published an exploration
            and to whose subscribers we are sending emails.
        exploration_id: str. The id of the exploration which the creator has
            published.
        exploration_title: str. The title of the exploration which the creator
            has published.
    """

    creator_name = user_services.get_username(creator_id)
    email_subject = ('%s has published a new exploration!' % creator_name)
    email_body_template = (
        'Hi %s,<br>'
        '<br>'
        '%s has published a new exploration! You can play it here: '
        '<a href="https://www.oppia.org/explore/%s">%s</a><br>'
        '<br>'
        'Thanks, and happy learning!<br>'
        '<br>'
        'Best wishes,<br>'
        '- The Oppia Team<br>'
        '<br>%s')

    if not feconf.CAN_SEND_EMAILS:
        logging.error('This app cannot send emails to users.')
        return

    if not feconf.CAN_SEND_SUBSCRIPTION_EMAILS:
        logging.error('This app cannot send subscription emails to users.')
        return

    recipient_list = subscription_services.get_all_subscribers_of_creator(
        creator_id)
    recipients_usernames = user_services.get_usernames(
        recipient_list, strict=True
    )
    recipients_preferences = user_services.get_users_email_preferences(
        recipient_list)
    for index, username in enumerate(recipients_usernames):
        if recipients_preferences[index].can_receive_subscription_email:
            email_body = email_body_template % (
                username, creator_name, exploration_id,
                exploration_title, EMAIL_FOOTER.value)
            _send_email(
                recipient_list[index], feconf.SYSTEM_COMMITTER_ID,
                feconf.EMAIL_INTENT_SUBSCRIPTION_NOTIFICATION,
                email_subject, email_body, feconf.NOREPLY_EMAIL_ADDRESS)


def send_feedback_message_email(
    recipient_id: str,
    feedback_messages: Dict[str, FeedbackMessagesDict]
) -> None:
    """Sends an email when creator receives feedback message to an exploration.

    Args:
        recipient_id: str. User ID of recipient.
        feedback_messages: dict. Contains feedback messages. Example:

            {
                'exploration_id': {
                    'title': 'Exploration 1234',
                    'messages': ['Feedback message 1', 'Feedback message 2']
                }
            }
    """
    email_subject_template = (
        'You\'ve received %s new message%s on your explorations')

    email_body_template = (
        'Hi %s,<br>'
        '<br>'
        'You\'ve received %s new message%s on your Oppia explorations:<br>'
        '<ul>%s</ul>'
        'You can view and reply to your messages from your '
        '<a href="https://www.oppia.org/creator-dashboard">dashboard</a>.'
        '<br>'
        '<br>Thanks, and happy teaching!<br>'
        '<br>'
        'Best wishes,<br>'
        'The Oppia Team<br>'
        '<br>%s')

    if not feconf.CAN_SEND_EMAILS:
        logging.error('This app cannot send emails to users.')
        return

    if not feconf.CAN_SEND_FEEDBACK_MESSAGE_EMAILS:
        logging.error('This app cannot send feedback message emails to users.')
        return

    if not feedback_messages:
        return

    recipient_username = user_services.get_username(recipient_id)

    messages_html = ''
    count_messages = 0
    for exp_id, reference in feedback_messages.items():
        messages_html += (
            '<li><a href="https://www.oppia.org/create/%s#/feedback">'
            '%s</a>:<br><ul>' % (exp_id, reference['title']))
        for message in reference['messages']:
            messages_html += ('<li>%s<br></li>' % message)
            count_messages += 1
        messages_html += '</ul></li>'

    email_subject = email_subject_template % (
        (count_messages, 's') if count_messages > 1 else ('a', ''))

    email_body = email_body_template % (
        recipient_username, count_messages if count_messages > 1
        else 'a', 's' if count_messages > 1 else '', messages_html,
        EMAIL_FOOTER.value)

    _send_email(
        recipient_id, feconf.SYSTEM_COMMITTER_ID,
        feconf.EMAIL_INTENT_FEEDBACK_MESSAGE_NOTIFICATION,
        email_subject, email_body, feconf.NOREPLY_EMAIL_ADDRESS)


def can_users_receive_thread_email(
    recipient_ids: List[str],
    exploration_id: str,
    has_suggestion: bool
) -> List[bool]:
    """Returns if users can receive email.

    Args:
        recipient_ids: list(str). IDs of persons that should receive the email.
        exploration_id: str. ID of exploration that received new message.
        has_suggestion: bool. True if thread contains suggestion.

    Returns:
        list(bool). True if user can receive the email, False otherwise.
    """
    users_global_prefs = (
        user_services.get_users_email_preferences(recipient_ids))
    users_exploration_prefs = (
        user_services.get_users_email_preferences_for_exploration(
            recipient_ids, exploration_id))
    zipped_preferences = list(
        zip(users_global_prefs, users_exploration_prefs))

    result = []
    if has_suggestion:
        for user_global_prefs, user_exploration_prefs in zipped_preferences:
            result.append(
                user_global_prefs.can_receive_feedback_message_email
                and not user_exploration_prefs.mute_suggestion_notifications)
    else:
        for user_global_prefs, user_exploration_prefs in zipped_preferences:
            result.append(
                user_global_prefs.can_receive_feedback_message_email
                and not user_exploration_prefs.mute_feedback_notifications)

    return result


def send_suggestion_email(
    exploration_title: str,
    exploration_id: str,
    author_id: str,
    recipient_list: List[str]
) -> None:
    """Send emails to notify the given recipients about new suggestion.

    Each recipient will only be emailed if their email preferences allow for
    incoming feedback message emails.

    Args:
        exploration_title: str. Title of the exploration with the new
            suggestion.
        exploration_id: str. The ID of the exploration with the new suggestion.
        author_id: str. The user ID of the author of the suggestion.
        recipient_list: list(str). The user IDs of the email recipients.
    """

    email_subject = 'New suggestion for "%s"' % exploration_title

    email_body_template = (
        'Hi %s,<br>'
        '%s has submitted a new suggestion for your Oppia exploration, '
        '<a href="https://www.oppia.org/create/%s">"%s"</a>.<br>'
        'You can accept or reject this suggestion by visiting the '
        '<a href="https://www.oppia.org/create/%s#/feedback">feedback page</a> '
        'for your exploration.<br>'
        '<br>'
        'Thanks!<br>'
        '- The Oppia Team<br>'
        '<br>%s')

    if not feconf.CAN_SEND_EMAILS:
        logging.error('This app cannot send emails to users.')
        return

    if not feconf.CAN_SEND_FEEDBACK_MESSAGE_EMAILS:
        logging.error('This app cannot send feedback message emails to users.')
        return

    author_username = user_services.get_username(author_id)
    can_users_receive_email = (
        can_users_receive_thread_email(recipient_list, exploration_id, True))
    for index, recipient_id in enumerate(recipient_list):
        recipient_username = user_services.get_username(recipient_id)
        # Send email only if recipient wants to receive.
        if can_users_receive_email[index]:
            email_body = email_body_template % (
                recipient_username, author_username, exploration_id,
                exploration_title, exploration_id, EMAIL_FOOTER.value)
            _send_email(
                recipient_id, feconf.SYSTEM_COMMITTER_ID,
                feconf.EMAIL_INTENT_SUGGESTION_NOTIFICATION,
                email_subject, email_body, feconf.NOREPLY_EMAIL_ADDRESS)


def send_instant_feedback_message_email(
    recipient_id: str,
    sender_id: str,
    message: str,
    email_subject: str,
    exploration_title: str,
    exploration_id: str,
    thread_title: str
) -> None:
    """Send an email when a new message is posted to a feedback thread, or when
    the thread's status is changed.

    Args:
        recipient_id: str. The user ID of the recipient.
        sender_id: str. The user ID of the sender.
        message: str. The message text or status change text from the sender.
        email_subject: str. The subject line to be sent in the email.
        exploration_title: str. The title of the exploration.
        exploration_id: str. ID of the exploration the feedback thread is about.
        thread_title: str. The title of the feedback thread.
    """

    email_body_template = (
        'Hi %s,<br><br>'
        'New update to thread "%s" on '
        '<a href="https://www.oppia.org/create/%s#/feedback">%s</a>:<br>'
        '<ul><li>%s: %s<br></li></ul>'
        '(You received this message because you are a '
        'participant in this thread.)<br><br>'
        'Best wishes,<br>'
        'The Oppia team<br>'
        '<br>%s')

    if not feconf.CAN_SEND_EMAILS:
        logging.error('This app cannot send emails to users.')
        return

    if not feconf.CAN_SEND_FEEDBACK_MESSAGE_EMAILS:
        logging.error('This app cannot send feedback message emails to users.')
        return

    sender_username = user_services.get_username(sender_id)
    recipient_username = user_services.get_username(recipient_id)
    recipient_preferences = user_services.get_email_preferences(recipient_id)

    if recipient_preferences.can_receive_feedback_message_email:
        email_body = email_body_template % (
            recipient_username, thread_title, exploration_id,
            exploration_title, sender_username, message, EMAIL_FOOTER.value)
        _send_email(
            recipient_id, feconf.SYSTEM_COMMITTER_ID,
            feconf.EMAIL_INTENT_FEEDBACK_MESSAGE_NOTIFICATION, email_subject,
            email_body, feconf.NOREPLY_EMAIL_ADDRESS)


def send_flag_exploration_email(
    exploration_title: str,
    exploration_id: str,
    reporter_id: str,
    report_text: str
) -> None:
    """Send an email to all moderators when an exploration is flagged.

    Args:
        exploration_title: str. The title of the flagged exporation.
        exploration_id: str. The ID of the flagged exploration.
        reporter_id: str. The user ID of the reporter.
        report_text: str. The message entered by the reporter.
    """
    email_subject = 'Exploration flagged by user: "%s"' % exploration_title

    email_body_template = (
        'Hello Moderator,<br>'
        '%s has flagged exploration "%s" on the following '
        'grounds: <br>'
        '%s .<br>'
        'You can modify the exploration by clicking '
        '<a href="https://www.oppia.org/create/%s">here</a>.<br>'
        '<br>'
        'Thanks!<br>'
        '- The Oppia Team<br>'
        '<br>%s')

    if not feconf.CAN_SEND_EMAILS:
        logging.error('This app cannot send emails to users.')
        return

    reporter_username = user_services.get_username(reporter_id)

    email_body = email_body_template % (
        reporter_username, exploration_title, report_text, exploration_id,
        EMAIL_FOOTER.value)

    recipient_list = user_services.get_user_ids_by_role(
        feconf.ROLE_ID_MODERATOR)
    for recipient_id in recipient_list:
        _send_email(
            recipient_id, feconf.SYSTEM_COMMITTER_ID,
            feconf.EMAIL_INTENT_REPORT_BAD_CONTENT,
            email_subject, email_body, feconf.NOREPLY_EMAIL_ADDRESS)


def send_query_completion_email(recipient_id: str, query_id: str) -> None:
    """Send an email to the initiator of a bulk email query with a link to view
    the query results.

    Args:
        recipient_id: str. The recipient ID.
        query_id: str. The query ID.
    """
    email_subject = 'Query %s has successfully completed' % query_id

    email_body_template = (
        'Hi %s,<br>'
        'Your query with id %s has succesfully completed its '
        'execution. Visit the result page '
        '<a href="https://www.oppia.org/emaildashboardresult/%s">here</a> '
        'to see result of your query.<br><br>'
        'Thanks!<br>'
        '<br>'
        'Best wishes,<br>'
        'The Oppia Team<br>'
        '<br>%s')

    recipient_username = user_services.get_username(recipient_id)
    email_body = email_body_template % (
        recipient_username, query_id, query_id, EMAIL_FOOTER.value)
    _send_email(
        recipient_id, feconf.SYSTEM_COMMITTER_ID,
        feconf.EMAIL_INTENT_QUERY_STATUS_NOTIFICATION, email_subject,
        email_body, feconf.NOREPLY_EMAIL_ADDRESS)


def send_query_failure_email(
    recipient_id: str,
    query_id: str,
    query_params: Dict[str, str]
) -> None:
    """Send an email to the initiator of a failed bulk email query.

    Args:
        recipient_id: str. The recipient ID.
        query_id: str. The query ID.
        query_params: dict. The parameters of the query, as key:value.
    """
    email_subject = 'Query %s has failed' % query_id

    email_body_template = (
        'Hi %s,<br>'
        'Your query with id %s has failed due to error '
        'during execution. '
        'Please check the query parameters and submit query again.<br><br>'
        'Thanks!<br>'
        '<br>'
        'Best wishes,<br>'
        'The Oppia Team<br>'
        '<br>%s')

    recipient_username = user_services.get_username(recipient_id)
    email_body = email_body_template % (
        recipient_username, query_id, EMAIL_FOOTER.value)
    _send_email(
        recipient_id, feconf.SYSTEM_COMMITTER_ID,
        feconf.EMAIL_INTENT_QUERY_STATUS_NOTIFICATION, email_subject,
        email_body, feconf.NOREPLY_EMAIL_ADDRESS)

    admin_email_subject = 'Query job has failed.'
    admin_email_body_template = (
        'Query job with %s query id has failed in its execution.\n'
        'Query parameters:\n\n')

    for key in sorted(query_params):
        admin_email_body_template += '%s: %s\n' % (key, query_params[key])

    admin_email_body = admin_email_body_template % query_id
    send_mail_to_admin(admin_email_subject, admin_email_body)


def send_user_query_email(
    sender_id: str,
    recipient_ids: List[str],
    email_subject: str,
    email_body: str,
    email_intent: str
) -> str:
    """Sends an email to all the recipients of the query.

    Args:
        sender_id: str. The ID of the user sending the email.
        recipient_ids: list(str). The user IDs of the email recipients.
        email_subject: str. The subject of the email.
        email_body: str. The body of the email.
        email_intent: str. The intent string, i.e. the purpose of the email.

    Returns:
        bulk_email_model_id: str. The ID of the bulk email model.
    """
    bulk_email_model_id = email_models.BulkEmailModel.get_new_id('')
    sender_name = user_services.get_username(sender_id)
    sender_email = user_services.get_email_from_user_id(sender_id)
    _send_bulk_mail(
        recipient_ids, sender_id, email_intent, email_subject, email_body,
        sender_email, sender_name, bulk_email_model_id)
    return bulk_email_model_id


def send_test_email_for_bulk_emails(
    tester_id: str,
    email_subject: str,
    email_body: str
) -> None:
    """Sends a test email to the tester.

    Args:
        tester_id: str. The user ID of the tester.
        email_subject: str. The subject of the email.
        email_body: str. The body of the email.
    """
    tester_name = user_services.get_username(tester_id)
    tester_email = user_services.get_email_from_user_id(tester_id)
    _send_email(
        tester_id, feconf.SYSTEM_COMMITTER_ID, feconf.BULK_EMAIL_INTENT_TEST,
        email_subject, email_body, tester_email, sender_name=tester_name)


def send_mail_to_onboard_new_reviewers(
    recipient_id: str, category: str
) -> None:
    """Sends an email to users who have crossed the threshold score.

    Args:
        recipient_id: str. The ID of the user who is being offered to become a
            reviewer.
        category: str. The category that the user is being offered to review.
    """

    email_subject = 'Invitation to review suggestions'

    email_body_template = (
        'Hi %s,<br><br>'
        'Thank you for actively contributing high-quality suggestions for '
        'Oppia\'s lessons in %s, and for helping to make these lessons better '
        'for students around the world!<br><br>'
        'In recognition of your contributions, we would like to invite you to '
        'become one of Oppia\'s reviewers. As a reviewer, you will be able to '
        'review suggestions in %s, and contribute to helping ensure that any '
        'edits made to lessons preserve the lessons\' quality and are '
        'beneficial for students.<br><br>'
        'If you\'d like to help out as a reviewer, please visit your '
        '<a href="https://www.oppia.org/creator-dashboard/">dashboard</a>. '
        'and set your review preferences accordingly. Note that, if you accept,'
        'you will receive occasional emails inviting you to review incoming '
        'suggestions by others.<br><br>'
        'Again, thank you for your contributions to the Oppia community!<br>'
        '- The Oppia Team<br>'
        '<br>%s')

    if not feconf.CAN_SEND_EMAILS:
        logging.error('This app cannot send emails to users.')
        return

    recipient_username = user_services.get_username(recipient_id)
    can_user_receive_email = user_services.get_email_preferences(
        recipient_id).can_receive_email_updates

    # Send email only if recipient wants to receive.
    if can_user_receive_email:
        email_body = email_body_template % (
            recipient_username, category, category, EMAIL_FOOTER.value)
        _send_email(
            recipient_id, feconf.SYSTEM_COMMITTER_ID,
            feconf.EMAIL_INTENT_ONBOARD_REVIEWER,
            email_subject, email_body, feconf.NOREPLY_EMAIL_ADDRESS)


def send_mail_to_notify_users_to_review(
    recipient_id: str, category: str
) -> None:
    """Sends an email to users to review suggestions in categories they have
    agreed to review for.

    Args:
        recipient_id: str. The id of the user who is being pinged to review
            suggestions.
        category: str. The category of the suggestions to review.
    """

    email_subject = 'Notification to review suggestions'

    email_body_template = (
        'Hi %s,<br><br>'
        'Just a heads-up that there are new suggestions to '
        'review in %s, which you are registered as a reviewer for.'
        '<br><br>Please take a look at and accept/reject these suggestions at'
        ' your earliest convenience. You can visit your '
        '<a href="https://www.oppia.org/creator-dashboard/">dashboard</a> '
        'to view the list of suggestions that need a review.<br><br>'
        'Thank you for helping improve Oppia\'s lessons!'
        '- The Oppia Team<br>'
        '<br>%s')

    if not feconf.CAN_SEND_EMAILS:
        logging.error('This app cannot send emails to users.')
        return

    recipient_username = user_services.get_username(recipient_id)
    can_user_receive_email = user_services.get_email_preferences(
        recipient_id).can_receive_email_updates

    # Send email only if recipient wants to receive.
    if can_user_receive_email:
        email_body = email_body_template % (
            recipient_username, category, EMAIL_FOOTER.value)
        _send_email(
            recipient_id, feconf.SYSTEM_COMMITTER_ID,
            feconf.EMAIL_INTENT_REVIEW_CREATOR_DASHBOARD_SUGGESTIONS,
            email_subject, email_body, feconf.NOREPLY_EMAIL_ADDRESS)


def _create_html_for_reviewable_suggestion_email_info(
    reviewable_suggestion_email_info: (
        suggestion_registry.ReviewableSuggestionEmailInfo
    )
) -> str:
    """Creates the html for the given reviewable_suggestion_email_info. This
    html content is used to provide information about a suggestion in an
    email.

    Args:
        reviewable_suggestion_email_info: ReviewableSuggestionEmailInfo. The
            information about the suggestion that will be used to form the
            html for the email. This includes the suggestion type, language,
            content and review submission date.

    Returns:
        str. A string containing the html that represents the suggestion
        information.
    """
    # Get the language of the suggestion.
    language = utils.get_supported_audio_language_description(
        reviewable_suggestion_email_info.language_code)
    # Calculate how long the suggestion has been waiting for review.
    suggestion_review_wait_time = (
        datetime.datetime.utcnow() - (
            reviewable_suggestion_email_info.submission_datetime))
    # Get a string composed of the largest time unit that has a
    # value, followed by that time unit. For example, if the
    # suggestion had been waiting for review for 5 days and 2 hours,
    # '5 days' would be returned. This is more user friendly since a
    # high level of precision is not needed.
    human_readable_review_wait_time = (
        utils.create_string_from_largest_unit_in_timedelta(
            suggestion_review_wait_time))
    values_to_populate_suggestion_template_dict = {
        'language': language,
        'review_wait_time': human_readable_review_wait_time,
        'suggestion_content': (
            reviewable_suggestion_email_info.suggestion_content)
    }
    get_values_to_populate_suggestion_template = (
        HTML_FOR_SUGGESTION_DESCRIPTION[
            'suggestion_template_values_getter_functions'][
                reviewable_suggestion_email_info.suggestion_type])
    # Ruling out the possibility of str for mypy type checking. Because from
    # implementation it is clear that, this is used as a function not string.
    assert callable(get_values_to_populate_suggestion_template)
    suggestion_template = (
        HTML_FOR_SUGGESTION_DESCRIPTION[
            'suggestion_template'][
                reviewable_suggestion_email_info.suggestion_type])
    # Ruling out the possibility of callable for mypy type checking.
    assert isinstance(suggestion_template, str)
    return suggestion_template % (
        get_values_to_populate_suggestion_template(
            values_to_populate_suggestion_template_dict))


def send_mail_to_notify_admins_suggestions_waiting_long(
    admin_ids: List[str],
    translation_admin_ids: List[str],
    question_admin_ids: List[str],
    reviewable_suggestion_email_infos: List[
        suggestion_registry.ReviewableSuggestionEmailInfo
    ]
) -> None:
    """Sends an email to admins to inform them about the suggestions that have
    been waiting longer than
    suggestion_models.SUGGESTION_REVIEW_WAIT_TIME_THRESHOLD_IN_DAYS days for a
    review on the Contributor Dashboard. Admins can be informed about at most
    suggestion_models.MAX_NUMBER_OF_SUGGESTIONS_TO_EMAIL_ADMIN suggestions.
    The information about the suggestions is organized in descending order
    by the suggestion's review wait time.

    Args:
        admin_ids: list(str). The user ids of the admins to notify.
        translation_admin_ids: list(str). The user ids of the translation
            admins to notify.
        question_admin_ids: list(str). The user ids of the question admins
            to notify.
        reviewable_suggestion_email_infos: list(ReviewableSuggestionEmailInfo).
            list(ReviewableSuggestionEmailContentInfo). A list of suggestion
            email content info objects that represent suggestions
            that have been waiting too long for review to notify the admins
            about. Each object contains includes the suggestion type, language,
            content and review submission date. The objects are sorted in
            descending order based on review wait time.
    """
    if not feconf.CAN_SEND_EMAILS:
        logging.error('This app cannot send emails to users.')
        return

    if not (
            config_domain
            .ENABLE_ADMIN_NOTIFICATIONS_FOR_SUGGESTIONS_NEEDING_REVIEW.value):
        logging.error(
            'The "notify_admins_suggestions_waiting_too_long" property '
            'must be enabled on the admin config page in order to send '
            'admins the emails.'
        )
        return

    if not reviewable_suggestion_email_infos:
        logging.info(
            'There were no Contributor Dashboard suggestions that were waiting '
            'too long for a review.')
        return

    if not admin_ids:
        logging.error('There were no admins to notify.')
        return

    translation_suggestion_descriptions = []
    question_suggestion_descriptions = []
    # Get the html for the list of suggestions that have been waiting too long
    # for a review.
    for reviewable_suggestion_email_info in reviewable_suggestion_email_infos:
        if (
                feconf.SUGGESTION_TYPE_TRANSLATE_CONTENT ==
                reviewable_suggestion_email_info.suggestion_type
            ):
            translation_suggestion_descriptions.append(
                _create_html_for_reviewable_suggestion_email_info(
                    reviewable_suggestion_email_info))
        if (
                feconf.SUGGESTION_TYPE_ADD_QUESTION ==
                reviewable_suggestion_email_info.suggestion_type
            ):
            question_suggestion_descriptions.append(
                _create_html_for_reviewable_suggestion_email_info(
                    reviewable_suggestion_email_info))

    list_of_translation_suggestion_descriptions = ''.join(
        translation_suggestion_descriptions)
    if list_of_translation_suggestion_descriptions:
        user_ids = []
        user_ids.extend(admin_ids)
        user_ids.extend(translation_admin_ids)
        _send_suggestions_waiting_too_long_email(
            user_ids,
            list_of_translation_suggestion_descriptions)
    list_of_question_suggestion_descriptions = ''.join(
        question_suggestion_descriptions)
    if list_of_question_suggestion_descriptions:
        user_ids = []
        user_ids.extend(admin_ids)
        user_ids.extend(question_admin_ids)
        _send_suggestions_waiting_too_long_email(
            user_ids,
            list_of_question_suggestion_descriptions)


def _send_suggestions_waiting_too_long_email(
    admin_ids: List[str],
    list_of_suggestion_descriptions: str
) -> None:
    """Helper method for send_mail_to_notify_admins_suggestions_waiting_long
    that allows sending of emails to the list of admin ids provided.

    Args:
        admin_ids: list(str). The user ids of the admins to notify.
        list_of_suggestion_descriptions: str. Suggestion descriptions HTML to
            send in the email.
    """
    email_subject = (
        ADMIN_NOTIFICATION_FOR_SUGGESTIONS_NEEDING_REVIEW_EMAIL_DATA[
            'email_subject'])
    email_body_template = (
        ADMIN_NOTIFICATION_FOR_SUGGESTIONS_NEEDING_REVIEW_EMAIL_DATA[
            'email_body_template'])
    # Get the emails and usernames of the admins.
    admin_user_settings = user_services.get_users_settings(admin_ids)
    curriculum_admin_usernames, admin_emails = list(zip(*[
        (admin_user_setting.username, admin_user_setting.email)
        if admin_user_setting is not None else (None, None)
        for admin_user_setting in admin_user_settings
    ]))

    for index, admin_id in enumerate(admin_ids):
        if not admin_emails[index]:
            logging.error(
                'There was no email for the given admin id: %s.' % admin_id)
            continue
        email_body = email_body_template % (
            curriculum_admin_usernames[index], feconf.OPPIA_SITE_URL,
            feconf.CONTRIBUTOR_DASHBOARD_URL,
            suggestion_models.SUGGESTION_REVIEW_WAIT_TIME_THRESHOLD_IN_DAYS,
            feconf.OPPIA_SITE_URL, feconf.ADMIN_URL,
            list_of_suggestion_descriptions)

        _send_email(
            admin_id, feconf.SYSTEM_COMMITTER_ID,
            feconf.EMAIL_INTENT_ADDRESS_CONTRIBUTOR_DASHBOARD_SUGGESTIONS,
            email_subject, email_body, feconf.NOREPLY_EMAIL_ADDRESS,
            recipient_email=admin_emails[index])


def send_mail_to_notify_admins_that_reviewers_are_needed(
    admin_ids: List[str],
    translation_admin_ids: List[str],
    question_admin_ids: List[str],
    suggestion_types_needing_reviewers: Dict[str, Set[str]]
) -> None:
    """Sends an email to admins to notify them that there are specific
    suggestion types on the Contributor Dashboard that need more reviewers.

    Note: it is assumed that all admins are super admins because only super
    admins have access to the admin page where reviewers can be added to the
    Contributor Dashboard. Also note that these emails are sent out regardless
    of the admins' email preferences.

    Args:
        admin_ids: list(str). The user ids of the admins to notify.
        translation_admin_ids: list(str). The user ids of the translation
            admins to notify.
        question_admin_ids: list(str). The user ids of the question admins
            to notify.
        suggestion_types_needing_reviewers: dict. A dictionary where the keys
            are suggestion types and each value corresponds to a set that
            contains the language codes within the suggestion type that need
            more reviewers. For example, for translation suggestions, the value
            would be a set of language codes that translations are offered in
            that need more reviewers.
    """
    if not feconf.CAN_SEND_EMAILS:
        logging.error('This app cannot send emails to users.')
        return

    if not (
            config_domain
            .ENABLE_ADMIN_NOTIFICATIONS_FOR_REVIEWER_SHORTAGE.value):
        logging.error(
            'The "enable_admin_notifications_for_reviewer_shortage" '
            'property must be enabled on the admin config page in order to '
            'send admins the emails.'
        )
        return

    if not suggestion_types_needing_reviewers:
        logging.info(
            'There were no suggestion types that needed more reviewers on the '
            'Contributor Dashboard.')
        return

    if not admin_ids:
        logging.error('There were no admins to notify.')
        return

    if feconf.SUGGESTION_TYPE_TRANSLATE_CONTENT in (
            suggestion_types_needing_reviewers):
        translation_suggestions_needing_reviewers_paragraphs = []
        language_codes_that_need_reviewers = (
            suggestion_types_needing_reviewers[
                feconf.SUGGESTION_TYPE_TRANSLATE_CONTENT])
        # There are different templates to handle whether multiple languages
        # need more reviewers or just one language.
        if len(language_codes_that_need_reviewers) == 1:
            translation_suggestions_needing_reviewers_paragraphs.append(
                ADMIN_NOTIFICATION_FOR_REVIEWER_SHORTAGE_EMAIL_DATA[
                    'one_language_template'] % (
                        utils.get_supported_audio_language_description(
                            language_codes_that_need_reviewers.pop()),
                        feconf.OPPIA_SITE_URL,
                        feconf.CONTRIBUTOR_DASHBOARD_URL))

        else:
            html_for_languages_that_need_more_reviewers = ''.join(
                [
                    '<li><b>%s</b></li><br>' % (
                        utils.get_supported_audio_language_description(
                            language_code)) for language_code in
                    sorted(language_codes_that_need_reviewers)
                ]
            )
            translation_suggestions_needing_reviewers_paragraphs.append(
                ADMIN_NOTIFICATION_FOR_REVIEWER_SHORTAGE_EMAIL_DATA[
                    'multi_language_template'] % (
                        feconf.OPPIA_SITE_URL,
                        feconf.CONTRIBUTOR_DASHBOARD_URL,
                        html_for_languages_that_need_more_reviewers))
        translation_suggestions_needing_reviewers_html = ''.join(
            translation_suggestions_needing_reviewers_paragraphs)
        user_ids = []
        user_ids.extend(admin_ids)
        user_ids.extend(translation_admin_ids)
        _send_reviews_needed_email_to_admins(
            user_ids,
            translation_suggestions_needing_reviewers_html)

    if feconf.SUGGESTION_TYPE_ADD_QUESTION in (
            suggestion_types_needing_reviewers):
        question_suggestions_needing_reviewers_paragraphs = []
        question_suggestions_needing_reviewers_paragraphs.append(
            ADMIN_NOTIFICATION_FOR_REVIEWER_SHORTAGE_EMAIL_DATA[
                'question_template'])
        question_suggestions_needing_reviewers_html = ''.join(
            question_suggestions_needing_reviewers_paragraphs)
        user_ids = []
        user_ids.extend(admin_ids)
        user_ids.extend(question_admin_ids)
        _send_reviews_needed_email_to_admins(
            user_ids,
            question_suggestions_needing_reviewers_html)


def _send_reviews_needed_email_to_admins(
    admin_ids: List[str],
    suggestions_needing_reviewers_html: str
) -> None:
    """Helper function for send_mail_to_notify_admins_that_reviewers_are_needed
    that allows sending email to the provided admin ids.

    Args:
        admin_ids: list(str). The user ids of the admins to notify.
        suggestions_needing_reviewers_html: str. The HTML representing
            the suggestion needing reviewers.
    """
    email_subject = ADMIN_NOTIFICATION_FOR_REVIEWER_SHORTAGE_EMAIL_DATA[
        'email_subject']
    email_body_template = ADMIN_NOTIFICATION_FOR_REVIEWER_SHORTAGE_EMAIL_DATA[
        'email_body_template']
    # Get the emails and usernames of the users.
    admin_user_settings = user_services.get_users_settings(admin_ids)
    curriculum_admin_usernames, admin_emails = list(zip(*[
        (admin_user_setting.username, admin_user_setting.email)
        if admin_user_setting is not None else (None, None)
        for admin_user_setting in admin_user_settings
    ]))

    for index, admin_id in enumerate(admin_ids):
        if not admin_emails[index]:
            logging.error(
                'There was no email for the given admin id: %s.' % admin_id)
            continue
        email_body = email_body_template % (
            curriculum_admin_usernames[index], feconf.OPPIA_SITE_URL,
            feconf.ADMIN_URL, suggestions_needing_reviewers_html)

        _send_email(
            admin_id, feconf.SYSTEM_COMMITTER_ID,
            feconf.EMAIL_INTENT_ADD_CONTRIBUTOR_DASHBOARD_REVIEWERS,
            email_subject, email_body, feconf.NOREPLY_EMAIL_ADDRESS,
            recipient_email=admin_emails[index])


def send_mail_to_notify_contributor_dashboard_reviewers(
    reviewer_ids: List[str],
    reviewers_suggestion_email_infos: List[
        List[suggestion_registry.ReviewableSuggestionEmailInfo]
    ]
) -> None:
    """Sends an email to each reviewer notifying them of the suggestions on the
    Contributor Dashboard that have been waiting the longest for review, and
    that the reviewer has permission to review.

    Args:
        reviewer_ids: list(str). A list of the Contributor Dashboard reviewer
            user ids to notify.
        reviewers_suggestion_email_infos:
            list(list(ReviewableSuggestionEmailInfo)). A list of suggestion
            email content info objects for each reviewer. These suggestion
            email content info objects contain the key information about the
            suggestions we're notifying reviewers about and will be used to
            compose the email body for each reviewer.
    """
    email_subject = CONTRIBUTOR_DASHBOARD_REVIEWER_NOTIFICATION_EMAIL_DATA[
        'email_subject']
    email_body_template = (
        CONTRIBUTOR_DASHBOARD_REVIEWER_NOTIFICATION_EMAIL_DATA[
            'email_body_template'])

    if not feconf.CAN_SEND_EMAILS:
        logging.error('This app cannot send emails to users.')
        return

    if not (
            config_domain
            .CONTRIBUTOR_DASHBOARD_REVIEWER_EMAILS_IS_ENABLED.value):
        logging.error(
            'The "contributor_dashboard_reviewer_emails_is_enabled" property '
            'must be enabled on the admin config page in order to send '
            'reviewers the emails.'
        )
        return

    if not reviewer_ids:
        logging.error('No Contributor Dashboard reviewers to notify.')
        return

    reviewer_user_settings = user_services.get_users_settings(reviewer_ids)
    reviewer_usernames, reviewer_emails = list(zip(*[
        (reviewer_user_setting.username, reviewer_user_setting.email)
        if reviewer_user_setting is not None else (None, None)
        for reviewer_user_setting in reviewer_user_settings
    ]))

    for index, reviewer_id in enumerate(reviewer_ids):
        if not reviewers_suggestion_email_infos[index]:
            logging.info(
                'There were no suggestions to recommend to the reviewer with '
                'user id: %s.' % reviewer_id)
            continue

        if not reviewer_emails[index]:
            logging.error(
                'There was no email for the given reviewer id: %s.' % (
                    reviewer_id))
            continue

        suggestion_descriptions = []
        for reviewer_suggestion_email_info in (
                reviewers_suggestion_email_infos[index]):
            suggestion_descriptions.append(
                _create_html_for_reviewable_suggestion_email_info(
                    reviewer_suggestion_email_info))

        email_body = email_body_template % (
            reviewer_usernames[index],
            feconf.OPPIA_SITE_URL,
            feconf.CONTRIBUTOR_DASHBOARD_URL,
            ''.join(suggestion_descriptions),
            EMAIL_FOOTER.value
        )

        _send_email(
            reviewer_id, feconf.SYSTEM_COMMITTER_ID,
            feconf.EMAIL_INTENT_REVIEW_CONTRIBUTOR_DASHBOARD_SUGGESTIONS,
            email_subject, email_body, feconf.NOREPLY_EMAIL_ADDRESS,
            recipient_email=reviewer_emails[index])


def send_mail_to_notify_contributor_ranking_achievement(
    contributor_ranking_email_info: (
        suggestion_registry.ContributorMilestoneEmailInfo)) -> None:
    """Sends an email to translation/question submitters and reviewers when
    they achieve a new rank.

    Args:
        contributor_ranking_email_info:
            ContributorMilestoneEmailInfo. An object with contributor ranking
            email information.
    """
    if not feconf.CAN_SEND_EMAILS:
        logging.error('This app cannot send emails to users.')
        return

    recipient_username = user_services.get_username(
        contributor_ranking_email_info.contributor_user_id)
    can_user_receive_email = user_services.get_email_preferences(
        contributor_ranking_email_info.contributor_user_id
    ).can_receive_email_updates

<<<<<<< HEAD
    if not can_user_receive_email:
        logging.error('This user can not recieve emails.')
        return

    email_template = NOTIFICATION_FOR_CONTRIBUTOR_RANKING_ACHIEVEMENT[
        contributor_ranking_email_info.contribution_type][
            contributor_ranking_email_info.contribution_sub_type]
    email_body = ''
    if contributor_ranking_email_info.contribution_type == (
        feconf.CONTRIBUTION_TYPE_TRANSLATION):
        language = utils.get_supported_audio_language_description(
            contributor_ranking_email_info.language_code)
        email_body = email_template['email_body_template'] % (
                recipient_username,
                contributor_ranking_email_info.rank_name,
                language,
                feconf.OPPIA_SITE_URL,
                feconf.CONTRIBUTOR_DASHBOARD_URL
            )
    else:
        email_body = email_template['email_body_template'] % (
                recipient_username,
                contributor_ranking_email_info.rank_name,
                feconf.OPPIA_SITE_URL,
                feconf.CONTRIBUTOR_DASHBOARD_URL
            )

    _send_email(
        contributor_ranking_email_info.contributor_user_id,
        feconf.SYSTEM_COMMITTER_ID,
        feconf.EMAIL_INTENT_NOTIFY_CONTRIBUTOR_DASHBOARD_ACHIEVEMENTS,
        email_template['email_subject'], email_body,
        feconf.NOREPLY_EMAIL_ADDRESS)
=======
    if can_user_receive_email:
        email_template = CONTRIBUTOR_RANK_ACHIEVEMENT_NOTIFICATION[
            contributor_ranking_email_info.contribution_type][
                contributor_ranking_email_info.contribution_subtype]
        email_body = ''
        if contributor_ranking_email_info.contribution_type == (
            feconf.CONTRIBUTION_TYPE_TRANSLATION):
            # Ruling out the possibility of None for mypy type checking. It is
            # obvious that for the contribution_type
            # CONTRIBUTION_TYPE_TRANSLATION the language_code will not be None.
            assert contributor_ranking_email_info.language_code is not None
            language = utils.get_supported_audio_language_description(
                contributor_ranking_email_info.language_code)
            email_body = email_template['email_body_template'] % (
                    recipient_username,
                    contributor_ranking_email_info.rank_name,
                    language,
                    feconf.OPPIA_SITE_URL,
                    feconf.CONTRIBUTOR_DASHBOARD_URL
                )
        else:
            email_body = email_template['email_body_template'] % (
                    recipient_username,
                    contributor_ranking_email_info.rank_name,
                    feconf.OPPIA_SITE_URL,
                    feconf.CONTRIBUTOR_DASHBOARD_URL
                )

        _send_email(
            contributor_ranking_email_info.contributor_user_id,
            feconf.SYSTEM_COMMITTER_ID,
            feconf.EMAIL_INTENT_NOTIFY_CONTRIBUTOR_DASHBOARD_ACHIEVEMENTS,
            email_template['email_subject'], email_body,
            feconf.NOREPLY_EMAIL_ADDRESS)
>>>>>>> 4c9ff7bc


def send_accepted_voiceover_application_email(
    recipient_id: str,
    lesson_title: str,
    language_code: str
) -> None:
    """Sends an email to users to an give update on the accepted voiceover
    application.

    Args:
        recipient_id: str. The id of the user whose voiceover application got
            accepted.
        lesson_title: str. The title of the lessons for which the voiceover
            application got accepted.
        language_code: str. The language code for which the voiceover
            application got accepted.
    """
    email_subject = '[Accepted] Updates on submitted voiceover application'

    email_body_template = (
        'Hi %s,<br><br>'
        'Congratulations! Your voiceover application for "%s" lesson got '
        'accepted and you have been assigned with a voice artist role in the '
        'lesson. Now you will be able to add voiceovers to the lesson in %s '
        'language.'
        '<br><br>You can check the wiki page to learn'
        '<a href="https://github.com/oppia/oppia/wiki/'
        'Instructions-for-voice-artists">how to voiceover a lesson</a><br><br>'
        'Thank you for helping improve Oppia\'s lessons!'
        '- The Oppia Team<br>'
        '<br>%s')

    if not feconf.CAN_SEND_EMAILS:
        logging.error('This app cannot send emails to users.')
        return

    recipient_username = user_services.get_username(recipient_id)
    can_user_receive_email = user_services.get_email_preferences(
        recipient_id).can_receive_email_updates

    # Send email only if recipient wants to receive.
    if can_user_receive_email:
        language = utils.get_supported_audio_language_description(language_code)
        email_body = email_body_template % (
            recipient_username, lesson_title, language, EMAIL_FOOTER.value)
        _send_email(
            recipient_id, feconf.SYSTEM_COMMITTER_ID,
            feconf.EMAIL_INTENT_VOICEOVER_APPLICATION_UPDATES,
            email_subject, email_body, feconf.NOREPLY_EMAIL_ADDRESS)


def send_rejected_voiceover_application_email(
    recipient_id: str,
    lesson_title: str,
    language_code: str,
    rejection_message: str
) -> None:
    """Sends an email to users to give update on the rejected voiceover
    application.

    Args:
        recipient_id: str. The id of the user whose voiceover application got
            accepted.
        lesson_title: str. The title of the lessons for which the voiceover
            application got accepted.
        language_code: str. The language code in which for which the voiceover
            application got accepted.
        rejection_message: str. The message left by the reviewer while rejecting
            the voiceover application.
    """
    email_subject = 'Updates on submitted voiceover application'

    email_body_template = (
        'Hi %s,<br><br>'
        'Your voiceover application for "%s" lesson in language %s got rejected'
        ' and the reviewer has left a message.'
        '<br><br>Review message: %s<br><br>'
        'You can create a new voiceover application through the'
        '<a href="https://oppia.org/contributor-dashboard">'
        'contributor dashboard</a> page.<br><br>'
        '- The Oppia Team<br>'
        '<br>%s')

    if not feconf.CAN_SEND_EMAILS:
        logging.error('This app cannot send emails to users.')
        return

    recipient_username = user_services.get_username(recipient_id)
    can_user_receive_email = user_services.get_email_preferences(
        recipient_id).can_receive_email_updates

    # Send email only if recipient wants to receive.
    if can_user_receive_email:
        language = utils.get_supported_audio_language_description(language_code)
        email_body = email_body_template % (
            recipient_username, lesson_title, language,
            rejection_message, EMAIL_FOOTER.value)
        _send_email(
            recipient_id, feconf.SYSTEM_COMMITTER_ID,
            feconf.EMAIL_INTENT_VOICEOVER_APPLICATION_UPDATES,
            email_subject, email_body, feconf.NOREPLY_EMAIL_ADDRESS)


def send_account_deleted_email(user_id: str, user_email: str) -> None:
    """Sends an email to user whose account was deleted.

    Args:
        user_id: str. The id of the user whose account got deleted.
        user_email: str. The email of the user whose account got deleted.
    """
    email_subject = 'Account deleted'

    email_body_template = (
        'Hi %s,<br><br>'
        'Your account was successfully deleted.<br><br>'
        '- The Oppia Team')

    if not feconf.CAN_SEND_EMAILS:
        logging.error('This app cannot send emails to users.')
        return

    email_body = email_body_template % user_email
    _send_email(
        user_id, feconf.SYSTEM_COMMITTER_ID,
        feconf.EMAIL_INTENT_ACCOUNT_DELETED, email_subject, email_body,
        feconf.NOREPLY_EMAIL_ADDRESS, bcc_admin=True,
        recipient_email=user_email)


def send_account_deletion_failed_email(user_id: str, user_email: str) -> None:
    """Sends an email to admin about the failure of the job that is supposed to
    delete the user.

    Args:
        user_id: str. The id of the user whose account failed to get deleted.
        user_email: str. The email of the user whose account failed to
            get deleted.
    """
    email_subject = 'WIPEOUT: Account deletion failed'
    email_body_template = (
        'The Wipeout process failed for the user '
        'with ID \'%s\' and email \'%s\'.' % (user_id, user_email)
    )
    send_mail_to_admin(email_subject, email_body_template)


def send_email_to_new_contribution_reviewer(
    recipient_id: str,
    review_category: str,
    language_code: Optional[str] = None
) -> None:
    """Sends an email to user who is assigned as a reviewer.

    Args:
        recipient_id: str. The ID of the user.
        review_category: str. The category in which user can review.
        language_code: None|str. The language code for a language if the review
            item is translation or voiceover else None.

    Raises:
        Exception. The review category is not valid.
    """
    if review_category not in NEW_REVIEWER_EMAIL_DATA:
        raise Exception('Invalid review_category: %s' % review_category)

    review_category_data = NEW_REVIEWER_EMAIL_DATA[review_category]
    email_subject = 'You have been invited to review Oppia %s' % (
        review_category_data['review_category'])

    if review_category in [
            constants.CONTRIBUTION_RIGHT_CATEGORY_REVIEW_TRANSLATION,
            constants.CONTRIBUTION_RIGHT_CATEGORY_REVIEW_VOICEOVER]:
        # Ruling out the possibility of None for mypy type checking.
        assert language_code is not None
        language_description = utils.get_supported_audio_language_description(
            language_code).capitalize()
        review_category_description = (
            review_category_data['description_template'] % language_description)
        reviewer_rights_message = (
            review_category_data['rights_message_template'] % (
                language_description))
    else:
        review_category_description = review_category_data['description']
        reviewer_rights_message = review_category_data['rights_message']

    to_review = review_category_data['to_check']

    email_body_template = (
        'Hi %s,<br><br>'
        'This is to let you know that the Oppia team has added you as a '
        'reviewer for %s. This allows you to %s.<br><br>'
        'You can check the %s waiting for review in the '
        '<a href="https://www.oppia.org/contributor-dashboard">'
        'Contributor Dashboard</a>.<br><br>'
        'Thanks, and happy contributing!<br><br>'
        'Best wishes,<br>'
        'The Oppia Community')

    if not feconf.CAN_SEND_EMAILS:
        logging.error('This app cannot send emails to users.')
        return

    recipient_username = user_services.get_username(recipient_id)
    can_user_receive_email = user_services.get_email_preferences(
        recipient_id).can_receive_email_updates

    # Send email only if recipient wants to receive.
    if can_user_receive_email:
        email_body = email_body_template % (
            recipient_username, review_category_description,
            reviewer_rights_message, to_review)
        _send_email(
            recipient_id, feconf.SYSTEM_COMMITTER_ID,
            feconf.EMAIL_INTENT_ONBOARD_REVIEWER, email_subject, email_body,
            feconf.NOREPLY_EMAIL_ADDRESS)


def send_email_to_removed_contribution_reviewer(
    user_id: str,
    review_category: str,
    language_code: Optional[str] = None
) -> None:
    """Sends an email to user who is removed from the reviewer position.

    Args:
        user_id: str. The ID of the user.
        review_category: str. The category which for which review role is
            removed.
        language_code: None|str. The language code for a language if the review
            item is translation or voiceover else None.

    Raises:
        Exception. The review category is not valid.
    """
    if review_category not in REMOVED_REVIEWER_EMAIL_DATA:
        raise Exception('Invalid review_category: %s' % review_category)

    review_category_data = REMOVED_REVIEWER_EMAIL_DATA[review_category]
    email_subject = 'You have been unassigned as a %s reviewer' % (
        review_category_data['review_category'])

    if review_category in [
            constants.CONTRIBUTION_RIGHT_CATEGORY_REVIEW_TRANSLATION,
            constants.CONTRIBUTION_RIGHT_CATEGORY_REVIEW_VOICEOVER]:
        # Ruling out the possibility of None for mypy type checking.
        assert language_code is not None
        language_description = utils.get_supported_audio_language_description(
            language_code).capitalize()
        reviewer_role_description = (
            review_category_data['role_description_template'] % (
                language_description))
        reviewer_rights_message = (
            review_category_data['rights_message_template'] % (
                language_description))
    else:
        reviewer_role_description = review_category_data['role_description']
        reviewer_rights_message = review_category_data['rights_message']

    email_body_template = (
        'Hi %s,<br><br>'
        'The Oppia team has removed you from the %s. You won\'t be able to %s '
        'any more, but you can still contribute %s through the '
        '<a href="https://www.oppia.org/contributor-dashboard">'
        'Contributor Dashboard</a>.<br><br>'
        'Thanks, and happy contributing!<br><br>'
        'Best wishes,<br>'
        'The Oppia Community')

    if not feconf.CAN_SEND_EMAILS:
        logging.error('This app cannot send emails to users.')
        return

    recipient_username = user_services.get_username(user_id)
    can_user_receive_email = user_services.get_email_preferences(
        user_id).can_receive_email_updates

    # Send email only if recipient wants to receive.
    if can_user_receive_email:
        email_body = email_body_template % (
            recipient_username, reviewer_role_description,
            reviewer_rights_message,
            review_category_data['contribution_allowed'])
        _send_email(
            user_id, feconf.SYSTEM_COMMITTER_ID,
            feconf.EMAIL_INTENT_REMOVE_REVIEWER, email_subject, email_body,
            feconf.NOREPLY_EMAIL_ADDRESS)


def send_not_mergeable_change_list_to_admin_for_review(
    exp_id: str,
    frontend_version: int,
    backend_version: int,
    change_list_dict: Sequence[
        Mapping[str, change_domain.AcceptableChangeDictTypes]
    ]
) -> None:
    """Sends an email to the admin to review the not mergeable change list
    to improve the functionality in future if possible.

    Args:
        exp_id: str. The ID of an exploration on which the change list was
            to be applied.
        frontend_version: int. Version of an exploration from frontend on
            which a user is working.
        backend_version: int. Latest version of an exploration on which the
            change list can not be applied.
        change_list_dict: dict. Dict of the changes made by the
            user on the frontend, which are not mergeable.
    """
    email_subject = 'Some changes were rejected due to a conflict'
    email_body_template = (
        'Hi Admin,<br><br>'
        'Some draft changes were rejected in exploration %s because the '
        'changes were conflicting and could not be saved. Please see the '
        'rejected change list below:<br>'
        'Discarded change list: %s <br><br>'
        'Frontend Version: %s<br>'
        'Backend Version: %s<br><br>'
        'Thanks!')

    if feconf.CAN_SEND_EMAILS:
        email_body = email_body_template % (
            exp_id, change_list_dict, frontend_version, backend_version)
        send_mail_to_admin(email_subject, email_body)<|MERGE_RESOLUTION|>--- conflicted
+++ resolved
@@ -354,16 +354,10 @@
         'Review')
 }
 
-<<<<<<< HEAD
-NOTIFICATION_FOR_CONTRIBUTOR_RANKING_ACHIEVEMENT: Dict[str, Dict[str, str]] = {
-    feconf.CONTRIBUTION_TYPE_TRANSLATION: {
-        feconf.CONTRIBUTION_SUB_TYPE_ACCEPTANCE: {
-=======
 CONTRIBUTOR_RANK_ACHIEVEMENT_NOTIFICATION: Dict[
     str, Dict[str, Dict[str, str]]] = {
     feconf.CONTRIBUTION_TYPE_TRANSLATION: {
         feconf.CONTRIBUTION_SUBTYPE_ACCEPTANCE: {
->>>>>>> 4c9ff7bc
             'email_body_template': (
                 'Hi %s,<br><br>'
                 'This is to let you know that you have successfully achieved '
@@ -374,21 +368,13 @@
                 '<a href="%s%s">Contributor Dashboard</a>.<br><br>'
                 'Best wishes and we hope you can continue to contribute!'
                 '<br><br>'
-<<<<<<< HEAD
-                'Best wishes,<br>The Oppia Contributor Dashboard Team'
-=======
                 'The Oppia Contributor Dashboard Team'
->>>>>>> 4c9ff7bc
             ),
             'email_subject': (
                 'Oppia Translator Rank Achievement!'
             )
         },
-<<<<<<< HEAD
-        feconf.CONTRIBUTION_SUB_TYPE_REVIEW: {
-=======
         feconf.CONTRIBUTION_SUBTYPE_REVIEW: {
->>>>>>> 4c9ff7bc
             'email_body_template': (
                 'Hi %s,<br><br>'
                 'This is to let you know that you have successfully achieved '
@@ -399,21 +385,13 @@
                 '<a href="%s%s">Contributor Dashboard</a>.<br><br>'
                 'Best wishes and we hope you can continue to contribute!'
                 '<br><br>'
-<<<<<<< HEAD
-                'Best wishes,<br>The Oppia Contributor Dashboard Team'
-=======
                 'The Oppia Contributor Dashboard Team'
->>>>>>> 4c9ff7bc
             ),
             'email_subject': (
                 'Oppia Translation Reviewer Rank Achievement!'
             )
         },
-<<<<<<< HEAD
-        feconf.CONTRIBUTION_SUB_TYPE_EDIT: {
-=======
         feconf.CONTRIBUTION_SUBTYPE_EDIT: {
->>>>>>> 4c9ff7bc
             'email_body_template': (
                 'Hi %s,<br><br>'
                 'This is to let you know that you have successfully achieved '
@@ -424,11 +402,7 @@
                 '<a href="%s%s">Contributor Dashboard</a>.<br><br>'
                 'Best wishes and we hope you can continue to contribute!'
                 '<br><br>'
-<<<<<<< HEAD
-                'Best wishes,<br>The Oppia Contributor Dashboard Team'
-=======
                 'The Oppia Contributor Dashboard Team'
->>>>>>> 4c9ff7bc
             ),
             'email_subject': (
                 'Oppia Translation Reviewer Rank Achievement!'
@@ -436,40 +410,24 @@
         }
     },
     feconf.CONTRIBUTION_TYPE_QUESTION: {
-<<<<<<< HEAD
-        feconf.CONTRIBUTION_SUB_TYPE_ACCEPTANCE: {
-            'email_body_template': (
-                'Hi %s,<br><br>'
-                'This is to let you know that you have successfully achieved '
-                'the %s rank for submitting  practice questions. Your efforts '
-=======
         feconf.CONTRIBUTION_SUBTYPE_ACCEPTANCE: {
             'email_body_template': (
                 'Hi %s,<br><br>'
                 'This is to let you know that you have successfully achieved '
                 'the %s rank for submitting practice questions. Your efforts '
->>>>>>> 4c9ff7bc
                 'help Oppia grow better every day and support students around '
                 'the world.<br><br>'
                 'You can check all the achievements you earned in the '
                 '<a href="%s%s">Contributor Dashboard</a>.<br><br>'
                 'Best wishes and we hope you can continue to contribute!'
                 '<br><br>'
-<<<<<<< HEAD
-                'Best wishes,<br>The Oppia Contributor Dashboard Team'
-=======
                 'The Oppia Contributor Dashboard Team'
->>>>>>> 4c9ff7bc
             ),
             'email_subject': (
                 'Oppia Question Submitter Rank Achievement!'
             )
         },
-<<<<<<< HEAD
-        feconf.CONTRIBUTION_SUB_TYPE_REVIEW: {
-=======
         feconf.CONTRIBUTION_SUBTYPE_REVIEW: {
->>>>>>> 4c9ff7bc
             'email_body_template': (
                 'Hi %s,<br><br>'
                 'This is to let you know that you have successfully '
@@ -481,21 +439,13 @@
                 '<a href="%s%s">Contributor Dashboard</a>.<br><br>'
                 'Best wishes and we hope you can continue to contribute!'
                 '<br><br>'
-<<<<<<< HEAD
-                'Best wishes,<br>The Oppia Contributor Dashboard Team'
-=======
                 'The Oppia Contributor Dashboard Team'
->>>>>>> 4c9ff7bc
             ),
             'email_subject': (
                 'Oppia Question Reviewer Rank Achievement!'
             )
         },
-<<<<<<< HEAD
-        feconf.CONTRIBUTION_SUB_TYPE_EDIT: {
-=======
         feconf.CONTRIBUTION_SUBTYPE_EDIT: {
->>>>>>> 4c9ff7bc
             'email_body_template': (
                 'Hi %s,<br><br>'
                 'This is to let you know that you have successfully '
@@ -507,11 +457,7 @@
                 '<a href="%s%s">Contributor Dashboard</a>.<br><br>'
                 'Best wishes and we hope you can continue to '
                 'contribute!<br><br>'
-<<<<<<< HEAD
-                'Best wishes,<br>The Oppia Contributor Dashboard Team'
-=======
                 'The Oppia Contributor Dashboard Team'
->>>>>>> 4c9ff7bc
             ),
             'email_subject': (
                 'Oppia Question Reviewer Rank Achievement!'
@@ -2035,41 +1981,6 @@
         contributor_ranking_email_info.contributor_user_id
     ).can_receive_email_updates
 
-<<<<<<< HEAD
-    if not can_user_receive_email:
-        logging.error('This user can not recieve emails.')
-        return
-
-    email_template = NOTIFICATION_FOR_CONTRIBUTOR_RANKING_ACHIEVEMENT[
-        contributor_ranking_email_info.contribution_type][
-            contributor_ranking_email_info.contribution_sub_type]
-    email_body = ''
-    if contributor_ranking_email_info.contribution_type == (
-        feconf.CONTRIBUTION_TYPE_TRANSLATION):
-        language = utils.get_supported_audio_language_description(
-            contributor_ranking_email_info.language_code)
-        email_body = email_template['email_body_template'] % (
-                recipient_username,
-                contributor_ranking_email_info.rank_name,
-                language,
-                feconf.OPPIA_SITE_URL,
-                feconf.CONTRIBUTOR_DASHBOARD_URL
-            )
-    else:
-        email_body = email_template['email_body_template'] % (
-                recipient_username,
-                contributor_ranking_email_info.rank_name,
-                feconf.OPPIA_SITE_URL,
-                feconf.CONTRIBUTOR_DASHBOARD_URL
-            )
-
-    _send_email(
-        contributor_ranking_email_info.contributor_user_id,
-        feconf.SYSTEM_COMMITTER_ID,
-        feconf.EMAIL_INTENT_NOTIFY_CONTRIBUTOR_DASHBOARD_ACHIEVEMENTS,
-        email_template['email_subject'], email_body,
-        feconf.NOREPLY_EMAIL_ADDRESS)
-=======
     if can_user_receive_email:
         email_template = CONTRIBUTOR_RANK_ACHIEVEMENT_NOTIFICATION[
             contributor_ranking_email_info.contribution_type][
@@ -2104,7 +2015,6 @@
             feconf.EMAIL_INTENT_NOTIFY_CONTRIBUTOR_DASHBOARD_ACHIEVEMENTS,
             email_template['email_subject'], email_body,
             feconf.NOREPLY_EMAIL_ADDRESS)
->>>>>>> 4c9ff7bc
 
 
 def send_accepted_voiceover_application_email(
