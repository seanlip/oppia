--- conflicted
+++ resolved
@@ -1078,11 +1078,7 @@
 
 def send_accepted_voiceover_application_email(
         user_id, lesson_title, language_code):
-<<<<<<< HEAD
-    """Sends an email to users to give update on the accepted voiceover
-=======
     """Sends an email to users to an give update on the accepted voiceover
->>>>>>> 36a01c1f
     application.
 
     Args:
@@ -1090,11 +1086,7 @@
             accepted.
         lesson_title: str. The title of the lessons for which the voiceover
             application got accepted.
-<<<<<<< HEAD
-        language_code: str. The language code in which for which the voiceover
-=======
         language_code: str. The language code for which the voiceover
->>>>>>> 36a01c1f
             application got accepted.
     """
     email_subject = '[Accepted] Updates on submitted voiceover application'
@@ -1102,15 +1094,9 @@
     email_body_template = (
         'Hi %s,<br><br>'
         'Congratulations! Your voiceover application for "%s" lesson got '
-<<<<<<< HEAD
-        'accepted and you have been assigned with a voiceartist role in the '
-        'lesson, now you can go ahead and start adding voiceover to the lesson '
-        'in %s language.'
-=======
         'accepted and you have been assigned with a voice artist role in the '
         'lesson. Now you will be able to add voiceovers to the lesson in %s '
         'language.'
->>>>>>> 36a01c1f
         '<br><br>You can check the wiki page to learn'
         '<a href="https://github.com/oppia/oppia/wiki/'
         'Instructions-for-voice-artists">how to voiceover a lesson</a><br><br>'
@@ -1126,15 +1112,9 @@
     can_user_receive_email = user_services.get_email_preferences(
         user_id).can_receive_email_updates
 
-<<<<<<< HEAD
-    if can_user_receive_email:
-        language = utils.get_supported_audio_language_description(language_code)
-        # Send email only if recipient wants to receive.
-=======
     # Send email only if recipient wants to receive.
     if can_user_receive_email:
         language = utils.get_supported_audio_language_description(language_code)
->>>>>>> 36a01c1f
         email_body = email_body_template % (
             recipient_user_settings.username, lesson_title, language,
             EMAIL_FOOTER.value)
@@ -1180,15 +1160,9 @@
     can_user_receive_email = user_services.get_email_preferences(
         user_id).can_receive_email_updates
 
-<<<<<<< HEAD
-    if can_user_receive_email:
-        language = utils.get_supported_audio_language_description(language_code)
-        # Send email only if recipient wants to receive.
-=======
     # Send email only if recipient wants to receive.
     if can_user_receive_email:
         language = utils.get_supported_audio_language_description(language_code)
->>>>>>> 36a01c1f
         email_body = email_body_template % (
             recipient_user_settings.username, lesson_title, language,
             rejection_message, EMAIL_FOOTER.value)
