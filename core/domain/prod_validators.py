--- conflicted
+++ resolved
@@ -103,283 +103,6 @@
 VALID_SCORE_CATEGORIES_FOR_TYPE_QUESTION = [
     '%s\\.[A-Za-z0-9-_]{1,%s}' % (
         suggestion_models.SCORE_TYPE_QUESTION, base_models.ID_LENGTH)]
-
-
-<<<<<<< HEAD
-class RoleQueryAuditModelValidator(base_model_validators.BaseModelValidator):
-    """Class for validating RoleQueryAuditModels."""
-
-    @classmethod
-    def _get_model_id_regex(cls, item):
-        # Valid id: [user_id].[timestamp_in_sec].[intent].[random_number]
-        regex_string = '^%s\\.\\d+\\.%s\\.\\d+$' % (item.user_id, item.intent)
-        return regex_string
-
-    @classmethod
-    def _get_external_id_relationships(cls, item):
-        return [
-            base_model_validators.ExternalModelFetcherDetails(
-                'user_ids', user_models.UserSettingsModel, [item.user_id])]
-
-
-class UsernameChangeAuditModelValidator(
-        base_model_validators.BaseModelValidator):
-    """Class for validating UsernameChangeAuditModels."""
-
-    @classmethod
-    def _get_model_id_regex(cls, item):
-        # Valid id: [committer_id].[timestamp_in_sec]
-        # committer_id refers to the user that is making the change.
-        regex_string = '^%s\\.\\d+$' % item.committer_id
-        return regex_string
-
-    @classmethod
-    def _get_external_id_relationships(cls, item):
-        return [
-            base_model_validators.ExternalModelFetcherDetails(
-                'committer_ids', user_models.UserSettingsModel,
-                [item.committer_id])]
-=======
-class ClassifierTrainingJobModelValidator(
-        base_model_validators.BaseModelValidator):
-    """Class for validating ClassifierTrainingJobModels."""
-
-    @classmethod
-    def _get_model_id_regex(cls, item):
-        # Valid id: [exp_id].[random_hash]
-        regex_string = '^%s\\.[A-Za-z0-9-_]{1,%s}$' % (
-            item.exp_id, base_models.ID_LENGTH)
-        return regex_string
-
-    @classmethod
-    def _get_model_domain_object_instance(cls, item):
-        return classifier_services.get_classifier_training_job_from_model(item)
-
-    @classmethod
-    def _get_external_id_relationships(cls, item):
-        return [
-            base_model_validators.ExternalModelFetcherDetails(
-                'exploration_ids', exp_models.ExplorationModel, [item.exp_id])]
-
-    @classmethod
-    def _validate_exp_version(
-            cls, item, field_name_to_external_model_references):
-        """Validate that exp version is less than or equal to the version
-        of exploration corresponding to exp_id.
-
-        Args:
-            item: datastore_services.Model. ClassifierTrainingJobModel to
-                validate.
-            field_name_to_external_model_references:
-                dict(str, (list(base_model_validators.ExternalModelReference))).
-                A dict keyed by field name. The field name represents
-                a unique identifier provided by the storage
-                model to which the external model is associated. Each value
-                contains a list of ExternalModelReference objects corresponding
-                to the field_name. For examples, all the external Exploration
-                Models corresponding to a storage model can be associated
-                with the field name 'exp_ids'. This dict is used for
-                validation of External Model properties linked to the
-                storage model.
-        """
-        exp_model_references = (
-            field_name_to_external_model_references['exploration_ids'])
-
-        for exp_model_reference in exp_model_references:
-            exp_model = exp_model_reference.model_instance
-            if exp_model is None or exp_model.deleted:
-                model_class = exp_model_reference.model_class
-                model_id = exp_model_reference.model_id
-                cls._add_error(
-                    'exploration_ids %s' % (
-                        base_model_validators.ERROR_CATEGORY_FIELD_CHECK),
-                    'Entity id %s: based on field exploration_ids having'
-                    ' value %s, expected model %s with id %s but it doesn\'t'
-                    ' exist' % (
-                        item.id, model_id, model_class.__name__, model_id))
-                continue
-            if item.exp_version > exp_model.version:
-                cls._add_error(
-                    'exp %s' % (
-                        base_model_validators.ERROR_CATEGORY_VERSION_CHECK),
-                    'Entity id %s: Exploration version %s in entity is greater '
-                    'than the version %s of exploration corresponding to '
-                    'exp_id %s' % (
-                        item.id, item.exp_version, exp_model.version,
-                        item.exp_id))
-
-    @classmethod
-    def _validate_state_name(
-            cls, item, field_name_to_external_model_references):
-        """Validate that state name is a valid state in the
-        exploration corresponding to exp_id.
-
-        Args:
-            item: datastore_services.Model. ClassifierTrainingJobModel to
-                validate.
-            field_name_to_external_model_references:
-                dict(str, (list(base_model_validators.ExternalModelReference))).
-                A dict keyed by field name. The field name represents
-                a unique identifier provided by the storage
-                model to which the external model is associated. Each value
-                contains a list of ExternalModelReference objects corresponding
-                to the field_name. For examples, all the external Exploration
-                Models corresponding to a storage model can be associated
-                with the field name 'exp_ids'. This dict is used for
-                validation of External Model properties linked to the
-                storage model.
-        """
-        exp_model_references = (
-            field_name_to_external_model_references['exploration_ids'])
-
-        for exp_model_reference in exp_model_references:
-            exp_model = exp_model_reference.model_instance
-            if exp_model is None or exp_model.deleted:
-                model_class = exp_model_reference.model_class
-                model_id = exp_model_reference.model_id
-                cls._add_error(
-                    'exploration_ids %s' % (
-                        base_model_validators.ERROR_CATEGORY_FIELD_CHECK),
-                    'Entity id %s: based on field exploration_ids having'
-                    ' value %s, expected model %s with id %s but it doesn\'t'
-                    ' exist' % (
-                        item.id, model_id, model_class.__name__, model_id))
-                continue
-            if item.state_name not in exp_model.states.keys():
-                cls._add_error(
-                    base_model_validators.ERROR_CATEGORY_STATE_NAME_CHECK,
-                    'Entity id %s: State name %s in entity is not present '
-                    'in states of exploration corresponding to '
-                    'exp_id %s' % (
-                        item.id, item.state_name, item.exp_id))
-
-    @classmethod
-    def _get_external_instance_custom_validation_functions(cls):
-        return [
-            cls._validate_exp_version,
-            cls._validate_state_name]
-
-
-class TrainingJobExplorationMappingModelValidator(
-        base_model_validators.BaseModelValidator):
-    """Class for validating TrainingJobExplorationMappingModels."""
-
-    @classmethod
-    def _get_model_id_regex(cls, item):
-        # Valid id: [exp_id].[exp_version].[state_name]
-        regex_string = '^%s\\.%s\\.%s$' % (
-            item.exp_id, item.exp_version, item.state_name)
-        return regex_string
-
-    @classmethod
-    def _get_model_domain_object_instance(cls, item):
-        return classifier_domain.TrainingJobExplorationMapping(
-            item.exp_id, item.exp_version, item.state_name, item.job_id)
-
-    @classmethod
-    def _get_external_id_relationships(cls, item):
-        return [
-            base_model_validators.ExternalModelFetcherDetails(
-                'exploration_ids', exp_models.ExplorationModel, [item.exp_id])]
-
-    @classmethod
-    def _validate_exp_version(
-            cls, item, field_name_to_external_model_references):
-        """Validate that exp version is less than or equal to the version
-        of exploration corresponding to exp_id.
-
-        Args:
-            item: datastore_services.Model. TrainingJobExplorationMappingModel
-                to validate.
-            field_name_to_external_model_references:
-                dict(str, (list(base_model_validators.ExternalModelReference))).
-                A dict keyed by field name. The field name represents
-                a unique identifier provided by the storage
-                model to which the external model is associated. Each value
-                contains a list of ExternalModelReference objects corresponding
-                to the field_name. For examples, all the external Exploration
-                Models corresponding to a storage model can be associated
-                with the field name 'exp_ids'. This dict is used for
-                validation of External Model properties linked to the
-                storage model.
-        """
-        exp_model_references = (
-            field_name_to_external_model_references['exploration_ids'])
-
-        for exp_model_reference in exp_model_references:
-            exp_model = exp_model_reference.model_instance
-            if exp_model is None or exp_model.deleted:
-                model_class = exp_model_reference.model_class
-                model_id = exp_model_reference.model_id
-                cls._add_error(
-                    'exploration_ids %s' % (
-                        base_model_validators.ERROR_CATEGORY_FIELD_CHECK),
-                    'Entity id %s: based on field exploration_ids having'
-                    ' value %s, expected model %s with id %s but it doesn\'t'
-                    ' exist' % (
-                        item.id, model_id, model_class.__name__, model_id))
-                continue
-            if item.exp_version > exp_model.version:
-                cls._add_error(
-                    'exp %s' % (
-                        base_model_validators.ERROR_CATEGORY_VERSION_CHECK),
-                    'Entity id %s: Exploration version %s in entity is greater '
-                    'than the version %s of exploration corresponding to '
-                    'exp_id %s' % (
-                        item.id, item.exp_version, exp_model.version,
-                        item.exp_id))
-
-    @classmethod
-    def _validate_state_name(
-            cls, item, field_name_to_external_model_references):
-        """Validate that state name is a valid state in the
-        exploration corresponding to exp_id.
-
-        Args:
-            item: datastore_services.Model. TrainingJobExplorationMappingbModel
-                to validate.
-            field_name_to_external_model_references:
-                dict(str, (list(base_model_validators.ExternalModelReference))).
-                A dict keyed by field name. The field name represents
-                a unique identifier provided by the storage
-                model to which the external model is associated. Each value
-                contains a list of ExternalModelReference objects corresponding
-                to the field_name. For examples, all the external Exploration
-                Models corresponding to a storage model can be associated
-                with the field name 'exp_ids'. This dict is used for
-                validation of External Model properties linked to the
-                storage model.
-        """
-        exp_model_references = (
-            field_name_to_external_model_references['exploration_ids'])
-
-        for exp_model_reference in exp_model_references:
-            exp_model = exp_model_reference.model_instance
-            if exp_model is None or exp_model.deleted:
-                model_class = exp_model_reference.model_class
-                model_id = exp_model_reference.model_id
-                cls._add_error(
-                    'exploration_ids %s' % (
-                        base_model_validators.ERROR_CATEGORY_FIELD_CHECK),
-                    'Entity id %s: based on field exploration_ids having'
-                    ' value %s, expected model %s with id %s but it doesn\'t'
-                    ' exist' % (
-                        item.id, model_id, model_class.__name__, model_id))
-                continue
-            if item.state_name not in exp_model.states.keys():
-                cls._add_error(
-                    base_model_validators.ERROR_CATEGORY_STATE_NAME_CHECK,
-                    'Entity id %s: State name %s in entity is not present '
-                    'in states of exploration corresponding to '
-                    'exp_id %s' % (
-                        item.id, item.state_name, item.exp_id))
-
-    @classmethod
-    def _get_external_instance_custom_validation_functions(cls):
-        return [
-            cls._validate_exp_version,
-            cls._validate_state_name]
->>>>>>> d1a84418
 
 
 class CollectionModelValidator(base_model_validators.BaseModelValidator):
