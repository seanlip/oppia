--- conflicted
+++ resolved
@@ -62,19 +62,6 @@
 (
     base_models, collection_models, config_models,
     email_models, exp_models, feedback_models,
-<<<<<<< HEAD
-    improvements_models, job_models, question_models,
-    recommendations_models, skill_models, stats_models,
-    story_models, subtopic_models, suggestion_models,
-    topic_models, user_models
-) = models.Registry.import_models([
-    models.NAMES.base_model, models.NAMES.collection, models.NAMES.config,
-    models.NAMES.email, models.NAMES.exploration, models.NAMES.feedback,
-    models.NAMES.improvements, models.NAMES.job, models.NAMES.question,
-    models.NAMES.recommendations, models.NAMES.skill, models.NAMES.statistics,
-    models.NAMES.story, models.NAMES.subtopic, models.NAMES.suggestion,
-    models.NAMES.topic, models.NAMES.user
-=======
     job_models, question_models, recommendations_models,
     skill_models, story_models, subtopic_models,
     suggestion_models, topic_models, user_models
@@ -84,7 +71,6 @@
     models.NAMES.job, models.NAMES.question, models.NAMES.recommendations,
     models.NAMES.skill, models.NAMES.story, models.NAMES.subtopic,
     models.NAMES.suggestion, models.NAMES.topic, models.NAMES.user
->>>>>>> acca038b
 ])
 
 ALLOWED_AUDIO_EXTENSIONS = list(feconf.ACCEPTED_AUDIO_EXTENSIONS.keys())
@@ -5051,290 +5037,6 @@
         return [cls._validate_user_is_properly_deleted]
 
 
-<<<<<<< HEAD
-class TaskEntryModelValidator(base_model_validators.BaseModelValidator):
-    """One off job for auditing task entries."""
-
-    # The name of the model which is to be used in the error messages.
-    MODEL_NAME = 'task entry'
-
-    @classmethod
-    def _get_model_id_regex(cls, item):
-        return re.escape(improvements_models.TaskEntryModel.generate_task_id(
-            item.entity_type, item.entity_id, item.entity_version,
-            item.task_type, item.target_type, item.target_id))
-
-    @classmethod
-    def _get_external_id_relationships(cls, item):
-        return [
-            base_model_validators.ExternalModelFetcherDetails(
-                'resolver_ids', user_models.UserSettingsModel,
-                [item.resolver_id] if item.resolver_id is not None else []),
-            base_model_validators.ExternalModelFetcherDetails(
-                'entity_ids', exp_models.ExplorationModel, [item.entity_id])]
-
-    @classmethod
-    def _validate_composite_entity_id(cls, item):
-        """Validates the composite_entity_id field of the given item.
-
-        Args:
-            item: improvements_models.TaskEntryModel. The TaskEntry model
-                object to get the composite entity id.
-        """
-        expected_composite_entity_id = (
-            improvements_models.TaskEntryModel.generate_composite_entity_id(
-                item.entity_type, item.entity_id, item.entity_version))
-        if item.composite_entity_id != expected_composite_entity_id:
-            cls._add_error(
-                'composite_entity_id %s' % (
-                    base_model_validators.ERROR_CATEGORY_FIELD_CHECK),
-                'Entity id %s: composite_entity_id "%s" should be "%s"' % (
-                    item.id,
-                    item.composite_entity_id,
-                    expected_composite_entity_id))
-
-    @classmethod
-    def _validate_status(cls, item):
-        """Validates the fields of the item relating to the status field.
-
-        Args:
-            item: improvements_models.TaskEntryModel. The item to check the
-                status for.
-        """
-        if item.status == improvements_models.TASK_STATUS_OPEN:
-            if item.resolver_id:
-                cls._add_error(
-                    'status %s' % (
-                        base_model_validators.ERROR_CATEGORY_FIELD_CHECK),
-                    'Entity id %s: status is open but resolver_id is "%s", '
-                    'should be empty.' % (item.id, item.resolver_id))
-            if item.resolved_on:
-                cls._add_error(
-                    'status %s' % (
-                        base_model_validators.ERROR_CATEGORY_FIELD_CHECK),
-                    'Entity id %s: status is open but resolved_on is "%s", '
-                    'should be empty.' % (item.id, item.resolved_on))
-        elif item.status == improvements_models.TASK_STATUS_RESOLVED:
-            if item.resolver_id is None:
-                cls._add_error(
-                    'status %s' % (
-                        base_model_validators.ERROR_CATEGORY_FIELD_CHECK),
-                    'Entity id %s: status is resolved but resolver_id is not '
-                    'set' % (item.id,))
-            if item.resolved_on is None:
-                cls._add_error(
-                    'status %s' % (
-                        base_model_validators.ERROR_CATEGORY_FIELD_CHECK),
-                    'Entity id %s: status is resolved but resolved_on is not '
-                    'set' % (item.id,))
-
-    @classmethod
-    def _validate_target_id(cls, item):
-        """Validate that the given item contains an existing exploration state
-        name.
-
-        Args:
-            item: improvements_models.TaskEntryModel. The item to fetch and
-                check the target id.
-        """
-        try:
-            exp_model = exp_models.ExplorationModel.get(
-                item.entity_id, strict=True, version=item.entity_version)
-        except Exception:
-            cls._add_error(
-                'target_id %s' % (
-                    base_model_validators.ERROR_CATEGORY_FIELD_CHECK),
-                'Entity id %s: exploration with id "%s" does not exist at '
-                'version %d' % (item.id, item.entity_id, item.entity_version))
-            return
-        if item.target_id not in exp_model.states.keys():
-            cls._add_error(
-                'target_id %s' % (
-                    base_model_validators.ERROR_CATEGORY_FIELD_CHECK),
-                'Entity id %s: exploration with id "%s" does not have a state '
-                'named "%s" at version %d' % (
-                    item.id, item.entity_id, item.target_id,
-                    item.entity_version))
-
-    @classmethod
-    def _get_custom_validation_functions(cls):
-        return [
-            cls._validate_composite_entity_id,
-            cls._validate_status,
-            cls._validate_target_id,
-        ]
-
-
-class PlaythroughModelValidator(base_model_validators.BaseModelValidator):
-    """Class for validating PlaythroughModel."""
-
-    # The playthrough design was finalized at the end of GSOC 2018: 2018-09-01.
-    PLAYTHROUGH_INTRODUCTION_DATETIME = datetime.datetime(2018, 9, 1)
-
-    @classmethod
-    def _get_external_id_relationships(cls, item):
-        exp_id = item.exp_id
-        exp_version = item.exp_version
-        exp_issues_id = (
-            stats_models.ExplorationIssuesModel.get_entity_id(
-                exp_id, exp_version)
-        )
-
-        return [
-            base_model_validators.ExternalModelFetcherDetails(
-                'exp_ids', exp_models.ExplorationModel, [item.exp_id]),
-            base_model_validators.ExternalModelFetcherDetails(
-                'exp_issues_ids', stats_models.ExplorationIssuesModel,
-                [exp_issues_id])]
-
-    @classmethod
-    def _get_model_id_regex(cls, unused_item):
-        return r'^[A-Za-z0-9-_]{1,%s}\.[A-Za-z0-9-_]{1,%s}$' % (
-            base_models.ID_LENGTH, base_models.ID_LENGTH)
-
-    @classmethod
-    def _get_model_domain_object_instance(cls, item):
-        return stats_services.get_playthrough_from_model(item)
-
-    @classmethod
-    def _validate_exploration_id_in_whitelist(cls, item):
-        """Validate the exploration id in playthrough model is in
-        the whitelist.
-
-        Args:
-            item: datastore_services.Model. PlaythroughModel to validate.
-        """
-        whitelisted_exp_ids_for_playthroughs = (
-            config_domain.WHITELISTED_EXPLORATION_IDS_FOR_PLAYTHROUGHS.value)
-
-        if item.exp_id not in whitelisted_exp_ids_for_playthroughs:
-            cls._add_error(
-                'exploration %s' % (
-                    base_model_validators.ERROR_CATEGORY_ID_CHECK),
-                'Entity id %s: recorded in exploration_id:%s which '
-                'has not been curated for recording.' % (
-                    item.id, item.exp_id)
-            )
-
-    @classmethod
-    def _validate_reference(cls, item, field_name_to_external_model_references):
-        """Validate the playthrough reference relations.
-
-        Args:
-            item: datastore_services.Model. PlaythroughModel to validate.
-            field_name_to_external_model_references:
-                dict(str, (list(base_model_validators.ExternalModelReference))).
-                A dict keyed by field name. The field name represents
-                a unique identifier provided by the storage
-                model to which the external model is associated. Each value
-                contains a list of ExternalModelReference objects corresponding
-                to the field_name. For examples, all the external Exploration
-                Models corresponding to a storage model can be associated
-                with the field name 'exp_ids'. This dict is used for
-                validation of External Model properties linked to the
-                storage model.
-        """
-        exp_issues_model_references = (
-            field_name_to_external_model_references['exp_issues_ids'])
-
-        for exp_issues_model_reference in exp_issues_model_references:
-            exp_issues_model = exp_issues_model_reference.model_instance
-
-            if exp_issues_model is None or exp_issues_model.deleted:
-                model_class = exp_issues_model_reference.model_class
-                model_id = exp_issues_model_reference.model_id
-                cls._add_error(
-                    'exp_issues_ids %s' % (
-                        base_model_validators.ERROR_CATEGORY_FIELD_CHECK),
-                    'Entity id %s: based on field exp_issues_ids having'
-                    ' value %s, expected model %s with id %s but it doesn\'t'
-                    ' exist' % (
-                        item.id, model_id, model_class.__name__, model_id))
-                continue
-            exp_id = item.exp_id
-            exp_version = item.exp_version
-
-            issues = []
-            for issue_index, issue in enumerate(
-                    exp_issues_model.unresolved_issues):
-                issue_type = issue['issue_type']
-                if (
-                        item.id in issue['playthrough_ids']
-                        and issue_type == item.issue_type):
-                    issue_customization_args = issue['issue_customization_args']
-                    identifying_arg = (
-                        stats_models.CUSTOMIZATION_ARG_WHICH_IDENTIFIES_ISSUE[
-                            issue_type])
-                    if (
-                            issue_customization_args[identifying_arg] ==
-                            item.issue_customization_args[identifying_arg]):
-                        issues.append((issue_index, issue))
-
-            if len(issues) == 0:
-                cls._add_error(
-                    base_model_validators.ERROR_CATEGORY_REFERENCE_CHECK,
-                    'Entity id %s: not referenced by any issue of the'
-                    ' corresponding exploration (id=%s, version=%s).' % (
-                        item.id, exp_id, exp_version)
-                )
-            elif len(issues) > 1:
-                issue_indices = [index for index, _ in issues]
-                cls._add_error(
-                    base_model_validators.ERROR_CATEGORY_REFERENCE_CHECK,
-                    'Entity id %s: referenced by more than one issues of the '
-                    'corresponding exploration (id=%s, version=%s), '
-                    'issue indices: %s.' % (
-                        item.id, exp_id, exp_version, issue_indices)
-                )
-            else:
-                issue_index, issue = issues[0]
-                id_indices = []
-                for id_index, playthrough_id in enumerate(
-                        issue['playthrough_ids']):
-                    if playthrough_id == item.id:
-                        id_indices.append(id_index)
-                if len(id_indices) > 1:
-                    cls._add_error(
-                        base_model_validators.ERROR_CATEGORY_REFERENCE_CHECK,
-                        'Entity id %s: referenced multiple times in an '
-                        'issue (index=%s) of the corresponding exploration '
-                        '(id=%s, version=%s), duplicated id indices: %s.' % (
-                            item.id, issue_index, exp_id, exp_version,
-                            id_indices)
-                    )
-
-    @classmethod
-    def _validate_created_datetime(cls, item):
-        """Validate the playthrough is created after the GSoC 2018 submission
-        deadline.
-
-        Args:
-            item: datastore_services.Model. PlaythroughModel to validate.
-        """
-        created_on_datetime = item.created_on
-        if created_on_datetime < cls.PLAYTHROUGH_INTRODUCTION_DATETIME:
-            cls._add_error(
-                'create datetime check',
-                'Entity id %s: released on %s, which is before the '
-                'GSoC 2018 submission deadline (2018-09-01) and should '
-                'therefore not exist.' % (
-                    item.id, item.created_on.strftime('%Y-%m-%d'))
-            )
-
-    @classmethod
-    def _get_custom_validation_functions(cls):
-        return [
-            cls._validate_exploration_id_in_whitelist,
-            cls._validate_created_datetime,
-        ]
-
-    @classmethod
-    def _get_external_instance_custom_validation_functions(cls):
-        return [cls._validate_reference]
-
-
-=======
->>>>>>> acca038b
 class PseudonymizedUserModelValidator(
         base_model_validators.BaseUserModelValidator):
     """Class for validating PseudonymizedUserModels."""
