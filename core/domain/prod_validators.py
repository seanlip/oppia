# coding: utf-8
#
# Copyright 2020 The Oppia Authors. All Rights Reserved.
#
# Licensed under the Apache License, Version 2.0 (the "License");
# you may not use this file except in compliance with the License.
# You may obtain a copy of the License at
#
#      http://www.apache.org/licenses/LICENSE-2.0
#
# Unless required by applicable law or agreed to in writing, software
# distributed under the License is distributed on an "AS-IS" BASIS,
# WITHOUT WARRANTIES OR CONDITIONS OF ANY KIND, either express or implied.
# See the License for the specific language governing permissions and
# limitations under the License.

"""Validators for prod models."""

from __future__ import absolute_import  # pylint: disable=import-only-modules
from __future__ import unicode_literals  # pylint: disable=import-only-modules

import datetime
import itertools

from core.domain import base_model_validators
from core.domain import exp_domain
from core.domain import exp_fetchers
from core.domain import exp_services
from core.domain import rights_domain
from core.domain import rights_manager
from core.platform import models
import feconf
import python_utils
import utils

(
    base_models, collection_models, exp_models,
    feedback_models, question_models,
    skill_models, story_models, subtopic_models,
    suggestion_models, topic_models, user_models
) = models.Registry.import_models([
    models.NAMES.base_model, models.NAMES.collection, models.NAMES.exploration,
    models.NAMES.feedback, models.NAMES.question,
    models.NAMES.skill, models.NAMES.story, models.NAMES.subtopic,
    models.NAMES.suggestion, models.NAMES.topic, models.NAMES.user
])

ALLOWED_AUDIO_EXTENSIONS = list(feconf.ACCEPTED_AUDIO_EXTENSIONS.keys())
ALLOWED_IMAGE_EXTENSIONS = list(itertools.chain.from_iterable(
    iter(feconf.ACCEPTED_IMAGE_FORMATS_AND_EXTENSIONS.values())))
ASSETS_PATH_REGEX = '/exploration/[A-Za-z0-9-_]{1,12}/assets/'
IMAGE_PATH_REGEX = (
    '%simage/[A-Za-z0-9-_]{1,}\\.(%s)' % (
        ASSETS_PATH_REGEX, ('|').join(ALLOWED_IMAGE_EXTENSIONS)))
AUDIO_PATH_REGEX = (
    '%saudio/[A-Za-z0-9-_]{1,}\\.(%s)' % (
        ASSETS_PATH_REGEX, ('|').join(ALLOWED_AUDIO_EXTENSIONS)))
USER_ID_REGEX = 'uid_[a-z]{32}'
TARGET_TYPE_TO_TARGET_MODEL = {
    feconf.ENTITY_TYPE_EXPLORATION: (
        exp_models.ExplorationModel),
    feconf.ENTITY_TYPE_QUESTION: (
        question_models.QuestionModel),
    feconf.ENTITY_TYPE_SKILL: (
        skill_models.SkillModel),
    feconf.ENTITY_TYPE_TOPIC: (
        topic_models.TopicModel)
}


class ExplorationModelValidator(base_model_validators.BaseModelValidator):
    """Class for validating ExplorationModel."""

    @classmethod
    def _get_model_domain_object_instance(cls, item):
        return exp_fetchers.get_exploration_from_model(item)

    @classmethod
    def _get_domain_object_validation_type(cls, item):
        exp_rights = rights_manager.get_exploration_rights(
            item.id, strict=False)

        if exp_rights is None:
            return base_model_validators.VALIDATION_MODE_NEUTRAL

        if rights_manager.is_exploration_private(item.id):
            return base_model_validators.VALIDATION_MODE_NON_STRICT

        return base_model_validators.VALIDATION_MODE_STRICT

    @classmethod
    def _get_external_id_relationships(cls, item):
        snapshot_model_ids = [
            '%s-%d' % (item.id, version)
            for version in python_utils.RANGE(1, item.version + 1)]
        return [
            base_model_validators.ExternalModelFetcherDetails(
                'exploration_commit_log_entry_ids',
                exp_models.ExplorationCommitLogEntryModel,
                ['exploration-%s-%s'
                 % (item.id, version) for version in python_utils.RANGE(
                     1, item.version + 1)]),
            base_model_validators.ExternalModelFetcherDetails(
                'exp_summary_ids',
                exp_models.ExpSummaryModel, [item.id]),
            base_model_validators.ExternalModelFetcherDetails(
                'exploration_rights_ids',
                exp_models.ExplorationRightsModel, [item.id]),
            base_model_validators.ExternalModelFetcherDetails(
                'snapshot_metadata_ids',
                exp_models.ExplorationSnapshotMetadataModel,
                snapshot_model_ids),
            base_model_validators.ExternalModelFetcherDetails(
                'snapshot_content_ids',
                exp_models.ExplorationSnapshotContentModel,
                snapshot_model_ids)]


class ExplorationContextModelValidator(
        base_model_validators.BaseModelValidator):
    """Class for validating ExplorationContextModel."""

    @classmethod
    def _get_external_id_relationships(cls, item):
        return [
            base_model_validators.ExternalModelFetcherDetails(
                'story_ids', story_models.StoryModel, [item.story_id]),
            base_model_validators.ExternalModelFetcherDetails(
                'exp_ids', exp_models.ExplorationModel, [item.id])]


class ExplorationSnapshotMetadataModelValidator(
        base_model_validators.BaseSnapshotMetadataModelValidator):
    """Class for validating ExplorationSnapshotMetadataModel."""

    EXTERNAL_MODEL_NAME = 'exploration'

    @classmethod
    def _get_change_domain_class(cls, unused_item):
        return exp_domain.ExplorationChange

    @classmethod
    def _get_external_id_relationships(cls, item):
        return [
            base_model_validators.ExternalModelFetcherDetails(
                'exploration_ids',
                exp_models.ExplorationModel,
                [item.id[:item.id.rfind(base_models.VERSION_DELIMITER)]]),
            base_model_validators.UserSettingsModelFetcherDetails(
                'committer_ids', [item.committer_id],
                may_contain_system_ids=True,
                may_contain_pseudonymous_ids=True
            )]


class ExplorationSnapshotContentModelValidator(
        base_model_validators.BaseSnapshotContentModelValidator):
    """Class for validating ExplorationSnapshotContentModel."""

    EXTERNAL_MODEL_NAME = 'exploration'

    @classmethod
    def _get_external_id_relationships(cls, item):
        return [
            base_model_validators.ExternalModelFetcherDetails(
                'exploration_ids',
                exp_models.ExplorationModel,
                [item.id[:item.id.rfind(base_models.VERSION_DELIMITER)]])]


class ExplorationRightsModelValidator(base_model_validators.BaseModelValidator):
    """Class for validating ExplorationRightsModel."""

    @classmethod
    def _get_external_id_relationships(cls, item):
        cloned_from_exploration_id = []
        if item.cloned_from:
            cloned_from_exploration_id.append(item.cloned_from)
        snapshot_model_ids = [
            '%s-%d' % (item.id, version)
            for version in python_utils.RANGE(1, item.version + 1)]
        return [
            base_model_validators.ExternalModelFetcherDetails(
                'exploration_ids',
                exp_models.ExplorationModel, [item.id]),
            # TODO (#10828): Remove validation for cloned_from
            # exp ids after the field is entirely removed from
            # all models.
            base_model_validators.ExternalModelFetcherDetails(
                'cloned_from_exploration_ids',
                exp_models.ExplorationModel,
                cloned_from_exploration_id),
            base_model_validators.UserSettingsModelFetcherDetails(
                'owner_user_ids', item.owner_ids,
                may_contain_system_ids=False,
                may_contain_pseudonymous_ids=False),
            base_model_validators.UserSettingsModelFetcherDetails(
                'editor_user_ids', item.editor_ids,
                may_contain_system_ids=False,
                may_contain_pseudonymous_ids=False),
            base_model_validators.UserSettingsModelFetcherDetails(
                'viewer_user_ids', item.viewer_ids,
                may_contain_system_ids=False,
                may_contain_pseudonymous_ids=False),
            base_model_validators.ExternalModelFetcherDetails(
                'snapshot_metadata_ids',
                exp_models.ExplorationRightsSnapshotMetadataModel,
                snapshot_model_ids),
            base_model_validators.ExternalModelFetcherDetails(
                'snapshot_content_ids',
                exp_models.ExplorationRightsSnapshotContentModel,
                snapshot_model_ids)]

    @classmethod
    def _validate_first_published_msec(cls, item):
        """Validate that first published time of model is less than current
        time.

        Args:
            item: datastore_services.Model. ExplorationRightsModel to validate.
        """
        if not item.first_published_msec:
            return

        current_time_msec = utils.get_current_time_in_millisecs()
        if item.first_published_msec > current_time_msec:
            cls._add_error(
                base_model_validators.ERROR_CATEGORY_FIRST_PUBLISHED_MSEC_CHECK,
                'Entity id %s: The first_published_msec field has a value %s '
                'which is greater than the time when the job was run' % (
                    item.id, item.first_published_msec))

    @classmethod
    def _get_custom_validation_functions(cls):
        return [cls._validate_first_published_msec]


class ExplorationRightsSnapshotMetadataModelValidator(
        base_model_validators.BaseSnapshotMetadataModelValidator):
    """Class for validating ExplorationRightsSnapshotMetadataModel."""

    EXTERNAL_MODEL_NAME = 'exploration rights'

    @classmethod
    def _get_change_domain_class(cls, unused_item):
        return rights_domain.ExplorationRightsChange

    @classmethod
    def _get_external_id_relationships(cls, item):
        return [
            base_model_validators.ExternalModelFetcherDetails(
                'exploration_rights_ids',
                exp_models.ExplorationRightsModel,
                [item.id[:item.id.rfind(base_models.VERSION_DELIMITER)]]),
            base_model_validators.UserSettingsModelFetcherDetails(
                'committer_ids', [item.committer_id],
                may_contain_system_ids=True,
                may_contain_pseudonymous_ids=True
            )]


class ExplorationRightsSnapshotContentModelValidator(
        base_model_validators.BaseSnapshotContentModelValidator):
    """Class for validating ExplorationRightsSnapshotContentModel."""

    EXTERNAL_MODEL_NAME = 'exploration rights'

    @classmethod
    def _get_external_id_relationships(cls, item):
        return [
            base_model_validators.ExternalModelFetcherDetails(
                'exploration_rights_ids',
                exp_models.ExplorationRightsModel,
                [item.id[:item.id.rfind(base_models.VERSION_DELIMITER)]])]


class ExplorationCommitLogEntryModelValidator(
        base_model_validators.BaseCommitLogEntryModelValidator):
    """Class for validating ExplorationCommitLogEntryModel."""

    EXTERNAL_MODEL_NAME = 'exploration'

    @classmethod
    def _get_model_id_regex(cls, item):
        # Valid id: [exploration/rights]-[exploration_id]-[exploration-version].
        regex_string = '^(exploration|rights)-%s-\\d+$' % (
            item.exploration_id)

        return regex_string

    @classmethod
    def _get_change_domain_class(cls, item):
        if item.id.startswith('rights'):
            return rights_domain.ExplorationRightsChange
        elif item.id.startswith('exploration'):
            return exp_domain.ExplorationChange
        else:
            cls._add_error(
                'model %s' % base_model_validators.ERROR_CATEGORY_ID_CHECK,
                'Entity id %s: Entity id does not match regex pattern' % (
                    item.id))
            return None

    @classmethod
    def _get_external_id_relationships(cls, item):
        external_id_relationships = [
            base_model_validators.ExternalModelFetcherDetails(
                'exploration_ids',
                exp_models.ExplorationModel, [item.exploration_id]),
            base_model_validators.UserSettingsModelFetcherDetails(
                'user_id', [item.user_id],
                may_contain_system_ids=True,
                may_contain_pseudonymous_ids=True
            )]
        if item.id.startswith('rights'):
            external_id_relationships.append(
                base_model_validators.ExternalModelFetcherDetails(
                    'exploration_rights_ids', exp_models.ExplorationRightsModel,
                    [item.exploration_id]))
        return external_id_relationships


class ExpSummaryModelValidator(base_model_validators.BaseSummaryModelValidator):
    """Class for validating ExpSummaryModel."""

    @classmethod
    def _get_model_domain_object_instance(cls, item):
        return exp_fetchers.get_exploration_summary_from_model(item)

    @classmethod
    def _get_external_id_relationships(cls, item):
        return [
            base_model_validators.ExternalModelFetcherDetails(
                'exploration_ids',
                exp_models.ExplorationModel, [item.id]),
            base_model_validators.ExternalModelFetcherDetails(
                'exploration_rights_ids',
                exp_models.ExplorationRightsModel, [item.id]),
            base_model_validators.UserSettingsModelFetcherDetails(
                'owner_user_ids', item.owner_ids,
                may_contain_system_ids=False,
                may_contain_pseudonymous_ids=False),
            base_model_validators.UserSettingsModelFetcherDetails(
                'editor_user_ids', item.editor_ids,
                may_contain_system_ids=False,
                may_contain_pseudonymous_ids=False),
            base_model_validators.UserSettingsModelFetcherDetails(
                'viewer_user_ids', item.viewer_ids,
                may_contain_system_ids=False,
                may_contain_pseudonymous_ids=False),
            base_model_validators.UserSettingsModelFetcherDetails(
                'contributor_user_ids', item.contributor_ids,
                may_contain_system_ids=False,
                may_contain_pseudonymous_ids=False)]

    @classmethod
    def _validate_contributors_summary(cls, item):
        """Validate that contributor ids match the contributor ids obtained
        from contributors summary.

        Args:
            item: datastore_services.Model. ExpSummaryModel to validate.
        """
        contributor_ids_from_contributors_summary = (
            list(item.contributors_summary.keys()))
        if sorted(item.contributor_ids) != sorted(
                contributor_ids_from_contributors_summary):
            cls._add_error(
                'contributors %s' % (
                    base_model_validators.ERROR_CATEGORY_SUMMARY_CHECK),
                'Entity id %s: Contributor ids: %s do not match the '
                'contributor ids obtained using contributors summary: %s' % (
                    item.id, sorted(item.contributor_ids),
                    sorted(contributor_ids_from_contributors_summary)))

    @classmethod
    def _validate_first_published_msec(cls, item):
        """Validate that first published time of model is less than current
        time.

        Args:
            item: datastore_services.Model. ExpSummaryModel to validate.
        """
        if not item.first_published_msec:
            return

        current_time_msec = utils.get_current_time_in_millisecs()
        if item.first_published_msec > current_time_msec:
            cls._add_error(
                base_model_validators.ERROR_CATEGORY_FIRST_PUBLISHED_MSEC_CHECK,
                'Entity id %s: The first_published_msec field has a value %s '
                'which is greater than the time when the job was run' % (
                    item.id, item.first_published_msec))

    @classmethod
    def _validate_exploration_model_last_updated(
            cls, item, field_name_to_external_model_references):
        """Validate that item.exploration_model_last_updated matches the
        time when a last commit was made by a human contributor.

        Args:
            item: datastore_services.Model. ExpSummaryModel to validate.
            field_name_to_external_model_references:
                dict(str, (list(base_model_validators.ExternalModelReference))).
                A dict keyed by field name. The field name represents
                a unique identifier provided by the storage
                model to which the external model is associated. Each value
                contains a list of ExternalModelReference objects corresponding
                to the field_name. For examples, all the external Exploration
                Models corresponding to a storage model can be associated
                with the field name 'exp_ids'. This dict is used for
                validation of External Model properties linked to the
                storage model.
        """
        exploration_model_references = (
            field_name_to_external_model_references['exploration_ids'])

        for exploration_model_reference in exploration_model_references:
            exploration_model = exploration_model_reference.model_instance
            if exploration_model is None or exploration_model.deleted:
                model_class = exploration_model_reference.model_class
                model_id = exploration_model_reference.model_id
                cls._add_error(
                    'exploration_ids %s' % (
                        base_model_validators.ERROR_CATEGORY_FIELD_CHECK),
                    'Entity id %s: based on field exploration_ids having'
                    ' value %s, expected model %s with id %s but it doesn\'t'
                    ' exist' % (
                        item.id, model_id, model_class.__name__, model_id))
                continue
            last_human_update_ms = exp_services.get_last_updated_by_human_ms(
                exploration_model.id)
            last_human_update_time = datetime.datetime.fromtimestamp(
                python_utils.divide(last_human_update_ms, 1000.0))
            if item.exploration_model_last_updated != last_human_update_time:
                cls._add_error(
                    'exploration model %s' % (
                        base_model_validators.ERROR_CATEGORY_LAST_UPDATED_CHECK
                    ),
                    'Entity id %s: The exploration_model_last_updated '
                    'field: %s does not match the last time a commit was '
                    'made by a human contributor: %s' % (
                        item.id, item.exploration_model_last_updated,
                        last_human_update_time))

    @classmethod
    def _get_external_model_properties(cls):
        exploration_model_properties_dict = {
            'title': 'title',
            'category': 'category',
            'objective': 'objective',
            'language_code': 'language_code',
            'tags': 'tags',
            'exploration_model_created_on': 'created_on',
        }

        exploration_rights_model_properties_dict = {
            'first_published_msec': 'first_published_msec',
            'status': 'status',
            'community_owned': 'community_owned',
            'owner_ids': 'owner_ids',
            'editor_ids': 'editor_ids',
            'viewer_ids': 'viewer_ids',
        }

        return [(
            'exploration',
            'exploration_ids',
            exploration_model_properties_dict
        ), (
            'exploration rights',
            'exploration_rights_ids',
            exploration_rights_model_properties_dict
        )]

    @classmethod
    def _get_custom_validation_functions(cls):
        return [
            cls._validate_first_published_msec,
            cls._validate_contributors_summary]

    @classmethod
    def _get_external_instance_custom_validation_functions(cls):
<<<<<<< HEAD
        return [cls._validate_exploration_model_last_updated]
=======
        return [cls._validate_exploration_model_last_updated]


class SubtopicPageModelValidator(base_model_validators.BaseModelValidator):
    """Class for validating SubtopicPageModel."""

    @classmethod
    def _get_model_id_regex(cls, item):
        return '^%s-\\d*$' % (item.topic_id)

    @classmethod
    def _get_model_domain_object_instance(cls, item):
        return subtopic_page_services.get_subtopic_page_from_model(item)

    @classmethod
    def _get_external_id_relationships(cls, item):
        snapshot_model_ids = [
            '%s-%d' % (item.id, version) for version in python_utils.RANGE(
                1, item.version + 1)]
        return [
            base_model_validators.ExternalModelFetcherDetails(
                'subtopic_page_commit_log_entry_ids',
                subtopic_models.SubtopicPageCommitLogEntryModel,
                ['subtopicpage-%s-%s'
                 % (item.id, version) for version in python_utils.RANGE(
                     1, item.version + 1)]),
            base_model_validators.ExternalModelFetcherDetails(
                'snapshot_metadata_ids',
                subtopic_models.SubtopicPageSnapshotMetadataModel,
                snapshot_model_ids),
            base_model_validators.ExternalModelFetcherDetails(
                'snapshot_content_ids',
                subtopic_models.SubtopicPageSnapshotContentModel,
                snapshot_model_ids),
            base_model_validators.ExternalModelFetcherDetails(
                'topic_ids', topic_models.TopicModel, [item.topic_id])]

    @classmethod
    def _get_custom_validation_functions(cls):
        return []


class SubtopicPageSnapshotMetadataModelValidator(
        base_model_validators.BaseSnapshotMetadataModelValidator):
    """Class for validating SubtopicPageSnapshotMetadataModel."""

    EXTERNAL_MODEL_NAME = 'subtopic page'

    @classmethod
    def _get_model_id_regex(cls, unused_item):
        return '^[A-Za-z0-9]{1,%s}-\\d*-\\d*$' % base_models.ID_LENGTH

    @classmethod
    def _get_change_domain_class(cls, unused_item):
        return subtopic_page_domain.SubtopicPageChange

    @classmethod
    def _get_external_id_relationships(cls, item):
        return [
            base_model_validators.ExternalModelFetcherDetails(
                'subtopic_page_ids',
                subtopic_models.SubtopicPageModel,
                [item.id[:item.id.rfind(base_models.VERSION_DELIMITER)]]),
            base_model_validators.UserSettingsModelFetcherDetails(
                'committer_ids', [item.committer_id],
                may_contain_system_ids=True,
                may_contain_pseudonymous_ids=True
            )]


class SubtopicPageSnapshotContentModelValidator(
        base_model_validators.BaseSnapshotContentModelValidator):
    """Class for validating SubtopicPageSnapshotContentModel."""

    EXTERNAL_MODEL_NAME = 'subtopic page'

    @classmethod
    def _get_model_id_regex(cls, unused_item):
        return '^[A-Za-z0-9]{1,%s}-\\d*-\\d*$' % base_models.ID_LENGTH

    @classmethod
    def _get_external_id_relationships(cls, item):
        return [
            base_model_validators.ExternalModelFetcherDetails(
                'subtopic_page_ids',
                subtopic_models.SubtopicPageModel,
                [item.id[:item.id.rfind(base_models.VERSION_DELIMITER)]])]


class SubtopicPageCommitLogEntryModelValidator(
        base_model_validators.BaseCommitLogEntryModelValidator):
    """Class for validating SubtopicPageCommitLogEntryModel."""

    EXTERNAL_MODEL_NAME = 'subtopic page'

    @classmethod
    def _get_model_id_regex(cls, item):
        # Valid id: [subtopicpage]-[subtopic_id]-[subtopic_version].
        regex_string = '^(subtopicpage)-%s-\\d*$' % (
            item.subtopic_page_id)

        return regex_string

    @classmethod
    def _get_change_domain_class(cls, item):
        if item.id.startswith('subtopicpage'):
            return subtopic_page_domain.SubtopicPageChange
        else:
            cls._add_error(
                'model %s' % base_model_validators.ERROR_CATEGORY_ID_CHECK,
                'Entity id %s: Entity id does not match regex pattern' % (
                    item.id))
            return None

    @classmethod
    def _get_external_id_relationships(cls, item):
        return [
            base_model_validators.ExternalModelFetcherDetails(
                'subtopic_page_ids',
                subtopic_models.SubtopicPageModel,
                [item.subtopic_page_id]),
            base_model_validators.UserSettingsModelFetcherDetails(
                'user_id', [item.user_id],
                may_contain_system_ids=True,
                may_contain_pseudonymous_ids=True
            )]
>>>>>>> 24562937
<|MERGE_RESOLUTION|>--- conflicted
+++ resolved
@@ -481,10 +481,8 @@
 
     @classmethod
     def _get_external_instance_custom_validation_functions(cls):
-<<<<<<< HEAD
         return [cls._validate_exploration_model_last_updated]
-=======
-        return [cls._validate_exploration_model_last_updated]
+
 
 
 class SubtopicPageModelValidator(base_model_validators.BaseModelValidator):
@@ -609,5 +607,4 @@
                 'user_id', [item.user_id],
                 may_contain_system_ids=True,
                 may_contain_pseudonymous_ids=True
-            )]
->>>>>>> 24562937
+            )]