--- conflicted
+++ resolved
@@ -1376,267 +1376,6 @@
         return [cls._validate_time_fields]
 
 
-<<<<<<< HEAD
-class QuestionModelValidator(base_model_validators.BaseModelValidator):
-    """Class for validating QuestionModel."""
-
-    @classmethod
-    def _get_model_domain_object_instance(cls, item):
-        return question_fetchers.get_question_from_model(item)
-
-    @classmethod
-    def _get_external_id_relationships(cls, item):
-        snapshot_model_ids = [
-            '%s-%d' % (item.id, version) for version in python_utils.RANGE(
-                1, item.version + 1)]
-        return [
-            base_model_validators.ExternalModelFetcherDetails(
-                'question_commit_log_entry_ids',
-                question_models.QuestionCommitLogEntryModel,
-                ['question-%s-%s'
-                 % (item.id, version) for version in python_utils.RANGE(
-                     1, item.version + 1)]),
-            base_model_validators.ExternalModelFetcherDetails(
-                'question_summary_ids',
-                question_models.QuestionSummaryModel, [item.id]),
-            base_model_validators.ExternalModelFetcherDetails(
-                'snapshot_metadata_ids',
-                question_models.QuestionSnapshotMetadataModel,
-                snapshot_model_ids),
-            base_model_validators.ExternalModelFetcherDetails(
-                'snapshot_content_ids',
-                question_models.QuestionSnapshotContentModel,
-                snapshot_model_ids),
-            base_model_validators.ExternalModelFetcherDetails(
-                'linked_skill_ids',
-                skill_models.SkillModel, item.linked_skill_ids)]
-
-    @classmethod
-    def _validate_inapplicable_skill_misconception_ids(cls, item):
-        """Validate that inapplicable skill misconception ids are valid.
-
-        Args:
-            item: datastore_services.Model. QuestionModel to validate.
-        """
-        inapplicable_skill_misconception_ids = (
-            item.inapplicable_skill_misconception_ids)
-        skill_misconception_id_mapping = {}
-        skill_ids = []
-        for skill_misconception_id in inapplicable_skill_misconception_ids:
-            skill_id, misconception_id = skill_misconception_id.split('-')
-            skill_misconception_id_mapping[skill_id] = misconception_id
-            skill_ids.append(skill_id)
-
-        skills = skill_fetchers.get_multi_skills(skill_ids, strict=False)
-        for skill in skills:
-            if skill is not None:
-                misconception_ids = [
-                    misconception.id
-                    for misconception in skill.misconceptions
-                ]
-                expected_misconception_id = (
-                    skill_misconception_id_mapping[skill.id])
-                if int(expected_misconception_id) not in misconception_ids:
-                    cls._add_error(
-                        'misconception id',
-                        'Entity id %s: misconception with the id %s does '
-                        'not exist in the skill with id %s' % (
-                            item.id, expected_misconception_id, skill.id))
-        missing_skill_ids = utils.compute_list_difference(
-            skill_ids,
-            [skill.id for skill in skills if skill is not None])
-        for skill_id in missing_skill_ids:
-            cls._add_error(
-                'skill id',
-                'Entity id %s: skill with the following id does not exist:'
-                ' %s' % (item.id, skill_id))
-
-    @classmethod
-    def _get_custom_validation_functions(cls):
-        return [cls._validate_inapplicable_skill_misconception_ids]
-
-
-class ExplorationContextModelValidator(
-        base_model_validators.BaseModelValidator):
-    """Class for validating ExplorationContextModel."""
-
-    @classmethod
-    def _get_external_id_relationships(cls, item):
-        return [
-            base_model_validators.ExternalModelFetcherDetails(
-                'story_ids', story_models.StoryModel, [item.story_id]),
-            base_model_validators.ExternalModelFetcherDetails(
-                'exp_ids', exp_models.ExplorationModel, [item.id])]
-
-
-class QuestionSkillLinkModelValidator(base_model_validators.BaseModelValidator):
-    """Class for validating QuestionSkillLinkModel."""
-
-    @classmethod
-    def _get_model_id_regex(cls, item):
-        return '%s:%s' % (item.question_id, item.skill_id)
-
-    @classmethod
-    def _get_external_id_relationships(cls, item):
-        return [
-            base_model_validators.ExternalModelFetcherDetails(
-                'question_ids', question_models.QuestionModel,
-                [item.question_id]),
-            base_model_validators.ExternalModelFetcherDetails(
-                'skill_ids', skill_models.SkillModel, [item.skill_id])]
-
-
-class QuestionSnapshotMetadataModelValidator(
-        base_model_validators.BaseSnapshotMetadataModelValidator):
-    """Class for validating QuestionSnapshotMetadataModel."""
-
-    EXTERNAL_MODEL_NAME = 'question'
-
-    @classmethod
-    def _get_change_domain_class(cls, unused_item):
-        return question_domain.QuestionChange
-
-    @classmethod
-    def _get_external_id_relationships(cls, item):
-        return [
-            base_model_validators.ExternalModelFetcherDetails(
-                'question_ids', question_models.QuestionModel,
-                [item.id[:item.id.rfind(base_models.VERSION_DELIMITER)]]),
-            base_model_validators.ExternalModelFetcherDetails(
-                'committer_ids', user_models.UserSettingsModel,
-                [item.committer_id],
-                allow_system_user_ids=True,
-                allow_pseudonymous_ids=True
-            )]
-
-
-class QuestionSnapshotContentModelValidator(
-        base_model_validators.BaseSnapshotContentModelValidator):
-    """Class for validating QuestionSnapshotContentModel."""
-
-    EXTERNAL_MODEL_NAME = 'question'
-
-    @classmethod
-    def _get_external_id_relationships(cls, item):
-        return [
-            base_model_validators.ExternalModelFetcherDetails(
-                'question_ids', question_models.QuestionModel,
-                [item.id[:item.id.rfind(base_models.VERSION_DELIMITER)]])]
-
-
-class QuestionCommitLogEntryModelValidator(
-        base_model_validators.BaseCommitLogEntryModelValidator):
-    """Class for validating QuestionCommitLogEntryModel."""
-
-    EXTERNAL_MODEL_NAME = 'question'
-
-    @classmethod
-    def _get_model_id_regex(cls, item):
-        # Valid id: [question]-[question_id]-[question_version].
-        regex_string = '^(question)-%s-\\d+$' % (
-            item.question_id)
-
-        return regex_string
-
-    @classmethod
-    def _get_change_domain_class(cls, item):
-        if item.id.startswith('question'):
-            return question_domain.QuestionChange
-        else:
-            cls._add_error(
-                'model %s' % base_model_validators.ERROR_CATEGORY_ID_CHECK,
-                'Entity id %s: Entity id does not match regex pattern' % (
-                    item.id))
-            return None
-
-    @classmethod
-    def _get_external_id_relationships(cls, item):
-        return [
-            base_model_validators.ExternalModelFetcherDetails(
-                'question_ids', question_models.QuestionModel,
-                [item.question_id])]
-
-
-class QuestionSummaryModelValidator(
-        base_model_validators.BaseSummaryModelValidator):
-    """Class for validating QuestionSummaryModel."""
-
-    @classmethod
-    def _get_model_domain_object_instance(cls, item):
-        return question_services.get_question_summary_from_model(item)
-
-    @classmethod
-    def _get_external_id_relationships(cls, item):
-        return [
-            base_model_validators.ExternalModelFetcherDetails(
-                'question_ids', question_models.QuestionModel, [item.id])]
-
-    @classmethod
-    def _validate_question_content(
-            cls, item, field_name_to_external_model_references):
-        """Validate that question_content model is equal to
-        QuestionModel.question_state_data.content.html.
-
-        Args:
-            item: datastore_services.Model. QuestionSummaryModel to validate.
-            field_name_to_external_model_references:
-                dict(str, (list(base_model_validators.ExternalModelReference))).
-                A dict keyed by field name. The field name represents
-                a unique identifier provided by the storage
-                model to which the external model is associated. Each value
-                contains a list of ExternalModelReference objects corresponding
-                to the field_name. For examples, all the external Exploration
-                Models corresponding to a storage model can be associated
-                with the field name 'exp_ids'. This dict is used for
-                validation of External Model properties linked to the
-                storage model.
-        """
-        question_model_references = (
-            field_name_to_external_model_references['question_ids'])
-
-        for question_model_reference in question_model_references:
-            question_model = question_model_reference.model_instance
-            if question_model is None or question_model.deleted:
-                model_class = question_model_reference.model_class
-                model_id = question_model_reference.model_id
-                cls._add_error(
-                    'question_ids %s' % (
-                        base_model_validators.ERROR_CATEGORY_FIELD_CHECK),
-                    'Entity id %s: based on field question_ids having'
-                    ' value %s, expected model %s with id %s but it doesn\'t'
-                    ' exist' % (
-                        item.id, model_id, model_class.__name__, model_id))
-                continue
-            content_html = question_model.question_state_data['content']['html']
-            if item.question_content != content_html:
-                cls._add_error(
-                    'question content check',
-                    'Entity id %s: Question content: %s does not match '
-                    'content html in question state data in question '
-                    'model: %s' % (
-                        item.id, item.question_content,
-                        content_html))
-
-    @classmethod
-    def _get_external_model_properties(cls):
-        question_model_properties_dict = {
-            'question_model_created_on': 'created_on',
-            'question_model_last_updated': 'last_updated'
-        }
-
-        return [(
-            'question',
-            'question_ids',
-            question_model_properties_dict
-        )]
-
-    @classmethod
-    def _get_external_instance_custom_validation_functions(cls):
-        return [cls._validate_question_content]
-
-
-=======
->>>>>>> b0176f23
 class GeneralSuggestionModelValidator(base_model_validators.BaseModelValidator):
     """Class for validating GeneralSuggestionModels."""
 
