# coding: utf-8
#
# Copyright 2020 The Oppia Authors. All Rights Reserved.
#
# Licensed under the Apache License, Version 2.0 (the "License");
# you may not use this file except in compliance with the License.
# You may obtain a copy of the License at
#
#      http://www.apache.org/licenses/LICENSE-2.0
#
# Unless required by applicable law or agreed to in writing, software
# distributed under the License is distributed on an "AS-IS" BASIS,
# WITHOUT WARRANTIES OR CONDITIONS OF ANY KIND, either express or implied.
# See the License for the specific language governing permissions and
# limitations under the License.

"""Validators for prod models."""

from __future__ import absolute_import  # pylint: disable=import-only-modules
from __future__ import unicode_literals  # pylint: disable=import-only-modules

import datetime
import itertools
import json
import re

from constants import constants
from core.domain import base_model_validators
from core.domain import classifier_domain
from core.domain import classifier_services
from core.domain import collection_domain
from core.domain import collection_services
from core.domain import config_domain
from core.domain import exp_domain
from core.domain import exp_fetchers
from core.domain import exp_services
from core.domain import learner_progress_services
from core.domain import platform_parameter_domain
from core.domain import question_domain
from core.domain import question_fetchers
from core.domain import question_services
from core.domain import rights_domain
from core.domain import rights_manager
from core.domain import skill_fetchers
from core.domain import stats_services
from core.domain import story_domain
from core.domain import story_fetchers
from core.domain import subtopic_page_domain
from core.domain import subtopic_page_services
from core.domain import suggestion_services
from core.domain import topic_domain
from core.domain import topic_fetchers
from core.domain import topic_services
from core.domain import user_domain
from core.domain import user_services
from core.domain import voiceover_services
from core.domain import wipeout_service
from core.platform import models
import feconf
import python_utils
import utils

(
    base_models, collection_models, config_models,
    email_models, exp_models, feedback_models,
    job_models, question_models, skill_models, stats_models,
    story_models, subtopic_models, suggestion_models,
    topic_models, user_models
) = models.Registry.import_models([
    models.NAMES.base_model, models.NAMES.collection, models.NAMES.config,
    models.NAMES.email, models.NAMES.exploration, models.NAMES.feedback,
    models.NAMES.job, models.NAMES.question,
    models.NAMES.skill, models.NAMES.statistics,
    models.NAMES.story, models.NAMES.subtopic, models.NAMES.suggestion,
    models.NAMES.topic, models.NAMES.user
])

ALLOWED_AUDIO_EXTENSIONS = list(feconf.ACCEPTED_AUDIO_EXTENSIONS.keys())
ALLOWED_IMAGE_EXTENSIONS = list(itertools.chain.from_iterable(
    iter(feconf.ACCEPTED_IMAGE_FORMATS_AND_EXTENSIONS.values())))
ASSETS_PATH_REGEX = '/exploration/[A-Za-z0-9-_]{1,12}/assets/'
IMAGE_PATH_REGEX = (
    '%simage/[A-Za-z0-9-_]{1,}\\.(%s)' % (
        ASSETS_PATH_REGEX, ('|').join(ALLOWED_IMAGE_EXTENSIONS)))
AUDIO_PATH_REGEX = (
    '%saudio/[A-Za-z0-9-_]{1,}\\.(%s)' % (
        ASSETS_PATH_REGEX, ('|').join(ALLOWED_AUDIO_EXTENSIONS)))
USER_ID_REGEX = 'uid_[a-z]{32}'
ALL_CONTINUOUS_COMPUTATION_MANAGERS_CLASS_NAMES = [
    'DashboardRecentUpdatesAggregator',
    'ExplorationRecommendationsAggregator',
    'FeedbackAnalyticsAggregator',
    'InteractionAnswerSummariesAggregator',
    'SearchRanker',
    'StatisticsAggregator',
    'UserImpactAggregator',
    'UserStatsAggregator']
TARGET_TYPE_TO_TARGET_MODEL = {
    suggestion_models.TARGET_TYPE_EXPLORATION: (
        exp_models.ExplorationModel),
    suggestion_models.TARGET_TYPE_QUESTION: (
        question_models.QuestionModel),
    suggestion_models.TARGET_TYPE_SKILL: (
        skill_models.SkillModel),
    suggestion_models.TARGET_TYPE_TOPIC: (
        topic_models.TopicModel)
}
VALID_SCORE_CATEGORIES_FOR_TYPE_QUESTION = [
    '%s\\.[A-Za-z0-9-_]{1,%s}' % (
        suggestion_models.SCORE_TYPE_QUESTION, base_models.ID_LENGTH)]


class RoleQueryAuditModelValidator(base_model_validators.BaseModelValidator):
    """Class for validating RoleQueryAuditModels."""

    @classmethod
    def _get_model_id_regex(cls, item):
        # Valid id: [user_id].[timestamp_in_sec].[intent].[random_number]
        regex_string = '^%s\\.\\d+\\.%s\\.\\d+$' % (item.user_id, item.intent)
        return regex_string

    @classmethod
    def _get_external_id_relationships(cls, item):
        return [
            base_model_validators.ExternalModelFetcherDetails(
                'user_ids', user_models.UserSettingsModel, [item.user_id])]


class UsernameChangeAuditModelValidator(
        base_model_validators.BaseModelValidator):
    """Class for validating UsernameChangeAuditModels."""

    @classmethod
    def _get_model_id_regex(cls, item):
        # Valid id: [committer_id].[timestamp_in_sec]
        # committer_id refers to the user that is making the change.
        regex_string = '^%s\\.\\d+$' % item.committer_id
        return regex_string

    @classmethod
    def _get_external_id_relationships(cls, item):
        return [
            base_model_validators.ExternalModelFetcherDetails(
                'committer_ids', user_models.UserSettingsModel,
                [item.committer_id])]


class ClassifierTrainingJobModelValidator(
        base_model_validators.BaseModelValidator):
    """Class for validating ClassifierTrainingJobModels."""

    @classmethod
    def _get_model_id_regex(cls, item):
        # Valid id: [exp_id].[random_hash]
        regex_string = '^%s\\.[A-Za-z0-9-_]{1,%s}$' % (
            item.exp_id, base_models.ID_LENGTH)
        return regex_string

    @classmethod
    def _get_model_domain_object_instance(cls, item):
        return classifier_services.get_classifier_training_job_from_model(item)

    @classmethod
    def _get_external_id_relationships(cls, item):
        return [
            base_model_validators.ExternalModelFetcherDetails(
                'exploration_ids', exp_models.ExplorationModel, [item.exp_id])]

    @classmethod
    def _validate_exp_version(
            cls, item, field_name_to_external_model_references):
        """Validate that exp version is less than or equal to the version
        of exploration corresponding to exp_id.

        Args:
            item: datastore_services.Model. ClassifierTrainingJobModel to
                validate.
            field_name_to_external_model_references:
                dict(str, (list(base_model_validators.ExternalModelReference))).
                A dict keyed by field name. The field name represents
                a unique identifier provided by the storage
                model to which the external model is associated. Each value
                contains a list of ExternalModelReference objects corresponding
                to the field_name. For examples, all the external Exploration
                Models corresponding to a storage model can be associated
                with the field name 'exp_ids'. This dict is used for
                validation of External Model properties linked to the
                storage model.
        """
        exp_model_references = (
            field_name_to_external_model_references['exploration_ids'])

        for exp_model_reference in exp_model_references:
            exp_model = exp_model_reference.model_instance
            if exp_model is None or exp_model.deleted:
                model_class = exp_model_reference.model_class
                model_id = exp_model_reference.model_id
                cls._add_error(
                    'exploration_ids %s' % (
                        base_model_validators.ERROR_CATEGORY_FIELD_CHECK),
                    'Entity id %s: based on field exploration_ids having'
                    ' value %s, expected model %s with id %s but it doesn\'t'
                    ' exist' % (
                        item.id, model_id, model_class.__name__, model_id))
                continue
            if item.exp_version > exp_model.version:
                cls._add_error(
                    'exp %s' % (
                        base_model_validators.ERROR_CATEGORY_VERSION_CHECK),
                    'Entity id %s: Exploration version %s in entity is greater '
                    'than the version %s of exploration corresponding to '
                    'exp_id %s' % (
                        item.id, item.exp_version, exp_model.version,
                        item.exp_id))

    @classmethod
    def _validate_state_name(
            cls, item, field_name_to_external_model_references):
        """Validate that state name is a valid state in the
        exploration corresponding to exp_id.

        Args:
            item: datastore_services.Model. ClassifierTrainingJobModel to
                validate.
            field_name_to_external_model_references:
                dict(str, (list(base_model_validators.ExternalModelReference))).
                A dict keyed by field name. The field name represents
                a unique identifier provided by the storage
                model to which the external model is associated. Each value
                contains a list of ExternalModelReference objects corresponding
                to the field_name. For examples, all the external Exploration
                Models corresponding to a storage model can be associated
                with the field name 'exp_ids'. This dict is used for
                validation of External Model properties linked to the
                storage model.
        """
        exp_model_references = (
            field_name_to_external_model_references['exploration_ids'])

        for exp_model_reference in exp_model_references:
            exp_model = exp_model_reference.model_instance
            if exp_model is None or exp_model.deleted:
                model_class = exp_model_reference.model_class
                model_id = exp_model_reference.model_id
                cls._add_error(
                    'exploration_ids %s' % (
                        base_model_validators.ERROR_CATEGORY_FIELD_CHECK),
                    'Entity id %s: based on field exploration_ids having'
                    ' value %s, expected model %s with id %s but it doesn\'t'
                    ' exist' % (
                        item.id, model_id, model_class.__name__, model_id))
                continue
            if item.state_name not in exp_model.states.keys():
                cls._add_error(
                    base_model_validators.ERROR_CATEGORY_STATE_NAME_CHECK,
                    'Entity id %s: State name %s in entity is not present '
                    'in states of exploration corresponding to '
                    'exp_id %s' % (
                        item.id, item.state_name, item.exp_id))

    @classmethod
    def _get_external_instance_custom_validation_functions(cls):
        return [
            cls._validate_exp_version,
            cls._validate_state_name]


class TrainingJobExplorationMappingModelValidator(
        base_model_validators.BaseModelValidator):
    """Class for validating TrainingJobExplorationMappingModels."""

    @classmethod
    def _get_model_id_regex(cls, item):
        # Valid id: [exp_id].[exp_version].[state_name]
        regex_string = '^%s\\.%s\\.%s$' % (
            item.exp_id, item.exp_version, item.state_name)
        return regex_string

    @classmethod
    def _get_model_domain_object_instance(cls, item):
        return classifier_domain.TrainingJobExplorationMapping(
            item.exp_id, item.exp_version, item.state_name, item.job_id)

    @classmethod
    def _get_external_id_relationships(cls, item):
        return [
            base_model_validators.ExternalModelFetcherDetails(
                'exploration_ids', exp_models.ExplorationModel, [item.exp_id])]

    @classmethod
    def _validate_exp_version(
            cls, item, field_name_to_external_model_references):
        """Validate that exp version is less than or equal to the version
        of exploration corresponding to exp_id.

        Args:
            item: datastore_services.Model. TrainingJobExplorationMappingModel
                to validate.
            field_name_to_external_model_references:
                dict(str, (list(base_model_validators.ExternalModelReference))).
                A dict keyed by field name. The field name represents
                a unique identifier provided by the storage
                model to which the external model is associated. Each value
                contains a list of ExternalModelReference objects corresponding
                to the field_name. For examples, all the external Exploration
                Models corresponding to a storage model can be associated
                with the field name 'exp_ids'. This dict is used for
                validation of External Model properties linked to the
                storage model.
        """
        exp_model_references = (
            field_name_to_external_model_references['exploration_ids'])

        for exp_model_reference in exp_model_references:
            exp_model = exp_model_reference.model_instance
            if exp_model is None or exp_model.deleted:
                model_class = exp_model_reference.model_class
                model_id = exp_model_reference.model_id
                cls._add_error(
                    'exploration_ids %s' % (
                        base_model_validators.ERROR_CATEGORY_FIELD_CHECK),
                    'Entity id %s: based on field exploration_ids having'
                    ' value %s, expected model %s with id %s but it doesn\'t'
                    ' exist' % (
                        item.id, model_id, model_class.__name__, model_id))
                continue
            if item.exp_version > exp_model.version:
                cls._add_error(
                    'exp %s' % (
                        base_model_validators.ERROR_CATEGORY_VERSION_CHECK),
                    'Entity id %s: Exploration version %s in entity is greater '
                    'than the version %s of exploration corresponding to '
                    'exp_id %s' % (
                        item.id, item.exp_version, exp_model.version,
                        item.exp_id))

    @classmethod
    def _validate_state_name(
            cls, item, field_name_to_external_model_references):
        """Validate that state name is a valid state in the
        exploration corresponding to exp_id.

        Args:
            item: datastore_services.Model. TrainingJobExplorationMappingbModel
                to validate.
            field_name_to_external_model_references:
                dict(str, (list(base_model_validators.ExternalModelReference))).
                A dict keyed by field name. The field name represents
                a unique identifier provided by the storage
                model to which the external model is associated. Each value
                contains a list of ExternalModelReference objects corresponding
                to the field_name. For examples, all the external Exploration
                Models corresponding to a storage model can be associated
                with the field name 'exp_ids'. This dict is used for
                validation of External Model properties linked to the
                storage model.
        """
        exp_model_references = (
            field_name_to_external_model_references['exploration_ids'])

        for exp_model_reference in exp_model_references:
            exp_model = exp_model_reference.model_instance
            if exp_model is None or exp_model.deleted:
                model_class = exp_model_reference.model_class
                model_id = exp_model_reference.model_id
                cls._add_error(
                    'exploration_ids %s' % (
                        base_model_validators.ERROR_CATEGORY_FIELD_CHECK),
                    'Entity id %s: based on field exploration_ids having'
                    ' value %s, expected model %s with id %s but it doesn\'t'
                    ' exist' % (
                        item.id, model_id, model_class.__name__, model_id))
                continue
            if item.state_name not in exp_model.states.keys():
                cls._add_error(
                    base_model_validators.ERROR_CATEGORY_STATE_NAME_CHECK,
                    'Entity id %s: State name %s in entity is not present '
                    'in states of exploration corresponding to '
                    'exp_id %s' % (
                        item.id, item.state_name, item.exp_id))

    @classmethod
    def _get_external_instance_custom_validation_functions(cls):
        return [
            cls._validate_exp_version,
            cls._validate_state_name]


class CollectionModelValidator(base_model_validators.BaseModelValidator):
    """Class for validating CollectionModel."""

    @classmethod
    def _get_model_domain_object_instance(cls, item):
        return collection_services.get_collection_from_model(item)

    @classmethod
    def _get_domain_object_validation_type(cls, item):
        collection_rights = rights_manager.get_collection_rights(
            item.id, strict=False)

        if collection_rights is None:
            return base_model_validators.VALIDATION_MODE_NEUTRAL

        if rights_manager.is_collection_private(item.id):
            return base_model_validators.VALIDATION_MODE_NON_STRICT

        return base_model_validators.VALIDATION_MODE_STRICT

    @classmethod
    def _get_external_id_relationships(cls, item):
        snapshot_model_ids = [
            '%s-%d' % (item.id, version)
            for version in python_utils.RANGE(1, item.version + 1)]
        return [
            base_model_validators.ExternalModelFetcherDetails(
                'exploration_ids',
                exp_models.ExplorationModel,
                [node['exploration_id'] for node in item.collection_contents[
                    'nodes']]),
            base_model_validators.ExternalModelFetcherDetails(
                'collection_commit_log_entry_ids',
                collection_models.CollectionCommitLogEntryModel,
                ['collection-%s-%s'
                 % (item.id, version) for version in python_utils.RANGE(
                     1, item.version + 1)]),
            base_model_validators.ExternalModelFetcherDetails(
                'collection_summary_ids',
                collection_models.CollectionSummaryModel, [item.id]),
            base_model_validators.ExternalModelFetcherDetails(
                'collection_rights_ids',
                collection_models.CollectionRightsModel, [item.id]),
            base_model_validators.ExternalModelFetcherDetails(
                'snapshot_metadata_ids',
                collection_models.CollectionSnapshotMetadataModel,
                snapshot_model_ids),
            base_model_validators.ExternalModelFetcherDetails(
                'snapshot_content_ids',
                collection_models.CollectionSnapshotContentModel,
                snapshot_model_ids)]


class CollectionSnapshotMetadataModelValidator(
        base_model_validators.BaseSnapshotMetadataModelValidator):
    """Class for validating CollectionSnapshotMetadataModel."""

    EXTERNAL_MODEL_NAME = 'collection'

    @classmethod
    def _get_change_domain_class(cls, unused_item):
        return collection_domain.CollectionChange

    @classmethod
    def _get_external_id_relationships(cls, item):
        return [
            base_model_validators.ExternalModelFetcherDetails(
                'collection_ids', collection_models.CollectionModel,
                [item.id[:item.id.rfind(base_models.VERSION_DELIMITER)]]),
            base_model_validators.ExternalModelFetcherDetails(
                'committer_ids', user_models.UserSettingsModel,
                [item.committer_id])]


class CollectionSnapshotContentModelValidator(
        base_model_validators.BaseSnapshotContentModelValidator):
    """Class for validating CollectionSnapshotContentModel."""

    EXTERNAL_MODEL_NAME = 'collection'

    @classmethod
    def _get_external_id_relationships(cls, item):
        return [
            base_model_validators.ExternalModelFetcherDetails(
                'collection_ids',
                collection_models.CollectionModel,
                [item.id[:item.id.rfind(base_models.VERSION_DELIMITER)]])]


class CollectionRightsModelValidator(base_model_validators.BaseModelValidator):
    """Class for validating CollectionRightsModel."""

    @classmethod
    def _get_external_id_relationships(cls, item):
        snapshot_model_ids = [
            '%s-%d' % (item.id, version)
            for version in python_utils.RANGE(1, item.version + 1)]
        return [
            base_model_validators.ExternalModelFetcherDetails(
                'collection_ids',
                collection_models.CollectionModel, [item.id]),
            base_model_validators.ExternalModelFetcherDetails(
                'owner_user_ids',
                user_models.UserSettingsModel, item.owner_ids),
            base_model_validators.ExternalModelFetcherDetails(
                'editor_user_ids',
                user_models.UserSettingsModel, item.editor_ids),
            base_model_validators.ExternalModelFetcherDetails(
                'viewer_user_ids',
                user_models.UserSettingsModel, item.viewer_ids),
            base_model_validators.ExternalModelFetcherDetails(
                'snapshot_metadata_ids',
                collection_models.CollectionRightsSnapshotMetadataModel,
                snapshot_model_ids),
            base_model_validators.ExternalModelFetcherDetails(
                'snapshot_content_ids',
                collection_models.CollectionRightsSnapshotContentModel,
                snapshot_model_ids)]

    @classmethod
    def _validate_first_published_msec(cls, item):
        """Validate that first published time of model is less than current
        time.

        Args:
            item: datastore_services.Model. CollectionRightsModel to validate.
        """
        if not item.first_published_msec:
            return

        current_time_msec = utils.get_current_time_in_millisecs()
        if item.first_published_msec > current_time_msec:
            cls._add_error(
                base_model_validators.ERROR_CATEGORY_FIRST_PUBLISHED_MSEC_CHECK,
                'Entity id %s: The first_published_msec field has a value %s '
                'which is greater than the time when the job was run'
                % (item.id, item.first_published_msec))

    @classmethod
    def _get_custom_validation_functions(cls):
        return [cls._validate_first_published_msec]


class CollectionRightsSnapshotMetadataModelValidator(
        base_model_validators.BaseSnapshotMetadataModelValidator):
    """Class for validating CollectionRightsSnapshotMetadataModel."""

    EXTERNAL_MODEL_NAME = 'collection rights'

    @classmethod
    def _get_change_domain_class(cls, unused_item):
        return rights_domain.CollectionRightsChange

    @classmethod
    def _get_external_id_relationships(cls, item):
        return [
            base_model_validators.ExternalModelFetcherDetails(
                'collection_rights_ids',
                collection_models.CollectionRightsModel,
                [item.id[:item.id.rfind(base_models.VERSION_DELIMITER)]]),
            base_model_validators.ExternalModelFetcherDetails(
                'committer_ids',
                user_models.UserSettingsModel, [item.committer_id])]


class CollectionRightsSnapshotContentModelValidator(
        base_model_validators.BaseSnapshotContentModelValidator):
    """Class for validating CollectionRightsSnapshotContentModel."""

    EXTERNAL_MODEL_NAME = 'collection rights'

    @classmethod
    def _get_external_id_relationships(cls, item):
        return [
            base_model_validators.ExternalModelFetcherDetails(
                'collection_rights_ids',
                collection_models.CollectionRightsModel,
                [item.id[:item.id.rfind(base_models.VERSION_DELIMITER)]])]


class CollectionCommitLogEntryModelValidator(
        base_model_validators.BaseCommitLogEntryModelValidator):
    """Class for validating CollectionCommitLogEntryModel."""

    EXTERNAL_MODEL_NAME = 'collection'

    @classmethod
    def _get_model_id_regex(cls, item):
        # Valid id: [collection/rights]-[collection_id]-[collection_version].
        regex_string = '^(collection|rights)-%s-\\d+$' % (
            item.collection_id)

        return regex_string

    @classmethod
    def _get_change_domain_class(cls, item):
        if item.id.startswith('rights'):
            return rights_domain.CollectionRightsChange
        elif item.id.startswith('collection'):
            return collection_domain.CollectionChange
        else:
            cls._add_error(
                'model %s' % base_model_validators.ERROR_CATEGORY_ID_CHECK,
                'Entity id %s: Entity id does not match regex pattern' % (
                    item.id))
            return None

    @classmethod
    def _get_external_id_relationships(cls, item):
        external_id_relationships = [
            base_model_validators.ExternalModelFetcherDetails(
                'collection_ids',
                collection_models.CollectionModel, [item.collection_id])]
        if item.id.startswith('rights'):
            external_id_relationships.append(
                base_model_validators.ExternalModelFetcherDetails(
                    'collection_rights_ids',
                    collection_models.CollectionRightsModel,
                    [item.collection_id]))
        return external_id_relationships


class CollectionSummaryModelValidator(
        base_model_validators.BaseSummaryModelValidator):
    """Class for validating CollectionSummaryModel."""

    @classmethod
    def _get_model_domain_object_instance(cls, item):
        return collection_services.get_collection_summary_from_model(item)

    @classmethod
    def _get_external_id_relationships(cls, item):
        return [
            base_model_validators.ExternalModelFetcherDetails(
                'collection_ids',
                collection_models.CollectionModel, [item.id]),
            base_model_validators.ExternalModelFetcherDetails(
                'collection_rights_ids',
                collection_models.CollectionRightsModel, [item.id]),
            base_model_validators.ExternalModelFetcherDetails(
                'owner_user_ids',
                user_models.UserSettingsModel, item.owner_ids),
            base_model_validators.ExternalModelFetcherDetails(
                'editor_user_ids',
                user_models.UserSettingsModel, item.editor_ids),
            base_model_validators.ExternalModelFetcherDetails(
                'viewer_user_ids',
                user_models.UserSettingsModel, item.viewer_ids),
            base_model_validators.ExternalModelFetcherDetails(
                'contributor_user_ids',
                user_models.UserSettingsModel, item.contributor_ids)]

    @classmethod
    def _validate_contributors_summary(cls, item):
        """Validate that contributor ids match the contributor ids obtained
        from contributors summary.

        Args:
            item: datastore_services.Model. CollectionSummaryModel to validate.
        """
        contributor_ids_from_contributors_summary = (
            list(item.contributors_summary.keys()))
        if sorted(item.contributor_ids) != sorted(
                contributor_ids_from_contributors_summary):
            cls._add_error(
                'contributors %s' % (
                    base_model_validators.ERROR_CATEGORY_SUMMARY_CHECK),
                'Entity id %s: Contributor ids: %s do not match the '
                'contributor ids obtained using contributors summary: %s' % (
                    item.id, sorted(item.contributor_ids),
                    sorted(contributor_ids_from_contributors_summary)))

    @classmethod
    def _validate_node_count(
            cls, item, field_name_to_external_model_references):
        """Validate that node_count of model is equal to number of nodes
        in CollectionModel.collection_contents.

        Args:
            item: datastore_services.Model. CollectionSummaryModel to validate.
            field_name_to_external_model_references:
                dict(str, (list(base_model_validators.ExternalModelReference))).
                A dict keyed by field name. The field name represents
                a unique identifier provided by the storage
                model to which the external model is associated. Each value
                contains a list of ExternalModelReference objects corresponding
                to the field_name. For examples, all the external Exploration
                Models corresponding to a storage model can be associated
                with the field name 'exp_ids'. This dict is used for
                validation of External Model properties linked to the
                storage model.
        """
        collection_model_references = (
            field_name_to_external_model_references['collection_ids'])

        for collection_model_reference in collection_model_references:
            collection_model = collection_model_reference.model_instance
            if collection_model is None or collection_model.deleted:
                model_class = collection_model_reference.model_class
                model_id = collection_model_reference.model_id
                cls._add_error(
                    'collection_ids %s' % (
                        base_model_validators.ERROR_CATEGORY_FIELD_CHECK),
                    'Entity id %s: based on field collection_ids having'
                    ' value %s, expected model %s with id %s but it doesn\'t'
                    ' exist' % (
                        item.id, model_id, model_class.__name__, model_id))
                continue
            nodes = collection_model.collection_contents['nodes']
            if item.node_count != len(nodes):
                cls._add_error(
                    'node %s' % (
                        base_model_validators.ERROR_CATEGORY_COUNT_CHECK),
                    'Entity id %s: Node count: %s does not match the number of '
                    'nodes in collection_contents dict: %s' % (
                        item.id, item.node_count, nodes))

    @classmethod
    def _validate_ratings_is_empty(cls, item):
        """Validate that ratings for the entity is empty.

        Args:
            item: datastore_services.Model. CollectionSummaryModel to validate.
        """
        if item.ratings:
            cls._add_error(
                base_model_validators.ERROR_CATEGORY_RATINGS_CHECK,
                'Entity id %s: Expected ratings for the entity to be '
                'empty but received %s' % (item.id, item.ratings))

    @classmethod
    def _get_external_model_properties(cls):
        collection_model_properties_dict = {
            'title': 'title',
            'category': 'category',
            'objective': 'objective',
            'language_code': 'language_code',
            'tags': 'tags',
            'collection_model_created_on': 'created_on',
            'collection_model_last_updated': 'last_updated'
        }

        collection_rights_model_properties_dict = {
            'status': 'status',
            'community_owned': 'community_owned',
            'owner_ids': 'owner_ids',
            'editor_ids': 'editor_ids',
            'viewer_ids': 'viewer_ids',
        }

        return [(
            'collection',
            'collection_ids',
            collection_model_properties_dict
        ), (
            'collection rights',
            'collection_rights_ids',
            collection_rights_model_properties_dict
        )]

    @classmethod
    def _get_custom_validation_functions(cls):
        return [
            cls._validate_ratings_is_empty,
            cls._validate_contributors_summary,
            ]

    @classmethod
    def _get_external_instance_custom_validation_functions(cls):
        return [cls._validate_node_count]


class ConfigPropertyModelValidator(base_model_validators.BaseModelValidator):
    """Class for validating ConfigPropertyModel."""

    @classmethod
    def _get_model_id_regex(cls, unused_item):
        return r'^[A-Za-z0-9_]{1,100}$'

    @classmethod
    def _get_external_id_relationships(cls, item):
        snapshot_model_ids = [
            '%s-%d' % (item.id, version)
            for version in python_utils.RANGE(1, item.version + 1)]
        return [
            base_model_validators.ExternalModelFetcherDetails(
                'snapshot_metadata_ids',
                config_models.ConfigPropertySnapshotMetadataModel,
                snapshot_model_ids),
            base_model_validators.ExternalModelFetcherDetails(
                'snapshot_content_ids',
                config_models.ConfigPropertySnapshotContentModel,
                snapshot_model_ids)]


class ConfigPropertySnapshotMetadataModelValidator(
        base_model_validators.BaseSnapshotMetadataModelValidator):
    """Class for validating ConfigPropertySnapshotMetadataModel."""

    EXTERNAL_MODEL_NAME = 'config property'

    @classmethod
    def _get_model_id_regex(cls, unused_item):
        return r'^[A-Za-z0-9_]{1,100}-\d+$'

    @classmethod
    def _get_change_domain_class(cls, unused_item):
        return config_domain.ConfigPropertyChange

    @classmethod
    def _get_external_id_relationships(cls, item):
        return [
            base_model_validators.ExternalModelFetcherDetails(
                'config_property_ids',
                config_models.ConfigPropertyModel,
                [item.id[:item.id.rfind(base_models.VERSION_DELIMITER)]]),
            base_model_validators.ExternalModelFetcherDetails(
                'committer_ids',
                user_models.UserSettingsModel, [item.committer_id])]


class ConfigPropertySnapshotContentModelValidator(
        base_model_validators.BaseSnapshotContentModelValidator):
    """Class for validating ConfigPropertySnapshotContentModel."""

    EXTERNAL_MODEL_NAME = 'config property'

    @classmethod
    def _get_model_id_regex(cls, unused_item):
        return r'^[A-Za-z0-9_]{1,100}-\d+$'

    @classmethod
    def _get_external_id_relationships(cls, item):
        return [
            base_model_validators.ExternalModelFetcherDetails(
                'config_property_ids',
                config_models.ConfigPropertyModel,
                [item.id[:item.id.rfind(base_models.VERSION_DELIMITER)]])]


class SentEmailModelValidator(base_model_validators.BaseModelValidator):
    """Class for validating SentEmailModels."""

    @classmethod
    def _get_model_id_regex(cls, item):
        # Valid id: [intent].[random hash]
        regex_string = '^%s\\.\\.[A-Za-z0-9-_]{1,%s}$' % (
            item.intent, base_models.ID_LENGTH)
        return regex_string

    @classmethod
    def _get_external_id_relationships(cls, item):
        return [
            base_model_validators.ExternalModelFetcherDetails(
                'recipient_id',
                user_models.UserSettingsModel, [item.recipient_id]),
            base_model_validators.ExternalModelFetcherDetails(
                'sender_id', user_models.UserSettingsModel, [item.sender_id])]

    @classmethod
    def _validate_sent_datetime(cls, item):
        """Validate that sent_datetime of model is less than current time.

        Args:
            item: datastore_services.Model. SentEmailModel to validate.
        """
        current_datetime = datetime.datetime.utcnow()
        if item.sent_datetime > current_datetime:
            cls._add_error(
                'sent %s' % base_model_validators.ERROR_CATEGORY_DATETIME_CHECK,
                'Entity id %s: The sent_datetime field has a value %s which is '
                'greater than the time when the job was run' % (
                    item.id, item.sent_datetime))

    @classmethod
    def _validate_recipient_email(
            cls, item, field_name_to_external_model_references):
        """Validate that recipient email corresponds to email of user obtained
        by using the recipient_id.

        Args:
            item: datastore_services.Model. SentEmailModel to validate.
            field_name_to_external_model_references:
                dict(str, (list(base_model_validators.ExternalModelReference))).
                A dict keyed by field name. The field name represents
                a unique identifier provided by the storage
                model to which the external model is associated. Each value
                contains a list of ExternalModelReference objects corresponding
                to the field_name. For examples, all the external Exploration
                Models corresponding to a storage model can be associated
                with the field name 'exp_ids'. This dict is used for
                validation of External Model properties linked to the
                storage model.
        """
        recipient_model_references = (
            field_name_to_external_model_references['recipient_id'])

        for recipient_model_reference in recipient_model_references:
            recipient_model = recipient_model_reference.model_instance
            if recipient_model is None or recipient_model.deleted:
                model_class = recipient_model_reference.model_class
                model_id = recipient_model_reference.model_id
                cls._add_error(
                    'recipient_id %s' % (
                        base_model_validators.ERROR_CATEGORY_FIELD_CHECK),
                    'Entity id %s: based on field recipient_id having'
                    ' value %s, expected model %s with id %s but it doesn\'t'
                    ' exist' % (
                        item.id, model_id, model_class.__name__, model_id))
                continue
            if recipient_model.email != item.recipient_email:
                cls._add_error(
                    'recipient %s' % (
                        base_model_validators.ERROR_CATEGORY_EMAIL_CHECK),
                    'Entity id %s: Recipient email %s in entity does '
                    'not match with email %s of user obtained through '
                    'recipient id %s' % (
                        item.id, item.recipient_email,
                        recipient_model.email, item.recipient_id))

    @classmethod
    def _get_custom_validation_functions(cls):
        return [cls._validate_sent_datetime]

    @classmethod
    def _get_external_instance_custom_validation_functions(cls):
        return [cls._validate_recipient_email]


class BulkEmailModelValidator(base_model_validators.BaseModelValidator):
    """Class for validating BulkEmailModels."""

    @classmethod
    def _get_external_id_relationships(cls, item):
        return [
            base_model_validators.ExternalModelFetcherDetails(
                'recipient_id',
                user_models.UserSettingsModel, item.recipient_ids),
            base_model_validators.ExternalModelFetcherDetails(
                'sender_id', user_models.UserSettingsModel, [item.sender_id])]

    @classmethod
    def _validate_sent_datetime(cls, item):
        """Validate that sent_datetime of model is less than current time.

        Args:
            item: datastore_services.Model. BulkEmailModel to validate.
        """
        current_datetime = datetime.datetime.utcnow()
        if item.sent_datetime > current_datetime:
            cls._add_error(
                'sent %s' % base_model_validators.ERROR_CATEGORY_DATETIME_CHECK,
                'Entity id %s: The sent_datetime field has a value %s which is '
                'greater than the time when the job was run' % (
                    item.id, item.sent_datetime))

    @classmethod
    def _validate_sender_email(
            cls, item, field_name_to_external_model_references):
        """Validate that sender email corresponds to email of user obtained
        by using the sender_id.

        Args:
            item: datastore_services.Model. BulkEmailModel to validate.
            field_name_to_external_model_references:
                dict(str, (list(base_model_validators.ExternalModelReference))).
                A dict keyed by field name. The field name represents
                a unique identifier provided by the storage
                model to which the external model is associated. Each value
                contains a list of ExternalModelReference objects corresponding
                to the field_name. For examples, all the external Exploration
                Models corresponding to a storage model can be associated
                with the field name 'exp_ids'. This dict is used for
                validation of External Model properties linked to the
                storage model.
        """
        sender_model_references = (
            field_name_to_external_model_references['sender_id'])

        for sender_model_reference in sender_model_references:
            sender_model = sender_model_reference.model_instance
            if sender_model is None or sender_model.deleted:
                model_class = sender_model_reference.model_class
                model_id = sender_model_reference.model_id
                cls._add_error(
                    'sender_id %s' % (
                        base_model_validators.ERROR_CATEGORY_FIELD_CHECK),
                    'Entity id %s: based on field sender_id having'
                    ' value %s, expected model %s with id %s but it doesn\'t'
                    ' exist' % (
                        item.id, model_id, model_class.__name__, model_id))
                continue
            if sender_model.email != item.sender_email:
                cls._add_error(
                    'sender %s' % (
                        base_model_validators.ERROR_CATEGORY_EMAIL_CHECK),
                    'Entity id %s: Sender email %s in entity does not '
                    'match with email %s of user obtained through '
                    'sender id %s' % (
                        item.id, item.sender_email, sender_model.email,
                        item.sender_id))

    @classmethod
    def _get_custom_validation_functions(cls):
        return [cls._validate_sent_datetime]

    @classmethod
    def _get_external_instance_custom_validation_functions(cls):
        return [cls._validate_sender_email]


class GeneralFeedbackEmailReplyToIdModelValidator(
        base_model_validators.BaseModelValidator):
    """Class for validating GeneralFeedbackEmailReplyToIdModels."""

    @classmethod
    def _get_model_id_regex(cls, unused_item):
        return (
            '^%s\\.(%s)\\.[A-Za-z0-9-_]{1,%s}\\.'
            '[A-Za-z0-9=+/]{1,}') % (
                USER_ID_REGEX,
                ('|').join(suggestion_models.TARGET_TYPE_CHOICES),
                base_models.ID_LENGTH)

    @classmethod
    def _get_external_id_relationships(cls, item):
        return [
            base_model_validators.ExternalModelFetcherDetails(
                'item.id.user_id',
                user_models.UserSettingsModel, [
                    item.id[:item.id.find('.')]]),
            base_model_validators.ExternalModelFetcherDetails(
                'item.id.thread_id',
                feedback_models.GeneralFeedbackThreadModel, [
                    item.id[item.id.find('.') + 1:]])]

    @classmethod
    def _validate_reply_to_id_length(cls, item):
        """Validate that reply_to_id length is less than or equal to
        REPLY_TO_ID_LENGTH.

        Args:
            item: datastore_services.Model. GeneralFeedbackEmailReplyToIdModel
                to validate.
        """
        # The reply_to_id of model is created using utils.get_random_int
        # method by using a upper bound as email_models.REPLY_TO_ID_LENGTH.
        # So, the reply_to_id length should be less than or equal to
        # email_models.REPLY_TO_ID_LENGTH.
        if len(item.reply_to_id) > email_models.REPLY_TO_ID_LENGTH:
            cls._add_error(
                'reply_to_id %s' % (
                    base_model_validators.ERROR_CATEGORY_LENGTH_CHECK),
                'Entity id %s: reply_to_id %s should have length less than or '
                'equal to %s but instead has length %s' % (
                    item.id, item.reply_to_id, email_models.REPLY_TO_ID_LENGTH,
                    len(item.reply_to_id)))

    @classmethod
    def _get_custom_validation_functions(cls):
        return [cls._validate_reply_to_id_length]


class ExplorationModelValidator(base_model_validators.BaseModelValidator):
    """Class for validating ExplorationModel."""

    @classmethod
    def _get_model_domain_object_instance(cls, item):
        return exp_fetchers.get_exploration_from_model(item)

    @classmethod
    def _get_domain_object_validation_type(cls, item):
        exp_rights = rights_manager.get_exploration_rights(
            item.id, strict=False)

        if exp_rights is None:
            return base_model_validators.VALIDATION_MODE_NEUTRAL

        if rights_manager.is_exploration_private(item.id):
            return base_model_validators.VALIDATION_MODE_NON_STRICT

        return base_model_validators.VALIDATION_MODE_STRICT

    @classmethod
    def _get_external_id_relationships(cls, item):
        snapshot_model_ids = [
            '%s-%d' % (item.id, version)
            for version in python_utils.RANGE(1, item.version + 1)]
        return [
            base_model_validators.ExternalModelFetcherDetails(
                'exploration_commit_log_entry_ids',
                exp_models.ExplorationCommitLogEntryModel,
                ['exploration-%s-%s'
                 % (item.id, version) for version in python_utils.RANGE(
                     1, item.version + 1)]),
            base_model_validators.ExternalModelFetcherDetails(
                'exp_summary_ids',
                exp_models.ExpSummaryModel, [item.id]),
            base_model_validators.ExternalModelFetcherDetails(
                'exploration_rights_ids',
                exp_models.ExplorationRightsModel, [item.id]),
            base_model_validators.ExternalModelFetcherDetails(
                'snapshot_metadata_ids',
                exp_models.ExplorationSnapshotMetadataModel,
                snapshot_model_ids),
            base_model_validators.ExternalModelFetcherDetails(
                'snapshot_content_ids',
                exp_models.ExplorationSnapshotContentModel,
                snapshot_model_ids)]


class ExplorationSnapshotMetadataModelValidator(
        base_model_validators.BaseSnapshotMetadataModelValidator):
    """Class for validating ExplorationSnapshotMetadataModel."""

    EXTERNAL_MODEL_NAME = 'exploration'

    @classmethod
    def _get_change_domain_class(cls, unused_item):
        return exp_domain.ExplorationChange

    @classmethod
    def _get_external_id_relationships(cls, item):
        return [
            base_model_validators.ExternalModelFetcherDetails(
                'exploration_ids',
                exp_models.ExplorationModel,
                [item.id[:item.id.rfind(base_models.VERSION_DELIMITER)]]),
            base_model_validators.ExternalModelFetcherDetails(
                'committer_ids',
                user_models.UserSettingsModel, [item.committer_id])]


class ExplorationSnapshotContentModelValidator(
        base_model_validators.BaseSnapshotContentModelValidator):
    """Class for validating ExplorationSnapshotContentModel."""

    EXTERNAL_MODEL_NAME = 'exploration'

    @classmethod
    def _get_external_id_relationships(cls, item):
        return [
            base_model_validators.ExternalModelFetcherDetails(
                'exploration_ids',
                exp_models.ExplorationModel,
                [item.id[:item.id.rfind(base_models.VERSION_DELIMITER)]])]


class ExplorationRightsModelValidator(base_model_validators.BaseModelValidator):
    """Class for validating ExplorationRightsModel."""

    @classmethod
    def _get_external_id_relationships(cls, item):
        cloned_from_exploration_id = []
        if item.cloned_from:
            cloned_from_exploration_id.append(item.cloned_from)
        snapshot_model_ids = [
            '%s-%d' % (item.id, version)
            for version in python_utils.RANGE(1, item.version + 1)]
        return [
            base_model_validators.ExternalModelFetcherDetails(
                'exploration_ids',
                exp_models.ExplorationModel, [item.id]),
            # TODO (#10828): Remove validation for cloned_from
            # exp ids after the field is entirely removed from
            # all models.
            base_model_validators.ExternalModelFetcherDetails(
                'cloned_from_exploration_ids',
                exp_models.ExplorationModel,
                cloned_from_exploration_id),
            base_model_validators.ExternalModelFetcherDetails(
                'owner_user_ids',
                user_models.UserSettingsModel, item.owner_ids),
            base_model_validators.ExternalModelFetcherDetails(
                'editor_user_ids',
                user_models.UserSettingsModel, item.editor_ids),
            base_model_validators.ExternalModelFetcherDetails(
                'viewer_user_ids',
                user_models.UserSettingsModel, item.viewer_ids),
            base_model_validators.ExternalModelFetcherDetails(
                'snapshot_metadata_ids',
                exp_models.ExplorationRightsSnapshotMetadataModel,
                snapshot_model_ids),
            base_model_validators.ExternalModelFetcherDetails(
                'snapshot_content_ids',
                exp_models.ExplorationRightsSnapshotContentModel,
                snapshot_model_ids)]

    @classmethod
    def _validate_first_published_msec(cls, item):
        """Validate that first published time of model is less than current
        time.

        Args:
            item: datastore_services.Model. ExplorationRightsModel to validate.
        """
        if not item.first_published_msec:
            return

        current_time_msec = utils.get_current_time_in_millisecs()
        if item.first_published_msec > current_time_msec:
            cls._add_error(
                base_model_validators.ERROR_CATEGORY_FIRST_PUBLISHED_MSEC_CHECK,
                'Entity id %s: The first_published_msec field has a value %s '
                'which is greater than the time when the job was run' % (
                    item.id, item.first_published_msec))

    @classmethod
    def _get_custom_validation_functions(cls):
        return [cls._validate_first_published_msec]


class ExplorationRightsSnapshotMetadataModelValidator(
        base_model_validators.BaseSnapshotMetadataModelValidator):
    """Class for validating ExplorationRightsSnapshotMetadataModel."""

    EXTERNAL_MODEL_NAME = 'exploration rights'

    @classmethod
    def _get_change_domain_class(cls, unused_item):
        return rights_domain.ExplorationRightsChange

    @classmethod
    def _get_external_id_relationships(cls, item):
        return [
            base_model_validators.ExternalModelFetcherDetails(
                'exploration_rights_ids',
                exp_models.ExplorationRightsModel,
                [item.id[:item.id.rfind(base_models.VERSION_DELIMITER)]]),
            base_model_validators.ExternalModelFetcherDetails(
                'committer_ids',
                user_models.UserSettingsModel, [item.committer_id])]


class ExplorationRightsSnapshotContentModelValidator(
        base_model_validators.BaseSnapshotContentModelValidator):
    """Class for validating ExplorationRightsSnapshotContentModel."""

    EXTERNAL_MODEL_NAME = 'exploration rights'

    @classmethod
    def _get_external_id_relationships(cls, item):
        return [
            base_model_validators.ExternalModelFetcherDetails(
                'exploration_rights_ids',
                exp_models.ExplorationRightsModel,
                [item.id[:item.id.rfind(base_models.VERSION_DELIMITER)]])]


class ExplorationCommitLogEntryModelValidator(
        base_model_validators.BaseCommitLogEntryModelValidator):
    """Class for validating ExplorationCommitLogEntryModel."""

    EXTERNAL_MODEL_NAME = 'exploration'

    @classmethod
    def _get_model_id_regex(cls, item):
        # Valid id: [exploration/rights]-[exploration_id]-[exploration-version].
        regex_string = '^(exploration|rights)-%s-\\d+$' % (
            item.exploration_id)

        return regex_string

    @classmethod
    def _get_change_domain_class(cls, item):
        if item.id.startswith('rights'):
            return rights_domain.ExplorationRightsChange
        elif item.id.startswith('exploration'):
            return exp_domain.ExplorationChange
        else:
            cls._add_error(
                'model %s' % base_model_validators.ERROR_CATEGORY_ID_CHECK,
                'Entity id %s: Entity id does not match regex pattern' % (
                    item.id))
            return None

    @classmethod
    def _get_external_id_relationships(cls, item):
        external_id_relationships = [
            base_model_validators.ExternalModelFetcherDetails(
                'exploration_ids',
                exp_models.ExplorationModel, [item.exploration_id])]
        if item.id.startswith('rights'):
            external_id_relationships.append(
                base_model_validators.ExternalModelFetcherDetails(
                    'exploration_rights_ids', exp_models.ExplorationRightsModel,
                    [item.exploration_id]))
        return external_id_relationships


class ExpSummaryModelValidator(base_model_validators.BaseSummaryModelValidator):
    """Class for validating ExpSummaryModel."""

    @classmethod
    def _get_model_domain_object_instance(cls, item):
        return exp_fetchers.get_exploration_summary_from_model(item)

    @classmethod
    def _get_external_id_relationships(cls, item):
        return [
            base_model_validators.ExternalModelFetcherDetails(
                'exploration_ids',
                exp_models.ExplorationModel, [item.id]),
            base_model_validators.ExternalModelFetcherDetails(
                'exploration_rights_ids',
                exp_models.ExplorationRightsModel, [item.id]),
            base_model_validators.ExternalModelFetcherDetails(
                'owner_user_ids',
                user_models.UserSettingsModel, item.owner_ids),
            base_model_validators.ExternalModelFetcherDetails(
                'editor_user_ids',
                user_models.UserSettingsModel, item.editor_ids),
            base_model_validators.ExternalModelFetcherDetails(
                'viewer_user_ids',
                user_models.UserSettingsModel, item.viewer_ids),
            base_model_validators.ExternalModelFetcherDetails(
                'contributor_user_ids',
                user_models.UserSettingsModel, item.contributor_ids)]

    @classmethod
    def _validate_contributors_summary(cls, item):
        """Validate that contributor ids match the contributor ids obtained
        from contributors summary.

        Args:
            item: datastore_services.Model. ExpSummaryModel to validate.
        """
        contributor_ids_from_contributors_summary = (
            list(item.contributors_summary.keys()))
        if sorted(item.contributor_ids) != sorted(
                contributor_ids_from_contributors_summary):
            cls._add_error(
                'contributors %s' % (
                    base_model_validators.ERROR_CATEGORY_SUMMARY_CHECK),
                'Entity id %s: Contributor ids: %s do not match the '
                'contributor ids obtained using contributors summary: %s' % (
                    item.id, sorted(item.contributor_ids),
                    sorted(contributor_ids_from_contributors_summary)))

    @classmethod
    def _validate_first_published_msec(cls, item):
        """Validate that first published time of model is less than current
        time.

        Args:
            item: datastore_services.Model. ExpSummaryModel to validate.
        """
        if not item.first_published_msec:
            return

        current_time_msec = utils.get_current_time_in_millisecs()
        if item.first_published_msec > current_time_msec:
            cls._add_error(
                base_model_validators.ERROR_CATEGORY_FIRST_PUBLISHED_MSEC_CHECK,
                'Entity id %s: The first_published_msec field has a value %s '
                'which is greater than the time when the job was run' % (
                    item.id, item.first_published_msec))

    @classmethod
    def _validate_exploration_model_last_updated(
            cls, item, field_name_to_external_model_references):
        """Validate that item.exploration_model_last_updated matches the
        time when a last commit was made by a human contributor.

        Args:
            item: datastore_services.Model. ExpSummaryModel to validate.
            field_name_to_external_model_references:
                dict(str, (list(base_model_validators.ExternalModelReference))).
                A dict keyed by field name. The field name represents
                a unique identifier provided by the storage
                model to which the external model is associated. Each value
                contains a list of ExternalModelReference objects corresponding
                to the field_name. For examples, all the external Exploration
                Models corresponding to a storage model can be associated
                with the field name 'exp_ids'. This dict is used for
                validation of External Model properties linked to the
                storage model.
        """
        exploration_model_references = (
            field_name_to_external_model_references['exploration_ids'])

        for exploration_model_reference in exploration_model_references:
            exploration_model = exploration_model_reference.model_instance
            if exploration_model is None or exploration_model.deleted:
                model_class = exploration_model_reference.model_class
                model_id = exploration_model_reference.model_id
                cls._add_error(
                    'exploration_ids %s' % (
                        base_model_validators.ERROR_CATEGORY_FIELD_CHECK),
                    'Entity id %s: based on field exploration_ids having'
                    ' value %s, expected model %s with id %s but it doesn\'t'
                    ' exist' % (
                        item.id, model_id, model_class.__name__, model_id))
                continue
            last_human_update_ms = exp_services.get_last_updated_by_human_ms(
                exploration_model.id)
            last_human_update_time = datetime.datetime.fromtimestamp(
                python_utils.divide(last_human_update_ms, 1000.0))
            if item.exploration_model_last_updated != last_human_update_time:
                cls._add_error(
                    'exploration model %s' % (
                        base_model_validators.ERROR_CATEGORY_LAST_UPDATED_CHECK
                    ),
                    'Entity id %s: The exploration_model_last_updated '
                    'field: %s does not match the last time a commit was '
                    'made by a human contributor: %s' % (
                        item.id, item.exploration_model_last_updated,
                        last_human_update_time))

    @classmethod
    def _get_external_model_properties(cls):
        exploration_model_properties_dict = {
            'title': 'title',
            'category': 'category',
            'objective': 'objective',
            'language_code': 'language_code',
            'tags': 'tags',
            'exploration_model_created_on': 'created_on',
        }

        exploration_rights_model_properties_dict = {
            'first_published_msec': 'first_published_msec',
            'status': 'status',
            'community_owned': 'community_owned',
            'owner_ids': 'owner_ids',
            'editor_ids': 'editor_ids',
            'viewer_ids': 'viewer_ids',
        }

        return [(
            'exploration',
            'exploration_ids',
            exploration_model_properties_dict
        ), (
            'exploration rights',
            'exploration_rights_ids',
            exploration_rights_model_properties_dict
        )]

    @classmethod
    def _get_custom_validation_functions(cls):
        return [
            cls._validate_first_published_msec,
            cls._validate_contributors_summary]

    @classmethod
    def _get_external_instance_custom_validation_functions(cls):
        return [cls._validate_exploration_model_last_updated]


class GeneralFeedbackThreadModelValidator(
        base_model_validators.BaseModelValidator):
    """Class for validating GeneralFeedbackThreadModels."""

    @classmethod
    def _get_model_id_regex(cls, item):
        # Valid id: [ENTITY_TYPE].[ENTITY_ID].[GENERATED_STRING].
        regex_string = '%s\\.%s\\.[A-Za-z0-9=+/]{1,}$' % (
            item.entity_type, item.entity_id)
        return regex_string

    @classmethod
    def _get_external_id_relationships(cls, item):
        field_name_to_external_model_references = [
            base_model_validators.ExternalModelFetcherDetails(
                'message_ids',
                feedback_models.GeneralFeedbackMessageModel,
                ['%s.%s' % (item.id, i) for i in python_utils.RANGE(
                    item.message_count)])
        ]
        if (
                item.original_author_id and
                user_services.is_user_id_valid(item.original_author_id)
        ):
            field_name_to_external_model_references.append(
                base_model_validators.ExternalModelFetcherDetails(
                    'author_ids', user_models.UserSettingsModel,
                    [item.original_author_id]))
        if item.has_suggestion:
            field_name_to_external_model_references.append(
                base_model_validators.ExternalModelFetcherDetails(
                    'suggestion_ids', suggestion_models.GeneralSuggestionModel,
                    [item.id]))
        if item.entity_type in TARGET_TYPE_TO_TARGET_MODEL:
            field_name_to_external_model_references.append(
                base_model_validators.ExternalModelFetcherDetails(
                    '%s_ids' % item.entity_type,
                    TARGET_TYPE_TO_TARGET_MODEL[item.entity_type],
                    [item.entity_id]))
        if (
                item.last_nonempty_message_author_id and
                user_services.is_user_id_valid(
                    item.last_nonempty_message_author_id)
        ):
            field_name_to_external_model_references.append(
                base_model_validators.ExternalModelFetcherDetails(
                    'last_nonempty_message_author_ids',
                    user_models.UserSettingsModel,
                    [item.last_nonempty_message_author_id]))
        return field_name_to_external_model_references

    @classmethod
    def _validate_entity_type(cls, item):
        """Validate the entity type is valid.

        Args:
            item: datastore_services.Model. GeneralFeedbackThreadModel to
                validate.
        """
        if item.entity_type not in TARGET_TYPE_TO_TARGET_MODEL:
            cls._add_error(
                'entity %s' % base_model_validators.ERROR_CATEGORY_TYPE_CHECK,
                'Entity id %s: Entity type %s is not allowed' % (
                    item.id, item.entity_type))

    @classmethod
    def _validate_has_suggestion(cls, item):
        """Validate that has_suggestion is False only if no suggestion
        with id same as thread id exists.

        Args:
            item: datastore_services.Model. GeneralFeedbackThreadModel to
                validate.
        """
        if not item.has_suggestion:
            suggestion_model = (
                suggestion_models.GeneralSuggestionModel.get_by_id(item.id))
            if suggestion_model is not None and not suggestion_model.deleted:
                cls._add_error(
                    'has suggestion check',
                    'Entity id %s: has suggestion for entity is false '
                    'but a suggestion exists with id same as entity id' % (
                        item.id))

    @classmethod
    def _validate_original_author_id(cls, item):
        """Validate that original author ID is in correct format.

        Args:
            item: GeneralFeedbackThreadModel. The model to validate.
        """
        if (
                item.original_author_id and
                not user_services.is_user_or_pseudonymous_id(
                    item.original_author_id)
        ):
            cls._add_error(
                'final %s' % (
                    base_model_validators.ERROR_CATEGORY_AUTHOR_CHECK),
                'Entity id %s: Original author ID %s is in a wrong format. '
                'It should be either pid_<32 chars> or uid_<32 chars>.'
                % (item.id, item.original_author_id))

    @classmethod
    def _validate_last_nonempty_message_author_id(cls, item):
        """Validate that last nonempty message author ID is in correct format.

        Args:
            item: GeneralFeedbackThreadModel. The model to validate.
        """
        if (
                item.last_nonempty_message_author_id and
                not user_services.is_user_or_pseudonymous_id(
                    item.last_nonempty_message_author_id)
        ):
            cls._add_error(
                'final %s' % (
                    base_model_validators.ERROR_CATEGORY_AUTHOR_CHECK),
                'Entity id %s: Last non-empty message author ID %s is in a '
                'wrong format. It should be either pid_<32 chars> or '
                'uid_<32 chars>.' % (
                    item.id, item.last_nonempty_message_author_id))

    @classmethod
    def _get_custom_validation_functions(cls):
        return [
            cls._validate_entity_type,
            cls._validate_has_suggestion,
            cls._validate_original_author_id,
            cls._validate_last_nonempty_message_author_id]


class GeneralFeedbackMessageModelValidator(
        base_model_validators.BaseModelValidator):
    """Class for validating GeneralFeedbackMessageModels."""

    @classmethod
    def _get_model_id_regex(cls, item):
        # Valid id: [thread_id].[message_id]
        regex_string = '^%s\\.%s$' % (item.thread_id, item.message_id)
        return regex_string

    @classmethod
    def _get_external_id_relationships(cls, item):
        field_name_to_external_model_references = [
            base_model_validators.ExternalModelFetcherDetails(
                'feedback_thread_ids',
                feedback_models.GeneralFeedbackThreadModel,
                [item.thread_id]
            )
        ]
        if (
                item.author_id and
                user_services.is_user_id_valid(item.author_id)
        ):
            field_name_to_external_model_references.append(
                base_model_validators.ExternalModelFetcherDetails(
                    'author_ids',
                    user_models.UserSettingsModel,
                    [item.author_id]
                )
            )
        return field_name_to_external_model_references

    @classmethod
    def _validate_author_id(cls, item):
        """Validate that author ID is in correct format.

        Args:
            item: GeneralFeedbackMessageModel. The model to validate.
        """
        if (
                item.author_id and
                not user_services.is_user_or_pseudonymous_id(item.author_id)
        ):
            cls._add_error(
                'final %s' % (
                    base_model_validators.ERROR_CATEGORY_AUTHOR_CHECK),
                'Entity id %s: Author ID %s is in a wrong format. '
                'It should be either pid_<32 chars> or uid_<32 chars>.'
                % (item.id, item.author_id))

    @classmethod
    def _validate_message_id(
            cls, item, field_name_to_external_model_references):
        """Validate that message_id is less than the message count for
        feedback thread corresponding to the entity.

        Args:
            item: datastore_services.Model. GeneralFeedbackMessageModel to
                validate.
            field_name_to_external_model_references:
                dict(str, (list(base_model_validators.ExternalModelReference))).
                A dict keyed by field name. The field name represents
                a unique identifier provided by the storage
                model to which the external model is associated. Each value
                contains a list of ExternalModelReference objects corresponding
                to the field_name. For examples, all the external Exploration
                Models corresponding to a storage model can be associated
                with the field name 'exp_ids'. This dict is used for
                validation of External Model properties linked to the
                storage model.
        """
        feedback_thread_model_references = (
            field_name_to_external_model_references['feedback_thread_ids'])

        for feedback_thread_model_reference in feedback_thread_model_references:
            feedback_thread_model = (
                feedback_thread_model_reference.model_instance)
            if feedback_thread_model is None or feedback_thread_model.deleted:
                model_class = feedback_thread_model_reference.model_class
                model_id = feedback_thread_model_reference.model_id
                cls._add_error(
                    'feedback_thread_ids %s' % (
                        base_model_validators.ERROR_CATEGORY_FIELD_CHECK),
                    'Entity id %s: based on field feedback_thread_ids having'
                    ' value %s, expected model %s with id %s but it doesn\'t'
                    ' exist' % (
                        item.id, model_id, model_class.__name__, model_id))
                continue
            if item.message_id >= feedback_thread_model.message_count:
                cls._add_error(
                    'message %s' % (
                        base_model_validators.ERROR_CATEGORY_ID_CHECK),
                    'Entity id %s: message id %s not less than total count '
                    'of messages %s in feedback thread model with id %s '
                    'corresponding to the entity' % (
                        item.id, item.message_id,
                        feedback_thread_model.message_count,
                        feedback_thread_model.id))

    @classmethod
    def _get_external_instance_custom_validation_functions(cls):
        return [cls._validate_message_id]

    @classmethod
    def _get_custom_validation_functions(cls):
        return [cls._validate_author_id]


class GeneralFeedbackThreadUserModelValidator(
        base_model_validators.BaseModelValidator):
    """Class for validating GeneralFeedbackThreadUserModels."""

    @classmethod
    def _get_model_id_regex(cls, unused_item):
        # Valid id: [user_id].[thread_id]
        thread_id_string = '%s\\.[A-Za-z0-9-_]{1,%s}\\.[A-Za-z0-9-_=]{1,}' % (
            ('|').join(suggestion_models.TARGET_TYPE_CHOICES),
            base_models.ID_LENGTH)
        regex_string = '^%s\\.%s$' % (USER_ID_REGEX, thread_id_string)
        return regex_string

    @classmethod
    def _get_external_id_relationships(cls, item):
        message_ids = []
        user_ids = []
        if '.' in item.id:
            index = item.id.find('.')
            user_ids = [item.id[:index]]
            message_ids = ['%s.%s' % (
                item.id[index + 1:], message_id) for message_id in (
                    item.message_ids_read_by_user)]
        return [
            base_model_validators.ExternalModelFetcherDetails(
                'message_ids',
                feedback_models.GeneralFeedbackMessageModel, message_ids),
            base_model_validators.ExternalModelFetcherDetails(
                'user_ids', user_models.UserSettingsModel, user_ids)]


class FeedbackAnalyticsModelValidator(base_model_validators.BaseModelValidator):
    """Class for validating FeedbackAnalyticsModels."""

    @classmethod
    def _get_external_id_relationships(cls, item):
        return [
            base_model_validators.ExternalModelFetcherDetails(
                'exploration_ids', exp_models.ExplorationModel, [item.id])]


class UnsentFeedbackEmailModelValidator(
        base_model_validators.BaseModelValidator):
    """Class for validating UnsentFeedbackEmailModels."""

    @classmethod
    def _get_model_id_regex(cls, unused_item):
        return '^%s$' % USER_ID_REGEX

    @classmethod
    def _get_external_id_relationships(cls, item):
        message_ids = []
        for reference in item.feedback_message_references:
            try:
                message_ids.append('%s.%s' % (
                    reference['thread_id'], reference['message_id']))
            except Exception:
                cls._add_error(
                    'feedback message %s' % (
                        base_model_validators.ERROR_CATEGORY_REFERENCE_CHECK),
                    'Entity id %s: Invalid feedback reference: %s' % (
                        item.id, reference))
        return [
            base_model_validators.ExternalModelFetcherDetails(
                'user_ids', user_models.UserSettingsModel, [item.id]),
            base_model_validators.ExternalModelFetcherDetails(
                'message_ids', feedback_models.GeneralFeedbackMessageModel,
                message_ids)]

    @classmethod
    def _validate_entity_type_and_entity_id_feedback_reference(cls, item):
        """Validate that entity_type and entity_type are same as corresponding
        values in thread_id of feedback_reference.

        Args:
            item: datastore_services.Model. UnsentFeedbackEmailModel to
                validate.
        """
        for reference in item.feedback_message_references:
            try:
                split_thread_id = reference['thread_id'].split('.')
                if split_thread_id[0] != reference['entity_type'] or (
                        split_thread_id[1] != reference['entity_id']):
                    cls._add_error(
                        'feedback message %s' % (
                            base_model_validators.ERROR_CATEGORY_REFERENCE_CHECK
                        ),
                        'Entity id %s: Invalid feedback reference: %s' % (
                            item.id, reference))
            except Exception:
                cls._add_error(
                    'feedback message %s' % (
                        base_model_validators.ERROR_CATEGORY_REFERENCE_CHECK),
                    'Entity id %s: Invalid feedback reference: %s' % (
                        item.id, reference))

    @classmethod
    def _get_custom_validation_functions(cls):
        return [cls._validate_entity_type_and_entity_id_feedback_reference]


class JobModelValidator(base_model_validators.BaseModelValidator):
    """Class for validating JobModels."""

    @classmethod
    def _get_model_id_regex(cls, item):
        # Valid id: [job_type]-[current time]-[random int]
        regex_string = '^%s-\\d*-\\d*$' % item.job_type
        return regex_string

    @classmethod
    def _get_external_id_relationships(cls, item):
        return []

    @classmethod
    def _validate_time_fields(cls, item):
        """Validate the time fields in entity.

        Args:
            item: datastore_services.Model. JobModel to validate.
        """
        if item.time_started_msec and (
                item.time_queued_msec > item.time_started_msec):
            cls._add_error(
                'time queued check',
                'Entity id %s: time queued %s is greater '
                'than time started %s' % (
                    item.id, item.time_queued_msec, item.time_started_msec))

        if item.time_finished_msec and (
                item.time_started_msec > item.time_finished_msec):
            cls._add_error(
                'time started check',
                'Entity id %s: time started %s is greater '
                'than time finished %s' % (
                    item.id, item.time_started_msec, item.time_finished_msec))

        current_time_msec = utils.get_current_time_in_millisecs()
        if item.time_finished_msec > current_time_msec:
            cls._add_error(
                'time finished check',
                'Entity id %s: time finished %s is greater '
                'than the current time' % (
                    item.id, item.time_finished_msec))

    @classmethod
    def _validate_error(cls, item):
        """Validate error is not None only if status is not canceled
        or failed.

        Args:
            item: datastore_services.Model. JobModel to validate.
        """
        if item.error and item.status_code not in [
                job_models.STATUS_CODE_FAILED, job_models.STATUS_CODE_CANCELED]:
            cls._add_error(
                base_model_validators.ERROR_CATEGORY_ERROR_CHECK,
                'Entity id %s: error: %s for job is not empty but '
                'job status is %s' % (item.id, item.error, item.status_code))

        if not item.error and item.status_code in [
                job_models.STATUS_CODE_FAILED, job_models.STATUS_CODE_CANCELED]:
            cls._add_error(
                base_model_validators.ERROR_CATEGORY_ERROR_CHECK,
                'Entity id %s: error for job is empty but '
                'job status is %s' % (item.id, item.status_code))

    @classmethod
    def _validate_output(cls, item):
        """Validate output for entity is present only if status is
        completed.

        Args:
            item: datastore_services.Model. JobModel to validate.
        """
        if item.output and item.status_code != job_models.STATUS_CODE_COMPLETED:
            cls._add_error(
                base_model_validators.ERROR_CATEGORY_OUTPUT_CHECK,
                'Entity id %s: output: %s for job is not empty but '
                'job status is %s' % (item.id, item.output, item.status_code))

        if item.output is None and (
                item.status_code == job_models.STATUS_CODE_COMPLETED):
            cls._add_error(
                base_model_validators.ERROR_CATEGORY_OUTPUT_CHECK,
                'Entity id %s: output for job is empty but '
                'job status is %s' % (item.id, item.status_code))

    @classmethod
    def _get_custom_validation_functions(cls):
        return [
            cls._validate_time_fields,
            cls._validate_error,
            cls._validate_output]


class ContinuousComputationModelValidator(
        base_model_validators.BaseModelValidator):
    """Class for validating ContinuousComputationModels."""

    @classmethod
    def _get_model_id_regex(cls, unused_item):
        # Valid id: Name of continuous computation manager class.
        regex_string = '^(%s)$' % ('|').join(
            ALL_CONTINUOUS_COMPUTATION_MANAGERS_CLASS_NAMES)
        return regex_string

    @classmethod
    def _get_external_id_relationships(cls, item):
        return []

    @classmethod
    def _validate_time_fields(cls, item):
        """Validate the time fields in entity.

        Args:
            item: datastore_services.Model. ContinuousComputationModel to
                validate.
        """
        if item.last_started_msec > item.last_finished_msec and (
                item.last_started_msec > item.last_stopped_msec):
            cls._add_error(
                'last started check',
                'Entity id %s: last started %s is greater '
                'than both last finished %s and last stopped %s' % (
                    item.id, item.last_started_msec, item.last_finished_msec,
                    item.last_stopped_msec))

        current_time_msec = utils.get_current_time_in_millisecs()
        if item.last_finished_msec > current_time_msec:
            cls._add_error(
                'last finished check',
                'Entity id %s: last finished %s is greater '
                'than the current time' % (
                    item.id, item.last_finished_msec))

        if item.last_stopped_msec > current_time_msec:
            cls._add_error(
                'last stopped check',
                'Entity id %s: last stopped %s is greater '
                'than the current time' % (
                    item.id, item.last_stopped_msec))

    @classmethod
    def _get_custom_validation_functions(cls):
        return [cls._validate_time_fields]


class QuestionModelValidator(base_model_validators.BaseModelValidator):
    """Class for validating QuestionModel."""

    @classmethod
    def _get_model_domain_object_instance(cls, item):
        return question_fetchers.get_question_from_model(item)

    @classmethod
    def _get_external_id_relationships(cls, item):
        snapshot_model_ids = [
            '%s-%d' % (item.id, version) for version in python_utils.RANGE(
                1, item.version + 1)]
        return [
            base_model_validators.ExternalModelFetcherDetails(
                'question_commit_log_entry_ids',
                question_models.QuestionCommitLogEntryModel,
                ['question-%s-%s'
                 % (item.id, version) for version in python_utils.RANGE(
                     1, item.version + 1)]),
            base_model_validators.ExternalModelFetcherDetails(
                'question_summary_ids',
                question_models.QuestionSummaryModel, [item.id]),
            base_model_validators.ExternalModelFetcherDetails(
                'snapshot_metadata_ids',
                question_models.QuestionSnapshotMetadataModel,
                snapshot_model_ids),
            base_model_validators.ExternalModelFetcherDetails(
                'snapshot_content_ids',
                question_models.QuestionSnapshotContentModel,
                snapshot_model_ids),
            base_model_validators.ExternalModelFetcherDetails(
                'linked_skill_ids',
                skill_models.SkillModel, item.linked_skill_ids)]

    @classmethod
    def _validate_inapplicable_skill_misconception_ids(cls, item):
        """Validate that inapplicable skill misconception ids are valid.

        Args:
            item: datastore_services.Model. QuestionModel to validate.
        """
        inapplicable_skill_misconception_ids = (
            item.inapplicable_skill_misconception_ids)
        skill_misconception_id_mapping = {}
        skill_ids = []
        for skill_misconception_id in inapplicable_skill_misconception_ids:
            skill_id, misconception_id = skill_misconception_id.split('-')
            skill_misconception_id_mapping[skill_id] = misconception_id
            skill_ids.append(skill_id)

        skills = skill_fetchers.get_multi_skills(skill_ids, strict=False)
        for skill in skills:
            if skill is not None:
                misconception_ids = [
                    misconception.id
                    for misconception in skill.misconceptions
                ]
                expected_misconception_id = (
                    skill_misconception_id_mapping[skill.id])
                if int(expected_misconception_id) not in misconception_ids:
                    cls._add_error(
                        'misconception id',
                        'Entity id %s: misconception with the id %s does '
                        'not exist in the skill with id %s' % (
                            item.id, expected_misconception_id, skill.id))
        missing_skill_ids = utils.compute_list_difference(
            skill_ids,
            [skill.id for skill in skills if skill is not None])
        for skill_id in missing_skill_ids:
            cls._add_error(
                'skill id',
                'Entity id %s: skill with the following id does not exist:'
                ' %s' % (item.id, skill_id))

    @classmethod
    def _get_custom_validation_functions(cls):
        return [cls._validate_inapplicable_skill_misconception_ids]


class ExplorationContextModelValidator(
        base_model_validators.BaseModelValidator):
    """Class for validating ExplorationContextModel."""

    @classmethod
    def _get_external_id_relationships(cls, item):
        return [
            base_model_validators.ExternalModelFetcherDetails(
                'story_ids', story_models.StoryModel, [item.story_id]),
            base_model_validators.ExternalModelFetcherDetails(
                'exp_ids', exp_models.ExplorationModel, [item.id])]


class QuestionSkillLinkModelValidator(base_model_validators.BaseModelValidator):
    """Class for validating QuestionSkillLinkModel."""

    @classmethod
    def _get_model_id_regex(cls, item):
        return '%s:%s' % (item.question_id, item.skill_id)

    @classmethod
    def _get_external_id_relationships(cls, item):
        return [
            base_model_validators.ExternalModelFetcherDetails(
                'question_ids', question_models.QuestionModel,
                [item.question_id]),
            base_model_validators.ExternalModelFetcherDetails(
                'skill_ids', skill_models.SkillModel, [item.skill_id])]


class QuestionSnapshotMetadataModelValidator(
        base_model_validators.BaseSnapshotMetadataModelValidator):
    """Class for validating QuestionSnapshotMetadataModel."""

    EXTERNAL_MODEL_NAME = 'question'

    @classmethod
    def _get_change_domain_class(cls, unused_item):
        return question_domain.QuestionChange

    @classmethod
    def _get_external_id_relationships(cls, item):
        return [
            base_model_validators.ExternalModelFetcherDetails(
                'question_ids', question_models.QuestionModel,
                [item.id[:item.id.rfind(base_models.VERSION_DELIMITER)]]),
            base_model_validators.ExternalModelFetcherDetails(
                'committer_ids', user_models.UserSettingsModel,
                [item.committer_id])]


class QuestionSnapshotContentModelValidator(
        base_model_validators.BaseSnapshotContentModelValidator):
    """Class for validating QuestionSnapshotContentModel."""

    EXTERNAL_MODEL_NAME = 'question'

    @classmethod
    def _get_external_id_relationships(cls, item):
        return [
            base_model_validators.ExternalModelFetcherDetails(
                'question_ids', question_models.QuestionModel,
                [item.id[:item.id.rfind(base_models.VERSION_DELIMITER)]])]


class QuestionCommitLogEntryModelValidator(
        base_model_validators.BaseCommitLogEntryModelValidator):
    """Class for validating QuestionCommitLogEntryModel."""

    EXTERNAL_MODEL_NAME = 'question'

    @classmethod
    def _get_model_id_regex(cls, item):
        # Valid id: [question]-[question_id]-[question_version].
        regex_string = '^(question)-%s-\\d+$' % (
            item.question_id)

        return regex_string

    @classmethod
    def _get_change_domain_class(cls, item):
        if item.id.startswith('question'):
            return question_domain.QuestionChange
        else:
            cls._add_error(
                'model %s' % base_model_validators.ERROR_CATEGORY_ID_CHECK,
                'Entity id %s: Entity id does not match regex pattern' % (
                    item.id))
            return None

    @classmethod
    def _get_external_id_relationships(cls, item):
        return [
            base_model_validators.ExternalModelFetcherDetails(
                'question_ids', question_models.QuestionModel,
                [item.question_id])]


class QuestionSummaryModelValidator(
        base_model_validators.BaseSummaryModelValidator):
    """Class for validating QuestionSummaryModel."""

    @classmethod
    def _get_model_domain_object_instance(cls, item):
        return question_services.get_question_summary_from_model(item)

    @classmethod
    def _get_external_id_relationships(cls, item):
        return [
            base_model_validators.ExternalModelFetcherDetails(
                'question_ids', question_models.QuestionModel, [item.id])]

    @classmethod
    def _validate_question_content(
            cls, item, field_name_to_external_model_references):
        """Validate that question_content model is equal to
        QuestionModel.question_state_data.content.html.

        Args:
            item: datastore_services.Model. QuestionSummaryModel to validate.
            field_name_to_external_model_references:
                dict(str, (list(base_model_validators.ExternalModelReference))).
                A dict keyed by field name. The field name represents
                a unique identifier provided by the storage
                model to which the external model is associated. Each value
                contains a list of ExternalModelReference objects corresponding
                to the field_name. For examples, all the external Exploration
                Models corresponding to a storage model can be associated
                with the field name 'exp_ids'. This dict is used for
                validation of External Model properties linked to the
                storage model.
        """
        question_model_references = (
            field_name_to_external_model_references['question_ids'])

        for question_model_reference in question_model_references:
            question_model = question_model_reference.model_instance
            if question_model is None or question_model.deleted:
                model_class = question_model_reference.model_class
                model_id = question_model_reference.model_id
                cls._add_error(
                    'question_ids %s' % (
                        base_model_validators.ERROR_CATEGORY_FIELD_CHECK),
                    'Entity id %s: based on field question_ids having'
                    ' value %s, expected model %s with id %s but it doesn\'t'
                    ' exist' % (
                        item.id, model_id, model_class.__name__, model_id))
                continue
            content_html = question_model.question_state_data['content']['html']
            if item.question_content != content_html:
                cls._add_error(
                    'question content check',
                    'Entity id %s: Question content: %s does not match '
                    'content html in question state data in question '
                    'model: %s' % (
                        item.id, item.question_content,
                        content_html))

    @classmethod
    def _get_external_model_properties(cls):
        question_model_properties_dict = {
            'question_model_created_on': 'created_on',
            'question_model_last_updated': 'last_updated'
        }

        return [(
            'question',
            'question_ids',
            question_model_properties_dict
        )]

    @classmethod
    def _get_external_instance_custom_validation_functions(cls):
        return [cls._validate_question_content]


<<<<<<< HEAD
=======
class ExplorationRecommendationsModelValidator(
        base_model_validators.BaseModelValidator):
    """Class for validating ExplorationRecommendationsModel."""

    @classmethod
    def _get_external_id_relationships(cls, item):
        return [
            base_model_validators.ExternalModelFetcherDetails(
                'exploration_ids', exp_models.ExplorationModel,
                [item.id] + item.recommended_exploration_ids)]

    @classmethod
    def _validate_item_id_not_in_recommended_exploration_ids(cls, item):
        """Validate that model id is not present in recommended exploration ids.

        Args:
            item: datastore_services.Model. ExplorationRecommendationsModel to
                validate.
        """
        if item.id in item.recommended_exploration_ids:
            cls._add_error(
                'item exploration %s' % (
                    base_model_validators.ERROR_CATEGORY_ID_CHECK),
                'Entity id %s: The exploration id: %s for which the entity is '
                'created is also present in the recommended exploration ids '
                'for entity' % (item.id, item.id))

    @classmethod
    def _get_custom_validation_functions(cls):
        return [cls._validate_item_id_not_in_recommended_exploration_ids]


class TopicSimilaritiesModelValidator(base_model_validators.BaseModelValidator):
    """Class for validating TopicSimilaritiesModel."""

    @classmethod
    def _get_model_id_regex(cls, unused_item):
        # Valid id: topics.
        return '^%s$' % recommendations_models.TOPIC_SIMILARITIES_ID

    @classmethod
    def _get_external_id_relationships(cls, item):
        return []

    @classmethod
    def _validate_topic_similarities(cls, item):
        """Validate the topic similarities to be symmetric and have real
        values between 0.0 and 1.0.

        Args:
            item: datastore_services.Model. TopicSimilaritiesModel to validate.
        """
        content = json.loads(item.content)
        topics = list(content.keys())
        data = '%s\n' % (',').join(topics)

        for topic1 in topics:
            similarity_list = []
            for topic2 in content[topic1]:
                similarity_list.append(
                    python_utils.UNICODE(content[topic1][topic2]))
            if len(similarity_list):
                data = data + '%s\n' % (',').join(similarity_list)

        try:
            recommendations_services.validate_topic_similarities(data)
        except Exception as e:
            cls._add_error(
                'topic similarity check',
                'Entity id %s: Topic similarity validation for content: %s '
                'fails with error: %s' % (item.id, content, e))

    @classmethod
    def _get_custom_validation_functions(cls):
        return [cls._validate_topic_similarities]


>>>>>>> dd0801e1
class StoryModelValidator(base_model_validators.BaseModelValidator):
    """Class for validating StoryModel."""

    @classmethod
    def _get_model_domain_object_instance(cls, item):
        return story_fetchers.get_story_from_model(item)

    @classmethod
    def _get_external_id_relationships(cls, item):
        snapshot_model_ids = [
            '%s-%d' % (item.id, version)
            for version in python_utils.RANGE(1, item.version + 1)]
        return [
            base_model_validators.ExternalModelFetcherDetails(
                'story_commit_log_entry_ids',
                story_models.StoryCommitLogEntryModel,
                ['story-%s-%s'
                 % (item.id, version) for version in python_utils.RANGE(
                     1, item.version + 1)]),
            base_model_validators.ExternalModelFetcherDetails(
                'story_summary_ids',
                story_models.StorySummaryModel, [item.id]),
            base_model_validators.ExternalModelFetcherDetails(
                'snapshot_metadata_ids',
                story_models.StorySnapshotMetadataModel,
                snapshot_model_ids),
            base_model_validators.ExternalModelFetcherDetails(
                'snapshot_content_ids',
                story_models.StorySnapshotContentModel,
                snapshot_model_ids),
            base_model_validators.ExternalModelFetcherDetails(
                'exploration_ids',
                exp_models.ExplorationModel,
                [node['exploration_id'] for node in (
                    item.story_contents['nodes'])])]


class StorySnapshotMetadataModelValidator(
        base_model_validators.BaseSnapshotMetadataModelValidator):
    """Class for validating StorySnapshotMetadataModel."""

    EXTERNAL_MODEL_NAME = 'story'

    @classmethod
    def _get_change_domain_class(cls, unused_item):
        return story_domain.StoryChange

    @classmethod
    def _get_external_id_relationships(cls, item):
        return [
            base_model_validators.ExternalModelFetcherDetails(
                'story_ids', story_models.StoryModel,
                [item.id[:item.id.rfind(base_models.VERSION_DELIMITER)]]),
            base_model_validators.ExternalModelFetcherDetails(
                'committer_ids', user_models.UserSettingsModel,
                [item.committer_id])]


class StorySnapshotContentModelValidator(
        base_model_validators.BaseSnapshotContentModelValidator):
    """Class for validating StorySnapshotContentModel."""

    EXTERNAL_MODEL_NAME = 'story'

    @classmethod
    def _get_external_id_relationships(cls, item):
        return [
            base_model_validators.ExternalModelFetcherDetails(
                'story_ids', story_models.StoryModel,
                [item.id[:item.id.rfind(base_models.VERSION_DELIMITER)]])]


class StoryCommitLogEntryModelValidator(
        base_model_validators.BaseCommitLogEntryModelValidator):
    """Class for validating StoryCommitLogEntryModel."""

    EXTERNAL_MODEL_NAME = 'story'

    @classmethod
    def _get_model_id_regex(cls, item):
        # Valid id: [story]-[story_id]-[story_version].
        regex_string = '^(story)-%s-\\d+$' % (
            item.story_id)

        return regex_string

    @classmethod
    def _get_change_domain_class(cls, item):
        if item.id.startswith('story'):
            return story_domain.StoryChange
        else:
            cls._add_error(
                'model %s' % base_model_validators.ERROR_CATEGORY_ID_CHECK,
                'Entity id %s: Entity id does not match regex pattern' % (
                    item.id))
            return None

    @classmethod
    def _get_external_id_relationships(cls, item):
        return [
            base_model_validators.ExternalModelFetcherDetails(
                'story_ids', story_models.StoryModel, [item.story_id]),
        ]


class StorySummaryModelValidator(
        base_model_validators.BaseSummaryModelValidator):
    """Class for validating StorySummaryModel."""

    @classmethod
    def _get_model_domain_object_instance(cls, item):
        return story_fetchers.get_story_summary_from_model(item)

    @classmethod
    def _get_external_id_relationships(cls, item):
        return [
            base_model_validators.ExternalModelFetcherDetails(
                'story_ids', story_models.StoryModel, [item.id])]

    @classmethod
    def _validate_node_titles(
            cls, item, field_name_to_external_model_references):
        """Validate that node_titles of model is equal to list of node titles
        in StoryModel.story_contents.

        Args:
            item: datastore_services.Model. StorySummaryModel to validate.
            field_name_to_external_model_references:
                dict(str, (list(base_model_validators.ExternalModelReference))).
                A dict keyed by field name. The field name represents
                a unique identifier provided by the storage
                model to which the external model is associated. Each value
                contains a list of ExternalModelReference objects corresponding
                to the field_name. For examples, all the external Exploration
                Models corresponding to a storage model can be associated
                with the field name 'exp_ids'. This dict is used for
                validation of External Model properties linked to the
                storage model.
        """
        story_model_references = (
            field_name_to_external_model_references['story_ids'])

        for story_model_reference in story_model_references:
            story_model = story_model_reference.model_instance
            if story_model is None or story_model.deleted:
                model_class = story_model_reference.model_class
                model_id = story_model_reference.model_id
                cls._add_error(
                    'story_ids %s' % (
                        base_model_validators.ERROR_CATEGORY_FIELD_CHECK),
                    'Entity id %s: based on field story_ids having'
                    ' value %s, expected model %s with id %s but it doesn\'t'
                    ' exist' % (
                        item.id, model_id, model_class.__name__, model_id))
                continue
            nodes = story_model.story_contents['nodes']
            node_titles = [node.title for node in nodes]
            if item.node_titles != node_titles:
                cls._add_error(
                    'node titles check',
                    'Entity id %s: Node titles: %s does not match the '
                    'nodes in story_contents dict: %s' % (
                        item.id, item.node_titles, nodes))

    @classmethod
    def _get_external_model_properties(cls):
        story_model_properties_dict = {
            'title': 'title',
            'language_code': 'language_code',
            'description': 'description',
            'story_model_created_on': 'created_on',
            'story_model_last_updated': 'last_updated'
        }

        return [(
            'story',
            'story_ids',
            story_model_properties_dict
        )]

    @classmethod
    def _get_external_instance_custom_validation_functions(cls):
        return [cls._validate_node_titles]


class GeneralSuggestionModelValidator(base_model_validators.BaseModelValidator):
    """Class for validating GeneralSuggestionModels."""

    @classmethod
    def _get_model_id_regex(cls, item):
        # Valid id: same as thread id:
        # [target_type].[target_id].[GENERATED_STRING].
        regex_string = '^%s\\.%s\\.[A-Za-z0-9=+/]{1,}$' % (
            item.target_type, item.target_id)
        return regex_string

    @classmethod
    def _get_model_domain_object_instance(cls, item):
        if item.target_type in TARGET_TYPE_TO_TARGET_MODEL:
            return suggestion_services.get_suggestion_from_model(item)
        else:
            cls._add_error(
                'target %s' % base_model_validators.ERROR_CATEGORY_TYPE_CHECK,
                'Entity id %s: Target type %s is not allowed' % (
                    item.id, item.target_type))
            return None

    @classmethod
    def _get_external_id_relationships(cls, item):
        field_name_to_external_model_references = [
            base_model_validators.ExternalModelFetcherDetails(
                'feedback_thread_ids',
                feedback_models.GeneralFeedbackThreadModel, [item.id])
        ]
        if user_services.is_user_id_valid(item.author_id):
            field_name_to_external_model_references.append(
                base_model_validators.ExternalModelFetcherDetails(
                    'author_ids',
                    user_models.UserSettingsModel,
                    [item.author_id]
                )
            )
        if item.target_type in TARGET_TYPE_TO_TARGET_MODEL:
            field_name_to_external_model_references.append(
                base_model_validators.ExternalModelFetcherDetails(
                    '%s_ids' % item.target_type,
                    TARGET_TYPE_TO_TARGET_MODEL[item.target_type],
                    [item.target_id]))
        if item.final_reviewer_id and user_services.is_user_id_valid(
                item.final_reviewer_id):
            field_name_to_external_model_references.append(
                base_model_validators.ExternalModelFetcherDetails(
                    'reviewer_ids', user_models.UserSettingsModel,
                    [item.final_reviewer_id]))
        return field_name_to_external_model_references

    @classmethod
    def _validate_target_type(cls, item):
        """Validate the target type is valid.

        Args:
            item: datastore_services.Model. GeneralSuggestionModel to validate.
        """
        if item.target_type not in TARGET_TYPE_TO_TARGET_MODEL:
            cls._add_error(
                'target %s' % base_model_validators.ERROR_CATEGORY_TYPE_CHECK,
                'Entity id %s: Target type %s is not allowed' % (
                    item.id, item.target_type))

    @classmethod
    def _validate_target_version_at_submission(
            cls, item, field_name_to_external_model_references):
        """Validate the target version at submission is less than or
        equal to the version of the target model.

        Args:
            item: datastore_services.Model. GeneralSuggestionModel to validate.
            field_name_to_external_model_references:
                dict(str, (list(base_model_validators.ExternalModelReference))).
                A dict keyed by field name. The field name represents
                a unique identifier provided by the storage
                model to which the external model is associated. Each value
                contains a list of ExternalModelReference objects corresponding
                to the field_name. For examples, all the external Exploration
                Models corresponding to a storage model can be associated
                with the field name 'exp_ids'. This dict is used for
                validation of External Model properties linked to the
                storage model.
        """
        if item.target_type not in TARGET_TYPE_TO_TARGET_MODEL:
            cls._add_error(
                'target %s' % base_model_validators.ERROR_CATEGORY_TYPE_CHECK,
                'Entity id %s: Target type %s is not allowed' % (
                    item.id, item.target_type))
            return

        target_model_references = (
            field_name_to_external_model_references[
                '%s_ids' % item.target_type])

        for target_model_reference in target_model_references:
            target_model = target_model_reference.model_instance
            if target_model is None or target_model.deleted:
                model_class = target_model_reference.model_class
                model_id = target_model_reference.model_id
                cls._add_error(
                    '%s_ids %s' % (
                        item.target_type,
                        base_model_validators.ERROR_CATEGORY_FIELD_CHECK),
                    'Entity id %s: based on field %s_ids having'
                    ' value %s, expected model %s with id %s but it doesn\'t'
                    ' exist' % (
                        item.id, item.target_type,
                        model_id, model_class.__name__, model_id))
                continue
            if item.target_version_at_submission > target_model.version:
                cls._add_error(
                    'target version at submission check',
                    'Entity id %s: target version %s in entity is greater '
                    'than the version %s of %s corresponding to '
                    'id %s' % (
                        item.id, item.target_version_at_submission,
                        target_model.version, item.target_type, item.target_id))

    @classmethod
    def _validate_final_reviewer_id(cls, item):
        """Validate that final reviewer id is None if suggestion is
        under review.

        Args:
            item: datastore_services.Model. GeneralSuggestionModel to validate.
        """
        if item.final_reviewer_id is None and (
                item.status != suggestion_models.STATUS_IN_REVIEW):
            cls._add_error(
                'final %s' % (
                    base_model_validators.ERROR_CATEGORY_REVIEWER_CHECK),
                'Entity id %s: Final reviewer id is empty but '
                'suggestion is %s' % (item.id, item.status))

        if item.final_reviewer_id:
            if item.status == suggestion_models.STATUS_IN_REVIEW:
                cls._add_error(
                    'final %s' % (
                        base_model_validators.ERROR_CATEGORY_REVIEWER_CHECK),
                    'Entity id %s: Final reviewer id %s is not empty but '
                    'suggestion is in review' % (
                        item.id, item.final_reviewer_id))

    @classmethod
    def _validate_score_category(
            cls, item, field_name_to_external_model_references):
        """Validate that the score_category subtype for suggestions matches the
        exploration category.

        Args:
            item: datastore_services.Model. GeneralSuggestionModel to validate.
            field_name_to_external_model_references:
                dict(str, (list(base_model_validators.ExternalModelReference))).
                A dict keyed by field name. The field name represents
                a unique identifier provided by the storage
                model to which the external model is associated. Each value
                contains a list of ExternalModelReference objects corresponding
                to the field_name. For examples, all the external Exploration
                Models corresponding to a storage model can be associated
                with the field name 'exp_ids'. This dict is used for
                validation of External Model properties linked to the
                storage model.
        """
        if item.target_type not in TARGET_TYPE_TO_TARGET_MODEL:
            cls._add_error(
                'target %s' % base_model_validators.ERROR_CATEGORY_TYPE_CHECK,
                'Entity id %s: Target type %s is not allowed' % (
                    item.id, item.target_type))
            return
        score_category_type = (
            item.score_category.split(
                suggestion_models.SCORE_CATEGORY_DELIMITER)[0])
        score_category_sub_type = (
            item.score_category.split(
                suggestion_models.SCORE_CATEGORY_DELIMITER)[1])
        if item.target_type == suggestion_models.TARGET_TYPE_EXPLORATION:
            target_model_references = (
                field_name_to_external_model_references[
                    '%s_ids' % item.target_type])

            for target_model_reference in target_model_references:
                target_model = target_model_reference.model_instance
                if target_model is None or target_model.deleted:
                    model_class = target_model_reference.model_class
                    model_id = target_model_reference.model_id
                    cls._add_error(
                        '%s_ids %s' % (
                            item.target_type,
                            base_model_validators.ERROR_CATEGORY_FIELD_CHECK),
                        'Entity id %s: based on field %s_ids having'
                        ' value %s, expected model %s with id %s but it '
                        'doesn\'t exist' % (
                            item.id, item.target_type,
                            model_id, model_class.__name__, model_id))
                    continue
                if target_model.category != score_category_sub_type:
                    cls._add_error(
                        'score category sub%s' % (
                            base_model_validators.ERROR_CATEGORY_TYPE_CHECK),
                        'Entity id %s: score category sub %s does not match'
                        ' target exploration category %s' % (
                            item.id, score_category_sub_type,
                            target_model.category))
        if score_category_type == suggestion_models.SCORE_TYPE_QUESTION:
            score_category_regex = (
                '^(%s)$' % ('|').join(VALID_SCORE_CATEGORIES_FOR_TYPE_QUESTION))
            if not re.compile(score_category_regex).match(item.score_category):
                cls._add_error(
                    'score category check',
                    'Entity id %s: Score category %s is invalid' % (
                        item.id, item.score_category))

    @classmethod
    def _get_custom_validation_functions(cls):
        return [
            cls._validate_target_type,
            cls._validate_final_reviewer_id]

    @classmethod
    def _get_external_instance_custom_validation_functions(cls):
        return [
            cls._validate_target_version_at_submission,
            cls._validate_score_category]


class GeneralVoiceoverApplicationModelValidator(
        base_model_validators.BaseModelValidator):
    """Class for validating GeneralVoiceoverApplicationModel."""

    @classmethod
    def _get_model_domain_object_instance(cls, item):
        """Returns a domain object instance created from the model.

        Args:
            item: GeneralVoiceoverApplicationModel. Entity to validate.

        Returns:
            *. A domain object to validate.
        """
        return voiceover_services.get_voiceover_application_by_id(item.id)

    @classmethod
    def _get_external_id_relationships(cls, item):
        field_name_to_external_model_references = []
        if user_services.is_user_id_valid(item.author_id):
            field_name_to_external_model_references.append(
                base_model_validators.ExternalModelFetcherDetails(
                    'author_ids',
                    user_models.UserSettingsModel,
                    [item.author_id]
                )
            )
        if item.target_type in TARGET_TYPE_TO_TARGET_MODEL:
            field_name_to_external_model_references.append(
                base_model_validators.ExternalModelFetcherDetails(
                    '%s_ids' % item.target_type,
                    TARGET_TYPE_TO_TARGET_MODEL[item.target_type],
                    [item.target_id]))
        if (
                item.final_reviewer_id and
                user_services.is_user_id_valid(item.final_reviewer_id)
        ):
            field_name_to_external_model_references.append(
                base_model_validators.ExternalModelFetcherDetails(
                    'final_reviewer_ids', user_models.UserSettingsModel,
                    [item.final_reviewer_id]))
        return field_name_to_external_model_references

    @classmethod
    def _validate_final_reviewer_id(cls, item):
        """Validate that final reviewer ID is in correct format.

        Args:
            item: GeneralSuggestionModel. The model to validate.
        """
        if not user_services.is_user_or_pseudonymous_id(item.final_reviewer_id):
            cls._add_error(
                'final %s' % (
                    base_model_validators.ERROR_CATEGORY_REVIEWER_CHECK),
                'Entity id %s: Final reviewer ID %s is in a wrong format. '
                'It should be either pid_<32 chars> or uid_<32 chars>.'
                % (item.id, item.final_reviewer_id))

    @classmethod
    def _validate_author_id(cls, item):
        """Validate that author ID is in correct format.

        Args:
            item: GeneralSuggestionModel. The model to validate.
        """
        if not user_services.is_user_or_pseudonymous_id(item.author_id):
            cls._add_error(
                'final %s' % (
                    base_model_validators.ERROR_CATEGORY_AUTHOR_CHECK),
                'Entity id %s: Author ID %s is in a wrong format. '
                'It should be either pid_<32 chars> or uid_<32 chars>.'
                % (item.id, item.author_id))

    @classmethod
    def _get_custom_validation_functions(cls):
        return [cls._validate_final_reviewer_id, cls._validate_author_id]


class CommunityContributionStatsModelValidator(
        base_model_validators.BaseModelValidator):
    """Class for validating CommunityContributionStatsModel."""

    @classmethod
    def _get_model_id_regex(cls, unused_item):
        # Since this is a singleton model, it has only one valid ID:
        # community_contribution_stats.
        return '^%s$' % (
            suggestion_models.COMMUNITY_CONTRIBUTION_STATS_MODEL_ID)

    @classmethod
    def _get_external_id_relationships(cls, item):
        return []

    @classmethod
    def _get_model_domain_object_instance(cls, item):
        return (
            suggestion_services
            .create_community_contribution_stats_from_model(item)
        )

    @classmethod
    def _validate_translation_reviewer_counts(cls, item):
        """For each language code, validate that the translation reviewer
        count matches the number of translation reviewers in the datastore.

        Args:
            item: datastore_services.Model. CommunityContributionStatsModel to
                validate.
        """
        supported_language_codes = [
            language_code['id'] for language_code in
            constants.SUPPORTED_AUDIO_LANGUAGES
        ]
        all_user_contribution_rights_models = (
            user_models.UserContributionRightsModel.get_all()
        )
        for language_code in supported_language_codes:
            expected_translation_reviewer_count = (
                all_user_contribution_rights_models.filter(
                    (
                        user_models.UserContributionRightsModel
                        .can_review_translation_for_language_codes
                    ) == language_code)
                .count()
            )
            if language_code in item.translation_reviewer_counts_by_lang_code:
                model_translation_reviewer_count = (
                    item.translation_reviewer_counts_by_lang_code[
                        language_code]
                )
                if model_translation_reviewer_count != (
                        expected_translation_reviewer_count):
                    cls._add_error(
                        'translation reviewer %s' % (
                            base_model_validators.ERROR_CATEGORY_COUNT_CHECK),
                        'Entity id %s: Translation reviewer count for language'
                        ' code %s: %s does not match the expected translation '
                        'reviewer count for language code %s: %s' % (
                            item.id, language_code,
                            model_translation_reviewer_count, language_code,
                            expected_translation_reviewer_count)
                        )
            elif expected_translation_reviewer_count != 0:
                cls._add_error(
                    'translation reviewer count %s' % (
                        base_model_validators.ERROR_CATEGORY_FIELD_CHECK),
                    'Entity id %s: The translation reviewer count for '
                    'language code %s is %s, expected model '
                    'CommunityContributionStatsModel to have the language code '
                    '%s in its translation reviewer counts but it doesn\'t '
                    'exist.' % (
                        item.id, language_code,
                        expected_translation_reviewer_count, language_code)
                )

    @classmethod
    def _validate_translation_suggestion_counts(cls, item):
        """For each language code, validate that the translation suggestion
        count matches the number of translation suggestions in the datastore
        that are currently in review.

        Args:
            item: datastore_services.Model. CommunityContributionStatsModel to
                validate.
        """
        supported_language_codes = [
            language_code['id'] for language_code in
            constants.SUPPORTED_AUDIO_LANGUAGES
        ]
        all_translation_suggestion_models_in_review = (
            suggestion_models.GeneralSuggestionModel.get_all()
            .filter(suggestion_models.GeneralSuggestionModel.status == (
                suggestion_models.STATUS_IN_REVIEW))
            .filter(
                suggestion_models.GeneralSuggestionModel.suggestion_type == (
                    suggestion_models.SUGGESTION_TYPE_TRANSLATE_CONTENT))
        )
        for language_code in supported_language_codes:
            expected_translation_suggestion_count = (
                all_translation_suggestion_models_in_review.filter(
                    suggestion_models.GeneralSuggestionModel.language_code == (
                        language_code))
                .count()
            )
            if language_code in item.translation_suggestion_counts_by_lang_code:
                model_translation_suggestion_count = (
                    item.translation_suggestion_counts_by_lang_code[
                        language_code]
                )
                if model_translation_suggestion_count != (
                        expected_translation_suggestion_count):
                    cls._add_error(
                        'translation suggestion %s' % (
                            base_model_validators.ERROR_CATEGORY_COUNT_CHECK),
                        'Entity id %s: Translation suggestion count for '
                        'language code %s: %s does not match the expected '
                        'translation suggestion count for language code %s: '
                        '%s' % (
                            item.id, language_code,
                            model_translation_suggestion_count, language_code,
                            expected_translation_suggestion_count)
                        )
            elif expected_translation_suggestion_count != 0:
                cls._add_error(
                    'translation suggestion count %s' % (
                        base_model_validators.ERROR_CATEGORY_FIELD_CHECK),
                    'Entity id %s: The translation suggestion count for '
                    'language code %s is %s, expected model '
                    'CommunityContributionStatsModel to have the language code '
                    '%s in its translation suggestion counts but it doesn\'t '
                    'exist.' % (
                        item.id, language_code,
                        expected_translation_suggestion_count, language_code)
                )

    @classmethod
    def _validate_question_reviewer_count(cls, item):
        """Validate that the question reviewer count matches the number of
        question reviewers in the datastore.

        Args:
            item: datastore_services.Model. CommunityContributionStatsModel to
                validate.
        """
        expected_question_reviewer_count = (
            user_models.UserContributionRightsModel.query(
                ( # pylint: disable=singleton-comparison
                    user_models.UserContributionRightsModel
                    .can_review_questions
                ) == True)
            .count()
        )
        if item.question_reviewer_count != expected_question_reviewer_count:
            cls._add_error(
                'question reviewer %s' % (
                    base_model_validators.ERROR_CATEGORY_COUNT_CHECK),
                'Entity id %s: Question reviewer count: %s does not '
                'match the expected question reviewer count: %s.' % (
                    item.id, item.question_reviewer_count,
                    expected_question_reviewer_count)
            )

    @classmethod
    def _validate_question_suggestion_count(cls, item):
        """Validate that the question suggestion count matches the number of
        question suggestions in the datastore that are currently in review.

        Args:
            item: datastore_services.Model. CommunityContributionStatsModel to
                validate.
        """
        expected_question_suggestion_count = (
            suggestion_models.GeneralSuggestionModel.get_all()
            .filter(
                suggestion_models.GeneralSuggestionModel.status == (
                    suggestion_models.STATUS_IN_REVIEW))
            .filter(
                suggestion_models.GeneralSuggestionModel.suggestion_type == (
                    suggestion_models.SUGGESTION_TYPE_ADD_QUESTION))
            .count()
        )
        if item.question_suggestion_count != expected_question_suggestion_count:
            cls._add_error(
                'question suggestion %s' % (
                    base_model_validators.ERROR_CATEGORY_COUNT_CHECK),
                'Entity id %s: Question suggestion count: %s does not '
                'match the expected question suggestion count: %s.' % (
                    item.id, item.question_suggestion_count,
                    expected_question_suggestion_count)
            )

    @classmethod
    def _get_custom_validation_functions(cls):
        return [
            cls._validate_translation_reviewer_counts,
            cls._validate_translation_suggestion_counts,
            cls._validate_question_reviewer_count,
            cls._validate_question_suggestion_count
        ]


class TopicModelValidator(base_model_validators.BaseModelValidator):
    """Class for validating TopicModel."""

    @classmethod
    def _get_model_domain_object_instance(cls, item):
        return topic_fetchers.get_topic_from_model(item)

    @classmethod
    def _get_domain_object_validation_type(cls, item):
        topic_rights = topic_fetchers.get_topic_rights(
            item.id, strict=False)

        if topic_rights is None:
            return base_model_validators.VALIDATION_MODE_NEUTRAL

        if topic_rights.topic_is_published:
            return base_model_validators.VALIDATION_MODE_STRICT

        return base_model_validators.VALIDATION_MODE_NON_STRICT

    @classmethod
    def _get_external_id_relationships(cls, item):
        snapshot_model_ids = [
            '%s-%d' % (item.id, version) for version in python_utils.RANGE(
                1, item.version + 1)]
        skill_ids = item.uncategorized_skill_ids
        for subtopic in item.subtopics:
            skill_ids = skill_ids + subtopic['skill_ids']
        skill_ids = list(set(skill_ids))
        canonical_story_ids = [
            reference['story_id']
            for reference in item.canonical_story_references]
        additional_story_ids = [
            reference['story_id']
            for reference in item.additional_story_references]
        return [
            base_model_validators.ExternalModelFetcherDetails(
                'topic_commit_log_entry_ids',
                topic_models.TopicCommitLogEntryModel,
                ['topic-%s-%s'
                 % (item.id, version) for version in python_utils.RANGE(
                     1, item.version + 1)]),
            base_model_validators.ExternalModelFetcherDetails(
                'topic_summary_ids', topic_models.TopicSummaryModel, [item.id]),
            base_model_validators.ExternalModelFetcherDetails(
                'topic_rights_ids', topic_models.TopicRightsModel, [item.id]),
            base_model_validators.ExternalModelFetcherDetails(
                'snapshot_metadata_ids',
                topic_models.TopicSnapshotMetadataModel, snapshot_model_ids),
            base_model_validators.ExternalModelFetcherDetails(
                'snapshot_content_ids', topic_models.TopicSnapshotContentModel,
                snapshot_model_ids),
            base_model_validators.ExternalModelFetcherDetails(
                'story_ids', story_models.StoryModel,
                canonical_story_ids + additional_story_ids),
            base_model_validators.ExternalModelFetcherDetails(
                'skill_ids', skill_models.SkillModel, skill_ids),
            base_model_validators.ExternalModelFetcherDetails(
                'subtopic_page_ids',
                subtopic_models.SubtopicPageModel,
                ['%s-%s' % (
                    item.id, subtopic['id']) for subtopic in item.subtopics])]

    @classmethod
    def _validate_canonical_name_is_unique(cls, item):
        """Validate that canonical name of the model unique.

        Args:
            item: datastore_services.Model. TopicModel to validate.
        """
        topic_models_list = topic_models.TopicModel.query().filter(
            topic_models.TopicModel.canonical_name == (
                item.canonical_name)).filter(
                    topic_models.TopicModel.deleted == False).fetch() # pylint: disable=singleton-comparison
        topic_model_ids = [
            topic_model.id
            for topic_model in topic_models_list if topic_model.id != item.id]
        if topic_model_ids:
            cls._add_error(
                'unique %s' % base_model_validators.ERROR_CATEGORY_NAME_CHECK,
                'Entity id %s: canonical name %s matches with canonical '
                'name of topic models with ids %s' % (
                    item.id, item.canonical_name, topic_model_ids))

    @classmethod
    def _validate_canonical_name_matches_name_in_lowercase(cls, item):
        """Validate that canonical name of the model is same as name of the
        model in lowercase.

        Args:
            item: datastore_services.Model. TopicModel to validate.
        """
        name = item.name
        if name.lower() != item.canonical_name:
            cls._add_error(
                'canonical %s' % (
                    base_model_validators.ERROR_CATEGORY_NAME_CHECK),
                'Entity id %s: Entity name %s in lowercase does not match '
                'canonical name %s' % (item.id, item.name, item.canonical_name))

    @classmethod
    def _validate_uncategorized_skill_ids_not_in_subtopic_skill_ids(cls, item):
        """Validate that uncategorized_skill_ids of model is not present in
        any subtopic of the model.

        Args:
            item: datastore_services.Model. TopicModel to validate.
        """
        for skill_id in item.uncategorized_skill_ids:
            for subtopic in item.subtopics:
                if skill_id in subtopic['skill_ids']:
                    cls._add_error(
                        'uncategorized skill %s' % (
                            base_model_validators.ERROR_CATEGORY_ID_CHECK),
                        'Entity id %s: uncategorized skill id %s is present '
                        'in subtopic for entity with id %s' % (
                            item.id, skill_id, subtopic['id']))

    @classmethod
    def _get_custom_validation_functions(cls):
        return [
            cls._validate_canonical_name_is_unique,
            cls._validate_canonical_name_matches_name_in_lowercase,
            cls._validate_uncategorized_skill_ids_not_in_subtopic_skill_ids]


class TopicSnapshotMetadataModelValidator(
        base_model_validators.BaseSnapshotMetadataModelValidator):
    """Class for validating TopicSnapshotMetadataModel."""

    EXTERNAL_MODEL_NAME = 'topic'

    @classmethod
    def _get_change_domain_class(cls, unused_item):
        return topic_domain.TopicChange

    @classmethod
    def _get_external_id_relationships(cls, item):
        return [
            base_model_validators.ExternalModelFetcherDetails(
                'topic_ids', topic_models.TopicModel,
                [item.id[:item.id.rfind(base_models.VERSION_DELIMITER)]]),
            base_model_validators.ExternalModelFetcherDetails(
                'committer_ids', user_models.UserSettingsModel,
                [item.committer_id])]


class TopicSnapshotContentModelValidator(
        base_model_validators.BaseSnapshotContentModelValidator):
    """Class for validating TopicSnapshotContentModel."""

    EXTERNAL_MODEL_NAME = 'topic'

    @classmethod
    def _get_external_id_relationships(cls, item):
        return [
            base_model_validators.ExternalModelFetcherDetails(
                'topic_ids', topic_models.TopicModel,
                [item.id[:item.id.rfind(base_models.VERSION_DELIMITER)]])]


class TopicRightsModelValidator(base_model_validators.BaseModelValidator):
    """Class for validating TopicRightsModel."""

    @classmethod
    def _get_external_id_relationships(cls, item):
        snapshot_model_ids = [
            '%s-%d' % (item.id, version) for version in python_utils.RANGE(
                1, item.version + 1)]
        return [
            base_model_validators.ExternalModelFetcherDetails(
                'topic_ids', topic_models.TopicModel, [item.id]),
            base_model_validators.ExternalModelFetcherDetails(
                'manager_user_ids', user_models.UserSettingsModel,
                item.manager_ids),
            base_model_validators.ExternalModelFetcherDetails(
                'snapshot_metadata_ids',
                topic_models.TopicRightsSnapshotMetadataModel,
                snapshot_model_ids),
            base_model_validators.ExternalModelFetcherDetails(
                'snapshot_content_ids',
                topic_models.TopicRightsSnapshotContentModel,
                snapshot_model_ids)]


class TopicRightsSnapshotMetadataModelValidator(
        base_model_validators.BaseSnapshotMetadataModelValidator):
    """Class for validating TopicRightsSnapshotMetadataModel."""

    EXTERNAL_MODEL_NAME = 'topic rights'

    @classmethod
    def _get_change_domain_class(cls, unused_item):
        return topic_domain.TopicRightsChange

    @classmethod
    def _get_external_id_relationships(cls, item):
        return [
            base_model_validators.ExternalModelFetcherDetails(
                'topic_rights_ids', topic_models.TopicRightsModel,
                [item.id[:item.id.rfind(base_models.VERSION_DELIMITER)]]),
            base_model_validators.ExternalModelFetcherDetails(
                'committer_ids', user_models.UserSettingsModel,
                [item.committer_id])]


class TopicRightsSnapshotContentModelValidator(
        base_model_validators.BaseSnapshotContentModelValidator):
    """Class for validating TopicRightsSnapshotContentModel."""

    EXTERNAL_MODEL_NAME = 'topic rights'

    @classmethod
    def _get_external_id_relationships(cls, item):
        return [
            base_model_validators.ExternalModelFetcherDetails(
                'topic_rights_ids', topic_models.TopicRightsModel,
                [item.id[:item.id.rfind(base_models.VERSION_DELIMITER)]])]


class TopicCommitLogEntryModelValidator(
        base_model_validators.BaseCommitLogEntryModelValidator):
    """Class for validating TopicCommitLogEntryModel."""

    EXTERNAL_MODEL_NAME = 'topic'

    @classmethod
    def _get_model_id_regex(cls, item):
        # Valid id: [topic/rights]-[topic_id]-[topic_version].
        regex_string = '^(topic|rights)-%s-\\d*$' % (
            item.topic_id)

        return regex_string

    @classmethod
    def _get_change_domain_class(cls, item):
        if item.id.startswith('rights'):
            return topic_domain.TopicRightsChange
        elif item.id.startswith('topic'):
            return topic_domain.TopicChange
        else:
            cls._add_error(
                'model %s' % base_model_validators.ERROR_CATEGORY_ID_CHECK,
                'Entity id %s: Entity id does not match regex pattern' % (
                    item.id))
            return None

    @classmethod
    def _get_external_id_relationships(cls, item):
        external_id_relationships = [
            base_model_validators.ExternalModelFetcherDetails(
                'topic_ids', topic_models.TopicModel, [item.topic_id])]
        if item.id.startswith('rights'):
            external_id_relationships.append(
                base_model_validators.ExternalModelFetcherDetails(
                    'topic_rights_ids', topic_models.TopicRightsModel,
                    [item.topic_id]))
        return external_id_relationships


class TopicSummaryModelValidator(
        base_model_validators.BaseSummaryModelValidator):
    """Class for validating TopicSummaryModel."""

    @classmethod
    def _get_model_domain_object_instance(cls, item):
        return topic_services.get_topic_summary_from_model(item)

    @classmethod
    def _get_external_id_relationships(cls, item):
        return [
            base_model_validators.ExternalModelFetcherDetails(
                'topic_ids', topic_models.TopicModel, [item.id]),
            base_model_validators.ExternalModelFetcherDetails(
                'topic_rights_ids', topic_models.TopicRightsModel, [item.id])]

    @classmethod
    def _validate_canonical_story_count(
            cls, item, field_name_to_external_model_references):
        """Validate that canonical story count of model is equal to
        number of story ids in TopicModel.canonical_story_ids.

        Args:
            item: datastore_services.Model. TopicSummaryModel to validate.
            field_name_to_external_model_references:
                dict(str, (list(base_model_validators.ExternalModelReference))).
                A dict keyed by field name. The field name represents
                a unique identifier provided by the storage
                model to which the external model is associated. Each value
                contains a list of ExternalModelReference objects corresponding
                to the field_name. For examples, all the external Exploration
                Models corresponding to a storage model can be associated
                with the field name 'exp_ids'. This dict is used for
                validation of External Model properties linked to the
                storage model.
        """
        topic_model_references = (
            field_name_to_external_model_references['topic_ids'])

        for topic_model_reference in topic_model_references:
            topic_model = topic_model_reference.model_instance
            if topic_model is None or topic_model.deleted:
                model_class = topic_model_reference.model_class
                model_id = topic_model_reference.model_id
                cls._add_error(
                    'topic_ids %s' % (
                        base_model_validators.ERROR_CATEGORY_FIELD_CHECK),
                    'Entity id %s: based on field topic_ids having'
                    ' value %s, expected model %s with id %s but it doesn\'t'
                    ' exist' % (
                        item.id, model_id, model_class.__name__, model_id))
                continue
            pubished_canonical_story_ids = [
                reference['story_id']
                for reference in topic_model.canonical_story_references
                if reference['story_is_published']]
            if item.canonical_story_count != len(pubished_canonical_story_ids):
                cls._add_error(
                    'canonical story %s' % (
                        base_model_validators.ERROR_CATEGORY_COUNT_CHECK),
                    'Entity id %s: Canonical story count: %s does not '
                    'match the number of story ids in canonical_story_ids in '
                    'topic model: %s' % (
                        item.id, item.canonical_story_count,
                        pubished_canonical_story_ids))

    @classmethod
    def _validate_additional_story_count(
            cls, item, field_name_to_external_model_references):
        """Validate that additional story count of model is equal to
        number of story ids in TopicModel.additional_story_ids.

        Args:
            item: datastore_services.Model. TopicSummaryModel to validate.
            field_name_to_external_model_references:
                dict(str, (list(base_model_validators.ExternalModelReference))).
                A dict keyed by field name. The field name represents
                a unique identifier provided by the storage
                model to which the external model is associated. Each value
                contains a list of ExternalModelReference objects corresponding
                to the field_name. For examples, all the external Exploration
                Models corresponding to a storage model can be associated
                with the field name 'exp_ids'. This dict is used for
                validation of External Model properties linked to the
                storage model.
        """
        topic_model_references = (
            field_name_to_external_model_references['topic_ids'])

        for topic_model_reference in topic_model_references:
            topic_model = topic_model_reference.model_instance
            if topic_model is None or topic_model.deleted:
                model_class = topic_model_reference.model_class
                model_id = topic_model_reference.model_id
                cls._add_error(
                    'topic_ids %s' % (
                        base_model_validators.ERROR_CATEGORY_FIELD_CHECK),
                    'Entity id %s: based on field topic_ids having'
                    ' value %s, expected model %s with id %s but it doesn\'t'
                    ' exist' % (
                        item.id, model_id, model_class.__name__, model_id))
                continue
            published_additional_story_ids = [
                reference['story_id']
                for reference in topic_model.additional_story_references
                if reference['story_is_published']]
            if (
                    item.additional_story_count !=
                    len(published_additional_story_ids)):
                cls._add_error(
                    'additional story %s' % (
                        base_model_validators.ERROR_CATEGORY_COUNT_CHECK),
                    'Entity id %s: Additional story count: %s does not '
                    'match the number of story ids in additional_story_ids in '
                    'topic model: %s' % (
                        item.id, item.additional_story_count,
                        published_additional_story_ids))

    @classmethod
    def _validate_uncategorized_skill_count(
            cls, item, field_name_to_external_model_references):
        """Validate that uncategorized skill count of model is equal to
        number of skill ids in TopicModel.uncategorized_skill_ids.

        Args:
            item: datastore_services.Model. TopicSummaryModel to validate.
            field_name_to_external_model_references:
                dict(str, (list(base_model_validators.ExternalModelReference))).
                A dict keyed by field name. The field name represents
                a unique identifier provided by the storage
                model to which the external model is associated. Each value
                contains a list of ExternalModelReference objects corresponding
                to the field_name. For examples, all the external Exploration
                Models corresponding to a storage model can be associated
                with the field name 'exp_ids'. This dict is used for
                validation of External Model properties linked to the
                storage model.
        """
        topic_model_references = (
            field_name_to_external_model_references['topic_ids'])

        for topic_model_reference in topic_model_references:
            topic_model = topic_model_reference.model_instance
            if topic_model is None or topic_model.deleted:
                model_class = topic_model_reference.model_class
                model_id = topic_model_reference.model_id
                cls._add_error(
                    'topic_ids %s' % (
                        base_model_validators.ERROR_CATEGORY_FIELD_CHECK),
                    'Entity id %s: based on field topic_ids having'
                    ' value %s, expected model %s with id %s but it doesn\'t'
                    ' exist' % (
                        item.id, model_id, model_class.__name__, model_id))
                continue
            if item.uncategorized_skill_count != len(
                    topic_model.uncategorized_skill_ids):
                cls._add_error(
                    'uncategorized skill %s' % (
                        base_model_validators.ERROR_CATEGORY_COUNT_CHECK),
                    'Entity id %s: Uncategorized skill count: %s does not '
                    'match the number of skill ids in '
                    'uncategorized_skill_ids in topic model: %s' % (
                        item.id, item.uncategorized_skill_count,
                        topic_model.uncategorized_skill_ids))

    @classmethod
    def _validate_total_skill_count(
            cls, item, field_name_to_external_model_references):
        """Validate that total skill count of model is equal to
        number of skill ids in TopicModel.uncategorized_skill_ids and skill
        ids in subtopics of TopicModel.

        Args:
            item: datastore_services.Model. TopicSummaryModel to validate.
            field_name_to_external_model_references:
                dict(str, (list(base_model_validators.ExternalModelReference))).
                A dict keyed by field name. The field name represents
                a unique identifier provided by the storage
                model to which the external model is associated. Each value
                contains a list of ExternalModelReference objects corresponding
                to the field_name. For examples, all the external Exploration
                Models corresponding to a storage model can be associated
                with the field name 'exp_ids'. This dict is used for
                validation of External Model properties linked to the
                storage model.
        """
        topic_model_references = (
            field_name_to_external_model_references['topic_ids'])

        for topic_model_reference in topic_model_references:
            topic_model = topic_model_reference.model_instance
            if topic_model is None or topic_model.deleted:
                model_class = topic_model_reference.model_class
                model_id = topic_model_reference.model_id
                cls._add_error(
                    'topic_ids %s' % (
                        base_model_validators.ERROR_CATEGORY_FIELD_CHECK),
                    'Entity id %s: based on field topic_ids having'
                    ' value %s, expected model %s with id %s but it doesn\'t'
                    ' exist' % (
                        item.id, model_id, model_class.__name__, model_id))
                continue
            subtopic_skill_ids = []
            for subtopic in topic_model.subtopics:
                subtopic_skill_ids = subtopic_skill_ids + subtopic['skill_ids']
            if item.total_skill_count != len(
                    topic_model.uncategorized_skill_ids + subtopic_skill_ids):
                cls._add_error(
                    'total skill %s' % (
                        base_model_validators.ERROR_CATEGORY_COUNT_CHECK),
                    'Entity id %s: Total skill count: %s does not '
                    'match the total number of skill ids in '
                    'uncategorized_skill_ids in topic model: %s and skill_ids '
                    'in subtopics of topic model: %s' % (
                        item.id, item.total_skill_count,
                        topic_model.uncategorized_skill_ids,
                        subtopic_skill_ids))

    @classmethod
    def _validate_subtopic_count(
            cls, item, field_name_to_external_model_references):
        """Validate that subtopic count of model is equal to
        number of subtopics in TopicModel.

        Args:
            item: datastore_services.Model. TopicSummaryModel to validate.
            field_name_to_external_model_references:
                dict(str, (list(base_model_validators.ExternalModelReference))).
                A dict keyed by field name. The field name represents
                a unique identifier provided by the storage
                model to which the external model is associated. Each value
                contains a list of ExternalModelReference objects corresponding
                to the field_name. For examples, all the external Exploration
                Models corresponding to a storage model can be associated
                with the field name 'exp_ids'. This dict is used for
                validation of External Model properties linked to the
                storage model.
        """
        topic_model_references = (
            field_name_to_external_model_references['topic_ids'])

        for topic_model_reference in topic_model_references:
            topic_model = topic_model_reference.model_instance
            if topic_model is None or topic_model.deleted:
                model_class = topic_model_reference.model_class
                model_id = topic_model_reference.model_id
                cls._add_error(
                    'topic_ids %s' % (
                        base_model_validators.ERROR_CATEGORY_FIELD_CHECK),
                    'Entity id %s: based on field topic_ids having'
                    ' value %s, expected model %s with id %s but it doesn\'t'
                    ' exist' % (
                        item.id, model_id, model_class.__name__, model_id))
                continue
            if item.subtopic_count != len(topic_model.subtopics):
                cls._add_error(
                    'subtopic %s' % (
                        base_model_validators.ERROR_CATEGORY_COUNT_CHECK),
                    'Entity id %s: Subtopic count: %s does not '
                    'match the total number of subtopics in topic '
                    'model: %s ' % (
                        item.id, item.subtopic_count, topic_model.subtopics))

    @classmethod
    def _get_external_model_properties(cls):
        topic_model_properties_dict = {
            'name': 'name',
            'canonical_name': 'canonical_name',
            'language_code': 'language_code',
            'topic_model_created_on': 'created_on',
            'topic_model_last_updated': 'last_updated'
        }

        return [(
            'topic',
            'topic_ids',
            topic_model_properties_dict
        )]

    @classmethod
    def _get_external_instance_custom_validation_functions(cls):
        return [
            cls._validate_canonical_story_count,
            cls._validate_additional_story_count,
            cls._validate_uncategorized_skill_count,
            cls._validate_total_skill_count,
            cls._validate_subtopic_count]


class SubtopicPageModelValidator(base_model_validators.BaseModelValidator):
    """Class for validating SubtopicPageModel."""

    @classmethod
    def _get_model_id_regex(cls, item):
        return '^%s-\\d*$' % (item.topic_id)

    @classmethod
    def _get_model_domain_object_instance(cls, item):
        return subtopic_page_services.get_subtopic_page_from_model(item)

    @classmethod
    def _get_external_id_relationships(cls, item):
        snapshot_model_ids = [
            '%s-%d' % (item.id, version) for version in python_utils.RANGE(
                1, item.version + 1)]
        return [
            base_model_validators.ExternalModelFetcherDetails(
                'subtopic_page_commit_log_entry_ids',
                subtopic_models.SubtopicPageCommitLogEntryModel,
                ['subtopicpage-%s-%s'
                 % (item.id, version) for version in python_utils.RANGE(
                     1, item.version + 1)]),
            base_model_validators.ExternalModelFetcherDetails(
                'snapshot_metadata_ids',
                subtopic_models.SubtopicPageSnapshotMetadataModel,
                snapshot_model_ids),
            base_model_validators.ExternalModelFetcherDetails(
                'snapshot_content_ids',
                subtopic_models.SubtopicPageSnapshotContentModel,
                snapshot_model_ids),
            base_model_validators.ExternalModelFetcherDetails(
                'topic_ids', topic_models.TopicModel, [item.topic_id])]

    @classmethod
    def _get_custom_validation_functions(cls):
        return []


class SubtopicPageSnapshotMetadataModelValidator(
        base_model_validators.BaseSnapshotMetadataModelValidator):
    """Class for validating SubtopicPageSnapshotMetadataModel."""

    EXTERNAL_MODEL_NAME = 'subtopic page'

    @classmethod
    def _get_model_id_regex(cls, unused_item):
        return '^[A-Za-z0-9]{1,%s}-\\d*-\\d*$' % base_models.ID_LENGTH

    @classmethod
    def _get_change_domain_class(cls, unused_item):
        return subtopic_page_domain.SubtopicPageChange

    @classmethod
    def _get_external_id_relationships(cls, item):
        return [
            base_model_validators.ExternalModelFetcherDetails(
                'subtopic_page_ids',
                subtopic_models.SubtopicPageModel,
                [item.id[:item.id.rfind(base_models.VERSION_DELIMITER)]]),
            base_model_validators.ExternalModelFetcherDetails(
                'committer_ids', user_models.UserSettingsModel,
                [item.committer_id])]


class SubtopicPageSnapshotContentModelValidator(
        base_model_validators.BaseSnapshotContentModelValidator):
    """Class for validating SubtopicPageSnapshotContentModel."""

    EXTERNAL_MODEL_NAME = 'subtopic page'

    @classmethod
    def _get_model_id_regex(cls, unused_item):
        return '^[A-Za-z0-9]{1,%s}-\\d*-\\d*$' % base_models.ID_LENGTH

    @classmethod
    def _get_external_id_relationships(cls, item):
        return [
            base_model_validators.ExternalModelFetcherDetails(
                'subtopic_page_ids',
                subtopic_models.SubtopicPageModel,
                [item.id[:item.id.rfind(base_models.VERSION_DELIMITER)]])]


class SubtopicPageCommitLogEntryModelValidator(
        base_model_validators.BaseCommitLogEntryModelValidator):
    """Class for validating SubtopicPageCommitLogEntryModel."""

    EXTERNAL_MODEL_NAME = 'subtopic page'

    @classmethod
    def _get_model_id_regex(cls, item):
        # Valid id: [subtopicpage]-[subtopic_id]-[subtopic_version].
        regex_string = '^(subtopicpage)-%s-\\d*$' % (
            item.subtopic_page_id)

        return regex_string

    @classmethod
    def _get_change_domain_class(cls, item):
        if item.id.startswith('subtopicpage'):
            return subtopic_page_domain.SubtopicPageChange
        else:
            cls._add_error(
                'model %s' % base_model_validators.ERROR_CATEGORY_ID_CHECK,
                'Entity id %s: Entity id does not match regex pattern' % (
                    item.id))
            return None

    @classmethod
    def _get_external_id_relationships(cls, item):
        return [
            base_model_validators.ExternalModelFetcherDetails(
                'subtopic_page_ids',
                subtopic_models.SubtopicPageModel,
                [item.subtopic_page_id])]


class UserSettingsModelValidator(base_model_validators.BaseUserModelValidator):
    """Class for validating UserSettingsModels."""

    @classmethod
    def _get_model_domain_object_instance(cls, item):
        return user_services.get_user_settings(item.id)

    @classmethod
    def _get_external_id_relationships(cls, item):
        # Note that some users have an associated UserContributionsModel.
        # However, this only applies for users who have made contributions,
        # and not for all users, so we don't check for it here.
        return []

    @classmethod
    def _validate_time_fields_of_user_actions(cls, item):
        """Validates that value for time fields for user actions is
        less than the current time when the job is run.

        Args:
            item: datastore_services.Model. UserSettingsModel to validate.
        """
        time_fields = {
            'last agreed to terms': item.last_agreed_to_terms,
            'last started state editor tutorial': (
                item.last_started_state_editor_tutorial),
            'last started state translation tutorial': (
                item.last_started_state_translation_tutorial),
            'last logged in': item.last_logged_in,
            'last edited an exploration': item.last_edited_an_exploration,
            'last created an exploration': item.last_created_an_exploration
        }
        current_time = datetime.datetime.utcnow()
        for time_field_name, time_field_value in time_fields.items():
            if time_field_value is not None and time_field_value > current_time:
                cls._add_error(
                    '%s check' % time_field_name,
                    'Entity id %s: Value for %s: %s is greater than the '
                    'time when job was run' % (
                        item.id, time_field_name, time_field_value))

        current_msec = utils.get_current_time_in_millisecs()
        if item.first_contribution_msec is not None and (
                item.first_contribution_msec > current_msec):
            cls._add_error(
                'first contribution check',
                'Entity id %s: Value for first contribution msec: %s is '
                'greater than the time when job was run' % (
                    item.id, item.first_contribution_msec))

    @classmethod
    def _get_custom_validation_functions(cls):
        return [cls._validate_time_fields_of_user_actions]


class CompletedActivitiesModelValidator(
        base_model_validators.BaseUserModelValidator):
    """Class for validating CompletedActivitiesModels."""

    @classmethod
    def _get_external_id_relationships(cls, item):
        return [
            base_model_validators.ExternalModelFetcherDetails(
                'user_settings_ids', user_models.UserSettingsModel, [item.id]),
            base_model_validators.ExternalModelFetcherDetails(
                'exploration_ids', exp_models.ExplorationModel,
                item.exploration_ids),
            base_model_validators.ExternalModelFetcherDetails(
                'collection_ids', collection_models.CollectionModel,
                item.collection_ids)]

    @classmethod
    def _get_common_properties_of_external_model_which_should_not_match(
            cls, item):
        return [(
            'IncompleteActivitiesModel',
            'exploration_ids',
            item.exploration_ids,
            'exploration_ids',
            learner_progress_services.get_all_incomplete_exp_ids(item.id)
        ), (
            'IncompleteActivitiesModel',
            'collection_ids',
            item.collection_ids,
            'collection_ids',
            learner_progress_services.get_all_incomplete_collection_ids(item.id)
        )]

    @classmethod
    def _get_custom_validation_functions(cls):
        return [cls._validate_common_properties_do_not_match]

    @classmethod
    def _get_external_instance_custom_validation_functions(cls):
        return [
            cls._validate_explorations_are_public,
            cls._validate_collections_are_public
        ]


class IncompleteActivitiesModelValidator(
        base_model_validators.BaseUserModelValidator):
    """Class for validating IncompleteActivitiesModels."""

    @classmethod
    def _get_external_id_relationships(cls, item):
        return [
            base_model_validators.ExternalModelFetcherDetails(
                'user_settings_ids', user_models.UserSettingsModel, [item.id]),
            base_model_validators.ExternalModelFetcherDetails(
                'exploration_ids', exp_models.ExplorationModel,
                item.exploration_ids),
            base_model_validators.ExternalModelFetcherDetails(
                'collection_ids', collection_models.CollectionModel,
                item.collection_ids)]

    @classmethod
    def _get_common_properties_of_external_model_which_should_not_match(
            cls, item):
        return [(
            'CompletedActivitiesModel',
            'exploration_ids',
            item.exploration_ids,
            'exploration_ids',
            learner_progress_services.get_all_completed_exp_ids(item.id)
        ), (
            'CompletedActivitiesModel',
            'collection_ids',
            item.collection_ids,
            'collection_ids',
            learner_progress_services.get_all_completed_collection_ids(item.id)
        )]

    @classmethod
    def _get_custom_validation_functions(cls):
        return [cls._validate_common_properties_do_not_match]

    @classmethod
    def _get_external_instance_custom_validation_functions(cls):
        return [
            cls._validate_explorations_are_public,
            cls._validate_collections_are_public
        ]


class ExpUserLastPlaythroughModelValidator(
        base_model_validators.BaseUserModelValidator):
    """Class for validating ExpUserLastPlaythroughModels."""

    @classmethod
    def _get_model_id_regex(cls, item):
        return '^%s\\.%s$' % (item.user_id, item.exploration_id)

    @classmethod
    def _get_external_id_relationships(cls, item):
        return [
            base_model_validators.ExternalModelFetcherDetails(
                'user_settings_ids', user_models.UserSettingsModel,
                [item.user_id]),
            base_model_validators.ExternalModelFetcherDetails(
                'exploration_ids', exp_models.ExplorationModel,
                [item.exploration_id])]

    @classmethod
    def _validate_exp_id_is_marked_as_incomplete(cls, item):
        """Validates that exploration id for model is marked as
        incomplete.

        Args:
            item: datastore_services.Model. ExpUserLastPlaythroughModel to
                validate.
        """
        if item.exploration_id not in (
                learner_progress_services.get_all_incomplete_exp_ids(
                    item.user_id)):
            cls._add_error(
                'incomplete exp %s' % (
                    base_model_validators.ERROR_CATEGORY_ID_CHECK),
                'Entity id %s: Exploration id %s for entity is not marked '
                'as incomplete' % (item.id, item.exploration_id))

    @classmethod
    def _validate_exp_version(
            cls, item, field_name_to_external_model_references):
        """Validates that last played exp version is less than or equal to
        for version of the exploration.

        Args:
            item: datastore_services.Model. ExpUserLastPlaythroughModel to
                validate.
            field_name_to_external_model_references:
                dict(str, (list(base_model_validators.ExternalModelReference))).
                A dict keyed by field name. The field name represents
                a unique identifier provided by the storage
                model to which the external model is associated. Each value
                contains a list of ExternalModelReference objects corresponding
                to the field_name. For examples, all the external Exploration
                Models corresponding to a storage model can be associated
                with the field name 'exp_ids'. This dict is used for
                validation of External Model properties linked to the
                storage model.
        """
        exploration_model_references = (
            field_name_to_external_model_references['exploration_ids'])

        for exploration_model_reference in exploration_model_references:
            exploration_model = exploration_model_reference.model_instance
            if exploration_model is None or exploration_model.deleted:
                model_class = exploration_model_reference.model_class
                model_id = exploration_model_reference.model_id
                cls._add_error(
                    'exploration_ids %s' % (
                        base_model_validators.ERROR_CATEGORY_FIELD_CHECK),
                    'Entity id %s: based on field exploration_ids having'
                    ' value %s, expected model %s with id %s but it doesn\'t'
                    ' exist' % (
                        item.id, model_id, model_class.__name__, model_id))
                continue
            if item.last_played_exp_version > exploration_model.version:
                cls._add_error(
                    base_model_validators.ERROR_CATEGORY_VERSION_CHECK,
                    'Entity id %s: last played exp version %s is greater than '
                    'current version %s of exploration with id %s' % (
                        item.id, item.last_played_exp_version,
                        exploration_model.version, exploration_model.id))

    @classmethod
    def _validate_state_name(
            cls, item, field_name_to_external_model_references):
        """Validates that state name is a valid state in the exploration
        corresponding to the entity.

        Args:
            item: datastore_services.Model. ExpUserLastPlaythroughModel to
                validate.
            field_name_to_external_model_references:
                dict(str, (list(base_model_validators.ExternalModelReference))).
                A dict keyed by field name. The field name represents
                a unique identifier provided by the storage
                model to which the external model is associated. Each value
                contains a list of ExternalModelReference objects corresponding
                to the field_name. For examples, all the external Exploration
                Models corresponding to a storage model can be associated
                with the field name 'exp_ids'. This dict is used for
                validation of External Model properties linked to the
                storage model.
        """
        exploration_model_references = (
            field_name_to_external_model_references['exploration_ids'])

        for exploration_model_reference in exploration_model_references:
            exploration_model = exploration_model_reference.model_instance
            if exploration_model is None or exploration_model.deleted:
                model_class = exploration_model_reference.model_class
                model_id = exploration_model_reference.model_id
                cls._add_error(
                    'exploration_ids %s' % (
                        base_model_validators.ERROR_CATEGORY_FIELD_CHECK),
                    'Entity id %s: based on field exploration_ids having'
                    ' value %s, expected model %s with id %s but it doesn\'t'
                    ' exist' % (
                        item.id, model_id, model_class.__name__, model_id))
                continue
            if item.last_played_state_name not in (
                    exploration_model.states.keys()):
                cls._add_error(
                    base_model_validators.ERROR_CATEGORY_STATE_NAME_CHECK,
                    'Entity id %s: last played state name %s is not present '
                    'in exploration states %s for exploration id %s' % (
                        item.id, item.last_played_state_name,
                        list(exploration_model.states.keys()),
                        exploration_model.id))

    @classmethod
    def _get_custom_validation_functions(cls):
        return [cls._validate_exp_id_is_marked_as_incomplete]

    @classmethod
    def _get_external_instance_custom_validation_functions(cls):
        return [
            cls._validate_explorations_are_public,
            cls._validate_exp_version,
            cls._validate_state_name
        ]


class LearnerPlaylistModelValidator(
        base_model_validators.BaseUserModelValidator):
    """Class for validating LearnerPlaylistModels."""

    @classmethod
    def _get_external_id_relationships(cls, item):
        return [
            base_model_validators.ExternalModelFetcherDetails(
                'user_settings_ids', user_models.UserSettingsModel, [item.id]),
            base_model_validators.ExternalModelFetcherDetails(
                'exploration_ids', exp_models.ExplorationModel,
                item.exploration_ids),
            base_model_validators.ExternalModelFetcherDetails(
                'collection_ids', collection_models.CollectionModel,
                item.collection_ids)]

    @classmethod
    def _get_common_properties_of_external_model_which_should_not_match(
            cls, item):
        return [(
            'CompletedActivitiesModel',
            'exploration_ids',
            item.exploration_ids,
            'exploration_ids',
            learner_progress_services.get_all_completed_exp_ids(item.id)
        ), (
            'CompletedActivitiesModel',
            'collection_ids',
            item.collection_ids,
            'collection_ids',
            learner_progress_services.get_all_completed_collection_ids(item.id)
        ), (
            'IncompleteActivitiesModel',
            'exploration_ids',
            item.exploration_ids,
            'exploration_ids',
            learner_progress_services.get_all_incomplete_exp_ids(item.id)
        ), (
            'IncompleteActivitiesModel',
            'collection_ids',
            item.collection_ids,
            'collection_ids',
            learner_progress_services.get_all_incomplete_collection_ids(item.id)
        )]

    @classmethod
    def _get_custom_validation_functions(cls):
        return [cls._validate_common_properties_do_not_match]

    @classmethod
    def _get_external_instance_custom_validation_functions(cls):
        return [
            cls._validate_explorations_are_public,
            cls._validate_collections_are_public
        ]


class UserContributionsModelValidator(
        base_model_validators.BaseUserModelValidator):
    """Class for validating UserContributionsModels."""

    @classmethod
    def _get_model_domain_object_instance(cls, item):
        return user_services.get_user_contributions(item.id)

    @classmethod
    def _get_external_id_relationships(cls, item):
        return [
            base_model_validators.ExternalModelFetcherDetails(
                'user_settings_ids', user_models.UserSettingsModel, [item.id]),
            base_model_validators.ExternalModelFetcherDetails(
                'created_exploration_ids', exp_models.ExplorationModel,
                item.created_exploration_ids),
            base_model_validators.ExternalModelFetcherDetails(
                'edited_exploration_ids', exp_models.ExplorationModel,
                item.edited_exploration_ids)]


class UserEmailPreferencesModelValidator(
        base_model_validators.BaseUserModelValidator):
    """Class for validating UserEmailPreferencesModels."""

    @classmethod
    def _get_external_id_relationships(cls, item):
        return [
            base_model_validators.ExternalModelFetcherDetails(
                'user_settings_ids', user_models.UserSettingsModel, [item.id])]


class UserSubscriptionsModelValidator(
        base_model_validators.BaseUserModelValidator):
    """Class for validating UserSubscriptionsModels."""

    @classmethod
    def _get_external_id_relationships(cls, item):
        return [
            base_model_validators.ExternalModelFetcherDetails(
                'activity_ids', exp_models.ExplorationModel, item.activity_ids),
            base_model_validators.ExternalModelFetcherDetails(
                'collection_ids', collection_models.CollectionModel,
                item.collection_ids),
            base_model_validators.ExternalModelFetcherDetails(
                'general_feedback_thread_ids',
                feedback_models.GeneralFeedbackThreadModel,
                item.general_feedback_thread_ids),
            base_model_validators.ExternalModelFetcherDetails(
                'creator_ids', user_models.UserSettingsModel, item.creator_ids),
            base_model_validators.ExternalModelFetcherDetails(
                'subscriber_ids', user_models.UserSubscribersModel,
                item.creator_ids),
            base_model_validators.ExternalModelFetcherDetails(
                'id', user_models.UserSettingsModel, [item.id])]

    @classmethod
    def _validate_last_checked(cls, item):
        """Validates that last checked time field is less than the time
        when job was run.

        Args:
            item: datastore_services.Model. UserSubscriptionsModel to validate.
        """
        current_time = datetime.datetime.utcnow()
        if item.last_checked is not None and item.last_checked > current_time:
            cls._add_error(
                'last checked check',
                'Entity id %s: last checked %s is greater than '
                'the time when job was run' % (
                    item.id, item.last_checked))

    @classmethod
    def _validate_user_id_in_subscriber_ids(
            cls, item, field_name_to_external_model_references):
        """Validates that user id is present in list of
        subscriber ids of the creators the user has subscribed to.

        Args:
            item: datastore_services.Model. UserSubscriptionsModel to validate.
            field_name_to_external_model_references:
                dict(str, (list(base_model_validators.ExternalModelReference))).
                A dict keyed by field name. The field name represents
                a unique identifier provided by the storage
                model to which the external model is associated. Each value
                contains a list of ExternalModelReference objects corresponding
                to the field_name. For examples, all the external Exploration
                Models corresponding to a storage model can be associated
                with the field name 'exp_ids'. This dict is used for
                validation of External Model properties linked to the
                storage model.
        """
        subscriber_model_references = (
            field_name_to_external_model_references['subscriber_ids'])

        for subscriber_model_reference in subscriber_model_references:
            subscriber_model = subscriber_model_reference.model_instance
            if subscriber_model is None or subscriber_model.deleted:
                model_class = subscriber_model_reference.model_class
                model_id = subscriber_model_reference.model_id
                cls._add_error(
                    'subscriber_ids %s' % (
                        base_model_validators.ERROR_CATEGORY_FIELD_CHECK),
                    'Entity id %s: based on field subscriber_ids having'
                    ' value %s, expected model %s with id %s but it doesn\'t'
                    ' exist' % (
                        item.id, model_id, model_class.__name__, model_id))
                continue
            if item.id not in subscriber_model.subscriber_ids:
                cls._add_error(
                    'subscriber %s' % (
                        base_model_validators.ERROR_CATEGORY_ID_CHECK),
                    'Entity id %s: User id is not present in subscriber ids of '
                    'creator with id %s to whom the user has subscribed' % (
                        item.id, subscriber_model.id))

    @classmethod
    def _get_custom_validation_functions(cls):
        return [cls._validate_last_checked]

    @classmethod
    def _get_external_instance_custom_validation_functions(cls):
        return [cls._validate_user_id_in_subscriber_ids]


class UserSubscribersModelValidator(
        base_model_validators.BaseUserModelValidator):
    """Class for validating UserSubscribersModels."""

    @classmethod
    def _get_external_id_relationships(cls, item):
        return [
            base_model_validators.ExternalModelFetcherDetails(
                'subscriber_ids', user_models.UserSettingsModel,
                item.subscriber_ids),
            base_model_validators.ExternalModelFetcherDetails(
                'user_settings_ids', user_models.UserSettingsModel, [item.id]),
            base_model_validators.ExternalModelFetcherDetails(
                'subscription_ids', user_models.UserSubscriptionsModel,
                item.subscriber_ids)]

    @classmethod
    def _validate_user_id_not_in_subscriber_ids(cls, item):
        """Validates that user id is not present in list of
        subscribers of user.

        Args:
            item: datastore_services.Model. UserSubscribersModel to validate.
        """
        if item.id in item.subscriber_ids:
            cls._add_error(
                'subscriber %s' % base_model_validators.ERROR_CATEGORY_ID_CHECK,
                'Entity id %s: User id is present in subscriber ids '
                'for user' % item.id)

    @classmethod
    def _validate_user_id_in_creator_ids(
            cls, item, field_name_to_external_model_references):
        """Validates that user id is present in list of
        creator ids to which the subscribers of user have
        subscribed.

        Args:
            item: datastore_services.Model. UserSubscribersModel to validate.
            field_name_to_external_model_references:
                dict(str, (list(base_model_validators.ExternalModelReference))).
                A dict keyed by field name. The field name represents
                a unique identifier provided by the storage
                model to which the external model is associated. Each value
                contains a list of ExternalModelReference objects corresponding
                to the field_name. For examples, all the external Exploration
                Models corresponding to a storage model can be associated
                with the field name 'exp_ids'. This dict is used for
                validation of External Model properties linked to the
                storage model.
        """
        subscription_model_references = (
            field_name_to_external_model_references['subscription_ids'])

        for subscription_model_reference in subscription_model_references:
            subscription_model = subscription_model_reference.model_instance
            if subscription_model is None or subscription_model.deleted:
                model_class = subscription_model_reference.model_class
                model_id = subscription_model_reference.model_id
                cls._add_error(
                    'subscription_ids %s' % (
                        base_model_validators.ERROR_CATEGORY_FIELD_CHECK),
                    'Entity id %s: based on field subscription_ids having'
                    ' value %s, expected model %s with id %s but it doesn\'t'
                    ' exist' % (
                        item.id, model_id, model_class.__name__, model_id))
                continue
            if item.id not in subscription_model.creator_ids:
                cls._add_error(
                    'subscription creator %s' % (
                        base_model_validators.ERROR_CATEGORY_ID_CHECK),
                    'Entity id %s: User id is not present in creator ids to '
                    'which the subscriber of user with id %s has subscribed' % (
                        item.id, subscription_model.id))

    @classmethod
    def _get_custom_validation_functions(cls):
        return [cls._validate_user_id_not_in_subscriber_ids]

    @classmethod
    def _get_external_instance_custom_validation_functions(cls):
        return [cls._validate_user_id_in_creator_ids]


class UserRecentChangesBatchModelValidator(
        base_model_validators.BaseUserModelValidator):
    """Class for validating UserRecentChangesBatchModels."""

    @classmethod
    def _get_external_id_relationships(cls, item):
        return [
            base_model_validators.ExternalModelFetcherDetails(
                'user_settings_ids', user_models.UserSettingsModel, [item.id])]

    @classmethod
    def _validate_job_queued_msec(cls, item):
        """Validates that job queued msec is less than the time
        when job was run.

        Args:
            item: datastore_services.Model. UserRecentChangesBatchModel to
                validate.
        """
        current_msec = utils.get_current_time_in_millisecs()
        if item.job_queued_msec > current_msec:
            cls._add_error(
                'job queued msec check',
                'Entity id %s: job queued msec %s is greater than '
                'the time when job was run' % (
                    item.id, item.job_queued_msec))

    @classmethod
    def _get_custom_validation_functions(cls):
        return [cls._validate_job_queued_msec]


class UserStatsModelValidator(base_model_validators.BaseUserModelValidator):
    """Class for validating UserStatsModels."""

    @classmethod
    def _get_external_id_relationships(cls, item):
        return [
            base_model_validators.ExternalModelFetcherDetails(
                'user_settings_ids', user_models.UserSettingsModel, [item.id])]

    @classmethod
    def _validate_schema_version(cls, item):
        """Validates that schema version is less than current version.

        Args:
            item: datastore_services.Model. UserStatsModel to validate.
        """
        if item.schema_version > feconf.CURRENT_DASHBOARD_STATS_SCHEMA_VERSION:
            cls._add_error(
                'schema %s' % (
                    base_model_validators.ERROR_CATEGORY_VERSION_CHECK),
                'Entity id %s: schema version %s is greater than '
                'current version %s' % (
                    item.id, item.schema_version,
                    feconf.CURRENT_DASHBOARD_STATS_SCHEMA_VERSION))

    @classmethod
    def _validate_weekly_creator_stats_list(cls, item):
        """Validates that each item weekly_creator_stats_list is keyed
        by a datetime field and value as a dict with keys: num_ratings,
        average_ratings, total_plays. Values for these keys should be
        integers.

        Args:
            item: datastore_services.Model. UserStatsModel to validate.
        """
        current_time_str = datetime.datetime.utcnow().strftime(
            feconf.DASHBOARD_STATS_DATETIME_STRING_FORMAT)
        for stat in item.weekly_creator_stats_list:
            for key, value in stat.items():
                allowed_properties = [
                    'average_ratings', 'num_ratings', 'total_plays']
                try:
                    datetime.datetime.strptime(
                        key, feconf.DASHBOARD_STATS_DATETIME_STRING_FORMAT)
                    assert key <= current_time_str
                    assert isinstance(value, dict)
                    assert sorted(value.keys()) == allowed_properties
                    for property_name in allowed_properties:
                        assert isinstance(value[property_name], int)
                except Exception:
                    cls._add_error(
                        'weekly creator stats list',
                        'Entity id %s: Invalid stats dict: %s' % (
                            item.id, stat))

    @classmethod
    def _get_custom_validation_functions(cls):
        return [
            cls._validate_schema_version,
            cls._validate_weekly_creator_stats_list]


class ExplorationUserDataModelValidator(
        base_model_validators.BaseUserModelValidator):
    """Class for validating ExplorationUserDataModels."""

    @classmethod
    def _get_model_id_regex(cls, item):
        return '^%s\\.%s$' % (item.user_id, item.exploration_id)

    @classmethod
    def _get_external_id_relationships(cls, item):
        return [
            base_model_validators.ExternalModelFetcherDetails(
                'user_settings_ids', user_models.UserSettingsModel,
                [item.user_id]),
            base_model_validators.ExternalModelFetcherDetails(
                'exploration_ids', exp_models.ExplorationModel,
                [item.exploration_id])]

    @classmethod
    def _validate_draft_change_list(cls, item):
        """Validates that commands in draft change list follow
        the schema of ExplorationChange domain object.

        Args:
            item: datastore_services.Model. ExplorationUserDataModel to
                validate.
        """
        if item.draft_change_list is None:
            return
        for change_dict in item.draft_change_list:
            try:
                exp_domain.ExplorationChange(change_dict)
            except Exception as e:
                cls._add_error(
                    'draft change list check',
                    'Entity id %s: Invalid change dict %s due to error %s' % (
                        item.id, change_dict, e))

    @classmethod
    def _validate_rating(cls, item):
        """Validates that rating is in the interval [1, 5].

        Args:
            item: datastore_services.Model. ExplorationUserDataModel to
                validate.
        """
        if item.rating is not None and (item.rating < 1 or item.rating > 5):
            cls._add_error(
                base_model_validators.ERROR_CATEGORY_RATINGS_CHECK,
                'Entity id %s: Expected rating to be in range [1, 5], '
                'received %s' % (item.id, item.rating))

    @classmethod
    def _validate_rated_on(cls, item):
        """Validates that rated on is less than the time when job
        was run.

        Args:
            item: datastore_services.Model. ExplorationUserDataModel to
                validate.
        """
        if item.rating is not None and not item.rated_on:
            cls._add_error(
                base_model_validators.ERROR_CATEGORY_RATED_ON_CHECK,
                'Entity id %s: rating %s exists but rated on is None' % (
                    item.id, item.rating))
        current_time = datetime.datetime.utcnow()
        if item.rated_on is not None and item.rated_on > current_time:
            cls._add_error(
                base_model_validators.ERROR_CATEGORY_RATED_ON_CHECK,
                'Entity id %s: rated on %s is greater than the time '
                'when job was run' % (item.id, item.rated_on))

    @classmethod
    def _validate_draft_change_list_last_updated(cls, item):
        """Validates that draft change list last updated is less than
        the time when job was run.

        Args:
            item: datastore_services.Model. ExplorationUserDataModel to
                validate.
        """
        if item.draft_change_list and not item.draft_change_list_last_updated:
            cls._add_error(
                'draft change list %s' % (
                    base_model_validators.ERROR_CATEGORY_LAST_UPDATED_CHECK),
                'Entity id %s: draft change list %s exists but '
                'draft change list last updated is None' % (
                    item.id, item.draft_change_list))
        current_time = datetime.datetime.utcnow()
        if item.draft_change_list_last_updated is not None and (
                item.draft_change_list_last_updated > current_time):
            cls._add_error(
                'draft change list %s' % (
                    base_model_validators.ERROR_CATEGORY_LAST_UPDATED_CHECK),
                'Entity id %s: draft change list last updated %s is '
                'greater than the time when job was run' % (
                    item.id, item.draft_change_list_last_updated))

    @classmethod
    def _validate_exp_version(
            cls, item, field_name_to_external_model_references):
        """Validates that draft change exp version is less than version
        of the exploration corresponding to the model.

        Args:
            item: datastore_services.Model. ExplorationUserDataModel to
                validate.
            field_name_to_external_model_references:
                dict(str, (list(base_model_validators.ExternalModelReference))).
                A dict keyed by field name. The field name represents
                a unique identifier provided by the storage
                model to which the external model is associated. Each value
                contains a list of ExternalModelReference objects corresponding
                to the field_name. For examples, all the external Exploration
                Models corresponding to a storage model can be associated
                with the field name 'exp_ids'. This dict is used for
                validation of External Model properties linked to the
                storage model.
        """
        exploration_model_references = (
            field_name_to_external_model_references['exploration_ids'])

        for exploration_model_reference in exploration_model_references:
            exploration_model = exploration_model_reference.model_instance
            if exploration_model is None or exploration_model.deleted:
                model_class = exploration_model_reference.model_class
                model_id = exploration_model_reference.model_id
                cls._add_error(
                    'exploration_ids %s' % (
                        base_model_validators.ERROR_CATEGORY_FIELD_CHECK),
                    'Entity id %s: based on field exploration_ids having'
                    ' value %s, expected model %s with id %s but it doesn\'t'
                    ' exist' % (
                        item.id, model_id, model_class.__name__, model_id))
                continue
            if item.draft_change_list_exp_version > exploration_model.version:
                cls._add_error(
                    'exp %s' % (
                        base_model_validators.ERROR_CATEGORY_VERSION_CHECK),
                    'Entity id %s: draft change list exp version %s is '
                    'greater than version %s of corresponding exploration '
                    'with id %s' % (
                        item.id, item.draft_change_list_exp_version,
                        exploration_model.version, exploration_model.id))

    @classmethod
    def _get_custom_validation_functions(cls):
        return [
            cls._validate_draft_change_list,
            cls._validate_rating,
            cls._validate_rated_on,
            cls._validate_draft_change_list_last_updated]

    @classmethod
    def _get_external_instance_custom_validation_functions(cls):
        return [cls._validate_exp_version]


class CollectionProgressModelValidator(
        base_model_validators.BaseUserModelValidator):
    """Class for validating CollectionProgressModels."""

    @classmethod
    def _get_model_id_regex(cls, item):
        return '^%s\\.%s$' % (item.user_id, item.collection_id)

    @classmethod
    def _get_external_id_relationships(cls, item):
        return [
            base_model_validators.ExternalModelFetcherDetails(
                'user_settings_ids', user_models.UserSettingsModel,
                [item.user_id]),
            base_model_validators.ExternalModelFetcherDetails(
                'collection_ids', collection_models.CollectionModel,
                [item.collection_id]),
            base_model_validators.ExternalModelFetcherDetails(
                'exploration_ids', exp_models.ExplorationModel,
                item.completed_explorations),
            base_model_validators.ExternalModelFetcherDetails(
                'completed_activities_ids',
                user_models.CompletedActivitiesModel, [item.user_id])]

    @classmethod
    def _validate_completed_exploration(
            cls, item, field_name_to_external_model_references):
        """Validates that completed exploration ids belong to
        the collection and are present in CompletedActivitiesModel
        for the user.

        Args:
            item: datastore_services.Model. CollectionProgressModel to validate.
            field_name_to_external_model_references:
                dict(str, (list(base_model_validators.ExternalModelReference))).
                A dict keyed by field name. The field name represents
                a unique identifier provided by the storage
                model to which the external model is associated. Each value
                contains a list of ExternalModelReference objects corresponding
                to the field_name. For examples, all the external Exploration
                Models corresponding to a storage model can be associated
                with the field name 'exp_ids'. This dict is used for
                validation of External Model properties linked to the
                storage model.
        """
        completed_exp_ids = item.completed_explorations
        completed_activities_model_references = (
            field_name_to_external_model_references['completed_activities_ids'])

        for completed_activities_model_reference in (
                completed_activities_model_references):
            completed_activities_model = (
                completed_activities_model_reference.model_instance)
            if completed_activities_model is None or (
                    completed_activities_model.deleted):
                model_class = completed_activities_model_reference.model_class
                model_id = completed_activities_model_reference.model_id
                cls._add_error(
                    'completed_activities_ids %s' % (
                        base_model_validators.ERROR_CATEGORY_FIELD_CHECK),
                    'Entity id %s: based on field completed_activities_ids '
                    'having value %s, expected model %s with id %s but it '
                    'doesn\'t exist' % (
                        item.id, model_id, model_class.__name__, model_id))
                continue
            missing_exp_ids = [
                exp_id
                for exp_id in completed_exp_ids if exp_id not in (
                    completed_activities_model.exploration_ids)]
            if missing_exp_ids:
                cls._add_error(
                    'completed exploration check',
                    'Entity id %s: Following completed exploration ids %s '
                    'are not present in CompletedActivitiesModel for the '
                    'user' % (item.id, missing_exp_ids))

        collection_model_references = (
            field_name_to_external_model_references['collection_ids'])

        for collection_model_reference in collection_model_references:
            collection_model = collection_model_reference.model_instance
            if collection_model is None or collection_model.deleted:
                model_class = collection_model_reference.model_class
                model_id = collection_model_reference.model_id
                cls._add_error(
                    'collection_ids %s' % (
                        base_model_validators.ERROR_CATEGORY_FIELD_CHECK),
                    'Entity id %s: based on field collection_ids having'
                    ' value %s, expected model %s with id %s but it doesn\'t'
                    ' exist' % (
                        item.id, model_id, model_class.__name__, model_id))
                continue
            collection_node_ids = [
                node['exploration_id'] for node in (
                    collection_model.collection_contents['nodes'])]
            invalid_exp_ids = [
                exp_id
                for exp_id in completed_exp_ids if exp_id not in (
                    collection_node_ids)]
            if invalid_exp_ids:
                cls._add_error(
                    'completed exploration check',
                    'Entity id %s: Following completed exploration ids %s do '
                    'not belong to the collection with id %s corresponding '
                    'to the entity' % (
                        item.id, invalid_exp_ids, collection_model.id))

    @classmethod
    def _get_external_instance_custom_validation_functions(cls):
        return [
            cls._validate_explorations_are_public,
            cls._validate_collections_are_public,
            cls._validate_completed_exploration
        ]


class StoryProgressModelValidator(base_model_validators.BaseUserModelValidator):
    """Class for validating StoryProgressModels."""

    @classmethod
    def _get_model_id_regex(cls, item):
        return '^%s\\.%s$' % (item.user_id, item.story_id)

    @classmethod
    def _get_external_id_relationships(cls, item):
        return [
            base_model_validators.ExternalModelFetcherDetails(
                'user_settings_ids', user_models.UserSettingsModel,
                [item.user_id]),
            base_model_validators.ExternalModelFetcherDetails(
                'story_ids', story_models.StoryModel, [item.story_id])]

    @classmethod
    def _validate_story_is_public(
            cls, item, field_name_to_external_model_references):
        """Validates that story is public.

        Args:
            item: datastore_services.Model. StoryProgressModel to validate.
            field_name_to_external_model_references:
                dict(str, (list(base_model_validators.ExternalModelReference))).
                A dict keyed by field name. The field name represents
                a unique identifier provided by the storage
                model to which the external model is associated. Each value
                contains a list of ExternalModelReference objects corresponding
                to the field_name. For examples, all the external Exploration
                Models corresponding to a storage model can be associated
                with the field name 'exp_ids'. This dict is used for
                validation of External Model properties linked to the
                storage model.
        """
        story_model_references = (
            field_name_to_external_model_references['story_ids'])

        for story_model_reference in story_model_references:
            story_model = story_model_reference.model_instance
            if story_model is None or story_model.deleted:
                model_class = story_model_reference.model_class
                model_id = story_model_reference.model_id
                cls._add_error(
                    'story_ids %s' % (
                        base_model_validators.ERROR_CATEGORY_FIELD_CHECK),
                    'Entity id %s: based on field story_ids having'
                    ' value %s, expected model %s with id %s but it doesn\'t'
                    ' exist' % (
                        item.id, model_id, model_class.__name__, model_id))
                continue
            topic_id = story_model.corresponding_topic_id
            if topic_id:
                topic = topic_models.TopicModel.get_by_id(topic_id)
                all_story_references = (
                    topic.canonical_story_references +
                    topic.additional_story_references)
                story_is_published = False
                for reference in all_story_references:
                    if reference['story_id'] == story_model.id:
                        story_is_published = reference['story_is_published']
                if not story_is_published:
                    cls._add_error(
                        'public story check',
                        'Entity id %s: Story with id %s corresponding to '
                        'entity is private' % (item.id, story_model.id))

    @classmethod
    def _validate_completed_nodes(
            cls, item, field_name_to_external_model_references):
        """Validates that completed nodes belong to the story.

        Args:
            item: datastore_services.Model. StoryProgressModel to validate.
            field_name_to_external_model_references:
                dict(str, (list(base_model_validators.ExternalModelReference))).
                A dict keyed by field name. The field name represents
                a unique identifier provided by the storage
                model to which the external model is associated. Each value
                contains a list of ExternalModelReference objects corresponding
                to the field_name. For examples, all the external Exploration
                Models corresponding to a storage model can be associated
                with the field name 'exp_ids'. This dict is used for
                validation of External Model properties linked to the
                storage model.
        """
        completed_activity_model = user_models.CompletedActivitiesModel.get(
            item.user_id)
        story_model_references = (
            field_name_to_external_model_references['story_ids'])

        for story_model_reference in story_model_references:
            story_model = story_model_reference.model_instance
            if story_model is None or story_model.deleted:
                model_class = story_model_reference.model_class
                model_id = story_model_reference.model_id
                cls._add_error(
                    'story_ids %s' % (
                        base_model_validators.ERROR_CATEGORY_FIELD_CHECK),
                    'Entity id %s: based on field story_ids having'
                    ' value %s, expected model %s with id %s but it doesn\'t'
                    ' exist' % (
                        item.id, model_id, model_class.__name__, model_id))
                continue
            story_node_ids = [
                node['id'] for node in story_model.story_contents['nodes']]
            invalid_node_ids = [
                node_id
                for node_id in item.completed_node_ids if node_id not in (
                    story_node_ids)]
            if invalid_node_ids:
                cls._add_error(
                    'completed node check',
                    'Entity id %s: Following completed node ids %s do '
                    'not belong to the story with id %s corresponding '
                    'to the entity' % (
                        item.id, invalid_node_ids, story_model.id))

            # Checks that the explorations corresponding to completed nodes
            # exist, are marked as completed in CompletedActivitiesModel
            # and are public.
            private_exp_ids = []
            missing_exp_ids = []
            unmarked_exp_ids = []
            completed_exp_ids = []
            for node in story_model.story_contents['nodes']:
                if node['id'] in item.completed_node_ids:
                    completed_exp_ids.append(node['exploration_id'])
                    if node['exploration_id'] not in (
                            completed_activity_model.exploration_ids):
                        unmarked_exp_ids.append(node['exploration_id'])
                    if rights_manager.is_exploration_private(
                            node['exploration_id']):
                        private_exp_ids.append(node['exploration_id'])

            exp_model_list = exp_models.ExplorationModel.get_multi(
                completed_exp_ids)
            for index, exp_model in enumerate(exp_model_list):
                if exp_model is None or exp_model.deleted:
                    missing_exp_ids.append(completed_exp_ids[index])

            error_msg = ''
            if private_exp_ids:
                error_msg = error_msg + (
                    'Following exploration ids are private %s. ' % (
                        private_exp_ids))
            if missing_exp_ids:
                error_msg = error_msg + (
                    'Following exploration ids are missing %s. ' % (
                        missing_exp_ids))
            if unmarked_exp_ids:
                error_msg = error_msg + (
                    'Following exploration ids are not marked in '
                    'CompletedActivitiesModel %s.' % unmarked_exp_ids)

            if error_msg:
                cls._add_error(
                    'explorations in completed node check',
                    'Entity id %s: %s' % (item.id, error_msg))

    @classmethod
    def _get_external_instance_custom_validation_functions(cls):
        return [
            cls._validate_story_is_public,
            cls._validate_completed_nodes]


class UserQueryModelValidator(base_model_validators.BaseUserModelValidator):
    """Class for validating UserQueryModels."""

    @classmethod
    def _get_model_id_regex(cls, unused_item):
        return '^[A-Za-z0-9-_]{1,%s}$' % base_models.ID_LENGTH

    @classmethod
    def _get_external_id_relationships(cls, item):
        return [
            base_model_validators.ExternalModelFetcherDetails(
                'user_settings_ids', user_models.UserSettingsModel, (
                    item.user_ids + [item.submitter_id])),
            base_model_validators.ExternalModelFetcherDetails(
                'sent_email_model_ids', email_models.BulkEmailModel,
                [item.sent_email_model_id])]

    @classmethod
    def _validate_sender_and_recipient_ids(
            cls, item, field_name_to_external_model_references):
        """Validates that sender id of BulkEmailModel matches the
        submitter id of query and all recipient ids are present in
        user ids who satisfy the query. It is not necessary that
        all user ids are present in recipient ids since email
        is only sent to a limited maximum of qualified users.
        It also checks that a UserBulkEmailsModel exists for each
        of the recipients.

        Args:
            item: datastore_services.Model. UserQueryModel to validate.
            field_name_to_external_model_references:
                dict(str, (list(base_model_validators.ExternalModelReference))).
                A dict keyed by field name. The field name represents
                a unique identifier provided by the storage
                model to which the external model is associated. Each value
                contains a list of ExternalModelReference objects corresponding
                to the field_name. For examples, all the external Exploration
                Models corresponding to a storage model can be associated
                with the field name 'exp_ids'. This dict is used for
                validation of External Model properties linked to the
                storage model.
        """
        email_model_references = (
            field_name_to_external_model_references['sent_email_model_ids'])

        for email_model_reference in email_model_references:
            email_model = email_model_reference.model_instance
            if email_model is None or email_model.deleted:
                model_class = email_model_reference.model_class
                model_id = email_model_reference.model_id
                cls._add_error(
                    'sent_email_model_ids %s' % (
                        base_model_validators.ERROR_CATEGORY_FIELD_CHECK),
                    'Entity id %s: based on field sent_email_model_ids having'
                    ' value %s, expected model %s with id %s but it doesn\'t'
                    ' exist' % (
                        item.id, model_id, model_class.__name__, model_id))
                continue
            extra_recipient_ids = [
                user_id
                for user_id in email_model.recipient_ids if user_id not in (
                    item.user_ids)]
            if extra_recipient_ids:
                cls._add_error(
                    'recipient check',
                    'Entity id %s: Email model %s for query has following '
                    'extra recipients %s which are not qualified as per '
                    'the query'
                    % (item.id, email_model.id, extra_recipient_ids))
            if email_model.sender_id != item.submitter_id:
                cls._add_error(
                    'sender check',
                    'Entity id %s: Sender id %s in email model with id %s '
                    'does not match submitter id %s of query' % (
                        item.id, email_model.sender_id,
                        email_model.id, item.submitter_id))

            recipient_user_ids = [
                recipient_id
                for recipient_id in email_model.recipient_ids if (
                    recipient_id in item.user_ids)]
            user_bulk_emails_model_list = (
                user_models.UserBulkEmailsModel.get_multi(
                    recipient_user_ids))
            for index, user_bulk_emails_model in enumerate(
                    user_bulk_emails_model_list):
                if user_bulk_emails_model is None or (
                        user_bulk_emails_model.deleted):
                    cls._add_error(
                        'user bulk %s' % (
                            base_model_validators.ERROR_CATEGORY_EMAIL_CHECK),
                        'Entity id %s: UserBulkEmails model is missing for '
                        'recipient with id %s' % (
                            item.id, recipient_user_ids[index]))

    @classmethod
    def _get_external_instance_custom_validation_functions(cls):
        return [cls._validate_sender_and_recipient_ids]


class UserBulkEmailsModelValidator(
        base_model_validators.BaseUserModelValidator):
    """Class for validating UserBulkEmailsModels."""

    @classmethod
    def _get_external_id_relationships(cls, item):
        return [
            base_model_validators.ExternalModelFetcherDetails(
                'user_settings_ids', user_models.UserSettingsModel, [item.id]),
            base_model_validators.ExternalModelFetcherDetails(
                'sent_email_model_ids', email_models.BulkEmailModel,
                item.sent_email_model_ids)]

    @classmethod
    def _validate_user_id_in_recipient_id_for_emails(
            cls, item, field_name_to_external_model_references):
        """Validates that user id is present in recipient ids
        for bulk email model.

        Args:
            item: datastore_services.Model. UserBulkEmailsModel to validate.
            field_name_to_external_model_references:
                dict(str, (list(base_model_validators.ExternalModelReference))).
                A dict keyed by field name. The field name represents
                a unique identifier provided by the storage
                model to which the external model is associated. Each value
                contains a list of ExternalModelReference objects corresponding
                to the field_name. For examples, all the external Exploration
                Models corresponding to a storage model can be associated
                with the field name 'exp_ids'. This dict is used for
                validation of External Model properties linked to the
                storage model.
        """
        email_model_references = (
            field_name_to_external_model_references['sent_email_model_ids'])

        for email_model_reference in email_model_references:
            email_model = email_model_reference.model_instance
            if email_model is None or email_model.deleted:
                model_class = email_model_reference.model_class
                model_id = email_model_reference.model_id
                cls._add_error(
                    'sent_email_model_ids %s' % (
                        base_model_validators.ERROR_CATEGORY_FIELD_CHECK),
                    'Entity id %s: based on field sent_email_model_ids having'
                    ' value %s, expected model %s with id %s but it doesn\'t'
                    ' exist' % (
                        item.id, model_id, model_class.__name__, model_id))
                continue
            if item.id not in email_model.recipient_ids:
                cls._add_error(
                    'recipient check',
                    'Entity id %s: user id is not present in recipient ids '
                    'of BulkEmailModel with id %s' % (item.id, email_model.id))

    @classmethod
    def _get_external_instance_custom_validation_functions(cls):
        return [cls._validate_user_id_in_recipient_id_for_emails]


class UserSkillMasteryModelValidator(
        base_model_validators.BaseUserModelValidator):
    """Class for validating UserSkillMasteryModels."""

    @classmethod
    def _get_model_id_regex(cls, item):
        return '^%s\\.%s$' % (item.user_id, item.skill_id)

    @classmethod
    def _get_external_id_relationships(cls, item):
        return [
            base_model_validators.ExternalModelFetcherDetails(
                'user_settings_ids', user_models.UserSettingsModel,
                [item.user_id]),
            base_model_validators.ExternalModelFetcherDetails(
                'skill_ids', skill_models.SkillModel, [item.skill_id])]

    @classmethod
    def _validate_skill_mastery(cls, item):
        """Validates that skill mastery is in range [0.0, 1.0].

        Args:
            item: datastore_services.Model. UserSkillMasteryModel to validate.
        """
        if item.degree_of_mastery < 0 or item.degree_of_mastery > 1:
            cls._add_error(
                'skill mastery check',
                'Entity id %s: Expected degree of mastery to be in '
                'range [0.0, 1.0], received %s' % (
                    item.id, item.degree_of_mastery))

    @classmethod
    def _get_custom_validation_functions(cls):
        return [
            cls._validate_skill_mastery]


class UserContributionProficiencyModelValidator(
        base_model_validators.BaseUserModelValidator):
    """Class for validating UserContributionProficiencyModels."""

    @classmethod
    def _get_model_id_regex(cls, item):
        return '^%s\\.%s$' % (item.score_category, item.user_id)

    @classmethod
    def _get_external_id_relationships(cls, item):
        return [
            base_model_validators.ExternalModelFetcherDetails(
                'user_settings_ids', user_models.UserSettingsModel,
                [item.user_id])]

    @classmethod
    def _validate_score(cls, item):
        """Validates that score is non-negative.

        Args:
            item: datastore_services.Model. UserContributionProficiencyModel to
                validate.
        """
        if item.score < 0:
            cls._add_error(
                'score check',
                'Entity id %s: Expected score to be non-negative, '
                'received %s' % (item.id, item.score))

    @classmethod
    def _get_custom_validation_functions(cls):
        return [cls._validate_score]


class UserContributionRightsModelValidator(
        base_model_validators.BaseUserModelValidator):
    """Class for validating UserContributionRightsModel."""

    @classmethod
    def _get_model_domain_object_instance(cls, item):
        return user_domain.UserContributionRights(
            item.id, item.can_review_translation_for_language_codes,
            item.can_review_voiceover_for_language_codes,
            item.can_review_questions)

    @classmethod
    def _get_external_id_relationships(cls, item):
        return [
            base_model_validators.ExternalModelFetcherDetails(
                'user_settings_ids', user_models.UserSettingsModel,
                [item.id])]


class PendingDeletionRequestModelValidator(
        base_model_validators.BaseUserModelValidator):
    """Class for validating PendingDeletionRequestModels."""

    @classmethod
    def _get_external_id_relationships(cls, item):
        return []

    @classmethod
    def _validate_user_settings_are_marked_deleted(cls, item):
        """Validates that explorations for model are marked as deleted.

        Args:
            item: PendingDeletionRequestModel. Pending deletion request model
                to validate.
        """
        user_model = user_models.UserSettingsModel.get_by_id(item.id)
        if user_model is None or not user_model.deleted:
            cls._add_error(
                'deleted user settings',
                'Entity id %s: User settings model is not marked as deleted'
                % (item.id))

    @classmethod
    def _validate_explorations_are_marked_deleted(cls, item):
        """Validates that explorations for model are marked as deleted.

        Args:
            item: PendingDeletionRequestModel. Pending deletion request model
                to validate.
        """
        exp_ids = item.exploration_ids
        not_marked_exp_ids = []
        for exp_id in exp_ids:
            exp_model = exp_models.ExplorationModel.get_by_id(exp_id)
            if exp_model is None or not exp_model.deleted:
                not_marked_exp_ids.append(exp_id)

        if not_marked_exp_ids:
            cls._add_error(
                'deleted exploration check',
                'Entity id %s: Explorations with ids %s are not marked as '
                'deleted' % (item.id, not_marked_exp_ids))

    @classmethod
    def _validate_collections_are_marked_deleted(cls, item):
        """Validates that collections for model are marked as deleted.

        Args:
            item: PendingDeletionRequestModel. Pending deletion request model
                to validate.
        """
        col_ids = item.collection_ids
        not_marked_col_ids = []
        for col_id in col_ids:
            col_model = collection_models.CollectionModel.get_by_id(col_id)
            if col_model is None or not col_model.deleted:
                not_marked_col_ids.append(col_id)

        if not_marked_col_ids:
            cls._add_error(
                'deleted collection check',
                'Entity id %s: Collections with ids %s are not marked as '
                'deleted' % (item.id, not_marked_col_ids))

    @classmethod
    def _validate_activity_mapping_contains_only_allowed_keys(cls, item):
        """Validates that pseudonymizable_entity_mappings keys are only from
        the core.platform.models.NAMES enum.

        Args:
            item: PendingDeletionRequestModel. Pending deletion request model
                to validate.
        """
        incorrect_keys = []
        allowed_keys = [
            name for name in
            models.MODULES_WITH_PSEUDONYMIZABLE_CLASSES.__dict__]
        for key in item.pseudonymizable_entity_mappings.keys():
            if key not in allowed_keys:
                incorrect_keys.append(key)

        if incorrect_keys:
            cls._add_error(
                'correct pseudonymizable_entity_mappings check',
                'Entity id %s: pseudonymizable_entity_mappings '
                'contains keys %s that are not allowed' % (
                    item.id, incorrect_keys))

    @classmethod
    def _get_custom_validation_functions(cls):
        return [
            cls._validate_user_settings_are_marked_deleted,
            cls._validate_explorations_are_marked_deleted,
            cls._validate_collections_are_marked_deleted,
            cls._validate_activity_mapping_contains_only_allowed_keys]


class DeletedUserModelValidator(base_model_validators.BaseUserModelValidator):
    """Class for validating DeletedUserModels."""

    @classmethod
    def _get_external_id_relationships(cls, item):
        return []

    @classmethod
    def _validate_user_is_properly_deleted(cls, item):
        """Validates that user settings do not exist for the deleted user ID.

        Args:
            item: DeletedUserModel. Pending deletion request model to validate.
        """

        if not wipeout_service.verify_user_deleted(
                item.id, include_delete_at_end_models=True):
            cls._add_error(
                'user properly deleted',
                'Entity id %s: The deletion verification fails' % (item.id))

    @classmethod
    def _get_custom_validation_functions(cls):
        return [cls._validate_user_is_properly_deleted]


class PlaythroughModelValidator(base_model_validators.BaseModelValidator):
    """Class for validating PlaythroughModel."""

    # The playthrough design was finalized at the end of GSOC 2018: 2018-09-01.
    PLAYTHROUGH_INTRODUCTION_DATETIME = datetime.datetime(2018, 9, 1)

    @classmethod
    def _get_external_id_relationships(cls, item):
        exp_id = item.exp_id
        exp_version = item.exp_version
        exp_issues_id = (
            stats_models.ExplorationIssuesModel.get_entity_id(
                exp_id, exp_version)
        )

        return [
            base_model_validators.ExternalModelFetcherDetails(
                'exp_ids', exp_models.ExplorationModel, [item.exp_id]),
            base_model_validators.ExternalModelFetcherDetails(
                'exp_issues_ids', stats_models.ExplorationIssuesModel,
                [exp_issues_id])]

    @classmethod
    def _get_model_id_regex(cls, unused_item):
        return r'^[A-Za-z0-9-_]{1,%s}\.[A-Za-z0-9-_]{1,%s}$' % (
            base_models.ID_LENGTH, base_models.ID_LENGTH)

    @classmethod
    def _get_model_domain_object_instance(cls, item):
        return stats_services.get_playthrough_from_model(item)

    @classmethod
    def _validate_exploration_id_in_whitelist(cls, item):
        """Validate the exploration id in playthrough model is in
        the whitelist.

        Args:
            item: datastore_services.Model. PlaythroughModel to validate.
        """
        whitelisted_exp_ids_for_playthroughs = (
            config_domain.WHITELISTED_EXPLORATION_IDS_FOR_PLAYTHROUGHS.value)

        if item.exp_id not in whitelisted_exp_ids_for_playthroughs:
            cls._add_error(
                'exploration %s' % (
                    base_model_validators.ERROR_CATEGORY_ID_CHECK),
                'Entity id %s: recorded in exploration_id:%s which '
                'has not been curated for recording.' % (
                    item.id, item.exp_id)
            )

    @classmethod
    def _validate_reference(cls, item, field_name_to_external_model_references):
        """Validate the playthrough reference relations.

        Args:
            item: datastore_services.Model. PlaythroughModel to validate.
            field_name_to_external_model_references:
                dict(str, (list(base_model_validators.ExternalModelReference))).
                A dict keyed by field name. The field name represents
                a unique identifier provided by the storage
                model to which the external model is associated. Each value
                contains a list of ExternalModelReference objects corresponding
                to the field_name. For examples, all the external Exploration
                Models corresponding to a storage model can be associated
                with the field name 'exp_ids'. This dict is used for
                validation of External Model properties linked to the
                storage model.
        """
        exp_issues_model_references = (
            field_name_to_external_model_references['exp_issues_ids'])

        for exp_issues_model_reference in exp_issues_model_references:
            exp_issues_model = exp_issues_model_reference.model_instance

            if exp_issues_model is None or exp_issues_model.deleted:
                model_class = exp_issues_model_reference.model_class
                model_id = exp_issues_model_reference.model_id
                cls._add_error(
                    'exp_issues_ids %s' % (
                        base_model_validators.ERROR_CATEGORY_FIELD_CHECK),
                    'Entity id %s: based on field exp_issues_ids having'
                    ' value %s, expected model %s with id %s but it doesn\'t'
                    ' exist' % (
                        item.id, model_id, model_class.__name__, model_id))
                continue
            exp_id = item.exp_id
            exp_version = item.exp_version

            issues = []
            for issue_index, issue in enumerate(
                    exp_issues_model.unresolved_issues):
                issue_type = issue['issue_type']
                if (
                        item.id in issue['playthrough_ids']
                        and issue_type == item.issue_type):
                    issue_customization_args = issue['issue_customization_args']
                    identifying_arg = (
                        stats_models.CUSTOMIZATION_ARG_WHICH_IDENTIFIES_ISSUE[
                            issue_type])
                    if (
                            issue_customization_args[identifying_arg] ==
                            item.issue_customization_args[identifying_arg]):
                        issues.append((issue_index, issue))

            if len(issues) == 0:
                cls._add_error(
                    base_model_validators.ERROR_CATEGORY_REFERENCE_CHECK,
                    'Entity id %s: not referenced by any issue of the'
                    ' corresponding exploration (id=%s, version=%s).' % (
                        item.id, exp_id, exp_version)
                )
            elif len(issues) > 1:
                issue_indices = [index for index, _ in issues]
                cls._add_error(
                    base_model_validators.ERROR_CATEGORY_REFERENCE_CHECK,
                    'Entity id %s: referenced by more than one issues of the '
                    'corresponding exploration (id=%s, version=%s), '
                    'issue indices: %s.' % (
                        item.id, exp_id, exp_version, issue_indices)
                )
            else:
                issue_index, issue = issues[0]
                id_indices = []
                for id_index, playthrough_id in enumerate(
                        issue['playthrough_ids']):
                    if playthrough_id == item.id:
                        id_indices.append(id_index)
                if len(id_indices) > 1:
                    cls._add_error(
                        base_model_validators.ERROR_CATEGORY_REFERENCE_CHECK,
                        'Entity id %s: referenced multiple times in an '
                        'issue (index=%s) of the corresponding exploration '
                        '(id=%s, version=%s), duplicated id indices: %s.' % (
                            item.id, issue_index, exp_id, exp_version,
                            id_indices)
                    )

    @classmethod
    def _validate_created_datetime(cls, item):
        """Validate the playthrough is created after the GSoC 2018 submission
        deadline.

        Args:
            item: datastore_services.Model. PlaythroughModel to validate.
        """
        created_on_datetime = item.created_on
        if created_on_datetime < cls.PLAYTHROUGH_INTRODUCTION_DATETIME:
            cls._add_error(
                'create datetime check',
                'Entity id %s: released on %s, which is before the '
                'GSoC 2018 submission deadline (2018-09-01) and should '
                'therefore not exist.' % (
                    item.id, item.created_on.strftime('%Y-%m-%d'))
            )

    @classmethod
    def _get_custom_validation_functions(cls):
        return [
            cls._validate_exploration_id_in_whitelist,
            cls._validate_created_datetime,
        ]

    @classmethod
    def _get_external_instance_custom_validation_functions(cls):
        return [cls._validate_reference]


class PseudonymizedUserModelValidator(
        base_model_validators.BaseUserModelValidator):
    """Class for validating PseudonymizedUserModels."""

    @classmethod
    def _get_model_id_regex(cls, unused_item):
        return r'^pid_[a-z]{32}$'

    @classmethod
    def _get_external_id_relationships(cls, item):
        return {}

    @classmethod
    def _validate_user_settings_with_same_id_not_exist(cls, item):
        """Validates that the UserSettingsModel with the same ID as this model
        does not exist.

        Args:
            item: PseudonymizedUserModel. PseudonymizedUserModel to validate.
        """
        user_model = user_models.UserSettingsModel.get_by_id(item.id)
        if user_model is not None:
            cls.errors['deleted user settings'].append(
                'Entity id %s: User settings model exists' % (item.id))

    @classmethod
    def _get_custom_validation_functions(cls):
        return [cls._validate_user_settings_with_same_id_not_exist]


class UserAuthDetailsModelValidator(
        base_model_validators.BaseUserModelValidator):
    """Class for validating UserAuthDetailsModels."""

    @classmethod
    def _get_external_id_relationships(cls, item):
        return [
            base_model_validators.ExternalModelFetcherDetails(
                'user_settings_ids', user_models.UserSettingsModel, [item.id])]


class PlatformParameterModelValidator(base_model_validators.BaseModelValidator):
    """Class for validating PlatformParameterModel."""

    @classmethod
    def _get_model_id_regex(cls, unused_item):
        return r'^[A-Za-z0-9_]{1,100}$'

    @classmethod
    def _get_external_id_relationships(cls, item):
        snapshot_model_ids = [
            '%s-%d' % (item.id, version)
            for version in python_utils.RANGE(1, item.version + 1)]
        return [
            base_model_validators.ExternalModelFetcherDetails(
                'snapshot_metadata_ids',
                config_models.PlatformParameterSnapshotMetadataModel,
                snapshot_model_ids
            ),
            base_model_validators.ExternalModelFetcherDetails(
                'snapshot_content_ids',
                config_models.PlatformParameterSnapshotContentModel,
                snapshot_model_ids
            ),
        ]


class PlatformParameterSnapshotMetadataModelValidator(
        base_model_validators.BaseSnapshotMetadataModelValidator):
    """Class for validating PlatformParameterSnapshotMetadataModel."""

    EXTERNAL_MODEL_NAME = 'platform parameter'

    @classmethod
    def _get_model_id_regex(cls, unused_item):
        return r'^[A-Za-z0-9_]{1,100}-\d+$'

    @classmethod
    def _get_change_domain_class(cls, unused_item):
        return platform_parameter_domain.PlatformParameterChange

    @classmethod
    def _get_external_id_relationships(cls, item):
        return [
            base_model_validators.ExternalModelFetcherDetails(
                'platform_parameter_ids',
                config_models.PlatformParameterModel,
                [item.id[:item.id.find('-')]]
            ),
            base_model_validators.ExternalModelFetcherDetails(
                'committer_ids',
                user_models.UserSettingsModel,
                [item.committer_id]
            )
        ]


class PlatformParameterSnapshotContentModelValidator(
        base_model_validators.BaseSnapshotContentModelValidator):
    """Class for validating PlatformParameterSnapshotContentModel."""

    EXTERNAL_MODEL_NAME = 'platform parameter'

    @classmethod
    def _get_model_id_regex(cls, unused_item):
        return r'^[A-Za-z0-9_]{1,100}-\d+$'

    @classmethod
    def _get_external_id_relationships(cls, item):
        return [
            base_model_validators.ExternalModelFetcherDetails(
                'platform_parameter_ids',
                config_models.PlatformParameterModel,
                [item.id[:item.id.find('-')]]
            )
        ]<|MERGE_RESOLUTION|>--- conflicted
+++ resolved
@@ -2179,86 +2179,6 @@
         return [cls._validate_question_content]
 
 
-<<<<<<< HEAD
-=======
-class ExplorationRecommendationsModelValidator(
-        base_model_validators.BaseModelValidator):
-    """Class for validating ExplorationRecommendationsModel."""
-
-    @classmethod
-    def _get_external_id_relationships(cls, item):
-        return [
-            base_model_validators.ExternalModelFetcherDetails(
-                'exploration_ids', exp_models.ExplorationModel,
-                [item.id] + item.recommended_exploration_ids)]
-
-    @classmethod
-    def _validate_item_id_not_in_recommended_exploration_ids(cls, item):
-        """Validate that model id is not present in recommended exploration ids.
-
-        Args:
-            item: datastore_services.Model. ExplorationRecommendationsModel to
-                validate.
-        """
-        if item.id in item.recommended_exploration_ids:
-            cls._add_error(
-                'item exploration %s' % (
-                    base_model_validators.ERROR_CATEGORY_ID_CHECK),
-                'Entity id %s: The exploration id: %s for which the entity is '
-                'created is also present in the recommended exploration ids '
-                'for entity' % (item.id, item.id))
-
-    @classmethod
-    def _get_custom_validation_functions(cls):
-        return [cls._validate_item_id_not_in_recommended_exploration_ids]
-
-
-class TopicSimilaritiesModelValidator(base_model_validators.BaseModelValidator):
-    """Class for validating TopicSimilaritiesModel."""
-
-    @classmethod
-    def _get_model_id_regex(cls, unused_item):
-        # Valid id: topics.
-        return '^%s$' % recommendations_models.TOPIC_SIMILARITIES_ID
-
-    @classmethod
-    def _get_external_id_relationships(cls, item):
-        return []
-
-    @classmethod
-    def _validate_topic_similarities(cls, item):
-        """Validate the topic similarities to be symmetric and have real
-        values between 0.0 and 1.0.
-
-        Args:
-            item: datastore_services.Model. TopicSimilaritiesModel to validate.
-        """
-        content = json.loads(item.content)
-        topics = list(content.keys())
-        data = '%s\n' % (',').join(topics)
-
-        for topic1 in topics:
-            similarity_list = []
-            for topic2 in content[topic1]:
-                similarity_list.append(
-                    python_utils.UNICODE(content[topic1][topic2]))
-            if len(similarity_list):
-                data = data + '%s\n' % (',').join(similarity_list)
-
-        try:
-            recommendations_services.validate_topic_similarities(data)
-        except Exception as e:
-            cls._add_error(
-                'topic similarity check',
-                'Entity id %s: Topic similarity validation for content: %s '
-                'fails with error: %s' % (item.id, content, e))
-
-    @classmethod
-    def _get_custom_validation_functions(cls):
-        return [cls._validate_topic_similarities]
-
-
->>>>>>> dd0801e1
 class StoryModelValidator(base_model_validators.BaseModelValidator):
     """Class for validating StoryModel."""
 
