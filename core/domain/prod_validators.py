# coding: utf-8
#
# Copyright 2020 The Oppia Authors. All Rights Reserved.
#
# Licensed under the Apache License, Version 2.0 (the "License");
# you may not use this file except in compliance with the License.
# You may obtain a copy of the License at
#
#      http://www.apache.org/licenses/LICENSE-2.0
#
# Unless required by applicable law or agreed to in writing, software
# distributed under the License is distributed on an "AS-IS" BASIS,
# WITHOUT WARRANTIES OR CONDITIONS OF ANY KIND, either express or implied.
# See the License for the specific language governing permissions and
# limitations under the License.

"""Validators for prod models."""

from __future__ import absolute_import  # pylint: disable=import-only-modules
from __future__ import unicode_literals  # pylint: disable=import-only-modules

import datetime
import itertools

from core.domain import base_model_validators
from core.domain import exp_domain
from core.domain import exp_fetchers
from core.domain import exp_services
from core.domain import rights_domain
from core.domain import rights_manager
from core.domain import subtopic_page_domain
from core.domain import subtopic_page_services
from core.domain import user_services
from core.platform import models
import feconf
import python_utils
import utils

(
    base_models, collection_models, exp_models,
    feedback_models, question_models,
    skill_models, story_models, subtopic_models,
    suggestion_models, topic_models, user_models
) = models.Registry.import_models([
    models.NAMES.base_model, models.NAMES.collection, models.NAMES.exploration,
    models.NAMES.feedback, models.NAMES.question,
    models.NAMES.skill, models.NAMES.story, models.NAMES.subtopic,
    models.NAMES.suggestion, models.NAMES.topic, models.NAMES.user
])

ALLOWED_AUDIO_EXTENSIONS = list(feconf.ACCEPTED_AUDIO_EXTENSIONS.keys())
ALLOWED_IMAGE_EXTENSIONS = list(itertools.chain.from_iterable(
    iter(feconf.ACCEPTED_IMAGE_FORMATS_AND_EXTENSIONS.values())))
ASSETS_PATH_REGEX = '/exploration/[A-Za-z0-9-_]{1,12}/assets/'
IMAGE_PATH_REGEX = (
    '%simage/[A-Za-z0-9-_]{1,}\\.(%s)' % (
        ASSETS_PATH_REGEX, ('|').join(ALLOWED_IMAGE_EXTENSIONS)))
AUDIO_PATH_REGEX = (
    '%saudio/[A-Za-z0-9-_]{1,}\\.(%s)' % (
        ASSETS_PATH_REGEX, ('|').join(ALLOWED_AUDIO_EXTENSIONS)))
<<<<<<< HEAD
ALL_CONTINUOUS_COMPUTATION_MANAGERS_CLASS_NAMES = [
    'DashboardRecentUpdatesAggregator',
    'ExplorationRecommendationsAggregator',
    'FeedbackAnalyticsAggregator',
    'InteractionAnswerSummariesAggregator',
    'SearchRanker',
    'StatisticsAggregator',
    'UserImpactAggregator',
    'UserStatsAggregator']
=======
USER_ID_REGEX = 'uid_[a-z]{32}'
>>>>>>> 0847440a
TARGET_TYPE_TO_TARGET_MODEL = {
    feconf.ENTITY_TYPE_EXPLORATION: (
        exp_models.ExplorationModel),
    feconf.ENTITY_TYPE_QUESTION: (
        question_models.QuestionModel),
    feconf.ENTITY_TYPE_SKILL: (
        skill_models.SkillModel),
    feconf.ENTITY_TYPE_TOPIC: (
        topic_models.TopicModel)
}


class ExplorationModelValidator(base_model_validators.BaseModelValidator):
    """Class for validating ExplorationModel."""

    @classmethod
    def _get_model_domain_object_instance(cls, item):
        return exp_fetchers.get_exploration_from_model(item)

    @classmethod
    def _get_domain_object_validation_type(cls, item):
        exp_rights = rights_manager.get_exploration_rights(
            item.id, strict=False)

        if exp_rights is None:
            return base_model_validators.VALIDATION_MODE_NEUTRAL

        if rights_manager.is_exploration_private(item.id):
            return base_model_validators.VALIDATION_MODE_NON_STRICT

        return base_model_validators.VALIDATION_MODE_STRICT

    @classmethod
    def _get_external_id_relationships(cls, item):
        snapshot_model_ids = [
            '%s-%d' % (item.id, version)
            for version in python_utils.RANGE(1, item.version + 1)]
        return [
            base_model_validators.ExternalModelFetcherDetails(
                'exploration_commit_log_entry_ids',
                exp_models.ExplorationCommitLogEntryModel,
                ['exploration-%s-%s'
                 % (item.id, version) for version in python_utils.RANGE(
                     1, item.version + 1)]),
            base_model_validators.ExternalModelFetcherDetails(
                'exp_summary_ids',
                exp_models.ExpSummaryModel, [item.id]),
            base_model_validators.ExternalModelFetcherDetails(
                'exploration_rights_ids',
                exp_models.ExplorationRightsModel, [item.id]),
            base_model_validators.ExternalModelFetcherDetails(
                'snapshot_metadata_ids',
                exp_models.ExplorationSnapshotMetadataModel,
                snapshot_model_ids),
            base_model_validators.ExternalModelFetcherDetails(
                'snapshot_content_ids',
                exp_models.ExplorationSnapshotContentModel,
                snapshot_model_ids)]


class ExplorationContextModelValidator(
        base_model_validators.BaseModelValidator):
    """Class for validating ExplorationContextModel."""

    @classmethod
    def _get_external_id_relationships(cls, item):
        return [
            base_model_validators.ExternalModelFetcherDetails(
                'story_ids', story_models.StoryModel, [item.story_id]),
            base_model_validators.ExternalModelFetcherDetails(
                'exp_ids', exp_models.ExplorationModel, [item.id])]


class ExplorationSnapshotMetadataModelValidator(
        base_model_validators.BaseSnapshotMetadataModelValidator):
    """Class for validating ExplorationSnapshotMetadataModel."""

    EXTERNAL_MODEL_NAME = 'exploration'

    @classmethod
    def _get_change_domain_class(cls, unused_item):
        return exp_domain.ExplorationChange

    @classmethod
    def _get_external_id_relationships(cls, item):
        return [
            base_model_validators.ExternalModelFetcherDetails(
                'exploration_ids',
                exp_models.ExplorationModel,
                [item.id[:item.id.rfind(base_models.VERSION_DELIMITER)]]),
            base_model_validators.ExternalModelFetcherDetails(
                'committer_ids',
                user_models.UserSettingsModel, [item.committer_id])]


class ExplorationSnapshotContentModelValidator(
        base_model_validators.BaseSnapshotContentModelValidator):
    """Class for validating ExplorationSnapshotContentModel."""

    EXTERNAL_MODEL_NAME = 'exploration'

    @classmethod
    def _get_external_id_relationships(cls, item):
        return [
            base_model_validators.ExternalModelFetcherDetails(
                'exploration_ids',
                exp_models.ExplorationModel,
                [item.id[:item.id.rfind(base_models.VERSION_DELIMITER)]])]


class ExplorationRightsModelValidator(base_model_validators.BaseModelValidator):
    """Class for validating ExplorationRightsModel."""

    @classmethod
    def _get_external_id_relationships(cls, item):
        cloned_from_exploration_id = []
        if item.cloned_from:
            cloned_from_exploration_id.append(item.cloned_from)
        snapshot_model_ids = [
            '%s-%d' % (item.id, version)
            for version in python_utils.RANGE(1, item.version + 1)]
        return [
            base_model_validators.ExternalModelFetcherDetails(
                'exploration_ids',
                exp_models.ExplorationModel, [item.id]),
            # TODO (#10828): Remove validation for cloned_from
            # exp ids after the field is entirely removed from
            # all models.
            base_model_validators.ExternalModelFetcherDetails(
                'cloned_from_exploration_ids',
                exp_models.ExplorationModel,
                cloned_from_exploration_id),
            base_model_validators.ExternalModelFetcherDetails(
                'owner_user_ids',
                user_models.UserSettingsModel, item.owner_ids),
            base_model_validators.ExternalModelFetcherDetails(
                'editor_user_ids',
                user_models.UserSettingsModel, item.editor_ids),
            base_model_validators.ExternalModelFetcherDetails(
                'viewer_user_ids',
                user_models.UserSettingsModel, item.viewer_ids),
            base_model_validators.ExternalModelFetcherDetails(
                'snapshot_metadata_ids',
                exp_models.ExplorationRightsSnapshotMetadataModel,
                snapshot_model_ids),
            base_model_validators.ExternalModelFetcherDetails(
                'snapshot_content_ids',
                exp_models.ExplorationRightsSnapshotContentModel,
                snapshot_model_ids)]

    @classmethod
    def _validate_first_published_msec(cls, item):
        """Validate that first published time of model is less than current
        time.

        Args:
            item: datastore_services.Model. ExplorationRightsModel to validate.
        """
        if not item.first_published_msec:
            return

        current_time_msec = utils.get_current_time_in_millisecs()
        if item.first_published_msec > current_time_msec:
            cls._add_error(
                base_model_validators.ERROR_CATEGORY_FIRST_PUBLISHED_MSEC_CHECK,
                'Entity id %s: The first_published_msec field has a value %s '
                'which is greater than the time when the job was run' % (
                    item.id, item.first_published_msec))

    @classmethod
    def _get_custom_validation_functions(cls):
        return [cls._validate_first_published_msec]


class ExplorationRightsSnapshotMetadataModelValidator(
        base_model_validators.BaseSnapshotMetadataModelValidator):
    """Class for validating ExplorationRightsSnapshotMetadataModel."""

    EXTERNAL_MODEL_NAME = 'exploration rights'

    @classmethod
    def _get_change_domain_class(cls, unused_item):
        return rights_domain.ExplorationRightsChange

    @classmethod
    def _get_external_id_relationships(cls, item):
        return [
            base_model_validators.ExternalModelFetcherDetails(
                'exploration_rights_ids',
                exp_models.ExplorationRightsModel,
                [item.id[:item.id.rfind(base_models.VERSION_DELIMITER)]]),
            base_model_validators.ExternalModelFetcherDetails(
                'committer_ids',
                user_models.UserSettingsModel, [item.committer_id])]


class ExplorationRightsSnapshotContentModelValidator(
        base_model_validators.BaseSnapshotContentModelValidator):
    """Class for validating ExplorationRightsSnapshotContentModel."""

    EXTERNAL_MODEL_NAME = 'exploration rights'

    @classmethod
    def _get_external_id_relationships(cls, item):
        return [
            base_model_validators.ExternalModelFetcherDetails(
                'exploration_rights_ids',
                exp_models.ExplorationRightsModel,
                [item.id[:item.id.rfind(base_models.VERSION_DELIMITER)]])]


class ExplorationCommitLogEntryModelValidator(
        base_model_validators.BaseCommitLogEntryModelValidator):
    """Class for validating ExplorationCommitLogEntryModel."""

    EXTERNAL_MODEL_NAME = 'exploration'

    @classmethod
    def _get_model_id_regex(cls, item):
        # Valid id: [exploration/rights]-[exploration_id]-[exploration-version].
        regex_string = '^(exploration|rights)-%s-\\d+$' % (
            item.exploration_id)

        return regex_string

    @classmethod
    def _get_change_domain_class(cls, item):
        if item.id.startswith('rights'):
            return rights_domain.ExplorationRightsChange
        elif item.id.startswith('exploration'):
            return exp_domain.ExplorationChange
        else:
            cls._add_error(
                'model %s' % base_model_validators.ERROR_CATEGORY_ID_CHECK,
                'Entity id %s: Entity id does not match regex pattern' % (
                    item.id))
            return None

    @classmethod
    def _get_external_id_relationships(cls, item):
        external_id_relationships = [
            base_model_validators.ExternalModelFetcherDetails(
                'exploration_ids',
                exp_models.ExplorationModel, [item.exploration_id])]
        if item.id.startswith('rights'):
            external_id_relationships.append(
                base_model_validators.ExternalModelFetcherDetails(
                    'exploration_rights_ids', exp_models.ExplorationRightsModel,
                    [item.exploration_id]))
        return external_id_relationships


class ExpSummaryModelValidator(base_model_validators.BaseSummaryModelValidator):
    """Class for validating ExpSummaryModel."""

    @classmethod
    def _get_model_domain_object_instance(cls, item):
        return exp_fetchers.get_exploration_summary_from_model(item)

    @classmethod
    def _get_external_id_relationships(cls, item):
        return [
            base_model_validators.ExternalModelFetcherDetails(
                'exploration_ids',
                exp_models.ExplorationModel, [item.id]),
            base_model_validators.ExternalModelFetcherDetails(
                'exploration_rights_ids',
                exp_models.ExplorationRightsModel, [item.id]),
            base_model_validators.ExternalModelFetcherDetails(
                'owner_user_ids',
                user_models.UserSettingsModel, item.owner_ids),
            base_model_validators.ExternalModelFetcherDetails(
                'editor_user_ids',
                user_models.UserSettingsModel, item.editor_ids),
            base_model_validators.ExternalModelFetcherDetails(
                'viewer_user_ids',
                user_models.UserSettingsModel, item.viewer_ids),
            base_model_validators.ExternalModelFetcherDetails(
                'contributor_user_ids',
                user_models.UserSettingsModel, item.contributor_ids)]

    @classmethod
    def _validate_contributors_summary(cls, item):
        """Validate that contributor ids match the contributor ids obtained
        from contributors summary.

        Args:
            item: datastore_services.Model. ExpSummaryModel to validate.
        """
        contributor_ids_from_contributors_summary = (
            list(item.contributors_summary.keys()))
        if sorted(item.contributor_ids) != sorted(
                contributor_ids_from_contributors_summary):
            cls._add_error(
                'contributors %s' % (
                    base_model_validators.ERROR_CATEGORY_SUMMARY_CHECK),
                'Entity id %s: Contributor ids: %s do not match the '
                'contributor ids obtained using contributors summary: %s' % (
                    item.id, sorted(item.contributor_ids),
                    sorted(contributor_ids_from_contributors_summary)))

    @classmethod
    def _validate_first_published_msec(cls, item):
        """Validate that first published time of model is less than current
        time.

        Args:
            item: datastore_services.Model. ExpSummaryModel to validate.
        """
        if not item.first_published_msec:
            return

        current_time_msec = utils.get_current_time_in_millisecs()
        if item.first_published_msec > current_time_msec:
            cls._add_error(
                base_model_validators.ERROR_CATEGORY_FIRST_PUBLISHED_MSEC_CHECK,
                'Entity id %s: The first_published_msec field has a value %s '
                'which is greater than the time when the job was run' % (
                    item.id, item.first_published_msec))

    @classmethod
    def _validate_exploration_model_last_updated(
            cls, item, field_name_to_external_model_references):
        """Validate that item.exploration_model_last_updated matches the
        time when a last commit was made by a human contributor.

        Args:
            item: datastore_services.Model. ExpSummaryModel to validate.
            field_name_to_external_model_references:
                dict(str, (list(base_model_validators.ExternalModelReference))).
                A dict keyed by field name. The field name represents
                a unique identifier provided by the storage
                model to which the external model is associated. Each value
                contains a list of ExternalModelReference objects corresponding
                to the field_name. For examples, all the external Exploration
                Models corresponding to a storage model can be associated
                with the field name 'exp_ids'. This dict is used for
                validation of External Model properties linked to the
                storage model.
        """
        exploration_model_references = (
            field_name_to_external_model_references['exploration_ids'])

        for exploration_model_reference in exploration_model_references:
            exploration_model = exploration_model_reference.model_instance
            if exploration_model is None or exploration_model.deleted:
                model_class = exploration_model_reference.model_class
                model_id = exploration_model_reference.model_id
                cls._add_error(
                    'exploration_ids %s' % (
                        base_model_validators.ERROR_CATEGORY_FIELD_CHECK),
                    'Entity id %s: based on field exploration_ids having'
                    ' value %s, expected model %s with id %s but it doesn\'t'
                    ' exist' % (
                        item.id, model_id, model_class.__name__, model_id))
                continue
            last_human_update_ms = exp_services.get_last_updated_by_human_ms(
                exploration_model.id)
            last_human_update_time = datetime.datetime.fromtimestamp(
                python_utils.divide(last_human_update_ms, 1000.0))
            if item.exploration_model_last_updated != last_human_update_time:
                cls._add_error(
                    'exploration model %s' % (
                        base_model_validators.ERROR_CATEGORY_LAST_UPDATED_CHECK
                    ),
                    'Entity id %s: The exploration_model_last_updated '
                    'field: %s does not match the last time a commit was '
                    'made by a human contributor: %s' % (
                        item.id, item.exploration_model_last_updated,
                        last_human_update_time))

    @classmethod
    def _get_external_model_properties(cls):
        exploration_model_properties_dict = {
            'title': 'title',
            'category': 'category',
            'objective': 'objective',
            'language_code': 'language_code',
            'tags': 'tags',
            'exploration_model_created_on': 'created_on',
        }

        exploration_rights_model_properties_dict = {
            'first_published_msec': 'first_published_msec',
            'status': 'status',
            'community_owned': 'community_owned',
            'owner_ids': 'owner_ids',
            'editor_ids': 'editor_ids',
            'viewer_ids': 'viewer_ids',
        }

        return [(
            'exploration',
            'exploration_ids',
            exploration_model_properties_dict
        ), (
            'exploration rights',
            'exploration_rights_ids',
            exploration_rights_model_properties_dict
        )]

    @classmethod
    def _get_custom_validation_functions(cls):
        return [
            cls._validate_first_published_msec,
            cls._validate_contributors_summary]

    @classmethod
    def _get_external_instance_custom_validation_functions(cls):
        return [cls._validate_exploration_model_last_updated]


class GeneralFeedbackThreadModelValidator(
        base_model_validators.BaseModelValidator):
    """Class for validating GeneralFeedbackThreadModels."""

    @classmethod
    def _get_model_id_regex(cls, item):
        # Valid id: [ENTITY_TYPE].[ENTITY_ID].[GENERATED_STRING].
        regex_string = '%s\\.%s\\.[A-Za-z0-9=+/]{1,}$' % (
            item.entity_type, item.entity_id)
        return regex_string

    @classmethod
    def _get_external_id_relationships(cls, item):
        field_name_to_external_model_references = [
            base_model_validators.ExternalModelFetcherDetails(
                'message_ids',
                feedback_models.GeneralFeedbackMessageModel,
                ['%s.%s' % (item.id, i) for i in python_utils.RANGE(
                    item.message_count)])
        ]
        if (
                item.original_author_id and
                user_services.is_user_id_valid(item.original_author_id)
        ):
            field_name_to_external_model_references.append(
                base_model_validators.ExternalModelFetcherDetails(
                    'author_ids', user_models.UserSettingsModel,
                    [item.original_author_id]))
        if item.has_suggestion:
            field_name_to_external_model_references.append(
                base_model_validators.ExternalModelFetcherDetails(
                    'suggestion_ids', suggestion_models.GeneralSuggestionModel,
                    [item.id]))
        if item.entity_type in TARGET_TYPE_TO_TARGET_MODEL:
            field_name_to_external_model_references.append(
                base_model_validators.ExternalModelFetcherDetails(
                    '%s_ids' % item.entity_type,
                    TARGET_TYPE_TO_TARGET_MODEL[item.entity_type],
                    [item.entity_id]))
        if (
                item.last_nonempty_message_author_id and
                user_services.is_user_id_valid(
                    item.last_nonempty_message_author_id)
        ):
            field_name_to_external_model_references.append(
                base_model_validators.ExternalModelFetcherDetails(
                    'last_nonempty_message_author_ids',
                    user_models.UserSettingsModel,
                    [item.last_nonempty_message_author_id]))
        return field_name_to_external_model_references

    @classmethod
    def _validate_entity_type(cls, item):
        """Validate the entity type is valid.

        Args:
            item: datastore_services.Model. GeneralFeedbackThreadModel to
                validate.
        """
        if item.entity_type not in TARGET_TYPE_TO_TARGET_MODEL:
            cls._add_error(
                'entity %s' % base_model_validators.ERROR_CATEGORY_TYPE_CHECK,
                'Entity id %s: Entity type %s is not allowed' % (
                    item.id, item.entity_type))

    @classmethod
    def _validate_has_suggestion(cls, item):
        """Validate that has_suggestion is False only if no suggestion
        with id same as thread id exists.

        Args:
            item: datastore_services.Model. GeneralFeedbackThreadModel to
                validate.
        """
        if not item.has_suggestion:
            suggestion_model = (
                suggestion_models.GeneralSuggestionModel.get_by_id(item.id))
            if suggestion_model is not None and not suggestion_model.deleted:
                cls._add_error(
                    'has suggestion check',
                    'Entity id %s: has suggestion for entity is false '
                    'but a suggestion exists with id same as entity id' % (
                        item.id))

    @classmethod
    def _validate_original_author_id(cls, item):
        """Validate that original author ID is in correct format.

        Args:
            item: GeneralFeedbackThreadModel. The model to validate.
        """
        if (
                item.original_author_id and
                not user_services.is_user_or_pseudonymous_id(
                    item.original_author_id)
        ):
            cls._add_error(
                'final %s' % (
                    base_model_validators.ERROR_CATEGORY_AUTHOR_CHECK),
                'Entity id %s: Original author ID %s is in a wrong format. '
                'It should be either pid_<32 chars> or uid_<32 chars>.'
                % (item.id, item.original_author_id))

    @classmethod
    def _validate_last_nonempty_message_author_id(cls, item):
        """Validate that last nonempty message author ID is in correct format.

        Args:
            item: GeneralFeedbackThreadModel. The model to validate.
        """
        if (
                item.last_nonempty_message_author_id and
                not user_services.is_user_or_pseudonymous_id(
                    item.last_nonempty_message_author_id)
        ):
            cls._add_error(
                'final %s' % (
                    base_model_validators.ERROR_CATEGORY_AUTHOR_CHECK),
                'Entity id %s: Last non-empty message author ID %s is in a '
                'wrong format. It should be either pid_<32 chars> or '
                'uid_<32 chars>.' % (
                    item.id, item.last_nonempty_message_author_id))

    @classmethod
    def _get_custom_validation_functions(cls):
        return [
            cls._validate_entity_type,
            cls._validate_has_suggestion,
            cls._validate_original_author_id,
            cls._validate_last_nonempty_message_author_id]


class GeneralFeedbackMessageModelValidator(
        base_model_validators.BaseModelValidator):
    """Class for validating GeneralFeedbackMessageModels."""

    @classmethod
    def _get_model_id_regex(cls, item):
        # Valid id: [thread_id].[message_id]
        regex_string = '^%s\\.%s$' % (item.thread_id, item.message_id)
        return regex_string

    @classmethod
    def _get_external_id_relationships(cls, item):
        field_name_to_external_model_references = [
            base_model_validators.ExternalModelFetcherDetails(
                'feedback_thread_ids',
                feedback_models.GeneralFeedbackThreadModel,
                [item.thread_id]
            )
        ]
        if (
                item.author_id and
                user_services.is_user_id_valid(item.author_id)
        ):
            field_name_to_external_model_references.append(
                base_model_validators.ExternalModelFetcherDetails(
                    'author_ids',
                    user_models.UserSettingsModel,
                    [item.author_id]
                )
            )
        return field_name_to_external_model_references

    @classmethod
    def _validate_author_id(cls, item):
        """Validate that author ID is in correct format.

        Args:
            item: GeneralFeedbackMessageModel. The model to validate.
        """
        if (
                item.author_id and
                not user_services.is_user_or_pseudonymous_id(item.author_id)
        ):
            cls._add_error(
                'final %s' % (
                    base_model_validators.ERROR_CATEGORY_AUTHOR_CHECK),
                'Entity id %s: Author ID %s is in a wrong format. '
                'It should be either pid_<32 chars> or uid_<32 chars>.'
                % (item.id, item.author_id))

    @classmethod
    def _validate_message_id(
            cls, item, field_name_to_external_model_references):
        """Validate that message_id is less than the message count for
        feedback thread corresponding to the entity.

        Args:
            item: datastore_services.Model. GeneralFeedbackMessageModel to
                validate.
            field_name_to_external_model_references:
                dict(str, (list(base_model_validators.ExternalModelReference))).
                A dict keyed by field name. The field name represents
                a unique identifier provided by the storage
                model to which the external model is associated. Each value
                contains a list of ExternalModelReference objects corresponding
                to the field_name. For examples, all the external Exploration
                Models corresponding to a storage model can be associated
                with the field name 'exp_ids'. This dict is used for
                validation of External Model properties linked to the
                storage model.
        """
        feedback_thread_model_references = (
            field_name_to_external_model_references['feedback_thread_ids'])

        for feedback_thread_model_reference in feedback_thread_model_references:
            feedback_thread_model = (
                feedback_thread_model_reference.model_instance)
            if feedback_thread_model is None or feedback_thread_model.deleted:
                model_class = feedback_thread_model_reference.model_class
                model_id = feedback_thread_model_reference.model_id
                cls._add_error(
                    'feedback_thread_ids %s' % (
                        base_model_validators.ERROR_CATEGORY_FIELD_CHECK),
                    'Entity id %s: based on field feedback_thread_ids having'
                    ' value %s, expected model %s with id %s but it doesn\'t'
                    ' exist' % (
                        item.id, model_id, model_class.__name__, model_id))
                continue
            if item.message_id >= feedback_thread_model.message_count:
                cls._add_error(
                    'message %s' % (
                        base_model_validators.ERROR_CATEGORY_ID_CHECK),
                    'Entity id %s: message id %s not less than total count '
                    'of messages %s in feedback thread model with id %s '
                    'corresponding to the entity' % (
                        item.id, item.message_id,
                        feedback_thread_model.message_count,
                        feedback_thread_model.id))

    @classmethod
    def _get_external_instance_custom_validation_functions(cls):
        return [cls._validate_message_id]

    @classmethod
    def _get_custom_validation_functions(cls):
        return [cls._validate_author_id]


class GeneralFeedbackThreadUserModelValidator(
        base_model_validators.BaseModelValidator):
    """Class for validating GeneralFeedbackThreadUserModels."""

    @classmethod
    def _get_model_id_regex(cls, unused_item):
        # Valid id: [user_id].[thread_id]
        thread_id_string = '%s\\.[A-Za-z0-9-_]{1,%s}\\.[A-Za-z0-9-_=]{1,}' % (
            ('|').join(feconf.SUGGESTION_TARGET_TYPE_CHOICES),
            base_models.ID_LENGTH)
        regex_string = '^%s\\.%s$' % (feconf.USER_ID_REGEX, thread_id_string)
        return regex_string

    @classmethod
    def _get_external_id_relationships(cls, item):
        message_ids = []
        user_ids = []
        if '.' in item.id:
            index = item.id.find('.')
            user_ids = [item.id[:index]]
            message_ids = ['%s.%s' % (
                item.id[index + 1:], message_id) for message_id in (
                    item.message_ids_read_by_user)]
        return [
            base_model_validators.ExternalModelFetcherDetails(
                'message_ids',
                feedback_models.GeneralFeedbackMessageModel, message_ids),
            base_model_validators.ExternalModelFetcherDetails(
                'user_ids', user_models.UserSettingsModel, user_ids)]


class FeedbackAnalyticsModelValidator(base_model_validators.BaseModelValidator):
    """Class for validating FeedbackAnalyticsModels."""

    @classmethod
    def _get_external_id_relationships(cls, item):
        return [
            base_model_validators.ExternalModelFetcherDetails(
                'exploration_ids', exp_models.ExplorationModel, [item.id])]


class UnsentFeedbackEmailModelValidator(
        base_model_validators.BaseModelValidator):
    """Class for validating UnsentFeedbackEmailModels."""

    @classmethod
    def _get_model_id_regex(cls, unused_item):
        return '^%s$' % feconf.USER_ID_REGEX

    @classmethod
    def _get_external_id_relationships(cls, item):
        message_ids = []
        for reference in item.feedback_message_references:
            try:
                message_ids.append('%s.%s' % (
                    reference['thread_id'], reference['message_id']))
            except Exception:
                cls._add_error(
                    'feedback message %s' % (
                        base_model_validators.ERROR_CATEGORY_REFERENCE_CHECK),
                    'Entity id %s: Invalid feedback reference: %s' % (
                        item.id, reference))
        return [
            base_model_validators.ExternalModelFetcherDetails(
                'user_ids', user_models.UserSettingsModel, [item.id]),
            base_model_validators.ExternalModelFetcherDetails(
                'message_ids', feedback_models.GeneralFeedbackMessageModel,
                message_ids)]

    @classmethod
    def _validate_entity_type_and_entity_id_feedback_reference(cls, item):
        """Validate that entity_type and entity_type are same as corresponding
        values in thread_id of feedback_reference.

        Args:
            item: datastore_services.Model. UnsentFeedbackEmailModel to
                validate.
        """
        for reference in item.feedback_message_references:
            try:
                split_thread_id = reference['thread_id'].split('.')
                if split_thread_id[0] != reference['entity_type'] or (
                        split_thread_id[1] != reference['entity_id']):
                    cls._add_error(
                        'feedback message %s' % (
                            base_model_validators.ERROR_CATEGORY_REFERENCE_CHECK
                        ),
                        'Entity id %s: Invalid feedback reference: %s' % (
                            item.id, reference))
            except Exception:
                cls._add_error(
                    'feedback message %s' % (
                        base_model_validators.ERROR_CATEGORY_REFERENCE_CHECK),
                    'Entity id %s: Invalid feedback reference: %s' % (
                        item.id, reference))

    @classmethod
    def _get_custom_validation_functions(cls):
        return [cls._validate_entity_type_and_entity_id_feedback_reference]


class SubtopicPageModelValidator(base_model_validators.BaseModelValidator):
    """Class for validating SubtopicPageModel."""

    @classmethod
    def _get_model_id_regex(cls, item):
        return '^%s-\\d*$' % (item.topic_id)

    @classmethod
    def _get_model_domain_object_instance(cls, item):
        return subtopic_page_services.get_subtopic_page_from_model(item)

    @classmethod
    def _get_external_id_relationships(cls, item):
        snapshot_model_ids = [
            '%s-%d' % (item.id, version) for version in python_utils.RANGE(
                1, item.version + 1)]
        return [
            base_model_validators.ExternalModelFetcherDetails(
                'subtopic_page_commit_log_entry_ids',
                subtopic_models.SubtopicPageCommitLogEntryModel,
                ['subtopicpage-%s-%s'
                 % (item.id, version) for version in python_utils.RANGE(
                     1, item.version + 1)]),
            base_model_validators.ExternalModelFetcherDetails(
                'snapshot_metadata_ids',
                subtopic_models.SubtopicPageSnapshotMetadataModel,
                snapshot_model_ids),
            base_model_validators.ExternalModelFetcherDetails(
                'snapshot_content_ids',
                subtopic_models.SubtopicPageSnapshotContentModel,
                snapshot_model_ids),
            base_model_validators.ExternalModelFetcherDetails(
                'topic_ids', topic_models.TopicModel, [item.topic_id])]

    @classmethod
    def _get_custom_validation_functions(cls):
        return []


class SubtopicPageSnapshotMetadataModelValidator(
        base_model_validators.BaseSnapshotMetadataModelValidator):
    """Class for validating SubtopicPageSnapshotMetadataModel."""

    EXTERNAL_MODEL_NAME = 'subtopic page'

    @classmethod
    def _get_model_id_regex(cls, unused_item):
        return '^[A-Za-z0-9]{1,%s}-\\d*-\\d*$' % base_models.ID_LENGTH

    @classmethod
    def _get_change_domain_class(cls, unused_item):
        return subtopic_page_domain.SubtopicPageChange

    @classmethod
    def _get_external_id_relationships(cls, item):
        return [
            base_model_validators.ExternalModelFetcherDetails(
                'subtopic_page_ids',
                subtopic_models.SubtopicPageModel,
                [item.id[:item.id.rfind(base_models.VERSION_DELIMITER)]]),
            base_model_validators.ExternalModelFetcherDetails(
                'committer_ids', user_models.UserSettingsModel,
                [item.committer_id])]


class SubtopicPageSnapshotContentModelValidator(
        base_model_validators.BaseSnapshotContentModelValidator):
    """Class for validating SubtopicPageSnapshotContentModel."""

    EXTERNAL_MODEL_NAME = 'subtopic page'

    @classmethod
    def _get_model_id_regex(cls, unused_item):
        return '^[A-Za-z0-9]{1,%s}-\\d*-\\d*$' % base_models.ID_LENGTH

    @classmethod
    def _get_external_id_relationships(cls, item):
        return [
            base_model_validators.ExternalModelFetcherDetails(
                'subtopic_page_ids',
                subtopic_models.SubtopicPageModel,
                [item.id[:item.id.rfind(base_models.VERSION_DELIMITER)]])]


class SubtopicPageCommitLogEntryModelValidator(
        base_model_validators.BaseCommitLogEntryModelValidator):
    """Class for validating SubtopicPageCommitLogEntryModel."""

    EXTERNAL_MODEL_NAME = 'subtopic page'

    @classmethod
    def _get_model_id_regex(cls, item):
        # Valid id: [subtopicpage]-[subtopic_id]-[subtopic_version].
        regex_string = '^(subtopicpage)-%s-\\d*$' % (
            item.subtopic_page_id)

        return regex_string

    @classmethod
    def _get_change_domain_class(cls, item):
        if item.id.startswith('subtopicpage'):
            return subtopic_page_domain.SubtopicPageChange
        else:
            cls._add_error(
                'model %s' % base_model_validators.ERROR_CATEGORY_ID_CHECK,
                'Entity id %s: Entity id does not match regex pattern' % (
                    item.id))
            return None

    @classmethod
    def _get_external_id_relationships(cls, item):
        return [
            base_model_validators.ExternalModelFetcherDetails(
                'subtopic_page_ids',
                subtopic_models.SubtopicPageModel,
                [item.subtopic_page_id])]<|MERGE_RESOLUTION|>--- conflicted
+++ resolved
@@ -58,19 +58,6 @@
 AUDIO_PATH_REGEX = (
     '%saudio/[A-Za-z0-9-_]{1,}\\.(%s)' % (
         ASSETS_PATH_REGEX, ('|').join(ALLOWED_AUDIO_EXTENSIONS)))
-<<<<<<< HEAD
-ALL_CONTINUOUS_COMPUTATION_MANAGERS_CLASS_NAMES = [
-    'DashboardRecentUpdatesAggregator',
-    'ExplorationRecommendationsAggregator',
-    'FeedbackAnalyticsAggregator',
-    'InteractionAnswerSummariesAggregator',
-    'SearchRanker',
-    'StatisticsAggregator',
-    'UserImpactAggregator',
-    'UserStatsAggregator']
-=======
-USER_ID_REGEX = 'uid_[a-z]{32}'
->>>>>>> 0847440a
 TARGET_TYPE_TO_TARGET_MODEL = {
     feconf.ENTITY_TYPE_EXPLORATION: (
         exp_models.ExplorationModel),
