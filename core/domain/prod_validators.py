--- conflicted
+++ resolved
@@ -28,12 +28,12 @@
 from core.domain import exp_services
 from core.domain import rights_domain
 from core.domain import rights_manager
-<<<<<<< HEAD
+
 from core.domain import user_services
-=======
+
 from core.domain import subtopic_page_domain
 from core.domain import subtopic_page_services
->>>>>>> e82da765
+
 from core.platform import models
 import feconf
 import python_utils
@@ -474,7 +474,7 @@
         return [cls._validate_exploration_model_last_updated]
 
 
-<<<<<<< HEAD
+
 class GeneralFeedbackThreadModelValidator(
         base_model_validators.BaseModelValidator):
     """Class for validating GeneralFeedbackThreadModels."""
@@ -814,7 +814,8 @@
     @classmethod
     def _get_custom_validation_functions(cls):
         return [cls._validate_entity_type_and_entity_id_feedback_reference]
-=======
+
+
 class SubtopicPageModelValidator(base_model_validators.BaseModelValidator):
     """Class for validating SubtopicPageModel."""
 
@@ -931,4 +932,3 @@
                 'subtopic_page_ids',
                 subtopic_models.SubtopicPageModel,
                 [item.subtopic_page_id])]
->>>>>>> e82da765
