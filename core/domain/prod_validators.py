# coding: utf-8
#
# Copyright 2020 The Oppia Authors. All Rights Reserved.
#
# Licensed under the Apache License, Version 2.0 (the "License");
# you may not use this file except in compliance with the License.
# You may obtain a copy of the License at
#
#      http://www.apache.org/licenses/LICENSE-2.0
#
# Unless required by applicable law or agreed to in writing, software
# distributed under the License is distributed on an "AS-IS" BASIS,
# WITHOUT WARRANTIES OR CONDITIONS OF ANY KIND, either express or implied.
# See the License for the specific language governing permissions and
# limitations under the License.

"""Validators for prod models."""

from __future__ import absolute_import  # pylint: disable=import-only-modules
from __future__ import unicode_literals  # pylint: disable=import-only-modules

import datetime
import itertools
import re

from constants import constants
from core.domain import base_model_validators
from core.domain import classifier_domain
from core.domain import classifier_services
from core.domain import collection_domain
from core.domain import collection_services
from core.domain import config_domain
from core.domain import exp_domain
from core.domain import exp_fetchers
from core.domain import exp_services
from core.domain import learner_progress_services
from core.domain import platform_parameter_domain
from core.domain import question_domain
from core.domain import question_fetchers
from core.domain import question_services
from core.domain import rights_domain
from core.domain import rights_manager
from core.domain import skill_fetchers
from core.domain import story_domain
from core.domain import story_fetchers
from core.domain import subtopic_page_domain
from core.domain import subtopic_page_services
from core.domain import suggestion_services
from core.domain import topic_domain
from core.domain import topic_fetchers
from core.domain import topic_services
from core.domain import user_services
from core.domain import voiceover_services
from core.platform import models
import feconf
import python_utils
import utils

(
    base_models, collection_models, config_models,
    email_models, exp_models, feedback_models,
    job_models, question_models, skill_models, story_models,
    subtopic_models, suggestion_models, topic_models,
    user_models
) = models.Registry.import_models([
    models.NAMES.base_model, models.NAMES.collection, models.NAMES.config,
    models.NAMES.email, models.NAMES.exploration, models.NAMES.feedback,
    models.NAMES.job, models.NAMES.question, models.NAMES.skill,
    models.NAMES.story, models.NAMES.subtopic,
    models.NAMES.suggestion, models.NAMES.topic, models.NAMES.user

])

ALLOWED_AUDIO_EXTENSIONS = list(feconf.ACCEPTED_AUDIO_EXTENSIONS.keys())
ALLOWED_IMAGE_EXTENSIONS = list(itertools.chain.from_iterable(
    iter(feconf.ACCEPTED_IMAGE_FORMATS_AND_EXTENSIONS.values())))
ASSETS_PATH_REGEX = '/exploration/[A-Za-z0-9-_]{1,12}/assets/'
IMAGE_PATH_REGEX = (
    '%simage/[A-Za-z0-9-_]{1,}\\.(%s)' % (
        ASSETS_PATH_REGEX, ('|').join(ALLOWED_IMAGE_EXTENSIONS)))
AUDIO_PATH_REGEX = (
    '%saudio/[A-Za-z0-9-_]{1,}\\.(%s)' % (
        ASSETS_PATH_REGEX, ('|').join(ALLOWED_AUDIO_EXTENSIONS)))
USER_ID_REGEX = 'uid_[a-z]{32}'
ALL_CONTINUOUS_COMPUTATION_MANAGERS_CLASS_NAMES = [
    'DashboardRecentUpdatesAggregator',
    'ExplorationRecommendationsAggregator',
    'FeedbackAnalyticsAggregator',
    'InteractionAnswerSummariesAggregator',
    'SearchRanker',
    'StatisticsAggregator',
    'UserImpactAggregator',
    'UserStatsAggregator']
TARGET_TYPE_TO_TARGET_MODEL = {
    suggestion_models.TARGET_TYPE_EXPLORATION: (
        exp_models.ExplorationModel),
    suggestion_models.TARGET_TYPE_QUESTION: (
        question_models.QuestionModel),
    suggestion_models.TARGET_TYPE_SKILL: (
        skill_models.SkillModel),
    suggestion_models.TARGET_TYPE_TOPIC: (
        topic_models.TopicModel)
}
VALID_SCORE_CATEGORIES_FOR_TYPE_QUESTION = [
    '%s\\.[A-Za-z0-9-_]{1,%s}' % (
        suggestion_models.SCORE_TYPE_QUESTION, base_models.ID_LENGTH)]


class ClassifierTrainingJobModelValidator(
        base_model_validators.BaseModelValidator):
    """Class for validating ClassifierTrainingJobModels."""

    @classmethod
    def _get_model_id_regex(cls, item):
        # Valid id: [exp_id].[random_hash]
        regex_string = '^%s\\.[A-Za-z0-9-_]{1,%s}$' % (
            item.exp_id, base_models.ID_LENGTH)
        return regex_string

    @classmethod
    def _get_model_domain_object_instance(cls, item):
        return classifier_services.get_classifier_training_job_from_model(item)

    @classmethod
    def _get_external_id_relationships(cls, item):
        return [
            base_model_validators.ExternalModelFetcherDetails(
                'exploration_ids', exp_models.ExplorationModel, [item.exp_id])]

    @classmethod
    def _validate_exp_version(
            cls, item, field_name_to_external_model_references):
        """Validate that exp version is less than or equal to the version
        of exploration corresponding to exp_id.

        Args:
            item: datastore_services.Model. ClassifierTrainingJobModel to
                validate.
            field_name_to_external_model_references:
                dict(str, (list(base_model_validators.ExternalModelReference))).
                A dict keyed by field name. The field name represents
                a unique identifier provided by the storage
                model to which the external model is associated. Each value
                contains a list of ExternalModelReference objects corresponding
                to the field_name. For examples, all the external Exploration
                Models corresponding to a storage model can be associated
                with the field name 'exp_ids'. This dict is used for
                validation of External Model properties linked to the
                storage model.
        """
        exp_model_references = (
            field_name_to_external_model_references['exploration_ids'])

        for exp_model_reference in exp_model_references:
            exp_model = exp_model_reference.model_instance
            if exp_model is None or exp_model.deleted:
                model_class = exp_model_reference.model_class
                model_id = exp_model_reference.model_id
                cls._add_error(
                    'exploration_ids %s' % (
                        base_model_validators.ERROR_CATEGORY_FIELD_CHECK),
                    'Entity id %s: based on field exploration_ids having'
                    ' value %s, expected model %s with id %s but it doesn\'t'
                    ' exist' % (
                        item.id, model_id, model_class.__name__, model_id))
                continue
            if item.exp_version > exp_model.version:
                cls._add_error(
                    'exp %s' % (
                        base_model_validators.ERROR_CATEGORY_VERSION_CHECK),
                    'Entity id %s: Exploration version %s in entity is greater '
                    'than the version %s of exploration corresponding to '
                    'exp_id %s' % (
                        item.id, item.exp_version, exp_model.version,
                        item.exp_id))

    @classmethod
    def _validate_state_name(
            cls, item, field_name_to_external_model_references):
        """Validate that state name is a valid state in the
        exploration corresponding to exp_id.

        Args:
            item: datastore_services.Model. ClassifierTrainingJobModel to
                validate.
            field_name_to_external_model_references:
                dict(str, (list(base_model_validators.ExternalModelReference))).
                A dict keyed by field name. The field name represents
                a unique identifier provided by the storage
                model to which the external model is associated. Each value
                contains a list of ExternalModelReference objects corresponding
                to the field_name. For examples, all the external Exploration
                Models corresponding to a storage model can be associated
                with the field name 'exp_ids'. This dict is used for
                validation of External Model properties linked to the
                storage model.
        """
        exp_model_references = (
            field_name_to_external_model_references['exploration_ids'])

        for exp_model_reference in exp_model_references:
            exp_model = exp_model_reference.model_instance
            if exp_model is None or exp_model.deleted:
                model_class = exp_model_reference.model_class
                model_id = exp_model_reference.model_id
                cls._add_error(
                    'exploration_ids %s' % (
                        base_model_validators.ERROR_CATEGORY_FIELD_CHECK),
                    'Entity id %s: based on field exploration_ids having'
                    ' value %s, expected model %s with id %s but it doesn\'t'
                    ' exist' % (
                        item.id, model_id, model_class.__name__, model_id))
                continue
            if item.state_name not in exp_model.states.keys():
                cls._add_error(
                    base_model_validators.ERROR_CATEGORY_STATE_NAME_CHECK,
                    'Entity id %s: State name %s in entity is not present '
                    'in states of exploration corresponding to '
                    'exp_id %s' % (
                        item.id, item.state_name, item.exp_id))

    @classmethod
    def _get_external_instance_custom_validation_functions(cls):
        return [
            cls._validate_exp_version,
            cls._validate_state_name]


class TrainingJobExplorationMappingModelValidator(
        base_model_validators.BaseModelValidator):
    """Class for validating TrainingJobExplorationMappingModels."""

    @classmethod
    def _get_model_id_regex(cls, item):
        # Valid id: [exp_id].[exp_version].[state_name]
        regex_string = '^%s\\.%s\\.%s$' % (
            item.exp_id, item.exp_version, item.state_name)
        return regex_string

    @classmethod
    def _get_model_domain_object_instance(cls, item):
        return classifier_domain.TrainingJobExplorationMapping(
            item.exp_id, item.exp_version, item.state_name, item.job_id)

    @classmethod
    def _get_external_id_relationships(cls, item):
        return [
            base_model_validators.ExternalModelFetcherDetails(
                'exploration_ids', exp_models.ExplorationModel, [item.exp_id])]

    @classmethod
    def _validate_exp_version(
            cls, item, field_name_to_external_model_references):
        """Validate that exp version is less than or equal to the version
        of exploration corresponding to exp_id.

        Args:
            item: datastore_services.Model. TrainingJobExplorationMappingModel
                to validate.
            field_name_to_external_model_references:
                dict(str, (list(base_model_validators.ExternalModelReference))).
                A dict keyed by field name. The field name represents
                a unique identifier provided by the storage
                model to which the external model is associated. Each value
                contains a list of ExternalModelReference objects corresponding
                to the field_name. For examples, all the external Exploration
                Models corresponding to a storage model can be associated
                with the field name 'exp_ids'. This dict is used for
                validation of External Model properties linked to the
                storage model.
        """
        exp_model_references = (
            field_name_to_external_model_references['exploration_ids'])

        for exp_model_reference in exp_model_references:
            exp_model = exp_model_reference.model_instance
            if exp_model is None or exp_model.deleted:
                model_class = exp_model_reference.model_class
                model_id = exp_model_reference.model_id
                cls._add_error(
                    'exploration_ids %s' % (
                        base_model_validators.ERROR_CATEGORY_FIELD_CHECK),
                    'Entity id %s: based on field exploration_ids having'
                    ' value %s, expected model %s with id %s but it doesn\'t'
                    ' exist' % (
                        item.id, model_id, model_class.__name__, model_id))
                continue
            if item.exp_version > exp_model.version:
                cls._add_error(
                    'exp %s' % (
                        base_model_validators.ERROR_CATEGORY_VERSION_CHECK),
                    'Entity id %s: Exploration version %s in entity is greater '
                    'than the version %s of exploration corresponding to '
                    'exp_id %s' % (
                        item.id, item.exp_version, exp_model.version,
                        item.exp_id))

    @classmethod
    def _validate_state_name(
            cls, item, field_name_to_external_model_references):
        """Validate that state name is a valid state in the
        exploration corresponding to exp_id.

        Args:
            item: datastore_services.Model. TrainingJobExplorationMappingbModel
                to validate.
            field_name_to_external_model_references:
                dict(str, (list(base_model_validators.ExternalModelReference))).
                A dict keyed by field name. The field name represents
                a unique identifier provided by the storage
                model to which the external model is associated. Each value
                contains a list of ExternalModelReference objects corresponding
                to the field_name. For examples, all the external Exploration
                Models corresponding to a storage model can be associated
                with the field name 'exp_ids'. This dict is used for
                validation of External Model properties linked to the
                storage model.
        """
        exp_model_references = (
            field_name_to_external_model_references['exploration_ids'])

        for exp_model_reference in exp_model_references:
            exp_model = exp_model_reference.model_instance
            if exp_model is None or exp_model.deleted:
                model_class = exp_model_reference.model_class
                model_id = exp_model_reference.model_id
                cls._add_error(
                    'exploration_ids %s' % (
                        base_model_validators.ERROR_CATEGORY_FIELD_CHECK),
                    'Entity id %s: based on field exploration_ids having'
                    ' value %s, expected model %s with id %s but it doesn\'t'
                    ' exist' % (
                        item.id, model_id, model_class.__name__, model_id))
                continue
            if item.state_name not in exp_model.states.keys():
                cls._add_error(
                    base_model_validators.ERROR_CATEGORY_STATE_NAME_CHECK,
                    'Entity id %s: State name %s in entity is not present '
                    'in states of exploration corresponding to '
                    'exp_id %s' % (
                        item.id, item.state_name, item.exp_id))

    @classmethod
    def _get_external_instance_custom_validation_functions(cls):
        return [
            cls._validate_exp_version,
            cls._validate_state_name]


class CollectionModelValidator(base_model_validators.BaseModelValidator):
    """Class for validating CollectionModel."""

    @classmethod
    def _get_model_domain_object_instance(cls, item):
        return collection_services.get_collection_from_model(item)

    @classmethod
    def _get_domain_object_validation_type(cls, item):
        collection_rights = rights_manager.get_collection_rights(
            item.id, strict=False)

        if collection_rights is None:
            return base_model_validators.VALIDATION_MODE_NEUTRAL

        if rights_manager.is_collection_private(item.id):
            return base_model_validators.VALIDATION_MODE_NON_STRICT

        return base_model_validators.VALIDATION_MODE_STRICT

    @classmethod
    def _get_external_id_relationships(cls, item):
        snapshot_model_ids = [
            '%s-%d' % (item.id, version)
            for version in python_utils.RANGE(1, item.version + 1)]
        return [
            base_model_validators.ExternalModelFetcherDetails(
                'exploration_ids',
                exp_models.ExplorationModel,
                [node['exploration_id'] for node in item.collection_contents[
                    'nodes']]),
            base_model_validators.ExternalModelFetcherDetails(
                'collection_commit_log_entry_ids',
                collection_models.CollectionCommitLogEntryModel,
                ['collection-%s-%s'
                 % (item.id, version) for version in python_utils.RANGE(
                     1, item.version + 1)]),
            base_model_validators.ExternalModelFetcherDetails(
                'collection_summary_ids',
                collection_models.CollectionSummaryModel, [item.id]),
            base_model_validators.ExternalModelFetcherDetails(
                'collection_rights_ids',
                collection_models.CollectionRightsModel, [item.id]),
            base_model_validators.ExternalModelFetcherDetails(
                'snapshot_metadata_ids',
                collection_models.CollectionSnapshotMetadataModel,
                snapshot_model_ids),
            base_model_validators.ExternalModelFetcherDetails(
                'snapshot_content_ids',
                collection_models.CollectionSnapshotContentModel,
                snapshot_model_ids)]


class CollectionSnapshotMetadataModelValidator(
        base_model_validators.BaseSnapshotMetadataModelValidator):
    """Class for validating CollectionSnapshotMetadataModel."""

    EXTERNAL_MODEL_NAME = 'collection'

    @classmethod
    def _get_change_domain_class(cls, unused_item):
        return collection_domain.CollectionChange

    @classmethod
    def _get_external_id_relationships(cls, item):
        return [
            base_model_validators.ExternalModelFetcherDetails(
                'collection_ids', collection_models.CollectionModel,
                [item.id[:item.id.rfind(base_models.VERSION_DELIMITER)]]),
            base_model_validators.ExternalModelFetcherDetails(
                'committer_ids', user_models.UserSettingsModel,
                [item.committer_id])]


class CollectionSnapshotContentModelValidator(
        base_model_validators.BaseSnapshotContentModelValidator):
    """Class for validating CollectionSnapshotContentModel."""

    EXTERNAL_MODEL_NAME = 'collection'

    @classmethod
    def _get_external_id_relationships(cls, item):
        return [
            base_model_validators.ExternalModelFetcherDetails(
                'collection_ids',
                collection_models.CollectionModel,
                [item.id[:item.id.rfind(base_models.VERSION_DELIMITER)]])]


class CollectionRightsModelValidator(base_model_validators.BaseModelValidator):
    """Class for validating CollectionRightsModel."""

    @classmethod
    def _get_external_id_relationships(cls, item):
        snapshot_model_ids = [
            '%s-%d' % (item.id, version)
            for version in python_utils.RANGE(1, item.version + 1)]
        return [
            base_model_validators.ExternalModelFetcherDetails(
                'collection_ids',
                collection_models.CollectionModel, [item.id]),
            base_model_validators.ExternalModelFetcherDetails(
                'owner_user_ids',
                user_models.UserSettingsModel, item.owner_ids),
            base_model_validators.ExternalModelFetcherDetails(
                'editor_user_ids',
                user_models.UserSettingsModel, item.editor_ids),
            base_model_validators.ExternalModelFetcherDetails(
                'viewer_user_ids',
                user_models.UserSettingsModel, item.viewer_ids),
            base_model_validators.ExternalModelFetcherDetails(
                'snapshot_metadata_ids',
                collection_models.CollectionRightsSnapshotMetadataModel,
                snapshot_model_ids),
            base_model_validators.ExternalModelFetcherDetails(
                'snapshot_content_ids',
                collection_models.CollectionRightsSnapshotContentModel,
                snapshot_model_ids)]

    @classmethod
    def _validate_first_published_msec(cls, item):
        """Validate that first published time of model is less than current
        time.

        Args:
            item: datastore_services.Model. CollectionRightsModel to validate.
        """
        if not item.first_published_msec:
            return

        current_time_msec = utils.get_current_time_in_millisecs()
        if item.first_published_msec > current_time_msec:
            cls._add_error(
                base_model_validators.ERROR_CATEGORY_FIRST_PUBLISHED_MSEC_CHECK,
                'Entity id %s: The first_published_msec field has a value %s '
                'which is greater than the time when the job was run'
                % (item.id, item.first_published_msec))

    @classmethod
    def _get_custom_validation_functions(cls):
        return [cls._validate_first_published_msec]


class CollectionRightsSnapshotMetadataModelValidator(
        base_model_validators.BaseSnapshotMetadataModelValidator):
    """Class for validating CollectionRightsSnapshotMetadataModel."""

    EXTERNAL_MODEL_NAME = 'collection rights'

    @classmethod
    def _get_change_domain_class(cls, unused_item):
        return rights_domain.CollectionRightsChange

    @classmethod
    def _get_external_id_relationships(cls, item):
        return [
            base_model_validators.ExternalModelFetcherDetails(
                'collection_rights_ids',
                collection_models.CollectionRightsModel,
                [item.id[:item.id.rfind(base_models.VERSION_DELIMITER)]]),
            base_model_validators.ExternalModelFetcherDetails(
                'committer_ids',
                user_models.UserSettingsModel, [item.committer_id])]


class CollectionRightsSnapshotContentModelValidator(
        base_model_validators.BaseSnapshotContentModelValidator):
    """Class for validating CollectionRightsSnapshotContentModel."""

    EXTERNAL_MODEL_NAME = 'collection rights'

    @classmethod
    def _get_external_id_relationships(cls, item):
        return [
            base_model_validators.ExternalModelFetcherDetails(
                'collection_rights_ids',
                collection_models.CollectionRightsModel,
                [item.id[:item.id.rfind(base_models.VERSION_DELIMITER)]])]


class CollectionCommitLogEntryModelValidator(
        base_model_validators.BaseCommitLogEntryModelValidator):
    """Class for validating CollectionCommitLogEntryModel."""

    EXTERNAL_MODEL_NAME = 'collection'

    @classmethod
    def _get_model_id_regex(cls, item):
        # Valid id: [collection/rights]-[collection_id]-[collection_version].
        regex_string = '^(collection|rights)-%s-\\d+$' % (
            item.collection_id)

        return regex_string

    @classmethod
    def _get_change_domain_class(cls, item):
        if item.id.startswith('rights'):
            return rights_domain.CollectionRightsChange
        elif item.id.startswith('collection'):
            return collection_domain.CollectionChange
        else:
            cls._add_error(
                'model %s' % base_model_validators.ERROR_CATEGORY_ID_CHECK,
                'Entity id %s: Entity id does not match regex pattern' % (
                    item.id))
            return None

    @classmethod
    def _get_external_id_relationships(cls, item):
        external_id_relationships = [
            base_model_validators.ExternalModelFetcherDetails(
                'collection_ids',
                collection_models.CollectionModel, [item.collection_id])]
        if item.id.startswith('rights'):
            external_id_relationships.append(
                base_model_validators.ExternalModelFetcherDetails(
                    'collection_rights_ids',
                    collection_models.CollectionRightsModel,
                    [item.collection_id]))
        return external_id_relationships


class CollectionSummaryModelValidator(
        base_model_validators.BaseSummaryModelValidator):
    """Class for validating CollectionSummaryModel."""

    @classmethod
    def _get_model_domain_object_instance(cls, item):
        return collection_services.get_collection_summary_from_model(item)

    @classmethod
    def _get_external_id_relationships(cls, item):
        return [
            base_model_validators.ExternalModelFetcherDetails(
                'collection_ids',
                collection_models.CollectionModel, [item.id]),
            base_model_validators.ExternalModelFetcherDetails(
                'collection_rights_ids',
                collection_models.CollectionRightsModel, [item.id]),
            base_model_validators.ExternalModelFetcherDetails(
                'owner_user_ids',
                user_models.UserSettingsModel, item.owner_ids),
            base_model_validators.ExternalModelFetcherDetails(
                'editor_user_ids',
                user_models.UserSettingsModel, item.editor_ids),
            base_model_validators.ExternalModelFetcherDetails(
                'viewer_user_ids',
                user_models.UserSettingsModel, item.viewer_ids),
            base_model_validators.ExternalModelFetcherDetails(
                'contributor_user_ids',
                user_models.UserSettingsModel, item.contributor_ids)]

    @classmethod
    def _validate_contributors_summary(cls, item):
        """Validate that contributor ids match the contributor ids obtained
        from contributors summary.

        Args:
            item: datastore_services.Model. CollectionSummaryModel to validate.
        """
        contributor_ids_from_contributors_summary = (
            list(item.contributors_summary.keys()))
        if sorted(item.contributor_ids) != sorted(
                contributor_ids_from_contributors_summary):
            cls._add_error(
                'contributors %s' % (
                    base_model_validators.ERROR_CATEGORY_SUMMARY_CHECK),
                'Entity id %s: Contributor ids: %s do not match the '
                'contributor ids obtained using contributors summary: %s' % (
                    item.id, sorted(item.contributor_ids),
                    sorted(contributor_ids_from_contributors_summary)))

    @classmethod
    def _validate_node_count(
            cls, item, field_name_to_external_model_references):
        """Validate that node_count of model is equal to number of nodes
        in CollectionModel.collection_contents.

        Args:
            item: datastore_services.Model. CollectionSummaryModel to validate.
            field_name_to_external_model_references:
                dict(str, (list(base_model_validators.ExternalModelReference))).
                A dict keyed by field name. The field name represents
                a unique identifier provided by the storage
                model to which the external model is associated. Each value
                contains a list of ExternalModelReference objects corresponding
                to the field_name. For examples, all the external Exploration
                Models corresponding to a storage model can be associated
                with the field name 'exp_ids'. This dict is used for
                validation of External Model properties linked to the
                storage model.
        """
        collection_model_references = (
            field_name_to_external_model_references['collection_ids'])

        for collection_model_reference in collection_model_references:
            collection_model = collection_model_reference.model_instance
            if collection_model is None or collection_model.deleted:
                model_class = collection_model_reference.model_class
                model_id = collection_model_reference.model_id
                cls._add_error(
                    'collection_ids %s' % (
                        base_model_validators.ERROR_CATEGORY_FIELD_CHECK),
                    'Entity id %s: based on field collection_ids having'
                    ' value %s, expected model %s with id %s but it doesn\'t'
                    ' exist' % (
                        item.id, model_id, model_class.__name__, model_id))
                continue
            nodes = collection_model.collection_contents['nodes']
            if item.node_count != len(nodes):
                cls._add_error(
                    'node %s' % (
                        base_model_validators.ERROR_CATEGORY_COUNT_CHECK),
                    'Entity id %s: Node count: %s does not match the number of '
                    'nodes in collection_contents dict: %s' % (
                        item.id, item.node_count, nodes))

    @classmethod
    def _validate_ratings_is_empty(cls, item):
        """Validate that ratings for the entity is empty.

        Args:
            item: datastore_services.Model. CollectionSummaryModel to validate.
        """
        if item.ratings:
            cls._add_error(
                base_model_validators.ERROR_CATEGORY_RATINGS_CHECK,
                'Entity id %s: Expected ratings for the entity to be '
                'empty but received %s' % (item.id, item.ratings))

    @classmethod
    def _get_external_model_properties(cls):
        collection_model_properties_dict = {
            'title': 'title',
            'category': 'category',
            'objective': 'objective',
            'language_code': 'language_code',
            'tags': 'tags',
            'collection_model_created_on': 'created_on',
            'collection_model_last_updated': 'last_updated'
        }

        collection_rights_model_properties_dict = {
            'status': 'status',
            'community_owned': 'community_owned',
            'owner_ids': 'owner_ids',
            'editor_ids': 'editor_ids',
            'viewer_ids': 'viewer_ids',
        }

        return [(
            'collection',
            'collection_ids',
            collection_model_properties_dict
        ), (
            'collection rights',
            'collection_rights_ids',
            collection_rights_model_properties_dict
        )]

    @classmethod
    def _get_custom_validation_functions(cls):
        return [
            cls._validate_ratings_is_empty,
            cls._validate_contributors_summary,
            ]

    @classmethod
    def _get_external_instance_custom_validation_functions(cls):
        return [cls._validate_node_count]


class ConfigPropertyModelValidator(base_model_validators.BaseModelValidator):
    """Class for validating ConfigPropertyModel."""

    @classmethod
    def _get_model_id_regex(cls, unused_item):
        return r'^[A-Za-z0-9_]{1,100}$'

    @classmethod
    def _get_external_id_relationships(cls, item):
        snapshot_model_ids = [
            '%s-%d' % (item.id, version)
            for version in python_utils.RANGE(1, item.version + 1)]
        return [
            base_model_validators.ExternalModelFetcherDetails(
                'snapshot_metadata_ids',
                config_models.ConfigPropertySnapshotMetadataModel,
                snapshot_model_ids),
            base_model_validators.ExternalModelFetcherDetails(
                'snapshot_content_ids',
                config_models.ConfigPropertySnapshotContentModel,
                snapshot_model_ids)]


class ConfigPropertySnapshotMetadataModelValidator(
        base_model_validators.BaseSnapshotMetadataModelValidator):
    """Class for validating ConfigPropertySnapshotMetadataModel."""

    EXTERNAL_MODEL_NAME = 'config property'

    @classmethod
    def _get_model_id_regex(cls, unused_item):
        return r'^[A-Za-z0-9_]{1,100}-\d+$'

    @classmethod
    def _get_change_domain_class(cls, unused_item):
        return config_domain.ConfigPropertyChange

    @classmethod
    def _get_external_id_relationships(cls, item):
        return [
            base_model_validators.ExternalModelFetcherDetails(
                'config_property_ids',
                config_models.ConfigPropertyModel,
                [item.id[:item.id.rfind(base_models.VERSION_DELIMITER)]]),
            base_model_validators.ExternalModelFetcherDetails(
                'committer_ids',
                user_models.UserSettingsModel, [item.committer_id])]


class ConfigPropertySnapshotContentModelValidator(
        base_model_validators.BaseSnapshotContentModelValidator):
    """Class for validating ConfigPropertySnapshotContentModel."""

    EXTERNAL_MODEL_NAME = 'config property'

    @classmethod
    def _get_model_id_regex(cls, unused_item):
        return r'^[A-Za-z0-9_]{1,100}-\d+$'

    @classmethod
    def _get_external_id_relationships(cls, item):
        return [
            base_model_validators.ExternalModelFetcherDetails(
                'config_property_ids',
                config_models.ConfigPropertyModel,
                [item.id[:item.id.rfind(base_models.VERSION_DELIMITER)]])]


class SentEmailModelValidator(base_model_validators.BaseModelValidator):
    """Class for validating SentEmailModels."""

    @classmethod
    def _get_model_id_regex(cls, item):
        # Valid id: [intent].[random hash]
        regex_string = '^%s\\.\\.[A-Za-z0-9-_]{1,%s}$' % (
            item.intent, base_models.ID_LENGTH)
        return regex_string

    @classmethod
    def _get_external_id_relationships(cls, item):
        return [
            base_model_validators.ExternalModelFetcherDetails(
                'recipient_id',
                user_models.UserSettingsModel, [item.recipient_id]),
            base_model_validators.ExternalModelFetcherDetails(
                'sender_id', user_models.UserSettingsModel, [item.sender_id])]

    @classmethod
    def _validate_sent_datetime(cls, item):
        """Validate that sent_datetime of model is less than current time.

        Args:
            item: datastore_services.Model. SentEmailModel to validate.
        """
        current_datetime = datetime.datetime.utcnow()
        if item.sent_datetime > current_datetime:
            cls._add_error(
                'sent %s' % base_model_validators.ERROR_CATEGORY_DATETIME_CHECK,
                'Entity id %s: The sent_datetime field has a value %s which is '
                'greater than the time when the job was run' % (
                    item.id, item.sent_datetime))

    @classmethod
    def _validate_recipient_email(
            cls, item, field_name_to_external_model_references):
        """Validate that recipient email corresponds to email of user obtained
        by using the recipient_id.

        Args:
            item: datastore_services.Model. SentEmailModel to validate.
            field_name_to_external_model_references:
                dict(str, (list(base_model_validators.ExternalModelReference))).
                A dict keyed by field name. The field name represents
                a unique identifier provided by the storage
                model to which the external model is associated. Each value
                contains a list of ExternalModelReference objects corresponding
                to the field_name. For examples, all the external Exploration
                Models corresponding to a storage model can be associated
                with the field name 'exp_ids'. This dict is used for
                validation of External Model properties linked to the
                storage model.
        """
        recipient_model_references = (
            field_name_to_external_model_references['recipient_id'])

        for recipient_model_reference in recipient_model_references:
            recipient_model = recipient_model_reference.model_instance
            if recipient_model is None or recipient_model.deleted:
                model_class = recipient_model_reference.model_class
                model_id = recipient_model_reference.model_id
                cls._add_error(
                    'recipient_id %s' % (
                        base_model_validators.ERROR_CATEGORY_FIELD_CHECK),
                    'Entity id %s: based on field recipient_id having'
                    ' value %s, expected model %s with id %s but it doesn\'t'
                    ' exist' % (
                        item.id, model_id, model_class.__name__, model_id))
                continue
            if recipient_model.email != item.recipient_email:
                cls._add_error(
                    'recipient %s' % (
                        base_model_validators.ERROR_CATEGORY_EMAIL_CHECK),
                    'Entity id %s: Recipient email %s in entity does '
                    'not match with email %s of user obtained through '
                    'recipient id %s' % (
                        item.id, item.recipient_email,
                        recipient_model.email, item.recipient_id))

    @classmethod
    def _get_custom_validation_functions(cls):
        return [cls._validate_sent_datetime]

    @classmethod
    def _get_external_instance_custom_validation_functions(cls):
        return [cls._validate_recipient_email]


class BulkEmailModelValidator(base_model_validators.BaseModelValidator):
    """Class for validating BulkEmailModels."""

    @classmethod
    def _get_external_id_relationships(cls, item):
        return [
            base_model_validators.ExternalModelFetcherDetails(
                'recipient_id',
                user_models.UserSettingsModel, item.recipient_ids),
            base_model_validators.ExternalModelFetcherDetails(
                'sender_id', user_models.UserSettingsModel, [item.sender_id])]

    @classmethod
    def _validate_sent_datetime(cls, item):
        """Validate that sent_datetime of model is less than current time.

        Args:
            item: datastore_services.Model. BulkEmailModel to validate.
        """
        current_datetime = datetime.datetime.utcnow()
        if item.sent_datetime > current_datetime:
            cls._add_error(
                'sent %s' % base_model_validators.ERROR_CATEGORY_DATETIME_CHECK,
                'Entity id %s: The sent_datetime field has a value %s which is '
                'greater than the time when the job was run' % (
                    item.id, item.sent_datetime))

    @classmethod
    def _validate_sender_email(
            cls, item, field_name_to_external_model_references):
        """Validate that sender email corresponds to email of user obtained
        by using the sender_id.

        Args:
            item: datastore_services.Model. BulkEmailModel to validate.
            field_name_to_external_model_references:
                dict(str, (list(base_model_validators.ExternalModelReference))).
                A dict keyed by field name. The field name represents
                a unique identifier provided by the storage
                model to which the external model is associated. Each value
                contains a list of ExternalModelReference objects corresponding
                to the field_name. For examples, all the external Exploration
                Models corresponding to a storage model can be associated
                with the field name 'exp_ids'. This dict is used for
                validation of External Model properties linked to the
                storage model.
        """
        sender_model_references = (
            field_name_to_external_model_references['sender_id'])

        for sender_model_reference in sender_model_references:
            sender_model = sender_model_reference.model_instance
            if sender_model is None or sender_model.deleted:
                model_class = sender_model_reference.model_class
                model_id = sender_model_reference.model_id
                cls._add_error(
                    'sender_id %s' % (
                        base_model_validators.ERROR_CATEGORY_FIELD_CHECK),
                    'Entity id %s: based on field sender_id having'
                    ' value %s, expected model %s with id %s but it doesn\'t'
                    ' exist' % (
                        item.id, model_id, model_class.__name__, model_id))
                continue
            if sender_model.email != item.sender_email:
                cls._add_error(
                    'sender %s' % (
                        base_model_validators.ERROR_CATEGORY_EMAIL_CHECK),
                    'Entity id %s: Sender email %s in entity does not '
                    'match with email %s of user obtained through '
                    'sender id %s' % (
                        item.id, item.sender_email, sender_model.email,
                        item.sender_id))

    @classmethod
    def _get_custom_validation_functions(cls):
        return [cls._validate_sent_datetime]

    @classmethod
    def _get_external_instance_custom_validation_functions(cls):
        return [cls._validate_sender_email]


class GeneralFeedbackEmailReplyToIdModelValidator(
        base_model_validators.BaseModelValidator):
    """Class for validating GeneralFeedbackEmailReplyToIdModels."""

    @classmethod
    def _get_model_id_regex(cls, unused_item):
        return (
            '^%s\\.(%s)\\.[A-Za-z0-9-_]{1,%s}\\.'
            '[A-Za-z0-9=+/]{1,}') % (
                USER_ID_REGEX,
                ('|').join(suggestion_models.TARGET_TYPE_CHOICES),
                base_models.ID_LENGTH)

    @classmethod
    def _get_external_id_relationships(cls, item):
        return [
            base_model_validators.ExternalModelFetcherDetails(
                'item.id.user_id',
                user_models.UserSettingsModel, [
                    item.id[:item.id.find('.')]]),
            base_model_validators.ExternalModelFetcherDetails(
                'item.id.thread_id',
                feedback_models.GeneralFeedbackThreadModel, [
                    item.id[item.id.find('.') + 1:]])]

    @classmethod
    def _validate_reply_to_id_length(cls, item):
        """Validate that reply_to_id length is less than or equal to
        REPLY_TO_ID_LENGTH.

        Args:
            item: datastore_services.Model. GeneralFeedbackEmailReplyToIdModel
                to validate.
        """
        # The reply_to_id of model is created using utils.get_random_int
        # method by using a upper bound as email_models.REPLY_TO_ID_LENGTH.
        # So, the reply_to_id length should be less than or equal to
        # email_models.REPLY_TO_ID_LENGTH.
        if len(item.reply_to_id) > email_models.REPLY_TO_ID_LENGTH:
            cls._add_error(
                'reply_to_id %s' % (
                    base_model_validators.ERROR_CATEGORY_LENGTH_CHECK),
                'Entity id %s: reply_to_id %s should have length less than or '
                'equal to %s but instead has length %s' % (
                    item.id, item.reply_to_id, email_models.REPLY_TO_ID_LENGTH,
                    len(item.reply_to_id)))

    @classmethod
    def _get_custom_validation_functions(cls):
        return [cls._validate_reply_to_id_length]


class ExplorationModelValidator(base_model_validators.BaseModelValidator):
    """Class for validating ExplorationModel."""

    @classmethod
    def _get_model_domain_object_instance(cls, item):
        return exp_fetchers.get_exploration_from_model(item)

    @classmethod
    def _get_domain_object_validation_type(cls, item):
        exp_rights = rights_manager.get_exploration_rights(
            item.id, strict=False)

        if exp_rights is None:
            return base_model_validators.VALIDATION_MODE_NEUTRAL

        if rights_manager.is_exploration_private(item.id):
            return base_model_validators.VALIDATION_MODE_NON_STRICT

        return base_model_validators.VALIDATION_MODE_STRICT

    @classmethod
    def _get_external_id_relationships(cls, item):
        snapshot_model_ids = [
            '%s-%d' % (item.id, version)
            for version in python_utils.RANGE(1, item.version + 1)]
        return [
            base_model_validators.ExternalModelFetcherDetails(
                'exploration_commit_log_entry_ids',
                exp_models.ExplorationCommitLogEntryModel,
                ['exploration-%s-%s'
                 % (item.id, version) for version in python_utils.RANGE(
                     1, item.version + 1)]),
            base_model_validators.ExternalModelFetcherDetails(
                'exp_summary_ids',
                exp_models.ExpSummaryModel, [item.id]),
            base_model_validators.ExternalModelFetcherDetails(
                'exploration_rights_ids',
                exp_models.ExplorationRightsModel, [item.id]),
            base_model_validators.ExternalModelFetcherDetails(
                'snapshot_metadata_ids',
                exp_models.ExplorationSnapshotMetadataModel,
                snapshot_model_ids),
            base_model_validators.ExternalModelFetcherDetails(
                'snapshot_content_ids',
                exp_models.ExplorationSnapshotContentModel,
                snapshot_model_ids)]


class ExplorationSnapshotMetadataModelValidator(
        base_model_validators.BaseSnapshotMetadataModelValidator):
    """Class for validating ExplorationSnapshotMetadataModel."""

    EXTERNAL_MODEL_NAME = 'exploration'

    @classmethod
    def _get_change_domain_class(cls, unused_item):
        return exp_domain.ExplorationChange

    @classmethod
    def _get_external_id_relationships(cls, item):
        return [
            base_model_validators.ExternalModelFetcherDetails(
                'exploration_ids',
                exp_models.ExplorationModel,
                [item.id[:item.id.rfind(base_models.VERSION_DELIMITER)]]),
            base_model_validators.ExternalModelFetcherDetails(
                'committer_ids',
                user_models.UserSettingsModel, [item.committer_id])]


class ExplorationSnapshotContentModelValidator(
        base_model_validators.BaseSnapshotContentModelValidator):
    """Class for validating ExplorationSnapshotContentModel."""

    EXTERNAL_MODEL_NAME = 'exploration'

    @classmethod
    def _get_external_id_relationships(cls, item):
        return [
            base_model_validators.ExternalModelFetcherDetails(
                'exploration_ids',
                exp_models.ExplorationModel,
                [item.id[:item.id.rfind(base_models.VERSION_DELIMITER)]])]


class ExplorationRightsModelValidator(base_model_validators.BaseModelValidator):
    """Class for validating ExplorationRightsModel."""

    @classmethod
    def _get_external_id_relationships(cls, item):
        cloned_from_exploration_id = []
        if item.cloned_from:
            cloned_from_exploration_id.append(item.cloned_from)
        snapshot_model_ids = [
            '%s-%d' % (item.id, version)
            for version in python_utils.RANGE(1, item.version + 1)]
        return [
            base_model_validators.ExternalModelFetcherDetails(
                'exploration_ids',
                exp_models.ExplorationModel, [item.id]),
            # TODO (#10828): Remove validation for cloned_from
            # exp ids after the field is entirely removed from
            # all models.
            base_model_validators.ExternalModelFetcherDetails(
                'cloned_from_exploration_ids',
                exp_models.ExplorationModel,
                cloned_from_exploration_id),
            base_model_validators.ExternalModelFetcherDetails(
                'owner_user_ids',
                user_models.UserSettingsModel, item.owner_ids),
            base_model_validators.ExternalModelFetcherDetails(
                'editor_user_ids',
                user_models.UserSettingsModel, item.editor_ids),
            base_model_validators.ExternalModelFetcherDetails(
                'viewer_user_ids',
                user_models.UserSettingsModel, item.viewer_ids),
            base_model_validators.ExternalModelFetcherDetails(
                'snapshot_metadata_ids',
                exp_models.ExplorationRightsSnapshotMetadataModel,
                snapshot_model_ids),
            base_model_validators.ExternalModelFetcherDetails(
                'snapshot_content_ids',
                exp_models.ExplorationRightsSnapshotContentModel,
                snapshot_model_ids)]

    @classmethod
    def _validate_first_published_msec(cls, item):
        """Validate that first published time of model is less than current
        time.

        Args:
            item: datastore_services.Model. ExplorationRightsModel to validate.
        """
        if not item.first_published_msec:
            return

        current_time_msec = utils.get_current_time_in_millisecs()
        if item.first_published_msec > current_time_msec:
            cls._add_error(
                base_model_validators.ERROR_CATEGORY_FIRST_PUBLISHED_MSEC_CHECK,
                'Entity id %s: The first_published_msec field has a value %s '
                'which is greater than the time when the job was run' % (
                    item.id, item.first_published_msec))

    @classmethod
    def _get_custom_validation_functions(cls):
        return [cls._validate_first_published_msec]


class ExplorationRightsSnapshotMetadataModelValidator(
        base_model_validators.BaseSnapshotMetadataModelValidator):
    """Class for validating ExplorationRightsSnapshotMetadataModel."""

    EXTERNAL_MODEL_NAME = 'exploration rights'

    @classmethod
    def _get_change_domain_class(cls, unused_item):
        return rights_domain.ExplorationRightsChange

    @classmethod
    def _get_external_id_relationships(cls, item):
        return [
            base_model_validators.ExternalModelFetcherDetails(
                'exploration_rights_ids',
                exp_models.ExplorationRightsModel,
                [item.id[:item.id.rfind(base_models.VERSION_DELIMITER)]]),
            base_model_validators.ExternalModelFetcherDetails(
                'committer_ids',
                user_models.UserSettingsModel, [item.committer_id])]


class ExplorationRightsSnapshotContentModelValidator(
        base_model_validators.BaseSnapshotContentModelValidator):
    """Class for validating ExplorationRightsSnapshotContentModel."""

    EXTERNAL_MODEL_NAME = 'exploration rights'

    @classmethod
    def _get_external_id_relationships(cls, item):
        return [
            base_model_validators.ExternalModelFetcherDetails(
                'exploration_rights_ids',
                exp_models.ExplorationRightsModel,
                [item.id[:item.id.rfind(base_models.VERSION_DELIMITER)]])]


class ExplorationCommitLogEntryModelValidator(
        base_model_validators.BaseCommitLogEntryModelValidator):
    """Class for validating ExplorationCommitLogEntryModel."""

    EXTERNAL_MODEL_NAME = 'exploration'

    @classmethod
    def _get_model_id_regex(cls, item):
        # Valid id: [exploration/rights]-[exploration_id]-[exploration-version].
        regex_string = '^(exploration|rights)-%s-\\d+$' % (
            item.exploration_id)

        return regex_string

    @classmethod
    def _get_change_domain_class(cls, item):
        if item.id.startswith('rights'):
            return rights_domain.ExplorationRightsChange
        elif item.id.startswith('exploration'):
            return exp_domain.ExplorationChange
        else:
            cls._add_error(
                'model %s' % base_model_validators.ERROR_CATEGORY_ID_CHECK,
                'Entity id %s: Entity id does not match regex pattern' % (
                    item.id))
            return None

    @classmethod
    def _get_external_id_relationships(cls, item):
        external_id_relationships = [
            base_model_validators.ExternalModelFetcherDetails(
                'exploration_ids',
                exp_models.ExplorationModel, [item.exploration_id])]
        if item.id.startswith('rights'):
            external_id_relationships.append(
                base_model_validators.ExternalModelFetcherDetails(
                    'exploration_rights_ids', exp_models.ExplorationRightsModel,
                    [item.exploration_id]))
        return external_id_relationships


class ExpSummaryModelValidator(base_model_validators.BaseSummaryModelValidator):
    """Class for validating ExpSummaryModel."""

    @classmethod
    def _get_model_domain_object_instance(cls, item):
        return exp_fetchers.get_exploration_summary_from_model(item)

    @classmethod
    def _get_external_id_relationships(cls, item):
        return [
            base_model_validators.ExternalModelFetcherDetails(
                'exploration_ids',
                exp_models.ExplorationModel, [item.id]),
            base_model_validators.ExternalModelFetcherDetails(
                'exploration_rights_ids',
                exp_models.ExplorationRightsModel, [item.id]),
            base_model_validators.ExternalModelFetcherDetails(
                'owner_user_ids',
                user_models.UserSettingsModel, item.owner_ids),
            base_model_validators.ExternalModelFetcherDetails(
                'editor_user_ids',
                user_models.UserSettingsModel, item.editor_ids),
            base_model_validators.ExternalModelFetcherDetails(
                'viewer_user_ids',
                user_models.UserSettingsModel, item.viewer_ids),
            base_model_validators.ExternalModelFetcherDetails(
                'contributor_user_ids',
                user_models.UserSettingsModel, item.contributor_ids)]

    @classmethod
    def _validate_contributors_summary(cls, item):
        """Validate that contributor ids match the contributor ids obtained
        from contributors summary.

        Args:
            item: datastore_services.Model. ExpSummaryModel to validate.
        """
        contributor_ids_from_contributors_summary = (
            list(item.contributors_summary.keys()))
        if sorted(item.contributor_ids) != sorted(
                contributor_ids_from_contributors_summary):
            cls._add_error(
                'contributors %s' % (
                    base_model_validators.ERROR_CATEGORY_SUMMARY_CHECK),
                'Entity id %s: Contributor ids: %s do not match the '
                'contributor ids obtained using contributors summary: %s' % (
                    item.id, sorted(item.contributor_ids),
                    sorted(contributor_ids_from_contributors_summary)))

    @classmethod
    def _validate_first_published_msec(cls, item):
        """Validate that first published time of model is less than current
        time.

        Args:
            item: datastore_services.Model. ExpSummaryModel to validate.
        """
        if not item.first_published_msec:
            return

        current_time_msec = utils.get_current_time_in_millisecs()
        if item.first_published_msec > current_time_msec:
            cls._add_error(
                base_model_validators.ERROR_CATEGORY_FIRST_PUBLISHED_MSEC_CHECK,
                'Entity id %s: The first_published_msec field has a value %s '
                'which is greater than the time when the job was run' % (
                    item.id, item.first_published_msec))

    @classmethod
    def _validate_exploration_model_last_updated(
            cls, item, field_name_to_external_model_references):
        """Validate that item.exploration_model_last_updated matches the
        time when a last commit was made by a human contributor.

        Args:
            item: datastore_services.Model. ExpSummaryModel to validate.
            field_name_to_external_model_references:
                dict(str, (list(base_model_validators.ExternalModelReference))).
                A dict keyed by field name. The field name represents
                a unique identifier provided by the storage
                model to which the external model is associated. Each value
                contains a list of ExternalModelReference objects corresponding
                to the field_name. For examples, all the external Exploration
                Models corresponding to a storage model can be associated
                with the field name 'exp_ids'. This dict is used for
                validation of External Model properties linked to the
                storage model.
        """
        exploration_model_references = (
            field_name_to_external_model_references['exploration_ids'])

        for exploration_model_reference in exploration_model_references:
            exploration_model = exploration_model_reference.model_instance
            if exploration_model is None or exploration_model.deleted:
                model_class = exploration_model_reference.model_class
                model_id = exploration_model_reference.model_id
                cls._add_error(
                    'exploration_ids %s' % (
                        base_model_validators.ERROR_CATEGORY_FIELD_CHECK),
                    'Entity id %s: based on field exploration_ids having'
                    ' value %s, expected model %s with id %s but it doesn\'t'
                    ' exist' % (
                        item.id, model_id, model_class.__name__, model_id))
                continue
            last_human_update_ms = exp_services.get_last_updated_by_human_ms(
                exploration_model.id)
            last_human_update_time = datetime.datetime.fromtimestamp(
                python_utils.divide(last_human_update_ms, 1000.0))
            if item.exploration_model_last_updated != last_human_update_time:
                cls._add_error(
                    'exploration model %s' % (
                        base_model_validators.ERROR_CATEGORY_LAST_UPDATED_CHECK
                    ),
                    'Entity id %s: The exploration_model_last_updated '
                    'field: %s does not match the last time a commit was '
                    'made by a human contributor: %s' % (
                        item.id, item.exploration_model_last_updated,
                        last_human_update_time))

    @classmethod
    def _get_external_model_properties(cls):
        exploration_model_properties_dict = {
            'title': 'title',
            'category': 'category',
            'objective': 'objective',
            'language_code': 'language_code',
            'tags': 'tags',
            'exploration_model_created_on': 'created_on',
        }

        exploration_rights_model_properties_dict = {
            'first_published_msec': 'first_published_msec',
            'status': 'status',
            'community_owned': 'community_owned',
            'owner_ids': 'owner_ids',
            'editor_ids': 'editor_ids',
            'viewer_ids': 'viewer_ids',
        }

        return [(
            'exploration',
            'exploration_ids',
            exploration_model_properties_dict
        ), (
            'exploration rights',
            'exploration_rights_ids',
            exploration_rights_model_properties_dict
        )]

    @classmethod
    def _get_custom_validation_functions(cls):
        return [
            cls._validate_first_published_msec,
            cls._validate_contributors_summary]

    @classmethod
    def _get_external_instance_custom_validation_functions(cls):
        return [cls._validate_exploration_model_last_updated]


class GeneralFeedbackThreadModelValidator(
        base_model_validators.BaseModelValidator):
    """Class for validating GeneralFeedbackThreadModels."""

    @classmethod
    def _get_model_id_regex(cls, item):
        # Valid id: [ENTITY_TYPE].[ENTITY_ID].[GENERATED_STRING].
        regex_string = '%s\\.%s\\.[A-Za-z0-9=+/]{1,}$' % (
            item.entity_type, item.entity_id)
        return regex_string

    @classmethod
    def _get_external_id_relationships(cls, item):
        field_name_to_external_model_references = [
            base_model_validators.ExternalModelFetcherDetails(
                'message_ids',
                feedback_models.GeneralFeedbackMessageModel,
                ['%s.%s' % (item.id, i) for i in python_utils.RANGE(
                    item.message_count)])
        ]
        if (
                item.original_author_id and
                user_services.is_user_id_valid(item.original_author_id)
        ):
            field_name_to_external_model_references.append(
                base_model_validators.ExternalModelFetcherDetails(
                    'author_ids', user_models.UserSettingsModel,
                    [item.original_author_id]))
        if item.has_suggestion:
            field_name_to_external_model_references.append(
                base_model_validators.ExternalModelFetcherDetails(
                    'suggestion_ids', suggestion_models.GeneralSuggestionModel,
                    [item.id]))
        if item.entity_type in TARGET_TYPE_TO_TARGET_MODEL:
            field_name_to_external_model_references.append(
                base_model_validators.ExternalModelFetcherDetails(
                    '%s_ids' % item.entity_type,
                    TARGET_TYPE_TO_TARGET_MODEL[item.entity_type],
                    [item.entity_id]))
        if (
                item.last_nonempty_message_author_id and
                user_services.is_user_id_valid(
                    item.last_nonempty_message_author_id)
        ):
            field_name_to_external_model_references.append(
                base_model_validators.ExternalModelFetcherDetails(
                    'last_nonempty_message_author_ids',
                    user_models.UserSettingsModel,
                    [item.last_nonempty_message_author_id]))
        return field_name_to_external_model_references

    @classmethod
    def _validate_entity_type(cls, item):
        """Validate the entity type is valid.

        Args:
            item: datastore_services.Model. GeneralFeedbackThreadModel to
                validate.
        """
        if item.entity_type not in TARGET_TYPE_TO_TARGET_MODEL:
            cls._add_error(
                'entity %s' % base_model_validators.ERROR_CATEGORY_TYPE_CHECK,
                'Entity id %s: Entity type %s is not allowed' % (
                    item.id, item.entity_type))

    @classmethod
    def _validate_has_suggestion(cls, item):
        """Validate that has_suggestion is False only if no suggestion
        with id same as thread id exists.

        Args:
            item: datastore_services.Model. GeneralFeedbackThreadModel to
                validate.
        """
        if not item.has_suggestion:
            suggestion_model = (
                suggestion_models.GeneralSuggestionModel.get_by_id(item.id))
            if suggestion_model is not None and not suggestion_model.deleted:
                cls._add_error(
                    'has suggestion check',
                    'Entity id %s: has suggestion for entity is false '
                    'but a suggestion exists with id same as entity id' % (
                        item.id))

    @classmethod
    def _validate_original_author_id(cls, item):
        """Validate that original author ID is in correct format.

        Args:
            item: GeneralFeedbackThreadModel. The model to validate.
        """
        if (
                item.original_author_id and
                not user_services.is_user_or_pseudonymous_id(
                    item.original_author_id)
        ):
            cls._add_error(
                'final %s' % (
                    base_model_validators.ERROR_CATEGORY_AUTHOR_CHECK),
                'Entity id %s: Original author ID %s is in a wrong format. '
                'It should be either pid_<32 chars> or uid_<32 chars>.'
                % (item.id, item.original_author_id))

    @classmethod
    def _validate_last_nonempty_message_author_id(cls, item):
        """Validate that last nonempty message author ID is in correct format.

        Args:
            item: GeneralFeedbackThreadModel. The model to validate.
        """
        if (
                item.last_nonempty_message_author_id and
                not user_services.is_user_or_pseudonymous_id(
                    item.last_nonempty_message_author_id)
        ):
            cls._add_error(
                'final %s' % (
                    base_model_validators.ERROR_CATEGORY_AUTHOR_CHECK),
                'Entity id %s: Last non-empty message author ID %s is in a '
                'wrong format. It should be either pid_<32 chars> or '
                'uid_<32 chars>.' % (
                    item.id, item.last_nonempty_message_author_id))

    @classmethod
    def _get_custom_validation_functions(cls):
        return [
            cls._validate_entity_type,
            cls._validate_has_suggestion,
            cls._validate_original_author_id,
            cls._validate_last_nonempty_message_author_id]


class GeneralFeedbackMessageModelValidator(
        base_model_validators.BaseModelValidator):
    """Class for validating GeneralFeedbackMessageModels."""

    @classmethod
    def _get_model_id_regex(cls, item):
        # Valid id: [thread_id].[message_id]
        regex_string = '^%s\\.%s$' % (item.thread_id, item.message_id)
        return regex_string

    @classmethod
    def _get_external_id_relationships(cls, item):
        field_name_to_external_model_references = [
            base_model_validators.ExternalModelFetcherDetails(
                'feedback_thread_ids',
                feedback_models.GeneralFeedbackThreadModel,
                [item.thread_id]
            )
        ]
        if (
                item.author_id and
                user_services.is_user_id_valid(item.author_id)
        ):
            field_name_to_external_model_references.append(
                base_model_validators.ExternalModelFetcherDetails(
                    'author_ids',
                    user_models.UserSettingsModel,
                    [item.author_id]
                )
            )
        return field_name_to_external_model_references

    @classmethod
    def _validate_author_id(cls, item):
        """Validate that author ID is in correct format.

        Args:
            item: GeneralFeedbackMessageModel. The model to validate.
        """
        if (
                item.author_id and
                not user_services.is_user_or_pseudonymous_id(item.author_id)
        ):
            cls._add_error(
                'final %s' % (
                    base_model_validators.ERROR_CATEGORY_AUTHOR_CHECK),
                'Entity id %s: Author ID %s is in a wrong format. '
                'It should be either pid_<32 chars> or uid_<32 chars>.'
                % (item.id, item.author_id))

    @classmethod
    def _validate_message_id(
            cls, item, field_name_to_external_model_references):
        """Validate that message_id is less than the message count for
        feedback thread corresponding to the entity.

        Args:
            item: datastore_services.Model. GeneralFeedbackMessageModel to
                validate.
            field_name_to_external_model_references:
                dict(str, (list(base_model_validators.ExternalModelReference))).
                A dict keyed by field name. The field name represents
                a unique identifier provided by the storage
                model to which the external model is associated. Each value
                contains a list of ExternalModelReference objects corresponding
                to the field_name. For examples, all the external Exploration
                Models corresponding to a storage model can be associated
                with the field name 'exp_ids'. This dict is used for
                validation of External Model properties linked to the
                storage model.
        """
        feedback_thread_model_references = (
            field_name_to_external_model_references['feedback_thread_ids'])

        for feedback_thread_model_reference in feedback_thread_model_references:
            feedback_thread_model = (
                feedback_thread_model_reference.model_instance)
            if feedback_thread_model is None or feedback_thread_model.deleted:
                model_class = feedback_thread_model_reference.model_class
                model_id = feedback_thread_model_reference.model_id
                cls._add_error(
                    'feedback_thread_ids %s' % (
                        base_model_validators.ERROR_CATEGORY_FIELD_CHECK),
                    'Entity id %s: based on field feedback_thread_ids having'
                    ' value %s, expected model %s with id %s but it doesn\'t'
                    ' exist' % (
                        item.id, model_id, model_class.__name__, model_id))
                continue
            if item.message_id >= feedback_thread_model.message_count:
                cls._add_error(
                    'message %s' % (
                        base_model_validators.ERROR_CATEGORY_ID_CHECK),
                    'Entity id %s: message id %s not less than total count '
                    'of messages %s in feedback thread model with id %s '
                    'corresponding to the entity' % (
                        item.id, item.message_id,
                        feedback_thread_model.message_count,
                        feedback_thread_model.id))

    @classmethod
    def _get_external_instance_custom_validation_functions(cls):
        return [cls._validate_message_id]

    @classmethod
    def _get_custom_validation_functions(cls):
        return [cls._validate_author_id]


class GeneralFeedbackThreadUserModelValidator(
        base_model_validators.BaseModelValidator):
    """Class for validating GeneralFeedbackThreadUserModels."""

    @classmethod
    def _get_model_id_regex(cls, unused_item):
        # Valid id: [user_id].[thread_id]
        thread_id_string = '%s\\.[A-Za-z0-9-_]{1,%s}\\.[A-Za-z0-9-_=]{1,}' % (
            ('|').join(suggestion_models.TARGET_TYPE_CHOICES),
            base_models.ID_LENGTH)
        regex_string = '^%s\\.%s$' % (USER_ID_REGEX, thread_id_string)
        return regex_string

    @classmethod
    def _get_external_id_relationships(cls, item):
        message_ids = []
        user_ids = []
        if '.' in item.id:
            index = item.id.find('.')
            user_ids = [item.id[:index]]
            message_ids = ['%s.%s' % (
                item.id[index + 1:], message_id) for message_id in (
                    item.message_ids_read_by_user)]
        return [
            base_model_validators.ExternalModelFetcherDetails(
                'message_ids',
                feedback_models.GeneralFeedbackMessageModel, message_ids),
            base_model_validators.ExternalModelFetcherDetails(
                'user_ids', user_models.UserSettingsModel, user_ids)]


class FeedbackAnalyticsModelValidator(base_model_validators.BaseModelValidator):
    """Class for validating FeedbackAnalyticsModels."""

    @classmethod
    def _get_external_id_relationships(cls, item):
        return [
            base_model_validators.ExternalModelFetcherDetails(
                'exploration_ids', exp_models.ExplorationModel, [item.id])]


class UnsentFeedbackEmailModelValidator(
        base_model_validators.BaseModelValidator):
    """Class for validating UnsentFeedbackEmailModels."""

    @classmethod
    def _get_model_id_regex(cls, unused_item):
        return '^%s$' % USER_ID_REGEX

    @classmethod
    def _get_external_id_relationships(cls, item):
        message_ids = []
        for reference in item.feedback_message_references:
            try:
                message_ids.append('%s.%s' % (
                    reference['thread_id'], reference['message_id']))
            except Exception:
                cls._add_error(
                    'feedback message %s' % (
                        base_model_validators.ERROR_CATEGORY_REFERENCE_CHECK),
                    'Entity id %s: Invalid feedback reference: %s' % (
                        item.id, reference))
        return [
            base_model_validators.ExternalModelFetcherDetails(
                'user_ids', user_models.UserSettingsModel, [item.id]),
            base_model_validators.ExternalModelFetcherDetails(
                'message_ids', feedback_models.GeneralFeedbackMessageModel,
                message_ids)]

    @classmethod
    def _validate_entity_type_and_entity_id_feedback_reference(cls, item):
        """Validate that entity_type and entity_type are same as corresponding
        values in thread_id of feedback_reference.

        Args:
            item: datastore_services.Model. UnsentFeedbackEmailModel to
                validate.
        """
        for reference in item.feedback_message_references:
            try:
                split_thread_id = reference['thread_id'].split('.')
                if split_thread_id[0] != reference['entity_type'] or (
                        split_thread_id[1] != reference['entity_id']):
                    cls._add_error(
                        'feedback message %s' % (
                            base_model_validators.ERROR_CATEGORY_REFERENCE_CHECK
                        ),
                        'Entity id %s: Invalid feedback reference: %s' % (
                            item.id, reference))
            except Exception:
                cls._add_error(
                    'feedback message %s' % (
                        base_model_validators.ERROR_CATEGORY_REFERENCE_CHECK),
                    'Entity id %s: Invalid feedback reference: %s' % (
                        item.id, reference))

    @classmethod
    def _get_custom_validation_functions(cls):
        return [cls._validate_entity_type_and_entity_id_feedback_reference]


class JobModelValidator(base_model_validators.BaseModelValidator):
    """Class for validating JobModels."""

    @classmethod
    def _get_model_id_regex(cls, item):
        # Valid id: [job_type]-[current time]-[random int]
        regex_string = '^%s-\\d*-\\d*$' % item.job_type
        return regex_string

    @classmethod
    def _get_external_id_relationships(cls, item):
        return []

    @classmethod
    def _validate_time_fields(cls, item):
        """Validate the time fields in entity.

        Args:
            item: datastore_services.Model. JobModel to validate.
        """
        if item.time_started_msec and (
                item.time_queued_msec > item.time_started_msec):
            cls._add_error(
                'time queued check',
                'Entity id %s: time queued %s is greater '
                'than time started %s' % (
                    item.id, item.time_queued_msec, item.time_started_msec))

        if item.time_finished_msec and (
                item.time_started_msec > item.time_finished_msec):
            cls._add_error(
                'time started check',
                'Entity id %s: time started %s is greater '
                'than time finished %s' % (
                    item.id, item.time_started_msec, item.time_finished_msec))

        current_time_msec = utils.get_current_time_in_millisecs()
        if item.time_finished_msec > current_time_msec:
            cls._add_error(
                'time finished check',
                'Entity id %s: time finished %s is greater '
                'than the current time' % (
                    item.id, item.time_finished_msec))

    @classmethod
    def _validate_error(cls, item):
        """Validate error is not None only if status is not canceled
        or failed.

        Args:
            item: datastore_services.Model. JobModel to validate.
        """
        if item.error and item.status_code not in [
                job_models.STATUS_CODE_FAILED, job_models.STATUS_CODE_CANCELED]:
            cls._add_error(
                base_model_validators.ERROR_CATEGORY_ERROR_CHECK,
                'Entity id %s: error: %s for job is not empty but '
                'job status is %s' % (item.id, item.error, item.status_code))

        if not item.error and item.status_code in [
                job_models.STATUS_CODE_FAILED, job_models.STATUS_CODE_CANCELED]:
            cls._add_error(
                base_model_validators.ERROR_CATEGORY_ERROR_CHECK,
                'Entity id %s: error for job is empty but '
                'job status is %s' % (item.id, item.status_code))

    @classmethod
    def _validate_output(cls, item):
        """Validate output for entity is present only if status is
        completed.

        Args:
            item: datastore_services.Model. JobModel to validate.
        """
        if item.output and item.status_code != job_models.STATUS_CODE_COMPLETED:
            cls._add_error(
                base_model_validators.ERROR_CATEGORY_OUTPUT_CHECK,
                'Entity id %s: output: %s for job is not empty but '
                'job status is %s' % (item.id, item.output, item.status_code))

        if item.output is None and (
                item.status_code == job_models.STATUS_CODE_COMPLETED):
            cls._add_error(
                base_model_validators.ERROR_CATEGORY_OUTPUT_CHECK,
                'Entity id %s: output for job is empty but '
                'job status is %s' % (item.id, item.status_code))

    @classmethod
    def _get_custom_validation_functions(cls):
        return [
            cls._validate_time_fields,
            cls._validate_error,
            cls._validate_output]


class ContinuousComputationModelValidator(
        base_model_validators.BaseModelValidator):
    """Class for validating ContinuousComputationModels."""

    @classmethod
    def _get_model_id_regex(cls, unused_item):
        # Valid id: Name of continuous computation manager class.
        regex_string = '^(%s)$' % ('|').join(
            ALL_CONTINUOUS_COMPUTATION_MANAGERS_CLASS_NAMES)
        return regex_string

    @classmethod
    def _get_external_id_relationships(cls, item):
        return []

    @classmethod
    def _validate_time_fields(cls, item):
        """Validate the time fields in entity.

        Args:
            item: datastore_services.Model. ContinuousComputationModel to
                validate.
        """
        if item.last_started_msec > item.last_finished_msec and (
                item.last_started_msec > item.last_stopped_msec):
            cls._add_error(
                'last started check',
                'Entity id %s: last started %s is greater '
                'than both last finished %s and last stopped %s' % (
                    item.id, item.last_started_msec, item.last_finished_msec,
                    item.last_stopped_msec))

        current_time_msec = utils.get_current_time_in_millisecs()
        if item.last_finished_msec > current_time_msec:
            cls._add_error(
                'last finished check',
                'Entity id %s: last finished %s is greater '
                'than the current time' % (
                    item.id, item.last_finished_msec))

        if item.last_stopped_msec > current_time_msec:
            cls._add_error(
                'last stopped check',
                'Entity id %s: last stopped %s is greater '
                'than the current time' % (
                    item.id, item.last_stopped_msec))

    @classmethod
    def _get_custom_validation_functions(cls):
        return [cls._validate_time_fields]


class QuestionModelValidator(base_model_validators.BaseModelValidator):
    """Class for validating QuestionModel."""

    @classmethod
    def _get_model_domain_object_instance(cls, item):
        return question_fetchers.get_question_from_model(item)

    @classmethod
    def _get_external_id_relationships(cls, item):
        snapshot_model_ids = [
            '%s-%d' % (item.id, version) for version in python_utils.RANGE(
                1, item.version + 1)]
        return [
            base_model_validators.ExternalModelFetcherDetails(
                'question_commit_log_entry_ids',
                question_models.QuestionCommitLogEntryModel,
                ['question-%s-%s'
                 % (item.id, version) for version in python_utils.RANGE(
                     1, item.version + 1)]),
            base_model_validators.ExternalModelFetcherDetails(
                'question_summary_ids',
                question_models.QuestionSummaryModel, [item.id]),
            base_model_validators.ExternalModelFetcherDetails(
                'snapshot_metadata_ids',
                question_models.QuestionSnapshotMetadataModel,
                snapshot_model_ids),
            base_model_validators.ExternalModelFetcherDetails(
                'snapshot_content_ids',
                question_models.QuestionSnapshotContentModel,
                snapshot_model_ids),
            base_model_validators.ExternalModelFetcherDetails(
                'linked_skill_ids',
                skill_models.SkillModel, item.linked_skill_ids)]

    @classmethod
    def _validate_inapplicable_skill_misconception_ids(cls, item):
        """Validate that inapplicable skill misconception ids are valid.

        Args:
            item: datastore_services.Model. QuestionModel to validate.
        """
        inapplicable_skill_misconception_ids = (
            item.inapplicable_skill_misconception_ids)
        skill_misconception_id_mapping = {}
        skill_ids = []
        for skill_misconception_id in inapplicable_skill_misconception_ids:
            skill_id, misconception_id = skill_misconception_id.split('-')
            skill_misconception_id_mapping[skill_id] = misconception_id
            skill_ids.append(skill_id)

        skills = skill_fetchers.get_multi_skills(skill_ids, strict=False)
        for skill in skills:
            if skill is not None:
                misconception_ids = [
                    misconception.id
                    for misconception in skill.misconceptions
                ]
                expected_misconception_id = (
                    skill_misconception_id_mapping[skill.id])
                if int(expected_misconception_id) not in misconception_ids:
                    cls._add_error(
                        'misconception id',
                        'Entity id %s: misconception with the id %s does '
                        'not exist in the skill with id %s' % (
                            item.id, expected_misconception_id, skill.id))
        missing_skill_ids = utils.compute_list_difference(
            skill_ids,
            [skill.id for skill in skills if skill is not None])
        for skill_id in missing_skill_ids:
            cls._add_error(
                'skill id',
                'Entity id %s: skill with the following id does not exist:'
                ' %s' % (item.id, skill_id))

    @classmethod
    def _get_custom_validation_functions(cls):
        return [cls._validate_inapplicable_skill_misconception_ids]


class ExplorationContextModelValidator(
        base_model_validators.BaseModelValidator):
    """Class for validating ExplorationContextModel."""

    @classmethod
    def _get_external_id_relationships(cls, item):
        return [
            base_model_validators.ExternalModelFetcherDetails(
                'story_ids', story_models.StoryModel, [item.story_id]),
            base_model_validators.ExternalModelFetcherDetails(
                'exp_ids', exp_models.ExplorationModel, [item.id])]


class QuestionSkillLinkModelValidator(base_model_validators.BaseModelValidator):
    """Class for validating QuestionSkillLinkModel."""

    @classmethod
    def _get_model_id_regex(cls, item):
        return '%s:%s' % (item.question_id, item.skill_id)

    @classmethod
    def _get_external_id_relationships(cls, item):
        return [
            base_model_validators.ExternalModelFetcherDetails(
                'question_ids', question_models.QuestionModel,
                [item.question_id]),
            base_model_validators.ExternalModelFetcherDetails(
                'skill_ids', skill_models.SkillModel, [item.skill_id])]


class QuestionSnapshotMetadataModelValidator(
        base_model_validators.BaseSnapshotMetadataModelValidator):
    """Class for validating QuestionSnapshotMetadataModel."""

    EXTERNAL_MODEL_NAME = 'question'

    @classmethod
    def _get_change_domain_class(cls, unused_item):
        return question_domain.QuestionChange

    @classmethod
    def _get_external_id_relationships(cls, item):
        return [
            base_model_validators.ExternalModelFetcherDetails(
                'question_ids', question_models.QuestionModel,
                [item.id[:item.id.rfind(base_models.VERSION_DELIMITER)]]),
            base_model_validators.ExternalModelFetcherDetails(
                'committer_ids', user_models.UserSettingsModel,
                [item.committer_id])]


class QuestionSnapshotContentModelValidator(
        base_model_validators.BaseSnapshotContentModelValidator):
    """Class for validating QuestionSnapshotContentModel."""

    EXTERNAL_MODEL_NAME = 'question'

    @classmethod
    def _get_external_id_relationships(cls, item):
        return [
            base_model_validators.ExternalModelFetcherDetails(
                'question_ids', question_models.QuestionModel,
                [item.id[:item.id.rfind(base_models.VERSION_DELIMITER)]])]


class QuestionCommitLogEntryModelValidator(
        base_model_validators.BaseCommitLogEntryModelValidator):
    """Class for validating QuestionCommitLogEntryModel."""

    EXTERNAL_MODEL_NAME = 'question'

    @classmethod
    def _get_model_id_regex(cls, item):
        # Valid id: [question]-[question_id]-[question_version].
        regex_string = '^(question)-%s-\\d+$' % (
            item.question_id)

        return regex_string

    @classmethod
    def _get_change_domain_class(cls, item):
        if item.id.startswith('question'):
            return question_domain.QuestionChange
        else:
            cls._add_error(
                'model %s' % base_model_validators.ERROR_CATEGORY_ID_CHECK,
                'Entity id %s: Entity id does not match regex pattern' % (
                    item.id))
            return None

    @classmethod
    def _get_external_id_relationships(cls, item):
        return [
            base_model_validators.ExternalModelFetcherDetails(
                'question_ids', question_models.QuestionModel,
                [item.question_id])]


class QuestionSummaryModelValidator(
        base_model_validators.BaseSummaryModelValidator):
    """Class for validating QuestionSummaryModel."""

    @classmethod
    def _get_model_domain_object_instance(cls, item):
        return question_services.get_question_summary_from_model(item)

    @classmethod
    def _get_external_id_relationships(cls, item):
        return [
            base_model_validators.ExternalModelFetcherDetails(
                'question_ids', question_models.QuestionModel, [item.id])]

    @classmethod
    def _validate_question_content(
            cls, item, field_name_to_external_model_references):
        """Validate that question_content model is equal to
        QuestionModel.question_state_data.content.html.

        Args:
            item: datastore_services.Model. QuestionSummaryModel to validate.
            field_name_to_external_model_references:
                dict(str, (list(base_model_validators.ExternalModelReference))).
                A dict keyed by field name. The field name represents
                a unique identifier provided by the storage
                model to which the external model is associated. Each value
                contains a list of ExternalModelReference objects corresponding
                to the field_name. For examples, all the external Exploration
                Models corresponding to a storage model can be associated
                with the field name 'exp_ids'. This dict is used for
                validation of External Model properties linked to the
                storage model.
        """
        question_model_references = (
            field_name_to_external_model_references['question_ids'])

        for question_model_reference in question_model_references:
            question_model = question_model_reference.model_instance
            if question_model is None or question_model.deleted:
                model_class = question_model_reference.model_class
                model_id = question_model_reference.model_id
                cls._add_error(
                    'question_ids %s' % (
                        base_model_validators.ERROR_CATEGORY_FIELD_CHECK),
                    'Entity id %s: based on field question_ids having'
                    ' value %s, expected model %s with id %s but it doesn\'t'
                    ' exist' % (
                        item.id, model_id, model_class.__name__, model_id))
                continue
            content_html = question_model.question_state_data['content']['html']
            if item.question_content != content_html:
                cls._add_error(
                    'question content check',
                    'Entity id %s: Question content: %s does not match '
                    'content html in question state data in question '
                    'model: %s' % (
                        item.id, item.question_content,
                        content_html))

    @classmethod
    def _get_external_model_properties(cls):
        question_model_properties_dict = {
            'question_model_created_on': 'created_on',
            'question_model_last_updated': 'last_updated'
        }

        return [(
            'question',
            'question_ids',
            question_model_properties_dict
        )]

    @classmethod
    def _get_external_instance_custom_validation_functions(cls):
        return [cls._validate_question_content]


class StoryModelValidator(base_model_validators.BaseModelValidator):
    """Class for validating StoryModel."""

    @classmethod
    def _get_model_domain_object_instance(cls, item):
        return story_fetchers.get_story_from_model(item)

    @classmethod
    def _get_external_id_relationships(cls, item):
        snapshot_model_ids = [
            '%s-%d' % (item.id, version)
            for version in python_utils.RANGE(1, item.version + 1)]
        return [
            base_model_validators.ExternalModelFetcherDetails(
                'story_commit_log_entry_ids',
                story_models.StoryCommitLogEntryModel,
                ['story-%s-%s'
                 % (item.id, version) for version in python_utils.RANGE(
                     1, item.version + 1)]),
            base_model_validators.ExternalModelFetcherDetails(
                'story_summary_ids',
                story_models.StorySummaryModel, [item.id]),
            base_model_validators.ExternalModelFetcherDetails(
                'snapshot_metadata_ids',
                story_models.StorySnapshotMetadataModel,
                snapshot_model_ids),
            base_model_validators.ExternalModelFetcherDetails(
                'snapshot_content_ids',
                story_models.StorySnapshotContentModel,
                snapshot_model_ids),
            base_model_validators.ExternalModelFetcherDetails(
                'exploration_ids',
                exp_models.ExplorationModel,
                [node['exploration_id'] for node in (
                    item.story_contents['nodes'])])]


class StorySnapshotMetadataModelValidator(
        base_model_validators.BaseSnapshotMetadataModelValidator):
    """Class for validating StorySnapshotMetadataModel."""

    EXTERNAL_MODEL_NAME = 'story'

    @classmethod
    def _get_change_domain_class(cls, unused_item):
        return story_domain.StoryChange

    @classmethod
    def _get_external_id_relationships(cls, item):
        return [
            base_model_validators.ExternalModelFetcherDetails(
                'story_ids', story_models.StoryModel,
                [item.id[:item.id.rfind(base_models.VERSION_DELIMITER)]]),
            base_model_validators.ExternalModelFetcherDetails(
                'committer_ids', user_models.UserSettingsModel,
                [item.committer_id])]


class StorySnapshotContentModelValidator(
        base_model_validators.BaseSnapshotContentModelValidator):
    """Class for validating StorySnapshotContentModel."""

    EXTERNAL_MODEL_NAME = 'story'

    @classmethod
    def _get_external_id_relationships(cls, item):
        return [
            base_model_validators.ExternalModelFetcherDetails(
                'story_ids', story_models.StoryModel,
                [item.id[:item.id.rfind(base_models.VERSION_DELIMITER)]])]


class StoryCommitLogEntryModelValidator(
        base_model_validators.BaseCommitLogEntryModelValidator):
    """Class for validating StoryCommitLogEntryModel."""

    EXTERNAL_MODEL_NAME = 'story'

    @classmethod
    def _get_model_id_regex(cls, item):
        # Valid id: [story]-[story_id]-[story_version].
        regex_string = '^(story)-%s-\\d+$' % (
            item.story_id)

        return regex_string

    @classmethod
    def _get_change_domain_class(cls, item):
        if item.id.startswith('story'):
            return story_domain.StoryChange
        else:
            cls._add_error(
                'model %s' % base_model_validators.ERROR_CATEGORY_ID_CHECK,
                'Entity id %s: Entity id does not match regex pattern' % (
                    item.id))
            return None

    @classmethod
    def _get_external_id_relationships(cls, item):
        return [
            base_model_validators.ExternalModelFetcherDetails(
                'story_ids', story_models.StoryModel, [item.story_id]),
        ]


class StorySummaryModelValidator(
        base_model_validators.BaseSummaryModelValidator):
    """Class for validating StorySummaryModel."""

    @classmethod
    def _get_model_domain_object_instance(cls, item):
        return story_fetchers.get_story_summary_from_model(item)

    @classmethod
    def _get_external_id_relationships(cls, item):
        return [
            base_model_validators.ExternalModelFetcherDetails(
                'story_ids', story_models.StoryModel, [item.id])]

    @classmethod
    def _validate_node_titles(
            cls, item, field_name_to_external_model_references):
        """Validate that node_titles of model is equal to list of node titles
        in StoryModel.story_contents.

        Args:
            item: datastore_services.Model. StorySummaryModel to validate.
            field_name_to_external_model_references:
                dict(str, (list(base_model_validators.ExternalModelReference))).
                A dict keyed by field name. The field name represents
                a unique identifier provided by the storage
                model to which the external model is associated. Each value
                contains a list of ExternalModelReference objects corresponding
                to the field_name. For examples, all the external Exploration
                Models corresponding to a storage model can be associated
                with the field name 'exp_ids'. This dict is used for
                validation of External Model properties linked to the
                storage model.
        """
        story_model_references = (
            field_name_to_external_model_references['story_ids'])

        for story_model_reference in story_model_references:
            story_model = story_model_reference.model_instance
            if story_model is None or story_model.deleted:
                model_class = story_model_reference.model_class
                model_id = story_model_reference.model_id
                cls._add_error(
                    'story_ids %s' % (
                        base_model_validators.ERROR_CATEGORY_FIELD_CHECK),
                    'Entity id %s: based on field story_ids having'
                    ' value %s, expected model %s with id %s but it doesn\'t'
                    ' exist' % (
                        item.id, model_id, model_class.__name__, model_id))
                continue
            nodes = story_model.story_contents['nodes']
            node_titles = [node.title for node in nodes]
            if item.node_titles != node_titles:
                cls._add_error(
                    'node titles check',
                    'Entity id %s: Node titles: %s does not match the '
                    'nodes in story_contents dict: %s' % (
                        item.id, item.node_titles, nodes))

    @classmethod
    def _get_external_model_properties(cls):
        story_model_properties_dict = {
            'title': 'title',
            'language_code': 'language_code',
            'description': 'description',
            'story_model_created_on': 'created_on',
            'story_model_last_updated': 'last_updated'
        }

        return [(
            'story',
            'story_ids',
            story_model_properties_dict
        )]

    @classmethod
    def _get_external_instance_custom_validation_functions(cls):
        return [cls._validate_node_titles]


class GeneralSuggestionModelValidator(base_model_validators.BaseModelValidator):
    """Class for validating GeneralSuggestionModels."""

    @classmethod
    def _get_model_id_regex(cls, item):
        # Valid id: same as thread id:
        # [target_type].[target_id].[GENERATED_STRING].
        regex_string = '^%s\\.%s\\.[A-Za-z0-9=+/]{1,}$' % (
            item.target_type, item.target_id)
        return regex_string

    @classmethod
    def _get_model_domain_object_instance(cls, item):
        if item.target_type in TARGET_TYPE_TO_TARGET_MODEL:
            return suggestion_services.get_suggestion_from_model(item)
        else:
            cls._add_error(
                'target %s' % base_model_validators.ERROR_CATEGORY_TYPE_CHECK,
                'Entity id %s: Target type %s is not allowed' % (
                    item.id, item.target_type))
            return None

    @classmethod
    def _get_external_id_relationships(cls, item):
        field_name_to_external_model_references = [
            base_model_validators.ExternalModelFetcherDetails(
                'feedback_thread_ids',
                feedback_models.GeneralFeedbackThreadModel, [item.id])
        ]
        if user_services.is_user_id_valid(item.author_id):
            field_name_to_external_model_references.append(
                base_model_validators.ExternalModelFetcherDetails(
                    'author_ids',
                    user_models.UserSettingsModel,
                    [item.author_id]
                )
            )
        if item.target_type in TARGET_TYPE_TO_TARGET_MODEL:
            field_name_to_external_model_references.append(
                base_model_validators.ExternalModelFetcherDetails(
                    '%s_ids' % item.target_type,
                    TARGET_TYPE_TO_TARGET_MODEL[item.target_type],
                    [item.target_id]))
        if item.final_reviewer_id and user_services.is_user_id_valid(
                item.final_reviewer_id):
            field_name_to_external_model_references.append(
                base_model_validators.ExternalModelFetcherDetails(
                    'reviewer_ids', user_models.UserSettingsModel,
                    [item.final_reviewer_id]))
        return field_name_to_external_model_references

    @classmethod
    def _validate_target_type(cls, item):
        """Validate the target type is valid.

        Args:
            item: datastore_services.Model. GeneralSuggestionModel to validate.
        """
        if item.target_type not in TARGET_TYPE_TO_TARGET_MODEL:
            cls._add_error(
                'target %s' % base_model_validators.ERROR_CATEGORY_TYPE_CHECK,
                'Entity id %s: Target type %s is not allowed' % (
                    item.id, item.target_type))

    @classmethod
    def _validate_target_version_at_submission(
            cls, item, field_name_to_external_model_references):
        """Validate the target version at submission is less than or
        equal to the version of the target model.

        Args:
            item: datastore_services.Model. GeneralSuggestionModel to validate.
            field_name_to_external_model_references:
                dict(str, (list(base_model_validators.ExternalModelReference))).
                A dict keyed by field name. The field name represents
                a unique identifier provided by the storage
                model to which the external model is associated. Each value
                contains a list of ExternalModelReference objects corresponding
                to the field_name. For examples, all the external Exploration
                Models corresponding to a storage model can be associated
                with the field name 'exp_ids'. This dict is used for
                validation of External Model properties linked to the
                storage model.
        """
        if item.target_type not in TARGET_TYPE_TO_TARGET_MODEL:
            cls._add_error(
                'target %s' % base_model_validators.ERROR_CATEGORY_TYPE_CHECK,
                'Entity id %s: Target type %s is not allowed' % (
                    item.id, item.target_type))
            return

        target_model_references = (
            field_name_to_external_model_references[
                '%s_ids' % item.target_type])

        for target_model_reference in target_model_references:
            target_model = target_model_reference.model_instance
            if target_model is None or target_model.deleted:
                model_class = target_model_reference.model_class
                model_id = target_model_reference.model_id
                cls._add_error(
                    '%s_ids %s' % (
                        item.target_type,
                        base_model_validators.ERROR_CATEGORY_FIELD_CHECK),
                    'Entity id %s: based on field %s_ids having'
                    ' value %s, expected model %s with id %s but it doesn\'t'
                    ' exist' % (
                        item.id, item.target_type,
                        model_id, model_class.__name__, model_id))
                continue
            if item.target_version_at_submission > target_model.version:
                cls._add_error(
                    'target version at submission check',
                    'Entity id %s: target version %s in entity is greater '
                    'than the version %s of %s corresponding to '
                    'id %s' % (
                        item.id, item.target_version_at_submission,
                        target_model.version, item.target_type, item.target_id))

    @classmethod
    def _validate_final_reviewer_id(cls, item):
        """Validate that final reviewer id is None if suggestion is
        under review.

        Args:
            item: datastore_services.Model. GeneralSuggestionModel to validate.
        """
        if item.final_reviewer_id is None and (
                item.status != suggestion_models.STATUS_IN_REVIEW):
            cls._add_error(
                'final %s' % (
                    base_model_validators.ERROR_CATEGORY_REVIEWER_CHECK),
                'Entity id %s: Final reviewer id is empty but '
                'suggestion is %s' % (item.id, item.status))

        if item.final_reviewer_id:
            if item.status == suggestion_models.STATUS_IN_REVIEW:
                cls._add_error(
                    'final %s' % (
                        base_model_validators.ERROR_CATEGORY_REVIEWER_CHECK),
                    'Entity id %s: Final reviewer id %s is not empty but '
                    'suggestion is in review' % (
                        item.id, item.final_reviewer_id))

    @classmethod
    def _validate_score_category(
            cls, item, field_name_to_external_model_references):
        """Validate that the score_category subtype for suggestions matches the
        exploration category.

        Args:
            item: datastore_services.Model. GeneralSuggestionModel to validate.
            field_name_to_external_model_references:
                dict(str, (list(base_model_validators.ExternalModelReference))).
                A dict keyed by field name. The field name represents
                a unique identifier provided by the storage
                model to which the external model is associated. Each value
                contains a list of ExternalModelReference objects corresponding
                to the field_name. For examples, all the external Exploration
                Models corresponding to a storage model can be associated
                with the field name 'exp_ids'. This dict is used for
                validation of External Model properties linked to the
                storage model.
        """
        if item.target_type not in TARGET_TYPE_TO_TARGET_MODEL:
            cls._add_error(
                'target %s' % base_model_validators.ERROR_CATEGORY_TYPE_CHECK,
                'Entity id %s: Target type %s is not allowed' % (
                    item.id, item.target_type))
            return
        score_category_type = (
            item.score_category.split(
                suggestion_models.SCORE_CATEGORY_DELIMITER)[0])
        score_category_sub_type = (
            item.score_category.split(
                suggestion_models.SCORE_CATEGORY_DELIMITER)[1])
        if item.target_type == suggestion_models.TARGET_TYPE_EXPLORATION:
            target_model_references = (
                field_name_to_external_model_references[
                    '%s_ids' % item.target_type])

            for target_model_reference in target_model_references:
                target_model = target_model_reference.model_instance
                if target_model is None or target_model.deleted:
                    model_class = target_model_reference.model_class
                    model_id = target_model_reference.model_id
                    cls._add_error(
                        '%s_ids %s' % (
                            item.target_type,
                            base_model_validators.ERROR_CATEGORY_FIELD_CHECK),
                        'Entity id %s: based on field %s_ids having'
                        ' value %s, expected model %s with id %s but it '
                        'doesn\'t exist' % (
                            item.id, item.target_type,
                            model_id, model_class.__name__, model_id))
                    continue
                if target_model.category != score_category_sub_type:
                    cls._add_error(
                        'score category sub%s' % (
                            base_model_validators.ERROR_CATEGORY_TYPE_CHECK),
                        'Entity id %s: score category sub %s does not match'
                        ' target exploration category %s' % (
                            item.id, score_category_sub_type,
                            target_model.category))
        if score_category_type == suggestion_models.SCORE_TYPE_QUESTION:
            score_category_regex = (
                '^(%s)$' % ('|').join(VALID_SCORE_CATEGORIES_FOR_TYPE_QUESTION))
            if not re.compile(score_category_regex).match(item.score_category):
                cls._add_error(
                    'score category check',
                    'Entity id %s: Score category %s is invalid' % (
                        item.id, item.score_category))

    @classmethod
    def _get_custom_validation_functions(cls):
        return [
            cls._validate_target_type,
            cls._validate_final_reviewer_id]

    @classmethod
    def _get_external_instance_custom_validation_functions(cls):
        return [
            cls._validate_target_version_at_submission,
            cls._validate_score_category]


class GeneralVoiceoverApplicationModelValidator(
        base_model_validators.BaseModelValidator):
    """Class for validating GeneralVoiceoverApplicationModel."""

    @classmethod
    def _get_model_domain_object_instance(cls, item):
        """Returns a domain object instance created from the model.

        Args:
            item: GeneralVoiceoverApplicationModel. Entity to validate.

        Returns:
            *. A domain object to validate.
        """
        return voiceover_services.get_voiceover_application_by_id(item.id)

    @classmethod
    def _get_external_id_relationships(cls, item):
        field_name_to_external_model_references = []
        if user_services.is_user_id_valid(item.author_id):
            field_name_to_external_model_references.append(
                base_model_validators.ExternalModelFetcherDetails(
                    'author_ids',
                    user_models.UserSettingsModel,
                    [item.author_id]
                )
            )
        if item.target_type in TARGET_TYPE_TO_TARGET_MODEL:
            field_name_to_external_model_references.append(
                base_model_validators.ExternalModelFetcherDetails(
                    '%s_ids' % item.target_type,
                    TARGET_TYPE_TO_TARGET_MODEL[item.target_type],
                    [item.target_id]))
        if (
                item.final_reviewer_id and
                user_services.is_user_id_valid(item.final_reviewer_id)
        ):
            field_name_to_external_model_references.append(
                base_model_validators.ExternalModelFetcherDetails(
                    'final_reviewer_ids', user_models.UserSettingsModel,
                    [item.final_reviewer_id]))
        return field_name_to_external_model_references

    @classmethod
    def _validate_final_reviewer_id(cls, item):
        """Validate that final reviewer ID is in correct format.

        Args:
            item: GeneralSuggestionModel. The model to validate.
        """
        if not user_services.is_user_or_pseudonymous_id(item.final_reviewer_id):
            cls._add_error(
                'final %s' % (
                    base_model_validators.ERROR_CATEGORY_REVIEWER_CHECK),
                'Entity id %s: Final reviewer ID %s is in a wrong format. '
                'It should be either pid_<32 chars> or uid_<32 chars>.'
                % (item.id, item.final_reviewer_id))

    @classmethod
    def _validate_author_id(cls, item):
        """Validate that author ID is in correct format.

        Args:
            item: GeneralSuggestionModel. The model to validate.
        """
        if not user_services.is_user_or_pseudonymous_id(item.author_id):
            cls._add_error(
                'final %s' % (
                    base_model_validators.ERROR_CATEGORY_AUTHOR_CHECK),
                'Entity id %s: Author ID %s is in a wrong format. '
                'It should be either pid_<32 chars> or uid_<32 chars>.'
                % (item.id, item.author_id))

    @classmethod
    def _get_custom_validation_functions(cls):
        return [cls._validate_final_reviewer_id, cls._validate_author_id]


class CommunityContributionStatsModelValidator(
        base_model_validators.BaseModelValidator):
    """Class for validating CommunityContributionStatsModel."""

    @classmethod
    def _get_model_id_regex(cls, unused_item):
        # Since this is a singleton model, it has only one valid ID:
        # community_contribution_stats.
        return '^%s$' % (
            suggestion_models.COMMUNITY_CONTRIBUTION_STATS_MODEL_ID)

    @classmethod
    def _get_external_id_relationships(cls, item):
        return []

    @classmethod
    def _get_model_domain_object_instance(cls, item):
        return (
            suggestion_services
            .create_community_contribution_stats_from_model(item)
        )

    @classmethod
    def _validate_translation_reviewer_counts(cls, item):
        """For each language code, validate that the translation reviewer
        count matches the number of translation reviewers in the datastore.

        Args:
            item: datastore_services.Model. CommunityContributionStatsModel to
                validate.
        """
        supported_language_codes = [
            language_code['id'] for language_code in
            constants.SUPPORTED_AUDIO_LANGUAGES
        ]
        all_user_contribution_rights_models = (
            user_models.UserContributionRightsModel.get_all()
        )
        for language_code in supported_language_codes:
            expected_translation_reviewer_count = (
                all_user_contribution_rights_models.filter(
                    (
                        user_models.UserContributionRightsModel
                        .can_review_translation_for_language_codes
                    ) == language_code)
                .count()
            )
            if language_code in item.translation_reviewer_counts_by_lang_code:
                model_translation_reviewer_count = (
                    item.translation_reviewer_counts_by_lang_code[
                        language_code]
                )
                if model_translation_reviewer_count != (
                        expected_translation_reviewer_count):
                    cls._add_error(
                        'translation reviewer %s' % (
                            base_model_validators.ERROR_CATEGORY_COUNT_CHECK),
                        'Entity id %s: Translation reviewer count for language'
                        ' code %s: %s does not match the expected translation '
                        'reviewer count for language code %s: %s' % (
                            item.id, language_code,
                            model_translation_reviewer_count, language_code,
                            expected_translation_reviewer_count)
                        )
            elif expected_translation_reviewer_count != 0:
                cls._add_error(
                    'translation reviewer count %s' % (
                        base_model_validators.ERROR_CATEGORY_FIELD_CHECK),
                    'Entity id %s: The translation reviewer count for '
                    'language code %s is %s, expected model '
                    'CommunityContributionStatsModel to have the language code '
                    '%s in its translation reviewer counts but it doesn\'t '
                    'exist.' % (
                        item.id, language_code,
                        expected_translation_reviewer_count, language_code)
                )

    @classmethod
    def _validate_translation_suggestion_counts(cls, item):
        """For each language code, validate that the translation suggestion
        count matches the number of translation suggestions in the datastore
        that are currently in review.

        Args:
            item: datastore_services.Model. CommunityContributionStatsModel to
                validate.
        """
        supported_language_codes = [
            language_code['id'] for language_code in
            constants.SUPPORTED_AUDIO_LANGUAGES
        ]
        all_translation_suggestion_models_in_review = (
            suggestion_models.GeneralSuggestionModel.get_all()
            .filter(suggestion_models.GeneralSuggestionModel.status == (
                suggestion_models.STATUS_IN_REVIEW))
            .filter(
                suggestion_models.GeneralSuggestionModel.suggestion_type == (
                    suggestion_models.SUGGESTION_TYPE_TRANSLATE_CONTENT))
        )
        for language_code in supported_language_codes:
            expected_translation_suggestion_count = (
                all_translation_suggestion_models_in_review.filter(
                    suggestion_models.GeneralSuggestionModel.language_code == (
                        language_code))
                .count()
            )
            if language_code in item.translation_suggestion_counts_by_lang_code:
                model_translation_suggestion_count = (
                    item.translation_suggestion_counts_by_lang_code[
                        language_code]
                )
                if model_translation_suggestion_count != (
                        expected_translation_suggestion_count):
                    cls._add_error(
                        'translation suggestion %s' % (
                            base_model_validators.ERROR_CATEGORY_COUNT_CHECK),
                        'Entity id %s: Translation suggestion count for '
                        'language code %s: %s does not match the expected '
                        'translation suggestion count for language code %s: '
                        '%s' % (
                            item.id, language_code,
                            model_translation_suggestion_count, language_code,
                            expected_translation_suggestion_count)
                        )
            elif expected_translation_suggestion_count != 0:
                cls._add_error(
                    'translation suggestion count %s' % (
                        base_model_validators.ERROR_CATEGORY_FIELD_CHECK),
                    'Entity id %s: The translation suggestion count for '
                    'language code %s is %s, expected model '
                    'CommunityContributionStatsModel to have the language code '
                    '%s in its translation suggestion counts but it doesn\'t '
                    'exist.' % (
                        item.id, language_code,
                        expected_translation_suggestion_count, language_code)
                )

    @classmethod
    def _validate_question_reviewer_count(cls, item):
        """Validate that the question reviewer count matches the number of
        question reviewers in the datastore.

        Args:
            item: datastore_services.Model. CommunityContributionStatsModel to
                validate.
        """
        expected_question_reviewer_count = (
            user_models.UserContributionRightsModel.query(
                ( # pylint: disable=singleton-comparison
                    user_models.UserContributionRightsModel
                    .can_review_questions
                ) == True)
            .count()
        )
        if item.question_reviewer_count != expected_question_reviewer_count:
            cls._add_error(
                'question reviewer %s' % (
                    base_model_validators.ERROR_CATEGORY_COUNT_CHECK),
                'Entity id %s: Question reviewer count: %s does not '
                'match the expected question reviewer count: %s.' % (
                    item.id, item.question_reviewer_count,
                    expected_question_reviewer_count)
            )

    @classmethod
    def _validate_question_suggestion_count(cls, item):
        """Validate that the question suggestion count matches the number of
        question suggestions in the datastore that are currently in review.

        Args:
            item: datastore_services.Model. CommunityContributionStatsModel to
                validate.
        """
        expected_question_suggestion_count = (
            suggestion_models.GeneralSuggestionModel.get_all()
            .filter(
                suggestion_models.GeneralSuggestionModel.status == (
                    suggestion_models.STATUS_IN_REVIEW))
            .filter(
                suggestion_models.GeneralSuggestionModel.suggestion_type == (
                    suggestion_models.SUGGESTION_TYPE_ADD_QUESTION))
            .count()
        )
        if item.question_suggestion_count != expected_question_suggestion_count:
            cls._add_error(
                'question suggestion %s' % (
                    base_model_validators.ERROR_CATEGORY_COUNT_CHECK),
                'Entity id %s: Question suggestion count: %s does not '
                'match the expected question suggestion count: %s.' % (
                    item.id, item.question_suggestion_count,
                    expected_question_suggestion_count)
            )

    @classmethod
    def _get_custom_validation_functions(cls):
        return [
            cls._validate_translation_reviewer_counts,
            cls._validate_translation_suggestion_counts,
            cls._validate_question_reviewer_count,
            cls._validate_question_suggestion_count
        ]


class TopicModelValidator(base_model_validators.BaseModelValidator):
    """Class for validating TopicModel."""

    @classmethod
    def _get_model_domain_object_instance(cls, item):
        return topic_fetchers.get_topic_from_model(item)

    @classmethod
    def _get_domain_object_validation_type(cls, item):
        topic_rights = topic_fetchers.get_topic_rights(
            item.id, strict=False)

        if topic_rights is None:
            return base_model_validators.VALIDATION_MODE_NEUTRAL

        if topic_rights.topic_is_published:
            return base_model_validators.VALIDATION_MODE_STRICT

        return base_model_validators.VALIDATION_MODE_NON_STRICT

    @classmethod
    def _get_external_id_relationships(cls, item):
        snapshot_model_ids = [
            '%s-%d' % (item.id, version) for version in python_utils.RANGE(
                1, item.version + 1)]
        skill_ids = item.uncategorized_skill_ids
        for subtopic in item.subtopics:
            skill_ids = skill_ids + subtopic['skill_ids']
        skill_ids = list(set(skill_ids))
        canonical_story_ids = [
            reference['story_id']
            for reference in item.canonical_story_references]
        additional_story_ids = [
            reference['story_id']
            for reference in item.additional_story_references]
        return [
            base_model_validators.ExternalModelFetcherDetails(
                'topic_commit_log_entry_ids',
                topic_models.TopicCommitLogEntryModel,
                ['topic-%s-%s'
                 % (item.id, version) for version in python_utils.RANGE(
                     1, item.version + 1)]),
            base_model_validators.ExternalModelFetcherDetails(
                'topic_summary_ids', topic_models.TopicSummaryModel, [item.id]),
            base_model_validators.ExternalModelFetcherDetails(
                'topic_rights_ids', topic_models.TopicRightsModel, [item.id]),
            base_model_validators.ExternalModelFetcherDetails(
                'snapshot_metadata_ids',
                topic_models.TopicSnapshotMetadataModel, snapshot_model_ids),
            base_model_validators.ExternalModelFetcherDetails(
                'snapshot_content_ids', topic_models.TopicSnapshotContentModel,
                snapshot_model_ids),
            base_model_validators.ExternalModelFetcherDetails(
                'story_ids', story_models.StoryModel,
                canonical_story_ids + additional_story_ids),
            base_model_validators.ExternalModelFetcherDetails(
                'skill_ids', skill_models.SkillModel, skill_ids),
            base_model_validators.ExternalModelFetcherDetails(
                'subtopic_page_ids',
                subtopic_models.SubtopicPageModel,
                ['%s-%s' % (
                    item.id, subtopic['id']) for subtopic in item.subtopics])]

    @classmethod
    def _validate_canonical_name_is_unique(cls, item):
        """Validate that canonical name of the model unique.

        Args:
            item: datastore_services.Model. TopicModel to validate.
        """
        topic_models_list = topic_models.TopicModel.query().filter(
            topic_models.TopicModel.canonical_name == (
                item.canonical_name)).filter(
                    topic_models.TopicModel.deleted == False).fetch() # pylint: disable=singleton-comparison
        topic_model_ids = [
            topic_model.id
            for topic_model in topic_models_list if topic_model.id != item.id]
        if topic_model_ids:
            cls._add_error(
                'unique %s' % base_model_validators.ERROR_CATEGORY_NAME_CHECK,
                'Entity id %s: canonical name %s matches with canonical '
                'name of topic models with ids %s' % (
                    item.id, item.canonical_name, topic_model_ids))

    @classmethod
    def _validate_canonical_name_matches_name_in_lowercase(cls, item):
        """Validate that canonical name of the model is same as name of the
        model in lowercase.

        Args:
            item: datastore_services.Model. TopicModel to validate.
        """
        name = item.name
        if name.lower() != item.canonical_name:
            cls._add_error(
                'canonical %s' % (
                    base_model_validators.ERROR_CATEGORY_NAME_CHECK),
                'Entity id %s: Entity name %s in lowercase does not match '
                'canonical name %s' % (item.id, item.name, item.canonical_name))

    @classmethod
    def _validate_uncategorized_skill_ids_not_in_subtopic_skill_ids(cls, item):
        """Validate that uncategorized_skill_ids of model is not present in
        any subtopic of the model.

        Args:
            item: datastore_services.Model. TopicModel to validate.
        """
        for skill_id in item.uncategorized_skill_ids:
            for subtopic in item.subtopics:
                if skill_id in subtopic['skill_ids']:
                    cls._add_error(
                        'uncategorized skill %s' % (
                            base_model_validators.ERROR_CATEGORY_ID_CHECK),
                        'Entity id %s: uncategorized skill id %s is present '
                        'in subtopic for entity with id %s' % (
                            item.id, skill_id, subtopic['id']))

    @classmethod
    def _get_custom_validation_functions(cls):
        return [
            cls._validate_canonical_name_is_unique,
            cls._validate_canonical_name_matches_name_in_lowercase,
            cls._validate_uncategorized_skill_ids_not_in_subtopic_skill_ids]


class TopicSnapshotMetadataModelValidator(
        base_model_validators.BaseSnapshotMetadataModelValidator):
    """Class for validating TopicSnapshotMetadataModel."""

    EXTERNAL_MODEL_NAME = 'topic'

    @classmethod
    def _get_change_domain_class(cls, unused_item):
        return topic_domain.TopicChange

    @classmethod
    def _get_external_id_relationships(cls, item):
        return [
            base_model_validators.ExternalModelFetcherDetails(
                'topic_ids', topic_models.TopicModel,
                [item.id[:item.id.rfind(base_models.VERSION_DELIMITER)]]),
            base_model_validators.ExternalModelFetcherDetails(
                'committer_ids', user_models.UserSettingsModel,
                [item.committer_id])]


class TopicSnapshotContentModelValidator(
        base_model_validators.BaseSnapshotContentModelValidator):
    """Class for validating TopicSnapshotContentModel."""

    EXTERNAL_MODEL_NAME = 'topic'

    @classmethod
    def _get_external_id_relationships(cls, item):
        return [
            base_model_validators.ExternalModelFetcherDetails(
                'topic_ids', topic_models.TopicModel,
                [item.id[:item.id.rfind(base_models.VERSION_DELIMITER)]])]


class TopicRightsModelValidator(base_model_validators.BaseModelValidator):
    """Class for validating TopicRightsModel."""

    @classmethod
    def _get_external_id_relationships(cls, item):
        snapshot_model_ids = [
            '%s-%d' % (item.id, version) for version in python_utils.RANGE(
                1, item.version + 1)]
        return [
            base_model_validators.ExternalModelFetcherDetails(
                'topic_ids', topic_models.TopicModel, [item.id]),
            base_model_validators.ExternalModelFetcherDetails(
                'manager_user_ids', user_models.UserSettingsModel,
                item.manager_ids),
            base_model_validators.ExternalModelFetcherDetails(
                'snapshot_metadata_ids',
                topic_models.TopicRightsSnapshotMetadataModel,
                snapshot_model_ids),
            base_model_validators.ExternalModelFetcherDetails(
                'snapshot_content_ids',
                topic_models.TopicRightsSnapshotContentModel,
                snapshot_model_ids)]


class TopicRightsSnapshotMetadataModelValidator(
        base_model_validators.BaseSnapshotMetadataModelValidator):
    """Class for validating TopicRightsSnapshotMetadataModel."""

    EXTERNAL_MODEL_NAME = 'topic rights'

    @classmethod
    def _get_change_domain_class(cls, unused_item):
        return topic_domain.TopicRightsChange

    @classmethod
    def _get_external_id_relationships(cls, item):
        return [
            base_model_validators.ExternalModelFetcherDetails(
                'topic_rights_ids', topic_models.TopicRightsModel,
                [item.id[:item.id.rfind(base_models.VERSION_DELIMITER)]]),
            base_model_validators.ExternalModelFetcherDetails(
                'committer_ids', user_models.UserSettingsModel,
                [item.committer_id])]


class TopicRightsSnapshotContentModelValidator(
        base_model_validators.BaseSnapshotContentModelValidator):
    """Class for validating TopicRightsSnapshotContentModel."""

    EXTERNAL_MODEL_NAME = 'topic rights'

    @classmethod
    def _get_external_id_relationships(cls, item):
        return [
            base_model_validators.ExternalModelFetcherDetails(
                'topic_rights_ids', topic_models.TopicRightsModel,
                [item.id[:item.id.rfind(base_models.VERSION_DELIMITER)]])]


class TopicCommitLogEntryModelValidator(
        base_model_validators.BaseCommitLogEntryModelValidator):
    """Class for validating TopicCommitLogEntryModel."""

    EXTERNAL_MODEL_NAME = 'topic'

    @classmethod
    def _get_model_id_regex(cls, item):
        # Valid id: [topic/rights]-[topic_id]-[topic_version].
        regex_string = '^(topic|rights)-%s-\\d*$' % (
            item.topic_id)

        return regex_string

    @classmethod
    def _get_change_domain_class(cls, item):
        if item.id.startswith('rights'):
            return topic_domain.TopicRightsChange
        elif item.id.startswith('topic'):
            return topic_domain.TopicChange
        else:
            cls._add_error(
                'model %s' % base_model_validators.ERROR_CATEGORY_ID_CHECK,
                'Entity id %s: Entity id does not match regex pattern' % (
                    item.id))
            return None

    @classmethod
    def _get_external_id_relationships(cls, item):
        external_id_relationships = [
            base_model_validators.ExternalModelFetcherDetails(
                'topic_ids', topic_models.TopicModel, [item.topic_id])]
        if item.id.startswith('rights'):
            external_id_relationships.append(
                base_model_validators.ExternalModelFetcherDetails(
                    'topic_rights_ids', topic_models.TopicRightsModel,
                    [item.topic_id]))
        return external_id_relationships


class TopicSummaryModelValidator(
        base_model_validators.BaseSummaryModelValidator):
    """Class for validating TopicSummaryModel."""

    @classmethod
    def _get_model_domain_object_instance(cls, item):
        return topic_services.get_topic_summary_from_model(item)

    @classmethod
    def _get_external_id_relationships(cls, item):
        return [
            base_model_validators.ExternalModelFetcherDetails(
                'topic_ids', topic_models.TopicModel, [item.id]),
            base_model_validators.ExternalModelFetcherDetails(
                'topic_rights_ids', topic_models.TopicRightsModel, [item.id])]

    @classmethod
    def _validate_canonical_story_count(
            cls, item, field_name_to_external_model_references):
        """Validate that canonical story count of model is equal to
        number of story ids in TopicModel.canonical_story_ids.

        Args:
            item: datastore_services.Model. TopicSummaryModel to validate.
            field_name_to_external_model_references:
                dict(str, (list(base_model_validators.ExternalModelReference))).
                A dict keyed by field name. The field name represents
                a unique identifier provided by the storage
                model to which the external model is associated. Each value
                contains a list of ExternalModelReference objects corresponding
                to the field_name. For examples, all the external Exploration
                Models corresponding to a storage model can be associated
                with the field name 'exp_ids'. This dict is used for
                validation of External Model properties linked to the
                storage model.
        """
        topic_model_references = (
            field_name_to_external_model_references['topic_ids'])

        for topic_model_reference in topic_model_references:
            topic_model = topic_model_reference.model_instance
            if topic_model is None or topic_model.deleted:
                model_class = topic_model_reference.model_class
                model_id = topic_model_reference.model_id
                cls._add_error(
                    'topic_ids %s' % (
                        base_model_validators.ERROR_CATEGORY_FIELD_CHECK),
                    'Entity id %s: based on field topic_ids having'
                    ' value %s, expected model %s with id %s but it doesn\'t'
                    ' exist' % (
                        item.id, model_id, model_class.__name__, model_id))
                continue
            pubished_canonical_story_ids = [
                reference['story_id']
                for reference in topic_model.canonical_story_references
                if reference['story_is_published']]
            if item.canonical_story_count != len(pubished_canonical_story_ids):
                cls._add_error(
                    'canonical story %s' % (
                        base_model_validators.ERROR_CATEGORY_COUNT_CHECK),
                    'Entity id %s: Canonical story count: %s does not '
                    'match the number of story ids in canonical_story_ids in '
                    'topic model: %s' % (
                        item.id, item.canonical_story_count,
                        pubished_canonical_story_ids))

    @classmethod
    def _validate_additional_story_count(
            cls, item, field_name_to_external_model_references):
        """Validate that additional story count of model is equal to
        number of story ids in TopicModel.additional_story_ids.

        Args:
            item: datastore_services.Model. TopicSummaryModel to validate.
            field_name_to_external_model_references:
                dict(str, (list(base_model_validators.ExternalModelReference))).
                A dict keyed by field name. The field name represents
                a unique identifier provided by the storage
                model to which the external model is associated. Each value
                contains a list of ExternalModelReference objects corresponding
                to the field_name. For examples, all the external Exploration
                Models corresponding to a storage model can be associated
                with the field name 'exp_ids'. This dict is used for
                validation of External Model properties linked to the
                storage model.
        """
        topic_model_references = (
            field_name_to_external_model_references['topic_ids'])

        for topic_model_reference in topic_model_references:
            topic_model = topic_model_reference.model_instance
            if topic_model is None or topic_model.deleted:
                model_class = topic_model_reference.model_class
                model_id = topic_model_reference.model_id
                cls._add_error(
                    'topic_ids %s' % (
                        base_model_validators.ERROR_CATEGORY_FIELD_CHECK),
                    'Entity id %s: based on field topic_ids having'
                    ' value %s, expected model %s with id %s but it doesn\'t'
                    ' exist' % (
                        item.id, model_id, model_class.__name__, model_id))
                continue
            published_additional_story_ids = [
                reference['story_id']
                for reference in topic_model.additional_story_references
                if reference['story_is_published']]
            if (
                    item.additional_story_count !=
                    len(published_additional_story_ids)):
                cls._add_error(
                    'additional story %s' % (
                        base_model_validators.ERROR_CATEGORY_COUNT_CHECK),
                    'Entity id %s: Additional story count: %s does not '
                    'match the number of story ids in additional_story_ids in '
                    'topic model: %s' % (
                        item.id, item.additional_story_count,
                        published_additional_story_ids))

    @classmethod
    def _validate_uncategorized_skill_count(
            cls, item, field_name_to_external_model_references):
        """Validate that uncategorized skill count of model is equal to
        number of skill ids in TopicModel.uncategorized_skill_ids.

        Args:
            item: datastore_services.Model. TopicSummaryModel to validate.
            field_name_to_external_model_references:
                dict(str, (list(base_model_validators.ExternalModelReference))).
                A dict keyed by field name. The field name represents
                a unique identifier provided by the storage
                model to which the external model is associated. Each value
                contains a list of ExternalModelReference objects corresponding
                to the field_name. For examples, all the external Exploration
                Models corresponding to a storage model can be associated
                with the field name 'exp_ids'. This dict is used for
                validation of External Model properties linked to the
                storage model.
        """
        topic_model_references = (
            field_name_to_external_model_references['topic_ids'])

        for topic_model_reference in topic_model_references:
            topic_model = topic_model_reference.model_instance
            if topic_model is None or topic_model.deleted:
                model_class = topic_model_reference.model_class
                model_id = topic_model_reference.model_id
                cls._add_error(
                    'topic_ids %s' % (
                        base_model_validators.ERROR_CATEGORY_FIELD_CHECK),
                    'Entity id %s: based on field topic_ids having'
                    ' value %s, expected model %s with id %s but it doesn\'t'
                    ' exist' % (
                        item.id, model_id, model_class.__name__, model_id))
                continue
            if item.uncategorized_skill_count != len(
                    topic_model.uncategorized_skill_ids):
                cls._add_error(
                    'uncategorized skill %s' % (
                        base_model_validators.ERROR_CATEGORY_COUNT_CHECK),
                    'Entity id %s: Uncategorized skill count: %s does not '
                    'match the number of skill ids in '
                    'uncategorized_skill_ids in topic model: %s' % (
                        item.id, item.uncategorized_skill_count,
                        topic_model.uncategorized_skill_ids))

    @classmethod
    def _validate_total_skill_count(
            cls, item, field_name_to_external_model_references):
        """Validate that total skill count of model is equal to
        number of skill ids in TopicModel.uncategorized_skill_ids and skill
        ids in subtopics of TopicModel.

        Args:
            item: datastore_services.Model. TopicSummaryModel to validate.
            field_name_to_external_model_references:
                dict(str, (list(base_model_validators.ExternalModelReference))).
                A dict keyed by field name. The field name represents
                a unique identifier provided by the storage
                model to which the external model is associated. Each value
                contains a list of ExternalModelReference objects corresponding
                to the field_name. For examples, all the external Exploration
                Models corresponding to a storage model can be associated
                with the field name 'exp_ids'. This dict is used for
                validation of External Model properties linked to the
                storage model.
        """
        topic_model_references = (
            field_name_to_external_model_references['topic_ids'])

        for topic_model_reference in topic_model_references:
            topic_model = topic_model_reference.model_instance
            if topic_model is None or topic_model.deleted:
                model_class = topic_model_reference.model_class
                model_id = topic_model_reference.model_id
                cls._add_error(
                    'topic_ids %s' % (
                        base_model_validators.ERROR_CATEGORY_FIELD_CHECK),
                    'Entity id %s: based on field topic_ids having'
                    ' value %s, expected model %s with id %s but it doesn\'t'
                    ' exist' % (
                        item.id, model_id, model_class.__name__, model_id))
                continue
            subtopic_skill_ids = []
            for subtopic in topic_model.subtopics:
                subtopic_skill_ids = subtopic_skill_ids + subtopic['skill_ids']
            if item.total_skill_count != len(
                    topic_model.uncategorized_skill_ids + subtopic_skill_ids):
                cls._add_error(
                    'total skill %s' % (
                        base_model_validators.ERROR_CATEGORY_COUNT_CHECK),
                    'Entity id %s: Total skill count: %s does not '
                    'match the total number of skill ids in '
                    'uncategorized_skill_ids in topic model: %s and skill_ids '
                    'in subtopics of topic model: %s' % (
                        item.id, item.total_skill_count,
                        topic_model.uncategorized_skill_ids,
                        subtopic_skill_ids))

    @classmethod
    def _validate_subtopic_count(
            cls, item, field_name_to_external_model_references):
        """Validate that subtopic count of model is equal to
        number of subtopics in TopicModel.

        Args:
            item: datastore_services.Model. TopicSummaryModel to validate.
            field_name_to_external_model_references:
                dict(str, (list(base_model_validators.ExternalModelReference))).
                A dict keyed by field name. The field name represents
                a unique identifier provided by the storage
                model to which the external model is associated. Each value
                contains a list of ExternalModelReference objects corresponding
                to the field_name. For examples, all the external Exploration
                Models corresponding to a storage model can be associated
                with the field name 'exp_ids'. This dict is used for
                validation of External Model properties linked to the
                storage model.
        """
        topic_model_references = (
            field_name_to_external_model_references['topic_ids'])

        for topic_model_reference in topic_model_references:
            topic_model = topic_model_reference.model_instance
            if topic_model is None or topic_model.deleted:
                model_class = topic_model_reference.model_class
                model_id = topic_model_reference.model_id
                cls._add_error(
                    'topic_ids %s' % (
                        base_model_validators.ERROR_CATEGORY_FIELD_CHECK),
                    'Entity id %s: based on field topic_ids having'
                    ' value %s, expected model %s with id %s but it doesn\'t'
                    ' exist' % (
                        item.id, model_id, model_class.__name__, model_id))
                continue
            if item.subtopic_count != len(topic_model.subtopics):
                cls._add_error(
                    'subtopic %s' % (
                        base_model_validators.ERROR_CATEGORY_COUNT_CHECK),
                    'Entity id %s: Subtopic count: %s does not '
                    'match the total number of subtopics in topic '
                    'model: %s ' % (
                        item.id, item.subtopic_count, topic_model.subtopics))

    @classmethod
    def _get_external_model_properties(cls):
        topic_model_properties_dict = {
            'name': 'name',
            'canonical_name': 'canonical_name',
            'language_code': 'language_code',
            'topic_model_created_on': 'created_on',
            'topic_model_last_updated': 'last_updated'
        }

        return [(
            'topic',
            'topic_ids',
            topic_model_properties_dict
        )]

    @classmethod
    def _get_external_instance_custom_validation_functions(cls):
        return [
            cls._validate_canonical_story_count,
            cls._validate_additional_story_count,
            cls._validate_uncategorized_skill_count,
            cls._validate_total_skill_count,
            cls._validate_subtopic_count]


class SubtopicPageModelValidator(base_model_validators.BaseModelValidator):
    """Class for validating SubtopicPageModel."""

    @classmethod
    def _get_model_id_regex(cls, item):
        return '^%s-\\d*$' % (item.topic_id)

    @classmethod
    def _get_model_domain_object_instance(cls, item):
        return subtopic_page_services.get_subtopic_page_from_model(item)

    @classmethod
    def _get_external_id_relationships(cls, item):
        snapshot_model_ids = [
            '%s-%d' % (item.id, version) for version in python_utils.RANGE(
                1, item.version + 1)]
        return [
            base_model_validators.ExternalModelFetcherDetails(
                'subtopic_page_commit_log_entry_ids',
                subtopic_models.SubtopicPageCommitLogEntryModel,
                ['subtopicpage-%s-%s'
                 % (item.id, version) for version in python_utils.RANGE(
                     1, item.version + 1)]),
            base_model_validators.ExternalModelFetcherDetails(
                'snapshot_metadata_ids',
                subtopic_models.SubtopicPageSnapshotMetadataModel,
                snapshot_model_ids),
            base_model_validators.ExternalModelFetcherDetails(
                'snapshot_content_ids',
                subtopic_models.SubtopicPageSnapshotContentModel,
                snapshot_model_ids),
            base_model_validators.ExternalModelFetcherDetails(
                'topic_ids', topic_models.TopicModel, [item.topic_id])]

    @classmethod
    def _get_custom_validation_functions(cls):
        return []


class SubtopicPageSnapshotMetadataModelValidator(
        base_model_validators.BaseSnapshotMetadataModelValidator):
    """Class for validating SubtopicPageSnapshotMetadataModel."""

    EXTERNAL_MODEL_NAME = 'subtopic page'

    @classmethod
    def _get_model_id_regex(cls, unused_item):
        return '^[A-Za-z0-9]{1,%s}-\\d*-\\d*$' % base_models.ID_LENGTH

    @classmethod
    def _get_change_domain_class(cls, unused_item):
        return subtopic_page_domain.SubtopicPageChange

    @classmethod
    def _get_external_id_relationships(cls, item):
        return [
            base_model_validators.ExternalModelFetcherDetails(
                'subtopic_page_ids',
                subtopic_models.SubtopicPageModel,
                [item.id[:item.id.rfind(base_models.VERSION_DELIMITER)]]),
            base_model_validators.ExternalModelFetcherDetails(
                'committer_ids', user_models.UserSettingsModel,
                [item.committer_id])]


class SubtopicPageSnapshotContentModelValidator(
        base_model_validators.BaseSnapshotContentModelValidator):
    """Class for validating SubtopicPageSnapshotContentModel."""

    EXTERNAL_MODEL_NAME = 'subtopic page'

    @classmethod
    def _get_model_id_regex(cls, unused_item):
        return '^[A-Za-z0-9]{1,%s}-\\d*-\\d*$' % base_models.ID_LENGTH

    @classmethod
    def _get_external_id_relationships(cls, item):
        return [
            base_model_validators.ExternalModelFetcherDetails(
                'subtopic_page_ids',
                subtopic_models.SubtopicPageModel,
                [item.id[:item.id.rfind(base_models.VERSION_DELIMITER)]])]


class SubtopicPageCommitLogEntryModelValidator(
        base_model_validators.BaseCommitLogEntryModelValidator):
    """Class for validating SubtopicPageCommitLogEntryModel."""

    EXTERNAL_MODEL_NAME = 'subtopic page'

    @classmethod
    def _get_model_id_regex(cls, item):
        # Valid id: [subtopicpage]-[subtopic_id]-[subtopic_version].
        regex_string = '^(subtopicpage)-%s-\\d*$' % (
            item.subtopic_page_id)

        return regex_string

    @classmethod
    def _get_change_domain_class(cls, item):
        if item.id.startswith('subtopicpage'):
            return subtopic_page_domain.SubtopicPageChange
        else:
            cls._add_error(
                'model %s' % base_model_validators.ERROR_CATEGORY_ID_CHECK,
                'Entity id %s: Entity id does not match regex pattern' % (
                    item.id))
            return None

    @classmethod
    def _get_external_id_relationships(cls, item):
        return [
            base_model_validators.ExternalModelFetcherDetails(
                'subtopic_page_ids',
                subtopic_models.SubtopicPageModel,
                [item.subtopic_page_id])]


class UserSettingsModelValidator(base_model_validators.BaseUserModelValidator):
    """Class for validating UserSettingsModels."""

    @classmethod
    def _get_model_domain_object_instance(cls, item):
        return user_services.get_user_settings(item.id)

    @classmethod
    def _get_external_id_relationships(cls, item):
        # Note that some users have an associated UserContributionsModel.
        # However, this only applies for users who have made contributions,
        # and not for all users, so we don't check for it here.
        return []

    @classmethod
    def _validate_time_fields_of_user_actions(cls, item):
        """Validates that value for time fields for user actions is
        less than the current time when the job is run.

        Args:
            item: datastore_services.Model. UserSettingsModel to validate.
        """
        time_fields = {
            'last agreed to terms': item.last_agreed_to_terms,
            'last started state editor tutorial': (
                item.last_started_state_editor_tutorial),
            'last started state translation tutorial': (
                item.last_started_state_translation_tutorial),
            'last logged in': item.last_logged_in,
            'last edited an exploration': item.last_edited_an_exploration,
            'last created an exploration': item.last_created_an_exploration
        }
        current_time = datetime.datetime.utcnow()
        for time_field_name, time_field_value in time_fields.items():
            if time_field_value is not None and time_field_value > current_time:
                cls._add_error(
                    '%s check' % time_field_name,
                    'Entity id %s: Value for %s: %s is greater than the '
                    'time when job was run' % (
                        item.id, time_field_name, time_field_value))

        current_msec = utils.get_current_time_in_millisecs()
        if item.first_contribution_msec is not None and (
                item.first_contribution_msec > current_msec):
            cls._add_error(
                'first contribution check',
                'Entity id %s: Value for first contribution msec: %s is '
                'greater than the time when job was run' % (
                    item.id, item.first_contribution_msec))

    @classmethod
    def _get_custom_validation_functions(cls):
        return [cls._validate_time_fields_of_user_actions]


class CompletedActivitiesModelValidator(
        base_model_validators.BaseUserModelValidator):
    """Class for validating CompletedActivitiesModels."""

    @classmethod
    def _get_external_id_relationships(cls, item):
        return [
            base_model_validators.ExternalModelFetcherDetails(
                'user_settings_ids', user_models.UserSettingsModel, [item.id]),
            base_model_validators.ExternalModelFetcherDetails(
                'exploration_ids', exp_models.ExplorationModel,
                item.exploration_ids),
            base_model_validators.ExternalModelFetcherDetails(
                'collection_ids', collection_models.CollectionModel,
                item.collection_ids)]

    @classmethod
    def _get_common_properties_of_external_model_which_should_not_match(
            cls, item):
        return [(
            'IncompleteActivitiesModel',
            'exploration_ids',
            item.exploration_ids,
            'exploration_ids',
            learner_progress_services.get_all_incomplete_exp_ids(item.id)
        ), (
            'IncompleteActivitiesModel',
            'collection_ids',
            item.collection_ids,
            'collection_ids',
            learner_progress_services.get_all_incomplete_collection_ids(item.id)
        )]

    @classmethod
    def _get_custom_validation_functions(cls):
        return [cls._validate_common_properties_do_not_match]

    @classmethod
    def _get_external_instance_custom_validation_functions(cls):
        return [
            cls._validate_explorations_are_public,
            cls._validate_collections_are_public
        ]


class IncompleteActivitiesModelValidator(
        base_model_validators.BaseUserModelValidator):
    """Class for validating IncompleteActivitiesModels."""

    @classmethod
    def _get_external_id_relationships(cls, item):
        return [
            base_model_validators.ExternalModelFetcherDetails(
                'user_settings_ids', user_models.UserSettingsModel, [item.id]),
            base_model_validators.ExternalModelFetcherDetails(
                'exploration_ids', exp_models.ExplorationModel,
                item.exploration_ids),
            base_model_validators.ExternalModelFetcherDetails(
                'collection_ids', collection_models.CollectionModel,
                item.collection_ids)]

    @classmethod
    def _get_common_properties_of_external_model_which_should_not_match(
            cls, item):
        return [(
            'CompletedActivitiesModel',
            'exploration_ids',
            item.exploration_ids,
            'exploration_ids',
            learner_progress_services.get_all_completed_exp_ids(item.id)
        ), (
            'CompletedActivitiesModel',
            'collection_ids',
            item.collection_ids,
            'collection_ids',
            learner_progress_services.get_all_completed_collection_ids(item.id)
        )]

    @classmethod
    def _get_custom_validation_functions(cls):
        return [cls._validate_common_properties_do_not_match]

    @classmethod
    def _get_external_instance_custom_validation_functions(cls):
        return [
            cls._validate_explorations_are_public,
            cls._validate_collections_are_public
        ]


class ExpUserLastPlaythroughModelValidator(
        base_model_validators.BaseUserModelValidator):
    """Class for validating ExpUserLastPlaythroughModels."""

    @classmethod
    def _get_model_id_regex(cls, item):
        return '^%s\\.%s$' % (item.user_id, item.exploration_id)

    @classmethod
    def _get_external_id_relationships(cls, item):
        return [
            base_model_validators.ExternalModelFetcherDetails(
                'user_settings_ids', user_models.UserSettingsModel,
                [item.user_id]),
            base_model_validators.ExternalModelFetcherDetails(
                'exploration_ids', exp_models.ExplorationModel,
                [item.exploration_id])]

    @classmethod
    def _validate_exp_id_is_marked_as_incomplete(cls, item):
        """Validates that exploration id for model is marked as
        incomplete.

        Args:
            item: datastore_services.Model. ExpUserLastPlaythroughModel to
                validate.
        """
        if item.exploration_id not in (
                learner_progress_services.get_all_incomplete_exp_ids(
                    item.user_id)):
            cls._add_error(
                'incomplete exp %s' % (
                    base_model_validators.ERROR_CATEGORY_ID_CHECK),
                'Entity id %s: Exploration id %s for entity is not marked '
                'as incomplete' % (item.id, item.exploration_id))

    @classmethod
    def _validate_exp_version(
            cls, item, field_name_to_external_model_references):
        """Validates that last played exp version is less than or equal to
        for version of the exploration.

        Args:
            item: datastore_services.Model. ExpUserLastPlaythroughModel to
                validate.
            field_name_to_external_model_references:
                dict(str, (list(base_model_validators.ExternalModelReference))).
                A dict keyed by field name. The field name represents
                a unique identifier provided by the storage
                model to which the external model is associated. Each value
                contains a list of ExternalModelReference objects corresponding
                to the field_name. For examples, all the external Exploration
                Models corresponding to a storage model can be associated
                with the field name 'exp_ids'. This dict is used for
                validation of External Model properties linked to the
                storage model.
        """
        exploration_model_references = (
            field_name_to_external_model_references['exploration_ids'])

        for exploration_model_reference in exploration_model_references:
            exploration_model = exploration_model_reference.model_instance
            if exploration_model is None or exploration_model.deleted:
                model_class = exploration_model_reference.model_class
                model_id = exploration_model_reference.model_id
                cls._add_error(
                    'exploration_ids %s' % (
                        base_model_validators.ERROR_CATEGORY_FIELD_CHECK),
                    'Entity id %s: based on field exploration_ids having'
                    ' value %s, expected model %s with id %s but it doesn\'t'
                    ' exist' % (
                        item.id, model_id, model_class.__name__, model_id))
                continue
            if item.last_played_exp_version > exploration_model.version:
                cls._add_error(
                    base_model_validators.ERROR_CATEGORY_VERSION_CHECK,
                    'Entity id %s: last played exp version %s is greater than '
                    'current version %s of exploration with id %s' % (
                        item.id, item.last_played_exp_version,
                        exploration_model.version, exploration_model.id))

    @classmethod
    def _validate_state_name(
            cls, item, field_name_to_external_model_references):
        """Validates that state name is a valid state in the exploration
        corresponding to the entity.

        Args:
            item: datastore_services.Model. ExpUserLastPlaythroughModel to
                validate.
            field_name_to_external_model_references:
                dict(str, (list(base_model_validators.ExternalModelReference))).
                A dict keyed by field name. The field name represents
                a unique identifier provided by the storage
                model to which the external model is associated. Each value
                contains a list of ExternalModelReference objects corresponding
                to the field_name. For examples, all the external Exploration
                Models corresponding to a storage model can be associated
                with the field name 'exp_ids'. This dict is used for
                validation of External Model properties linked to the
                storage model.
        """
        exploration_model_references = (
            field_name_to_external_model_references['exploration_ids'])

        for exploration_model_reference in exploration_model_references:
            exploration_model = exploration_model_reference.model_instance
            if exploration_model is None or exploration_model.deleted:
                model_class = exploration_model_reference.model_class
                model_id = exploration_model_reference.model_id
                cls._add_error(
                    'exploration_ids %s' % (
                        base_model_validators.ERROR_CATEGORY_FIELD_CHECK),
                    'Entity id %s: based on field exploration_ids having'
                    ' value %s, expected model %s with id %s but it doesn\'t'
                    ' exist' % (
                        item.id, model_id, model_class.__name__, model_id))
                continue
            if item.last_played_state_name not in (
                    exploration_model.states.keys()):
                cls._add_error(
                    base_model_validators.ERROR_CATEGORY_STATE_NAME_CHECK,
                    'Entity id %s: last played state name %s is not present '
                    'in exploration states %s for exploration id %s' % (
                        item.id, item.last_played_state_name,
                        list(exploration_model.states.keys()),
                        exploration_model.id))

    @classmethod
    def _get_custom_validation_functions(cls):
        return [cls._validate_exp_id_is_marked_as_incomplete]

    @classmethod
    def _get_external_instance_custom_validation_functions(cls):
        return [
            cls._validate_explorations_are_public,
            cls._validate_exp_version,
            cls._validate_state_name
        ]


class LearnerPlaylistModelValidator(
        base_model_validators.BaseUserModelValidator):
    """Class for validating LearnerPlaylistModels."""

    @classmethod
    def _get_external_id_relationships(cls, item):
        return [
            base_model_validators.ExternalModelFetcherDetails(
                'user_settings_ids', user_models.UserSettingsModel, [item.id]),
            base_model_validators.ExternalModelFetcherDetails(
                'exploration_ids', exp_models.ExplorationModel,
                item.exploration_ids),
            base_model_validators.ExternalModelFetcherDetails(
                'collection_ids', collection_models.CollectionModel,
                item.collection_ids)]

    @classmethod
    def _get_common_properties_of_external_model_which_should_not_match(
            cls, item):
        return [(
            'CompletedActivitiesModel',
            'exploration_ids',
            item.exploration_ids,
            'exploration_ids',
            learner_progress_services.get_all_completed_exp_ids(item.id)
        ), (
            'CompletedActivitiesModel',
            'collection_ids',
            item.collection_ids,
            'collection_ids',
            learner_progress_services.get_all_completed_collection_ids(item.id)
        ), (
            'IncompleteActivitiesModel',
            'exploration_ids',
            item.exploration_ids,
            'exploration_ids',
            learner_progress_services.get_all_incomplete_exp_ids(item.id)
        ), (
            'IncompleteActivitiesModel',
            'collection_ids',
            item.collection_ids,
            'collection_ids',
            learner_progress_services.get_all_incomplete_collection_ids(item.id)
        )]

    @classmethod
    def _get_custom_validation_functions(cls):
        return [cls._validate_common_properties_do_not_match]

    @classmethod
    def _get_external_instance_custom_validation_functions(cls):
        return [
            cls._validate_explorations_are_public,
            cls._validate_collections_are_public
        ]


class UserStatsModelValidator(base_model_validators.BaseUserModelValidator):
    """Class for validating UserStatsModels."""

    @classmethod
    def _get_external_id_relationships(cls, item):
        return [
            base_model_validators.ExternalModelFetcherDetails(
                'user_settings_ids', user_models.UserSettingsModel, [item.id])]

    @classmethod
    def _validate_schema_version(cls, item):
        """Validates that schema version is less than current version.

        Args:
            item: datastore_services.Model. UserStatsModel to validate.
        """
        if item.schema_version > feconf.CURRENT_DASHBOARD_STATS_SCHEMA_VERSION:
            cls._add_error(
                'schema %s' % (
                    base_model_validators.ERROR_CATEGORY_VERSION_CHECK),
                'Entity id %s: schema version %s is greater than '
                'current version %s' % (
                    item.id, item.schema_version,
                    feconf.CURRENT_DASHBOARD_STATS_SCHEMA_VERSION))

    @classmethod
    def _validate_weekly_creator_stats_list(cls, item):
        """Validates that each item weekly_creator_stats_list is keyed
        by a datetime field and value as a dict with keys: num_ratings,
        average_ratings, total_plays. Values for these keys should be
        integers.

        Args:
            item: datastore_services.Model. UserStatsModel to validate.
        """
        current_time_str = datetime.datetime.utcnow().strftime(
            feconf.DASHBOARD_STATS_DATETIME_STRING_FORMAT)
        for stat in item.weekly_creator_stats_list:
            for key, value in stat.items():
                allowed_properties = [
                    'average_ratings', 'num_ratings', 'total_plays']
                try:
                    datetime.datetime.strptime(
                        key, feconf.DASHBOARD_STATS_DATETIME_STRING_FORMAT)
                    assert key <= current_time_str
                    assert isinstance(value, dict)
                    assert sorted(value.keys()) == allowed_properties
                    for property_name in allowed_properties:
                        assert isinstance(value[property_name], int)
                except Exception:
                    cls._add_error(
                        'weekly creator stats list',
                        'Entity id %s: Invalid stats dict: %s' % (
                            item.id, stat))

    @classmethod
    def _get_custom_validation_functions(cls):
        return [
            cls._validate_schema_version,
            cls._validate_weekly_creator_stats_list]


class ExplorationUserDataModelValidator(
        base_model_validators.BaseUserModelValidator):
    """Class for validating ExplorationUserDataModels."""

    @classmethod
    def _get_model_id_regex(cls, item):
        return '^%s\\.%s$' % (item.user_id, item.exploration_id)

    @classmethod
    def _get_external_id_relationships(cls, item):
        return [
            base_model_validators.ExternalModelFetcherDetails(
                'user_settings_ids', user_models.UserSettingsModel,
                [item.user_id]),
            base_model_validators.ExternalModelFetcherDetails(
                'exploration_ids', exp_models.ExplorationModel,
                [item.exploration_id])]

    @classmethod
    def _validate_draft_change_list(cls, item):
        """Validates that commands in draft change list follow
        the schema of ExplorationChange domain object.

        Args:
            item: datastore_services.Model. ExplorationUserDataModel to
                validate.
        """
        if item.draft_change_list is None:
            return
        for change_dict in item.draft_change_list:
            try:
                exp_domain.ExplorationChange(change_dict)
            except Exception as e:
                cls._add_error(
                    'draft change list check',
                    'Entity id %s: Invalid change dict %s due to error %s' % (
                        item.id, change_dict, e))

    @classmethod
    def _validate_rating(cls, item):
        """Validates that rating is in the interval [1, 5].

        Args:
            item: datastore_services.Model. ExplorationUserDataModel to
                validate.
        """
        if item.rating is not None and (item.rating < 1 or item.rating > 5):
            cls._add_error(
                base_model_validators.ERROR_CATEGORY_RATINGS_CHECK,
                'Entity id %s: Expected rating to be in range [1, 5], '
                'received %s' % (item.id, item.rating))

    @classmethod
    def _validate_rated_on(cls, item):
        """Validates that rated on is less than the time when job
        was run.

        Args:
            item: datastore_services.Model. ExplorationUserDataModel to
                validate.
        """
        if item.rating is not None and not item.rated_on:
            cls._add_error(
                base_model_validators.ERROR_CATEGORY_RATED_ON_CHECK,
                'Entity id %s: rating %s exists but rated on is None' % (
                    item.id, item.rating))
        current_time = datetime.datetime.utcnow()
        if item.rated_on is not None and item.rated_on > current_time:
            cls._add_error(
                base_model_validators.ERROR_CATEGORY_RATED_ON_CHECK,
                'Entity id %s: rated on %s is greater than the time '
                'when job was run' % (item.id, item.rated_on))

    @classmethod
    def _validate_draft_change_list_last_updated(cls, item):
        """Validates that draft change list last updated is less than
        the time when job was run.

        Args:
            item: datastore_services.Model. ExplorationUserDataModel to
                validate.
        """
        if item.draft_change_list and not item.draft_change_list_last_updated:
            cls._add_error(
                'draft change list %s' % (
                    base_model_validators.ERROR_CATEGORY_LAST_UPDATED_CHECK),
                'Entity id %s: draft change list %s exists but '
                'draft change list last updated is None' % (
                    item.id, item.draft_change_list))
        current_time = datetime.datetime.utcnow()
        if item.draft_change_list_last_updated is not None and (
                item.draft_change_list_last_updated > current_time):
            cls._add_error(
                'draft change list %s' % (
                    base_model_validators.ERROR_CATEGORY_LAST_UPDATED_CHECK),
                'Entity id %s: draft change list last updated %s is '
                'greater than the time when job was run' % (
                    item.id, item.draft_change_list_last_updated))

    @classmethod
    def _validate_exp_version(
            cls, item, field_name_to_external_model_references):
        """Validates that draft change exp version is less than version
        of the exploration corresponding to the model.

        Args:
            item: datastore_services.Model. ExplorationUserDataModel to
                validate.
            field_name_to_external_model_references:
                dict(str, (list(base_model_validators.ExternalModelReference))).
                A dict keyed by field name. The field name represents
                a unique identifier provided by the storage
                model to which the external model is associated. Each value
                contains a list of ExternalModelReference objects corresponding
                to the field_name. For examples, all the external Exploration
                Models corresponding to a storage model can be associated
                with the field name 'exp_ids'. This dict is used for
                validation of External Model properties linked to the
                storage model.
        """
        exploration_model_references = (
            field_name_to_external_model_references['exploration_ids'])

        for exploration_model_reference in exploration_model_references:
            exploration_model = exploration_model_reference.model_instance
            if exploration_model is None or exploration_model.deleted:
                model_class = exploration_model_reference.model_class
                model_id = exploration_model_reference.model_id
                cls._add_error(
                    'exploration_ids %s' % (
                        base_model_validators.ERROR_CATEGORY_FIELD_CHECK),
                    'Entity id %s: based on field exploration_ids having'
                    ' value %s, expected model %s with id %s but it doesn\'t'
                    ' exist' % (
                        item.id, model_id, model_class.__name__, model_id))
                continue
            if item.draft_change_list_exp_version > exploration_model.version:
                cls._add_error(
                    'exp %s' % (
                        base_model_validators.ERROR_CATEGORY_VERSION_CHECK),
                    'Entity id %s: draft change list exp version %s is '
                    'greater than version %s of corresponding exploration '
                    'with id %s' % (
                        item.id, item.draft_change_list_exp_version,
                        exploration_model.version, exploration_model.id))

    @classmethod
    def _get_custom_validation_functions(cls):
        return [
            cls._validate_draft_change_list,
            cls._validate_rating,
            cls._validate_rated_on,
            cls._validate_draft_change_list_last_updated]

    @classmethod
    def _get_external_instance_custom_validation_functions(cls):
        return [cls._validate_exp_version]


class CollectionProgressModelValidator(
        base_model_validators.BaseUserModelValidator):
    """Class for validating CollectionProgressModels."""

    @classmethod
    def _get_model_id_regex(cls, item):
        return '^%s\\.%s$' % (item.user_id, item.collection_id)

    @classmethod
    def _get_external_id_relationships(cls, item):
        return [
            base_model_validators.ExternalModelFetcherDetails(
                'user_settings_ids', user_models.UserSettingsModel,
                [item.user_id]),
            base_model_validators.ExternalModelFetcherDetails(
                'collection_ids', collection_models.CollectionModel,
                [item.collection_id]),
            base_model_validators.ExternalModelFetcherDetails(
                'exploration_ids', exp_models.ExplorationModel,
                item.completed_explorations),
            base_model_validators.ExternalModelFetcherDetails(
                'completed_activities_ids',
                user_models.CompletedActivitiesModel, [item.user_id])]

    @classmethod
    def _validate_completed_exploration(
            cls, item, field_name_to_external_model_references):
        """Validates that completed exploration ids belong to
        the collection and are present in CompletedActivitiesModel
        for the user.

        Args:
            item: datastore_services.Model. CollectionProgressModel to validate.
            field_name_to_external_model_references:
                dict(str, (list(base_model_validators.ExternalModelReference))).
                A dict keyed by field name. The field name represents
                a unique identifier provided by the storage
                model to which the external model is associated. Each value
                contains a list of ExternalModelReference objects corresponding
                to the field_name. For examples, all the external Exploration
                Models corresponding to a storage model can be associated
                with the field name 'exp_ids'. This dict is used for
                validation of External Model properties linked to the
                storage model.
        """
        completed_exp_ids = item.completed_explorations
        completed_activities_model_references = (
            field_name_to_external_model_references['completed_activities_ids'])

        for completed_activities_model_reference in (
                completed_activities_model_references):
            completed_activities_model = (
                completed_activities_model_reference.model_instance)
            if completed_activities_model is None or (
                    completed_activities_model.deleted):
                model_class = completed_activities_model_reference.model_class
                model_id = completed_activities_model_reference.model_id
                cls._add_error(
                    'completed_activities_ids %s' % (
                        base_model_validators.ERROR_CATEGORY_FIELD_CHECK),
                    'Entity id %s: based on field completed_activities_ids '
                    'having value %s, expected model %s with id %s but it '
                    'doesn\'t exist' % (
                        item.id, model_id, model_class.__name__, model_id))
                continue
            missing_exp_ids = [
                exp_id
                for exp_id in completed_exp_ids if exp_id not in (
                    completed_activities_model.exploration_ids)]
            if missing_exp_ids:
                cls._add_error(
                    'completed exploration check',
                    'Entity id %s: Following completed exploration ids %s '
                    'are not present in CompletedActivitiesModel for the '
                    'user' % (item.id, missing_exp_ids))

        collection_model_references = (
            field_name_to_external_model_references['collection_ids'])

        for collection_model_reference in collection_model_references:
            collection_model = collection_model_reference.model_instance
            if collection_model is None or collection_model.deleted:
                model_class = collection_model_reference.model_class
                model_id = collection_model_reference.model_id
                cls._add_error(
                    'collection_ids %s' % (
                        base_model_validators.ERROR_CATEGORY_FIELD_CHECK),
                    'Entity id %s: based on field collection_ids having'
                    ' value %s, expected model %s with id %s but it doesn\'t'
                    ' exist' % (
                        item.id, model_id, model_class.__name__, model_id))
                continue
            collection_node_ids = [
                node['exploration_id'] for node in (
                    collection_model.collection_contents['nodes'])]
            invalid_exp_ids = [
                exp_id
                for exp_id in completed_exp_ids if exp_id not in (
                    collection_node_ids)]
            if invalid_exp_ids:
                cls._add_error(
                    'completed exploration check',
                    'Entity id %s: Following completed exploration ids %s do '
                    'not belong to the collection with id %s corresponding '
                    'to the entity' % (
                        item.id, invalid_exp_ids, collection_model.id))

    @classmethod
    def _get_external_instance_custom_validation_functions(cls):
        return [
            cls._validate_explorations_are_public,
            cls._validate_collections_are_public,
            cls._validate_completed_exploration
        ]


class StoryProgressModelValidator(base_model_validators.BaseUserModelValidator):
    """Class for validating StoryProgressModels."""

    @classmethod
    def _get_model_id_regex(cls, item):
        return '^%s\\.%s$' % (item.user_id, item.story_id)

    @classmethod
    def _get_external_id_relationships(cls, item):
        return [
            base_model_validators.ExternalModelFetcherDetails(
                'user_settings_ids', user_models.UserSettingsModel,
                [item.user_id]),
            base_model_validators.ExternalModelFetcherDetails(
                'story_ids', story_models.StoryModel, [item.story_id])]

    @classmethod
    def _validate_story_is_public(
            cls, item, field_name_to_external_model_references):
        """Validates that story is public.

        Args:
            item: datastore_services.Model. StoryProgressModel to validate.
            field_name_to_external_model_references:
                dict(str, (list(base_model_validators.ExternalModelReference))).
                A dict keyed by field name. The field name represents
                a unique identifier provided by the storage
                model to which the external model is associated. Each value
                contains a list of ExternalModelReference objects corresponding
                to the field_name. For examples, all the external Exploration
                Models corresponding to a storage model can be associated
                with the field name 'exp_ids'. This dict is used for
                validation of External Model properties linked to the
                storage model.
        """
        story_model_references = (
            field_name_to_external_model_references['story_ids'])

        for story_model_reference in story_model_references:
            story_model = story_model_reference.model_instance
            if story_model is None or story_model.deleted:
                model_class = story_model_reference.model_class
                model_id = story_model_reference.model_id
                cls._add_error(
                    'story_ids %s' % (
                        base_model_validators.ERROR_CATEGORY_FIELD_CHECK),
                    'Entity id %s: based on field story_ids having'
                    ' value %s, expected model %s with id %s but it doesn\'t'
                    ' exist' % (
                        item.id, model_id, model_class.__name__, model_id))
                continue
            topic_id = story_model.corresponding_topic_id
            if topic_id:
                topic = topic_models.TopicModel.get_by_id(topic_id)
                all_story_references = (
                    topic.canonical_story_references +
                    topic.additional_story_references)
                story_is_published = False
                for reference in all_story_references:
                    if reference['story_id'] == story_model.id:
                        story_is_published = reference['story_is_published']
                if not story_is_published:
                    cls._add_error(
                        'public story check',
                        'Entity id %s: Story with id %s corresponding to '
                        'entity is private' % (item.id, story_model.id))

    @classmethod
    def _validate_completed_nodes(
            cls, item, field_name_to_external_model_references):
        """Validates that completed nodes belong to the story.

        Args:
            item: datastore_services.Model. StoryProgressModel to validate.
            field_name_to_external_model_references:
                dict(str, (list(base_model_validators.ExternalModelReference))).
                A dict keyed by field name. The field name represents
                a unique identifier provided by the storage
                model to which the external model is associated. Each value
                contains a list of ExternalModelReference objects corresponding
                to the field_name. For examples, all the external Exploration
                Models corresponding to a storage model can be associated
                with the field name 'exp_ids'. This dict is used for
                validation of External Model properties linked to the
                storage model.
        """
        completed_activity_model = user_models.CompletedActivitiesModel.get(
            item.user_id)
        story_model_references = (
            field_name_to_external_model_references['story_ids'])

        for story_model_reference in story_model_references:
            story_model = story_model_reference.model_instance
            if story_model is None or story_model.deleted:
                model_class = story_model_reference.model_class
                model_id = story_model_reference.model_id
                cls._add_error(
                    'story_ids %s' % (
                        base_model_validators.ERROR_CATEGORY_FIELD_CHECK),
                    'Entity id %s: based on field story_ids having'
                    ' value %s, expected model %s with id %s but it doesn\'t'
                    ' exist' % (
                        item.id, model_id, model_class.__name__, model_id))
                continue
            story_node_ids = [
                node['id'] for node in story_model.story_contents['nodes']]
            invalid_node_ids = [
                node_id
                for node_id in item.completed_node_ids if node_id not in (
                    story_node_ids)]
            if invalid_node_ids:
                cls._add_error(
                    'completed node check',
                    'Entity id %s: Following completed node ids %s do '
                    'not belong to the story with id %s corresponding '
                    'to the entity' % (
                        item.id, invalid_node_ids, story_model.id))

            # Checks that the explorations corresponding to completed nodes
            # exist, are marked as completed in CompletedActivitiesModel
            # and are public.
            private_exp_ids = []
            missing_exp_ids = []
            unmarked_exp_ids = []
            completed_exp_ids = []
            for node in story_model.story_contents['nodes']:
                if node['id'] in item.completed_node_ids:
                    completed_exp_ids.append(node['exploration_id'])
                    if node['exploration_id'] not in (
                            completed_activity_model.exploration_ids):
                        unmarked_exp_ids.append(node['exploration_id'])
                    if rights_manager.is_exploration_private(
                            node['exploration_id']):
                        private_exp_ids.append(node['exploration_id'])

            exp_model_list = exp_models.ExplorationModel.get_multi(
                completed_exp_ids)
            for index, exp_model in enumerate(exp_model_list):
                if exp_model is None or exp_model.deleted:
                    missing_exp_ids.append(completed_exp_ids[index])

            error_msg = ''
            if private_exp_ids:
                error_msg = error_msg + (
                    'Following exploration ids are private %s. ' % (
                        private_exp_ids))
            if missing_exp_ids:
                error_msg = error_msg + (
                    'Following exploration ids are missing %s. ' % (
                        missing_exp_ids))
            if unmarked_exp_ids:
                error_msg = error_msg + (
                    'Following exploration ids are not marked in '
                    'CompletedActivitiesModel %s.' % unmarked_exp_ids)

            if error_msg:
                cls._add_error(
                    'explorations in completed node check',
                    'Entity id %s: %s' % (item.id, error_msg))

    @classmethod
    def _get_external_instance_custom_validation_functions(cls):
        return [
            cls._validate_story_is_public,
            cls._validate_completed_nodes]


class UserBulkEmailsModelValidator(
        base_model_validators.BaseUserModelValidator):
    """Class for validating UserBulkEmailsModels."""

    @classmethod
    def _get_external_id_relationships(cls, item):
        return [
            base_model_validators.ExternalModelFetcherDetails(
                'user_settings_ids', user_models.UserSettingsModel, [item.id]),
            base_model_validators.ExternalModelFetcherDetails(
                'sent_email_model_ids', email_models.BulkEmailModel,
                item.sent_email_model_ids)]

    @classmethod
    def _validate_user_id_in_recipient_id_for_emails(
            cls, item, field_name_to_external_model_references):
        """Validates that user id is present in recipient ids
        for bulk email model.

        Args:
            item: datastore_services.Model. UserBulkEmailsModel to validate.
            field_name_to_external_model_references:
                dict(str, (list(base_model_validators.ExternalModelReference))).
                A dict keyed by field name. The field name represents
                a unique identifier provided by the storage
                model to which the external model is associated. Each value
                contains a list of ExternalModelReference objects corresponding
                to the field_name. For examples, all the external Exploration
                Models corresponding to a storage model can be associated
                with the field name 'exp_ids'. This dict is used for
                validation of External Model properties linked to the
                storage model.
        """
        email_model_references = (
            field_name_to_external_model_references['sent_email_model_ids'])

        for email_model_reference in email_model_references:
            email_model = email_model_reference.model_instance
            if email_model is None or email_model.deleted:
                model_class = email_model_reference.model_class
                model_id = email_model_reference.model_id
                cls._add_error(
                    'sent_email_model_ids %s' % (
                        base_model_validators.ERROR_CATEGORY_FIELD_CHECK),
                    'Entity id %s: based on field sent_email_model_ids having'
                    ' value %s, expected model %s with id %s but it doesn\'t'
                    ' exist' % (
                        item.id, model_id, model_class.__name__, model_id))
                continue
            if item.id not in email_model.recipient_ids:
                cls._add_error(
                    'recipient check',
                    'Entity id %s: user id is not present in recipient ids '
                    'of BulkEmailModel with id %s' % (item.id, email_model.id))

    @classmethod
    def _get_external_instance_custom_validation_functions(cls):
        return [cls._validate_user_id_in_recipient_id_for_emails]


class UserSkillMasteryModelValidator(
        base_model_validators.BaseUserModelValidator):
    """Class for validating UserSkillMasteryModels."""

    @classmethod
    def _get_model_id_regex(cls, item):
        return '^%s\\.%s$' % (item.user_id, item.skill_id)

    @classmethod
    def _get_external_id_relationships(cls, item):
        return [
            base_model_validators.ExternalModelFetcherDetails(
                'user_settings_ids', user_models.UserSettingsModel,
                [item.user_id]),
            base_model_validators.ExternalModelFetcherDetails(
                'skill_ids', skill_models.SkillModel, [item.skill_id])]

    @classmethod
    def _validate_skill_mastery(cls, item):
        """Validates that skill mastery is in range [0.0, 1.0].

        Args:
            item: datastore_services.Model. UserSkillMasteryModel to validate.
        """
        if item.degree_of_mastery < 0 or item.degree_of_mastery > 1:
            cls._add_error(
                'skill mastery check',
                'Entity id %s: Expected degree of mastery to be in '
                'range [0.0, 1.0], received %s' % (
                    item.id, item.degree_of_mastery))

    @classmethod
    def _get_custom_validation_functions(cls):
        return [
            cls._validate_skill_mastery]


class PendingDeletionRequestModelValidator(
        base_model_validators.BaseUserModelValidator):
    """Class for validating PendingDeletionRequestModels."""

    @classmethod
    def _get_external_id_relationships(cls, item):
        return []

    @classmethod
    def _validate_user_settings_are_marked_deleted(cls, item):
        """Validates that explorations for model are marked as deleted.

        Args:
            item: PendingDeletionRequestModel. Pending deletion request model
                to validate.
        """
        user_model = user_models.UserSettingsModel.get_by_id(item.id)
        if user_model is None or not user_model.deleted:
            cls._add_error(
                'deleted user settings',
                'Entity id %s: User settings model is not marked as deleted'
                % (item.id))

    @classmethod
    def _validate_explorations_are_marked_deleted(cls, item):
        """Validates that explorations for model are marked as deleted.

        Args:
            item: PendingDeletionRequestModel. Pending deletion request model
                to validate.
        """
        exp_ids = item.exploration_ids
        not_marked_exp_ids = []
        for exp_id in exp_ids:
            exp_model = exp_models.ExplorationModel.get_by_id(exp_id)
            if exp_model is None or not exp_model.deleted:
                not_marked_exp_ids.append(exp_id)

        if not_marked_exp_ids:
            cls._add_error(
                'deleted exploration check',
                'Entity id %s: Explorations with ids %s are not marked as '
                'deleted' % (item.id, not_marked_exp_ids))

    @classmethod
    def _validate_collections_are_marked_deleted(cls, item):
        """Validates that collections for model are marked as deleted.

        Args:
            item: PendingDeletionRequestModel. Pending deletion request model
                to validate.
        """
        col_ids = item.collection_ids
        not_marked_col_ids = []
        for col_id in col_ids:
            col_model = collection_models.CollectionModel.get_by_id(col_id)
            if col_model is None or not col_model.deleted:
                not_marked_col_ids.append(col_id)

        if not_marked_col_ids:
            cls._add_error(
                'deleted collection check',
                'Entity id %s: Collections with ids %s are not marked as '
                'deleted' % (item.id, not_marked_col_ids))

    @classmethod
    def _validate_activity_mapping_contains_only_allowed_keys(cls, item):
        """Validates that pseudonymizable_entity_mappings keys are only from
        the core.platform.models.NAMES enum.

        Args:
            item: PendingDeletionRequestModel. Pending deletion request model
                to validate.
        """
        incorrect_keys = []
        allowed_keys = [
            name for name in
            models.MODULES_WITH_PSEUDONYMIZABLE_CLASSES.__dict__]
        for key in item.pseudonymizable_entity_mappings.keys():
            if key not in allowed_keys:
                incorrect_keys.append(key)

        if incorrect_keys:
            cls._add_error(
                'correct pseudonymizable_entity_mappings check',
                'Entity id %s: pseudonymizable_entity_mappings '
                'contains keys %s that are not allowed' % (
                    item.id, incorrect_keys))

    @classmethod
    def _get_custom_validation_functions(cls):
        return [
            cls._validate_user_settings_are_marked_deleted,
            cls._validate_explorations_are_marked_deleted,
            cls._validate_collections_are_marked_deleted,
            cls._validate_activity_mapping_contains_only_allowed_keys]


<<<<<<< HEAD
class PlaythroughModelValidator(base_model_validators.BaseModelValidator):
    """Class for validating PlaythroughModel."""

    # The playthrough design was finalized at the end of GSOC 2018: 2018-09-01.
    PLAYTHROUGH_INTRODUCTION_DATETIME = datetime.datetime(2018, 9, 1)

    @classmethod
    def _get_external_id_relationships(cls, item):
        exp_id = item.exp_id
        exp_version = item.exp_version
        exp_issues_id = (
            stats_models.ExplorationIssuesModel.get_entity_id(
                exp_id, exp_version)
        )

        return [
            base_model_validators.ExternalModelFetcherDetails(
                'exp_ids', exp_models.ExplorationModel, [item.exp_id]),
            base_model_validators.ExternalModelFetcherDetails(
                'exp_issues_ids', stats_models.ExplorationIssuesModel,
                [exp_issues_id])]

    @classmethod
    def _get_model_id_regex(cls, unused_item):
        return r'^[A-Za-z0-9-_]{1,%s}\.[A-Za-z0-9-_]{1,%s}$' % (
            base_models.ID_LENGTH, base_models.ID_LENGTH)

    @classmethod
    def _get_model_domain_object_instance(cls, item):
        return stats_services.get_playthrough_from_model(item)

    @classmethod
    def _validate_exploration_id_in_whitelist(cls, item):
        """Validate the exploration id in playthrough model is in
        the whitelist.

        Args:
            item: datastore_services.Model. PlaythroughModel to validate.
        """
        whitelisted_exp_ids_for_playthroughs = (
            config_domain.WHITELISTED_EXPLORATION_IDS_FOR_PLAYTHROUGHS.value)

        if item.exp_id not in whitelisted_exp_ids_for_playthroughs:
            cls._add_error(
                'exploration %s' % (
                    base_model_validators.ERROR_CATEGORY_ID_CHECK),
                'Entity id %s: recorded in exploration_id:%s which '
                'has not been curated for recording.' % (
                    item.id, item.exp_id)
            )

    @classmethod
    def _validate_reference(cls, item, field_name_to_external_model_references):
        """Validate the playthrough reference relations.

        Args:
            item: datastore_services.Model. PlaythroughModel to validate.
            field_name_to_external_model_references:
                dict(str, (list(base_model_validators.ExternalModelReference))).
                A dict keyed by field name. The field name represents
                a unique identifier provided by the storage
                model to which the external model is associated. Each value
                contains a list of ExternalModelReference objects corresponding
                to the field_name. For examples, all the external Exploration
                Models corresponding to a storage model can be associated
                with the field name 'exp_ids'. This dict is used for
                validation of External Model properties linked to the
                storage model.
        """
        exp_issues_model_references = (
            field_name_to_external_model_references['exp_issues_ids'])

        for exp_issues_model_reference in exp_issues_model_references:
            exp_issues_model = exp_issues_model_reference.model_instance

            if exp_issues_model is None or exp_issues_model.deleted:
                model_class = exp_issues_model_reference.model_class
                model_id = exp_issues_model_reference.model_id
                cls._add_error(
                    'exp_issues_ids %s' % (
                        base_model_validators.ERROR_CATEGORY_FIELD_CHECK),
                    'Entity id %s: based on field exp_issues_ids having'
                    ' value %s, expected model %s with id %s but it doesn\'t'
                    ' exist' % (
                        item.id, model_id, model_class.__name__, model_id))
                continue
            exp_id = item.exp_id
            exp_version = item.exp_version

            issues = []
            for issue_index, issue in enumerate(
                    exp_issues_model.unresolved_issues):
                issue_type = issue['issue_type']
                if (
                        item.id in issue['playthrough_ids']
                        and issue_type == item.issue_type):
                    issue_customization_args = issue['issue_customization_args']
                    identifying_arg = (
                        stats_models.CUSTOMIZATION_ARG_WHICH_IDENTIFIES_ISSUE[
                            issue_type])
                    if (
                            issue_customization_args[identifying_arg] ==
                            item.issue_customization_args[identifying_arg]):
                        issues.append((issue_index, issue))

            if len(issues) == 0:
                cls._add_error(
                    base_model_validators.ERROR_CATEGORY_REFERENCE_CHECK,
                    'Entity id %s: not referenced by any issue of the'
                    ' corresponding exploration (id=%s, version=%s).' % (
                        item.id, exp_id, exp_version)
                )
            elif len(issues) > 1:
                issue_indices = [index for index, _ in issues]
                cls._add_error(
                    base_model_validators.ERROR_CATEGORY_REFERENCE_CHECK,
                    'Entity id %s: referenced by more than one issues of the '
                    'corresponding exploration (id=%s, version=%s), '
                    'issue indices: %s.' % (
                        item.id, exp_id, exp_version, issue_indices)
                )
            else:
                issue_index, issue = issues[0]
                id_indices = []
                for id_index, playthrough_id in enumerate(
                        issue['playthrough_ids']):
                    if playthrough_id == item.id:
                        id_indices.append(id_index)
                if len(id_indices) > 1:
                    cls._add_error(
                        base_model_validators.ERROR_CATEGORY_REFERENCE_CHECK,
                        'Entity id %s: referenced multiple times in an '
                        'issue (index=%s) of the corresponding exploration '
                        '(id=%s, version=%s), duplicated id indices: %s.' % (
                            item.id, issue_index, exp_id, exp_version,
                            id_indices)
                    )

    @classmethod
    def _validate_created_datetime(cls, item):
        """Validate the playthrough is created after the GSoC 2018 submission
        deadline.

        Args:
            item: datastore_services.Model. PlaythroughModel to validate.
        """
        created_on_datetime = item.created_on
        if created_on_datetime < cls.PLAYTHROUGH_INTRODUCTION_DATETIME:
            cls._add_error(
                'create datetime check',
                'Entity id %s: released on %s, which is before the '
                'GSoC 2018 submission deadline (2018-09-01) and should '
                'therefore not exist.' % (
                    item.id, item.created_on.strftime('%Y-%m-%d'))
            )

    @classmethod
    def _get_custom_validation_functions(cls):
        return [
            cls._validate_exploration_id_in_whitelist,
            cls._validate_created_datetime,
        ]

    @classmethod
    def _get_external_instance_custom_validation_functions(cls):
        return [cls._validate_reference]
=======
class DeletedUserModelValidator(base_model_validators.BaseUserModelValidator):
    """Class for validating DeletedUserModels."""

    @classmethod
    def _get_external_id_relationships(cls, item):
        return []

    @classmethod
    def _validate_user_is_properly_deleted(cls, item):
        """Validates that user settings do not exist for the deleted user ID.

        Args:
            item: DeletedUserModel. Pending deletion request model to validate.
        """

        if not wipeout_service.verify_user_deleted(
                item.id, include_delete_at_end_models=True):
            cls._add_error(
                'user properly deleted',
                'Entity id %s: The deletion verification fails' % (item.id))

    @classmethod
    def _get_custom_validation_functions(cls):
        return [cls._validate_user_is_properly_deleted]


class PseudonymizedUserModelValidator(
        base_model_validators.BaseUserModelValidator):
    """Class for validating PseudonymizedUserModels."""

    @classmethod
    def _get_model_id_regex(cls, unused_item):
        return r'^pid_[a-z]{32}$'

    @classmethod
    def _get_external_id_relationships(cls, item):
        return {}

    @classmethod
    def _validate_user_settings_with_same_id_not_exist(cls, item):
        """Validates that the UserSettingsModel with the same ID as this model
        does not exist.

        Args:
            item: PseudonymizedUserModel. PseudonymizedUserModel to validate.
        """
        user_model = user_models.UserSettingsModel.get_by_id(item.id)
        if user_model is not None:
            cls.errors['deleted user settings'].append(
                'Entity id %s: User settings model exists' % (item.id))

    @classmethod
    def _get_custom_validation_functions(cls):
        return [cls._validate_user_settings_with_same_id_not_exist]


class UserAuthDetailsModelValidator(
        base_model_validators.BaseUserModelValidator):
    """Class for validating UserAuthDetailsModels."""

    @classmethod
    def _get_external_id_relationships(cls, item):
        return [
            base_model_validators.ExternalModelFetcherDetails(
                'user_settings_ids', user_models.UserSettingsModel, [item.id])]
>>>>>>> 31295f13


class PlatformParameterModelValidator(base_model_validators.BaseModelValidator):
    """Class for validating PlatformParameterModel."""

    @classmethod
    def _get_model_id_regex(cls, unused_item):
        return r'^[A-Za-z0-9_]{1,100}$'

    @classmethod
    def _get_external_id_relationships(cls, item):
        snapshot_model_ids = [
            '%s-%d' % (item.id, version)
            for version in python_utils.RANGE(1, item.version + 1)]
        return [
            base_model_validators.ExternalModelFetcherDetails(
                'snapshot_metadata_ids',
                config_models.PlatformParameterSnapshotMetadataModel,
                snapshot_model_ids
            ),
            base_model_validators.ExternalModelFetcherDetails(
                'snapshot_content_ids',
                config_models.PlatformParameterSnapshotContentModel,
                snapshot_model_ids
            ),
        ]


class PlatformParameterSnapshotMetadataModelValidator(
        base_model_validators.BaseSnapshotMetadataModelValidator):
    """Class for validating PlatformParameterSnapshotMetadataModel."""

    EXTERNAL_MODEL_NAME = 'platform parameter'

    @classmethod
    def _get_model_id_regex(cls, unused_item):
        return r'^[A-Za-z0-9_]{1,100}-\d+$'

    @classmethod
    def _get_change_domain_class(cls, unused_item):
        return platform_parameter_domain.PlatformParameterChange

    @classmethod
    def _get_external_id_relationships(cls, item):
        return [
            base_model_validators.ExternalModelFetcherDetails(
                'platform_parameter_ids',
                config_models.PlatformParameterModel,
                [item.id[:item.id.find('-')]]
            ),
            base_model_validators.ExternalModelFetcherDetails(
                'committer_ids',
                user_models.UserSettingsModel,
                [item.committer_id]
            )
        ]


class PlatformParameterSnapshotContentModelValidator(
        base_model_validators.BaseSnapshotContentModelValidator):
    """Class for validating PlatformParameterSnapshotContentModel."""

    EXTERNAL_MODEL_NAME = 'platform parameter'

    @classmethod
    def _get_model_id_regex(cls, unused_item):
        return r'^[A-Za-z0-9_]{1,100}-\d+$'

    @classmethod
    def _get_external_id_relationships(cls, item):
        return [
            base_model_validators.ExternalModelFetcherDetails(
                'platform_parameter_ids',
                config_models.PlatformParameterModel,
                [item.id[:item.id.find('-')]]
            )
        ]<|MERGE_RESOLUTION|>--- conflicted
+++ resolved
@@ -4541,242 +4541,6 @@
             cls._validate_activity_mapping_contains_only_allowed_keys]
 
 
-<<<<<<< HEAD
-class PlaythroughModelValidator(base_model_validators.BaseModelValidator):
-    """Class for validating PlaythroughModel."""
-
-    # The playthrough design was finalized at the end of GSOC 2018: 2018-09-01.
-    PLAYTHROUGH_INTRODUCTION_DATETIME = datetime.datetime(2018, 9, 1)
-
-    @classmethod
-    def _get_external_id_relationships(cls, item):
-        exp_id = item.exp_id
-        exp_version = item.exp_version
-        exp_issues_id = (
-            stats_models.ExplorationIssuesModel.get_entity_id(
-                exp_id, exp_version)
-        )
-
-        return [
-            base_model_validators.ExternalModelFetcherDetails(
-                'exp_ids', exp_models.ExplorationModel, [item.exp_id]),
-            base_model_validators.ExternalModelFetcherDetails(
-                'exp_issues_ids', stats_models.ExplorationIssuesModel,
-                [exp_issues_id])]
-
-    @classmethod
-    def _get_model_id_regex(cls, unused_item):
-        return r'^[A-Za-z0-9-_]{1,%s}\.[A-Za-z0-9-_]{1,%s}$' % (
-            base_models.ID_LENGTH, base_models.ID_LENGTH)
-
-    @classmethod
-    def _get_model_domain_object_instance(cls, item):
-        return stats_services.get_playthrough_from_model(item)
-
-    @classmethod
-    def _validate_exploration_id_in_whitelist(cls, item):
-        """Validate the exploration id in playthrough model is in
-        the whitelist.
-
-        Args:
-            item: datastore_services.Model. PlaythroughModel to validate.
-        """
-        whitelisted_exp_ids_for_playthroughs = (
-            config_domain.WHITELISTED_EXPLORATION_IDS_FOR_PLAYTHROUGHS.value)
-
-        if item.exp_id not in whitelisted_exp_ids_for_playthroughs:
-            cls._add_error(
-                'exploration %s' % (
-                    base_model_validators.ERROR_CATEGORY_ID_CHECK),
-                'Entity id %s: recorded in exploration_id:%s which '
-                'has not been curated for recording.' % (
-                    item.id, item.exp_id)
-            )
-
-    @classmethod
-    def _validate_reference(cls, item, field_name_to_external_model_references):
-        """Validate the playthrough reference relations.
-
-        Args:
-            item: datastore_services.Model. PlaythroughModel to validate.
-            field_name_to_external_model_references:
-                dict(str, (list(base_model_validators.ExternalModelReference))).
-                A dict keyed by field name. The field name represents
-                a unique identifier provided by the storage
-                model to which the external model is associated. Each value
-                contains a list of ExternalModelReference objects corresponding
-                to the field_name. For examples, all the external Exploration
-                Models corresponding to a storage model can be associated
-                with the field name 'exp_ids'. This dict is used for
-                validation of External Model properties linked to the
-                storage model.
-        """
-        exp_issues_model_references = (
-            field_name_to_external_model_references['exp_issues_ids'])
-
-        for exp_issues_model_reference in exp_issues_model_references:
-            exp_issues_model = exp_issues_model_reference.model_instance
-
-            if exp_issues_model is None or exp_issues_model.deleted:
-                model_class = exp_issues_model_reference.model_class
-                model_id = exp_issues_model_reference.model_id
-                cls._add_error(
-                    'exp_issues_ids %s' % (
-                        base_model_validators.ERROR_CATEGORY_FIELD_CHECK),
-                    'Entity id %s: based on field exp_issues_ids having'
-                    ' value %s, expected model %s with id %s but it doesn\'t'
-                    ' exist' % (
-                        item.id, model_id, model_class.__name__, model_id))
-                continue
-            exp_id = item.exp_id
-            exp_version = item.exp_version
-
-            issues = []
-            for issue_index, issue in enumerate(
-                    exp_issues_model.unresolved_issues):
-                issue_type = issue['issue_type']
-                if (
-                        item.id in issue['playthrough_ids']
-                        and issue_type == item.issue_type):
-                    issue_customization_args = issue['issue_customization_args']
-                    identifying_arg = (
-                        stats_models.CUSTOMIZATION_ARG_WHICH_IDENTIFIES_ISSUE[
-                            issue_type])
-                    if (
-                            issue_customization_args[identifying_arg] ==
-                            item.issue_customization_args[identifying_arg]):
-                        issues.append((issue_index, issue))
-
-            if len(issues) == 0:
-                cls._add_error(
-                    base_model_validators.ERROR_CATEGORY_REFERENCE_CHECK,
-                    'Entity id %s: not referenced by any issue of the'
-                    ' corresponding exploration (id=%s, version=%s).' % (
-                        item.id, exp_id, exp_version)
-                )
-            elif len(issues) > 1:
-                issue_indices = [index for index, _ in issues]
-                cls._add_error(
-                    base_model_validators.ERROR_CATEGORY_REFERENCE_CHECK,
-                    'Entity id %s: referenced by more than one issues of the '
-                    'corresponding exploration (id=%s, version=%s), '
-                    'issue indices: %s.' % (
-                        item.id, exp_id, exp_version, issue_indices)
-                )
-            else:
-                issue_index, issue = issues[0]
-                id_indices = []
-                for id_index, playthrough_id in enumerate(
-                        issue['playthrough_ids']):
-                    if playthrough_id == item.id:
-                        id_indices.append(id_index)
-                if len(id_indices) > 1:
-                    cls._add_error(
-                        base_model_validators.ERROR_CATEGORY_REFERENCE_CHECK,
-                        'Entity id %s: referenced multiple times in an '
-                        'issue (index=%s) of the corresponding exploration '
-                        '(id=%s, version=%s), duplicated id indices: %s.' % (
-                            item.id, issue_index, exp_id, exp_version,
-                            id_indices)
-                    )
-
-    @classmethod
-    def _validate_created_datetime(cls, item):
-        """Validate the playthrough is created after the GSoC 2018 submission
-        deadline.
-
-        Args:
-            item: datastore_services.Model. PlaythroughModel to validate.
-        """
-        created_on_datetime = item.created_on
-        if created_on_datetime < cls.PLAYTHROUGH_INTRODUCTION_DATETIME:
-            cls._add_error(
-                'create datetime check',
-                'Entity id %s: released on %s, which is before the '
-                'GSoC 2018 submission deadline (2018-09-01) and should '
-                'therefore not exist.' % (
-                    item.id, item.created_on.strftime('%Y-%m-%d'))
-            )
-
-    @classmethod
-    def _get_custom_validation_functions(cls):
-        return [
-            cls._validate_exploration_id_in_whitelist,
-            cls._validate_created_datetime,
-        ]
-
-    @classmethod
-    def _get_external_instance_custom_validation_functions(cls):
-        return [cls._validate_reference]
-=======
-class DeletedUserModelValidator(base_model_validators.BaseUserModelValidator):
-    """Class for validating DeletedUserModels."""
-
-    @classmethod
-    def _get_external_id_relationships(cls, item):
-        return []
-
-    @classmethod
-    def _validate_user_is_properly_deleted(cls, item):
-        """Validates that user settings do not exist for the deleted user ID.
-
-        Args:
-            item: DeletedUserModel. Pending deletion request model to validate.
-        """
-
-        if not wipeout_service.verify_user_deleted(
-                item.id, include_delete_at_end_models=True):
-            cls._add_error(
-                'user properly deleted',
-                'Entity id %s: The deletion verification fails' % (item.id))
-
-    @classmethod
-    def _get_custom_validation_functions(cls):
-        return [cls._validate_user_is_properly_deleted]
-
-
-class PseudonymizedUserModelValidator(
-        base_model_validators.BaseUserModelValidator):
-    """Class for validating PseudonymizedUserModels."""
-
-    @classmethod
-    def _get_model_id_regex(cls, unused_item):
-        return r'^pid_[a-z]{32}$'
-
-    @classmethod
-    def _get_external_id_relationships(cls, item):
-        return {}
-
-    @classmethod
-    def _validate_user_settings_with_same_id_not_exist(cls, item):
-        """Validates that the UserSettingsModel with the same ID as this model
-        does not exist.
-
-        Args:
-            item: PseudonymizedUserModel. PseudonymizedUserModel to validate.
-        """
-        user_model = user_models.UserSettingsModel.get_by_id(item.id)
-        if user_model is not None:
-            cls.errors['deleted user settings'].append(
-                'Entity id %s: User settings model exists' % (item.id))
-
-    @classmethod
-    def _get_custom_validation_functions(cls):
-        return [cls._validate_user_settings_with_same_id_not_exist]
-
-
-class UserAuthDetailsModelValidator(
-        base_model_validators.BaseUserModelValidator):
-    """Class for validating UserAuthDetailsModels."""
-
-    @classmethod
-    def _get_external_id_relationships(cls, item):
-        return [
-            base_model_validators.ExternalModelFetcherDetails(
-                'user_settings_ids', user_models.UserSettingsModel, [item.id])]
->>>>>>> 31295f13
-
-
 class PlatformParameterModelValidator(base_model_validators.BaseModelValidator):
     """Class for validating PlatformParameterModel."""
 
