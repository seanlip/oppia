# coding: utf-8
#
# Copyright 2018 The Oppia Authors. All Rights Reserved.
#
# Licensed under the Apache License, Version 2.0 (the "License");
# you may not use this file except in compliance with the License.
# You may obtain a copy of the License at
#
#      http://www.apache.org/licenses/LICENSE-2.0
#
# Unless required by applicable law or agreed to in writing, software
# distributed under the License is distributed on an "AS-IS" BASIS,
# WITHOUT WARRANTIES OR CONDITIONS OF ANY KIND, either express or implied.
# See the License for the specific language governing permissions and
# limitations under the License.

"""Tests for methods defined in question fetchers.."""

from __future__ import annotations

from core import feconf
from core.domain import question_domain
from core.domain import question_fetchers
from core.domain import question_services
from core.domain import translation_domain
from core.domain import user_services
from core.platform import models
from core.tests import test_utils

MYPY = False
if MYPY: # pragma: no cover
    from mypy_imports import question_models

(question_models,) = models.Registry.import_models([models.NAMES.question])


class QuestionFetchersUnitTests(test_utils.GenericTestBase):
    """Tests for question fetchers."""

    def setUp(self) -> None:
        super().setUp()
        self.signup(self.EDITOR_EMAIL, self.EDITOR_USERNAME)
        self.signup(self.CURRICULUM_ADMIN_EMAIL, self.CURRICULUM_ADMIN_USERNAME)

        self.admin_id = self.get_user_id_from_email(self.CURRICULUM_ADMIN_EMAIL)
        self.editor_id = self.get_user_id_from_email(
            self.EDITOR_EMAIL)

        self.set_curriculum_admins([self.CURRICULUM_ADMIN_USERNAME])

        self.admin = user_services.get_user_actions_info(self.admin_id)
        self.editor = user_services.get_user_actions_info(self.editor_id)

        self.save_new_skill(
            'skill_1', self.admin_id, description='Skill Description 1')
        self.save_new_skill(
            'skill_2', self.admin_id, description='Skill Description 2')

        self.question_id = question_services.get_new_question_id()
<<<<<<< HEAD
        self.content_id_generator = translation_domain.ContentIdGenerator()
        self.question = self.save_new_question( # type: ignore[no-untyped-call]
=======
        self.question = self.save_new_question(
>>>>>>> 7ad815df
            self.question_id, self.editor_id,
            self._create_valid_question_data('ABC', self.content_id_generator),
            ['skill_1'],
            self.content_id_generator.next_content_id_index)

    def test_get_questions_and_skill_descriptions_by_skill_ids(self) -> None:
        question_services.create_new_question_skill_link(
            self.editor_id, self.question_id, 'skill_1', 0.3)

        questions, _ = (
            question_fetchers.get_questions_and_skill_descriptions_by_skill_ids(
                2, ['skill_1'], 0))

        # Ruling out the possibility of None for mypy type checking.
        assert questions[0] is not None
        self.assertEqual(len(questions), 1)
        self.assertEqual(
            questions[0].to_dict(), self.question.to_dict())

    def test_get_no_questions_with_no_skill_ids(self) -> None:
        questions, _ = (
            question_fetchers.get_questions_and_skill_descriptions_by_skill_ids(
                1, [], 0))
        self.assertEqual(len(questions), 0)

    def test_get_questions_with_multi_skill_ids(self) -> None:
        question_id_1 = question_services.get_new_question_id()
<<<<<<< HEAD
        content_id_generator = translation_domain.ContentIdGenerator()
        question_1 = self.save_new_question(  # type: ignore[no-untyped-call]
=======
        question_1 = self.save_new_question(
>>>>>>> 7ad815df
            question_id_1, self.editor_id,
            self._create_valid_question_data('ABC', content_id_generator),
            ['skill_1', 'skill_2'],
            content_id_generator.next_content_id_index)
        question_services.create_new_question_skill_link(
            self.editor_id, question_id_1, 'skill_1', 0.3)
        question_services.create_new_question_skill_link(
            self.editor_id, question_id_1, 'skill_2', 0.5)

        questions, _ = (
            question_fetchers.get_questions_and_skill_descriptions_by_skill_ids(
                2, ['skill_1', 'skill_2'], 0))

        # Ruling out the possibility of None for mypy type checking.
        assert questions[0] is not None
        self.assertEqual(len(questions), 1)
        self.assertEqual(
            questions[0].to_dict(), question_1.to_dict())

    def test_get_questions_by_ids(self) -> None:
        question_id_2 = question_services.get_new_question_id()
<<<<<<< HEAD
        content_id_generator = translation_domain.ContentIdGenerator()
        self.save_new_question(  # type: ignore[no-untyped-call]
=======
        self.save_new_question(
>>>>>>> 7ad815df
            question_id_2, self.editor_id,
            self._create_valid_question_data('DEF', content_id_generator),
            ['skill_1'],
            content_id_generator.next_content_id_index)
        questions = question_fetchers.get_questions_by_ids(
            [self.question_id, 'invalid_question_id', question_id_2])
        self.assertEqual(len(questions), 3)
        # Ruling out the possibility of None for mypy type checking.
        assert questions[0] is not None
        self.assertEqual(questions[0].id, self.question_id)
        self.assertIsNone(questions[1])
        # Ruling out the possibility of None for mypy type checking.
        assert questions[2] is not None
        self.assertEqual(questions[2].id, question_id_2)

    def test_cannot_get_question_from_model_with_invalid_schema_version(
        self
    ) -> None:
        # Delete all question models.
        all_question_models = question_models.QuestionModel.get_all()
        question_models.QuestionModel.delete_multi(
            [question_model.id for question_model in all_question_models],
            feconf.SYSTEM_COMMITTER_ID, '', force_deletion=True)

        all_question_models = question_models.QuestionModel.get_all()
        self.assertEqual(all_question_models.count(), 0)

        question_id = question_services.get_new_question_id()
        content_id_generator = translation_domain.ContentIdGenerator()
        question_model = question_models.QuestionModel(
            id=question_id,
            question_state_data=(
                self._create_valid_question_data(
                    'ABC', content_id_generator).to_dict()),
            language_code='en',
            version=0,
            next_content_id_index=content_id_generator.next_content_id_index,
            question_state_data_schema_version=0)

        question_model.commit(
            self.editor_id, 'question model created',
            [{'cmd': question_domain.CMD_CREATE_NEW}])

        all_question_models = question_models.QuestionModel.get_all()
        self.assertEqual(all_question_models.count(), 1)
        fetched_question_models = all_question_models.get()
        # Ruling out the possibility of None for mypy type checking.
        assert fetched_question_models is not None

        with self.assertRaisesRegex(
            Exception,
            'Sorry, we can only process v25-v%d state schemas at present.' %
            feconf.CURRENT_STATE_SCHEMA_VERSION):
            question_fetchers.get_question_from_model(fetched_question_models)

    def test_get_question_from_model_with_current_valid_schema_version(
        self
    ) -> None:
        # Delete all question models.
        all_question_models = question_models.QuestionModel.get_all()
        question_models.QuestionModel.delete_multi(
            [question_model.id for question_model in all_question_models],
            feconf.SYSTEM_COMMITTER_ID, '', force_deletion=True)

        all_question_models = question_models.QuestionModel.get_all()
        self.assertEqual(all_question_models.count(), 0)

        question_id = question_services.get_new_question_id()
        content_id_generator = translation_domain.ContentIdGenerator()
        question_model = question_models.QuestionModel(
            id=question_id,
            question_state_data=(
                self._create_valid_question_data(
                    'ABC', content_id_generator).to_dict()),
            language_code='en',
            version=0,
            next_content_id_index=content_id_generator.next_content_id_index,
            question_state_data_schema_version=(
                feconf.CURRENT_STATE_SCHEMA_VERSION))

        question_model.commit(
            self.editor_id, 'question model created',
            [{'cmd': question_domain.CMD_CREATE_NEW}])

        all_question_models = question_models.QuestionModel.get_all()
        self.assertEqual(all_question_models.count(), 1)
        fetched_question_models = all_question_models.get()
        # Ruling out the possibility of None for mypy type checking.
        assert fetched_question_models is not None
        updated_question_model = question_fetchers.get_question_from_model(
            fetched_question_models
        )
        self.assertEqual(
            updated_question_model.question_state_data_schema_version,
            feconf.CURRENT_STATE_SCHEMA_VERSION)<|MERGE_RESOLUTION|>--- conflicted
+++ resolved
@@ -57,12 +57,8 @@
             'skill_2', self.admin_id, description='Skill Description 2')
 
         self.question_id = question_services.get_new_question_id()
-<<<<<<< HEAD
         self.content_id_generator = translation_domain.ContentIdGenerator()
-        self.question = self.save_new_question( # type: ignore[no-untyped-call]
-=======
         self.question = self.save_new_question(
->>>>>>> 7ad815df
             self.question_id, self.editor_id,
             self._create_valid_question_data('ABC', self.content_id_generator),
             ['skill_1'],
@@ -90,12 +86,8 @@
 
     def test_get_questions_with_multi_skill_ids(self) -> None:
         question_id_1 = question_services.get_new_question_id()
-<<<<<<< HEAD
-        content_id_generator = translation_domain.ContentIdGenerator()
-        question_1 = self.save_new_question(  # type: ignore[no-untyped-call]
-=======
+        content_id_generator = translation_domain.ContentIdGenerator()
         question_1 = self.save_new_question(
->>>>>>> 7ad815df
             question_id_1, self.editor_id,
             self._create_valid_question_data('ABC', content_id_generator),
             ['skill_1', 'skill_2'],
@@ -117,12 +109,8 @@
 
     def test_get_questions_by_ids(self) -> None:
         question_id_2 = question_services.get_new_question_id()
-<<<<<<< HEAD
-        content_id_generator = translation_domain.ContentIdGenerator()
-        self.save_new_question(  # type: ignore[no-untyped-call]
-=======
+        content_id_generator = translation_domain.ContentIdGenerator()
         self.save_new_question(
->>>>>>> 7ad815df
             question_id_2, self.editor_id,
             self._create_valid_question_data('DEF', content_id_generator),
             ['skill_1'],
