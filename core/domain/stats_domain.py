--- conflicted
+++ resolved
@@ -756,11 +756,6 @@
         }
         return session_state_stats_dict
 
-<<<<<<< HEAD
-    # NOTE: Needs to return Any because of:
-    # https://github.com/python/mypy/issues/363#issue-39383094
-    def __eq__(self, other: Any) -> Any:
-=======
     @staticmethod
     def validate_aggregated_stats_dict(aggregated_stats):
         """Validates the SessionStateStats domain object.
@@ -822,7 +817,6 @@
         return aggregated_stats
 
     def __eq__(self, other):
->>>>>>> b8b33a4f
         """Implements == comparison between two SessionStateStats instances,
         returning whether they hold the same values.
 
