--- conflicted
+++ resolved
@@ -646,13 +646,9 @@
         self.validate()
         stats_models.StateAnswersCalcOutputModel.create_or_update(
             self.exploration_id, self.exploration_version, self.state_name,
-<<<<<<< HEAD
-            self.calculation_id,
+            self.interaction_id, self.calculation_id,
             self.calculation_output.calculation_output_type,
             self.calculation_output.to_raw_type())
-=======
-            self.interaction_id, self.calculation_id, self.calculation_output)
->>>>>>> c3457f67
 
     def validate(self):
         """Validates StateAnswersCalcOutputModel domain object entity before
