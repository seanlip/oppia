# coding: utf-8
#
# Copyright 2014 The Oppia Authors. All Rights Reserved.
#
# Licensed under the Apache License, Version 2.0 (the "License");
# you may not use this file except in compliance with the License.
# You may obtain a copy of the License at
#
#      http://www.apache.org/licenses/LICENSE-2.0
#
# Unless required by applicable law or agreed to in writing, software
# distributed under the License is distributed on an "AS-IS" BASIS,
# WITHOUT WARRANTIES OR CONDITIONS OF ANY KIND, either express or implied.
# See the License for the specific language governing permissions and
# limitations under the License.

"""Domain object for statistics models."""

import numbers
import sys
import utils

from core.domain import exp_domain
from core.domain import interaction_registry
from core.platform import models
import feconf

(stats_models,) = models.Registry.import_models([models.NAMES.statistics])


# These are special sentinel values attributed to answers migrated from the old
# answer storage model. Those answers could not have session IDs or time spent
# values inferred or reconstituted perfectly, so they are assigned these
# values, instead. Logic and jobs which use these values are expected to skip
# over the migrated answers to avoid tainted results. Furthermore, all migrated
# answers are easy to retrieve by reducing session value on this session ID.
# NOTE TO DEVELOPERS: All other state answer data model entities must not ever
# store this session ID unless it was created by the 2017 answer migration job
# (see #1205). Also, this string must never change.
MIGRATED_STATE_ANSWER_SESSION_ID_2017 = 'migrated_state_answer_session_id_2017'
MIGRATED_STATE_ANSWER_TIME_SPENT_IN_SEC = 0.0


class ExplorationStats(object):
    """Domain object representing analytics data for an exploration."""

    def __init__(
            self, exp_id, exp_version, num_starts_v1, num_starts_v2,
            num_actual_starts_v1, num_actual_starts_v2, num_completions_v1,
            num_completions_v2, state_stats_mapping):
        """Constructs an ExplorationStats domain object.

        Args:
            exp_id: str. ID of the exploration.
            exp_version: int. Version of the exploration.
            num_starts_v1: int. Number of learners who started the exploration.
            num_starts_v2: int. As above, but for events with version 2.
            num_actual_starts_v1: int. Number of learners who actually attempted
                the exploration. These are the learners who have completed the
                initial state of the exploration and traversed to the next
                state.
            num_actual_starts_v2: int. As above, but for events with version 2.
            num_completions_v1: int. Number of learners who completed the
                exploration.
            num_completions_v2: int. As above, but for events with version 2.
            state_stats_mapping: dict. A dictionary mapping the state names of
                an exploration to the corresponding StateStats domain object.
        """
        self.exp_id = exp_id
        self.exp_version = exp_version
        self.num_starts_v1 = num_starts_v1
        self.num_starts_v2 = num_starts_v2
        self.num_actual_starts_v1 = num_actual_starts_v1
        self.num_actual_starts_v2 = num_actual_starts_v2
        self.num_completions_v1 = num_completions_v1
        self.num_completions_v2 = num_completions_v2
        self.state_stats_mapping = state_stats_mapping

    def to_dict(self):
        """Returns a dict representation of the domain object."""
<<<<<<< HEAD
        state_stats_mapping = {
            state_name: self.state_stats_mapping[state_name].to_dict()
            for state_name in self.state_stats_mapping
        }
=======
        state_stats_mapping_dict = {}
        for state_name in self.state_stats_mapping:
            state_stats_mapping_dict[state_name] = self.state_stats_mapping[
                state_name].to_dict()

>>>>>>> 93e2f564
        exploration_stats_dict = {
            'exp_id': self.exp_id,
            'exp_version': self.exp_version,
            'num_starts_v1': self.num_starts_v1,
            'num_starts_v2': self.num_starts_v2,
            'num_actual_starts_v1': self.num_actual_starts_v1,
            'num_actual_starts_v2': self.num_actual_starts_v2,
            'num_completions_v1': self.num_completions_v1,
            'num_completions_v2': self.num_completions_v2,
<<<<<<< HEAD
            'state_stats_mapping': state_stats_mapping
=======
            'state_stats_mapping': state_stats_mapping_dict
>>>>>>> 93e2f564
        }
        return exploration_stats_dict

    def to_frontend_dict(self):
        """Returns a dict representation of the domain object for use in the
        frontend.
        """
        state_stats_mapping_dict = {}
        for state_name in self.state_stats_mapping:
            state_stats_mapping_dict[state_name] = self.state_stats_mapping[
                state_name].to_frontend_dict()

        exploration_stats_dict = {
            'exp_id': self.exp_id,
            'exp_version': self.exp_version,
            'num_starts': self.num_starts_v1 + self.num_starts_v2,
            'num_actual_starts': (
                self.num_actual_starts_v1 + self.num_actual_starts_v2),
            'num_completions': (
                self.num_completions_v1 + self.num_completions_v2),
            'state_stats_mapping': state_stats_mapping_dict
        }
        return exploration_stats_dict

    @classmethod
    def create_default(cls, exp_id, exp_version, state_stats_mapping):
        """Creates a ExplorationStats domain object and sets all properties to
        0.

        Args:
            exp_id: str. ID of the exploration.
            exp_version: int. Version of the exploration.
            state_stats_mapping: dict. A dict mapping state names to their
                corresponding StateStats.
        """
        return cls(exp_id, exp_version, 0, 0, 0, 0, 0, 0, state_stats_mapping)

    def validate(self):
        """Validates the ExplorationStats domain object."""

        exploration_stats_properties = [
            'num_starts_v1',
            'num_starts_v2',
            'num_actual_starts_v1',
            'num_actual_starts_v2',
            'num_completions_v1',
            'num_completions_v2',
        ]

        if not isinstance(self.exp_id, basestring):
            raise utils.ValidationError(
                'Expected exp_id to be a string, received %s' % (self.exp_id))

        if not isinstance(self.exp_version, int):
            raise utils.ValidationError(
                'Expected exp_version to be an int, received %s' % (
                    self.exp_version))

        exploration_stats_dict = self.to_dict()

        for stat_property in exploration_stats_properties:
            if not isinstance(exploration_stats_dict[stat_property], int):
                raise utils.ValidationError(
                    'Expected %s to be an int, received %s' % (
                        stat_property, exploration_stats_dict[stat_property]))
            if exploration_stats_dict[stat_property] < 0:
                raise utils.ValidationError(
                    '%s cannot have negative values' % (stat_property))

        if not isinstance(self.state_stats_mapping, dict):
            raise utils.ValidationError(
                'Expected state_stats_mapping to be a dict, received %s' % (
                    self.state_stats_mapping))


class StateStats(object):
    """Domain object representing analytics data for an exploration's state.
    Instances of these domain objects pertain to the exploration ID and version
    as well.
    """

    def __init__(
            self, total_answers_count_v1, total_answers_count_v2,
            useful_feedback_count_v1, useful_feedback_count_v2,
            total_hit_count_v1, total_hit_count_v2, first_hit_count_v1,
            first_hit_count_v2, num_times_solution_viewed_v2,
            num_completions_v1, num_completions_v2):
        """Constructs a StateStats domain object.

        Args:
            total_answers_count_v1: int. Total number of answers submitted to
                this state.
            total_answers_count_v2: int. As above, but for events with version
                2.
            useful_feedback_count_v1: int. Total number of answers that received
                useful feedback.
            useful_feedback_count_v2: int. As above, but for events with version
                2.
            total_hit_count_v1: int. Total number of times the state was
                entered.
            total_hit_count_v2: int. As above, but for events with version 2.
            first_hit_count_v1: int. Number of times the state was entered for
                the first time.
            first_hit_count_v2: int. As above, but for events with version 2.
            num_times_solution_viewed_v2: int. Number of times the solution
                button was triggered to answer a state (only for version 2).
            num_completions_v1: int. Number of times the state was completed.
            num_completions_v2: int. As above, but for events with version 2.
        """
        self.total_answers_count_v1 = total_answers_count_v1
        self.total_answers_count_v2 = total_answers_count_v2
        self.useful_feedback_count_v1 = useful_feedback_count_v1
        self.useful_feedback_count_v2 = useful_feedback_count_v2
        self.total_hit_count_v1 = total_hit_count_v1
        self.total_hit_count_v2 = total_hit_count_v2
        self.first_hit_count_v1 = first_hit_count_v1
        self.first_hit_count_v2 = first_hit_count_v2
        # Solution view analytics were only introduced in v2, and there are no
        # existing event models in v1 that record solution viewed events.
        self.num_times_solution_viewed_v2 = num_times_solution_viewed_v2
        self.num_completions_v1 = num_completions_v1
        self.num_completions_v2 = num_completions_v2

    @classmethod
    def create_default(cls):
        """Creates a StateStats domain object and sets all properties to 0."""
        return cls(0, 0, 0, 0, 0, 0, 0, 0, 0, 0, 0)

    def to_dict(self):
        """Returns a dict representation of the domain object."""
        state_stats_dict = {
            'total_answers_count_v1': self.total_answers_count_v1,
            'total_answers_count_v2': self.total_answers_count_v2,
            'useful_feedback_count_v1': self.useful_feedback_count_v1,
            'useful_feedback_count_v2': self.useful_feedback_count_v2,
            'total_hit_count_v1': self.total_hit_count_v1,
            'total_hit_count_v2': self.total_hit_count_v2,
            'first_hit_count_v1': self.first_hit_count_v1,
            'first_hit_count_v2': self.first_hit_count_v2,
            'num_times_solution_viewed_v2': (
                self.num_times_solution_viewed_v2),
            'num_completions_v1': self.num_completions_v1,
            'num_completions_v2': self.num_completions_v2
        }
        return state_stats_dict

    def to_frontend_dict(self):
        """Returns a dict representation of the domain object for use in the
        frontend.
        """
        state_stats_dict = {
            'total_answers_count': (
                self.total_answers_count_v1 + self.total_answers_count_v2),
            'useful_feedback_count': (
                self.useful_feedback_count_v1 + self.useful_feedback_count_v2),
            'total_hit_count': (
                self.total_hit_count_v1 + self.total_hit_count_v2),
            'first_hit_count': (
                self.first_hit_count_v1 + self.first_hit_count_v2),
            'num_times_solution_viewed': self.num_times_solution_viewed_v2,
            'num_completions': self.num_completions_v1 + self.num_completions_v2
        }
        return state_stats_dict

    @classmethod
    def from_dict(cls, state_stats_dict):
        """Constructs a StateStats domain object from a dict."""
        return cls(
            state_stats_dict['total_answers_count_v1'],
            state_stats_dict['total_answers_count_v2'],
            state_stats_dict['useful_feedback_count_v1'],
            state_stats_dict['useful_feedback_count_v2'],
            state_stats_dict['total_hit_count_v1'],
            state_stats_dict['total_hit_count_v2'],
            state_stats_dict['first_hit_count_v1'],
            state_stats_dict['first_hit_count_v2'],
            state_stats_dict['num_times_solution_viewed_v2'],
            state_stats_dict['num_completions_v1'],
            state_stats_dict['num_completions_v2']
        )

    def validate(self):
        """Validates the StateStats domain object."""

        state_stats_properties = [
            'total_answers_count_v1',
            'total_answers_count_v2',
            'useful_feedback_count_v1',
            'useful_feedback_count_v2',
            'total_hit_count_v1',
            'total_hit_count_v2',
            'first_hit_count_v1',
            'first_hit_count_v2',
            'num_times_solution_viewed_v2',
            'num_completions_v1',
            'num_completions_v2'
        ]

        state_stats_dict = self.to_dict()

        for stat_property in state_stats_properties:
            if not isinstance(state_stats_dict[stat_property], int):
                raise utils.ValidationError(
                    'Expected %s to be an int, received %s' % (
                        stat_property, state_stats_dict[stat_property]))
            if state_stats_dict[stat_property] < 0:
                raise utils.ValidationError(
                    '%s cannot have negative values' % (stat_property))


# TODO(bhenning): Monitor sizes (lengths of submitted_answer_list) of these
# objects and determine if we should enforce an upper bound for
# submitted_answer_list.
class StateAnswers(object):
    """Domain object containing answers submitted to an exploration state."""

    def __init__(self, exploration_id, exploration_version, state_name,
                 interaction_id, submitted_answer_list,
                 schema_version=feconf.CURRENT_STATE_ANSWERS_SCHEMA_VERSION):
        """Constructs a StateAnswers domain object.

        Args:
            exploration_id. The ID of the exploration corresponding to submitted
                answers.
            exploration_version. The version of the exploration corresponding to
                submitted answers.
            state_name. The state to which the answers were submitted.
            interaction_id. The ID of the interaction which created the answers.
            submitted_answer_list. The list of SubmittedAnswer domain objects
                that were submitted to the exploration and version specified in
                this object.
            schema_version. The schema version of this answers object.
        """
        self.exploration_id = exploration_id
        self.exploration_version = exploration_version
        self.state_name = state_name
        self.interaction_id = interaction_id
        self.submitted_answer_list = submitted_answer_list
        self.schema_version = schema_version

    def get_submitted_answer_dict_list(self):
        """Returns the submitted_answer_list stored within this object as a list
        of StateAnswer dicts.
        """
        return [state_answer.to_dict()
                for state_answer in self.submitted_answer_list]

    def validate(self):
        """Validates StateAnswers domain object entity."""

        if not isinstance(self.exploration_id, basestring):
            raise utils.ValidationError(
                'Expected exploration_id to be a string, received %s' % str(
                    self.exploration_id))

        if not isinstance(self.state_name, basestring):
            raise utils.ValidationError(
                'Expected state_name to be a string, received %s' % str(
                    self.state_name))

        if self.interaction_id is not None:
            if not isinstance(self.interaction_id, basestring):
                raise utils.ValidationError(
                    'Expected interaction_id to be a string, received %s' % str(
                        self.interaction_id))

            # Verify interaction_id is valid.
            if (self.interaction_id not in
                    interaction_registry.Registry.get_all_interaction_ids()):
                raise utils.ValidationError(
                    'Unknown interaction_id: %s' % self.interaction_id)

        if not isinstance(self.submitted_answer_list, list):
            raise utils.ValidationError(
                'Expected submitted_answer_list to be a list, received %s' %
                str(self.submitted_answer_list))

        if not isinstance(self.schema_version, int):
            raise utils.ValidationError(
                'Expected schema_version to be an integer, received %s' % str(
                    self.schema_version))

        if self.schema_version < 1:
            raise utils.ValidationError(
                'schema_version < 1: %d' % self.schema_version)

        if self.schema_version > feconf.CURRENT_STATE_ANSWERS_SCHEMA_VERSION:
            raise utils.ValidationError(
                'schema_version > feconf.CURRENT_STATE_ANSWERS_SCHEMA_VERSION '
                '(%d): %d' % (
                    feconf.CURRENT_STATE_ANSWERS_SCHEMA_VERSION,
                    self.schema_version))


class SubmittedAnswer(object):
    """Domain object representing an answer submitted to a state."""

    # NOTE TO DEVELOPERS: do not use the rule_spec_str and answer_str
    # parameters; they are only populated by the answer migration job. They only
    # represent context that is lost as part of the answer migration and are
    # used as part of validating the migration was correct. They may be
    # referenced in future migration or mapreduce jobs, or they may be removed
    # without warning or migration.

    def __init__(self, answer, interaction_id, answer_group_index,
                 rule_spec_index, classification_categorization, params,
                 session_id, time_spent_in_sec, rule_spec_str=None,
                 answer_str=None):
        self.answer = answer
        self.interaction_id = interaction_id
        self.answer_group_index = answer_group_index
        self.rule_spec_index = rule_spec_index
        self.classification_categorization = classification_categorization
        self.params = params
        self.session_id = session_id
        self.time_spent_in_sec = time_spent_in_sec
        self.rule_spec_str = rule_spec_str
        self.answer_str = answer_str

    def to_dict(self):
        submitted_answer_dict = {
            'answer': self.answer,
            'interaction_id': self.interaction_id,
            'answer_group_index': self.answer_group_index,
            'rule_spec_index': self.rule_spec_index,
            'classification_categorization': self.classification_categorization,
            'params': self.params,
            'session_id': self.session_id,
            'time_spent_in_sec': self.time_spent_in_sec,
        }
        if self.rule_spec_str is not None:
            submitted_answer_dict['rule_spec_str'] = self.rule_spec_str
        if self.answer_str is not None:
            submitted_answer_dict['answer_str'] = self.answer_str
        return submitted_answer_dict

    @classmethod
    def from_dict(cls, submitted_answer_dict):
        return cls(
            submitted_answer_dict['answer'],
            submitted_answer_dict['interaction_id'],
            submitted_answer_dict['answer_group_index'],
            submitted_answer_dict['rule_spec_index'],
            submitted_answer_dict['classification_categorization'],
            submitted_answer_dict['params'],
            submitted_answer_dict['session_id'],
            submitted_answer_dict['time_spent_in_sec'],
            rule_spec_str=submitted_answer_dict.get('rule_spec_str'),
            answer_str=submitted_answer_dict.get('answer_str'))

    def validate(self):
        """Validates this submitted answer object."""
        # TODO(bhenning): Validate the normalized answer against future answer
        # objects after #956 is addressed.
        if self.time_spent_in_sec is None:
            raise utils.ValidationError(
                'SubmittedAnswers must have a provided time_spent_in_sec')
        if self.session_id is None:
            raise utils.ValidationError(
                'SubmittedAnswers must have a provided session_id')

        if self.rule_spec_str is not None and not isinstance(
                self.rule_spec_str, basestring):
            raise utils.ValidationError(
                'Expected rule_spec_str to be either None or a string, '
                'received %s' % str(self.rule_spec_str))

        if self.answer_str is not None and not isinstance(
                self.answer_str, basestring):
            raise utils.ValidationError(
                'Expected answer_str to be either None or a string, received '
                '%s' % str(self.answer_str))

        if not isinstance(self.session_id, basestring):
            raise utils.ValidationError(
                'Expected session_id to be a string, received %s' %
                str(self.session_id))

        if not isinstance(self.time_spent_in_sec, numbers.Number):
            raise utils.ValidationError(
                'Expected time_spent_in_sec to be a number, received %s' %
                str(self.time_spent_in_sec))

        if not isinstance(self.params, dict):
            raise utils.ValidationError(
                'Expected params to be a dict, received %s' % str(self.params))

        if not isinstance(self.answer_group_index, int):
            raise utils.ValidationError(
                'Expected answer_group_index to be an integer, received %s' %
                str(self.answer_group_index))

        if not isinstance(self.rule_spec_index, int):
            raise utils.ValidationError(
                'Expected rule_spec_index to be an integer, received %s' %
                str(self.rule_spec_index))

        if self.answer_group_index < 0:
            raise utils.ValidationError(
                'Expected answer_group_index to be non-negative, received %d' %
                self.answer_group_index)

        if self.rule_spec_index < 0:
            raise utils.ValidationError(
                'Expected rule_spec_index to be non-negative, received %d' %
                self.rule_spec_index)

        if self.time_spent_in_sec < 0.:
            raise utils.ValidationError(
                'Expected time_spent_in_sec to be non-negative, received %f' %
                self.time_spent_in_sec)

        if self.answer is None and (
                self.interaction_id not in feconf.LINEAR_INTERACTION_IDS):
            raise utils.ValidationError(
                'SubmittedAnswers must have a provided answer except for '
                'linear interactions')

        valid_classification_categories = [
            exp_domain.EXPLICIT_CLASSIFICATION,
            exp_domain.TRAINING_DATA_CLASSIFICATION,
            exp_domain.STATISTICAL_CLASSIFICATION,
            exp_domain.DEFAULT_OUTCOME_CLASSIFICATION]
        if self.classification_categorization not in (
                valid_classification_categories):
            raise utils.ValidationError(
                'Expected valid classification_categorization, received %s' %
                self.classification_categorization)


class StateAnswersCalcOutput(object):
    """Domain object that represents output of calculations operating on
    state answers.
    """

    def __init__(self, exploration_id, exploration_version, state_name,
                 calculation_id, calculation_output):
        """Initialize domain object for state answers calculation output.

        calculation_output is a list of dicts containing the results of the
        specific calculation.
        """
        self.exploration_id = exploration_id
        self.exploration_version = exploration_version
        self.state_name = state_name
        self.calculation_id = calculation_id
        self.calculation_output = calculation_output

    def save(self):
        """Validate the domain object and commit it to storage."""
        self.validate()
        stats_models.StateAnswersCalcOutputModel.create_or_update(
            self.exploration_id, self.exploration_version, self.state_name,
            self.calculation_id, self.calculation_output)

    def validate(self):
        """Validates StateAnswersCalcOutputModel domain object entity before
        it is commited to storage.
        """

        # There is a danger of data overflow if answer_opts exceeds 1MB. This
        # will be addressed later if it happens regularly. At the moment, a
        # ValidationError is raised if an answer exceeds the maximum size.
        max_bytes_per_calc_output_data = 999999

        if not isinstance(self.exploration_id, basestring):
            raise utils.ValidationError(
                'Expected exploration_id to be a string, received %s' % str(
                    self.exploration_id))

        if not isinstance(self.state_name, basestring):
            raise utils.ValidationError(
                'Expected state_name to be a string, received %s' % str(
                    self.state_name))

        if not isinstance(self.calculation_id, basestring):
            raise utils.ValidationError(
                'Expected calculation_id to be a string, received %s' % str(
                    self.calculation_id))

        output_data = self.calculation_output
        if sys.getsizeof(output_data) > max_bytes_per_calc_output_data:
            # TODO(msl): find a better way to deal with big
            # calculation output data, e.g. just skip. At the moment,
            # too long answers produce a ValidationError.
            raise utils.ValidationError(
                'calculation_output is too big to be stored (size: %d): %s' % (
                    sys.getsizeof(output_data), str(output_data)))<|MERGE_RESOLUTION|>--- conflicted
+++ resolved
@@ -78,18 +78,11 @@
 
     def to_dict(self):
         """Returns a dict representation of the domain object."""
-<<<<<<< HEAD
-        state_stats_mapping = {
-            state_name: self.state_stats_mapping[state_name].to_dict()
-            for state_name in self.state_stats_mapping
-        }
-=======
         state_stats_mapping_dict = {}
         for state_name in self.state_stats_mapping:
             state_stats_mapping_dict[state_name] = self.state_stats_mapping[
                 state_name].to_dict()
 
->>>>>>> 93e2f564
         exploration_stats_dict = {
             'exp_id': self.exp_id,
             'exp_version': self.exp_version,
@@ -99,11 +92,7 @@
             'num_actual_starts_v2': self.num_actual_starts_v2,
             'num_completions_v1': self.num_completions_v1,
             'num_completions_v2': self.num_completions_v2,
-<<<<<<< HEAD
-            'state_stats_mapping': state_stats_mapping
-=======
             'state_stats_mapping': state_stats_mapping_dict
->>>>>>> 93e2f564
         }
         return exploration_stats_dict
 
