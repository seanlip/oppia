# coding: utf-8
#
# Copyright 2014 The Oppia Authors. All Rights Reserved.
#
# Licensed under the Apache License, Version 2.0 (the "License");
# you may not use this file except in compliance with the License.
# You may obtain a copy of the License at
#
#      http://www.apache.org/licenses/LICENSE-2.0
#
# Unless required by applicable law or agreed to in writing, software
# distributed under the License is distributed on an "AS-IS" BASIS,
# WITHOUT WARRANTIES OR CONDITIONS OF ANY KIND, either express or implied.
# See the License for the specific language governing permissions and
# limitations under the License.

"""Domain object for statistics models."""

from __future__ import annotations

import datetime
import json
import numbers
import sys

from core import feconf
from core import utils
from core.constants import constants
from core.domain import customization_args_util
from core.domain import exp_domain

from typing import Any, Dict, List, Optional, Union
from typing_extensions import Final, Literal, TypedDict

from core.domain import action_registry  # pylint: disable=invalid-import-from # isort:skip
from core.domain import interaction_registry  # pylint: disable=invalid-import-from # isort:skip
from core.domain import playthrough_issue_registry  # pylint: disable=invalid-import-from # isort:skip

# TODO(#14537): Refactor this file and remove imports marked
# with 'invalid-import-from'.

# These are special sentinel values attributed to answers migrated from the old
# answer storage model. Those answers could not have session IDs or time spent
# values inferred or reconstituted perfectly, so they are assigned these
# values, instead. Logic and jobs which use these values are expected to skip
# over the migrated answers to avoid tainted results. Furthermore, all migrated
# answers are easy to retrieve by reducing session value on this session ID.
# NOTE TO DEVELOPERS: All other state answer data model entities must not ever
# store this session ID unless it was created by the 2017 answer migration job
# (see #1205). Also, this string must never change.
MIGRATED_STATE_ANSWER_SESSION_ID_2017: Final = (
    'migrated_state_answer_session_id_2017')
MIGRATED_STATE_ANSWER_TIME_SPENT_IN_SEC: Final = 0.0

# These values dictate the types of calculation objects stored in
# StateAnswersCalcOutput.
CALC_OUTPUT_TYPE_ANSWER_FREQUENCY_LIST: Final = 'AnswerFrequencyList'
CALC_OUTPUT_TYPE_CATEGORIZED_ANSWER_FREQUENCY_LISTS: Final = (
    'CategorizedAnswerFrequencyLists')

# The maximum size in bytes the learner_answer_info_list can take
# in LearnerAnswerDetails.
MAX_LEARNER_ANSWER_INFO_LIST_BYTE_SIZE: Final = 900000

# The maximum size in bytes the answer_details can take in
# LearnerAnswerInfo.
MAX_ANSWER_DETAILS_BYTE_SIZE: Final = 10000

<<<<<<< HEAD
# TODO(#1595): Narrow down this Dict type to each issue customization arg type.
=======
>>>>>>> dc571464
IssuesCustomizationArgsDictType = Dict[
    str, Dict[str, Union[str, int, List[str]]]
]


class SubmittedAnswerDict(TypedDict):
    """Dictionary representing the SubmittedAnswer object."""

    answer: Optional[str]
    time_spent_in_sec: float
    answer_group_index: int
    rule_spec_index: int
    classification_categorization: str
    session_id: str
    interaction_id: str
    params: Dict[str, Union[str, int]]
    rule_spec_str: Optional[str]
    answer_str: Optional[str]


class ExplorationIssueDict(TypedDict):
    """Dictionary representing the ExplorationIssue object."""

    issue_type: str
    issue_customization_args: IssuesCustomizationArgsDictType
    playthrough_ids: List[str]
    schema_version: int
    is_valid: bool


class PlaythroughDict(TypedDict):
    """Dictionary representing the PlayThrough object."""

    exp_id: str
    exp_version: int
    issue_type: str
    issue_customization_args: IssuesCustomizationArgsDictType
    actions: List[LearnerActionDict]


class ExplorationIssuesDict(TypedDict):
    """Dictionary representing the ExplorationIssues object."""

    exp_id: str
    exp_version: int
    unresolved_issues: List[ExplorationIssueDict]


class LearnerAnswerDetailsDict(TypedDict):
    """Dictionary representing the LearnerAnswerDetail object."""

    state_reference: str
    entity_type: str
    interaction_id: str
    learner_answer_info_list: List[LearnerAnswerInfoDict]
    accumulated_answer_info_json_size_bytes: int
    learner_answer_info_schema_version: int


class ExplorationStatsDict(TypedDict):
    """Dictionary representing the ExplorationStats object."""

    exp_id: str
    exp_version: int
    num_starts_v1: int
    num_starts_v2: int
    num_actual_starts_v1: int
    num_actual_starts_v2: int
    num_completions_v1: int
    num_completions_v2: int
    state_stats_mapping: Dict[str, Dict[str, int]]


class ExplorationStatsFrontendDict(TypedDict):
    """Dictionary representing the ExplorationStats object
    for use in frontend."""

    exp_id: str
    exp_version: int
    num_starts: int
    num_actual_starts: int
    num_completions: int
    state_stats_mapping: Dict[str, Dict[str, int]]


# In argument 'customization_args', we used Any type because it accepts the
# values of customization args and that values can be of type str, int, Dict,
# bool, List and other types too. So to make it generalize for every type of
# values, we used Any here.
class LearnerActionDict(TypedDict):
    """Dictionary representing the LearnerAction object."""

    action_type: str
    action_customization_args: Dict[str, Dict[str, Union[str, int]]]
    schema_version: int


class AnswerOccurrenceDict(TypedDict):
    """Dictionary representing the AnswerOccurrence object."""

    answer: str
    frequency: int


class LearnerAnswerInfoDict(TypedDict):
    """Dictionary representing LearnerAnswerInfo object."""

    id: str
    answer: Optional[str]
    answer_details: str
    created_on: str


class AggregatedStatsDict(TypedDict):
    """Dictionary representing aggregated_stats dict used to validate the
    SessionStateStats domain object."""

    num_starts: int
    num_actual_starts: int
    num_completions: int
    state_stats_mapping: Dict[str, Dict[str, int]]


class ExplorationStats:
    """Domain object representing analytics data for an exploration."""

    def __init__(
        self,
        exp_id: str,
        exp_version: int,
        num_starts_v1: int,
        num_starts_v2: int,
        num_actual_starts_v1: int,
        num_actual_starts_v2: int,
        num_completions_v1: int,
        num_completions_v2: int,
        state_stats_mapping: Dict[str, StateStats]
    ) -> None:
        """Constructs an ExplorationStats domain object.

        Args:
            exp_id: str. ID of the exploration.
            exp_version: int. Version of the exploration.
            num_starts_v1: int. Number of learners who started the exploration.
            num_starts_v2: int. As above, but for events with version 2.
            num_actual_starts_v1: int. Number of learners who actually attempted
                the exploration. These are the learners who have completed the
                initial state of the exploration and traversed to the next
                state.
            num_actual_starts_v2: int. As above, but for events with version 2.
            num_completions_v1: int. Number of learners who completed the
                exploration.
            num_completions_v2: int. As above, but for events with version 2.
            state_stats_mapping: dict. A dictionary mapping the state names of
                an exploration to the corresponding StateStats domain object.
        """
        self.exp_id = exp_id
        self.exp_version = exp_version
        self.num_starts_v1 = num_starts_v1
        self.num_starts_v2 = num_starts_v2
        self.num_actual_starts_v1 = num_actual_starts_v1
        self.num_actual_starts_v2 = num_actual_starts_v2
        self.num_completions_v1 = num_completions_v1
        self.num_completions_v2 = num_completions_v2
        self.state_stats_mapping = state_stats_mapping

    @property
    def num_starts(self) -> int:
        """Returns the number of learners who started the exploration.

        Returns:
            int. The number of learners who started the exploration.
        """
        return self.num_starts_v1 + self.num_starts_v2

    @property
    def num_actual_starts(self) -> int:
        """Returns the number of learners who actually attempted the
        exploration. These are the learners who have completed the initial
        state of the exploration and traversed to the next state.

        Returns:
            int. The number of learners who actually attempted the exploration.
        """
        return self.num_actual_starts_v1 + self.num_actual_starts_v2

    @property
    def num_completions(self) -> int:
        """Returns the number of learners who completed the exploration.

        Returns:
            int. The number of learners who completed the exploration.
        """
        return self.num_completions_v1 + self.num_completions_v2

    def to_dict(self) -> ExplorationStatsDict:
        """Returns a dict representation of the domain object."""
        state_stats_mapping_dict = {}
        for state_name in self.state_stats_mapping:
            state_stats_mapping_dict[state_name] = self.state_stats_mapping[
                state_name].to_dict()

        exploration_stats_dict: ExplorationStatsDict = {
            'exp_id': self.exp_id,
            'exp_version': self.exp_version,
            'num_starts_v1': self.num_starts_v1,
            'num_starts_v2': self.num_starts_v2,
            'num_actual_starts_v1': self.num_actual_starts_v1,
            'num_actual_starts_v2': self.num_actual_starts_v2,
            'num_completions_v1': self.num_completions_v1,
            'num_completions_v2': self.num_completions_v2,
            'state_stats_mapping': state_stats_mapping_dict
        }
        return exploration_stats_dict

    def to_frontend_dict(self) -> ExplorationStatsFrontendDict:
        """Returns a dict representation of the domain object for use in the
        frontend.
        """
        state_stats_mapping_dict = {}
        for state_name in self.state_stats_mapping:
            state_stats_mapping_dict[state_name] = self.state_stats_mapping[
                state_name].to_frontend_dict()

        exploration_stats_dict: ExplorationStatsFrontendDict = {
            'exp_id': self.exp_id,
            'exp_version': self.exp_version,
            'num_starts': self.num_starts,
            'num_actual_starts': self.num_actual_starts,
            'num_completions': self.num_completions,
            'state_stats_mapping': state_stats_mapping_dict
        }
        return exploration_stats_dict

    @classmethod
    def create_default(
        cls,
        exp_id: str,
        exp_version: int,
        state_stats_mapping: Dict[str, StateStats]
    ) -> ExplorationStats:
        """Creates a ExplorationStats domain object and sets all properties to
        0.

        Args:
            exp_id: str. ID of the exploration.
            exp_version: int. Version of the exploration.
            state_stats_mapping: dict. A dict mapping state names to their
                corresponding StateStats.

        Returns:
            ExplorationStats. The exploration stats domain object.
        """
        return cls(exp_id, exp_version, 0, 0, 0, 0, 0, 0, state_stats_mapping)

    def get_sum_of_first_hit_counts(self) -> int:
        """Compute the sum of first hit counts for the exploration stats.

        Returns:
            int. Sum of first hit counts.
        """
        sum_first_hits = 0
        for state_name in self.state_stats_mapping:
            state_stats = self.state_stats_mapping[state_name]
            sum_first_hits += state_stats.first_hit_count
        return sum_first_hits

    def validate(self) -> None:
        """Validates the ExplorationStats domain object."""

        exploration_stats_properties: List[Literal[
            'num_starts_v1',
            'num_starts_v2',
            'num_actual_starts_v1',
            'num_actual_starts_v2',
            'num_completions_v1',
            'num_completions_v2'
        ]] = [
            'num_starts_v1',
            'num_starts_v2',
            'num_actual_starts_v1',
            'num_actual_starts_v2',
            'num_completions_v1',
            'num_completions_v2',
        ]

        if not isinstance(self.exp_id, str):
            raise utils.ValidationError(
                'Expected exp_id to be a string, received %s' % (self.exp_id))

        if not isinstance(self.exp_version, int):
            raise utils.ValidationError(
                'Expected exp_version to be an int, received %s' % (
                    self.exp_version))

        exploration_stats_dict = self.to_dict()
        for stat_property in exploration_stats_properties:
            if not isinstance(exploration_stats_dict[stat_property], int):
                raise utils.ValidationError(
                    'Expected %s to be an int, received %s' % (
                        stat_property, exploration_stats_dict[stat_property]))
            if exploration_stats_dict[stat_property] < 0:
                raise utils.ValidationError(
                    '%s cannot have negative values' % (stat_property))

        if not isinstance(self.state_stats_mapping, dict):
            raise utils.ValidationError(
                'Expected state_stats_mapping to be a dict, received %s' % (
                    self.state_stats_mapping))

    def clone(self) -> ExplorationStats:
        """Returns a clone of this instance."""
        return ExplorationStats(
            self.exp_id, self.exp_version, self.num_starts_v1,
            self.num_starts_v2, self.num_actual_starts_v1,
            self.num_actual_starts_v2, self.num_completions_v1,
            self.num_completions_v2,
            {
                state_name: state_stats.clone()
                for state_name, state_stats in self.state_stats_mapping.items()
            })


class StateStats:
    """Domain object representing analytics data for an exploration's state.
    Instances of these domain objects pertain to the exploration ID and version
    as well.
    """

    def __init__(
        self,
        total_answers_count_v1: int,
        total_answers_count_v2: int,
        useful_feedback_count_v1: int,
        useful_feedback_count_v2: int,
        total_hit_count_v1: int,
        total_hit_count_v2: int,
        first_hit_count_v1: int,
        first_hit_count_v2: int,
        num_times_solution_viewed_v2: int,
        num_completions_v1: int,
        num_completions_v2: int
    ) -> None:
        """Constructs a StateStats domain object.

        Args:
            total_answers_count_v1: int. Total number of answers submitted to
                this state.
            total_answers_count_v2: int. As above, but for events with version
                2.
            useful_feedback_count_v1: int. Total number of answers that received
                useful feedback.
            useful_feedback_count_v2: int. As above, but for events with version
                2.
            total_hit_count_v1: int. Total number of times the state was
                entered.
            total_hit_count_v2: int. As above, but for events with version 2.
            first_hit_count_v1: int. Number of times the state was entered for
                the first time.
            first_hit_count_v2: int. As above, but for events with version 2.
            num_times_solution_viewed_v2: int. Number of times the solution
                button was triggered to answer a state (only for version 2).
            num_completions_v1: int. Number of times the state was completed.
            num_completions_v2: int. As above, but for events with version 2.
        """
        self.total_answers_count_v1 = total_answers_count_v1
        self.total_answers_count_v2 = total_answers_count_v2
        self.useful_feedback_count_v1 = useful_feedback_count_v1
        self.useful_feedback_count_v2 = useful_feedback_count_v2
        self.total_hit_count_v1 = total_hit_count_v1
        self.total_hit_count_v2 = total_hit_count_v2
        self.first_hit_count_v1 = first_hit_count_v1
        self.first_hit_count_v2 = first_hit_count_v2
        # Solution view analytics were only introduced in v2, and there are no
        # existing event models in v1 that record solution viewed events.
        self.num_times_solution_viewed_v2 = num_times_solution_viewed_v2
        self.num_completions_v1 = num_completions_v1
        self.num_completions_v2 = num_completions_v2

    @property
    def total_answers_count(self) -> int:
        """Returns the total number of answers submitted to this state.

        Returns:
            int. The total number of answers submitted to this state.
        """
        return self.total_answers_count_v1 + self.total_answers_count_v2

    @property
    def useful_feedback_count(self) -> int:
        """Returns the total number of answers that received useful feedback.

        Returns:
            int. The total number of answers that received useful feedback.
        """
        return self.useful_feedback_count_v1 + self.useful_feedback_count_v2

    @property
    def total_hit_count(self) -> int:
        """Returns the total number of times the state was entered.

        Returns:
            int. The total number of times the state was entered.
        """
        return self.total_hit_count_v1 + self.total_hit_count_v2

    @property
    def first_hit_count(self) -> int:
        """Returns the number of times the state was entered for the first time.

        Returns:
            int. The number of times the state was entered for the first time.
        """
        return self.first_hit_count_v1 + self.first_hit_count_v2

    @property
    def num_completions(self) -> int:
        """Returns total number of times the state was completed.

        Returns:
            int. The total number of times the state was completed.
        """
        return self.num_completions_v1 + self.num_completions_v2

    @property
    def num_times_solution_viewed(self) -> int:
        """Returns the number of times the solution button was triggered.

        Returns:
            int. Number of times the solution button was triggered to answer a
            state only for events for schema version 2.
        """
        return self.num_times_solution_viewed_v2

    @classmethod
    def create_default(cls) -> StateStats:
        """Creates a StateStats domain object and sets all properties to 0."""
        return cls(0, 0, 0, 0, 0, 0, 0, 0, 0, 0, 0)

    def aggregate_from(
        self, other: Union[StateStats, SessionStateStats]
    ) -> None:
        """Aggregates data from the other state stats into self.

        Args:
            other: StateStats | SessionStateStats. The other collection of stats
                to aggregate from.

        Raises:
            TypeError. Given SessionStateStats can not be aggregated from.
        """
        if isinstance(other, StateStats):
            self.total_answers_count_v1 += other.total_answers_count_v1
            self.total_answers_count_v2 += other.total_answers_count_v2
            self.useful_feedback_count_v1 += other.useful_feedback_count_v1
            self.useful_feedback_count_v2 += other.useful_feedback_count_v2
            self.total_hit_count_v1 += other.total_hit_count_v1
            self.total_hit_count_v2 += other.total_hit_count_v2
            self.first_hit_count_v1 += other.first_hit_count_v1
            self.first_hit_count_v2 += other.first_hit_count_v2
            self.num_times_solution_viewed_v2 += (
                other.num_times_solution_viewed_v2)
            self.num_completions_v1 += other.num_completions_v1
            self.num_completions_v2 += other.num_completions_v2
        elif isinstance(other, SessionStateStats):
            self.total_answers_count_v2 += other.total_answers_count
            self.useful_feedback_count_v2 += other.useful_feedback_count
            self.total_hit_count_v2 += other.total_hit_count
            self.first_hit_count_v2 += other.first_hit_count
            self.num_times_solution_viewed_v2 += other.num_times_solution_viewed
            self.num_completions_v2 += other.num_completions
        else:
            raise TypeError(
                '%s can not be aggregated from' % (other.__class__.__name__,))

    def to_dict(self) -> Dict[str, int]:
        """Returns a dict representation of the domain object."""
        state_stats_dict = {
            'total_answers_count_v1': self.total_answers_count_v1,
            'total_answers_count_v2': self.total_answers_count_v2,
            'useful_feedback_count_v1': self.useful_feedback_count_v1,
            'useful_feedback_count_v2': self.useful_feedback_count_v2,
            'total_hit_count_v1': self.total_hit_count_v1,
            'total_hit_count_v2': self.total_hit_count_v2,
            'first_hit_count_v1': self.first_hit_count_v1,
            'first_hit_count_v2': self.first_hit_count_v2,
            'num_times_solution_viewed_v2': (
                self.num_times_solution_viewed_v2),
            'num_completions_v1': self.num_completions_v1,
            'num_completions_v2': self.num_completions_v2
        }
        return state_stats_dict

    def to_frontend_dict(self) -> Dict[str, int]:
        """Returns a dict representation of the domain object for use in the
        frontend.
        """
        state_stats_dict = {
            'total_answers_count': self.total_answers_count,
            'useful_feedback_count': self.useful_feedback_count,
            'total_hit_count': self.total_hit_count,
            'first_hit_count': self.first_hit_count,
            'num_times_solution_viewed': self.num_times_solution_viewed,
            'num_completions': self.num_completions
        }
        return state_stats_dict

    def __repr__(self) -> str:
        """Returns a detailed representation of self, distinguishing v1 values
        from v2 values.

        Returns:
            str. A string representation of self.
        """
        props = [
            'total_answers_count_v1', 'total_answers_count_v2',
            'useful_feedback_count_v1', 'useful_feedback_count_v2',
            'total_hit_count_v1', 'total_hit_count_v2',
            'first_hit_count_v1', 'first_hit_count_v2',
            'num_times_solution_viewed_v2',
            'num_completions_v1', 'num_completions_v2',
        ]
        return '%s(%s)' % (
            self.__class__.__name__,
            ', '.join('%s=%r' % (prop, getattr(self, prop)) for prop in props))

    def __str__(self) -> str:
        """Returns a simple representation of self, combining v1 and v2 values.

        Returns:
            str. A string representation of self.
        """
        props = [
            'total_answers_count',
            'useful_feedback_count',
            'total_hit_count',
            'first_hit_count',
            'num_times_solution_viewed',
            'num_completions',
        ]
        return '%s(%s)' % (
            self.__class__.__name__,
            ', '.join('%s=%r' % (prop, getattr(self, prop)) for prop in props))

    # NOTE: Here we use type Any because of:
    # https://github.com/python/mypy/issues/363#issue-39383094
    def __eq__(self, other: Any) -> Any:
        """Implements == comparison between two StateStats instances, returning
        whether they both hold the same values.

        Args:
            other: StateStats. The other instance to compare.

        Returns:
            bool. Whether the two instances have the same values.
        """
        if not isinstance(other, StateStats):
            # https://docs.python.org/3.7/library/constants.html
            return NotImplemented
        return (
            self.total_answers_count_v1,
            self.total_answers_count_v2,
            self.useful_feedback_count_v1,
            self.useful_feedback_count_v2,
            self.total_hit_count_v1,
            self.total_hit_count_v2,
            self.first_hit_count_v1,
            self.first_hit_count_v2,
            self.num_times_solution_viewed_v2,
            self.num_completions_v1,
            self.num_completions_v2,
        ) == (
            other.total_answers_count_v1,
            other.total_answers_count_v2,
            other.useful_feedback_count_v1,
            other.useful_feedback_count_v2,
            other.total_hit_count_v1,
            other.total_hit_count_v2,
            other.first_hit_count_v1,
            other.first_hit_count_v2,
            other.num_times_solution_viewed_v2,
            other.num_completions_v1,
            other.num_completions_v2,
        )

    def __hash__(self) -> int:
        """Disallow hashing StateStats since they are mutable by design."""
        raise TypeError('%s is unhashable' % self.__class__.__name__)

    @classmethod
    def from_dict(cls, state_stats_dict: Dict[str, int]) -> StateStats:
        """Constructs a StateStats domain object from a dict."""
        return cls(
            state_stats_dict['total_answers_count_v1'],
            state_stats_dict['total_answers_count_v2'],
            state_stats_dict['useful_feedback_count_v1'],
            state_stats_dict['useful_feedback_count_v2'],
            state_stats_dict['total_hit_count_v1'],
            state_stats_dict['total_hit_count_v2'],
            state_stats_dict['first_hit_count_v1'],
            state_stats_dict['first_hit_count_v2'],
            state_stats_dict['num_times_solution_viewed_v2'],
            state_stats_dict['num_completions_v1'],
            state_stats_dict['num_completions_v2'])

    def validate(self) -> None:
        """Validates the StateStats domain object."""

        state_stats_properties = [
            'total_answers_count_v1',
            'total_answers_count_v2',
            'useful_feedback_count_v1',
            'useful_feedback_count_v2',
            'total_hit_count_v1',
            'total_hit_count_v2',
            'first_hit_count_v1',
            'first_hit_count_v2',
            'num_times_solution_viewed_v2',
            'num_completions_v1',
            'num_completions_v2'
        ]

        state_stats_dict = self.to_dict()

        for stat_property in state_stats_properties:
            if not isinstance(state_stats_dict[stat_property], int):
                raise utils.ValidationError(
                    'Expected %s to be an int, received %s' % (
                        stat_property, state_stats_dict[stat_property]))
            if state_stats_dict[stat_property] < 0:
                raise utils.ValidationError(
                    '%s cannot have negative values' % (stat_property))

    def clone(self) -> StateStats:
        """Returns a clone of this instance."""
        return StateStats(
            self.total_answers_count_v1, self.total_answers_count_v2,
            self.useful_feedback_count_v1, self.useful_feedback_count_v2,
            self.total_hit_count_v1, self.total_hit_count_v2,
            self.first_hit_count_v1, self.first_hit_count_v2,
            self.num_times_solution_viewed_v2, self.num_completions_v1,
            self.num_completions_v2)


class SessionStateStats:
    """Domain object representing analytics data for a specific state of an
    exploration, aggregated during a continuous learner session.
    """

    def __init__(
        self,
        total_answers_count: int,
        useful_feedback_count: int,
        total_hit_count: int,
        first_hit_count: int,
        num_times_solution_viewed: int,
        num_completions: int
    ):
        """Constructs a SessionStateStats domain object.

        Args:
            total_answers_count: int. Total number of answers submitted to this
                state.
            useful_feedback_count: int. Total number of answers that received
                useful feedback.
            total_hit_count: int. Total number of times the state was entered.
            first_hit_count: int. Number of times the state was entered for the
                first time.
            num_times_solution_viewed: int. Number of times the solution button
                was triggered to answer a state.
            num_completions: int. Number of times the state was completed.
        """
        self.total_answers_count = total_answers_count
        self.useful_feedback_count = useful_feedback_count
        self.total_hit_count = total_hit_count
        self.first_hit_count = first_hit_count
        self.num_times_solution_viewed = num_times_solution_viewed
        self.num_completions = num_completions

    def __repr__(self) -> str:
        """Returns a detailed string representation of self."""
        props = [
            'total_answers_count',
            'useful_feedback_count',
            'total_hit_count',
            'first_hit_count',
            'num_times_solution_viewed',
            'num_completions',
        ]
        return '%s(%s)' % (
            self.__class__.__name__,
            ', '.join('%s=%r' % (prop, getattr(self, prop)) for prop in props))

    def to_dict(self) -> Dict[str, int]:
        """Returns a dict representation of self."""
        session_state_stats_dict = {
            'total_answers_count': self.total_answers_count,
            'useful_feedback_count': self.useful_feedback_count,
            'total_hit_count': self.total_hit_count,
            'first_hit_count': self.first_hit_count,
            'num_times_solution_viewed': self.num_times_solution_viewed,
            'num_completions': self.num_completions
        }
        return session_state_stats_dict

    @staticmethod
    def validate_aggregated_stats_dict(
        aggregated_stats: AggregatedStatsDict
    ) -> AggregatedStatsDict:
        """Validates the SessionStateStats domain object.

        Args:
            aggregated_stats: dict. The aggregated stats dict to validate.

        Returns:
            aggregated_stats: dict. The validated aggregated stats dict.

        Raises:
            ValidationError. Whether the aggregated_stats dict is invalid.
        """

        exploration_stats_properties = [
            'num_starts',
            'num_actual_starts',
            'num_completions'
        ]
        state_stats_properties = [
            'total_answers_count',
            'useful_feedback_count',
            'total_hit_count',
            'first_hit_count',
            'num_times_solution_viewed',
            'num_completions'
        ]
        for exp_stats_property in exploration_stats_properties:
            if exp_stats_property not in aggregated_stats:
                raise utils.ValidationError(
                    '%s not in aggregated stats dict.' % (exp_stats_property))
            # Here we use MyPy ignore because MyPy does not recognize
            # that keys represented by the variable exp_stats_property
            # are string literals.
            if not isinstance(aggregated_stats[exp_stats_property], int): # type: ignore[misc]
                raise utils.ValidationError(
                    'Expected %s to be an int, received %s' % (
                        exp_stats_property,
                        # Here we use MyPy ignore because MyPy does not
                        # recognize that keys represented by the variable
                        # exp_stats_property are string literals.
                        aggregated_stats[exp_stats_property] # type: ignore[misc]
                    )
                )
        state_stats_mapping = aggregated_stats['state_stats_mapping']
        for state_name in state_stats_mapping:
            for state_stats_property in state_stats_properties:
                if state_stats_property not in state_stats_mapping[state_name]:
                    raise utils.ValidationError(
                        '%s not in state stats mapping of %s in aggregated '
                        'stats dict.' % (state_stats_property, state_name))
                if not isinstance(
                    state_stats_mapping[state_name][state_stats_property],
                    int
                ):
                    state_stats = state_stats_mapping[state_name]
                    raise utils.ValidationError(
                        'Expected %s to be an int, received %s' % (
                            state_stats_property,
                            state_stats[state_stats_property]
                        )
                    )
        # The aggregated_stats parameter does not represent any domain class,
        # hence dict form of the data is returned from here.
        return aggregated_stats

    # NOTE: Here we use type Any because of:
    # https://github.com/python/mypy/issues/363#issue-39383094
    def __eq__(self, other: Any) -> Any:
        """Implements == comparison between two SessionStateStats instances,
        returning whether they hold the same values.

        Args:
            other: SessionStateStats. The other instance to compare.

        Returns:
            bool. Whether the two instances have the same values.
        """
        if not isinstance(other, SessionStateStats):
            # https://docs.python.org/3.7/library/constants.html
            return NotImplemented
        return (
            self.total_answers_count,
            self.useful_feedback_count,
            self.total_hit_count,
            self.first_hit_count,
            self.num_times_solution_viewed,
            self.num_completions,
        ) == (
            other.total_answers_count,
            other.useful_feedback_count,
            other.total_hit_count,
            other.first_hit_count,
            other.num_times_solution_viewed,
            other.num_completions,
        )

    def __hash__(self) -> int:
        """Disallow hashing SessionStateStats since it is mutable by design."""
        raise TypeError('%s is unhashable' % self.__class__.__name__)

    @classmethod
    def create_default(cls) -> SessionStateStats:
        """Creates a SessionStateStats domain object with all values at 0."""
        return cls(0, 0, 0, 0, 0, 0)

    @classmethod
    def from_dict(
        cls, session_state_stats_dict: Dict[str, int]
    ) -> SessionStateStats:
        """Creates a SessionStateStats domain object from the given dict."""
        return cls(
            session_state_stats_dict['total_answers_count'],
            session_state_stats_dict['useful_feedback_count'],
            session_state_stats_dict['total_hit_count'],
            session_state_stats_dict['first_hit_count'],
            session_state_stats_dict['num_times_solution_viewed'],
            session_state_stats_dict['num_completions'])


class ExplorationIssues:
    """Domain object representing the exploration to issues mapping for an
    exploration.
    """

    def __init__(
        self,
        exp_id: str,
        exp_version: int,
        unresolved_issues: List[ExplorationIssue]
    ) -> None:
        """Constructs an ExplorationIssues domain object.

        Args:
            exp_id: str. ID of the exploration.
            exp_version: int. Version of the exploration.
            unresolved_issues: list(ExplorationIssue). List of exploration
                issues.
        """
        self.exp_id = exp_id
        self.exp_version = exp_version
        self.unresolved_issues = unresolved_issues

    @classmethod
    def create_default(cls, exp_id: str, exp_version: int) -> ExplorationIssues:
        """Creates a default ExplorationIssues domain object.

        Args:
            exp_id: str. ID of the exploration.
            exp_version: int. Version of the exploration.

        Returns:
            ExplorationIssues. The exploration issues domain object.
        """
        return cls(exp_id, exp_version, [])

    def to_dict(self) -> ExplorationIssuesDict:
        """Returns a dict representation of the ExplorationIssues domain object.

        Returns:
            dict. A dict mapping of all fields of ExplorationIssues object.
        """
        unresolved_issue_dicts = [
            unresolved_issue.to_dict()
            for unresolved_issue in self.unresolved_issues]
        return {
            'exp_id': self.exp_id,
            'exp_version': self.exp_version,
            'unresolved_issues': unresolved_issue_dicts
        }

    @classmethod
    def from_dict(
        cls, exp_issues_dict: ExplorationIssuesDict
    ) -> ExplorationIssues:
        """Returns an ExplorationIssues object from a dict.

        Args:
            exp_issues_dict: dict. A dict mapping of all fields of
                ExplorationIssues object.

        Returns:
            ExplorationIssues. The corresponding ExplorationIssues domain
            object.
        """
        unresolved_issues = [
            ExplorationIssue.from_dict(unresolved_issue_dict)
            for unresolved_issue_dict in exp_issues_dict['unresolved_issues']]
        return cls(
            exp_issues_dict['exp_id'], exp_issues_dict['exp_version'],
            unresolved_issues)

    def validate(self) -> None:
        """Validates the ExplorationIssues domain object."""
        if not isinstance(self.exp_id, str):
            raise utils.ValidationError(
                'Expected exp_id to be a string, received %s' % type(
                    self.exp_id))

        if not isinstance(self.exp_version, int):
            raise utils.ValidationError(
                'Expected exp_version to be an int, received %s' % type(
                    self.exp_version))

        if not isinstance(self.unresolved_issues, list):
            raise utils.ValidationError(
                'Expected unresolved_issues to be a list, received %s' % (
                    type(self.unresolved_issues)))

        for issue in self.unresolved_issues:
            issue.validate()


class Playthrough:
    """Domain object representing a learner playthrough."""

    def __init__(
        self,
        exp_id: str,
        exp_version: int,
        issue_type: str,
        issue_customization_args: IssuesCustomizationArgsDictType,
        actions: List[LearnerAction]
    ):
        """Constructs a Playthrough domain object.

        Args:
            exp_id: str. ID of the exploration.
            exp_version: int. Version of the exploration.
            issue_type: str. Type of the issue.
            issue_customization_args: dict. The customization args dict for the
                given issue_type.
            actions: list(LearnerAction). List of playthrough learner actions.
        """
        self.exp_id = exp_id
        self.exp_version = exp_version
        self.issue_type = issue_type
        self.issue_customization_args = issue_customization_args
        self.actions = actions

    def to_dict(self) -> PlaythroughDict:
        """Returns a dict representation of the Playthrough domain object.

        Returns:
            dict. A dict mapping of all fields of Playthrough object.
        """
        action_dicts = [action.to_dict() for action in self.actions]
        return {
            'exp_id': self.exp_id,
            'exp_version': self.exp_version,
            'issue_type': self.issue_type,
            'issue_customization_args': self.issue_customization_args,
            'actions': action_dicts,
        }

    @classmethod
    def from_dict(cls, playthrough_data: PlaythroughDict) -> Playthrough:
        """Checks whether the playthrough dict has the correct keys and then
        returns a domain object instance.

        Args:
            playthrough_data: dict. A dict mapping of all fields of Playthrough
                object.

        Returns:
            Playthrough. The corresponding Playthrough domain object.
        """
        playthrough_properties = [
            'exp_id', 'exp_version', 'issue_type',
            'issue_customization_args', 'actions']
        for playthrough_property in playthrough_properties:
            if playthrough_property not in playthrough_data:
                raise utils.ValidationError(
                    '%s not in playthrough data dict.' % (
                        playthrough_property))

        actions = [
            LearnerAction.from_dict(action_dict)
            for action_dict in playthrough_data['actions']]

        playthrough = cls(
            playthrough_data['exp_id'],
            playthrough_data['exp_version'],
            playthrough_data['issue_type'],
            playthrough_data['issue_customization_args'],
            actions)

        playthrough.validate()
        return playthrough

    def validate(self) -> None:
        """Validates the Playthrough domain object."""
        if not isinstance(self.exp_id, str):
            raise utils.ValidationError(
                'Expected exp_id to be a string, received %s' % type(
                    self.exp_id))

        if not isinstance(self.exp_version, int):
            raise utils.ValidationError(
                'Expected exp_version to be an int, received %s' % (
                    type(self.exp_version)))

        if not isinstance(self.issue_type, str):
            raise utils.ValidationError(
                'Expected issue_type to be a string, received %s' % type(
                    self.issue_type))

        if not isinstance(self.issue_customization_args, dict):
            raise utils.ValidationError(
                'Expected issue_customization_args to be a dict, '
                'received %s' % (
                    type(self.issue_customization_args)))

        try:
            issue = playthrough_issue_registry.Registry.get_issue_by_type(
                self.issue_type)
        except KeyError as e:
            raise utils.ValidationError('Invalid issue type: %s' % (
                self.issue_type)) from e

        customization_args_util.validate_customization_args_and_values(
            'issue', self.issue_type, self.issue_customization_args,
            issue.customization_arg_specs)

        if not isinstance(self.actions, list):
            raise utils.ValidationError(
                'Expected actions to be a list, received %s' % (
                    type(self.actions)))

        for action in self.actions:
            action.validate()


class ExplorationIssue:
    """Domain object representing an exploration issue."""

    def __init__(
        self,
        issue_type: str,
        issue_customization_args: IssuesCustomizationArgsDictType,
        playthrough_ids: List[str],
        schema_version: int,
        is_valid: bool
    ):
        """Constructs an ExplorationIssue domain object.

        Args:
            issue_type: str. Type of the issue.
            issue_customization_args: dict. The customization dict. The keys are
                names of customization_args and the values are dicts with a
                single key, 'value', whose corresponding value is the value of
                the customization arg.
            playthrough_ids: list(str). List of playthrough IDs.
            schema_version: int. Schema version for the exploration issue.
            is_valid: bool. Whether the issue and the associated playthroughs
                are valid.
        """
        self.issue_type = issue_type
        self.issue_customization_args = issue_customization_args
        self.playthrough_ids = playthrough_ids
        self.schema_version = schema_version
        self.is_valid = is_valid

    # NOTE: Here we use type Any because of:
    # https://github.com/python/mypy/issues/363#issue-39383094
    def __eq__(self, other: Any) -> Any:
        if not isinstance(other, ExplorationIssue):
            #  https://docs.python.org/3.7/library/constants.html
            return NotImplemented
        return (
            self.issue_type == other.issue_type and
            self.issue_customization_args == other.issue_customization_args and
            self.playthrough_ids == other.playthrough_ids and
            self.schema_version == other.schema_version and
            self.is_valid == other.is_valid
        )

    def to_dict(self) -> ExplorationIssueDict:
        """Returns a dict representation of the ExplorationIssue domain object.

        Returns:
            dict. A dict mapping of all fields of ExplorationIssue object.
        """
        return {
            'issue_type': self.issue_type,
            'issue_customization_args': self.issue_customization_args,
            'playthrough_ids': self.playthrough_ids,
            'schema_version': self.schema_version,
            'is_valid': self.is_valid
        }

    @classmethod
    def from_dict(
        cls, exp_issue_dict: ExplorationIssueDict
    ) -> ExplorationIssue:
        """Checks whether the exploration issue dict has the correct keys and
        then returns a domain object instance.

        Args:
            exp_issue_dict: dict. A dict mapping of all fields of
                ExplorationIssue object.

        Returns:
            ExplorationIssue. The corresponding ExplorationIssue domain object.
        """
        exp_issue_properties = [
            'issue_type', 'schema_version', 'issue_customization_args',
            'playthrough_ids', 'is_valid']
        for exp_issue_property in exp_issue_properties:
            if exp_issue_property not in exp_issue_dict:
                raise utils.ValidationError(
                    '%s not in exploration issue dict.' % (
                        exp_issue_property))

        exp_issue = cls(
            exp_issue_dict['issue_type'],
            exp_issue_dict['issue_customization_args'],
            exp_issue_dict['playthrough_ids'],
            exp_issue_dict['schema_version'],
            exp_issue_dict['is_valid'])

        exp_issue.validate()
        return exp_issue

    @classmethod
    def update_exp_issue_from_model(
        cls, issue_dict: ExplorationIssueDict
    ) -> None:
        """Converts the exploration issue blob given from
        current issue_schema_version to current issue_schema_version + 1.
        Note that the issue_dict being passed in is modified in-place.

        Args:
            issue_dict: dict. Dict representing the ExplorationIssue object.
        """
        current_issue_schema_version = issue_dict['schema_version']
        issue_dict['schema_version'] += 1

        conversion_fn = getattr(cls, '_convert_issue_v%s_dict_to_v%s_dict' % (
            current_issue_schema_version, current_issue_schema_version + 1))
        issue_dict = conversion_fn(issue_dict)

    @classmethod
    def _convert_issue_v1_dict_to_v2_dict(
        cls,
        issue_dict: Dict[
            str, Union[str, Dict[str, Dict[str, str]], List[str], int, bool]
        ]
    ) -> None:
        """Converts a v1 issue dict to a v2 issue dict. This function is now
        implemented only for testing purposes and must be rewritten when an
        actual schema migration from v1 to v2 takes place.
        """
        raise NotImplementedError(
            'The _convert_issue_v1_dict_to_v2_dict() method is missing from the'
            ' derived class. It should be implemented in the derived class.')

    def validate(self) -> None:
        """Validates the ExplorationIssue domain object."""
        if not isinstance(self.issue_type, str):
            raise utils.ValidationError(
                'Expected issue_type to be a string, received %s' % (
                    type(self.issue_type)))

        if not isinstance(self.schema_version, int):
            raise utils.ValidationError(
                'Expected schema_version to be an int, received %s' % (
                    type(self.schema_version)))

        try:
            issue = playthrough_issue_registry.Registry.get_issue_by_type(
                self.issue_type)
        except KeyError as e:
            raise utils.ValidationError('Invalid issue type: %s' % (
                self.issue_type)) from e

        customization_args_util.validate_customization_args_and_values(
            'issue', self.issue_type, self.issue_customization_args,
            issue.customization_arg_specs)

        if not isinstance(self.playthrough_ids, list):
            raise utils.ValidationError(
                'Expected playthrough_ids to be a list, received %s' % (
                    type(self.playthrough_ids)))

        for playthrough_id in self.playthrough_ids:
            if not isinstance(playthrough_id, str):
                raise utils.ValidationError(
                    'Expected each playthrough_id to be a string, received '
                    '%s' % type(playthrough_id))


class LearnerAction:
    """Domain object representing a learner action."""

    def __init__(
        self,
        action_type: str,
        action_customization_args: Dict[str, Dict[str, Union[str, int]]],
        schema_version: int
    ):
        """Constructs a LearnerAction domain object.

        Args:
            action_type: str. Type of the action.
            action_customization_args: dict. The customization dict. The keys
                are names of customization_args and the values are dicts with a
                single key, 'value', whose corresponding value is the value of
                the customization arg.
            schema_version: int. Schema version for the learner action.
        """
        self.action_type = action_type
        self.action_customization_args = action_customization_args
        self.schema_version = schema_version

    def to_dict(self) -> LearnerActionDict:
        """Returns a dict representation of the LearnerAction domain object.

        Returns:
            dict. A dict mapping of all fields of LearnerAction object.
        """
        return {
            'action_type': self.action_type,
            'action_customization_args': self.action_customization_args,
            'schema_version': self.schema_version
        }

    @classmethod
    def from_dict(cls, action_dict: LearnerActionDict) -> LearnerAction:
        """Returns a LearnerAction object from a dict.

        Args:
            action_dict: dict. A dict mapping of all fields of LearnerAction
                object.

        Returns:
            LearnerAction. The corresponding LearnerAction domain object.
        """
        return cls(
            action_dict['action_type'],
            action_dict['action_customization_args'],
            action_dict['schema_version'])

    @classmethod
    def update_learner_action_from_model(
        cls, action_dict: LearnerActionDict
    ) -> None:
        """Converts the learner action blob given from
        current action_schema_version to current action_schema_version + 1.
        Note that the action_dict being passed in is modified in-place.

        Args:
            action_dict: dict. Dict representing the LearnerAction object.
        """
        current_action_schema_version = action_dict['schema_version']
        action_dict['schema_version'] += 1

        conversion_fn = getattr(cls, '_convert_action_v%s_dict_to_v%s_dict' % (
            current_action_schema_version, current_action_schema_version + 1))
        action_dict = conversion_fn(action_dict)

    @classmethod
    def _convert_action_v1_dict_to_v2_dict(
        cls, action_dict: LearnerActionDict
    ) -> None:
        """Converts a v1 action dict to a v2 action dict. This function is now
        implemented only for testing purposes and must be rewritten when an
        actual schema migration from v1 to v2 takes place.
        """
        raise NotImplementedError(
            'The _convert_action_v1_dict_to_v2_dict() method is missing from '
            'the derived class. It should be implemented in the derived class.')

    def validate(self) -> None:
        """Validates the LearnerAction domain object."""
        if not isinstance(self.action_type, str):
            raise utils.ValidationError(
                'Expected action_type to be a string, received %s' % (
                    type(self.action_type)))

        if not isinstance(self.schema_version, int):
            raise utils.ValidationError(
                'Expected schema_version to be an int, received %s' % (
                    type(self.schema_version)))

        try:
            action = action_registry.Registry.get_action_by_type(
                self.action_type)
        except KeyError as e:
            raise utils.ValidationError(
                'Invalid action type: %s' % self.action_type) from e
        customization_args_util.validate_customization_args_and_values(
            'action', self.action_type, self.action_customization_args,
            action.customization_arg_specs)


# TODO(bhenning): Monitor sizes (lengths of submitted_answer_list) of these
# objects and determine if we should enforce an upper bound for
# submitted_answer_list.
class StateAnswers:
    """Domain object containing answers submitted to an exploration state."""

    def __init__(
        self,
        exploration_id: str,
        exploration_version: int,
        state_name: str,
        interaction_id: str,
        submitted_answer_list: List[SubmittedAnswer],
        schema_version: int = feconf.CURRENT_STATE_ANSWERS_SCHEMA_VERSION
    ) -> None:
        """Constructs a StateAnswers domain object.

        Args:
            exploration_id: str. The ID of the exploration corresponding to
                submitted answers.
            exploration_version: int. The version of the exploration
                corresponding to submitted answers.
            state_name: str. The state to which the answers were submitted.
            interaction_id: str. The ID of the interaction which created the
                answers.
            submitted_answer_list: list. The list of SubmittedAnswer domain
                objects that were submitted to the exploration and version
                specified in this object.
            schema_version: int. The schema version of this answers object.
        """
        self.exploration_id = exploration_id
        self.exploration_version = exploration_version
        self.state_name = state_name
        self.interaction_id = interaction_id
        self.submitted_answer_list = submitted_answer_list
        self.schema_version = schema_version

    def get_submitted_answer_dict_list(self) -> List[SubmittedAnswerDict]:
        """Returns the submitted_answer_list stored within this object as a list
        of StateAnswer dicts.
        """
        return [state_answer.to_dict()
                for state_answer in self.submitted_answer_list]

    def validate(self) -> None:
        """Validates StateAnswers domain object entity."""

        if not isinstance(self.exploration_id, str):
            raise utils.ValidationError(
                'Expected exploration_id to be a string, received %s'
                % str(self.exploration_id))

        if not isinstance(self.state_name, str):
            raise utils.ValidationError(
                'Expected state_name to be a string, received %s'
                % str(self.state_name))

        if self.interaction_id is not None:
            if not isinstance(self.interaction_id, str):
                raise utils.ValidationError(
                    'Expected interaction_id to be a string, received %s'
                    % str(self.interaction_id))

            # Verify interaction_id is valid.
            if (self.interaction_id not in
                    interaction_registry.Registry.get_all_interaction_ids()):
                raise utils.ValidationError(
                    'Unknown interaction_id: %s' % self.interaction_id)

        if not isinstance(self.submitted_answer_list, list):
            raise utils.ValidationError(
                'Expected submitted_answer_list to be a list, received %s' %
                str(self.submitted_answer_list))

        if not isinstance(self.schema_version, int):
            raise utils.ValidationError(
                'Expected schema_version to be an integer, received %s'
                % str(self.schema_version))

        if self.schema_version < 1:
            raise utils.ValidationError(
                'schema_version < 1: %d' % self.schema_version)

        if self.schema_version > feconf.CURRENT_STATE_ANSWERS_SCHEMA_VERSION:
            raise utils.ValidationError(
                'schema_version > feconf.CURRENT_STATE_ANSWERS_SCHEMA_VERSION '
                '(%d): %d' % (
                    feconf.CURRENT_STATE_ANSWERS_SCHEMA_VERSION,
                    self.schema_version))


class SubmittedAnswer:
    """Domain object representing an answer submitted to a state."""

    # NOTE TO DEVELOPERS: do not use the rule_spec_str and answer_str
    # parameters; they are only populated by the answer migration job. They only
    # represent context that is lost as part of the answer migration and are
    # used as part of validating the migration was correct. They may be
    # referenced in future migration or mapreduce jobs, or they may be removed
    # without warning or migration.

    def __init__(
        self,
        answer: Optional[str],
        interaction_id: str,
        answer_group_index: int,
        rule_spec_index: int,
        classification_categorization: str,
        params: Dict[str, Union[str, int]],
        session_id: str,
        time_spent_in_sec: float,
        rule_spec_str: Optional[str] = None,
        answer_str: Optional[str] = None
    ) -> None:
        self.answer = answer
        self.interaction_id = interaction_id
        self.answer_group_index = answer_group_index
        self.rule_spec_index = rule_spec_index
        self.classification_categorization = classification_categorization
        self.params = params
        self.session_id = session_id
        self.time_spent_in_sec = time_spent_in_sec
        self.rule_spec_str = rule_spec_str
        self.answer_str = answer_str

    def to_dict(self) -> SubmittedAnswerDict:
        """Returns the dict of submitted answer.

        Returns:
            dict. The submitted answer dict.
        """
        submitted_answer_dict: SubmittedAnswerDict = {
            'answer': self.answer,
            'interaction_id': self.interaction_id,
            'answer_group_index': self.answer_group_index,
            'rule_spec_index': self.rule_spec_index,
            'classification_categorization': self.classification_categorization,
            'params': self.params,
            'session_id': self.session_id,
            'time_spent_in_sec': self.time_spent_in_sec,
            'rule_spec_str': self.rule_spec_str,
            'answer_str': self.answer_str
        }
        if self.rule_spec_str is not None:
            submitted_answer_dict['rule_spec_str'] = self.rule_spec_str
        if self.answer_str is not None:
            submitted_answer_dict['answer_str'] = self.answer_str
        return submitted_answer_dict

    @classmethod
    def from_dict(
        cls, submitted_answer_dict: SubmittedAnswerDict
    ) -> SubmittedAnswer:
        """Returns the domain object representing an answer submitted to a
        state.

        Returns:
            SubmittedAnswer. The SubmittedAnswer domin object.
        """
        return cls(
            submitted_answer_dict['answer'],
            submitted_answer_dict['interaction_id'],
            submitted_answer_dict['answer_group_index'],
            submitted_answer_dict['rule_spec_index'],
            submitted_answer_dict['classification_categorization'],
            submitted_answer_dict['params'],
            submitted_answer_dict['session_id'],
            submitted_answer_dict['time_spent_in_sec'],
            rule_spec_str=submitted_answer_dict.get('rule_spec_str'),
            answer_str=submitted_answer_dict.get('answer_str'))

    def validate(self) -> None:
        """Validates this submitted answer object."""
        # TODO(bhenning): Validate the normalized answer against future answer
        # objects after #956 is addressed.
        if self.time_spent_in_sec is None:
            raise utils.ValidationError(
                'SubmittedAnswers must have a provided time_spent_in_sec')
        if self.session_id is None:
            raise utils.ValidationError(
                'SubmittedAnswers must have a provided session_id')

        if self.rule_spec_str is not None and not isinstance(
                self.rule_spec_str, str):
            raise utils.ValidationError(
                'Expected rule_spec_str to be either None or a string, '
                'received %s' % str(self.rule_spec_str))

        if self.answer_str is not None and not isinstance(
                self.answer_str, str):
            raise utils.ValidationError(
                'Expected answer_str to be either None or a string, received '
                '%s' % str(self.answer_str))

        if not isinstance(self.session_id, str):
            raise utils.ValidationError(
                'Expected session_id to be a string, received %s' %
                str(self.session_id))

        if not isinstance(self.time_spent_in_sec, numbers.Number):
            raise utils.ValidationError(
                'Expected time_spent_in_sec to be a number, received %s' %
                str(self.time_spent_in_sec))

        if not isinstance(self.params, dict):
            raise utils.ValidationError(
                'Expected params to be a dict, received %s'
                % str(self.params))

        if not isinstance(self.answer_group_index, int):
            raise utils.ValidationError(
                'Expected answer_group_index to be an integer, received %s' %
                str(self.answer_group_index))

        if self.rule_spec_index is not None and not (
                isinstance(self.rule_spec_index, int)):
            raise utils.ValidationError(
                'Expected rule_spec_index to be an integer, received %s' %
                str(self.rule_spec_index))

        if self.answer_group_index < 0:
            raise utils.ValidationError(
                'Expected answer_group_index to be non-negative, received %d' %
                self.answer_group_index)

        if self.rule_spec_index is not None and self.rule_spec_index < 0:
            raise utils.ValidationError(
                'Expected rule_spec_index to be non-negative, received %d' %
                self.rule_spec_index)

        if self.time_spent_in_sec < 0.:
            raise utils.ValidationError(
                'Expected time_spent_in_sec to be non-negative, received %f' %
                self.time_spent_in_sec)

        if self.answer is None and (
                self.interaction_id not in feconf.LINEAR_INTERACTION_IDS):
            raise utils.ValidationError(
                'SubmittedAnswers must have a provided answer except for '
                'linear interactions')

        valid_classification_categories = [
            exp_domain.EXPLICIT_CLASSIFICATION,
            exp_domain.TRAINING_DATA_CLASSIFICATION,
            exp_domain.STATISTICAL_CLASSIFICATION,
            exp_domain.DEFAULT_OUTCOME_CLASSIFICATION]
        if self.classification_categorization not in (
                valid_classification_categories):
            raise utils.ValidationError(
                'Expected valid classification_categorization, received %s' %
                self.classification_categorization)


class AnswerOccurrence:
    """Domain object that represents a specific answer that occurred some number
    of times.
    """

    def __init__(self, answer: str, frequency: int) -> None:
        """Initialize domain object for answer occurrences."""
        self.answer = answer
        self.frequency = frequency

    def to_raw_type(self) -> AnswerOccurrenceDict:
        """Returns a Python dict representing the specific answer.

        Returns:
            dict. The specific answer dict in the following format:
            {
                'answer': *. The answer submitted by the learner.
                'frequency': int. The number of occurrences of the answer.
            }
        """
        return {
            'answer': self.answer,
            'frequency': self.frequency
        }

    @classmethod
    def from_raw_type(
        cls, answer_occurrence_dict: AnswerOccurrenceDict
    ) -> AnswerOccurrence:
        """Returns domain object that represents a specific answer that occurred
        some number of times.

        Args:
            answer_occurrence_dict: dict. The specific answer dict in the
                following format:
                {
                    'answer': *. The answer submitted by the learner.
                    'frequency': int. The number of occurrences of the answer.
                }

        Returns:
            AnswerOccurrence. The AnswerOccurrence domain object.
        """
        return cls(
            answer_occurrence_dict['answer'],
            answer_occurrence_dict['frequency'])


class AnswerCalculationOutput:
    """Domain object superclass that represents the output of an answer
    calculation.
    """

    def __init__(self, calculation_output_type: str):
        self.calculation_output_type = calculation_output_type


class AnswerFrequencyList(AnswerCalculationOutput):
    """Domain object that represents an output list of AnswerOccurrences."""

    def __init__(
        self, answer_occurrences: Optional[List[AnswerOccurrence]] = None
    ) -> None:
        """Initialize domain object for answer frequency list for a given list
        of AnswerOccurrence objects (default is empty list).
        """
        super().__init__(
            CALC_OUTPUT_TYPE_ANSWER_FREQUENCY_LIST)
        self.answer_occurrences = (
            answer_occurrences if answer_occurrences else [])

    def to_raw_type(self) -> List[AnswerOccurrenceDict]:
        """Returns the answer occurrences list with each answer represented as
        a Python dict.

        Returns:
            list(dict). A list of answer occurrence dicts. Each dict has the
            following format:
            {
                'answer': *. The answer submitted by the learner.
                'frequency': int. The number of occurrences of the answer.
            }
        """
        return [
            answer_occurrence.to_raw_type()
            for answer_occurrence in self.answer_occurrences]

    @classmethod
    def from_raw_type(
        cls, answer_occurrence_list: List[AnswerOccurrenceDict]
    ) -> AnswerFrequencyList:
        """Creates a domain object that represents an output list of
        AnswerOccurrences.

        Args:
            answer_occurrence_list: list(dict). A list containing answer
                occurrence dicts in the following format:
                {
                    'answer': *. The answer submitted by the learner.
                    'frequency': int. The number of occurrences of the answer.
                }

        Returns:
            AnswerFrequencyList. The domain object for answer occurrences list.
        """
        return cls([
            AnswerOccurrence.from_raw_type(answer_occurrence_dict)
            for answer_occurrence_dict in answer_occurrence_list])


class CategorizedAnswerFrequencyLists(AnswerCalculationOutput):
    """AnswerFrequencyLists that are categorized based on arbitrary
    categories.
    """

    def __init__(
        self,
        categorized_answer_freq_lists: Optional[
            Dict[str, AnswerFrequencyList]
        ] = None
    ) -> None:
        """Initialize domain object for categorized answer frequency lists for
        a given dict (default is empty).
        """
        super().__init__(
            CALC_OUTPUT_TYPE_CATEGORIZED_ANSWER_FREQUENCY_LISTS)
        self.categorized_answer_freq_lists = (
            categorized_answer_freq_lists
            if categorized_answer_freq_lists else {})

    def to_raw_type(self) -> Dict[str, List[AnswerOccurrenceDict]]:
        """Returns the categorized frequency Python dict.

        Returns:
            dict. A dict whose keys are category names and whose corresponding
            values are lists of answer frequency dicts. Each answer
            frequency dict has the following keys and values:
            {
                'answer': *. The answer submitted by the learner.
                'frequency': int. The number of occurrences of the answer.
            }
        """
        return {
            category: answer_frequency_list.to_raw_type()
            for category, answer_frequency_list in (
                self.categorized_answer_freq_lists.items())
        }

    @classmethod
    def from_raw_type(
        cls, categorized_frequency_dict: Dict[str, List[AnswerOccurrenceDict]]
    ) -> CategorizedAnswerFrequencyLists:
        """Returns the domain object for categorized answer frequency dict for
        a given dict.

        Args:
            categorized_frequency_dict: dict. The categorized answer frequency
                dict whose keys are category names and whose corresponding
                values are lists of answer frequency dicts. Each answer
                frequency dict has the following keys and values:
                {
                    'answer': *. The answer submitted by the learner.
                    'frequency': int. The number of occurrences of the answer.
                }

        Returns:
            CategorizedAnswerFrequencyLists. The domain object for categorized
            answer frequency dict.
        """
        return cls({
            category: AnswerFrequencyList.from_raw_type(answer_occurrence_list)
            for category, answer_occurrence_list in (
                categorized_frequency_dict.items())
        })


class StateAnswersCalcOutput:
    """Domain object that represents output of calculations operating on
    state answers.
    """

    def __init__(
        self,
        exploration_id: str,
        exploration_version: int,
        state_name: str,
        interaction_id: str,
        calculation_id: str,
        calculation_output: AnswerCalculationOutput
    ) -> None:
        """Initialize domain object for state answers calculation output.

        Args:
            exploration_id: str. The ID of the exploration corresponding to the
                answer calculation output.
            exploration_version: int. The version of the exploration
                corresponding to the answer calculation output.
            state_name: str. The name of the exploration state to which the
                aggregated answers were submitted.
            interaction_id: str. The ID of the interaction.
            calculation_id: str. Which calculation was performed on the given
                answer data.
            calculation_output: AnswerCalculationOutput. The output of an
                answer aggregation operation.
        """
        self.exploration_id = exploration_id
        self.exploration_version = exploration_version
        self.state_name = state_name
        self.calculation_id = calculation_id
        self.interaction_id = interaction_id
        self.calculation_output = calculation_output

    def validate(self) -> None:
        """Validates StateAnswersCalcOutputModel domain object entity before
        it is commited to storage.
        """

        # There is a danger of data overflow if answer_opts exceeds 1MB. This
        # will be addressed later if it happens regularly. At the moment, a
        # ValidationError is raised if an answer exceeds the maximum size.
        max_bytes_per_calc_output_data = 999999

        if not isinstance(self.exploration_id, str):
            raise utils.ValidationError(
                'Expected exploration_id to be a string, received %s'
                % str(self.exploration_id))

        if not isinstance(self.state_name, str):
            raise utils.ValidationError(
                'Expected state_name to be a string, received %s'
                % str(self.state_name))

        if not isinstance(self.calculation_id, str):
            raise utils.ValidationError(
                'Expected calculation_id to be a string, received %s'
                % str(self.calculation_id))

        if (not isinstance(self.calculation_output, AnswerFrequencyList)
                and not isinstance(
                    self.calculation_output, CategorizedAnswerFrequencyLists)):
            raise utils.ValidationError(
                'Expected calculation output to be one of AnswerFrequencyList '
                'or CategorizedAnswerFrequencyLists, encountered: %s' % (
                    self.calculation_output))

        output_data = self.calculation_output.to_raw_type()
        if sys.getsizeof(output_data) > max_bytes_per_calc_output_data:
            # TODO(msl): Find a better way to deal with big
            # calculation output data, e.g. just skip. At the moment,
            # too long answers produce a ValidationError.
            raise utils.ValidationError(
                'calculation_output is too big to be stored (size: %d): %s' % (
                    sys.getsizeof(output_data),
                    str(output_data)))


class LearnerAnswerDetails:
    """Domain object that represents the answer details submitted by the
    learner.
    """

    def __init__(
        self,
        state_reference: str,
        entity_type: str,
        interaction_id: str,
        learner_answer_info_list: List[LearnerAnswerInfo],
        accumulated_answer_info_json_size_bytes: int,
        learner_answer_info_schema_version: int = (
            feconf.CURRENT_LEARNER_ANSWER_INFO_SCHEMA_VERSION)
    ) -> None:
        """Constructs a LearnerAnswerDetail domain object.

        Args:
            state_reference: str. This field is used to refer to a state
                in an exploration or question. For an exploration the value
                will be equal to 'exp_id:state_name' & for question this will
                be equal to 'question_id' only.
            entity_type: str. The type of entity, for which the domain
                object is being created. The value must be one of
                ENTITY_TYPE_EXPLORATION or ENTITY_TYPE_QUESTION.
            interaction_id: str. The ID of the interaction, but this value
                should not be equal to EndExploration and
                Continue as these interactions cannot solicit answer
                details.
            learner_answer_info_list: list(LearnerAnswerInfo). The list of
                LearnerAnswerInfo objects.
            accumulated_answer_info_json_size_bytes: int. The size of
                learner_answer_info_list in bytes.
            learner_answer_info_schema_version: int. The schema version of the
                LearnerAnswerInfo dict.
        """

        self.state_reference = state_reference
        self.entity_type = entity_type
        self.interaction_id = interaction_id
        self.learner_answer_info_list = learner_answer_info_list
        self.accumulated_answer_info_json_size_bytes = (
            accumulated_answer_info_json_size_bytes)
        self.learner_answer_info_schema_version = (
            learner_answer_info_schema_version)

    def to_dict(self) -> LearnerAnswerDetailsDict:
        """Returns a dict representing LearnerAnswerDetails domain object.

        Returns:
            dict. A dict, mapping all fields of LearnerAnswerDetails instance.
        """
        return {
            'state_reference': self.state_reference,
            'entity_type': self.entity_type,
            'interaction_id': self.interaction_id,
            'learner_answer_info_list': [
                learner_answer_info.to_dict() for learner_answer_info in (
                    self.learner_answer_info_list)
            ],
            'accumulated_answer_info_json_size_bytes': (
                self.accumulated_answer_info_json_size_bytes),
            'learner_answer_info_schema_version': (
                self.learner_answer_info_schema_version)
        }

    @classmethod
    def from_dict(
        cls,
        learner_answer_details_dict: LearnerAnswerDetailsDict
    ) -> LearnerAnswerDetails:
        """Return a LearnerAnswerDetails domain object from a dict.

        Args:
            learner_answer_details_dict: dict. The dict representation of
                LearnerAnswerDetails object.

        Returns:
            LearnerAnswerDetails. The corresponding LearnerAnswerDetails
            domain object.
        """
        return cls(
            learner_answer_details_dict['state_reference'],
            learner_answer_details_dict['entity_type'],
            learner_answer_details_dict['interaction_id'],
            [LearnerAnswerInfo.from_dict(learner_answer_info_dict)
             for learner_answer_info_dict in learner_answer_details_dict[
                 'learner_answer_info_list']],
            learner_answer_details_dict[
                'accumulated_answer_info_json_size_bytes'],
            learner_answer_details_dict['learner_answer_info_schema_version']
        )

    def validate(self) -> None:
        """Validates LearnerAnswerDetails domain object."""

        if not isinstance(self.state_reference, str):
            raise utils.ValidationError(
                'Expected state_reference to be a string, received %s'
                % str(self.state_reference))

        if not isinstance(self.entity_type, str):
            raise utils.ValidationError(
                'Expected entity_type to be a string, received %s'
                % str(self.entity_type))

        split_state_reference = self.state_reference.split(':')
        if self.entity_type == feconf.ENTITY_TYPE_EXPLORATION:
            if len(split_state_reference) != 2:
                raise utils.ValidationError(
                    'For entity type exploration, the state reference '
                    'should be of the form \'exp_id:state_name\', but '
                    'received %s' % (self.state_reference))
        elif self.entity_type == feconf.ENTITY_TYPE_QUESTION:
            if len(split_state_reference) != 1:
                raise utils.ValidationError(
                    'For entity type question, the state reference should '
                    'be of the form \'question_id\', but received %s' % (
                        self.state_reference))
        else:
            raise utils.ValidationError(
                'Invalid entity type received %s' % (self.entity_type))

        if not isinstance(self.interaction_id, str):
            raise utils.ValidationError(
                'Expected interaction_id to be a string, received %s'
                % str(self.interaction_id))

        if (self.interaction_id not in
                interaction_registry.Registry.get_all_interaction_ids()):
            raise utils.ValidationError(
                'Unknown interaction_id: %s' % self.interaction_id)

        if self.interaction_id in (
                constants.INTERACTION_IDS_WITHOUT_ANSWER_DETAILS):
            raise utils.ValidationError(
                'The %s interaction does not support soliciting '
                'answer details from learners.' % (self.interaction_id))

        if not isinstance(self.learner_answer_info_list, list):
            raise utils.ValidationError(
                'Expected learner_answer_info_list to be a list, '
                'received %s'
                % str(self.learner_answer_info_list))

        for learner_answer_info in self.learner_answer_info_list:
            learner_answer_info.validate()

        if not isinstance(self.learner_answer_info_schema_version, int):
            raise utils.ValidationError(
                'Expected learner_answer_info_schema_version to be an int, '
                'received %s' % self.learner_answer_info_schema_version)

        if not isinstance(self.accumulated_answer_info_json_size_bytes, int):
            raise utils.ValidationError(
                'Expected accumulated_answer_info_json_size_bytes to be an int '
                'received %s' % self.accumulated_answer_info_json_size_bytes)

    def add_learner_answer_info(
        self, learner_answer_info: LearnerAnswerInfo
    ) -> None:
        """Adds new learner answer info in the learner_answer_info_list.

        Args:
            learner_answer_info: LearnerAnswerInfo. The learner answer info
                object, which is created after the learner has submitted the
                details of the answer.
        """
        learner_answer_info_dict_size = (
            learner_answer_info.get_learner_answer_info_dict_size())
        if (self.accumulated_answer_info_json_size_bytes +
                learner_answer_info_dict_size <= (
                    MAX_LEARNER_ANSWER_INFO_LIST_BYTE_SIZE)):
            self.learner_answer_info_list.append(learner_answer_info)
            self.accumulated_answer_info_json_size_bytes += (
                learner_answer_info_dict_size)

    def delete_learner_answer_info(self, learner_answer_info_id: str) -> None:
        """Delete the learner answer info from the learner_answer_info_list.

        Args:
            learner_answer_info_id: str. The learner answer info
                id, which needs to be deleted from
                the learner_answer_info_list.

        Raises:
            Exception. If the learner answer info with the given id is not
                found in the learner answer info list.
        """
        new_learner_answer_info_list = []
        for learner_answer_info in self.learner_answer_info_list:
            if learner_answer_info.id != learner_answer_info_id:
                new_learner_answer_info_list.append(learner_answer_info)
            else:
                self.accumulated_answer_info_json_size_bytes -= (
                    learner_answer_info.get_learner_answer_info_dict_size())
        if self.learner_answer_info_list == new_learner_answer_info_list:
            raise Exception('Learner answer info with the given id not found.')

        self.learner_answer_info_list = new_learner_answer_info_list

    def update_state_reference(self, new_state_reference: str) -> None:
        """Updates the state_reference of the LearnerAnswerDetails object.

        Args:
            new_state_reference: str. The new state reference of the
                LearnerAnswerDetails.
        """
        self.state_reference = new_state_reference


class LearnerAnswerInfo:
    """Domain object containing the answer details submitted by the learner."""

    def __init__(
        self,
        learner_answer_info_id: str,
        answer: Optional[str],
        answer_details: str,
        created_on: datetime.datetime
    ) -> None:
        """Constructs a LearnerAnswerInfo domain object.

        Args:
            learner_answer_info_id: str. The id of the LearnerAnswerInfo object.
            answer: dict or list or str or int or bool. The answer which is
                submitted by the learner. Actually type of the answer is
                interaction dependent, like TextInput interactions have
                string type answer, NumericInput have int type answers etc.
            answer_details: str. The details the learner will submit when the
                learner will be asked questions like 'Hey how did you land on
                this answer', 'Why did you pick that answer' etc.
            created_on: datetime. The time at which the answer details were
                received.
        """
        self.id = learner_answer_info_id
        self.answer = answer
        self.answer_details = answer_details
        self.created_on = created_on

    def to_dict(self) -> LearnerAnswerInfoDict:
        """Returns the dict of learner answer info.

        Returns:
            dict. The learner_answer_info dict.
        """
        learner_answer_info_dict: LearnerAnswerInfoDict = {
            'id': self.id,
            'answer': self.answer,
            'answer_details': self.answer_details,
            'created_on': self.created_on.strftime('%Y-%m-%d %H:%M:%S.%f')
        }
        return learner_answer_info_dict

    @classmethod
    def from_dict(
        cls, learner_answer_info_dict: LearnerAnswerInfoDict
    ) -> LearnerAnswerInfo:
        """Returns a dict representing LearnerAnswerInfo domain object.

        Returns:
            dict. A dict, mapping all fields of LearnerAnswerInfo instance.
        """

        return cls(
            learner_answer_info_dict['id'],
            learner_answer_info_dict['answer'],
            learner_answer_info_dict['answer_details'],
            datetime.datetime.strptime(
                learner_answer_info_dict['created_on'], '%Y-%m-%d %H:%M:%S.%f')
        )

    @classmethod
    def get_new_learner_answer_info_id(cls) -> str:
        """Generates the learner answer info domain object id.

        Returns:
            learner_answer_info_id: str. The id generated by the function.
        """
        learner_answer_info_id = (
            utils.base64_from_int(
                int(utils.get_current_time_in_millisecs())) +
            utils.base64_from_int(utils.get_random_int(127 * 127)))
        return learner_answer_info_id

    def validate(self) -> None:
        """Validates the LearnerAnswerInfo domain object."""
        if not isinstance(self.id, str):
            raise utils.ValidationError(
                'Expected id to be a string, received %s' % self.id)
        if self.answer is None:
            raise utils.ValidationError(
                'The answer submitted by the learner cannot be empty')
        if isinstance(self.answer, dict):
            if self.answer == {}:
                raise utils.ValidationError(
                    'The answer submitted cannot be an empty dict.')
        if isinstance(self.answer, str):
            if self.answer == '':
                raise utils.ValidationError(
                    'The answer submitted cannot be an empty string')
        if not isinstance(self.answer_details, str):
            raise utils.ValidationError(
                'Expected answer_details to be a string, received %s' % type(
                    self.answer_details))
        if self.answer_details == '':
            raise utils.ValidationError(
                'The answer details submitted cannot be an empty string.')
        if sys.getsizeof(self.answer_details) > MAX_ANSWER_DETAILS_BYTE_SIZE:
            raise utils.ValidationError(
                'The answer details size is to large to be stored')
        if not isinstance(self.created_on, datetime.datetime):
            raise utils.ValidationError(
                'Expected created_on to be a datetime, received %s'
                % str(self.created_on))

    def get_learner_answer_info_dict_size(self) -> int:
        """Returns a size overestimate (in bytes) of the given learner answer
        info dict.

        Returns:
            int. Size of the learner_answer_info_dict in bytes.
        """
        learner_answer_info_dict = self.to_dict()
        return sys.getsizeof(
            json.dumps(learner_answer_info_dict, default=str))<|MERGE_RESOLUTION|>--- conflicted
+++ resolved
@@ -66,10 +66,7 @@
 # LearnerAnswerInfo.
 MAX_ANSWER_DETAILS_BYTE_SIZE: Final = 10000
 
-<<<<<<< HEAD
 # TODO(#1595): Narrow down this Dict type to each issue customization arg type.
-=======
->>>>>>> dc571464
 IssuesCustomizationArgsDictType = Dict[
     str, Dict[str, Union[str, int, List[str]]]
 ]
