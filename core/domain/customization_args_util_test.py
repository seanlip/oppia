--- conflicted
+++ resolved
@@ -355,7 +355,6 @@
                 ca_fraction_input_specs
             )
 
-<<<<<<< HEAD
     def test_validate_customization_args_and_values_with_invalid_schema(self):
         """Test validate customization args and values method with
         invalid schema and errors raised on validation failure.
@@ -379,7 +378,7 @@
                 ca_item_selection_specs,
                 fail_on_validation_errors=True
             )
-=======
+
     def test_frontend_customization_args_defs_coverage(self):
         """Test to ensure that customization-args-defs.ts has frontend and
         backend interfaces for customization arguments for each interaction. I.e
@@ -474,5 +473,4 @@
 
         self.assertEqual(
             all_interaction_ids,
-            interaction_ids_with_used_ca_frontend_interfaces)
->>>>>>> f7ac214b
+            interaction_ids_with_used_ca_frontend_interfaces)