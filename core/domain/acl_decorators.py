# coding: utf-8
#
# Copyright 2017 The Oppia Authors. All Rights Reserved.
#
# Licensed under the Apache License, Version 2.0 (the "License");
# you may not use this file except in compliance with the License.
# You may obtain a copy of the License at
#
#      http://www.apache.org/licenses/LICENSE-2.0
#
# Unless required by applicable law or agreed to in writing, software
# distributed under the License is distributed on an "AS-IS" BASIS,
# WITHOUT WARRANTIES OR CONDITIONS OF ANY KIND, either express or implied.
# See the License for the specific language governing permissions and
# limitations under the License.

"""Decorators to provide authorization across the site."""

from core.controllers import base
from core.domain import feedback_services
from core.domain import question_services
from core.domain import rights_manager
from core.domain import role_services
<<<<<<< HEAD
from core.domain import suggestion_services
=======
from core.domain import skill_services
>>>>>>> 95633b06
from core.domain import topic_services
from core.domain import user_services
from core.platform import models
import feconf

current_user_services = models.Registry.import_current_user_services()

(suggestion_models,) = models.Registry.import_models([models.NAMES.suggestion])


def open_access(handler):
    """Decorator to give access to everyone."""

    def test_can_access(self, *args, **kwargs):
        """Gives access to everyone."""
        return handler(self, *args, **kwargs)
    test_can_access.__wrapped__ = True

    return test_can_access


def can_play_exploration(handler):
    """Decorator to check whether user can play given exploration."""

    def test_can_play(self, exploration_id, **kwargs):
        """Checks if the user can play the exploration.

        Args:
            exploration_id: str. The exploration id.
            **kwargs: *. Keyword arguments.

        Returns:
            *. The return value of the decorated function.

        Raises:
            PageNotFoundException: The page is not found.
        """
        if exploration_id in feconf.DISABLED_EXPLORATION_IDS:
            raise self.PageNotFoundException

        exploration_rights = rights_manager.get_exploration_rights(
            exploration_id, strict=False)

        if rights_manager.check_can_access_activity(
                self.user, exploration_rights):
            return handler(self, exploration_id, **kwargs)
        else:
            raise self.PageNotFoundException
    test_can_play.__wrapped__ = True

    return test_can_play


def can_play_collection(handler):
    """Decorator to check whether user can play given collection."""

    def test_can_play(self, collection_id, **kwargs):
        """Checks if the user can play the collection.

        Args:
            collection_id: str. The collection id.
            **kwargs: *. Keyword arguments.

        Returns:
            *. The return value of the decorated function.

        Raises:
            PageNotFoundException: The page is not found.
        """
        collection_rights = rights_manager.get_collection_rights(
            collection_id, strict=False)

        if rights_manager.check_can_access_activity(
                self.user, collection_rights):
            return handler(self, collection_id, **kwargs)
        else:
            raise self.PageNotFoundException
    test_can_play.__wrapped__ = True

    return test_can_play


def can_download_exploration(handler):
    """Decorator to check whether user can download given exploration.
    If a user is authorized to play given exploration, they can download it.
    """

    def test_can_download(self, exploration_id, **kwargs):
        """Checks if the user can download the exploration.

        Args:
            exploration_id: str. The exploration id.
            **kwargs: *. Keyword arguments.

        Returns:
            *. The return value of the decorated function.

        Raises:
            PageNotFoundException: The page is not found.
        """
        if exploration_id in feconf.DISABLED_EXPLORATION_IDS:
            raise base.UserFacingExceptions.PageNotFoundException

        exploration_rights = rights_manager.get_exploration_rights(
            exploration_id, strict=False)
        if rights_manager.check_can_access_activity(
                self.user, exploration_rights):
            return handler(self, exploration_id, **kwargs)
        else:
            raise self.PageNotFoundException
    test_can_download.__wrapped__ = True

    return test_can_download


def can_view_exploration_stats(handler):
    """Decorator to check whether user can view exploration stats.
    If a user is authorized to play given exploration, they can view its stats.
    """

    def test_can_view_stats(self, exploration_id, **kwargs):
        """Checks if the user can view the exploration stats.

        Args:
            exploration_id: str. The exploration id.
            **kwargs: *. Keyword arguments.

        Returns:
            *. The return value of the decorated function.

        Raises:
            PageNotFoundException: The page is not found.
        """
        if exploration_id in feconf.DISABLED_EXPLORATION_IDS:
            raise base.UserFacingExceptions.PageNotFoundException

        exploration_rights = rights_manager.get_exploration_rights(
            exploration_id, strict=False)
        if rights_manager.check_can_access_activity(
                self.user, exploration_rights):
            return handler(self, exploration_id, **kwargs)
        else:
            raise base.UserFacingExceptions.PageNotFoundException
    test_can_view_stats.__wrapped__ = True

    return test_can_view_stats


def can_edit_collection(handler):
    """Decorator to check whether the user can edit collection."""

    def test_can_edit(self, collection_id, **kwargs):
        """Checks if the user is logged in and can edit the collection.

        Args:
            collection_id: str. The collection id.
            **kwargs: *. Keyword arguments.

        Returns:
            *. The return value of the decorated function.

        Raises:
            PageNotFoundException: The page is not found.
            UnauthorizedUserException: The user does not have
                credentials to edit the collection.
        """
        if not self.user_id:
            raise base.UserFacingExceptions.NotLoggedInException

        collection_rights = rights_manager.get_collection_rights(collection_id)
        if collection_rights is None:
            raise base.UserFacingExceptions.PageNotFoundException

        if rights_manager.check_can_edit_activity(
                self.user, collection_rights):
            return handler(self, collection_id, **kwargs)
        else:
            raise base.UserFacingExceptions.UnauthorizedUserException(
                'You do not have credentials to edit this collection.')
    test_can_edit.__wrapped__ = True

    return test_can_edit


def can_manage_email_dashboard(handler):
    """Decorator to check whether user can access email dashboard."""

    def test_can_manage_emails(self, **kwargs):
        """Checks if the user is logged in and can access email dashboard.

        Args:
            **kwargs: *. Keyword arguments.

        Returns:
            *. The return value of the decorated function.

        Raises:
            NotLoggedInException: The user is not logged in.
            UnauthorizedUserException: The user does not have
                credentials to access the email dashboard.
        """
        if not self.user_id:
            raise base.UserFacingExceptions.NotLoggedInException

        if role_services.ACTION_MANAGE_EMAIL_DASHBOARD in self.user.actions:
            return handler(self, **kwargs)

        raise self.UnauthorizedUserException(
            'You do not have credentials to access email dashboard.')
    test_can_manage_emails.__wrapped__ = True

    return test_can_manage_emails


def can_access_moderator_page(handler):
    """Decorator to check whether user can access moderator page."""

    def test_can_access_moderator_page(self, **kwargs):
        """Checks if the user is logged in and can access moderater page.

        Args:
            **kwargs: *. Keyword arguments.

        Returns:
            *. The return value of the decorated function.

        Raises:
            NotLoggedInException: The user is not logged in.
            UnauthorizedUserException: The user does not have
                credentials to access the moderator page.
        """
        if not self.user_id:
            raise base.UserFacingExceptions.NotLoggedInException

        if role_services.ACTION_ACCESS_MODERATOR_PAGE in self.user.actions:
            return handler(self, **kwargs)

        raise self.UnauthorizedUserException(
            'You do not have credentials to access moderator page.')
    test_can_access_moderator_page.__wrapped__ = True

    return test_can_access_moderator_page


def can_send_moderator_emails(handler):
    """Decorator to check whether user can send moderator emails."""

    def test_can_send_moderator_emails(self, **kwargs):
        """Checks if the user is logged in and can send moderator emails.

        Args:
            **kwargs: *. Keyword arguments.

        Returns:
            *. The return value of the decorated function.

        Raises:
            NotLoggedInException: The user is not logged in.
            UnauthorizedUserException: The user does not have
                credentials to send moderator emails.
        """
        if not self.user_id:
            raise base.UserFacingExceptions.NotLoggedInException

        if role_services.ACTION_SEND_MODERATOR_EMAILS in self.user.actions:
            return handler(self, **kwargs)

        raise self.UnauthorizedUserException(
            'You do not have credentials to send moderator emails.')
    test_can_send_moderator_emails.__wrapped__ = True

    return test_can_send_moderator_emails


def can_manage_own_profile(handler):
    """Decorator to check whether user can manage his profile."""

    def test_can_manage_profile(self, **kwargs):
        """Checks if the user is logged in and can manage his profile.

        Args:
            **kwargs: *. Keyword arguments.

        Returns:
            *. The return value of the decorated function.

        Raises:
            NotLoggedInException: The user is not logged in.
            UnauthorizedUserException: The user does not have
                credentials to manage profile or preferences.
        """
        if not self.user_id:
            raise self.NotLoggedInException

        if role_services.ACTION_MANAGE_PROFILE in self.user.actions:
            return handler(self, **kwargs)

        raise self.UnauthorizedUserException(
            'You do not have credentials to manage profile or preferences.')
    test_can_manage_profile.__wrapped__ = True

    return test_can_manage_profile


def can_access_admin_page(handler):
    """Decorator that checks if the current user is a super admin."""

    def test_super_admin(self, **kwargs):
        """Checks if the user is logged in and is a super admin.

        Args:
            **kwargs: *. Keyword arguments.

        Returns:
            *. The return value of the decorated function.

        Raises:
            NotLoggedInException: The user is not logged in.
            UnauthorizedUserException: The user is not a super admin
                of the application.
        """
        if not self.user_id:
            raise self.NotLoggedInException

        if not current_user_services.is_current_user_super_admin():
            raise self.UnauthorizedUserException(
                '%s is not a super admin of this application' % self.user_id)
        return handler(self, **kwargs)
    test_super_admin.__wrapped__ = True

    return test_super_admin


def can_upload_exploration(handler):
    """Decorator that checks if the current user can upload exploration."""

    def test_can_upload(self, **kwargs):
        """Checks if the user can upload exploration.

        Args:
            **kwargs: *. Keyword arguments.

        Returns:
            *. The return value of the decorated function.

        Raises:
            NotLoggedInException: The user is not logged in.
            UnauthorizedUserException: The user does not have
                credentials to upload an exploration.
        """
        if not self.user_id:
            raise self.NotLoggedInException

        if not current_user_services.is_current_user_super_admin():
            raise self.UnauthorizedUserException(
                'You do not have credentials to upload exploration.')
        return handler(self, **kwargs)
    test_can_upload.__wrapped__ = True

    return test_can_upload


def can_create_exploration(handler):
    """Decorator to check whether the user can create an exploration."""

    def test_can_create(self, **kwargs):
        """Checks if the user can create an exploration.

        Args:
            **kwargs: *. Keyword arguments.

        Returns:
            *. The return value of the decorated function.

        Raises:
            NotLoggedInException: The user is not logged in.
            UnauthorizedUserException: The user does not have
                credentials to create an exploration.
        """
        if self.user_id is None:
            raise self.NotLoggedInException

        if role_services.ACTION_CREATE_EXPLORATION in self.user.actions:
            return handler(self, **kwargs)
        else:
            raise base.UserFacingExceptions.UnauthorizedUserException(
                'You do not have credentials to create an exploration.')
    test_can_create.__wrapped__ = True

    return test_can_create


def can_create_collection(handler):
    """Decorator to check whether the user can create a collection."""

    def test_can_create(self, **kwargs):
        """Checks if the user can create a collection.

        Args:
            **kwargs: *. Keyword arguments.

        Returns:
            *. The return value of the decorated function.

        Raises:
            NotLoggedInException: The user is not logged in.
            UnauthorizedUserException: The user does not have
                credentials to create a collection.
        """
        if self.user_id is None:
            raise self.NotLoggedInException

        if role_services.ACTION_CREATE_COLLECTION in self.user.actions:
            return handler(self, **kwargs)
        else:
            raise base.UserFacingExceptions.UnauthorizedUserException(
                'You do not have credentials to create a collection.')
    test_can_create.__wrapped__ = True

    return test_can_create


def can_access_creator_dashboard(handler):
    """Decorator to check whether the user can access creator dashboard page."""

    def test_can_access(self, **kwargs):
        """Checks if the user can access the creator dashboard page.

        Args:
            **kwargs: *. Keyword arguments.

        Returns:
            *. The return value of the decorated function.

        Raises:
            NotLoggedInException: The user is not logged in.
            UnauthorizedUserException: The user does not have
                credentials to access creator dashboard.
        """
        if self.user_id is None:
            raise self.NotLoggedInException

        if role_services.ACTION_ACCESS_CREATOR_DASHBOARD in self.user.actions:
            return handler(self, **kwargs)
        else:
            raise base.UserFacingExceptions.UnauthorizedUserException(
                'You do not have credentials to access creator dashboard.')
    test_can_access.__wrapped__ = True

    return test_can_access


def can_create_feedback_thread(handler):
    """Decorator to check whether the user can create a feedback thread.
    """

    def test_can_access(self, exploration_id, **kwargs):
        """Checks if the user can create a feedback thread.

        Args:
            exploration_id: str. The ID of the exploration where the thread will
                be created.
            **kwargs: *. Keyword arguments.

        Returns:
            *. The return value of the decorated function.

        Raises:
            PageNotFoundException: The page is not found.
            UnauthorizedUserException: The user does not have
                credentials to create an exploration feedback.
        """
        if exploration_id in feconf.DISABLED_EXPLORATION_IDS:
            raise base.UserFacingExceptions.PageNotFoundException

        exploration_rights = rights_manager.get_exploration_rights(
            exploration_id, strict=False)
        if rights_manager.check_can_access_activity(
                self.user, exploration_rights):
            return handler(self, exploration_id, **kwargs)
        else:
            raise self.UnauthorizedUserException(
                'You do not have credentials to create exploration feedback.')
    test_can_access.__wrapped__ = True

    return test_can_access


def can_view_feedback_thread(handler):
    """Decorator to check whether the user can view a feedback thread."""

    def test_can_access(self, thread_id, **kwargs):
        """Checks if the user can view a feedback thread.

        Args:
            thread_id: str. The feedback thread id.
            **kwargs: *. Keyword arguments.

        Returns:
            *. The return value of the decorated function.

        Raises:
            InvalidInputException: The thread ID is not valid.
            PageNotFoundException: The page is not found.
            UnauthorizedUserException: The user does not have
                credentials to view an exploration feedback.
        """
        if '.' not in thread_id:
            raise self.InvalidInputException('Thread ID must contain a .')

        exploration_id = feedback_services.get_exp_id_from_thread_id(thread_id)

        if exploration_id in feconf.DISABLED_EXPLORATION_IDS:
            raise base.UserFacingExceptions.PageNotFoundException

        exploration_rights = rights_manager.get_exploration_rights(
            exploration_id, strict=False)
        if rights_manager.check_can_access_activity(
                self.user, exploration_rights):
            return handler(self, thread_id, **kwargs)
        else:
            raise self.UnauthorizedUserException(
                'You do not have credentials to view exploration feedback.')
    test_can_access.__wrapped__ = True

    return test_can_access


def can_comment_on_feedback_thread(handler):
    """Decorator to check whether the user can comment on feedback thread.
    """

    def test_can_access(self, thread_id, **kwargs):
        """Checks if the user can comment on the feedback thread.

        Args:
            thread_id: str. The feedback thread id.
            **kwargs: *. Keyword arguments.

        Returns:
            *. The return value of the decorated function.

        Raises:
            NotLoggedInException: The user is not logged in.
            InvalidInputException: The thread ID is not valid.
            PageNotFoundException: The page is not found.
            UnauthorizedUserException: The user does not have
                credentials to comment on an exploration feedback.
        """
        if not self.user_id:
            raise base.UserFacingExceptions.NotLoggedInException

        if '.' not in thread_id:
            raise self.InvalidInputException('Thread ID must contain a .')

        exploration_id = feedback_services.get_exp_id_from_thread_id(thread_id)

        if exploration_id in feconf.DISABLED_EXPLORATION_IDS:
            raise base.UserFacingExceptions.PageNotFoundException

        exploration_rights = rights_manager.get_exploration_rights(
            exploration_id, strict=False)

        if rights_manager.check_can_access_activity(
                self.user, exploration_rights):
            return handler(self, thread_id, **kwargs)
        else:
            raise self.UnauthorizedUserException(
                'You do not have credentials to comment on exploration'
                ' feedback.')
    test_can_access.__wrapped__ = True

    return test_can_access


def can_rate_exploration(handler):
    """Decorator to check whether the user can give rating to given
    exploration.
    """

    def test_can_rate(self, exploration_id, **kwargs):
        """Checks if the user can rate the exploration.

        Args:
            exploration_id: str. The exploration id.
            **kwargs: *. Keyword arguments.

        Returns:
            *. The return value of the decorated function.

        Raises:
            UnauthorizedUserException: The user does not have
                credentials to rate an exploration.
        """
        if (role_services.ACTION_RATE_ANY_PUBLIC_EXPLORATION in
                self.user.actions):
            return handler(self, exploration_id, **kwargs)
        else:
            raise base.UserFacingExceptions.UnauthorizedUserException(
                'You do not have credentials to give ratings to explorations.')
    test_can_rate.__wrapped__ = True

    return test_can_rate


def can_flag_exploration(handler):
    """Decorator to check whether user can flag given exploration."""

    def test_can_flag(self, exploration_id, **kwargs):
        """Checks if the user can flag the exploration.

        Args:
            exploration_id: str. The exploration id.
            **kwargs: *. Keyword arguments.

        Returns:
            *. The return value of the decorated function.

        Raises:
            UnauthorizedUserException: The user does not have
                credentials to flag an exploration.
        """
        if role_services.ACTION_FLAG_EXPLORATION in self.user.actions:
            return handler(self, exploration_id, **kwargs)
        else:
            raise base.UserFacingExceptions.UnauthorizedUserException(
                'You do not have credentials to flag explorations.')
    test_can_flag.__wrapped__ = True

    return test_can_flag


def can_subscribe_to_users(handler):
    """Decorator to check whether user can subscribe/unsubscribe a creator."""

    def test_can_subscribe(self, **kwargs):
        """Checks if the user can subscribe/unsubscribe a creator.

        Args:
            **kwargs: *. Keyword arguments.

        Returns:
            *. The return value of the decorated function.

        Raises:
            UnauthorizedUserException: The user does not have
                credentials to manage subscriptions.
        """
        if role_services.ACTION_SUBSCRIBE_TO_USERS in self.user.actions:
            return handler(self, **kwargs)
        else:
            raise base.UserFacingExceptions.UnauthorizedUserException(
                'You do not have credentials to manage subscriptions.')
    test_can_subscribe.__wrapped__ = True

    return test_can_subscribe


def can_edit_exploration(handler):
    """Decorator to check whether the user can edit given exploration."""

    def test_can_edit(self, exploration_id, *args, **kwargs):
        """Checks if the user can edit the exploration.

        Args:
            exploration_id: str. The exploration id.
            *args: *. Arguments.
            **kwargs: *. Keyword arguments.

        Returns:
            *. The return value of the decorated function.

        Raises:
            NotLoggedInException: The user is not logged in.
            PageNotFoundException: The page is not found.
            UnauthorizedUserException: The user does not have
                credentials to edit an exploration.
        """
        if not self.user_id:
            raise base.UserFacingExceptions.NotLoggedInException

        exploration_rights = rights_manager.get_exploration_rights(
            exploration_id)
        if exploration_rights is None:
            raise base.UserFacingExceptions.PageNotFoundException

        if rights_manager.check_can_edit_activity(
                self.user, exploration_rights):
            return handler(self, exploration_id, *args, **kwargs)
        else:
            raise base.UserFacingExceptions.UnauthorizedUserException(
                'You do not have credentials to edit this exploration.')
    test_can_edit.__wrapped__ = True

    return test_can_edit


def can_translate_exploration(handler):
    """Decorator to check whether the user can translate given exploration."""

    def test_can_translate(self, exploration_id, **kwargs):
        """Checks if the user can translate the exploration.

        Args:
            exploration_id: str. The exploration id.
            **kwargs: dict(str: *). Keyword arguments.

        Returns:
            *. The return value of the decorated function.

        Raises:
            NotLoggedInException: The user is not logged in.
            PageNotFoundException: The page is not found.
            UnauthorizedUserException: The user does not have
                credentials to translate an exploration.
        """
        if not self.user_id:
            raise base.UserFacingExceptions.NotLoggedInException

        exploration_rights = rights_manager.get_exploration_rights(
            exploration_id)
        if exploration_rights is None:
            raise base.UserFacingExceptions.PageNotFoundException

        if rights_manager.check_can_translate_activity(
                self.user, exploration_rights):
            return handler(self, exploration_id, **kwargs)
        else:
            raise base.UserFacingExceptions.UnauthorizedUserException(
                'You do not have credentials to translate this exploration.')
    test_can_translate.__wrapped__ = True

    return test_can_translate


def can_delete_exploration(handler):
    """Decorator to check whether user can delete exploration."""

    def test_can_delete(self, exploration_id, **kwargs):
        """Checks if the user can delete the exploration.

        Args:
            exploration_id: str. The exploration id.
            **kwargs: *. Keyword arguments.

        Returns:
            *. The return value of the decorated function.

        Raises:
            UnauthorizedUserException: The user does not have
                permissions to delete an exploration.
        """
        if not self.user_id:
            raise base.UserFacingExceptions.NotLoggedInException

        exploration_rights = rights_manager.get_exploration_rights(
            exploration_id, strict=False)

        if rights_manager.check_can_delete_activity(
                self.user, exploration_rights):
            return handler(self, exploration_id, **kwargs)
        else:
            raise base.UserFacingExceptions.UnauthorizedUserException(
                'User %s does not have permissions to delete exploration %s' %
                (self.user_id, exploration_id))
    test_can_delete.__wrapped__ = True

    return test_can_delete


def can_suggest_changes_to_exploration(handler):
    """Decorator to check whether a user can make suggestions to an
    exploration.
    """

    def test_can_suggest(self, exploration_id, **kwargs):
        """Checks if the user can make suggestions to an exploration.

        Args:
            exploration_id: str. The exploration id.
            **kwargs: *. Keyword arguments.

        Returns:
            *. The return value of the decorated function.

        Raises:
            UnauthorizedUserException: The user does not have
                credentials to give suggestions to an exploration.
        """
        if role_services.ACTION_SUGGEST_CHANGES in self.user.actions:
            return handler(self, exploration_id, **kwargs)
        else:
            raise base.UserFacingExceptions.UnauthorizedUserException(
                'You do not have credentials to give suggestions to this '
                'exploration.')
    test_can_suggest.__wrapped__ = True

    return test_can_suggest


def can_suggest_changes(handler):
    """Decorator to check whether a user can make suggestions."""

    def test_can_suggest(self, **kwargs):
        """Checks if the user can make suggestions to an exploration.

        Args:
            **kwargs: *. Keyword arguments.

        Returns:
            *. The return value of the decorated function.

        Raises:
            UnauthorizedUserException: The user does not have
                credentials to make suggestions.
        """
        if role_services.ACTION_SUGGEST_CHANGES in self.user.actions:
            return handler(self, **kwargs)
        else:
            raise base.UserFacingExceptions.UnauthorizedUserException(
                'You do not have credentials to make suggestions.')
    test_can_suggest.__wrapped__ = True

    return test_can_suggest


def can_publish_exploration(handler):
    """Decorator to check whether user can publish exploration."""

    def test_can_publish(self, exploration_id, *args, **kwargs):
        """Checks if the user can publish the exploration.

        Args:
            exploration_id: str. The exploration id.
            *args: arguments.
            **kwargs: *. Keyword arguments.

        Returns:
            *. The return value of the decorated function.

        Raises:
            UnauthorizedUserException: The user does not have
                credentials to publish an exploration.
        """
        exploration_rights = rights_manager.get_exploration_rights(
            exploration_id, strict=False)

        if exploration_rights is None:
            raise base.UserFacingExceptions.PageNotFoundException

        if rights_manager.check_can_publish_activity(
                self.user, exploration_rights):
            return handler(self, exploration_id, *args, **kwargs)

        raise base.UserFacingExceptions.UnauthorizedUserException(
            'You do not have credentials to publish this exploration.')
    test_can_publish.__wrapped__ = True

    return test_can_publish


def can_publish_collection(handler):
    """Decorator to check whether user can publish collection."""

    def test_can_publish_collection(self, collection_id, **kwargs):
        """Checks if the user can publish the collection.

        Args:
            collection_id: str. The collection id.
            **kwargs: *. Keyword arguments.

        Returns:
            *. The return value of the decorated function.

        Raises:
            UnauthorizedUserException: The user does not have
                credentials to publish a collection.
        """
        collection_rights = rights_manager.get_collection_rights(
            collection_id)
        if collection_rights is None:
            raise base.UserFacingExceptions.PageNotFoundException

        if rights_manager.check_can_publish_activity(
                self.user, collection_rights):
            return handler(self, collection_id, **kwargs)

        raise self.UnauthorizedUserException(
            'You do not have credentials to publish this collection.')
    test_can_publish_collection.__wrapped__ = True

    return test_can_publish_collection


def can_unpublish_collection(handler):
    """Decorator to check whether user can unpublish collection."""

    def test_can_unpublish_collection(self, collection_id, **kwargs):
        """Checks if the user can unpublish the collection.

        Args:
            collection_id: str. The collection id.
            **kwargs: *. Keyword arguments.

        Returns:
            *. The return value of the decorated function.

        Raises:
            UnauthorizedUserException: The user does not have
                credentials to unpublish a collection.
        """
        collection_rights = rights_manager.get_collection_rights(
            collection_id)
        if collection_rights is None:
            raise base.UserFacingExceptions.PageNotFoundException

        if rights_manager.check_can_unpublish_activity(
                self.user, collection_rights):
            return handler(self, collection_id, **kwargs)

        raise self.UnauthorizedUserException(
            'You do not have credentials to unpublish this collection.')
    test_can_unpublish_collection.__wrapped__ = True

    return test_can_unpublish_collection


def can_modify_exploration_roles(handler):
    """Decorators to check whether user can manage rights related to an
    exploration.
    """

    def test_can_modify(self, exploration_id, **kwargs):
        """Checks if the user can modify the rights related to an exploration.

        Args:
            exploration_id: str. The exploration id.
            **kwargs: *. Keyword arguments.

        Returns:
            *. The return value of the decorated function.

        Raises:
            UnauthorizedUserException: The user does not have
                credentials to change the rights for an exploration.
        """
        exploration_rights = rights_manager.get_exploration_rights(
            exploration_id, strict=False)

        if rights_manager.check_can_modify_activity_roles(
                self.user, exploration_rights):
            return handler(self, exploration_id, **kwargs)
        else:
            raise base.UserFacingExceptions.UnauthorizedUserException(
                'You do not have credentials to change rights for this '
                'exploration.')
    test_can_modify.__wrapped__ = True

    return test_can_modify


def can_perform_cron_tasks(handler):
    """Decorator to ensure that the handler is being called by cron or by a
    superadmin of the application.
    """

    def test_can_perform(self, **kwargs):
        """Checks if the handler is called by cron or by a superadmin of the
        application.

        Args:
            **kwargs: *. Keyword arguments.

        Returns:
            *. The return value of the decorated function.

        Raises:
            UnauthorizedUserException: The user does not have
                credentials to access the page.
        """
        if (self.request.headers.get('X-AppEngine-Cron') is None and
                not self.is_super_admin):
            raise self.UnauthorizedUserException(
                'You do not have the credentials to access this page.')
        else:
            return handler(self, **kwargs)
    test_can_perform.__wrapped__ = True

    return test_can_perform


def can_access_learner_dashboard(handler):
    """Decorator to check access to learner dashboard."""

    def test_can_access(self, **kwargs):
        """Checks if the user can access the learner dashboard.

        Args:
            **kwargs: *. Keyword arguments.

        Returns:
            *. The return value of the decorated function.

        Raises:
            NotLoggedInException: The user is not logged in.
        """
        if role_services.ACTION_ACCESS_LEARNER_DASHBOARD in self.user.actions:
            return handler(self, **kwargs)
        else:
            raise self.NotLoggedInException
    test_can_access.__wrapped__ = True

    return test_can_access


def require_user_id_else_redirect_to_homepage(handler):
    """Decorator that checks if a user_id is associated to the current
    session. If not, the user is redirected to the main page.
    Note that the user may not yet have registered.
    """

    def test_login(self, **kwargs):
        """Checks if the user for the current session is logged in.
        If not, redirects the user to the home page.

        Args:
            **kwargs: *. Keyword arguments.

        Returns:
            *. The return value of the decorated function.
        """
        if not self.user_id:
            self.redirect('/')
            return
        return handler(self, **kwargs)
    test_login.__wrapped__ = True

    return test_login


def can_edit_topic(handler):
    """Decorator to check whether the user can edit given topic."""
    def test_can_edit(self, topic_id, **kwargs):
        """Checks whether the user can edit a given topic.

        Args:
            topic_id: str. The topic id.
            **kwargs: *. Keyword arguments.

        Returns:
            *. The return value of the decorated function.

        Raises:
            NotLoggedInException: The user is not logged in.
            PageNotFoundException: The page is not found.
            UnauthorizedUserException: The user does not have
                credentials to edit a topic.
        """
        if not self.user_id:
            raise base.UserFacingExceptions.NotLoggedInException

        topic_rights = topic_services.get_topic_rights(topic_id)
        if topic_rights is None:
            raise base.UserFacingExceptions.PageNotFoundException

        if topic_services.check_can_edit_topic(self.user, topic_rights):
            return handler(self, topic_id, **kwargs)
        else:
            raise self.UnauthorizedUserException(
                'You do not have credentials to edit this topic.')
    test_can_edit.__wrapped__ = True

    return test_can_edit


def can_edit_question(handler):
    """Decorator to check whether the user can edit given question."""
    def test_can_edit(self, question_id, **kwargs):
        """Checks whether the user can edit the given question.

        Args:
            question_id: str. The question id.
            **kwargs: *. Keyword arguments.

        Returns:
            *. The return value of the decorated function.

        Raises:
            NotLoggedInException: The user is not logged in.
            PageNotFoundException: The page is not found.
            UnauthorizedUserException: The user does not have
                credentials to edit a question.
        """
        if not self.user_id:
            raise base.UserFacingExceptions.NotLoggedInException

        question_rights = question_services.get_question_rights(
            question_id, strict=False)

        if question_rights is None:
            raise base.UserFacingExceptions.PageNotFoundException

        if (
                role_services.ACTION_EDIT_ANY_QUESTION in self.user.actions or
                question_rights.is_creator(self.user_id)):
            return handler(self, question_id, **kwargs)
        else:
            raise self.UnauthorizedUserException(
                'You do not have credentials to edit this question.')
    test_can_edit.__wrapped__ = True

    return test_can_edit


def can_view_question_editor(handler):
    """Decorator to check whether the user can view any question editor."""

    def test_can_view_question_editor(self, question_id, **kwargs):
        """Checks whether the user can view the question editor.

        Args:
            question_id: str. The question id.
            **kwargs: *. Keyword arguments.

        Returns:
            *. The return value of the decorated function.

        Raises:
            NotLoggedInException: The user is not logged in.
            PageNotFoundException: The page is not found.
            UnauthorizedUserException: The user does not have
                enough rights to access the question editor.
        """
        if not self.user_id:
            raise self.NotLoggedInException

        question_rights = question_services.get_question_rights(
            question_id, strict=False)

        if question_rights is None:
            raise base.UserFacingExceptions.PageNotFoundException

        if (
                role_services.ACTION_VISIT_ANY_QUESTION_EDITOR in
                self.user.actions or question_rights.is_creator(self.user_id)):
            return handler(self, question_id, **kwargs)
        else:
            raise self.UnauthorizedUserException(
                '%s does not have enough rights to access the questions editor'
                % self.user_id)
    test_can_view_question_editor.__wrapped__ = True

    return test_can_view_question_editor


def can_delete_question(handler):
    """Decorator to check whether the user can delete a question."""

    def test_can_delete_question(self, question_id, **kwargs):
        """Checks whether the user can delete a given question.

        Args:
            question_id: str. The question id.
            **kwargs: *. Keyword arguments.

        Returns:
            *. The return value of the decorated function.

        Raises:
            NotLoggedInException: The user is not logged in.
            UnauthorizedUserException: The user does not have
                enough rights to delete the question.
        """
        if not self.user_id:
            raise self.NotLoggedInException

        user_actions_info = user_services.UserActionsInfo(self.user_id)

        if (role_services.ACTION_DELETE_ANY_QUESTION in
                user_actions_info.actions):
            return handler(self, question_id, **kwargs)
        else:
            raise self.UnauthorizedUserException(
                '%s does not have enough rights to delete the'
                ' question.' % self.user_id)
    test_can_delete_question.__wrapped__ = True

    return test_can_delete_question


def can_edit_subtopic_page(handler):
    """Decorator to check whether the user can edit a subtopic page of a topic.
    """
    def test_can_edit(self, topic_id, **kwargs):
        """Checks whether the user can edit the subtopic page
        of a given topic.

        Args:
            topic_id: str. The topic id.
            **kwargs: *. Keyword arguments.

        Returns:
            *. The return value of the decorated function.

        Raises:
            NotLoggedInException: The user is not logged in.
            UnauthorizedUserException: The user does not have
                credentials to edit the subtopic pages for
                a given topic.
        """
        if not self.user_id:
            raise base.UserFacingExceptions.NotLoggedInException

        if topic_services.check_can_edit_subtopic_page(self.user):
            return handler(self, topic_id, **kwargs)
        else:
            raise self.UnauthorizedUserException(
                'You do not have credentials to edit the subtopic pages for '
                'this topic.')
    test_can_edit.__wrapped__ = True

    return test_can_edit


def can_add_new_story_to_topic(handler):
    """Decorator to check whether the user can add a story to a given topic."""
    def test_can_add_story(self, topic_id, **kwargs):
        """Checks whether the user can add a story to
        a given topic.

        Args:
            topic_id: str. The topic id.
            **kwargs: *. Keyword arguments.

        Returns:
            *. The return value of the decorated function.

        Raises:
            NotLoggedInException: The user is not logged in.
            PageNotFoundException: The page is not found.
            UnauthorizedUserException: The user does not have
                credentials to add a story to a given topic.
        """
        if not self.user_id:
            raise base.UserFacingExceptions.NotLoggedInException

        topic_rights = topic_services.get_topic_rights(topic_id)
        if topic_rights is None:
            raise base.UserFacingExceptions.PageNotFoundException

        if topic_services.check_can_edit_topic(self.user, topic_rights):
            return handler(self, topic_id, **kwargs)
        else:
            raise self.UnauthorizedUserException(
                'You do not have credentials to add a story to this topic.')
    test_can_add_story.__wrapped__ = True

    return test_can_add_story


def can_edit_story(handler):
    """Decorator to check whether the user can edit a story belonging to a given
    topic.
    """
    def test_can_edit_story(self, topic_id, **kwargs):
        """Checks whether the user can edit a story belonging to
        a given topic.

        Args:
            topic_id: str. The topic id.
            **kwargs: *. Keyword arguments.

        Returns:
            *. The return value of the decorated function.

        Raises:
            NotLoggedInException: The user is not logged in.
            PageNotFoundException: The page is not found.
            UnauthorizedUserException: The user does not have
                credentials to edit a story belonging to a
                given topic.
        """
        if not self.user_id:
            raise base.UserFacingExceptions.NotLoggedInException

        topic_rights = topic_services.get_topic_rights(topic_id)
        if topic_rights is None:
            raise base.UserFacingExceptions.PageNotFoundException

        if topic_services.check_can_edit_topic(self.user, topic_rights):
            return handler(self, topic_id, **kwargs)
        else:
            raise self.UnauthorizedUserException(
                'You do not have credentials to edit this story.')
    test_can_edit_story.__wrapped__ = True

    return test_can_edit_story


def can_edit_skill(handler):
    """Decorator to check whether the user can edit a skill, which can be
    independent or belong to a topic.
    """
    def can_user_edit_skill(user, skill_rights):
        """Checks whether the user can edit the given skill.

        Args:
            user: UserActionsInfo. Object having user id, role and actions for
                given user.
            skill_rights: SkillRights or None. Rights object for the given
                skill.

        Returns:
            bool. Whether the given user can edit the given skill.
        """

        if skill_rights is None:
            return False
        if role_services.ACTION_EDIT_PUBLIC_SKILLS in user.actions:
            if not skill_rights.is_private():
                return True
            if skill_rights.is_private() and skill_rights.is_creator(
                    user.user_id):
                return True
        return False

    def test_can_edit_skill(self, skill_id, **kwargs):
        if not self.user_id:
            raise base.UserFacingExceptions.NotLoggedInException

        skill_rights = skill_services.get_skill_rights(skill_id)
        if skill_rights is None:
            raise base.UserFacingExceptions.PageNotFoundException

        if can_user_edit_skill(self.user, skill_rights):
            return handler(self, skill_id, **kwargs)
        else:
            raise self.UnauthorizedUserException(
                'You do not have credentials to edit this skill.')

    test_can_edit_skill.__wrapped__ = True
    return test_can_edit_skill


def can_delete_skill(handler):
    """Decorator to check whether the user can delete a skill.
    """
    def test_can_delete_skill(self, **kwargs):
        """Checks whether the user can delete a skill.

        Args:
            **kwargs: *. Keyword arguments.

        Returns:
            *. The return value of the decorated function.

        Raises:
            NotLoggedInException: The user is not logged in.
            UnauthorizedUserException: The user does not have
                credentials to delete a skill.
        """
        if not self.user_id:
            raise base.UserFacingExceptions.NotLoggedInException

        user_actions_info = user_services.UserActionsInfo(self.user_id)
        if role_services.ACTION_DELETE_ANY_SKILL in user_actions_info.actions:
            return handler(self, **kwargs)
        else:
            raise self.UnauthorizedUserException(
                'You do not have credentials to delete the skill.')

    test_can_delete_skill.__wrapped__ = True
    return test_can_delete_skill


def can_create_skill(handler):
    """Decorator to check whether the user can create a skill, which can be
    independent or added to a topic.
    """
    def test_can_create_skill(self, **kwargs):
        """Checks whether the user can create a skill, which can be
        independent or belong to a topic.

        Args:
            **kwargs: *. Keyword arguments.

        Returns:
            *. The return value of the decorated function.

        Raises:
            NotLoggedInException: The user is not logged in.
            UnauthorizedUserException: The user does not have
                credentials to create a skill.
        """
        if not self.user_id:
            raise base.UserFacingExceptions.NotLoggedInException

        user_actions_info = user_services.UserActionsInfo(self.user_id)
        if role_services.ACTION_CREATE_NEW_SKILL in user_actions_info.actions:
            return handler(self, **kwargs)
        else:
            raise self.UnauthorizedUserException(
                'You do not have credentials to create a skill.')

    test_can_create_skill.__wrapped__ = True
    return test_can_create_skill


def can_publish_skill(handler):

    def can_user_publish_skill(user, skill_rights):
        """Checks whether the user can publish the given skill.

        Args:
            user: UserActionsInfo. Object having user id, role and actions
                for given user.
            skill_rights: SkillRights or None. Rights object for the given
                skill.

        Returns:
            bool. Whether the given user can publish the given skill.
        """

        if skill_rights is None:
            return False
        if role_services.ACTION_PUBLISH_OWNED_SKILL not in user.actions:
            return False
        if skill_rights.is_creator(user.user_id):
            return True
        return False

    def test_can_publish_skill(self, skill_id, **kwargs):
        if not self.user_id:
            raise base.UserFacingExceptions.NotLoggedInException

        skill_rights = skill_services.get_skill_rights(skill_id)
        if skill_rights is None:
            raise base.UserFacingExceptions.PageNotFoundException

        if can_user_publish_skill(self.user, skill_rights):
            return handler(self, skill_id, **kwargs)
        else:
            raise self.UnauthorizedUserException(
                'You do not have credentials to edit this skill.')
    test_can_publish_skill.__wrapped__ = True

    return test_can_publish_skill


def can_delete_story(handler):
    """Decorator to check whether the user can delete a story in a given topic.
    """
    def test_can_delete_story(self, topic_id, **kwargs):
        """Checks whether the user can delet a story in
        a given topic.

        Args:
            topic_id: str. The topic id.
            **kwargs: *. Keyword arguments.

        Returns:
            *. The return value of the decorated function.

        Raises:
            NotLoggedInException: The user is not logged in.
            PageNotFoundException: The page is not found.
            UnauthorizedUserException: The user does not have
                credentials to delete a story.
        """
        if not self.user_id:
            raise base.UserFacingExceptions.NotLoggedInException

        topic_rights = topic_services.get_topic_rights(topic_id)
        if topic_rights is None:
            raise base.UserFacingExceptions.PageNotFoundException

        if topic_services.check_can_edit_topic(self.user, topic_rights):
            return handler(self, topic_id, **kwargs)
        else:
            raise self.UnauthorizedUserException(
                'You do not have credentials to delete this story.')
    test_can_delete_story.__wrapped__ = True

    return test_can_delete_story


def can_delete_topic(handler):
    """Decorator to check whether the user can delete a topic."""

    def test_can_delete_topic(self, topic_id, **kwargs):
        """Checks whether the user can delete a given topic.

        Args:
            topic_id: str. The topic id.
            **kwargs: *. Keyword arguments.

        Returns:
            *. The return value of the decorated function.

        Raises:
            NotLoggedInException: The user is not logged in.
            UnauthorizedUserException: The user does not have
                enough rights to delete a given topic.
        """
        if not self.user_id:
            raise self.NotLoggedInException

        user_actions_info = user_services.UserActionsInfo(self.user_id)

        if role_services.ACTION_DELETE_TOPIC in user_actions_info.actions:
            return handler(self, topic_id, **kwargs)
        else:
            raise self.UnauthorizedUserException(
                '%s does not have enough rights to delete the'
                ' topic.' % self.user_id)
    test_can_delete_topic.__wrapped__ = True

    return test_can_delete_topic


def can_create_topic(handler):
    """Decorator to check whether the user can create a topic."""

    def test_can_create_topic(self, **kwargs):
        """Checks whether the user can create a topic.

        Args:
            **kwargs: *. Keyword arguments.

        Returns:
            *. The return value of the decorated function.

        Raises:
            NotLoggedInException: The user is not logged in.
            UnauthorizedUserException: The user does not have
                enough rights to create a topic.
        """
        if not self.user_id:
            raise self.NotLoggedInException

        user_actions_info = user_services.UserActionsInfo(self.user_id)

        if role_services.ACTION_CREATE_NEW_TOPIC in user_actions_info.actions:
            return handler(self, **kwargs)
        else:
            raise self.UnauthorizedUserException(
                '%s does not have enough rights to create a'
                ' topic.' % self.user_id)
    test_can_create_topic.__wrapped__ = True

    return test_can_create_topic


def can_access_topics_and_skills_dashboard(handler):
    """Decorator to check whether the user can access the topics and skills
    dashboard.
    """

    def test_can_access_topics_and_skills_dashboard(self, **kwargs):
        """Checks whether the user can access the topics and skills
        dashboard.

        Args:
            **kwargs: *. Keyword arguments.

        Returns:
            *. The return value of the decorated function.

        Raises:
            NotLoggedInException: The user is not logged in.
            UnauthorizedUserException: The user does not have
                enough rights to access the topics and skills
                dashboard.
        """
        if not self.user_id:
            raise self.NotLoggedInException

        user_actions_info = user_services.UserActionsInfo(self.user_id)

        if (
                role_services.ACTION_ACCESS_TOPICS_AND_SKILLS_DASHBOARD in
                user_actions_info.actions):
            return handler(self, **kwargs)
        else:
            raise self.UnauthorizedUserException(
                '%s does not have enough rights to access the topics and skills'
                ' dashboard.' % self.user_id)
    test_can_access_topics_and_skills_dashboard.__wrapped__ = True

    return test_can_access_topics_and_skills_dashboard


def can_view_any_topic_editor(handler):
    """Decorator to check whether the user can view any topic editor."""

    def test_can_view_any_topic_editor(self, **kwargs):
        """Checks whether the user can view any topic editor.

        Args:
            **kwargs: *. Keyword arguments.

        Returns:
            *. The return value of the decorated function.

        Raises:
            NotLoggedInException: The user is not logged in.
            UnauthorizedUserException: The user does not have
                enough rights to view any topic editor.
        """
        if not self.user_id:
            raise self.NotLoggedInException

        user_actions_info = user_services.UserActionsInfo(self.user_id)

        if (
                role_services.ACTION_VISIT_ANY_TOPIC_EDITOR in
                user_actions_info.actions):
            return handler(self, **kwargs)
        else:
            raise self.UnauthorizedUserException(
                '%s does not have enough rights to view any topic editor.'
                % self.user_id)
    test_can_view_any_topic_editor.__wrapped__ = True

    return test_can_view_any_topic_editor


def can_manage_rights_for_topic(handler):
    """Decorator to check whether the user can manage a topic's rights."""

    def test_can_manage_topic_rights(self, topic_id, **kwargs):
        """Checks whether the user can manage a topic's rights.

        Args:
            topic_id: str. The topic id.
            **kwargs: *. Keyword arguments.

        Returns:
            *. The return value of the decorated function.

        Raises:
            NotLoggedInException: The user is not logged in.
            UnauthorizedUserException: The user does not have
                enough rights to assign roles for a given topic.
        """
        if not self.user_id:
            raise self.NotLoggedInException

        user_actions_info = user_services.UserActionsInfo(self.user_id)

        if (
                role_services.ACTION_MANAGE_TOPIC_RIGHTS in
                user_actions_info.actions):
            return handler(self, topic_id, **kwargs)
        else:
            raise self.UnauthorizedUserException(
                '%s does not have enough rights to assign roles for the '
                'topic.' % self.user_id)
    test_can_manage_topic_rights.__wrapped__ = True

    return test_can_manage_topic_rights


def can_change_topic_publication_status(handler):
    """Decorator to check whether the user can publish or unpublish a topic."""

    def test_can_change_topic_publication_status(self, **kwargs):
        """Checks whether the user can can publish or unpublish a topic.

        Args:
            **kwargs: *. Keyword arguments.

        Returns:
            *. The return value of the decorated function.

        Raises:
            NotLoggedInException: The user is not logged in.
            UnauthorizedUserException: The user does not have
                enough rights to publish or unpublish the topic..
        """
        if not self.user_id:
            raise self.NotLoggedInException

        user_actions_info = user_services.UserActionsInfo(self.user_id)

        if (
                role_services.ACTION_CHANGE_TOPIC_STATUS in
                user_actions_info.actions):
            return handler(self, **kwargs)
        else:
            raise self.UnauthorizedUserException(
                '%s does not have enough rights to publish or unpublish the '
                'topic.' % self.user_id)
    test_can_change_topic_publication_status.__wrapped__ = True

    return test_can_change_topic_publication_status


def get_decorator_for_accepting_suggestion(decorator):
    """Function that takes a decorator as an argument and then applies some
    common checks and then checks the permissions specified by the passed in
    decorator.

    Args:
        decorator: function. The decorator to be used to verify permissions
            for accepting/rejecting suggestions.

    Returns:
        function. The new decorator which includes all the permission checks for
            accepting/rejecting suggestions. These permissions include:
            - Admins can accpet/reject any suggestion.
            - Users with scores above threshold can accept/reject any suggesiton
            in that category.
            - Any user with edit permissions to the target entity being
            suggested to can accept/reject suggestions for that entity.
    """
    def generate_decorator_for_handler(handler):
        def test_can_accept_suggestion(
                self, target_id, suggestion_id, **kwargs):
            if not self.user_id:
                raise base.UserFacingExceptions.NotLoggedInException
            user_actions_info = user_services.UserActionsInfo(self.user_id)
            if (
                    role_services.ACTION_ACCEPT_ANY_SUGGESTION in
                    user_actions_info.actions):
                return handler(self, target_id, suggestion_id, **kwargs)

            suggestion = suggestion_services.get_suggestion_by_id(suggestion_id)
            if suggestion_services.check_user_can_review_in_category(
                    self.user_id, suggestion.score_category):
                return handler(self, target_id, suggestion_id, **kwargs)

            return decorator(handler)(self, target_id, suggestion_id, **kwargs)

        test_can_accept_suggestion.__wrapped__ = True
        return test_can_accept_suggestion

    return generate_decorator_for_handler<|MERGE_RESOLUTION|>--- conflicted
+++ resolved
@@ -21,11 +21,8 @@
 from core.domain import question_services
 from core.domain import rights_manager
 from core.domain import role_services
-<<<<<<< HEAD
 from core.domain import suggestion_services
-=======
-from core.domain import skill_services
->>>>>>> 95633b06
+from core.domain import skill_servicesp
 from core.domain import topic_services
 from core.domain import user_services
 from core.platform import models
