--- conflicted
+++ resolved
@@ -351,7 +351,6 @@
         """Checks if the user can view the feedback thread.
 
         Args:
-<<<<<<< HEAD
             thread_id: str. The feedback thread id.
         """
         exploration_id = thread_id.split('.')[0]
@@ -380,13 +379,6 @@
 
         Args:
             thread_id: str. The feedback thread id.
-=======
-            exploration_id: str. The exploration id.
-            **kwargs: *. Keyword arguments.
-
-        Returns:
-            bool. Whether the user can view the exploration feedback.
->>>>>>> 9cb6e307
         """
         if not self.user_id:
             raise base.UserFacingExceptions.NotLoggedInException
