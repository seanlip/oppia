# coding: utf-8
#
# Copyright 2017 The Oppia Authors. All Rights Reserved.
#
# Licensed under the Apache License, Version 2.0 (the "License");
# you may not use this file except in compliance with the License.
# You may obtain a copy of the License at
#
#      http://www.apache.org/licenses/LICENSE-2.0
#
# Unless required by applicable law or agreed to in writing, software
# distributed under the License is distributed on an "AS-IS" BASIS,
# WITHOUT WARRANTIES OR CONDITIONS OF ANY KIND, either express or implied.
# See the License for the specific language governing permissions and
# limitations under the License.

"""Decorators to provide authorization across the site."""

from core.controllers import base
from core.domain import feedback_services
from core.domain import question_services
from core.domain import rights_manager
from core.domain import role_services
from core.domain import skill_services
from core.domain import topic_services
from core.domain import user_services
from core.platform import models
import feconf

current_user_services = models.Registry.import_current_user_services()

(suggestion_models,) = models.Registry.import_models([models.NAMES.suggestion])


def open_access(handler):
    """Decorator to give access to everyone."""

    def test_can_access(self, *args, **kwargs):
        """Gives access to everyone."""
        return handler(self, *args, **kwargs)
    test_can_access.__wrapped__ = True

    return test_can_access


def can_play_exploration(handler):
    """Decorator to check whether user can play given exploration."""

    def test_can_play(self, exploration_id, **kwargs):
        """Checks if the user can play the exploration.

        Args:
            exploration_id: str. The exploration id.
            **kwargs: *. Keyword arguments.

        Returns:
            *. The return value of the decorated function.

        Raises:
            PageNotFoundException: The page is not found.
        """
        if exploration_id in feconf.DISABLED_EXPLORATION_IDS:
            raise self.PageNotFoundException

        exploration_rights = rights_manager.get_exploration_rights(
            exploration_id, strict=False)

        if rights_manager.check_can_access_activity(
                self.user, exploration_rights):
            return handler(self, exploration_id, **kwargs)
        else:
            raise self.PageNotFoundException
    test_can_play.__wrapped__ = True

    return test_can_play


def can_play_collection(handler):
    """Decorator to check whether user can play given collection."""

    def test_can_play(self, collection_id, **kwargs):
        """Checks if the user can play the collection.

        Args:
            collection_id: str. The collection id.
            **kwargs: *. Keyword arguments.

        Returns:
            *. The return value of the decorated function.

        Raises:
            PageNotFoundException: The page is not found.
        """
        collection_rights = rights_manager.get_collection_rights(
            collection_id, strict=False)

        if rights_manager.check_can_access_activity(
                self.user, collection_rights):
            return handler(self, collection_id, **kwargs)
        else:
            raise self.PageNotFoundException
    test_can_play.__wrapped__ = True

    return test_can_play


def can_download_exploration(handler):
    """Decorator to check whether user can download given exploration.
    If a user is authorized to play given exploration, they can download it.
    """

    def test_can_download(self, exploration_id, **kwargs):
        """Checks if the user can download the exploration.

        Args:
            exploration_id: str. The exploration id.
            **kwargs: *. Keyword arguments.

        Returns:
            *. The return value of the decorated function.

        Raises:
            PageNotFoundException: The page is not found.
        """
        if exploration_id in feconf.DISABLED_EXPLORATION_IDS:
            raise base.UserFacingExceptions.PageNotFoundException

        exploration_rights = rights_manager.get_exploration_rights(
            exploration_id, strict=False)
        if rights_manager.check_can_access_activity(
                self.user, exploration_rights):
            return handler(self, exploration_id, **kwargs)
        else:
            raise self.PageNotFoundException
    test_can_download.__wrapped__ = True

    return test_can_download


def can_view_exploration_stats(handler):
    """Decorator to check whether user can view exploration stats.
    If a user is authorized to play given exploration, they can view its stats.
    """

    def test_can_view_stats(self, exploration_id, **kwargs):
        """Checks if the user can view the exploration stats.

        Args:
            exploration_id: str. The exploration id.
            **kwargs: *. Keyword arguments.

        Returns:
            *. The return value of the decorated function.

        Raises:
            PageNotFoundException: The page is not found.
        """
        if exploration_id in feconf.DISABLED_EXPLORATION_IDS:
            raise base.UserFacingExceptions.PageNotFoundException

        exploration_rights = rights_manager.get_exploration_rights(
            exploration_id, strict=False)
        if rights_manager.check_can_access_activity(
                self.user, exploration_rights):
            return handler(self, exploration_id, **kwargs)
        else:
            raise base.UserFacingExceptions.PageNotFoundException
    test_can_view_stats.__wrapped__ = True

    return test_can_view_stats


def can_edit_collection(handler):
    """Decorator to check whether the user can edit collection."""

    def test_can_edit(self, collection_id, **kwargs):
        """Checks if the user is logged in and can edit the collection.

        Args:
            collection_id: str. The collection id.
            **kwargs: *. Keyword arguments.

        Returns:
            *. The return value of the decorated function.

        Raises:
            PageNotFoundException: The page is not found.
            UnauthorizedUserException: The user does not have
                credentials to edit the collection.
        """
        if not self.user_id:
            raise base.UserFacingExceptions.NotLoggedInException

        collection_rights = rights_manager.get_collection_rights(collection_id)
        if collection_rights is None:
            raise base.UserFacingExceptions.PageNotFoundException

        if rights_manager.check_can_edit_activity(
                self.user, collection_rights):
            return handler(self, collection_id, **kwargs)
        else:
            raise base.UserFacingExceptions.UnauthorizedUserException(
                'You do not have credentials to edit this collection.')
    test_can_edit.__wrapped__ = True

    return test_can_edit


def can_manage_email_dashboard(handler):
    """Decorator to check whether user can access email dashboard."""

    def test_can_manage_emails(self, **kwargs):
        """Checks if the user is logged in and can access email dashboard.

        Args:
            **kwargs: *. Keyword arguments.

        Returns:
            *. The return value of the decorated function.

        Raises:
            NotLoggedInException: The user is not logged in.
            UnauthorizedUserException: The user does not have
                credentials to access the email dashboard.
        """
        if not self.user_id:
            raise base.UserFacingExceptions.NotLoggedInException

        if role_services.ACTION_MANAGE_EMAIL_DASHBOARD in self.user.actions:
            return handler(self, **kwargs)

        raise self.UnauthorizedUserException(
            'You do not have credentials to access email dashboard.')
    test_can_manage_emails.__wrapped__ = True

    return test_can_manage_emails


def can_access_moderator_page(handler):
    """Decorator to check whether user can access moderator page."""

    def test_can_access_moderator_page(self, **kwargs):
        """Checks if the user is logged in and can access moderater page.

        Args:
            **kwargs: *. Keyword arguments.

        Returns:
            *. The return value of the decorated function.

        Raises:
            NotLoggedInException: The user is not logged in.
            UnauthorizedUserException: The user does not have
                credentials to access the moderator page.
        """
        if not self.user_id:
            raise base.UserFacingExceptions.NotLoggedInException

        if role_services.ACTION_ACCESS_MODERATOR_PAGE in self.user.actions:
            return handler(self, **kwargs)

        raise self.UnauthorizedUserException(
            'You do not have credentials to access moderator page.')
    test_can_access_moderator_page.__wrapped__ = True

    return test_can_access_moderator_page


def can_send_moderator_emails(handler):
    """Decorator to check whether user can send moderator emails."""

    def test_can_send_moderator_emails(self, **kwargs):
        """Checks if the user is logged in and can send moderator emails.

        Args:
            **kwargs: *. Keyword arguments.

        Returns:
            *. The return value of the decorated function.

        Raises:
            NotLoggedInException: The user is not logged in.
            UnauthorizedUserException: The user does not have
                credentials to send moderator emails.
        """
        if not self.user_id:
            raise base.UserFacingExceptions.NotLoggedInException

        if role_services.ACTION_SEND_MODERATOR_EMAILS in self.user.actions:
            return handler(self, **kwargs)

        raise self.UnauthorizedUserException(
            'You do not have credentials to send moderator emails.')
    test_can_send_moderator_emails.__wrapped__ = True

    return test_can_send_moderator_emails


def can_manage_own_profile(handler):
    """Decorator to check whether user can manage his profile."""

    def test_can_manage_profile(self, **kwargs):
        """Checks if the user is logged in and can manage his profile.

        Args:
            **kwargs: *. Keyword arguments.

        Returns:
            *. The return value of the decorated function.

        Raises:
            NotLoggedInException: The user is not logged in.
            UnauthorizedUserException: The user does not have
                credentials to manage profile or preferences.
        """
        if not self.user_id:
            raise self.NotLoggedInException

        if role_services.ACTION_MANAGE_PROFILE in self.user.actions:
            return handler(self, **kwargs)

        raise self.UnauthorizedUserException(
            'You do not have credentials to manage profile or preferences.')
    test_can_manage_profile.__wrapped__ = True

    return test_can_manage_profile


def can_access_admin_page(handler):
    """Decorator that checks if the current user is a super admin."""

    def test_super_admin(self, **kwargs):
        """Checks if the user is logged in and is a super admin.

        Args:
            **kwargs: *. Keyword arguments.

        Returns:
            *. The return value of the decorated function.

        Raises:
            NotLoggedInException: The user is not logged in.
            UnauthorizedUserException: The user is not a super admin
                of the application.
        """
        if not self.user_id:
            raise self.NotLoggedInException

        if not current_user_services.is_current_user_super_admin():
            raise self.UnauthorizedUserException(
                '%s is not a super admin of this application' % self.user_id)
        return handler(self, **kwargs)
    test_super_admin.__wrapped__ = True

    return test_super_admin


def can_upload_exploration(handler):
    """Decorator that checks if the current user can upload exploration."""

    def test_can_upload(self, **kwargs):
        """Checks if the user can upload exploration.

        Args:
            **kwargs: *. Keyword arguments.

        Returns:
            *. The return value of the decorated function.

        Raises:
            NotLoggedInException: The user is not logged in.
            UnauthorizedUserException: The user does not have
                credentials to upload an exploration.
        """
        if not self.user_id:
            raise self.NotLoggedInException

        if not current_user_services.is_current_user_super_admin():
            raise self.UnauthorizedUserException(
                'You do not have credentials to upload exploration.')
        return handler(self, **kwargs)
    test_can_upload.__wrapped__ = True

    return test_can_upload


def can_create_exploration(handler):
    """Decorator to check whether the user can create an exploration."""

    def test_can_create(self, **kwargs):
        """Checks if the user can create an exploration.

        Args:
            **kwargs: *. Keyword arguments.

        Returns:
            *. The return value of the decorated function.

        Raises:
            NotLoggedInException: The user is not logged in.
            UnauthorizedUserException: The user does not have
                credentials to create an exploration.
        """
        if self.user_id is None:
            raise self.NotLoggedInException

        if role_services.ACTION_CREATE_EXPLORATION in self.user.actions:
            return handler(self, **kwargs)
        else:
            raise base.UserFacingExceptions.UnauthorizedUserException(
                'You do not have credentials to create an exploration.')
    test_can_create.__wrapped__ = True

    return test_can_create


def can_create_collection(handler):
    """Decorator to check whether the user can create a collection."""

    def test_can_create(self, **kwargs):
        """Checks if the user can create a collection.

        Args:
            **kwargs: *. Keyword arguments.

        Returns:
            *. The return value of the decorated function.

        Raises:
            NotLoggedInException: The user is not logged in.
            UnauthorizedUserException: The user does not have
                credentials to create a collection.
        """
        if self.user_id is None:
            raise self.NotLoggedInException

        if role_services.ACTION_CREATE_COLLECTION in self.user.actions:
            return handler(self, **kwargs)
        else:
            raise base.UserFacingExceptions.UnauthorizedUserException(
                'You do not have credentials to create a collection.')
    test_can_create.__wrapped__ = True

    return test_can_create


def can_access_creator_dashboard(handler):
    """Decorator to check whether the user can access creator dashboard page."""

    def test_can_access(self, **kwargs):
        """Checks if the user can access the creator dashboard page.

        Args:
            **kwargs: *. Keyword arguments.

        Returns:
            *. The return value of the decorated function.

        Raises:
            NotLoggedInException: The user is not logged in.
            UnauthorizedUserException: The user does not have
                credentials to access creator dashboard.
        """
        if self.user_id is None:
            raise self.NotLoggedInException

        if role_services.ACTION_ACCESS_CREATOR_DASHBOARD in self.user.actions:
            return handler(self, **kwargs)
        else:
            raise base.UserFacingExceptions.UnauthorizedUserException(
                'You do not have credentials to access creator dashboard.')
    test_can_access.__wrapped__ = True

    return test_can_access


def can_create_feedback_thread(handler):
    """Decorator to check whether the user can create a feedback thread.
    """

    def test_can_access(self, exploration_id, **kwargs):
        """Checks if the user can create a feedback thread.

        Args:
            exploration_id: str. The ID of the exploration where the thread will
                be created.
            **kwargs: *. Keyword arguments.

        Returns:
            *. The return value of the decorated function.

        Raises:
            PageNotFoundException: The page is not found.
            UnauthorizedUserException: The user does not have
                credentials to create an exploration feedback.
        """
        if exploration_id in feconf.DISABLED_EXPLORATION_IDS:
            raise base.UserFacingExceptions.PageNotFoundException

        exploration_rights = rights_manager.get_exploration_rights(
            exploration_id, strict=False)
        if rights_manager.check_can_access_activity(
                self.user, exploration_rights):
            return handler(self, exploration_id, **kwargs)
        else:
            raise self.UnauthorizedUserException(
                'You do not have credentials to create exploration feedback.')
    test_can_access.__wrapped__ = True

    return test_can_access


def can_view_feedback_thread(handler):
    """Decorator to check whether the user can view a feedback thread."""

    def test_can_access(self, thread_id, **kwargs):
        """Checks if the user can view a feedback thread.

        Args:
            thread_id: str. The feedback thread id.
            **kwargs: *. Keyword arguments.

        Returns:
            *. The return value of the decorated function.

        Raises:
            InvalidInputException: The thread ID is not valid.
            PageNotFoundException: The page is not found.
            UnauthorizedUserException: The user does not have
                credentials to view an exploration feedback.
        """
        if '.' not in thread_id:
            raise self.InvalidInputException('Thread ID must contain a .')

        exploration_id = feedback_services.get_exp_id_from_thread_id(thread_id)

        if exploration_id in feconf.DISABLED_EXPLORATION_IDS:
            raise base.UserFacingExceptions.PageNotFoundException

        exploration_rights = rights_manager.get_exploration_rights(
            exploration_id, strict=False)
        if rights_manager.check_can_access_activity(
                self.user, exploration_rights):
            return handler(self, thread_id, **kwargs)
        else:
            raise self.UnauthorizedUserException(
                'You do not have credentials to view exploration feedback.')
    test_can_access.__wrapped__ = True

    return test_can_access


def can_comment_on_feedback_thread(handler):
    """Decorator to check whether the user can comment on feedback thread.
    """

    def test_can_access(self, thread_id, **kwargs):
        """Checks if the user can comment on the feedback thread.

        Args:
            thread_id: str. The feedback thread id.
            **kwargs: *. Keyword arguments.

        Returns:
            *. The return value of the decorated function.

        Raises:
            NotLoggedInException: The user is not logged in.
            InvalidInputException: The thread ID is not valid.
            PageNotFoundException: The page is not found.
            UnauthorizedUserException: The user does not have
                credentials to comment on an exploration feedback.
        """
        if not self.user_id:
            raise base.UserFacingExceptions.NotLoggedInException

        if '.' not in thread_id:
            raise self.InvalidInputException('Thread ID must contain a .')

        exploration_id = feedback_services.get_exp_id_from_thread_id(thread_id)

        if exploration_id in feconf.DISABLED_EXPLORATION_IDS:
            raise base.UserFacingExceptions.PageNotFoundException

        exploration_rights = rights_manager.get_exploration_rights(
            exploration_id, strict=False)

        if rights_manager.check_can_access_activity(
                self.user, exploration_rights):
            return handler(self, thread_id, **kwargs)
        else:
            raise self.UnauthorizedUserException(
                'You do not have credentials to comment on exploration'
                ' feedback.')
    test_can_access.__wrapped__ = True

    return test_can_access


def can_rate_exploration(handler):
    """Decorator to check whether the user can give rating to given
    exploration.
    """

    def test_can_rate(self, exploration_id, **kwargs):
        """Checks if the user can rate the exploration.

        Args:
            exploration_id: str. The exploration id.
            **kwargs: *. Keyword arguments.

        Returns:
            *. The return value of the decorated function.

        Raises:
            UnauthorizedUserException: The user does not have
                credentials to rate an exploration.
        """
        if (role_services.ACTION_RATE_ANY_PUBLIC_EXPLORATION in
                self.user.actions):
            return handler(self, exploration_id, **kwargs)
        else:
            raise base.UserFacingExceptions.UnauthorizedUserException(
                'You do not have credentials to give ratings to explorations.')
    test_can_rate.__wrapped__ = True

    return test_can_rate


def can_flag_exploration(handler):
    """Decorator to check whether user can flag given exploration."""

    def test_can_flag(self, exploration_id, **kwargs):
        """Checks if the user can flag the exploration.

        Args:
            exploration_id: str. The exploration id.
            **kwargs: *. Keyword arguments.

        Returns:
            *. The return value of the decorated function.

        Raises:
            UnauthorizedUserException: The user does not have
                credentials to flag an exploration.
        """
        if role_services.ACTION_FLAG_EXPLORATION in self.user.actions:
            return handler(self, exploration_id, **kwargs)
        else:
            raise base.UserFacingExceptions.UnauthorizedUserException(
                'You do not have credentials to flag explorations.')
    test_can_flag.__wrapped__ = True

    return test_can_flag


def can_subscribe_to_users(handler):
    """Decorator to check whether user can subscribe/unsubscribe a creator."""

    def test_can_subscribe(self, **kwargs):
        """Checks if the user can subscribe/unsubscribe a creator.

        Args:
            **kwargs: *. Keyword arguments.

        Returns:
            *. The return value of the decorated function.

        Raises:
            UnauthorizedUserException: The user does not have
                credentials to manage subscriptions.
        """
        if role_services.ACTION_SUBSCRIBE_TO_USERS in self.user.actions:
            return handler(self, **kwargs)
        else:
            raise base.UserFacingExceptions.UnauthorizedUserException(
                'You do not have credentials to manage subscriptions.')
    test_can_subscribe.__wrapped__ = True

    return test_can_subscribe


def can_edit_exploration(handler):
    """Decorator to check whether the user can edit given exploration."""

    def test_can_edit(self, exploration_id, **kwargs):
        """Checks if the user can edit the exploration.

        Args:
            exploration_id: str. The exploration id.
            **kwargs: *. Keyword arguments.

        Returns:
            *. The return value of the decorated function.

        Raises:
            NotLoggedInException: The user is not logged in.
            PageNotFoundException: The page is not found.
            UnauthorizedUserException: The user does not have
                credentials to edit an exploration.
        """
        if not self.user_id:
            raise base.UserFacingExceptions.NotLoggedInException

        exploration_rights = rights_manager.get_exploration_rights(
            exploration_id)
        if exploration_rights is None:
            raise base.UserFacingExceptions.PageNotFoundException

        if rights_manager.check_can_edit_activity(
                self.user, exploration_rights):
            return handler(self, exploration_id, **kwargs)
        else:
            raise base.UserFacingExceptions.UnauthorizedUserException(
                'You do not have credentials to edit this exploration.')
    test_can_edit.__wrapped__ = True

    return test_can_edit


def can_translate_exploration(handler):
    """Decorator to check whether the user can translate given exploration."""

    def test_can_translate(self, exploration_id, **kwargs):
        """Checks if the user can translate the exploration.

        Args:
            exploration_id: str. The exploration id.
            **kwargs: dict(str: *). Keyword arguments.

        Returns:
            *. The return value of the decorated function.

        Raises:
            NotLoggedInException: The user is not logged in.
            PageNotFoundException: The page is not found.
            UnauthorizedUserException: The user does not have
                credentials to translate an exploration.
        """
        if not self.user_id:
            raise base.UserFacingExceptions.NotLoggedInException

        exploration_rights = rights_manager.get_exploration_rights(
            exploration_id)
        if exploration_rights is None:
            raise base.UserFacingExceptions.PageNotFoundException

        if rights_manager.check_can_translate_activity(
                self.user, exploration_rights):
            return handler(self, exploration_id, **kwargs)
        else:
            raise base.UserFacingExceptions.UnauthorizedUserException(
                'You do not have credentials to translate this exploration.')
    test_can_translate.__wrapped__ = True

    return test_can_translate


def can_delete_exploration(handler):
    """Decorator to check whether user can delete exploration."""

    def test_can_delete(self, exploration_id, **kwargs):
        """Checks if the user can delete the exploration.

        Args:
            exploration_id: str. The exploration id.
            **kwargs: *. Keyword arguments.

        Returns:
            *. The return value of the decorated function.

        Raises:
            UnauthorizedUserException: The user does not have
                permissions to delete an exploration.
        """
        if not self.user_id:
            raise base.UserFacingExceptions.NotLoggedInException

        exploration_rights = rights_manager.get_exploration_rights(
            exploration_id, strict=False)

        if rights_manager.check_can_delete_activity(
                self.user, exploration_rights):
            return handler(self, exploration_id, **kwargs)
        else:
            raise base.UserFacingExceptions.UnauthorizedUserException(
                'User %s does not have permissions to delete exploration %s' %
                (self.user_id, exploration_id))
    test_can_delete.__wrapped__ = True

    return test_can_delete


def can_suggest_changes_to_exploration(handler):
    """Decorator to check whether a user can make suggestions to an
    exploration.
    """

    def test_can_suggest(self, exploration_id, **kwargs):
        """Checks if the user can make suggestions to an exploration.

        Args:
            exploration_id: str. The exploration id.
            **kwargs: *. Keyword arguments.

        Returns:
            *. The return value of the decorated function.

        Raises:
            UnauthorizedUserException: The user does not have
                credentials to give suggestions to an exploration.
        """
        if role_services.ACTION_SUGGEST_CHANGES in self.user.actions:
            return handler(self, exploration_id, **kwargs)
        else:
            raise base.UserFacingExceptions.UnauthorizedUserException(
                'You do not have credentials to give suggestions to this '
                'exploration.')
    test_can_suggest.__wrapped__ = True

    return test_can_suggest


def can_suggest_changes(handler):
    """Decorator to check whether a user can make suggestions."""

    def test_can_suggest(self, **kwargs):
        """Checks if the user can make suggestions to an exploration.

        Args:
            **kwargs: *. Keyword arguments.

        Returns:
            *. The return value of the decorated function.

        Raises:
            UnauthorizedUserException: The user does not have
                credentials to make suggestions.
        """
        if role_services.ACTION_SUGGEST_CHANGES in self.user.actions:
            return handler(self, **kwargs)
        else:
            raise base.UserFacingExceptions.UnauthorizedUserException(
                'You do not have credentials to make suggestions.')
    test_can_suggest.__wrapped__ = True

    return test_can_suggest


def can_publish_exploration(handler):
    """Decorator to check whether user can publish exploration."""

    def test_can_publish(self, exploration_id, *args, **kwargs):
        """Checks if the user can publish the exploration.

        Args:
            exploration_id: str. The exploration id.
            *args: arguments.
            **kwargs: *. Keyword arguments.

        Returns:
            *. The return value of the decorated function.

        Raises:
            UnauthorizedUserException: The user does not have
                credentials to publish an exploration.
        """
        exploration_rights = rights_manager.get_exploration_rights(
            exploration_id, strict=False)

        if exploration_rights is None:
            raise base.UserFacingExceptions.PageNotFoundException

        if rights_manager.check_can_publish_activity(
                self.user, exploration_rights):
            return handler(self, exploration_id, *args, **kwargs)

        raise base.UserFacingExceptions.UnauthorizedUserException(
            'You do not have credentials to publish this exploration.')
    test_can_publish.__wrapped__ = True

    return test_can_publish


def can_publish_collection(handler):
    """Decorator to check whether user can publish collection."""

    def test_can_publish_collection(self, collection_id, **kwargs):
        """Checks if the user can publish the collection.

        Args:
            collection_id: str. The collection id.
            **kwargs: *. Keyword arguments.

        Returns:
            *. The return value of the decorated function.

        Raises:
            UnauthorizedUserException: The user does not have
                credentials to publish a collection.
        """
        collection_rights = rights_manager.get_collection_rights(
            collection_id)
        if collection_rights is None:
            raise base.UserFacingExceptions.PageNotFoundException

        if rights_manager.check_can_publish_activity(
                self.user, collection_rights):
            return handler(self, collection_id, **kwargs)

        raise self.UnauthorizedUserException(
            'You do not have credentials to publish this collection.')
    test_can_publish_collection.__wrapped__ = True

    return test_can_publish_collection


def can_unpublish_collection(handler):
    """Decorator to check whether user can unpublish collection."""

    def test_can_unpublish_collection(self, collection_id, **kwargs):
        """Checks if the user can unpublish the collection.

        Args:
            collection_id: str. The collection id.
            **kwargs: *. Keyword arguments.

        Returns:
            *. The return value of the decorated function.

        Raises:
            UnauthorizedUserException: The user does not have
                credentials to unpublish a collection.
        """
        collection_rights = rights_manager.get_collection_rights(
            collection_id)
        if collection_rights is None:
            raise base.UserFacingExceptions.PageNotFoundException

        if rights_manager.check_can_unpublish_activity(
                self.user, collection_rights):
            return handler(self, collection_id, **kwargs)

        raise self.UnauthorizedUserException(
            'You do not have credentials to unpublish this collection.')
    test_can_unpublish_collection.__wrapped__ = True

    return test_can_unpublish_collection


def can_modify_exploration_roles(handler):
    """Decorators to check whether user can manage rights related to an
    exploration.
    """

    def test_can_modify(self, exploration_id, **kwargs):
        """Checks if the user can modify the rights related to an exploration.

        Args:
            exploration_id: str. The exploration id.
            **kwargs: *. Keyword arguments.

        Returns:
            *. The return value of the decorated function.

        Raises:
            UnauthorizedUserException: The user does not have
                credentials to change the rights for an exploration.
        """
        exploration_rights = rights_manager.get_exploration_rights(
            exploration_id, strict=False)

        if rights_manager.check_can_modify_activity_roles(
                self.user, exploration_rights):
            return handler(self, exploration_id, **kwargs)
        else:
            raise base.UserFacingExceptions.UnauthorizedUserException(
                'You do not have credentials to change rights for this '
                'exploration.')
    test_can_modify.__wrapped__ = True

    return test_can_modify


def can_perform_cron_tasks(handler):
    """Decorator to ensure that the handler is being called by cron or by a
    superadmin of the application.
    """

    def test_can_perform(self, **kwargs):
        """Checks if the handler is called by cron or by a superadmin of the
        application.

        Args:
            **kwargs: *. Keyword arguments.

        Returns:
            *. The return value of the decorated function.

        Raises:
            UnauthorizedUserException: The user does not have
                credentials to access the page.
        """
        if (self.request.headers.get('X-AppEngine-Cron') is None and
                not self.is_super_admin):
            raise self.UnauthorizedUserException(
                'You do not have the credentials to access this page.')
        else:
            return handler(self, **kwargs)
    test_can_perform.__wrapped__ = True

    return test_can_perform


def can_access_learner_dashboard(handler):
    """Decorator to check access to learner dashboard."""

    def test_can_access(self, **kwargs):
        """Checks if the user can access the learner dashboard.

        Args:
            **kwargs: *. Keyword arguments.

        Returns:
            *. The return value of the decorated function.

        Raises:
            NotLoggedInException: The user is not logged in.
        """
        if role_services.ACTION_ACCESS_LEARNER_DASHBOARD in self.user.actions:
            return handler(self, **kwargs)
        else:
            raise self.NotLoggedInException
    test_can_access.__wrapped__ = True

    return test_can_access


def require_user_id_else_redirect_to_homepage(handler):
    """Decorator that checks if a user_id is associated to the current
    session. If not, the user is redirected to the main page.
    Note that the user may not yet have registered.
    """

    def test_login(self, **kwargs):
        """Checks if the user for the current session is logged in.
        If not, redirects the user to the home page.

        Args:
            **kwargs: *. Keyword arguments.

        Returns:
            *. The return value of the decorated function.
        """
        if not self.user_id:
            self.redirect('/')
            return
        return handler(self, **kwargs)
    test_login.__wrapped__ = True

    return test_login


def can_edit_topic(handler):
    """Decorator to check whether the user can edit given topic."""
    def test_can_edit(self, topic_id, **kwargs):
        """Checks whether the user can edit a given topic.

        Args:
            topic_id: str. The topic id.
            **kwargs: *. Keyword arguments.

        Returns:
            *. The return value of the decorated function.

        Raises:
            NotLoggedInException: The user is not logged in.
            PageNotFoundException: The page is not found.
            UnauthorizedUserException: The user does not have
                credentials to edit a topic.
        """
        if not self.user_id:
            raise base.UserFacingExceptions.NotLoggedInException

        topic_rights = topic_services.get_topic_rights(topic_id)
        if topic_rights is None:
            raise base.UserFacingExceptions.PageNotFoundException

        if topic_services.check_can_edit_topic(self.user, topic_rights):
            return handler(self, topic_id, **kwargs)
        else:
            raise self.UnauthorizedUserException(
                'You do not have credentials to edit this topic.')
    test_can_edit.__wrapped__ = True

    return test_can_edit


def can_edit_question(handler):
    """Decorator to check whether the user can edit given question."""
    def test_can_edit(self, question_id, **kwargs):
        """Checks whether the user can edit the given question.

        Args:
            question_id: str. The question id.
            **kwargs: *. Keyword arguments.

        Returns:
            *. The return value of the decorated function.

        Raises:
            NotLoggedInException: The user is not logged in.
            PageNotFoundException: The page is not found.
            UnauthorizedUserException: The user does not have
                credentials to edit a question.
        """
        if not self.user_id:
            raise base.UserFacingExceptions.NotLoggedInException

        question_rights = question_services.get_question_rights(
            question_id, strict=False)

        if question_rights is None:
            raise base.UserFacingExceptions.PageNotFoundException

        if (
                role_services.ACTION_EDIT_ANY_QUESTION in self.user.actions or
                question_rights.is_creator(self.user_id)):
            return handler(self, question_id, **kwargs)
        else:
            raise self.UnauthorizedUserException(
                'You do not have credentials to edit this question.')
    test_can_edit.__wrapped__ = True

    return test_can_edit


def can_view_question_editor(handler):
    """Decorator to check whether the user can view any question editor."""

    def test_can_view_question_editor(self, question_id, **kwargs):
        """Checks whether the user can view the question editor.

        Args:
            question_id: str. The question id.
            **kwargs: *. Keyword arguments.

        Returns:
            *. The return value of the decorated function.

        Raises:
            NotLoggedInException: The user is not logged in.
            PageNotFoundException: The page is not found.
            UnauthorizedUserException: The user does not have
                enough rights to access the question editor.
        """
        if not self.user_id:
            raise self.NotLoggedInException

        question_rights = question_services.get_question_rights(
            question_id, strict=False)

        if question_rights is None:
            raise base.UserFacingExceptions.PageNotFoundException

        if (
                role_services.ACTION_VISIT_ANY_QUESTION_EDITOR in
                self.user.actions or question_rights.is_creator(self.user_id)):
            return handler(self, question_id, **kwargs)
        else:
            raise self.UnauthorizedUserException(
                '%s does not have enough rights to access the questions editor'
                % self.user_id)
    test_can_view_question_editor.__wrapped__ = True

    return test_can_view_question_editor


def can_delete_question(handler):
    """Decorator to check whether the user can delete a question."""

    def test_can_delete_question(self, question_id, **kwargs):
        """Checks whether the user can delete a given question.

        Args:
            question_id: str. The question id.
            **kwargs: *. Keyword arguments.

        Returns:
            *. The return value of the decorated function.

        Raises:
            NotLoggedInException: The user is not logged in.
            UnauthorizedUserException: The user does not have
                enough rights to delete the question.
        """
        if not self.user_id:
            raise self.NotLoggedInException

        user_actions_info = user_services.UserActionsInfo(self.user_id)

        if (role_services.ACTION_DELETE_ANY_QUESTION in
                user_actions_info.actions):
            return handler(self, question_id, **kwargs)
        else:
            raise self.UnauthorizedUserException(
                '%s does not have enough rights to delete the'
                ' question.' % self.user_id)
    test_can_delete_question.__wrapped__ = True

    return test_can_delete_question


def can_edit_subtopic_page(handler):
    """Decorator to check whether the user can edit a subtopic page of a topic.
    """
    def test_can_edit(self, topic_id, **kwargs):
        """Checks whether the user can edit the subtopic page
        of a given topic.

        Args:
            topic_id: str. The topic id.
            **kwargs: *. Keyword arguments.

        Returns:
            *. The return value of the decorated function.

        Raises:
            NotLoggedInException: The user is not logged in.
            UnauthorizedUserException: The user does not have
                credentials to edit the subtopic pages for
                a given topic.
        """
        if not self.user_id:
            raise base.UserFacingExceptions.NotLoggedInException

        if topic_services.check_can_edit_subtopic_page(self.user):
            return handler(self, topic_id, **kwargs)
        else:
            raise self.UnauthorizedUserException(
                'You do not have credentials to edit the subtopic pages for '
                'this topic.')
    test_can_edit.__wrapped__ = True

    return test_can_edit


def can_add_new_story_to_topic(handler):
    """Decorator to check whether the user can add a story to a given topic."""
    def test_can_add_story(self, topic_id, **kwargs):
        """Checks whether the user can add a story to
        a given topic.

        Args:
            topic_id: str. The topic id.
            **kwargs: *. Keyword arguments.

        Returns:
            *. The return value of the decorated function.

        Raises:
            NotLoggedInException: The user is not logged in.
            PageNotFoundException: The page is not found.
            UnauthorizedUserException: The user does not have
                credentials to add a story to a given topic.
        """
        if not self.user_id:
            raise base.UserFacingExceptions.NotLoggedInException

        topic_rights = topic_services.get_topic_rights(topic_id)
        if topic_rights is None:
            raise base.UserFacingExceptions.PageNotFoundException

        if topic_services.check_can_edit_topic(self.user, topic_rights):
            return handler(self, topic_id, **kwargs)
        else:
            raise self.UnauthorizedUserException(
                'You do not have credentials to add a story to this topic.')
    test_can_add_story.__wrapped__ = True

    return test_can_add_story


def can_edit_story(handler):
    """Decorator to check whether the user can edit a story belonging to a given
    topic.
    """
    def test_can_edit_story(self, topic_id, **kwargs):
        """Checks whether the user can edit a story belonging to
        a given topic.

        Args:
            topic_id: str. The topic id.
            **kwargs: *. Keyword arguments.

        Returns:
            *. The return value of the decorated function.

        Raises:
            NotLoggedInException: The user is not logged in.
            PageNotFoundException: The page is not found.
            UnauthorizedUserException: The user does not have
                credentials to edit a story belonging to a
                given topic.
        """
        if not self.user_id:
            raise base.UserFacingExceptions.NotLoggedInException

        topic_rights = topic_services.get_topic_rights(topic_id)
        if topic_rights is None:
            raise base.UserFacingExceptions.PageNotFoundException

        if topic_services.check_can_edit_topic(self.user, topic_rights):
            return handler(self, topic_id, **kwargs)
        else:
            raise self.UnauthorizedUserException(
                'You do not have credentials to edit this story.')
    test_can_edit_story.__wrapped__ = True

    return test_can_edit_story


def can_edit_skill(handler):
    """Decorator to check whether the user can edit a skill, which can be
    independent or belong to a topic.
    """
<<<<<<< HEAD
    def can_user_edit_skill(user, skill_rights):
        """Checks whether the user can edit the given skill.

        Args:
            user: UserActionsInfo. Object having user id, role and actions for
                given user.
            skill_rights: SkillRights or None. Rights object for the given
                skill.

        Returns:
            bool. Whether the given user can edit the given skill.
        """

        if skill_rights is None:
            return False
        if role_services.ACTION_EDIT_PUBLIC_SKILLS in user.actions:
            if not skill_rights.is_private():
                return True
            if skill_rights.is_private() and skill_rights.is_creator(
                    user.user_id):
                return True
        return False

    def test_can_edit_skill(self, skill_id, **kwargs):
=======
    def test_can_edit_skill(self, **kwargs):
        """Checks whether the user can edit a skill, which can be
        independent or belong to a topic.

        Args:
            **kwargs: *. Keyword arguments.

        Returns:
            *. The return value of the decorated function.

        Raises:
            NotLoggedInException: The user is not logged in.
            UnauthorizedUserException: The user does not have
                credentials to edit a given skill.
        """
>>>>>>> 7a3e774d
        if not self.user_id:
            raise base.UserFacingExceptions.NotLoggedInException

        skill_rights = skill_services.get_skill_rights(skill_id)
        if skill_rights is None:
            raise base.UserFacingExceptions.PageNotFoundException

        if can_user_edit_skill(self.user, skill_rights):
            return handler(self, skill_id, **kwargs)
        else:
            raise self.UnauthorizedUserException(
                'You do not have credentials to edit this skill.')

    test_can_edit_skill.__wrapped__ = True
    return test_can_edit_skill


def can_delete_skill(handler):
    """Decorator to check whether the user can delete a skill.
    """
    def test_can_delete_skill(self, **kwargs):
        """Checks whether the user can delete a skill.

        Args:
            **kwargs: *. Keyword arguments.

        Returns:
            *. The return value of the decorated function.

        Raises:
            NotLoggedInException: The user is not logged in.
            UnauthorizedUserException: The user does not have
                credentials to delete a skill.
        """
        if not self.user_id:
            raise base.UserFacingExceptions.NotLoggedInException

        user_actions_info = user_services.UserActionsInfo(self.user_id)
        if role_services.ACTION_DELETE_ANY_SKILL in user_actions_info.actions:
            return handler(self, **kwargs)
        else:
            raise self.UnauthorizedUserException(
                'You do not have credentials to delete the skill.')

    test_can_delete_skill.__wrapped__ = True
    return test_can_delete_skill


def can_create_skill(handler):
    """Decorator to check whether the user can create a skill, which can be
    independent or added to a topic.
    """
    def test_can_create_skill(self, **kwargs):
        """Checks whether the user can create a skill, which can be
        independent or belong to a topic.

        Args:
            **kwargs: *. Keyword arguments.

        Returns:
            *. The return value of the decorated function.

        Raises:
            NotLoggedInException: The user is not logged in.
            UnauthorizedUserException: The user does not have
                credentials to create a skill.
        """
        if not self.user_id:
            raise base.UserFacingExceptions.NotLoggedInException

        user_actions_info = user_services.UserActionsInfo(self.user_id)
        if role_services.ACTION_CREATE_NEW_SKILL in user_actions_info.actions:
            return handler(self, **kwargs)
        else:
            raise self.UnauthorizedUserException(
                'You do not have credentials to create a skill.')

    test_can_create_skill.__wrapped__ = True
    return test_can_create_skill


def can_publish_skill(handler):

    def can_user_publish_skill(user, skill_rights):
        """Checks whether the user can publish the given skill.

        Args:
            user: UserActionsInfo. Object having user id, role and actions
                for given user.
            skill_rights: SkillRights or None. Rights object for the given
                skill.

        Returns:
            bool. Whether the given user can publish the given skill.
        """

        if skill_rights is None:
            return False
        if role_services.ACTION_PUBLISH_OWNED_SKILL not in user.actions:
            return False
        if skill_rights.is_creator(user.user_id):
            return True
        return False

    def test_can_publish_skill(self, skill_id, **kwargs):
        if not self.user_id:
            raise base.UserFacingExceptions.NotLoggedInException

        skill_rights = skill_services.get_skill_rights(skill_id)
        if skill_rights is None:
            raise base.UserFacingExceptions.PageNotFoundException

        if can_user_publish_skill(self.user, skill_rights):
            return handler(self, skill_id, **kwargs)
        else:
            raise self.UnauthorizedUserException(
                'You do not have credentials to edit this skill.')
    test_can_publish_skill.__wrapped__ = True

    return test_can_publish_skill


def can_delete_story(handler):
    """Decorator to check whether the user can delete a story in a given topic.
    """
    def test_can_delete_story(self, topic_id, **kwargs):
        """Checks whether the user can delet a story in
        a given topic.

        Args:
            topic_id: str. The topic id.
            **kwargs: *. Keyword arguments.

        Returns:
            *. The return value of the decorated function.

        Raises:
            NotLoggedInException: The user is not logged in.
            PageNotFoundException: The page is not found.
            UnauthorizedUserException: The user does not have
                credentials to delete a story.
        """
        if not self.user_id:
            raise base.UserFacingExceptions.NotLoggedInException

        topic_rights = topic_services.get_topic_rights(topic_id)
        if topic_rights is None:
            raise base.UserFacingExceptions.PageNotFoundException

        if topic_services.check_can_edit_topic(self.user, topic_rights):
            return handler(self, topic_id, **kwargs)
        else:
            raise self.UnauthorizedUserException(
                'You do not have credentials to delete this story.')
    test_can_delete_story.__wrapped__ = True

    return test_can_delete_story


def can_delete_topic(handler):
    """Decorator to check whether the user can delete a topic."""

    def test_can_delete_topic(self, topic_id, **kwargs):
        """Checks whether the user can delete a given topic.

        Args:
            topic_id: str. The topic id.
            **kwargs: *. Keyword arguments.

        Returns:
            *. The return value of the decorated function.

        Raises:
            NotLoggedInException: The user is not logged in.
            UnauthorizedUserException: The user does not have
                enough rights to delete a given topic.
        """
        if not self.user_id:
            raise self.NotLoggedInException

        user_actions_info = user_services.UserActionsInfo(self.user_id)

        if role_services.ACTION_DELETE_TOPIC in user_actions_info.actions:
            return handler(self, topic_id, **kwargs)
        else:
            raise self.UnauthorizedUserException(
                '%s does not have enough rights to delete the'
                ' topic.' % self.user_id)
    test_can_delete_topic.__wrapped__ = True

    return test_can_delete_topic


def can_create_topic(handler):
    """Decorator to check whether the user can create a topic."""

    def test_can_create_topic(self, **kwargs):
        """Checks whether the user can create a topic.

        Args:
            **kwargs: *. Keyword arguments.

        Returns:
            *. The return value of the decorated function.

        Raises:
            NotLoggedInException: The user is not logged in.
            UnauthorizedUserException: The user does not have
                enough rights to create a topic.
        """
        if not self.user_id:
            raise self.NotLoggedInException

        user_actions_info = user_services.UserActionsInfo(self.user_id)

        if role_services.ACTION_CREATE_NEW_TOPIC in user_actions_info.actions:
            return handler(self, **kwargs)
        else:
            raise self.UnauthorizedUserException(
                '%s does not have enough rights to create a'
                ' topic.' % self.user_id)
    test_can_create_topic.__wrapped__ = True

    return test_can_create_topic


def can_access_topics_and_skills_dashboard(handler):
    """Decorator to check whether the user can access the topics and skills
    dashboard.
    """

    def test_can_access_topics_and_skills_dashboard(self, **kwargs):
        """Checks whether the user can access the topics and skills
        dashboard.

        Args:
            **kwargs: *. Keyword arguments.

        Returns:
            *. The return value of the decorated function.

        Raises:
            NotLoggedInException: The user is not logged in.
            UnauthorizedUserException: The user does not have
                enough rights to access the topics and skills
                dashboard.
        """
        if not self.user_id:
            raise self.NotLoggedInException

        user_actions_info = user_services.UserActionsInfo(self.user_id)

        if (
                role_services.ACTION_ACCESS_TOPICS_AND_SKILLS_DASHBOARD in
                user_actions_info.actions):
            return handler(self, **kwargs)
        else:
            raise self.UnauthorizedUserException(
                '%s does not have enough rights to access the topics and skills'
                ' dashboard.' % self.user_id)
    test_can_access_topics_and_skills_dashboard.__wrapped__ = True

    return test_can_access_topics_and_skills_dashboard


def can_view_any_topic_editor(handler):
    """Decorator to check whether the user can view any topic editor."""

    def test_can_view_any_topic_editor(self, **kwargs):
        """Checks whether the user can view any topic editor.

        Args:
            **kwargs: *. Keyword arguments.

        Returns:
            *. The return value of the decorated function.

        Raises:
            NotLoggedInException: The user is not logged in.
            UnauthorizedUserException: The user does not have
                enough rights to view any topic editor.
        """
        if not self.user_id:
            raise self.NotLoggedInException

        user_actions_info = user_services.UserActionsInfo(self.user_id)

        if (
                role_services.ACTION_VISIT_ANY_TOPIC_EDITOR in
                user_actions_info.actions):
            return handler(self, **kwargs)
        else:
            raise self.UnauthorizedUserException(
                '%s does not have enough rights to view any topic editor.'
                % self.user_id)
    test_can_view_any_topic_editor.__wrapped__ = True

    return test_can_view_any_topic_editor


def can_manage_rights_for_topic(handler):
    """Decorator to check whether the user can manage a topic's rights."""

    def test_can_manage_topic_rights(self, topic_id, **kwargs):
        """Checks whether the user can manage a topic's rights.

        Args:
            topic_id: str. The topic id.
            **kwargs: *. Keyword arguments.

        Returns:
            *. The return value of the decorated function.

        Raises:
            NotLoggedInException: The user is not logged in.
            UnauthorizedUserException: The user does not have
                enough rights to assign roles for a given topic.
        """
        if not self.user_id:
            raise self.NotLoggedInException

        user_actions_info = user_services.UserActionsInfo(self.user_id)

        if (
                role_services.ACTION_MANAGE_TOPIC_RIGHTS in
                user_actions_info.actions):
            return handler(self, topic_id, **kwargs)
        else:
            raise self.UnauthorizedUserException(
                '%s does not have enough rights to assign roles for the '
                'topic.' % self.user_id)
    test_can_manage_topic_rights.__wrapped__ = True

    return test_can_manage_topic_rights


def can_change_topic_publication_status(handler):
    """Decorator to check whether the user can publish or unpublish a topic."""

    def test_can_change_topic_publication_status(self, **kwargs):
        """Checks whether the user can can publish or unpublish a topic.

        Args:
            **kwargs: *. Keyword arguments.

        Returns:
            *. The return value of the decorated function.

        Raises:
            NotLoggedInException: The user is not logged in.
            UnauthorizedUserException: The user does not have
                enough rights to publish or unpublish the topic..
        """
        if not self.user_id:
            raise self.NotLoggedInException

        user_actions_info = user_services.UserActionsInfo(self.user_id)

        if (
                role_services.ACTION_CHANGE_TOPIC_STATUS in
                user_actions_info.actions):
            return handler(self, **kwargs)
        else:
            raise self.UnauthorizedUserException(
                '%s does not have enough rights to publish or unpublish the '
                'topic.' % self.user_id)
    test_can_change_topic_publication_status.__wrapped__ = True

    return test_can_change_topic_publication_status<|MERGE_RESOLUTION|>--- conflicted
+++ resolved
@@ -1324,7 +1324,6 @@
     """Decorator to check whether the user can edit a skill, which can be
     independent or belong to a topic.
     """
-<<<<<<< HEAD
     def can_user_edit_skill(user, skill_rights):
         """Checks whether the user can edit the given skill.
 
@@ -1349,23 +1348,6 @@
         return False
 
     def test_can_edit_skill(self, skill_id, **kwargs):
-=======
-    def test_can_edit_skill(self, **kwargs):
-        """Checks whether the user can edit a skill, which can be
-        independent or belong to a topic.
-
-        Args:
-            **kwargs: *. Keyword arguments.
-
-        Returns:
-            *. The return value of the decorated function.
-
-        Raises:
-            NotLoggedInException: The user is not logged in.
-            UnauthorizedUserException: The user does not have
-                credentials to edit a given skill.
-        """
->>>>>>> 7a3e774d
         if not self.user_id:
             raise base.UserFacingExceptions.NotLoggedInException
 
