# Copyright 2018 The Oppia Authors. All Rights Reserved.
#
# Licensed under the Apache License, Version 2.0 (the "License");
# you may not use this file except in compliance with the License.
# You may obtain a copy of the License at
#
#      http://www.apache.org/licenses/LICENSE-2.0
#
# Unless required by applicable law or agreed to in writing, software
# distributed under the License is distributed on an "AS-IS" BASIS,
# WITHOUT WARRANTIES OR CONDITIONS OF ANY KIND, either express or implied.
# See the License for the specific language governing permissions and
# limitations under the License.

"""Tests for story domain objects and methods defined on them."""

from __future__ import annotations

import datetime
import os

from core import feconf
from core import utils
from core.constants import constants
from core.domain import fs_services
from core.domain import story_domain
from core.domain import story_fetchers
from core.domain import story_services
from core.tests import test_utils

from typing import Final


class StoryChangeTests(test_utils.GenericTestBase):

    def test_story_change_object_with_missing_cmd(self) -> None:
        with self.assertRaisesRegex(
            utils.ValidationError, 'Missing cmd key in change dict'):
            story_domain.StoryChange({'invalid': 'data'})

    def test_story_change_object_with_invalid_cmd(self) -> None:
        with self.assertRaisesRegex(
            utils.ValidationError, 'Command invalid is not allowed'):
            story_domain.StoryChange({'cmd': 'invalid'})

    def test_story_change_object_with_missing_attribute_in_cmd(self) -> None:
        with self.assertRaisesRegex(
            utils.ValidationError, (
                'The following required attributes are missing: '
                'new_value, old_value')):
            story_domain.StoryChange({
                'cmd': 'update_story_property',
                'property_name': 'title',
            })

    def test_story_change_object_with_extra_attribute_in_cmd(self) -> None:
        with self.assertRaisesRegex(
            utils.ValidationError, (
                'The following extra attributes are present: invalid')):
            story_domain.StoryChange({
                'cmd': 'add_story_node',
                'node_id': 'node_id',
                'invalid': 'invalid'
            })

    def test_story_change_object_with_invalid_story_property(self) -> None:
        with self.assertRaisesRegex(
            utils.ValidationError, (
                'Value for property_name in cmd update_story_property: '
                'invalid is not allowed')):
            story_domain.StoryChange({
                'cmd': 'update_story_property',
                'property_name': 'invalid',
                'old_value': 'old_value',
                'new_value': 'new_value',
            })

    def test_story_change_object_with_invalid_story_node_property(
        self
    ) -> None:
        with self.assertRaisesRegex(
            utils.ValidationError, (
                'Value for property_name in cmd update_story_node_property: '
                'invalid is not allowed')):
            story_domain.StoryChange({
                'cmd': 'update_story_node_property',
                'node_id': 'node_id',
                'property_name': 'invalid',
                'old_value': 'old_value',
                'new_value': 'new_value',
            })

    def test_story_change_object_with_invalid_story_contents_property(
        self
    ) -> None:
        with self.assertRaisesRegex(
            utils.ValidationError, (
                'Value for property_name in cmd update_story_contents_property:'
                ' invalid is not allowed')):
            story_domain.StoryChange({
                'cmd': 'update_story_contents_property',
                'property_name': 'invalid',
                'old_value': 'old_value',
                'new_value': 'new_value',
            })

    def test_story_change_object_with_add_story_node(self) -> None:
        story_change_object = story_domain.StoryChange({
            'cmd': 'add_story_node',
            'node_id': 'node_id',
            'title': 'title'
        })

        self.assertEqual(story_change_object.cmd, 'add_story_node')
        self.assertEqual(story_change_object.node_id, 'node_id')
        self.assertEqual(story_change_object.title, 'title')

    def test_story_change_object_with_delete_story_node(self) -> None:
        story_change_object = story_domain.StoryChange({
            'cmd': 'delete_story_node',
            'node_id': 'node_id'
        })

        self.assertEqual(story_change_object.cmd, 'delete_story_node')
        self.assertEqual(story_change_object.node_id, 'node_id')

    def test_story_change_object_with_update_story_node_property(self) -> None:
        story_change_object = story_domain.StoryChange({
            'cmd': 'update_story_node_property',
            'node_id': 'node_id',
            'property_name': 'title',
            'new_value': 'new_value',
            'old_value': 'old_value'
        })

        self.assertEqual(story_change_object.cmd, 'update_story_node_property')
        self.assertEqual(story_change_object.node_id, 'node_id')
        self.assertEqual(story_change_object.property_name, 'title')
        self.assertEqual(story_change_object.new_value, 'new_value')
        self.assertEqual(story_change_object.old_value, 'old_value')

    def test_story_change_object_with_update_story_property(self) -> None:
        story_change_object = story_domain.StoryChange({
            'cmd': 'update_story_property',
            'property_name': 'title',
            'new_value': 'new_value',
            'old_value': 'old_value'
        })

        self.assertEqual(story_change_object.cmd, 'update_story_property')
        self.assertEqual(story_change_object.property_name, 'title')
        self.assertEqual(story_change_object.new_value, 'new_value')
        self.assertEqual(story_change_object.old_value, 'old_value')

    def test_story_change_object_with_update_story_contents_property(
        self
    ) -> None:
        story_change_object = story_domain.StoryChange({
            'cmd': 'update_story_contents_property',
            'property_name': 'initial_node_id',
            'new_value': 'new_value',
            'old_value': 'old_value'
        })

        self.assertEqual(
            story_change_object.cmd, 'update_story_contents_property')
        self.assertEqual(story_change_object.property_name, 'initial_node_id')
        self.assertEqual(story_change_object.new_value, 'new_value')
        self.assertEqual(story_change_object.old_value, 'old_value')

    def test_story_change_object_with_update_story_node_outline_status(
        self
    ) -> None:
        story_change_object = story_domain.StoryChange({
            'cmd': 'update_story_node_outline_status',
            'node_id': 'node_id',
            'old_value': 'old_value',
            'new_value': 'new_value'
        })

        self.assertEqual(
            story_change_object.cmd, 'update_story_node_outline_status')
        self.assertEqual(story_change_object.node_id, 'node_id')
        self.assertEqual(story_change_object.old_value, 'old_value')
        self.assertEqual(story_change_object.new_value, 'new_value')

    def test_story_change_object_with_create_new(self) -> None:
        story_change_object = story_domain.StoryChange({
            'cmd': 'create_new',
            'title': 'title',
        })

        self.assertEqual(story_change_object.cmd, 'create_new')
        self.assertEqual(story_change_object.title, 'title')

    def test_story_change_object_with_migrate_schema_to_latest_version(
        self
    ) -> None:
        story_change_object = story_domain.StoryChange({
            'cmd': 'migrate_schema_to_latest_version',
            'from_version': 'from_version',
            'to_version': 'to_version',
        })

        self.assertEqual(
            story_change_object.cmd, 'migrate_schema_to_latest_version')
        self.assertEqual(story_change_object.from_version, 'from_version')
        self.assertEqual(story_change_object.to_version, 'to_version')

    def test_to_dict(self) -> None:
        story_change_dict = {
            'cmd': 'create_new',
            'title': 'title'
        }
        story_change_object = story_domain.StoryChange(story_change_dict)
        self.assertEqual(story_change_object.to_dict(), story_change_dict)


class StoryDomainUnitTests(test_utils.GenericTestBase):
    """Test the story domain object."""

    STORY_ID: Final = 'story_id'
    NODE_ID_1: Final = '%s1' % story_domain.NODE_ID_PREFIX
    NODE_ID_2: Final = 'node_2'
    SKILL_ID_1: Final = 'skill_id_1'
    SKILL_ID_2: Final = 'skill_id_2'
    EXP_ID: Final = 'exp_id'
    USER_ID: Final = 'user'
    USER_ID_1: Final = 'user1'

    def setUp(self) -> None:
        super().setUp()
        self.story_id = story_services.get_new_story_id()
        self.TOPIC_ID = utils.generate_random_string(12)
        self.story = self.save_new_story(
            self.story_id, self.USER_ID, self.TOPIC_ID,
            url_fragment='story-frag')
        self.story.add_node(self.NODE_ID_1, 'Node title')
        self.story.add_node(self.NODE_ID_2, 'Node title 2')
        self.story.story_contents.nodes[0].exploration_id = 'exp 1'
        self.story.story_contents.nodes[1].exploration_id = 'exp 2'
        self.story.update_node_destination_node_ids(
            self.NODE_ID_1, [self.NODE_ID_2])
        self.signup('user@example.com', 'user')
        self.signup('user1@example.com', 'user1')

    # Here we use MyPy ignore because the signature of this method
    # doesn't match with TestBase._assert_validation_error().
    def _assert_validation_error(self, expected_error_substring: str) -> None:  # type: ignore[override]
        """Checks that the story passes validation.

        Args:
            expected_error_substring: str. String that should be a substring
                of the expected error message.
        """
        with self.assertRaisesRegex(
            utils.ValidationError, expected_error_substring):
            self.story.validate()

    def _assert_valid_story_id(
        self, expected_error_substring: str, story_id: str
    ) -> None:
        """Checks that the story id is valid.

        Args:
            expected_error_substring: str. String that should be a substring
                of the expected error message.
            story_id: str. The story ID to validate.
        """
        with self.assertRaisesRegex(
            utils.ValidationError, expected_error_substring):
            story_domain.Story.require_valid_story_id(story_id)

    def test_serialize_and_deserialize_returns_unchanged_story(self) -> None:
        """Checks that serializing and then deserializing a default story
        works as intended by leaving the story unchanged.
        """
        topic_id = utils.generate_random_string(12)
        story = story_domain.Story.create_default_story(
            self.STORY_ID, 'Title', 'Description', topic_id, 'title')
        self.assertEqual(
            story.to_dict(),
            story_domain.Story.deserialize(story.serialize()).to_dict())

    def test_valid_story_id(self) -> None:
        # TODO(#13059): Here we use MyPy ignore because after we fully type the
        # codebase we plan to get rid of the tests that intentionally test wrong
        # inputs that we can normally catch by typing.
        self._assert_valid_story_id('Story id should be a string', 10)  # type: ignore[arg-type]
        self._assert_valid_story_id('Invalid story id', 'abc')
        constants.STORY_ID_LENGTH = 3
        try:
            story_domain.Story.require_valid_story_id('abc')
        except utils.ValidationError:
            self.fail(
                'require_valid_story_id() raised ExceptionType unexpectedly!')

    def _assert_valid_thumbnail_filename_for_story(
        self, expected_error_substring: str, thumbnail_filename: str
    ) -> None:
        """Checks that story passes validation for thumbnail filename."""
        with self.assertRaisesRegex(
            utils.ValidationError, expected_error_substring):
            story_domain.Story.require_valid_thumbnail_filename(
                thumbnail_filename)

    def _assert_valid_thumbnail_filename_for_story_node(
        self, expected_error_substring: str, thumbnail_filename: str
    ) -> None:
        """Checks that story node passes validation for thumbnail filename."""
        with self.assertRaisesRegex(
            utils.ValidationError, expected_error_substring):
            story_domain.StoryNode.require_valid_thumbnail_filename(
                thumbnail_filename)

    def test_thumbnail_filename_validation_for_story(self) -> None:
        # TODO(#13059): Here we use MyPy ignore because after we fully type the
        # codebase we plan to get rid of the tests that intentionally test wrong
        # inputs that we can normally catch by typing.
        self._assert_valid_thumbnail_filename_for_story(
            'Expected thumbnail filename to be a string, received 10', 10)  # type: ignore[arg-type]
        self._assert_valid_thumbnail_filename_for_story(
            'Thumbnail filename should not start with a dot.', '.name')
        self._assert_valid_thumbnail_filename_for_story(
            'Thumbnail filename should not include slashes or '
            'consecutive dot characters.', 'file/name')
        self._assert_valid_thumbnail_filename_for_story(
            'Thumbnail filename should not include slashes or '
            'consecutive dot characters.', 'file..name')
        self._assert_valid_thumbnail_filename_for_story(
            'Thumbnail filename should include an extension.', 'name')
        self._assert_valid_thumbnail_filename_for_story(
            'Expected a filename ending in svg, received name.jpg', 'name.jpg')

    def test_thumbnail_filename_validation_for_story_node(self) -> None:
        # TODO(#13059): Here we use MyPy ignore because after we fully type the
        # codebase we plan to get rid of the tests that intentionally test wrong
        # inputs that we can normally catch by typing.
        self._assert_valid_thumbnail_filename_for_story_node(
            'Expected thumbnail filename to be a string, received 10', 10)  # type: ignore[arg-type]
        self._assert_valid_thumbnail_filename_for_story_node(
            'Thumbnail filename should not start with a dot.', '.name')
        self._assert_valid_thumbnail_filename_for_story_node(
            'Thumbnail filename should not include slashes or '
            'consecutive dot characters.', 'file/name')
        self._assert_valid_thumbnail_filename_for_story_node(
            'Thumbnail filename should not include slashes or '
            'consecutive dot characters.', 'file..name')
        self._assert_valid_thumbnail_filename_for_story_node(
            'Thumbnail filename should include an extension.', 'name')
        self._assert_valid_thumbnail_filename_for_story_node(
            'Expected a filename ending in svg, received name.jpg', 'name.jpg')

    def test_story_node_thumbnail_size_in_bytes_validation(self) -> None:
        self.story.story_contents.nodes[0].thumbnail_filename = 'image.svg'
        self.story.story_contents.nodes[0].thumbnail_bg_color = (
            constants.ALLOWED_THUMBNAIL_BG_COLORS['chapter'][0])
        self.story.story_contents.nodes[0].thumbnail_size_in_bytes = 0
        self._assert_validation_error(
            'Story node thumbnail size in bytes cannot be zero.')

    def test_story_node_update_thumbnail_filename(self) -> None:
        # Test exception when thumbnail is not found on filesystem.
        with self.assertRaisesRegex(
            Exception,
            'The thumbnail img.svg for story node with id %s does not exist'
            ' in the filesystem.' % (self.story_id)):
            self.story.update_node_thumbnail_filename(
                self.NODE_ID_1, 'img.svg')

        # Test successful update of thumbnail_filename when the thumbnail
        # is found in the filesystem.
        with utils.open_file(
            os.path.join(feconf.TESTS_DATA_DIR, 'test_svg.svg'), 'rb',
            encoding=None) as f:
            raw_image = f.read()
        fs = fs_services.GcsFileSystem(feconf.ENTITY_TYPE_STORY, self.story.id)
        fs.commit(
            '%s/new_image.svg' % (constants.ASSET_TYPE_THUMBNAIL), raw_image,
            mimetype='image/svg+xml')

        self.story.update_node_thumbnail_filename(
            self.NODE_ID_1,
            'new_image.svg')
        node_index = self.story.story_contents.get_node_index(self.NODE_ID_1)
        self.assertEqual(
            self.story.story_contents.nodes[node_index].thumbnail_filename,
            'new_image.svg')
        self.assertEqual(
            self.story.story_contents.nodes[node_index].thumbnail_size_in_bytes,
            len(raw_image))

        with self.assertRaisesRegex(
            Exception,
            'The node with id invalid_id is not part of this story.'):
            self.story.update_node_thumbnail_filename(
                'invalid_id', 'invalid_thumbnail.svg')

    # TODO(#13059): Here we use MyPy ignore because after we fully type the
    # codebase we plan to get rid of the tests that intentionally test wrong
    # inputs that we can normally catch by typing.
    def test_story_description_validation(self) -> None:
        self.story.description = 1  # type: ignore[assignment]
        self._assert_validation_error(
            'Expected description to be a string, received 1')

        self.story.description = ''
        self._assert_validation_error(
            'Expected description field not to be empty')

        self.story.description = 'a' * 1001
        self._assert_validation_error(
            'Expected description to be less than %d chars, received %s' % (
            1000, 1001))

    def test_to_human_readable_dict(self) -> None:
        story_summary = story_fetchers.get_story_summary_by_id(self.story_id)
        expected_dict: story_domain.HumanReadableStorySummaryDict = {
            'id': self.story_id,
            'title': 'Title',
            'description': 'Description',
            'node_titles': [],
            'thumbnail_bg_color': None,
            'thumbnail_filename': None,
            'url_fragment': 'story-frag'
        }

        self.assertEqual(expected_dict, story_summary.to_human_readable_dict())

    def test_defaults(self) -> None:
        """Test the create_default_story and create_default_story_node
        method of class Story.
        """
        topic_id = utils.generate_random_string(12)
        story = story_domain.Story.create_default_story(
            self.STORY_ID, 'Title', 'Description', topic_id,
            'story-frag-default')
        expected_story_dict: story_domain.StoryDict = {
            'id': self.STORY_ID,
            'title': 'Title',
            'thumbnail_filename': None,
            'thumbnail_bg_color': None,
            'thumbnail_size_in_bytes': None,
            'description': 'Description',
            'notes': feconf.DEFAULT_STORY_NOTES,
            'story_contents': {
                'nodes': [],
                'initial_node_id': None,
                'next_node_id': self.NODE_ID_1
            },
            'story_contents_schema_version': (
                feconf.CURRENT_STORY_CONTENTS_SCHEMA_VERSION),
            'language_code': constants.DEFAULT_LANGUAGE_CODE,
            'corresponding_topic_id': topic_id,
            'version': 0,
            'url_fragment': 'story-frag-default',
            'meta_tag_content': ''
        }
        self.assertEqual(story.to_dict(), expected_story_dict)

    def test_get_acquired_skill_ids_for_node_ids(self) -> None:
        self.story.story_contents.nodes[0].acquired_skill_ids = ['skill_1']
        self.story.story_contents.nodes[1].acquired_skill_ids = ['skill_2']
        self.assertEqual(
            self.story.get_acquired_skill_ids_for_node_ids(
                [self.NODE_ID_1, self.NODE_ID_2]),
            ['skill_1', 'skill_2']
        )

    def test_get_acquired_skill_ids_for_node_ids_empty(self) -> None:
        self.story.story_contents.nodes[0].acquired_skill_ids = []
        self.story.story_contents.nodes[1].acquired_skill_ids = []
        self.assertEqual(
            self.story.get_acquired_skill_ids_for_node_ids(
                [self.NODE_ID_1, self.NODE_ID_2]), []
        )

    def test_get_acquired_skill_ids_for_node_ids_multi_skills(self) -> None:
        # Test cases when there are multiple acquired skill ids linked to
        # one node.
        self.story.story_contents.nodes[0].acquired_skill_ids = [
            'skill_1', 'skill_2']
        self.story.story_contents.nodes[1].acquired_skill_ids = [
            'skill_3']
        self.assertEqual(
            self.story.get_acquired_skill_ids_for_node_ids(
                [self.NODE_ID_1, self.NODE_ID_2]),
            ['skill_1', 'skill_2', 'skill_3']
        )

    def test_get_acquired_skill_ids_for_node_ids_overlapping_skills(
        self
    ) -> None:
        # Test cases when there are and multiple nodes have overlapping
        # skill ids.
        self.story.story_contents.nodes[0].acquired_skill_ids = [
            'skill_1', 'skill_2']
        self.story.story_contents.nodes[1].acquired_skill_ids = [
            'skill_1']
        self.assertEqual(
            self.story.get_acquired_skill_ids_for_node_ids(
                [self.NODE_ID_1, self.NODE_ID_2]),
            ['skill_1', 'skill_2']
        )

    def test_get_acquired_skill_ids_with_empty_node_ids_ids_is_empty_list(
        self
    ) -> None:
        self.story.story_contents.nodes[0].acquired_skill_ids = [
            'skill_1', 'skill_2']
        self.story.story_contents.nodes[1].acquired_skill_ids = [
            'skill_1']
        self.assertEqual(
            self.story.get_acquired_skill_ids_for_node_ids([]), [])

    def test_get_prerequisite_skill_ids(self) -> None:
        self.story.story_contents.nodes[0].prerequisite_skill_ids = ['skill_1']
        self.story.story_contents.nodes[0].exploration_id = 'exp_id'
        self.assertEqual(
            self.story.get_prerequisite_skill_ids_for_exp_id('exp_id'),
            ['skill_1'])
        self.assertIsNone(
            self.story.get_prerequisite_skill_ids_for_exp_id('exp_id_2'))

    def test_has_exploration_id(self) -> None:
        self.story.story_contents.nodes[0].exploration_id = 'exp_id'
        self.assertTrue(self.story.has_exploration('exp_id'))
        self.assertFalse(self.story.has_exploration('exp_id_2'))

    # TODO(#13059): Here we use MyPy ignore because after we fully type the
    # codebase we plan to get rid of the tests that intentionally test wrong
    # inputs that we can normally catch by typing.
    def test_title_validation(self) -> None:
        self.story.title = 1  # type: ignore[assignment]
        self._assert_validation_error('Title should be a string')
        self.story.title = (
            'abcdefghijklmnopqrstuvwxyzabcdefghijklmnopqrstuvwxyz')
        self._assert_validation_error(
            'Story title should be less than 39 chars')

    # TODO(#13059): Here we use MyPy ignore because after we fully type the
    # codebase we plan to get rid of the tests that intentionally test wrong
    # inputs that we can normally catch by typing.
    def test_thumbnail_filename_validation(self) -> None:
        self.story.thumbnail_filename = []  # type: ignore[assignment]
        self._assert_validation_error(
            'Expected thumbnail filename to be a string, received')

    def test_thumbnail_bg_validation(self) -> None:
        self.story.thumbnail_bg_color = '#FFFFFF'
        self._assert_validation_error(
            'Story thumbnail background color #FFFFFF is not supported.')

    def test_thumbnail_filename_or_thumbnail_bg_color_is_none(self) -> None:
        self.story.thumbnail_bg_color = '#F8BF74'
        self.story.thumbnail_filename = None
        self._assert_validation_error(
            'Story thumbnail image is not provided.')
        self.story.thumbnail_bg_color = None
        self.story.thumbnail_filename = 'test.svg'
        self._assert_validation_error(
            'Story thumbnail background color is not specified.')

    def test_update_thumbnail_filename(self) -> None:
        self.assertEqual(self.story.thumbnail_filename, None)
        # Test exception when thumbnail is not found on filesystem.
        with self.assertRaisesRegex(
            Exception,
            'The thumbnail img.svg for story with id %s does not exist'
            ' in the filesystem.' % (self.story_id)):
            self.story.update_thumbnail_filename('img.svg')

        # Save the dummy image to the filesystem to be used as thumbnail.
        with utils.open_file(
            os.path.join(feconf.TESTS_DATA_DIR, 'test_svg.svg'),
            'rb', encoding=None) as f:
            raw_image = f.read()
        fs = fs_services.GcsFileSystem(feconf.ENTITY_TYPE_STORY, self.story.id)
        fs.commit(
            '%s/img.svg' % (constants.ASSET_TYPE_THUMBNAIL), raw_image,
            mimetype='image/svg+xml')

        # Test successful update of thumbnail present in the filesystem.
        self.story.update_thumbnail_filename('img.svg')
        self.assertEqual(self.story.thumbnail_filename, 'img.svg')
        self.assertEqual(self.story.thumbnail_size_in_bytes, len(raw_image))

    # TODO(#13059): Here we use MyPy ignore because after we fully type the
    # codebase we plan to get rid of the tests that intentionally test wrong
    # inputs that we can normally catch by typing.
    def test_notes_validation(self) -> None:
        self.story.notes = 1  # type: ignore[assignment]
        self._assert_validation_error(
            'Expected notes to be a string, received 1')

    # TODO(#13059): Here we use MyPy ignore because after we fully type the
    # codebase we plan to get rid of the tests that intentionally test wrong
    # inputs that we can normally catch by typing.
    def test_language_code_validation(self) -> None:
        self.story.language_code = 0  # type: ignore[assignment]
        self._assert_validation_error(
            'Expected language code to be a string, received 0')

        self.story.language_code = 'xz'
        self._assert_validation_error('Invalid language code')

    # TODO(#13059): Here we use MyPy ignore because after we fully type the
    # codebase we plan to get rid of the tests that intentionally test wrong
    # inputs that we can normally catch by typing.
    def test_schema_version_validation(self) -> None:
        self.story.story_contents_schema_version = 'schema_version'  # type: ignore[assignment]
        self._assert_validation_error(
            'Expected story contents schema version to be an integer, received '
            'schema_version')

        self.story.story_contents_schema_version = 100
        self._assert_validation_error(
            'Expected story contents schema version to be %s, received %s' % (
                feconf.CURRENT_STORY_CONTENTS_SCHEMA_VERSION,
                self.story.story_contents_schema_version)
        )

    def test_corresponding_topic_id_validation(self) -> None:
        # Generating valid topic id of type str.
        valid_topic_id = utils.generate_random_string(12)
        self.assertIsInstance(valid_topic_id, str)
        self.story.corresponding_topic_id = valid_topic_id
        self.story.validate()

        # TODO(#13059): Here we use MyPy ignore because after we fully type the
        # codebase we plan to get rid of the tests that intentionally test wrong
        # inputs that we can normally catch by typing.
        # Setting invalid topic id type.
        invalid_topic_id = 123
        self.story.corresponding_topic_id = invalid_topic_id  # type: ignore[assignment]
        self._assert_validation_error(
            'Expected corresponding_topic_id should be a string, received: %s' %
            (invalid_topic_id))

    def test_add_node_validation(self) -> None:
        with self.assertRaisesRegex(
            Exception, 'The node id node_4 does not match the expected '
            'next node id for the story'):
            self.story.add_node('node_4', 'Title 4')

    def test_delete_node_with_two_nodes_must_in_order(self) -> None:
        self.assertEqual(len(self.story.story_contents.nodes), 2)
        with self.assertRaisesRegex(
            ValueError,
            'The node with id %s is the starting node for the story, '
            'change the starting node before deleting it.' % self.NODE_ID_1
        ):
            self.story.delete_node(self.NODE_ID_1)
        self.story.delete_node(self.NODE_ID_2)
        self.assertEqual(self.story.story_contents.nodes[0].id, 'node_1')
        self.story.delete_node(self.NODE_ID_1)
        self.assertIsNone(self.story.story_contents.initial_node_id)

    def test_get_number_from_node_id(self) -> None:
        self.assertEqual(
            story_domain.StoryNode.get_number_from_node_id('node_10'), 10)

    # TODO(#13059): Here we use MyPy ignore because after we fully type the
    # codebase we plan to get rid of the tests that intentionally test wrong
    # inputs that we can normally catch by typing.
    def test_node_outline_finalized_validation(self) -> None:
        self.story.story_contents.nodes[0].outline_is_finalized = 'abs'  # type: ignore[assignment]
        self._assert_validation_error(
            'Expected outline_is_finalized to be a boolean')
        self.story.update_node_outline('node_1', 'new outline')
        self.assertEqual(
            self.story.story_contents.nodes[0].outline, 'new outline')

    # TODO(#13059): Here we use MyPy ignore because after we fully type the
    # codebase we plan to get rid of the tests that intentionally test wrong
    # inputs that we can normally catch by typing.
    def test_node_title_validation(self) -> None:
        self.story.story_contents.nodes[0].title = 1  # type: ignore[assignment]
        self._assert_validation_error(
            'Expected title to be a string, received 1')

        self.story.story_contents.nodes[0].title = (
            'abcdefghijklmnopqrstuvwxyzabcdefghijklmnopqrstuvwxyz')
        self._assert_validation_error(
            'Chapter title should be less than 36 chars')

    # TODO(#13059): Here we use MyPy ignore because after we fully type the
    # codebase we plan to get rid of the tests that intentionally test wrong
    # inputs that we can normally catch by typing.
    def test_node_description_validation(self) -> None:
        self.story.story_contents.nodes[0].description = 1  # type: ignore[assignment]
        self._assert_validation_error(
            'Expected description to be a string, received 1')

        self.story.story_contents.nodes[0].description = (
            'Lorem ipsum dolor sit amet, consectetuer '
            'adipiscing elit. Aenean commodo ligula eget dolor. Aenean massa. '
            'Dum sociis natoque penatibus et magnis dis parturient montes, '
            'nascetur ridiculus mus. Donec quam felis, ultricies nec, '
            'pellentesque eu,'
        )
        self._assert_validation_error(
            'Chapter description should be less than 152 chars')

        self.story.update_node_description('node_1', 'new description')
        self.assertEqual(
            self.story.story_contents.nodes[0].description, 'new description')

        self.story.update_node_title('node_1', 'new title')
        self.assertEqual(self.story.story_contents.nodes[0].title, 'new title')

    def test_story_node_update_status(self) -> None:
        self.story.story_contents.nodes[0].status = 'Draft'
        self.story.update_node_status('node_1', 'Published')
        self.assertEqual(
            self.story.story_contents.nodes[0].status, 'Published')

    def test_story_node_update_planned_publication_date(self) -> None:
<<<<<<< HEAD
        self.story.story_contents.nodes[0].planned_publication_date_msecs = None
        current_time = datetime.datetime.now()
=======
        self.story.story_contents.nodes[0].planned_publication_date = None
        current_time = datetime.datetime.now(datetime.timezone.utc)
>>>>>>> 8493747f
        current_time_msecs = utils.get_time_in_millisecs(current_time)
        self.story.update_node_planned_publication_date(
            'node_1', current_time_msecs)
        self.assertEqual(
            self.story.story_contents.nodes[0]. planned_publication_date_msecs,
            current_time_msecs)
        self.story.story_contents.nodes[0].planned_publication_date_msecs = 10
        self._assert_validation_error(
            'Expected planned publication date to be milliseconds, received 10',
        )

    def test_story_node_update_last_modified(self) -> None:
<<<<<<< HEAD
        self.story.story_contents.nodes[0].last_modified_msecs = None
        current_time = datetime.datetime.now()
=======
        self.story.story_contents.nodes[0].last_modified = None
        current_time = datetime.datetime.now(datetime.timezone.utc)
>>>>>>> 8493747f
        current_time_msecs = utils.get_time_in_millisecs(current_time)
        self.story.update_node_last_modified('node_1', current_time_msecs)
        self.assertEqual(
            self.story.story_contents.nodes[0].last_modified_msecs,
            current_time_msecs)
        self.story.story_contents.nodes[0].last_modified_msecs = 10
        self._assert_validation_error(
            'Expected last modified to be milliseconds, received 10',
        )

    def test_story_node_update_first_publication_date(self) -> None:
<<<<<<< HEAD
        self.story.story_contents.nodes[0].first_publication_date_msecs = None
        current_time = datetime.datetime.now()
=======
        self.story.story_contents.nodes[0].first_publication_date = None
        current_time = datetime.datetime.now(datetime.timezone.utc)
>>>>>>> 8493747f
        current_time_msecs = utils.get_time_in_millisecs(current_time)
        self.story.update_node_first_publication_date(
            'node_1', current_time_msecs)
        self.assertEqual(
            self.story.story_contents.nodes[0].first_publication_date_msecs,
            current_time_msecs)
        self.story.story_contents.nodes[0].first_publication_date_msecs = 10
        self._assert_validation_error(
            'Expected first publication date to be milliseconds, received 10',
        )

    def test_story_node_update_unpublishing_reason(self) -> None:
        self.story.story_contents.nodes[0].unpublishing_reason = None
        self.story.update_node_unpublishing_reason('node_1', 'BAD CONTENT')
        self.assertEqual(
            self.story.story_contents.nodes[0].unpublishing_reason,
            'BAD CONTENT')

    def test_node_thumbnail_bg_validation(self) -> None:
        self.story.story_contents.nodes[0].thumbnail_bg_color = '#FFFFFF'
        self._assert_validation_error(
            'Chapter thumbnail background color #FFFFFF is not supported.')

    def test_node_thumbnail_filename_or_thumbnail_bg_color_is_none(
        self
    ) -> None:
        self.story.story_contents.nodes[0].thumbnail_bg_color = '#F8BF74'
        self.story.story_contents.nodes[0].thumbnail_filename = None
        self._assert_validation_error(
            'Chapter thumbnail image is not provided.')
        self.story.story_contents.nodes[0].thumbnail_bg_color = None
        self.story.story_contents.nodes[0].thumbnail_filename = 'test.svg'
        self._assert_validation_error(
            'Chapter thumbnail background color is not specified.')

    def test_node_status_validation(self) -> None:
        self.story.story_contents.nodes[0].status = 'Complete'
        self._assert_validation_error(
            'Chapter status cannot be Complete')

    def test_node_unpublishing_reason_validation(self) -> None:
        self.story.story_contents.nodes[0].unpublishing_reason = 'Outdated'
        self._assert_validation_error(
            'Chapter unpublishing reason cannot be Outdated')

    def test_nodes_validation(self) -> None:
        self.story.story_contents.initial_node_id = 'node_10'
        self._assert_validation_error('Expected starting node to exist')
        self.story.story_contents.initial_node_id = 'node_id_1'
        self._assert_validation_error('Invalid node_id: node_id_1')
        self.story.story_contents.initial_node_id = 'node_abc'
        self._assert_validation_error('Invalid node_id: node_abc')
        self.story.update_initial_node('node_1')

        self.story.story_contents.initial_node_id = 'node_1'

        # TODO(#13059): Here we use MyPy ignore because after we fully type the
        # codebase we plan to get rid of the tests that intentionally test wrong
        # inputs that we can normally catch by typing.
        self.story.story_contents.nodes = {}  # type: ignore[assignment]
        self._assert_validation_error(
            'Expected nodes field to be a list, received {}')

        # TODO(#13059): Here we use MyPy ignore because after we fully type the
        # codebase we plan to get rid of the tests that intentionally test wrong
        # inputs that we can normally catch by typing.
        self.story.story_contents.nodes = ['node_1']  # type: ignore[list-item]
        self._assert_validation_error(
            'Expected each node to be a StoryNode object, received node_1')

        self.story.story_contents.nodes = [
            story_domain.StoryNode.from_dict({
                'id': 'node_1',
                'thumbnail_filename': None,
                'thumbnail_bg_color': None,
                'thumbnail_size_in_bytes': None,
                'title': 'Title 1',
                'description': 'Description 1',
                'destination_node_ids': [self.NODE_ID_2],
                'prerequisite_skill_ids': [],
                'acquired_skill_ids': [],
                'outline': 'Outline',
                'outline_is_finalized': False,
                'exploration_id': 'exploration_id',
                'status': None,
                'planned_publication_date_msecs': None,
                'last_modified_msecs': None,
                'first_publication_date_msecs': None,
                'unpublishing_reason': 'BAD_CONTENT'
            })
        ]
        self._assert_validation_error('Expected all destination nodes to exist')
        # The following line is to remove the 'Expected all destination nodes to
        # exist' error for the remaining tests.
        self.story.story_contents.nodes.append(
            story_domain.StoryNode.create_default_story_node(
                self.NODE_ID_2, 'Title 2'))
        self.story.story_contents.nodes[0].acquired_skill_ids = [
            'skill_id', 'skill_id', 'skill_id_1']
        self._assert_validation_error(
            'Expected all acquired skills to be distinct.')

        # TODO(#13059): Here we use MyPy ignore because after we fully type the
        # codebase we plan to get rid of the tests that intentionally test wrong
        # inputs that we can normally catch by typing.
        self.story.story_contents.nodes[0].acquired_skill_ids = [1]  # type: ignore[list-item]
        self._assert_validation_error(
            'Expected each acquired skill id to be a string, received 1')

        # TODO(#13059): Here we use MyPy ignore because after we fully type the
        # codebase we plan to get rid of the tests that intentionally test wrong
        # inputs that we can normally catch by typing.
        self.story.story_contents.nodes[0].acquired_skill_ids = 1  # type: ignore[assignment]
        self._assert_validation_error(
            'Expected acquired skill ids to be a list, received 1')
        self.story.story_contents.nodes[0].acquired_skill_ids = ['3']
        self.assertEqual(
            self.story.story_contents.nodes[0].acquired_skill_ids, ['3'])
        self.story.update_node_acquired_skill_ids('node_1', ['3', '4'])
        self.assertEqual(
            self.story.story_contents.nodes[0].acquired_skill_ids, ['3', '4'])

        self.story.story_contents.nodes[0].prerequisite_skill_ids = [
            'skill_id', 'skill_id', 'skill_id_1']
        self._assert_validation_error(
            'Expected all prerequisite skills to be distinct.')

        # TODO(#13059): Here we use MyPy ignore because after we fully type the
        # codebase we plan to get rid of the tests that intentionally test wrong
        # inputs that we can normally catch by typing.
        self.story.story_contents.nodes[0].prerequisite_skill_ids = [1]  # type: ignore[list-item]
        self._assert_validation_error(
            'Expected each prerequisite skill id to be a string, received 1')

        # TODO(#13059): Here we use MyPy ignore because after we fully type the
        # codebase we plan to get rid of the tests that intentionally test wrong
        # inputs that we can normally catch by typing.
        self.story.story_contents.nodes[0].prerequisite_skill_ids = 1  # type: ignore[assignment]
        self._assert_validation_error(
            'Expected prerequisite skill ids to be a list, received 1')
        self.story.story_contents.nodes[0].prerequisite_skill_ids = ['1']
        self.story.update_node_prerequisite_skill_ids('node_1', ['1', '2'])
        self.assertEqual(
            self.story.story_contents.nodes[0].prerequisite_skill_ids,
            ['1', '2'])
        self.story.mark_node_outline_as_finalized('node_1')
        self.assertTrue(
            self.story.story_contents.nodes[0].outline_is_finalized)
        self.story.mark_node_outline_as_unfinalized('node_1')
        self.assertFalse(
            self.story.story_contents.nodes[0].outline_is_finalized)
        self.story.update_node_thumbnail_bg_color('node_1', 'Red')
        self.assertEqual(
            self.story.story_contents.nodes[0].thumbnail_bg_color, 'Red')
        self.story.update_node_thumbnail_bg_color('node_1', '#F8BF74')

        # TODO(#13059): Here we use MyPy ignore because after we fully type the
        # codebase we plan to get rid of the tests that intentionally test wrong
        # inputs that we can normally catch by typing.
        self.story.story_contents.nodes[0].thumbnail_filename = []  # type: ignore[assignment]
        self._assert_validation_error(
            'Expected thumbnail filename to be a string, received')
        self.story.story_contents.nodes[0].thumbnail_filename = 'test.svg'

        # TODO(#13059): Here we use MyPy ignore because after we fully type the
        # codebase we plan to get rid of the tests that intentionally test wrong
        # inputs that we can normally catch by typing.
        self.story.story_contents.nodes[0].status = 2  # type: ignore[assignment]
        self._assert_validation_error(
            'Expected status to be a string, received 2')
        self.story.story_contents.nodes[0].status = 'Draft'

    def test_node_is_upcoming(self) -> None:
        self.story.story_contents.nodes[0].status = (
            constants.STORY_NODE_STATUS_DRAFT)
        self.story.story_contents.nodes[0].planned_publication_date_msecs = (
            int(datetime.datetime(2023, 1, 1).timestamp() * 1000))
        self.story.story_contents.nodes[1].status = (
            constants.STORY_NODE_STATUS_READY_TO_PUBLISH)
        self.story.story_contents.nodes[1].planned_publication_date_msecs = (
            int(datetime.datetime(2022, 12, 29).timestamp() * 1000))
        def _mock_get_current_time_in_millisecs() -> int:
            return 1672483686000

        with self.swap(
            utils, 'get_current_time_in_millisecs',
            _mock_get_current_time_in_millisecs):
            self.assertEqual(
                self.story.story_contents.nodes[0].is_node_upcoming(), True)
            self.assertEqual(
                self.story.story_contents.nodes[1].is_node_upcoming(), False)

    def test_node_is_behind_schedule(self) -> None:
        self.story.story_contents.nodes[0].status = (
            constants.STORY_NODE_STATUS_DRAFT)
        self.story.story_contents.nodes[0].planned_publication_date_msecs = (
            int(datetime.datetime(2023, 1, 1).timestamp() * 1000))
        self.story.story_contents.nodes[1].status = (
            constants.STORY_NODE_STATUS_READY_TO_PUBLISH)
        self.story.story_contents.nodes[1].planned_publication_date_msecs = (
            int(datetime.datetime(2022, 12, 29).timestamp() * 1000))
        def _mock_get_current_time_in_millisecs() -> int:
            return 1672483686000

        with self.swap(
            utils, 'get_current_time_in_millisecs',
            _mock_get_current_time_in_millisecs):
            self.assertEqual(
                self.story.story_contents.nodes[0].is_node_behind_schedule(),
                False)
            self.assertEqual(
                self.story.story_contents.nodes[1].is_node_behind_schedule(),
                True)

    def test_validate_non_string_unpublishing_reason(self) -> None:
        # TODO(#13059): Here we use MyPy ignore because after we fully type the
        # codebase we plan to get rid of the tests that intentionally test wrong
        # inputs that we can normally catch by typing.
        self.story.story_contents.nodes[0].unpublishing_reason = 1  # type: ignore[assignment]
        self._assert_validation_error(
            'Expected unpublishing reason to be string, received 1')

    def test_acquired_prerequisite_skill_intersection_validation(self) -> None:
        self.story.story_contents.nodes[0].prerequisite_skill_ids = [
            'skill_id', 'skill_id_1']
        self.story.story_contents.nodes[0].acquired_skill_ids = [
            'skill_id', 'skill_id_2']
        self._assert_validation_error(
            'Expected prerequisite skill ids and acquired skill ids '
            'to be mutually exclusive.')

    def test_get_ordered_nodes_when_nodes_exist(self) -> None:
        self.story.story_contents.next_node_id = 'node_4'
        node_1: story_domain.StoryNodeDict = {
            'id': 'node_1',
            'thumbnail_filename': 'image1.svg',
            'thumbnail_bg_color': constants.ALLOWED_THUMBNAIL_BG_COLORS[
                'chapter'][0],
            'thumbnail_size_in_bytes': 21131,
            'title': 'Title 1',
            'description': 'Description 1',
            'destination_node_ids': ['node_3'],
            'acquired_skill_ids': [],
            'prerequisite_skill_ids': [],
            'outline': '',
            'outline_is_finalized': False,
            'exploration_id': None,
            'status': 'Draft',
            'planned_publication_date_msecs': 100.0,
            'last_modified_msecs': 100.0,
            'first_publication_date_msecs': None,
            'unpublishing_reason': None
        }
        node_2: story_domain.StoryNodeDict = {
            'id': 'node_2',
            'thumbnail_filename': 'image2.svg',
            'thumbnail_bg_color': constants.ALLOWED_THUMBNAIL_BG_COLORS[
                'chapter'][0],
            'thumbnail_size_in_bytes': 21131,
            'title': 'Title 2',
            'description': 'Description 2',
            'destination_node_ids': ['node_1'],
            'acquired_skill_ids': [],
            'prerequisite_skill_ids': [],
            'outline': '',
            'outline_is_finalized': False,
            'exploration_id': None,
            'status': 'Draft',
            'planned_publication_date_msecs': 100.0,
            'last_modified_msecs': 100.0,
            'first_publication_date_msecs': None,
            'unpublishing_reason': None
        }
        node_3: story_domain.StoryNodeDict = {
            'id': 'node_3',
            'thumbnail_filename': 'image3.svg',
            'thumbnail_bg_color': constants.ALLOWED_THUMBNAIL_BG_COLORS[
                'chapter'][0],
            'thumbnail_size_in_bytes': 21131,
            'title': 'Title 3',
            'description': 'Description 3',
            'destination_node_ids': [],
            'acquired_skill_ids': [],
            'prerequisite_skill_ids': [],
            'outline': '',
            'outline_is_finalized': False,
            'exploration_id': None,
            'status': 'Draft',
            'planned_publication_date_msecs': 100.0,
            'last_modified_msecs': 100.0,
            'first_publication_date_msecs': None,
            'unpublishing_reason': None
        }
        self.story.story_contents.initial_node_id = 'node_2'
        self.story.story_contents.nodes = [
            story_domain.StoryNode.from_dict(node_1),
            story_domain.StoryNode.from_dict(node_2),
            story_domain.StoryNode.from_dict(node_3)
        ]
        expected_list = [
            story_domain.StoryNode.from_dict(node_2),
            story_domain.StoryNode.from_dict(node_1),
            story_domain.StoryNode.from_dict(node_3)
        ]

        calculated_list = self.story.story_contents.get_ordered_nodes()
        self.assertEqual(calculated_list[0].id, expected_list[0].id)
        self.assertEqual(calculated_list[1].id, expected_list[1].id)
        self.assertEqual(calculated_list[2].id, expected_list[2].id)

    def test_get_ordered_nodes_when_no_nodes_exist(self) -> None:
        self.story.story_contents.nodes = []
        calculated_list = self.story.story_contents.get_ordered_nodes()
        self.assertEqual(calculated_list, [])

    def test_update_node_exploration_id_changes_node_exploration_id(
        self
    ) -> None:
        self.story.story_contents.next_node_id = 'node_3'
        node_1: story_domain.StoryNodeDict = {
            'id': 'node_1',
            'thumbnail_filename': 'image.svg',
            'thumbnail_bg_color': constants.ALLOWED_THUMBNAIL_BG_COLORS[
                'chapter'][0],
            'thumbnail_size_in_bytes': 21131,
            'title': 'Title 1',
            'description': 'Description 1',
            'destination_node_ids': ['node_3'],
            'acquired_skill_ids': [],
            'prerequisite_skill_ids': [],
            'outline': '',
            'outline_is_finalized': False,
            'exploration_id': 'exp_1',
            'status': 'Published',
            'planned_publication_date_msecs': 100.0,
            'last_modified_msecs': 100.0,
            'first_publication_date_msecs': 100.0,
            'unpublishing_reason': None
        }
        node_2: story_domain.StoryNodeDict = {
            'id': 'node_2',
            'thumbnail_filename': 'image.svg',
            'thumbnail_bg_color': constants.ALLOWED_THUMBNAIL_BG_COLORS[
                'chapter'][0],
            'thumbnail_size_in_bytes': 21131,
            'title': 'Title 2',
            'description': 'Description 2',
            'destination_node_ids': ['node_1'],
            'acquired_skill_ids': [],
            'prerequisite_skill_ids': [],
            'outline': '',
            'outline_is_finalized': False,
            'exploration_id': 'exp_2',
            'status': 'Published',
            'planned_publication_date_msecs': 100.0,
            'last_modified_msecs': 100.0,
            'first_publication_date_msecs': 100.0,
            'unpublishing_reason': None
        }
        self.story.story_contents.initial_node_id = 'node_2'
        self.story.story_contents.nodes = [
            story_domain.StoryNode.from_dict(node_1),
            story_domain.StoryNode.from_dict(node_2)
        ]

        self.story.update_node_exploration_id('node_1', 'exp_3')

        self.assertEqual(
            self.story.story_contents.get_all_linked_exp_ids(),
            ['exp_3', 'exp_2'])

    def test_update_node_exploration_id_with_same_exploration_id_does_nothing(
        self
    ) -> None:
        self.story.story_contents.next_node_id = 'node_3'
        node_1: story_domain.StoryNodeDict = {
            'id': 'node_1',
            'thumbnail_filename': 'image.svg',
            'thumbnail_bg_color': constants.ALLOWED_THUMBNAIL_BG_COLORS[
                'chapter'][0],
            'thumbnail_size_in_bytes': 21131,
            'title': 'Title 1',
            'description': 'Description 1',
            'destination_node_ids': ['node_3'],
            'acquired_skill_ids': [],
            'prerequisite_skill_ids': [],
            'outline': '',
            'outline_is_finalized': False,
            'exploration_id': 'exp_1',
            'status': 'Published',
            'planned_publication_date_msecs': 100.0,
            'last_modified_msecs': 100.0,
            'first_publication_date_msecs': 100.0,
            'unpublishing_reason': None
        }
        node_2: story_domain.StoryNodeDict = {
            'id': 'node_2',
            'thumbnail_filename': 'image.svg',
            'thumbnail_bg_color': constants.ALLOWED_THUMBNAIL_BG_COLORS[
                'chapter'][0],
            'thumbnail_size_in_bytes': 21131,
            'title': 'Title 2',
            'description': 'Description 2',
            'destination_node_ids': ['node_1'],
            'acquired_skill_ids': [],
            'prerequisite_skill_ids': [],
            'outline': '',
            'outline_is_finalized': False,
            'exploration_id': 'exp_2',
            'status': 'Published',
            'planned_publication_date_msecs': 100.0,
            'last_modified_msecs': 100.0,
            'first_publication_date_msecs': 100.0,
            'unpublishing_reason': None
        }
        self.story.story_contents.initial_node_id = 'node_2'
        self.story.story_contents.nodes = [
            story_domain.StoryNode.from_dict(node_1),
            story_domain.StoryNode.from_dict(node_2)
        ]

        self.story.update_node_exploration_id('node_1', 'exp_1')

        self.assertEqual(
            self.story.story_contents.get_all_linked_exp_ids(),
            ['exp_1', 'exp_2'])

    def test_update_node_exploration_id_raises_error_when_introducing_duplicate_exploration_id( # pylint: disable=line-too-long
        self
    ) -> None:
        self.story.story_contents.next_node_id = 'node_3'
        node_1: story_domain.StoryNodeDict = {
            'id': 'node_1',
            'thumbnail_filename': 'image.svg',
            'thumbnail_bg_color': constants.ALLOWED_THUMBNAIL_BG_COLORS[
                'chapter'][0],
            'thumbnail_size_in_bytes': 21131,
            'title': 'Title 1',
            'description': 'Description 1',
            'destination_node_ids': ['node_3'],
            'acquired_skill_ids': [],
            'prerequisite_skill_ids': [],
            'outline': '',
            'outline_is_finalized': False,
            'exploration_id': 'exp_1',
            'status': 'Published',
            'planned_publication_date_msecs': 100.0,
            'last_modified_msecs': 100.0,
            'first_publication_date_msecs': 100.0,
            'unpublishing_reason': None
        }
        node_2: story_domain.StoryNodeDict = {
            'id': 'node_2',
            'thumbnail_filename': 'image.svg',
            'thumbnail_bg_color': constants.ALLOWED_THUMBNAIL_BG_COLORS[
                'chapter'][0],
            'thumbnail_size_in_bytes': 21131,
            'title': 'Title 2',
            'description': 'Description 2',
            'destination_node_ids': ['node_1'],
            'acquired_skill_ids': [],
            'prerequisite_skill_ids': [],
            'outline': '',
            'outline_is_finalized': False,
            'exploration_id': 'exp_2',
            'status': 'Published',
            'planned_publication_date_msecs': 100.0,
            'last_modified_msecs': 100.0,
            'first_publication_date_msecs': 100.0,
            'unpublishing_reason': None
        }
        self.story.story_contents.initial_node_id = 'node_2'
        self.story.story_contents.nodes = [
            story_domain.StoryNode.from_dict(node_1),
            story_domain.StoryNode.from_dict(node_2)
        ]

        with self.assertRaisesRegex(
            ValueError, 'A node with exploration id exp_2 already exists.'
        ):
            self.story.update_node_exploration_id('node_1', 'exp_2')

    def test_get_all_linked_exp_ids_lists_each_exp_id_linked_to_each_story_node(
        self
    ) -> None:
        self.story.story_contents.next_node_id = 'node_3'
        node_1: story_domain.StoryNodeDict = {
            'id': 'node_1',
            'thumbnail_filename': 'image.svg',
            'thumbnail_bg_color': constants.ALLOWED_THUMBNAIL_BG_COLORS[
                'chapter'][0],
            'thumbnail_size_in_bytes': 21131,
            'title': 'Title 1',
            'description': 'Description 1',
            'destination_node_ids': ['node_3'],
            'acquired_skill_ids': [],
            'prerequisite_skill_ids': [],
            'outline': '',
            'outline_is_finalized': False,
            'exploration_id': 'exp_1',
            'status': 'Published',
            'planned_publication_date_msecs': 100.0,
            'last_modified_msecs': 100.0,
            'first_publication_date_msecs': 100.0,
            'unpublishing_reason': None
        }
        node_2: story_domain.StoryNodeDict = {
            'id': 'node_2',
            'thumbnail_filename': 'image.svg',
            'thumbnail_bg_color': constants.ALLOWED_THUMBNAIL_BG_COLORS[
                'chapter'][0],
            'thumbnail_size_in_bytes': 21131,
            'title': 'Title 2',
            'description': 'Description 2',
            'destination_node_ids': ['node_1'],
            'acquired_skill_ids': [],
            'prerequisite_skill_ids': [],
            'outline': '',
            'outline_is_finalized': False,
            'exploration_id': 'exp_2',
            'status': 'Published',
            'planned_publication_date_msecs': 100.0,
            'last_modified_msecs': 100.0,
            'first_publication_date_msecs': 100.0,
            'unpublishing_reason': None
        }
        self.story.story_contents.initial_node_id = 'node_2'
        self.story.story_contents.nodes = [
            story_domain.StoryNode.from_dict(node_1),
            story_domain.StoryNode.from_dict(node_2)
        ]

        linked_exp_ids = self.story.story_contents.get_all_linked_exp_ids()

        self.assertEqual(linked_exp_ids, ['exp_1', 'exp_2'])

    def test_get_all_linked_exp_ids_ignores_nodes_without_linked_exp_id(
        self
    ) -> None:
        self.story.story_contents.next_node_id = 'node_3'
        node_1: story_domain.StoryNodeDict = {
            'id': 'node_1',
            'thumbnail_filename': 'image.svg',
            'thumbnail_bg_color': constants.ALLOWED_THUMBNAIL_BG_COLORS[
                'chapter'][0],
            'thumbnail_size_in_bytes': 21131,
            'title': 'Title 1',
            'description': 'Description 1',
            'destination_node_ids': ['node_3'],
            'acquired_skill_ids': [],
            'prerequisite_skill_ids': [],
            'outline': '',
            'outline_is_finalized': False,
            'exploration_id': None,
            'status': 'Published',
            'planned_publication_date_msecs': 100.0,
            'last_modified_msecs': 100.0,
            'first_publication_date_msecs': 100.0,
            'unpublishing_reason': None
        }
        node_2: story_domain.StoryNodeDict = {
            'id': 'node_2',
            'thumbnail_filename': 'image.svg',
            'thumbnail_bg_color': constants.ALLOWED_THUMBNAIL_BG_COLORS[
                'chapter'][0],
            'thumbnail_size_in_bytes': 21131,
            'title': 'Title 2',
            'description': 'Description 2',
            'destination_node_ids': ['node_1'],
            'acquired_skill_ids': [],
            'prerequisite_skill_ids': [],
            'outline': '',
            'outline_is_finalized': False,
            'exploration_id': 'exp_2',
            'status': 'Published',
            'planned_publication_date_msecs': 100.0,
            'last_modified_msecs': 100.0,
            'first_publication_date_msecs': 100.0,
            'unpublishing_reason': None
        }
        self.story.story_contents.initial_node_id = 'node_2'
        self.story.story_contents.nodes = [
            story_domain.StoryNode.from_dict(node_1),
            story_domain.StoryNode.from_dict(node_2)
        ]

        linked_exp_ids = self.story.story_contents.get_all_linked_exp_ids()

        self.assertEqual(linked_exp_ids, ['exp_2'])

    def test_get_linked_exp_ids_of_published_nodes(self) -> None:
        self.story.story_contents.next_node_id = 'node_4'
        node_1: story_domain.StoryNodeDict = {
            'id': 'node_1',
            'thumbnail_filename': 'image.svg',
            'thumbnail_bg_color': constants.ALLOWED_THUMBNAIL_BG_COLORS[
                'chapter'][0],
            'thumbnail_size_in_bytes': 21131,
            'title': 'Title 1',
            'description': 'Description 1',
            'destination_node_ids': ['node_2'],
            'acquired_skill_ids': [],
            'prerequisite_skill_ids': [],
            'outline': 'a',
            'outline_is_finalized': False,
            'exploration_id': 'exp_1',
            'status': 'Published',
            'planned_publication_date_msecs': 100.0,
            'last_modified_msecs': 100.0,
            'first_publication_date_msecs': None,
            'unpublishing_reason': None
        }
        node_2: story_domain.StoryNodeDict = {
            'id': 'node_2',
            'thumbnail_filename': 'image.svg',
            'thumbnail_bg_color': constants.ALLOWED_THUMBNAIL_BG_COLORS[
                'chapter'][0],
            'thumbnail_size_in_bytes': 21131,
            'title': 'Title 1',
            'description': 'Description 1',
            'destination_node_ids': ['node_3'],
            'acquired_skill_ids': [],
            'prerequisite_skill_ids': [],
            'outline': 'a',
            'outline_is_finalized': False,
            'exploration_id': 'exp_2',
            'status': 'Published',
            'planned_publication_date_msecs': 100.0,
            'last_modified_msecs': 100.0,
            'first_publication_date_msecs': None,
            'unpublishing_reason': None
        }
        node_3: story_domain.StoryNodeDict = {
            'id': 'node_3',
            'thumbnail_filename': 'image.svg',
            'thumbnail_bg_color': constants.ALLOWED_THUMBNAIL_BG_COLORS[
                'chapter'][0],
            'thumbnail_size_in_bytes': 21131,
            'title': 'Title 1',
            'description': 'Description 1',
            'destination_node_ids': ['node_4'],
            'acquired_skill_ids': [],
            'prerequisite_skill_ids': [],
            'outline': 'a',
            'outline_is_finalized': False,
            'exploration_id': 'exp_3',
            'status': 'Ready to Publish',
            'planned_publication_date_msecs': 100.0,
            'last_modified_msecs': 100.0,
            'first_publication_date_msecs': None,
            'unpublishing_reason': None
        }
        self.story.story_contents.nodes = [
            story_domain.StoryNode.from_dict(node_1),
            story_domain.StoryNode.from_dict(node_2),
            story_domain.StoryNode.from_dict(node_3)
        ]

        exp_ids = (
            self.story.story_contents.get_linked_exp_ids_of_published_nodes())

        self.assertEqual(exp_ids, ['exp_1', 'exp_2'])

    def test_get_published_node_count_counts_all_nodes_when_all_nodes_published( # pylint: disable=line-too-long
        self
    ) -> None:
        self.story.story_contents.next_node_id = 'node_3'
        node_1: story_domain.StoryNodeDict = {
            'id': 'node_1',
            'thumbnail_filename': 'image.svg',
            'thumbnail_bg_color': constants.ALLOWED_THUMBNAIL_BG_COLORS[
                'chapter'][0],
            'thumbnail_size_in_bytes': 21131,
            'title': 'Title 1',
            'description': 'Description 1',
            'destination_node_ids': ['node_2'],
            'acquired_skill_ids': [],
            'prerequisite_skill_ids': [],
            'outline': 'a',
            'outline_is_finalized': False,
            'exploration_id': 'exp_1',
            'status': 'Published',
            'planned_publication_date_msecs': 100.0,
            'last_modified_msecs': 100.0,
            'first_publication_date_msecs': None,
            'unpublishing_reason': None
        }
        node_2: story_domain.StoryNodeDict = {
            'id': 'node_2',
            'thumbnail_filename': 'image.svg',
            'thumbnail_bg_color': constants.ALLOWED_THUMBNAIL_BG_COLORS[
                'chapter'][0],
            'thumbnail_size_in_bytes': 21131,
            'title': 'Title 1',
            'description': 'Description 1',
            'destination_node_ids': ['node_3'],
            'acquired_skill_ids': [],
            'prerequisite_skill_ids': [],
            'outline': 'a',
            'outline_is_finalized': False,
            'exploration_id': 'exp_2',
            'status': 'Published',
            'planned_publication_date_msecs': 100.0,
            'last_modified_msecs': 100.0,
            'first_publication_date_msecs': None,
            'unpublishing_reason': None
        }
        self.story.story_contents.nodes = [
            story_domain.StoryNode.from_dict(node_1),
            story_domain.StoryNode.from_dict(node_2)
        ]

        published_node_count = (
            self.story.story_contents.get_published_node_count())

        self.assertEqual(published_node_count, 2)

    def test_get_published_node_count_counts_only_published_nodes(
        self
    ) -> None:
        self.story.story_contents.next_node_id = 'node_4'
        node_1: story_domain.StoryNodeDict = {
            'id': 'node_1',
            'thumbnail_filename': 'image.svg',
            'thumbnail_bg_color': constants.ALLOWED_THUMBNAIL_BG_COLORS[
                'chapter'][0],
            'thumbnail_size_in_bytes': 21131,
            'title': 'Title 1',
            'description': 'Description 1',
            'destination_node_ids': ['node_2'],
            'acquired_skill_ids': [],
            'prerequisite_skill_ids': [],
            'outline': 'a',
            'outline_is_finalized': False,
            'exploration_id': 'exp_1',
            'status': 'Published',
            'planned_publication_date_msecs': 100.0,
            'last_modified_msecs': 100.0,
            'first_publication_date_msecs': None,
            'unpublishing_reason': None
        }
        node_2: story_domain.StoryNodeDict = {
            'id': 'node_2',
            'thumbnail_filename': 'image.svg',
            'thumbnail_bg_color': constants.ALLOWED_THUMBNAIL_BG_COLORS[
                'chapter'][0],
            'thumbnail_size_in_bytes': 21131,
            'title': 'Title 1',
            'description': 'Description 1',
            'destination_node_ids': ['node_3'],
            'acquired_skill_ids': [],
            'prerequisite_skill_ids': [],
            'outline': 'a',
            'outline_is_finalized': False,
            'exploration_id': 'exp_2',
            'status': 'Published',
            'planned_publication_date_msecs': 100.0,
            'last_modified_msecs': 100.0,
            'first_publication_date_msecs': None,
            'unpublishing_reason': None
        }
        node_3: story_domain.StoryNodeDict = {
            'id': 'node_3',
            'thumbnail_filename': 'image.svg',
            'thumbnail_bg_color': constants.ALLOWED_THUMBNAIL_BG_COLORS[
                'chapter'][0],
            'thumbnail_size_in_bytes': 21131,
            'title': 'Title 1',
            'description': 'Description 1',
            'destination_node_ids': ['node_4'],
            'acquired_skill_ids': [],
            'prerequisite_skill_ids': [],
            'outline': 'a',
            'outline_is_finalized': False,
            'exploration_id': 'exp_3',
            'status': 'Ready to Publish',
            'planned_publication_date_msecs': 100.0,
            'last_modified_msecs': 100.0,
            'first_publication_date_msecs': None,
            'unpublishing_reason': None
        }
        self.story.story_contents.nodes = [
            story_domain.StoryNode.from_dict(node_1),
            story_domain.StoryNode.from_dict(node_2),
            story_domain.StoryNode.from_dict(node_3)
        ]

        published_node_count = (
            self.story.story_contents.get_published_node_count())

        self.assertEqual(published_node_count, 2)

    def test_update_story_contents_from_model_with_all_versions(self) -> None:
        node_1: story_domain.StoryNodeDict = {
            'id': 'node_1',
            'thumbnail_filename': 'image.svg',
            'thumbnail_bg_color': constants.ALLOWED_THUMBNAIL_BG_COLORS[
                'chapter'][0],
            'thumbnail_size_in_bytes': 21131,
            'title': 'Title 1',
            'description': 'Description 1',
            'destination_node_ids': ['node_3'],
            'acquired_skill_ids': [],
            'prerequisite_skill_ids': [],
            'outline': 'a',
            'outline_is_finalized': False,
            'exploration_id': 'exp_1',
            'status': 'Draft',
            'planned_publication_date_msecs': 100.0,
            'last_modified_msecs': 100.0,
            'first_publication_date_msecs': None,
            'unpublishing_reason': None
        }
        story_contents_dict_1: story_domain.StoryContentsDict = {
            'nodes': [node_1],
            'initial_node_id': 'node_1',
            'next_node_id': 'node_4'
        }
        version_dict: story_domain.VersionedStoryContentsDict = {
            'schema_version': 0,
            'story_contents': story_contents_dict_1
        }

        self.assertEqual(version_dict['schema_version'], 0)
        story_domain.Story.update_story_contents_from_model(
            version_dict, 1, 'node_1')
        self.assertEqual(version_dict['schema_version'], 2)
        self.assertIsNone(
            version_dict['story_contents']['nodes'][0]['thumbnail_filename'])
        self.assertIsNone(
            version_dict['story_contents']['nodes'][0]['thumbnail_bg_color'])
        self.assertEqual(
            version_dict['story_contents']['nodes'][0]['description'],
            'Description 1')
        story_domain.Story.update_story_contents_from_model(
            version_dict, 2, 'node_1')
        self.assertEqual(version_dict['schema_version'], 3)
        self.assertEqual(
            version_dict['story_contents']['nodes'][0]['description'], '')
        story_domain.Story.update_story_contents_from_model(
            version_dict, 3, 'node_1')
        self.assertEqual(version_dict['schema_version'], 4)
        self.assertEqual(
            version_dict['story_contents']['nodes'][0][
                'thumbnail_size_in_bytes'], 21131)
        story_domain.Story.update_story_contents_from_model(
            version_dict, 4, 'node_1')
        self.assertEqual(version_dict['schema_version'], 5)
        self.assertIsNone(
            version_dict['story_contents']['nodes'][0][
                'thumbnail_size_in_bytes'])

    def test_story_info_update(self) -> None:
        topic_id = utils.generate_random_string(12)
        story = story_domain.Story.create_default_story(
            self.STORY_ID, 'Title', 'Description', topic_id,
            'story-frag-default')
        self.assertEqual(story.title, 'Title')
        story.update_title('Updated title')
        self.assertEqual(story.title, 'Updated title')

        self.assertIsNone(story.thumbnail_bg_color)
        story.update_thumbnail_bg_color('Updated thumbnail_bg_color')
        self.assertEqual(
            story.thumbnail_bg_color, 'Updated thumbnail_bg_color')

        self.assertEqual(story.description, 'Description')
        story.update_description('Updated Description')
        self.assertEqual(story.description, 'Updated Description')

        self.assertEqual(story.notes, '')
        story.update_notes('Updated notes')
        self.assertEqual(story.notes, 'Updated notes')

        self.assertEqual(story.language_code, 'en')
        story.update_language_code('Updated language_code')
        self.assertEqual(story.language_code, 'Updated language_code')

        self.assertEqual(story.meta_tag_content, '')
        story.update_meta_tag_content('Updated meta_tag_content')
        self.assertEqual(story.meta_tag_content, 'Updated meta_tag_content')

    def test_get_node_with_corresponding_exp_id_with_valid_exp_id(
        self
    ) -> None:
        self.story.story_contents.next_node_id = 'node_4'
        node_1: story_domain.StoryNodeDict = {
            'id': 'node_1',
            'thumbnail_filename': 'image.svg',
            'thumbnail_bg_color': constants.ALLOWED_THUMBNAIL_BG_COLORS[
                'chapter'][0],
            'thumbnail_size_in_bytes': 21131,
            'title': 'Title 1',
            'description': 'Description 1',
            'destination_node_ids': ['node_3'],
            'acquired_skill_ids': [],
            'prerequisite_skill_ids': [],
            'outline': '',
            'outline_is_finalized': False,
            'exploration_id': 'exp_1',
            'status': None,
            'planned_publication_date_msecs': None,
            'last_modified_msecs': None,
            'first_publication_date_msecs': None,
            'unpublishing_reason': None
        }
        self.story.story_contents.initial_node_id = 'node_1'
        self.story.story_contents.nodes = [
            story_domain.StoryNode.from_dict(node_1)
        ]

        node_with_exp_1 = (
            self.story.story_contents.get_node_with_corresponding_exp_id(
                'exp_1'))

        self.assertEqual(node_with_exp_1.to_dict(), node_1)

    def test_get_node_with_corresponding_exp_id_with_invalid_exp_id(
        self
    ) -> None:
        self.story.story_contents.next_node_id = 'node_4'
        node_1: story_domain.StoryNodeDict = {
            'id': 'node_1',
            'thumbnail_filename': 'image.svg',
            'thumbnail_bg_color': constants.ALLOWED_THUMBNAIL_BG_COLORS[
                'chapter'][0],
            'thumbnail_size_in_bytes': 21131,
            'title': 'Title 1',
            'description': 'Description 1',
            'destination_node_ids': ['node_3'],
            'acquired_skill_ids': [],
            'prerequisite_skill_ids': [],
            'outline': '',
            'outline_is_finalized': False,
            'exploration_id': 'exp_1',
            'status': 'Published',
            'planned_publication_date_msecs': 100.0,
            'last_modified_msecs': 100.0,
            'first_publication_date_msecs': 100.0,
            'unpublishing_reason': None
        }
        self.story.story_contents.initial_node_id = 'node_1'
        self.story.story_contents.nodes = [
            story_domain.StoryNode.from_dict(node_1)
        ]
        with self.assertRaisesRegex(
            Exception,
            'Unable to find the exploration id in any node: invalid_id'):
            self.story.story_contents.get_node_with_corresponding_exp_id(
                'invalid_id')

    def test_all_nodes_visited(self) -> None:
        self.story.story_contents.next_node_id = 'node_4'
        # Case 1: Disconnected graph.
        node_1: story_domain.StoryNodeDict = {
            'id': 'node_1',
            'thumbnail_filename': 'image.svg',
            'thumbnail_bg_color': constants.ALLOWED_THUMBNAIL_BG_COLORS[
                'chapter'][0],
            'thumbnail_size_in_bytes': 21131,
            'title': 'Title 1',
            'description': 'Description 1',
            'destination_node_ids': ['node_2'],
            'acquired_skill_ids': ['skill_2'],
            'prerequisite_skill_ids': ['skill_1'],
            'outline': '',
            'outline_is_finalized': False,
            'exploration_id': 'exp_1',
            'status': 'Draft',
            'planned_publication_date_msecs': 100.0,
            'last_modified_msecs': 100.0,
            'first_publication_date_msecs': None,
            'unpublishing_reason': None
        }
        node_2: story_domain.StoryNodeDict = {
            'id': 'node_2',
            'thumbnail_filename': 'image.svg',
            'thumbnail_bg_color': constants.ALLOWED_THUMBNAIL_BG_COLORS[
                'chapter'][0],
            'thumbnail_size_in_bytes': 21131,
            'title': 'Title 2',
            'description': 'Description 2',
            'destination_node_ids': [],
            'acquired_skill_ids': ['skill_3'],
            'prerequisite_skill_ids': ['skill_2'],
            'outline': '',
            'outline_is_finalized': False,
            'exploration_id': 'exp_2',
            'status': 'Draft',
            'planned_publication_date_msecs': 100.0,
            'last_modified_msecs': 100.0,
            'first_publication_date_msecs': None,
            'unpublishing_reason': None
        }
        node_3: story_domain.StoryNodeDict = {
            'id': 'node_3',
            'thumbnail_filename': 'image.svg',
            'thumbnail_bg_color': constants.ALLOWED_THUMBNAIL_BG_COLORS[
                'chapter'][0],
            'thumbnail_size_in_bytes': 21131,
            'title': 'Title 3',
            'description': 'Description 3',
            'destination_node_ids': [],
            'acquired_skill_ids': ['skill_4'],
            'prerequisite_skill_ids': ['skill_3'],
            'outline': '',
            'outline_is_finalized': False,
            'exploration_id': 'exp_3',
            'status': 'Draft',
            'planned_publication_date_msecs': 100.0,
            'last_modified_msecs': 100.0,
            'first_publication_date_msecs': None,
            'unpublishing_reason': None
        }
        self.story.story_contents.nodes = [
            story_domain.StoryNode.from_dict(node_1),
            story_domain.StoryNode.from_dict(node_2),
            story_domain.StoryNode.from_dict(node_3)
        ]

        # Case 2: Graph with duplicate nodes.
        node_1 = {
            'id': 'node_1',
            'thumbnail_filename': 'image.svg',
            'thumbnail_bg_color': constants.ALLOWED_THUMBNAIL_BG_COLORS[
                'chapter'][0],
            'thumbnail_size_in_bytes': 21131,
            'title': 'Title 1',
            'description': 'Description 1',
            'destination_node_ids': ['node_2'],
            'acquired_skill_ids': ['skill_2'],
            'prerequisite_skill_ids': ['skill_1'],
            'outline': '',
            'outline_is_finalized': False,
            'exploration_id': 'exp_1',
            'status': 'Draft',
            'planned_publication_date_msecs': 100.0,
            'last_modified_msecs': 100.0,
            'first_publication_date_msecs': None,
            'unpublishing_reason': None
        }
        node_2 = {
            'id': 'node_2',
            'thumbnail_filename': 'image.svg',
            'thumbnail_bg_color': constants.ALLOWED_THUMBNAIL_BG_COLORS[
                'chapter'][0],
            'thumbnail_size_in_bytes': 21131,
            'title': 'Title 2',
            'description': 'Description 2',
            'destination_node_ids': [],
            'acquired_skill_ids': ['skill_3'],
            'prerequisite_skill_ids': ['skill_2'],
            'outline': '',
            'outline_is_finalized': False,
            'exploration_id': 'exp_2',
            'status': 'Draft',
            'planned_publication_date_msecs': 100.0,
            'last_modified_msecs': 100.0,
            'first_publication_date_msecs': None,
            'unpublishing_reason': None
        }
        node_3 = {
            'id': 'node_2',
            'thumbnail_filename': 'image.svg',
            'thumbnail_bg_color': constants.ALLOWED_THUMBNAIL_BG_COLORS[
                'chapter'][0],
            'thumbnail_size_in_bytes': 21131,
            'title': 'Title 2',
            'description': 'Description 2',
            'destination_node_ids': [],
            'acquired_skill_ids': ['skill_4'],
            'prerequisite_skill_ids': ['skill_3'],
            'outline': '',
            'outline_is_finalized': False,
            'exploration_id': 'exp_3',
            'status': 'Draft',
            'planned_publication_date_msecs': 100.0,
            'last_modified_msecs': 100.0,
            'first_publication_date_msecs': None,
            'unpublishing_reason': None
        }
        self.story.story_contents.nodes = [
            story_domain.StoryNode.from_dict(node_1),
            story_domain.StoryNode.from_dict(node_2),
            story_domain.StoryNode.from_dict(node_3)
        ]
        self._assert_validation_error('Expected all node ids to be distinct')

        # Case 3: Graph with duplicate titles.
        node_1 = {
            'id': 'node_1',
            'title': 'Title 1',
            'description': 'Description 1',
            'thumbnail_filename': 'image.svg',
            'thumbnail_bg_color': constants.ALLOWED_THUMBNAIL_BG_COLORS[
                'chapter'][0],
            'thumbnail_size_in_bytes': 21131,
            'destination_node_ids': ['node_2'],
            'acquired_skill_ids': ['skill_2'],
            'prerequisite_skill_ids': ['skill_1'],
            'outline': '',
            'outline_is_finalized': False,
            'exploration_id': 'exp_1',
            'status': 'Draft',
            'planned_publication_date_msecs': 100.0,
            'last_modified_msecs': 100.0,
            'first_publication_date_msecs': None,
            'unpublishing_reason': None
        }
        node_2 = {
            'id': 'node_2',
            'title': 'Title 2',
            'description': 'Description 2',
            'thumbnail_filename': 'image.svg',
            'thumbnail_bg_color': constants.ALLOWED_THUMBNAIL_BG_COLORS[
                'chapter'][0],
            'thumbnail_size_in_bytes': 21131,
            'destination_node_ids': ['node_3'],
            'acquired_skill_ids': ['skill_3'],
            'prerequisite_skill_ids': ['skill_2'],
            'outline': '',
            'outline_is_finalized': False,
            'exploration_id': 'exp_2',
            'status': 'Draft',
            'planned_publication_date_msecs': 100.0,
            'last_modified_msecs': 100.0,
            'first_publication_date_msecs': None,
            'unpublishing_reason': None
        }
        node_3 = {
            'id': 'node_3',
            'title': 'Title 2',
            'description': 'Description 3',
            'thumbnail_filename': 'image.svg',
            'thumbnail_bg_color': constants.ALLOWED_THUMBNAIL_BG_COLORS[
                'chapter'][0],
            'thumbnail_size_in_bytes': 21131,
            'destination_node_ids': [],
            'acquired_skill_ids': ['skill_4'],
            'prerequisite_skill_ids': ['skill_3'],
            'outline': '',
            'outline_is_finalized': False,
            'exploration_id': 'exp_3',
            'status': 'Draft',
            'planned_publication_date_msecs': 100.0,
            'last_modified_msecs': 100.0,
            'first_publication_date_msecs': None,
            'unpublishing_reason': None
        }
        self.story.story_contents.nodes = [
            story_domain.StoryNode.from_dict(node_1),
            story_domain.StoryNode.from_dict(node_2),
            story_domain.StoryNode.from_dict(node_3)
        ]
        self._assert_validation_error(
            'Expected all chapter titles to be distinct.')

        self.story.story_contents.next_node_id = 'node_5'
        # Case 4: A valid graph.
        node_1 = {
            'id': 'node_1',
            'thumbnail_filename': 'image.svg',
            'thumbnail_bg_color': constants.ALLOWED_THUMBNAIL_BG_COLORS[
                'chapter'][0],
            'thumbnail_size_in_bytes': 21131,
            'title': 'Title 1',
            'description': 'Description 1',
            'destination_node_ids': ['node_2'],
            'acquired_skill_ids': ['skill_2'],
            'prerequisite_skill_ids': ['skill_1', 'skill_0'],
            'outline': '',
            'outline_is_finalized': False,
            'exploration_id': 'exp_1',
            'status': 'Draft',
            'planned_publication_date_msecs': 100.0,
            'last_modified_msecs': 100.0,
            'first_publication_date_msecs': None,
            'unpublishing_reason': None
        }
        node_2 = {
            'id': 'node_2',
            'thumbnail_filename': 'image.svg',
            'thumbnail_bg_color': constants.ALLOWED_THUMBNAIL_BG_COLORS[
                'chapter'][0],
            'thumbnail_size_in_bytes': 21131,
            'title': 'Title 2',
            'description': 'Description 2',
            'destination_node_ids': ['node_4', 'node_3'],
            'acquired_skill_ids': ['skill_3', 'skill_4'],
            'prerequisite_skill_ids': ['skill_2'],
            'outline': '',
            'outline_is_finalized': False,
            'exploration_id': 'exp_2',
            'status': 'Draft',
            'planned_publication_date_msecs': 100.0,
            'last_modified_msecs': 100.0,
            'first_publication_date_msecs': None,
            'unpublishing_reason': None
        }
        node_3 = {
            'id': 'node_3',
            'thumbnail_filename': 'image.svg',
            'thumbnail_bg_color': constants.ALLOWED_THUMBNAIL_BG_COLORS[
                'chapter'][0],
            'thumbnail_size_in_bytes': 21131,
            'title': 'Title 3',
            'description': 'Description 3',
            'destination_node_ids': [],
            'acquired_skill_ids': [],
            'prerequisite_skill_ids': ['skill_4'],
            'outline': '',
            'outline_is_finalized': False,
            'exploration_id': 'exp_3',
            'status': 'Draft',
            'planned_publication_date_msecs': 100.0,
            'last_modified_msecs': 100.0,
            'first_publication_date_msecs': None,
            'unpublishing_reason': None
        }
        node_4: story_domain.StoryNodeDict = {
            'id': 'node_4',
            'thumbnail_filename': 'image.svg',
            'thumbnail_bg_color': constants.ALLOWED_THUMBNAIL_BG_COLORS[
                'chapter'][0],
            'thumbnail_size_in_bytes': 21131,
            'title': 'Title 4',
            'description': 'Description 4',
            'destination_node_ids': [],
            'acquired_skill_ids': [],
            'prerequisite_skill_ids': ['skill_2'],
            'outline': '',
            'outline_is_finalized': False,
            'exploration_id': 'exp_4',
            'status': 'Draft',
            'planned_publication_date_msecs': 100.0,
            'last_modified_msecs': 100.0,
            'first_publication_date_msecs': None,
            'unpublishing_reason': None
        }
        self.story.story_contents.nodes = [
            story_domain.StoryNode.from_dict(node_1),
            story_domain.StoryNode.from_dict(node_2),
            story_domain.StoryNode.from_dict(node_3),
            story_domain.StoryNode.from_dict(node_4)
        ]
        self.story.validate()

    def test_rearrange_node_in_story_fail_with_invalid_from_index_value(
        self
    ) -> None:
        # TODO(#13059): Here we use MyPy ignore because after we fully type the
        # codebase we plan to get rid of the tests that intentionally test wrong
        # inputs that we can normally catch by typing.
        with self.assertRaisesRegex(
            Exception, 'Expected from_index value to be a number, '
                       'received None'):
            self.story.rearrange_node_in_story(None, 2)  # type: ignore[arg-type]

        # TODO(#13059): Here we use MyPy ignore because after we fully type the
        # codebase we plan to get rid of the tests that intentionally test wrong
        # inputs that we can normally catch by typing.
        with self.assertRaisesRegex(
            Exception, 'Expected from_index value to be a number, '
                       'received a'):
            self.story.rearrange_node_in_story('a', 2)  # type: ignore[arg-type]

    def test_rearrange_node_in_story_fail_with_invalid_to_index_value(
        self
    ) -> None:
        # TODO(#13059): Here we use MyPy ignore because after we fully type the
        # codebase we plan to get rid of the tests that intentionally test wrong
        # inputs that we can normally catch by typing.
        with self.assertRaisesRegex(
            Exception, 'Expected to_index value to be a number, '
                       'received None'):
            self.story.rearrange_node_in_story(1, None)  # type: ignore[arg-type]

        # TODO(#13059): Here we use MyPy ignore because after we fully type the
        # codebase we plan to get rid of the tests that intentionally test wrong
        # inputs that we can normally catch by typing.
        with self.assertRaisesRegex(
            Exception, 'Expected to_index value to be a number, '
                       'received a'):
            self.story.rearrange_node_in_story(1, 'a')  # type: ignore[arg-type]

    def test_rearrange_canonical_story_fail_with_out_of_bound_indexes(
        self
    ) -> None:
        node_1: story_domain.StoryNodeDict = {
            'id': 'node_1',
            'thumbnail_filename': 'image.svg',
            'thumbnail_bg_color': constants.ALLOWED_THUMBNAIL_BG_COLORS[
                'chapter'][0],
            'thumbnail_size_in_bytes': 21131,
            'title': 'Title 1',
            'description': 'Description 1',
            'destination_node_ids': ['node_2'],
            'acquired_skill_ids': ['skill_2'],
            'prerequisite_skill_ids': ['skill_1', 'skill_0'],
            'outline': '',
            'outline_is_finalized': False,
            'exploration_id': None,
            'status': 'Draft',
            'planned_publication_date_msecs': 100.0,
            'last_modified_msecs': 100.0,
            'first_publication_date_msecs': None,
            'unpublishing_reason': None
        }
        node_2: story_domain.StoryNodeDict = {
            'id': 'node_2',
            'thumbnail_filename': 'image.svg',
            'thumbnail_bg_color': constants.ALLOWED_THUMBNAIL_BG_COLORS[
                'chapter'][0],
            'thumbnail_size_in_bytes': 21131,
            'title': 'Title 2',
            'description': 'Description 2',
            'destination_node_ids': ['node_4', 'node_3'],
            'acquired_skill_ids': ['skill_3', 'skill_4'],
            'prerequisite_skill_ids': ['skill_2'],
            'outline': '',
            'outline_is_finalized': False,
            'exploration_id': None,
            'status': 'Draft',
            'planned_publication_date_msecs': 100.0,
            'last_modified_msecs': 100.0,
            'first_publication_date_msecs': None,
            'unpublishing_reason': None
        }
        self.story.story_contents.nodes = [
            story_domain.StoryNode.from_dict(node_1),
            story_domain.StoryNode.from_dict(node_2)
        ]
        with self.assertRaisesRegex(
            Exception, 'Expected from_index value to be with-in bounds.'):
            self.story.rearrange_node_in_story(10, 0)

        with self.assertRaisesRegex(
            Exception, 'Expected from_index value to be with-in bounds.'):
            self.story.rearrange_node_in_story(-1, 0)

        with self.assertRaisesRegex(
            Exception, 'Expected to_index value to be with-in bounds.'):
            self.story.rearrange_node_in_story(0, 10)

        with self.assertRaisesRegex(
            Exception, 'Expected to_index value to be with-in bounds.'):
            self.story.rearrange_node_in_story(0, -1)

    def test_update_url_fragment(self) -> None:
        self.assertEqual(self.story.url_fragment, 'story-frag')
        self.story.update_url_fragment('updated-title')
        self.assertEqual(self.story.url_fragment, 'updated-title')

    def test_rearrange_node_in_story_fail_with_identical_index_values(
        self
    ) -> None:
        with self.assertRaisesRegex(
            Exception, 'Expected from_index and to_index values to be '
                       'different.'):
            self.story.rearrange_node_in_story(1, 1)

    def test_rearrange_node_in_story(self) -> None:
        node_1: story_domain.StoryNodeDict = {
            'id': 'node_1',
            'thumbnail_filename': 'image.svg',
            'thumbnail_bg_color': constants.ALLOWED_THUMBNAIL_BG_COLORS[
                'chapter'][0],
            'thumbnail_size_in_bytes': 21131,
            'title': 'Title 1',
            'description': 'Description 1',
            'destination_node_ids': ['node_2'],
            'acquired_skill_ids': ['skill_2'],
            'prerequisite_skill_ids': ['skill_1', 'skill_0'],
            'outline': '',
            'outline_is_finalized': False,
            'exploration_id': None,
            'status': 'Draft',
            'planned_publication_date_msecs': 100.0,
            'last_modified_msecs': 100.0,
            'first_publication_date_msecs': None,
            'unpublishing_reason': None
        }
        node_2: story_domain.StoryNodeDict = {
            'id': 'node_2',
            'thumbnail_filename': 'image.svg',
            'thumbnail_bg_color': constants.ALLOWED_THUMBNAIL_BG_COLORS[
                'chapter'][0],
            'thumbnail_size_in_bytes': 21131,
            'title': 'Title 2',
            'description': 'Description 2',
            'destination_node_ids': ['node_4', 'node_3'],
            'acquired_skill_ids': ['skill_3', 'skill_4'],
            'prerequisite_skill_ids': ['skill_2'],
            'outline': '',
            'outline_is_finalized': False,
            'exploration_id': None,
            'status': 'Draft',
            'planned_publication_date_msecs': 100.0,
            'last_modified_msecs': 100.0,
            'first_publication_date_msecs': None,
            'unpublishing_reason': None
        }
        node_3: story_domain.StoryNodeDict = {
            'id': 'node_3',
            'thumbnail_filename': 'image.svg',
            'thumbnail_bg_color': constants.ALLOWED_THUMBNAIL_BG_COLORS[
                'chapter'][0],
            'thumbnail_size_in_bytes': 21131,
            'title': 'Title 3',
            'description': 'Description 3',
            'destination_node_ids': [],
            'acquired_skill_ids': [],
            'prerequisite_skill_ids': ['skill_4'],
            'outline': '',
            'outline_is_finalized': False,
            'exploration_id': None,
            'status': 'Draft',
            'planned_publication_date_msecs': 100.0,
            'last_modified_msecs': 100.0,
            'first_publication_date_msecs': None,
            'unpublishing_reason': None
        }
        self.story.story_contents.nodes = [
            story_domain.StoryNode.from_dict(node_1),
            story_domain.StoryNode.from_dict(node_2),
            story_domain.StoryNode.from_dict(node_3)
        ]

        nodes = self.story.story_contents.nodes

        self.assertEqual(nodes[0].id, 'node_1')
        self.assertEqual(nodes[1].id, 'node_2')
        self.assertEqual(nodes[2].id, 'node_3')

        self.story.rearrange_node_in_story(1, 0)
        self.assertEqual(nodes[0].id, 'node_2')
        self.assertEqual(nodes[1].id, 'node_1')
        self.assertEqual(nodes[2].id, 'node_3')

        self.story.rearrange_node_in_story(2, 1)
        self.assertEqual(nodes[0].id, 'node_2')
        self.assertEqual(nodes[1].id, 'node_3')
        self.assertEqual(nodes[2].id, 'node_1')

        self.story.rearrange_node_in_story(2, 0)
        self.assertEqual(nodes[0].id, 'node_1')
        self.assertEqual(nodes[1].id, 'node_2')
        self.assertEqual(nodes[2].id, 'node_3')

    def test_story_contents_export_import(self) -> None:
        """Test that to_dict and from_dict preserve all data within a
        story_contents object.
        """
        story_node = story_domain.StoryNode(
            self.NODE_ID_1, 'Title', 'Description', None,
            constants.ALLOWED_THUMBNAIL_BG_COLORS['chapter'][0], None,
            [self.NODE_ID_2], [self.SKILL_ID_1], [self.SKILL_ID_2],
            'Outline', False, self.EXP_ID, 'Draft', None, None, None, None)
        story_contents = story_domain.StoryContents(
            [story_node], self.NODE_ID_1, '2')
        story_contents_dict = story_contents.to_dict()
        story_contents_from_dict = story_domain.StoryContents.from_dict(
            story_contents_dict)
        self.assertEqual(
            story_contents_from_dict.to_dict(), story_contents_dict)

    # TODO(#13059): Here we use MyPy ignore because after we fully type the
    # codebase we plan to get rid of the tests that intentionally test wrong
    # inputs that we can normally catch by typing.
    def test_validate_non_str_exploration_id(self) -> None:
        self.story.story_contents.nodes[0].exploration_id = 1  # type: ignore[assignment]
        self._assert_validation_error(
            'Expected exploration ID to be a string')

    def test_validate_empty_str_exploration_id(self) -> None:
        self.story.story_contents.nodes[0].exploration_id = ''
        self._assert_validation_error(
            'Expected exploration ID to not be an empty string')

    def test_validate_exploration_id_whose_value_is_none(self) -> None:
        self.story.story_contents.nodes[0].exploration_id = None
        self._assert_validation_error(
            'Expected exploration ID to not be None')

    # TODO(#13059): Here we use MyPy ignore because after we fully type the
    # codebase we plan to get rid of the tests that intentionally test wrong
    # inputs that we can normally catch by typing.
    def test_validate_non_str_outline(self) -> None:
        self.story.story_contents.nodes[0].outline = 0  # type: ignore[assignment]
        self._assert_validation_error(
            'Expected outline to be a string')

    # TODO(#13059): Here we use MyPy ignore because after we fully type the
    # codebase we plan to get rid of the tests that intentionally test wrong
    # inputs that we can normally catch by typing.
    def test_validate_non_list_destination_node_ids(self) -> None:
        self.story.story_contents.nodes[0].destination_node_ids = 0  # type: ignore[assignment]
        self._assert_validation_error(
            'Expected destination node ids to be a list')

    def test_validate_node_id(self) -> None:
        self.story.story_contents.nodes[0].destination_node_ids = [
            self.NODE_ID_1]
        self._assert_validation_error(
            'The story node with ID %s points to itself.' % self.NODE_ID_1)

    # TODO(#13059): Here we use MyPy ignore because after we fully type the
    # codebase we plan to get rid of the tests that intentionally test wrong
    # inputs that we can normally catch by typing.
    def test_validate_non_str_node_id(self) -> None:
        self.story.story_contents.nodes[0].destination_node_ids = [0]  # type: ignore[list-item]
        self._assert_validation_error('Expected node ID to be a string')

    def test_validate_out_of_bounds_node_id(self) -> None:
        self.story.story_contents.nodes[0].id = 'node_3'
        self._assert_validation_error(
            'The node with id node_3 is out of bounds.')

    def test_get_node_index_with_invalid_node_id(self) -> None:
        self.assertIsNone(
            self.story.story_contents.get_node_index(
                'invalid_node_id',
                strict=False
            )
        )

    def test_validate_empty_title(self) -> None:
        self.story.title = ''
        self._assert_validation_error('Title field should not be empty')

    def test_story_summary_creation(self) -> None:
        curr_time = datetime.datetime.utcnow()
        story_summary = story_domain.StorySummary(
            'story_id', 'title', 'description', 'en', 1, ['Title 1'], '#F8BF74',
            'image.svg', 'story-frag-two', curr_time, curr_time)

        expected_dict = {
            'id': 'story_id',
            'title': 'title',
            'description': 'description',
            'language_code': 'en',
            'version': 1,
            'node_titles': ['Title 1'],
            'thumbnail_bg_color': '#F8BF74',
            'thumbnail_filename': 'image.svg',
            'url_fragment': 'story-frag-two',
            'story_model_created_on': utils.get_time_in_millisecs(curr_time),
            'story_model_last_updated': utils.get_time_in_millisecs(curr_time),
        }

        self.assertEqual(story_summary.to_dict(), expected_dict)

    def test_story_export_import_returns_original_object(self) -> None:
        """Checks that to_dict and from_dict preserves all the data within a
        Story during export and import.
        """
        topic_id = utils.generate_random_string(12)
        story = story_domain.Story.create_default_story(
            self.STORY_ID, 'Title', 'Description', topic_id, 'title')
        story_dict = story.to_dict()
        story_from_dict = story_domain.Story.from_dict(
            story_dict, story_version=0)
        self.assertEqual(story_from_dict.to_dict(), story_dict)


class StorySummaryTests(test_utils.GenericTestBase):

    def setUp(self) -> None:
        super().setUp()
        current_time = datetime.datetime.utcnow()
        time_in_millisecs = utils.get_time_in_millisecs(current_time)
        self.story_summary_dict = {
            'story_model_created_on': time_in_millisecs,
            'version': 1,
            'story_model_last_updated': time_in_millisecs,
            'description': 'description',
            'title': 'title',
            'node_titles': ['Title 1', 'Title 2'],
            'thumbnail_bg_color': '#F8BF74',
            'thumbnail_filename': 'image.svg',
            'language_code': 'en',
            'id': 'story_id',
            'url_fragment': 'story-summary-frag',
        }

        self.story_summary = story_domain.StorySummary(
            'story_id', 'title', 'description', 'en', 1, ['Title 1', 'Title 2'],
            '#F8BF74', 'image.svg', 'story-summary-frag',
            current_time, current_time)

    def test_story_summary_gets_created(self) -> None:
        self.assertEqual(
            self.story_summary.to_dict(), self.story_summary_dict)

    # Here we use MyPy ignore because the signature of this method
    # doesn't match with TestBase._assert_validation_error().
    def _assert_validation_error(self, expected_error_substring: str) -> None:  # type: ignore[override]
        """Checks that the story summary passes validation.

        Args:
            expected_error_substring: str. String that should be a substring
                of the expected error message.
        """
        with self.assertRaisesRegex(
            utils.ValidationError, expected_error_substring):
            self.story_summary.validate()

    # TODO(#13059): Here we use MyPy ignore because after we fully type the
    # codebase we plan to get rid of the tests that intentionally test wrong
    # inputs that we can normally catch by typing.
    def test_thumbnail_filename_validation(self) -> None:
        self.story_summary.thumbnail_filename = []  # type: ignore[assignment]
        self._assert_validation_error(
            'Expected thumbnail filename to be a string, received')

    def test_thumbnail_bg_validation(self) -> None:
        self.story_summary.thumbnail_bg_color = '#FFFFFF'
        self._assert_validation_error(
            'Story thumbnail background color #FFFFFF is not supported.')

    def test_thumbnail_filename_or_thumbnail_bg_color_is_none(self) -> None:
        self.story_summary.thumbnail_bg_color = '#F8BF74'
        self.story_summary.thumbnail_filename = None
        self._assert_validation_error(
            'Story thumbnail image is not provided.')
        self.story_summary.thumbnail_bg_color = None
        self.story_summary.thumbnail_filename = 'test.svg'
        self._assert_validation_error(
            'Story thumbnail background color is not specified.')

    def test_validation_passes_with_valid_properties(self) -> None:
        self.story_summary.validate()

    # TODO(#13059): Here we use MyPy ignore because after we fully type the
    # codebase we plan to get rid of the tests that intentionally test wrong
    # inputs that we can normally catch by typing.
    def test_validation_fails_with_invalid_title(self) -> None:
        self.story_summary.title = 0  # type: ignore[assignment]
        with self.assertRaisesRegex(
            utils.ValidationError, 'Expected title to be a string, received 0'):
            self.story_summary.validate()

    def test_validation_fails_with_empty_title(self) -> None:
        self.story_summary.title = ''
        with self.assertRaisesRegex(
            utils.ValidationError, 'Title field should not be empty'):
            self.story_summary.validate()

    def test_validation_fails_with_empty_url_fragment(self) -> None:
        self.story_summary.url_fragment = ''
        with self.assertRaisesRegex(
            utils.ValidationError,
            'Story Url Fragment field should not be empty'):
            self.story_summary.validate()

    # TODO(#13059): Here we use MyPy ignore because after we fully type the
    # codebase we plan to get rid of the tests that intentionally test wrong
    # inputs that we can normally catch by typing.
    def test_validation_fails_with_nonstring_url_fragment(self) -> None:
        self.story_summary.url_fragment = 0  # type: ignore[assignment]
        with self.assertRaisesRegex(
            utils.ValidationError,
            'Story Url Fragment field must be a string. Received 0.'):
            self.story_summary.validate()

    def test_validation_fails_with_lengthy_url_fragment(self) -> None:
        self.story_summary.url_fragment = 'abcd' * 10
        with self.assertRaisesRegex(
            utils.ValidationError,
            'Story Url Fragment field should not exceed %d characters, '
            'received %s.' % (
                constants.MAX_CHARS_IN_STORY_URL_FRAGMENT,
                self.story_summary.url_fragment)):
            self.story_summary.validate()

    def test_validation_fails_with_invalid_chars_in_url_fragment(self) -> None:
        self.story_summary.url_fragment = 'Abc Def!'
        with self.assertRaisesRegex(
            utils.ValidationError,
            'Story Url Fragment field contains invalid characters. '
            'Only lowercase words separated by hyphens are allowed. '
            'Received Abc Def!.'):
            self.story_summary.validate()

    # TODO(#13059): Here we use MyPy ignore because after we fully type the
    # codebase we plan to get rid of the tests that intentionally test wrong
    # inputs that we can normally catch by typing.
    def test_validation_fails_with_invalid_description(self) -> None:
        self.story_summary.description = 0  # type: ignore[assignment]
        with self.assertRaisesRegex(
            utils.ValidationError,
            'Expected description to be a string, received 0'):
            self.story_summary.validate()

    def test_validation_fails_with_invalid_node_titles(self) -> None:
        # TODO(#13059): Here we use MyPy ignore because after we fully type the
        # codebase we plan to get rid of the tests that intentionally test wrong
        # inputs that we can normally catch by typing.
        self.story_summary.node_titles = '10'  # type: ignore[assignment]
        with self.assertRaisesRegex(
            utils.ValidationError,
            'Expected node_titles to be a list, received \'10\''):
            self.story_summary.validate()

        # TODO(#13059): Here we use MyPy ignore because after we fully type the
        # codebase we plan to get rid of the tests that intentionally test wrong
        # inputs that we can normally catch by typing.
        self.story_summary.node_titles = [5]  # type: ignore[list-item]
        with self.assertRaisesRegex(
            utils.ValidationError,
            'Expected each chapter title to be a string, received 5'):
            self.story_summary.validate()

    # TODO(#13059): Here we use MyPy ignore because after we fully type the
    # codebase we plan to get rid of the tests that intentionally test wrong
    # inputs that we can normally catch by typing.
    def test_validation_fails_with_invalid_language_code(self) -> None:
        self.story_summary.language_code = 0  # type: ignore[assignment]
        with self.assertRaisesRegex(
            utils.ValidationError,
            'Expected language code to be a string, received 0'):
            self.story_summary.validate()

    def test_validation_fails_with_unallowed_language_code(self) -> None:
        self.story_summary.language_code = 'invalid'
        with self.assertRaisesRegex(
            utils.ValidationError, 'Invalid language code: invalid'):
            self.story_summary.validate()


class StoryPublicationTimelinessTest(test_utils.GenericTestBase):
    """Test the story publication timeliness domain object."""

    def test_story_publication_timeliness_gets_created(self) -> None:
        story_publication_timeliness = story_domain.StoryPublicationTimeliness(
            'story_id', 'Story', 'Topic', ['Chapter 1'], ['Chapter 2'])
        self.assertEqual(story_publication_timeliness.id, 'story_id')
        self.assertEqual(story_publication_timeliness.story_name, 'Story')
        self.assertEqual(story_publication_timeliness.topic_name, 'Topic')
        self.assertEqual(
            story_publication_timeliness.overdue_chapters, ['Chapter 1'])
        self.assertEqual(
            story_publication_timeliness.upcoming_chapters, ['Chapter 2'])<|MERGE_RESOLUTION|>--- conflicted
+++ resolved
@@ -716,13 +716,8 @@
             self.story.story_contents.nodes[0].status, 'Published')
 
     def test_story_node_update_planned_publication_date(self) -> None:
-<<<<<<< HEAD
         self.story.story_contents.nodes[0].planned_publication_date_msecs = None
-        current_time = datetime.datetime.now()
-=======
-        self.story.story_contents.nodes[0].planned_publication_date = None
         current_time = datetime.datetime.now(datetime.timezone.utc)
->>>>>>> 8493747f
         current_time_msecs = utils.get_time_in_millisecs(current_time)
         self.story.update_node_planned_publication_date(
             'node_1', current_time_msecs)
@@ -735,13 +730,8 @@
         )
 
     def test_story_node_update_last_modified(self) -> None:
-<<<<<<< HEAD
         self.story.story_contents.nodes[0].last_modified_msecs = None
-        current_time = datetime.datetime.now()
-=======
-        self.story.story_contents.nodes[0].last_modified = None
         current_time = datetime.datetime.now(datetime.timezone.utc)
->>>>>>> 8493747f
         current_time_msecs = utils.get_time_in_millisecs(current_time)
         self.story.update_node_last_modified('node_1', current_time_msecs)
         self.assertEqual(
@@ -753,13 +743,8 @@
         )
 
     def test_story_node_update_first_publication_date(self) -> None:
-<<<<<<< HEAD
         self.story.story_contents.nodes[0].first_publication_date_msecs = None
-        current_time = datetime.datetime.now()
-=======
-        self.story.story_contents.nodes[0].first_publication_date = None
         current_time = datetime.datetime.now(datetime.timezone.utc)
->>>>>>> 8493747f
         current_time_msecs = utils.get_time_in_millisecs(current_time)
         self.story.update_node_first_publication_date(
             'node_1', current_time_msecs)
