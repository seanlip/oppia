--- conflicted
+++ resolved
@@ -26,13 +26,8 @@
     """Test the story domain object."""
 
     STORY_ID = 'story_id'
-<<<<<<< HEAD
-    NODE_ID_1 = feconf.DEFAULT_INITIAL_NODE_ID
-    NODE_ID_2 = 'node_id_2'
-=======
     NODE_ID_1 = story_domain.NODE_ID_PREFIX + '1'
     NODE_ID_2 = 'node_2'
->>>>>>> c175cd95
     SKILL_ID_1 = 'skill_id_1'
     SKILL_ID_2 = 'skill_id_2'
     EXP_ID = 'exp_id'
@@ -70,12 +65,8 @@
                     'outline': '',
                     'exploration_id': None
                 }],
-<<<<<<< HEAD
-                'starting_node_id': self.NODE_ID_1
-=======
                 'initial_node_id': self.NODE_ID_1,
                 'next_node_id': 'node_2'
->>>>>>> c175cd95
             },
             'schema_version': feconf.CURRENT_STORY_CONTENTS_SCHEMA_VERSION,
             'language_code': constants.DEFAULT_LANGUAGE_CODE,
@@ -118,11 +109,6 @@
                 self.story.schema_version)
         )
 
-<<<<<<< HEAD
-    def test_nodes_validation(self):
-        self.story.story_contents.starting_node_id = 'node'
-        self._assert_validation_error('Expected starting node to exist')
-=======
     def test_get_number_from_node_id(self):
         self.assertEqual(
             story_domain.StoryNode.get_number_from_node_id('node_10'), 10)
@@ -136,7 +122,6 @@
         self._assert_validation_error('Invalid node_id: node_abc')
 
         self.story.story_contents.initial_node_id = 'node_1'
->>>>>>> c175cd95
         self.story.story_contents.nodes = {}
         self._assert_validation_error(
             'Expected nodes field to be a list, received {}')
@@ -147,11 +132,7 @@
 
         self.story.story_contents.nodes = [
             story_domain.StoryNode.from_dict({
-<<<<<<< HEAD
-                'id': 'node_id',
-=======
                 'id': 'node_1',
->>>>>>> c175cd95
                 'destination_node_ids': [self.NODE_ID_2],
                 'prerequisite_skill_ids': [],
                 'acquired_skill_ids': [],
@@ -198,10 +179,7 @@
             'to be mutually exclusive.')
 
     def test_all_nodes_visited(self):
-<<<<<<< HEAD
-=======
         self.story.story_contents.next_node_id = 'node_4'
->>>>>>> c175cd95
         # Case 1: Prerequisite skills not acquired.
         node_1 = {
             'id': 'node_1',
@@ -227,24 +205,15 @@
             'outline': '',
             'exploration_id': None
         }
-<<<<<<< HEAD
-        self.story.story_contents.starting_node_id = 'node_1'
-=======
         self.story.story_contents.initial_node_id = 'node_1'
->>>>>>> c175cd95
         self.story.story_contents.nodes = [
             story_domain.StoryNode.from_dict(node_1),
             story_domain.StoryNode.from_dict(node_2),
             story_domain.StoryNode.from_dict(node_3)
         ]
         self._assert_validation_error(
-<<<<<<< HEAD
-            'Expected the user to have acquired all prerequisite skills by the '
-            'time a new node is visible.')
-=======
             'The prerequisite skills skill_3 were not completed before '
             'the node with id node_3 was unlocked.')
->>>>>>> c175cd95
 
         # Case 2: Story with loops.
         node_1 = {
@@ -308,11 +277,6 @@
             story_domain.StoryNode.from_dict(node_2),
             story_domain.StoryNode.from_dict(node_3)
         ]
-<<<<<<< HEAD
-        self._assert_validation_error('Expected all nodes to be reachable.')
-
-        # Case 4: A valid graph.
-=======
         self._assert_validation_error(
             'The node with id node_3 is disconnected from the story graph.')
 
@@ -351,7 +315,6 @@
 
         self.story.story_contents.next_node_id = 'node_5'
         # Case 5: A valid graph.
->>>>>>> c175cd95
         node_1 = {
             'id': 'node_1',
             'destination_node_ids': ['node_2'],
@@ -401,11 +364,7 @@
             [self.SKILL_ID_1], [self.SKILL_ID_2],
             'Outline', self.EXP_ID)
         story_contents = story_domain.StoryContents(
-<<<<<<< HEAD
-            [story_node], self.NODE_ID_1)
-=======
             [story_node], self.NODE_ID_1, 2)
->>>>>>> c175cd95
         story_contents_dict = story_contents.to_dict()
         story_contents_from_dict = story_domain.StoryContents.from_dict(
             story_contents_dict)
