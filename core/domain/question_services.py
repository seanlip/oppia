# Copyright 2018 The Oppia Authors. All Rights Reserved.
#
# Licensed under the Apache License, Version 2.0 (the "License");
# you may not use this file except in compliance with the License.
# You may obtain a copy of the License at
#
#      http://www.apache.org/licenses/LICENSE-2.0
#
# Unless required by applicable law or agreed to in writing, software
# distributed under the License is distributed on an "AS-IS" BASIS,
# WITHOUT WARRANTIES OR CONDITIONS OF ANY KIND, either express or implied.
# See the License for the specific language governing permissions and
# limitations under the License.

"""Services for questions data model."""

from __future__ import annotations

import copy
import logging

from core import feconf
from core import utils
from core.constants import constants
from core.domain import opportunity_services
from core.domain import question_domain
from core.domain import question_fetchers
from core.domain import skill_domain
from core.domain import skill_fetchers
from core.domain import state_domain
from core.platform import models

from typing import Dict, List, Optional, Tuple, Union, overload
from typing_extensions import Literal

MYPY = False
if MYPY: # pragma: no cover
    from mypy_imports import question_models
    from mypy_imports import skill_models
    from mypy_imports import transaction_services

(question_models, skill_models) = models.Registry.import_models(
    [models.NAMES.question, models.NAMES.skill])

transaction_services = models.Registry.import_transaction_services()


def create_new_question(
    committer_id: str,
    question: question_domain.Question,
    commit_message: str
) -> None:
    """Creates a new question.

    Args:
        committer_id: str. ID of the committer.
        question: Question. Question domain object.
        commit_message: str. A description of changes made to the question.
    """
    question.validate()
    model = question_models.QuestionModel(
        id=question.id,
        question_state_data=question.question_state_data.to_dict(),
        language_code=question.language_code,
        version=question.version,
        linked_skill_ids=question.linked_skill_ids,
        question_state_data_schema_version=(
            question.question_state_data_schema_version),
        inapplicable_skill_misconception_ids=(
            question.inapplicable_skill_misconception_ids),
        next_content_id_index=question.next_content_id_index
    )
    model.commit(
        committer_id, commit_message, [{'cmd': question_domain.CMD_CREATE_NEW}])
    question.version += 1
    create_question_summary(question.id)
    opportunity_services.increment_question_counts(question.linked_skill_ids, 1)


def link_multiple_skills_for_question(
    user_id: str,
    question_id: str,
    skill_ids: List[str],
    skill_difficulties: List[float]
) -> None:
    """Links multiple skill IDs to a question. To do that, it creates multiple
    new QuestionSkillLink models. It also adds the skill ids to the
    linked_skill_ids of the Question.

    Args:
        user_id: str. ID of the creator.
        question_id: str. ID of the question linked to the skills.
        skill_ids: list(str). ID of the skills to which the question is linked.
        skill_difficulties: list(float). The difficulty of the question with
            respect to a skill, represented by a float between
            0 and 1 (inclusive).

    Raises:
        Exception. Number of elements in skill ids and skill difficulties
            are different.
    """
    if len(skill_ids) != len(skill_difficulties):
        raise Exception(
            'Skill difficulties and skill ids should match. The lengths of the '
            'two lists are different.')
    question = get_question_by_id(question_id)

    new_question_skill_link_models = []
    for index, skill_id in enumerate(skill_ids):
        new_question_skill_link_models.append(
            question_models.QuestionSkillLinkModel.create(
                question_id, skill_id, skill_difficulties[index]))

    new_linked_skill_ids = copy.deepcopy(question.linked_skill_ids)
    new_linked_skill_ids.extend(skill_ids)

    _update_linked_skill_ids_of_question(
        user_id, question_id, list(set(new_linked_skill_ids)),
        question.linked_skill_ids)
    question_models.QuestionSkillLinkModel.put_multi_question_skill_links(
        new_question_skill_link_models)


def create_new_question_skill_link(
    user_id: str,
    question_id: str,
    skill_id: str,
    skill_difficulty: float
) -> None:
    """Creates a new QuestionSkillLink model and adds the skill id
    to the linked skill ids for the Question model.

    Args:
        user_id: str. ID of the creator.
        question_id: str. ID of the question linked to the skill.
        skill_id: str. ID of the skill to which the question is linked.
        skill_difficulty: float. The difficulty between [0, 1] of the skill.
    """
    question = get_question_by_id(question_id)

    question_skill_link_model = question_models.QuestionSkillLinkModel.create(
        question_id, skill_id, skill_difficulty)
    question_skill_link_model.update_timestamps()
    question_skill_link_model.put()

    if skill_id not in question.linked_skill_ids:
        new_linked_skill_ids = copy.deepcopy(question.linked_skill_ids)
        new_linked_skill_ids.append(skill_id)
        _update_linked_skill_ids_of_question(
            user_id, question_id, new_linked_skill_ids,
            question.linked_skill_ids)


def update_question_skill_link_difficulty(
    question_id: str,
    skill_id: str,
    new_difficulty: float
) -> None:
    """Updates the difficulty value of question skill link.

    Args:
        question_id: str. ID of the question.
        skill_id: str. ID of the skill.
        new_difficulty: float. New difficulty value.

    Raises:
        Exception. Given question and skill are not linked.
    """
    question_skill_link_id = (
        question_models.QuestionSkillLinkModel.get_model_id(
            question_id, skill_id))
    question_skill_link_model = question_models.QuestionSkillLinkModel.get(
        question_skill_link_id, strict=False)

    if question_skill_link_model is None:
        raise Exception('The given question and skill are not linked.')
    question_skill_link_model.skill_difficulty = new_difficulty
    question_skill_link_model.update_timestamps()
    question_skill_link_model.put()


def _update_linked_skill_ids_of_question(
    user_id: str,
    question_id: str,
    new_linked_skill_ids: List[str],
    old_linked_skill_ids: List[str]
) -> None:
    """Updates the question linked_skill ids in the Question model.

    Args:
        user_id: str. ID of the creator.
        question_id: str. ID of the question linked to the skill.
        new_linked_skill_ids: list(str). New linked skill IDs of the question.
        old_linked_skill_ids: list(str). Current linked skill IDs of the
            question.
    """
    change_dict: Dict[str, Union[str, List[str]]] = {
        'cmd': 'update_question_property',
        'property_name': 'linked_skill_ids',
        'new_value': new_linked_skill_ids,
        'old_value': old_linked_skill_ids
    }
    change_list = [question_domain.QuestionChange(change_dict)]
    update_question(
        user_id, question_id, change_list, 'Updated linked skill ids')
    (
        opportunity_services
        .update_skill_opportunities_on_question_linked_skills_change(
            old_linked_skill_ids, new_linked_skill_ids))


def delete_question_skill_link(
    user_id: str, question_id: str, skill_id: str
) -> None:
    """Deleted a QuestionSkillLink model and removes the linked skill id
    from the Question model of question_id.

    Args:
        user_id: str. ID of the creator.
        question_id: str. ID of the question linked to the skill.
        skill_id: str. ID of the skill to which the question is linked.
    """
    question = get_question_by_id(question_id)

    new_linked_skill_ids = copy.deepcopy(question.linked_skill_ids)
    new_linked_skill_ids.remove(skill_id)
    question_skill_link_id = (
        question_models.QuestionSkillLinkModel.get_model_id(
            question_id, skill_id))
    question_skill_link_model = question_models.QuestionSkillLinkModel.get(
        question_skill_link_id)

    if new_linked_skill_ids:
        _update_linked_skill_ids_of_question(
            user_id, question_id,
            new_linked_skill_ids, question.linked_skill_ids)
    else:
        delete_question(user_id, question_id)

    question_skill_link_model.delete()


def get_total_question_count_for_skill_ids(skill_ids: List[str]) -> int:
    """Returns the number of questions assigned to the given skill_ids.

    Args:
        skill_ids: list(str). Skill IDs for which the question count is
            requested.

    Returns:
        int. The total number of questions assigned to the given skill_ids.
    """
    question_skill_link_model = question_models.QuestionSkillLinkModel
    question_count = (
        question_skill_link_model.get_total_question_count_for_skill_ids(
            skill_ids))

    return question_count


def get_questions_by_skill_ids(
    total_question_count: int,
    skill_ids: List[str],
    require_medium_difficulty: bool
) -> List[question_domain.Question]:
    """Returns constant number of questions linked to each given skill id.

    Args:
        total_question_count: int. The total number of questions to return.
        skill_ids: list(str). The IDs of the skills to which the questions
            should be linked.
        require_medium_difficulty: bool. Indicates whether the returned
            questions should be of medium difficulty.

    Returns:
        list(Question). The list containing an expected number of
        total_question_count questions linked to each given skill id.
        question count per skill will be total_question_count divided by
        length of skill_ids, and it will be rounded up if not evenly
        divisible. If not enough questions for one skill, simply return
        all questions linked to it. The order of questions will follow the
        order of given skill ids, and the order of questions for the same
        skill is random when require_medium_difficulty is false, otherwise
        the order is sorted by absolute value of the difference between
        skill difficulty and the medium difficulty.

    Raises:
        Exception. Question count is higher than the maximum limit.
    """

    if total_question_count > feconf.MAX_QUESTIONS_FETCHABLE_AT_ONE_TIME:
        raise Exception(
            'Question count is too high, please limit the question count to '
            '%d.' % feconf.MAX_QUESTIONS_FETCHABLE_AT_ONE_TIME)

    if require_medium_difficulty:
        question_skill_link_models = (
            question_models.QuestionSkillLinkModel.get_question_skill_links_based_on_difficulty_equidistributed_by_skill( # pylint: disable=line-too-long
                total_question_count, skill_ids,
                constants.SKILL_DIFFICULTY_LABEL_TO_FLOAT[
                    constants.SKILL_DIFFICULTY_MEDIUM]))
    else:
        question_skill_link_models = (
            question_models.QuestionSkillLinkModel.
            get_question_skill_links_equidistributed_by_skill(
                total_question_count, skill_ids))

    question_ids = [model.question_id for model in question_skill_link_models]
    questions_with_none = question_fetchers.get_questions_by_ids(question_ids)
    questions: List[question_domain.Question] = []
    for question in questions_with_none:
        # Ruling out the possibility of None for mypy type checking.
        assert question is not None
        questions.append(question)

    return questions


def get_new_question_id() -> str:
    """Returns a new question id.

    Returns:
        str. A new question id.
    """
    return question_models.QuestionModel.get_new_id('')


def add_question(
    committer_id: str, question: question_domain.Question
) -> None:
    """Saves a new question.

    Args:
        committer_id: str. ID of the committer.
        question: Question. Question to be saved.
    """
    commit_message = 'New question created'
    create_new_question(committer_id, question, commit_message)


def delete_question(
    committer_id: str, question_id: str, force_deletion: bool = False
) -> None:
    """Deletes the question with the given question_id.

    Args:
        committer_id: str. ID of the committer.
        question_id: str. ID of the question.
        force_deletion: bool. If true, the question and its history are fully
            deleted and are unrecoverable. Otherwise, the question and all
            its history are marked as deleted, but the corresponding models are
            still retained in the datastore. This last option is the preferred
            one.
    """

    @transaction_services.run_in_transaction_wrapper
    def delete_question_model_transactional(
        question_id: str, committer_id: str, force_deletion: bool
    ) -> None:
        """Inner function that is to be done in a transaction."""
        question_model = question_models.QuestionModel.get_by_id(question_id)
        if question_model is not None:
            opportunity_services.increment_question_counts(
                question_model.linked_skill_ids, -1)
        question_models.QuestionModel.delete_multi(
            [question_id], committer_id,
            feconf.COMMIT_MESSAGE_QUESTION_DELETED,
            force_deletion=force_deletion)

    delete_question_model_transactional(
        question_id, committer_id, force_deletion)

    question_summary_model = (
        question_models.QuestionSummaryModel.get(question_id, False))
    if question_summary_model is not None:
        question_summary_model.delete()


def get_question_skill_link_from_model(
    question_skill_link_model: question_models.QuestionSkillLinkModel,
    skill_description: str
) -> question_domain.QuestionSkillLink:
    """Returns domain object representing the given question skill link model.

    Args:
        question_skill_link_model: QuestionSkillLinkModel. The question skill
            link model loaded from the datastore.
        skill_description: str. The description of skill linked to question.

    Returns:
        QuestionSkillLink. The domain object representing the question skill
        link model.
    """

    return question_domain.QuestionSkillLink(
        question_skill_link_model.question_id,
        question_skill_link_model.skill_id, skill_description,
        question_skill_link_model.skill_difficulty)


@overload
def get_question_by_id(
    question_id: str
) -> question_domain.Question: ...


@overload
def get_question_by_id(
    question_id: str, *, strict: Literal[True]
) -> question_domain.Question: ...


@overload
def get_question_by_id(
    question_id: str, *, strict: Literal[False]
) -> Optional[question_domain.Question]: ...


def get_question_by_id(
    question_id: str, strict: bool = True
) -> Optional[question_domain.Question]:
    """Returns a domain object representing a question.

    Args:
        question_id: str. ID of the question.
        strict: bool. Whether to fail noisily if no question with the given
            id exists in the datastore.

    Returns:
        Question or None. The domain object representing a question with the
        given id, or None if it does not exist.
    """
    question_model = question_models.QuestionModel.get(
        question_id, strict=strict)
    if question_model:
        question = question_fetchers.get_question_from_model(question_model)
        return question
    else:
        return None


def get_question_skill_links_of_skill(
    skill_id: str, skill_description: str
) -> List[question_domain.QuestionSkillLink]:
    """Returns a list of QuestionSkillLinks of
    a particular skill ID.

    Args:
        skill_id: str. ID of the skill.
        skill_description: str. Description of the skill.

    Returns:
        list(QuestionSkillLink). The list of question skill link
        domain objects that are linked to the skill ID or an empty list
        if the skill does not exist.
    """

    question_skill_links = [
        get_question_skill_link_from_model(
            model, skill_description) for model in
        question_models.QuestionSkillLinkModel.get_models_by_skill_id(
            skill_id)]
    return question_skill_links


def get_skills_linked_to_question(question_id: str) -> List[skill_domain.Skill]:
    """Returns a list of skills linked to a particular question.

    Args:
        question_id: str. ID of the question.

    Returns:
        list(Skill). The list of skills that are linked to the question.
    """
    question = get_question_by_id(question_id)
    skills = skill_fetchers.get_multi_skills(question.linked_skill_ids)
    return skills


def replace_skill_id_for_all_questions(
    curr_skill_id: str, curr_skill_description: str, new_skill_id: str
) -> None:
    """Updates the skill ID of QuestionSkillLinkModels to the superseding
    skill ID.

    Args:
        curr_skill_id: str. ID of the current skill.
        curr_skill_description: str. Description of the current skill.
        new_skill_id: str. ID of the superseding skill.
    """
    old_question_skill_link_models = (
        question_models.QuestionSkillLinkModel.get_models_by_skill_id(
            curr_skill_id))
    old_question_skill_links = get_question_skill_links_of_skill(
        curr_skill_id, curr_skill_description)
    new_question_skill_link_models = []
    question_ids = set()
    for question_skill_link in old_question_skill_links:
        question_ids.add(question_skill_link.question_id)
        new_question_skill_link_models.append(
            question_models.QuestionSkillLinkModel.create(
                question_skill_link.question_id, new_skill_id,
                question_skill_link.skill_difficulty)
            )
    question_models.QuestionSkillLinkModel.delete_multi_question_skill_links(
        list(old_question_skill_link_models))
    question_models.QuestionSkillLinkModel.put_multi_question_skill_links(
        new_question_skill_link_models)

    old_questions = question_models.QuestionModel.get_multi(list(question_ids))
    new_questions = []
    for question in old_questions:
        # Ruling out the possibility of None for mypy type checking.
        assert question is not None
        new_question = copy.deepcopy(question)
        new_question.linked_skill_ids.remove(curr_skill_id)
        new_question.linked_skill_ids.append(new_skill_id)
        new_questions.append(new_question)
    question_models.QuestionModel.put_multi_questions(new_questions)


def get_displayable_question_skill_link_details(
    question_count: int, skill_ids: List[str], offset: int
) -> Tuple[
    List[Optional[question_domain.QuestionSummary]],
    List[question_domain.MergedQuestionSkillLink]
]:
    """Returns the list of question summaries and corresponding skill
    descriptions linked to all the skills given by skill_ids.

    Args:
        question_count: int. The number of questions to fetch.
        skill_ids: list(str). The ids of skills for which the linked questions
            are to be retrieved.
        offset: int. Number of query results to skip.

    Raises:
        Exception. Querying linked question summaries for more than 3 skills at
            a time is not supported currently.

    Returns:
        list(QuestionSummary), list(MergedQuestionSkillLink).
        The list of questions linked to the given skill ids, the list of
        MergedQuestionSkillLink objects, keyed by question ID.
    """
    if len(skill_ids) == 0:
        return [], []

    if len(skill_ids) > 3:
        raise Exception(
            'Querying linked question summaries for more than 3 skills at a '
            'time is not supported currently.')
    question_skill_link_models = (
        question_models.QuestionSkillLinkModel.
        get_question_skill_links_by_skill_ids(
            question_count, skill_ids, offset))

    # Deduplicate question_ids and group skill_descriptions that are linked to
    # the same question.
    question_ids = []
    grouped_skill_ids = []
    grouped_difficulties = []
    for question_skill_link in question_skill_link_models:
        if question_skill_link.question_id not in question_ids:
            question_ids.append(question_skill_link.question_id)
            grouped_skill_ids.append([question_skill_link.skill_id])
            grouped_difficulties.append([question_skill_link.skill_difficulty])
        else:
            grouped_skill_ids[-1].append(question_skill_link.skill_id)
            grouped_difficulties[-1].append(
                question_skill_link.skill_difficulty)

    merged_question_skill_links = []
    for ind, skill_ids_list in enumerate(grouped_skill_ids):
        skills = skill_models.SkillModel.get_multi(skill_ids_list)
        merged_question_skill_links.append(
            question_domain.MergedQuestionSkillLink(
                question_ids[ind], skill_ids_list,
                [skill.description if skill else None for skill in skills],
                grouped_difficulties[ind]))

    question_summaries = get_question_summaries_by_ids(question_ids)
    return (question_summaries, merged_question_skill_links)


def get_question_summaries_by_ids(
    question_ids: List[str]
) -> List[Optional[question_domain.QuestionSummary]]:
    """Returns a list of domain objects representing question summaries.

    Args:
        question_ids: list(str). List of question ids.

    Returns:
        list(QuestionSummary|None). A list of domain objects representing
        question summaries with the given ids or None when the id is not valid.
    """
    question_summary_model_list = (
        question_models.QuestionSummaryModel.get_multi(question_ids))
    question_summaries: List[Optional[question_domain.QuestionSummary]] = []
    for question_summary_model in question_summary_model_list:
        if question_summary_model is not None:
            question_summaries.append(
                get_question_summary_from_model(question_summary_model))
        else:
            question_summaries.append(None)
    return question_summaries


def apply_change_list(
    question_id: str, change_list: List[question_domain.QuestionChange]
) -> question_domain.Question:
    """Applies a changelist to a pristine question and returns the result.

    Args:
        question_id: str. ID of the given question.
        change_list: list(QuestionChange). A change list to be applied to the
            given question. Each entry in change_list is a QuestionChange
            object.

    Returns:
        Question. The resulting question domain object.

    Raises:
        Exception. The change list is not applicable to the question.
    """
    question = get_question_by_id(question_id)
    question_property_inapplicable_skill_misconception_ids = (
        question_domain.QUESTION_PROPERTY_INAPPLICABLE_SKILL_MISCONCEPTION_IDS)
    try:
        for change in change_list:
            if change.cmd == question_domain.CMD_UPDATE_QUESTION_PROPERTY:
                if (change.property_name ==
                        question_domain.QUESTION_PROPERTY_LANGUAGE_CODE):
                    question.update_language_code(change.new_value)
                elif (change.property_name ==
                      question_domain.QUESTION_PROPERTY_QUESTION_STATE_DATA):
                    # Ruling out the possibility of any other type for mypy
                    # type checking.
                    assert isinstance(change.new_value, dict)
                    state_dict: state_domain.StateDict = change.new_value
                    state_domain_object = state_domain.State.from_dict(
                        state_dict)
                    question.update_question_state_data(state_domain_object)
                elif (change.property_name ==
                      question_domain.QUESTION_PROPERTY_LINKED_SKILL_IDS):
                    # Ruling out the possibility of any other type for mypy
                    # type checking.
                    assert isinstance(change.new_value, list)
                    linked_skill_ids: List[str] = change.new_value
                    question.update_linked_skill_ids(linked_skill_ids)
                elif (change.property_name ==
                      question_property_inapplicable_skill_misconception_ids):
                    # Ruling out the possibility of any other type for mypy
                    # type checking.
                    assert isinstance(change.new_value, list)
                    skill_misconception_ids: List[str] = change.new_value
                    question.update_inapplicable_skill_misconception_ids(
<<<<<<< HEAD
                        change.new_value)
                elif (change.property_name ==
                      question_domain.QUESTION_PROPERTY_NEXT_CONTENT_ID_INDEX):
                    question.update_next_content_id_index(change.new_value)
=======
                        skill_misconception_ids)
>>>>>>> 940969c1

        return question

    except Exception as e:
        logging.error(
            '%s %s %s %s' % (
                e.__class__.__name__, e, question_id, change_list)
        )
        raise e


def _save_question(
    committer_id: str,
    question: question_domain.Question,
    change_list: List[question_domain.QuestionChange],
    commit_message: str
) -> None:
    """Validates a question and commits it to persistent storage.

    Args:
        committer_id: str. The id of the user who is performing the update
            action.
        question: Question. The domain object representing a question.
        change_list: list(QuestionChange). A list of QuestionChange objects.
            These changes are applied in sequence to produce the resulting
            question.
        commit_message: str. A description of changes made to the
            question.

    Raises:
        Exception. Received an invalid change list.
    """
    if not change_list:
        raise Exception(
            'Unexpected error: received an invalid change list when trying to '
            'save question %s: %s' % (question.id, change_list))

    question.validate()
    question_model = question_models.QuestionModel.get(question.id)
    question_model.question_state_data = question.question_state_data.to_dict()
    question_model.language_code = question.language_code
    question_model.question_state_data_schema_version = (
        question.question_state_data_schema_version)
    question_model.linked_skill_ids = question.linked_skill_ids
    question_model.inapplicable_skill_misconception_ids = (
        question.inapplicable_skill_misconception_ids)
    question_model.next_content_id_index = question.next_content_id_index
    change_dicts = [change.to_dict() for change in change_list]
    question_model.commit(committer_id, commit_message, change_dicts)
    question.version += 1


def update_question(
    committer_id: str,
    question_id: str,
    change_list: List[question_domain.QuestionChange],
    commit_message: str
) -> None:
    """Updates a question. Commits changes.

    Args:
        committer_id: str. The ID of the user who is performing the update
            action.
        question_id: str. The question ID.
        change_list: list(QuestionChange). A list of QuestionChange objects.
            These changes are applied in sequence to produce the resulting
            question.
        commit_message: str. A description of changes made to the
            question.

    Raises:
        ValueError. No commit message was provided.
    """
    if not commit_message:
        raise ValueError(
            'Expected a commit message, received none.')
    updated_question = apply_change_list(question_id, change_list)
    _save_question(
        committer_id, updated_question, change_list, commit_message)
    create_question_summary(question_id)


def create_question_summary(question_id: str) -> None:
    """Creates and stores a summary of the given question.

    Args:
        question_id: str. ID of the question.
    """
    question = get_question_by_id(question_id)
    question_summary = compute_summary_of_question(question)
    save_question_summary(question_summary)


def compute_summary_of_question(
    question: question_domain.Question
) -> question_domain.QuestionSummary:
    """Create a QuestionSummary domain object for a given Question domain
    object and return it.

    Args:
        question: Question. The question object for which the summary
            is to be computed.

    Returns:
        QuestionSummary. The computed summary for the given question.

    Raises:
        Exception. No interaction_id found for the given question.
    """
    question_content = question.question_state_data.content.html
    answer_groups = question.question_state_data.interaction.answer_groups
    misconception_ids = []
    for answer_group in answer_groups:
        misconception_id = answer_group.to_dict()[
            'tagged_skill_misconception_id'
        ]
        if misconception_id is not None:
            misconception_ids.append(misconception_id)
    misconception_ids.extend(question.inapplicable_skill_misconception_ids)
    interaction_id = question.question_state_data.interaction.id
    if interaction_id is None:
        raise Exception(
            'No interaction_id found for the given question.'
        )
    # Ruling out the possibility of None for mypy type checking.
    assert question.created_on is not None
    assert question.last_updated is not None
    question_summary = question_domain.QuestionSummary(
        question.id, question_content, misconception_ids, interaction_id,
        question.created_on, question.last_updated)
    return question_summary


def save_question_summary(
    question_summary: question_domain.QuestionSummary
) -> None:
    """Save a question summary domain object as a QuestionSummaryModel
    entity in the datastore.

    Args:
        question_summary: QuestionSummaryModel. The question summary object to
            be saved in the datastore.
    """
    question_summary_model = question_models.QuestionSummaryModel(
        id=question_summary.id,
        question_model_last_updated=question_summary.last_updated,
        question_model_created_on=question_summary.created_on,
        question_content=question_summary.question_content,
        misconception_ids=question_summary.misconception_ids,
        interaction_id=question_summary.interaction_id
    )

    question_summary_model.update_timestamps()
    question_summary_model.put()


def get_question_summary_from_model(
    question_summary_model: question_models.QuestionSummaryModel
) -> question_domain.QuestionSummary:
    """Returns a domain object for an Oppia question summary given a
    question summary model.

    Args:
        question_summary_model: QuestionSummaryModel. The QuestionSummary model
            object to fetch corresponding QuestionSummary domain object.

    Returns:
        QuestionSummary. The domain object corresponding to the given question
        summary model.
    """
    return question_domain.QuestionSummary(
        question_summary_model.id,
        question_summary_model.question_content,
        question_summary_model.misconception_ids,
        question_summary_model.interaction_id,
        question_summary_model.question_model_created_on,
        question_summary_model.question_model_last_updated
    )


def get_interaction_id_for_question(question_id: str) -> Optional[str]:
    """Returns the interaction id for the given question.

    Args:
        question_id: str. ID of the question.

    Returns:
        str. The ID of the interaction of the question.

    Raises:
        Exception. The question does not exists of the ID question_id.
    """
    question = get_question_by_id(question_id, strict=False)
    if question is None:
        raise Exception('No questions exists with the given question id.')
    return question.question_state_data.interaction.id


def untag_deleted_misconceptions(
    committer_id: str,
    skill_id: str,
    skill_description: str,
    deleted_skill_misconception_ids: List[str]
) -> None:
    """Untags deleted misconceptions from questions belonging
    to a skill with the provided skill_id.

    Args:
        committer_id: str. The id of the user who triggered the update.
        skill_id: str. The skill id.
        skill_description: str. The description of the skill.
        deleted_skill_misconception_ids: list(str). The skill misconception
            ids of deleted misconceptions. The list items take the form
            <skill_id>-<misconception_id>.
    """
    question_skill_links = get_question_skill_links_of_skill(
        skill_id, skill_description)
    question_ids = [model.question_id for model in question_skill_links]
    questions_with_none = question_fetchers.get_questions_by_ids(question_ids)
    for question in questions_with_none:
        # Ruling out the possibility of None for mypy type checking.
        assert question is not None
        change_list = []
        inapplicable_skill_misconception_ids = (
            question.inapplicable_skill_misconception_ids)
        deleted_inapplicable_skill_misconception_ids = (
            list(
                set(deleted_skill_misconception_ids) &
                set(inapplicable_skill_misconception_ids)))
        if deleted_inapplicable_skill_misconception_ids:
            new_inapplicable_skill_misconception_ids = (
                utils.compute_list_difference(
                    question.inapplicable_skill_misconception_ids,
                    deleted_inapplicable_skill_misconception_ids))
            change_list.append(question_domain.QuestionChange({
                'cmd': 'update_question_property',
                'property_name': 'inapplicable_skill_misconception_ids',
                'new_value': new_inapplicable_skill_misconception_ids,
                'old_value': question.inapplicable_skill_misconception_ids
            }))
        old_question_state_data_dict = question.question_state_data.to_dict()
        answer_groups = (
            list(question.question_state_data.interaction.answer_groups))
        for answer_group in answer_groups:
            tagged_skill_misconception_id = (
                answer_group.to_dict()['tagged_skill_misconception_id'])
            if (tagged_skill_misconception_id
                    in deleted_skill_misconception_ids):
                answer_group.tagged_skill_misconception_id = None
        question.question_state_data.interaction.answer_groups = answer_groups
        change_list.append(question_domain.QuestionChange({
            'cmd': 'update_question_property',
            'property_name': 'question_state_data',
            'new_value': question.question_state_data.to_dict(),
            'old_value': old_question_state_data_dict
        }))
        update_question(
            committer_id, question.id, change_list,
            'Untagged deleted skill misconception ids.')<|MERGE_RESOLUTION|>--- conflicted
+++ resolved
@@ -656,14 +656,10 @@
                     assert isinstance(change.new_value, list)
                     skill_misconception_ids: List[str] = change.new_value
                     question.update_inapplicable_skill_misconception_ids(
-<<<<<<< HEAD
                         change.new_value)
                 elif (change.property_name ==
                       question_domain.QUESTION_PROPERTY_NEXT_CONTENT_ID_INDEX):
                     question.update_next_content_id_index(change.new_value)
-=======
-                        skill_misconception_ids)
->>>>>>> 940969c1
 
         return question
 
