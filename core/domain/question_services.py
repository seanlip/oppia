--- conflicted
+++ resolved
@@ -75,32 +75,13 @@
     question_skill_link_model.delete()
 
 
-<<<<<<< HEAD
-def get_questions_by_skill_ids(question_count, skill_ids):
-    """Returns the questions linked to the given skill ids.
-
-
-=======
 def get_questions_by_skill_ids(question_count, skill_ids, start_cursor):
     """Returns the questions linked to the given skill ids.
 
->>>>>>> a3386161
     Args:
         question_count: int. The number of questions to return.
         skill_ids: list(str). The ID of the skills to which the questions are
             linked.
-<<<<<<< HEAD
-
-    Returns:
-        list(Question). The list of questions which are linked to the given
-            skill ids.
-    """
-    question_ids, _ = (
-        question_models.QuestionSkillLinkModel.get_question_ids_linked_to_skill_ids( #pylint: disable=line-too-long
-            question_count, skill_ids, None))
-
-    return get_questions_by_ids(question_ids)
-=======
         start_cursor: str. The starting point from which the batch of
             questions are to be returned. This value should be urlsafe.
 
@@ -115,7 +96,6 @@
             question_count, skill_ids, start_cursor))
 
     return get_questions_by_ids(question_ids), next_cursor
->>>>>>> a3386161
 
 
 def get_new_question_id():
