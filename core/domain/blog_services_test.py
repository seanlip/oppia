--- conflicted
+++ resolved
@@ -395,11 +395,7 @@
             blog_post_summary.to_dict(), expected_blog_post_summary.to_dict())
         self.assertIsNone(blog_services.get_blog_post_summary_by_title('Hello'))
 
-<<<<<<< HEAD
-    def test_update_blog_models_author_and_published_on_date(self):
-=======
     def test_update_blog_models_author_and_published_on_date_successfully(self):
->>>>>>> e28b6b90
         model = (
             blog_models.BlogPostModel.get_by_id(self.blog_post_a_id))
         model.title = 'sample title'
@@ -432,9 +428,6 @@
         blog_rights_model = (
             blog_models.BlogPostRightsModel.get_by_id(self.blog_post_a_id))
         self.assertTrue(
-<<<<<<< HEAD
-            self.user_id_b in blog_rights_model.editor_ids)
-=======
             self.user_id_b in blog_rights_model.editor_ids)
 
     def test_update_blog_models_author_and_publish_date_with_invalid_date(self):
@@ -478,5 +471,4 @@
             Exception,
             'Entity for class BlogPostModel with id invalid_blog_id not found'):
             blog_services.update_blog_models_author_and_published_on_date(
-                'invalid_blog_id', self.user_id_b, '01/12/2000')
->>>>>>> e28b6b90
+                'invalid_blog_id', self.user_id_b, '01/12/2000')