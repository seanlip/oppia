--- conflicted
+++ resolved
@@ -382,13 +382,8 @@
         # Here we use MyPy ignore because dictionary of type BlogPostChangeDict
         # should contain 'title', 'content', 'tags' and 'thumbnail_filename'
         # keys but for testing purpose here we are only providing the 'title'
-<<<<<<< HEAD
-        # key, which causes MyPy to throw an error. Thus to silent the error,
+        # key, which causes MyPy to throw an error. Thus to silence the error,
         # we used ignore here.
-=======
-        # key, which causes MyPy to throw an error. Thus to silence the error, we
-        # used ignore here.
->>>>>>> 0d0c3889
         change_dict: blog_services.BlogPostChangeDict = {  # type: ignore[typeddict-item]
             'title': 'Sample Title'
         }
