--- conflicted
+++ resolved
@@ -65,9 +65,7 @@
     exp_jobs_one_off.RTECustomizationArgsValidationOneOffJob,
     exp_jobs_one_off.ViewableExplorationsAuditJob,
     feedback_jobs_one_off.FeedbackThreadCacheOneOffJob,
-<<<<<<< HEAD
     feedback_jobs_one_off.FeedbackThreadIdRegenerateOneOffJob,
-=======
     (
         interaction_jobs_one_off
         .DragAndDropSortInputInteractionOneOffJob),
@@ -76,7 +74,6 @@
         .InteractionCustomizationArgsValidationOneOffJob),
     interaction_jobs_one_off.ItemSelectionInteractionOneOffJob,
     interaction_jobs_one_off.MultipleChoiceInteractionOneOffJob,
->>>>>>> e4cd1e8c
     opportunity_jobs_one_off.ExplorationOpportunitySummaryModelRegenerationJob,
     opportunity_jobs_one_off.SkillOpportunityModelRegenerationJob,
     question_jobs_one_off.QuestionMigrationOneOffJob,
