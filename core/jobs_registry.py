# coding: utf-8
#
# Copyright 2014 The Oppia Authors. All Rights Reserved.
#
# Licensed under the Apache License, Version 2.0 (the "License");
# you may not use this file except in compliance with the License.
# You may obtain a copy of the License at
#
#      http://www.apache.org/licenses/LICENSE-2.0
#
# Unless required by applicable law or agreed to in writing, software
# distributed under the License is distributed on an "AS-IS" BASIS,
# WITHOUT WARRANTIES OR CONDITIONS OF ANY KIND, either express or implied.
# See the License for the specific language governing permissions and
# limitations under the License.

"""Job registries."""

from core.domain import collection_jobs_one_off
from core.domain import exp_jobs_one_off
from core.domain import feedback_jobs_one_off
from core.domain import feedback_jobs_continuous
from core.domain import stats_jobs_continuous
from core.domain import stats_jobs_one_off
from core.domain import user_jobs_continuous
from core.domain import user_jobs_one_off
from core.domain import email_jobs_one_off
from core.domain import recommendations_jobs_one_off
from core.domain import activity_jobs_one_off

# List of all manager classes for one-off batch jobs for which to show controls
# on the admin dashboard.
ONE_OFF_JOB_MANAGERS = [
<<<<<<< HEAD
    user_jobs_one_off.UserRolesMigrationOneOffJob,
    user_jobs_one_off.DashboardSubscriptionsOneOffJob,
    user_jobs_one_off.LongUserBiosOneOffJob,
    user_jobs_one_off.UsernameLengthDistributionOneOffJob,
    activity_jobs_one_off.IndexAllActivitiesJobManager,
=======
    collection_jobs_one_off.CollectionMigrationJob,
    email_jobs_one_off.EmailHashRegenerationOneOffJob,
    exp_jobs_one_off.ExpSummariesContributorsOneOffJob,
>>>>>>> c8d6d7f5
    exp_jobs_one_off.ExpSummariesCreationOneOffJob,
    exp_jobs_one_off.ExplorationContributorsSummaryOneOffJob,
    exp_jobs_one_off.ExplorationFirstPublishedOneOffJob,
    exp_jobs_one_off.ExplorationMigrationJobManager,
    exp_jobs_one_off.ExplorationValidityJobManager,
    exp_jobs_one_off.IndexAllExplorationsJobManager,
    exp_jobs_one_off.ItemSelectionInteractionOneOffJob,
    exp_jobs_one_off.ViewableExplorationsAuditJob,
    feedback_jobs_one_off.FeedbackThreadMessagesCountOneOffJob,
    recommendations_jobs_one_off.ExplorationRecommendationsOneOffJob,
    stats_jobs_one_off.StatisticsAudit,
    user_jobs_one_off.DashboardSubscriptionsOneOffJob,
    user_jobs_one_off.LongUserBiosOneOffJob,
    user_jobs_one_off.UserContributionsOneOffJob,
    user_jobs_one_off.UserDefaultDashboardOneOffJob,
    user_jobs_one_off.UserFirstContributionMsecOneOffJob,
    user_jobs_one_off.UserLastExplorationActivityOneOffJob,
    user_jobs_one_off.UserProfilePictureOneOffJob,
    user_jobs_one_off.UsernameLengthDistributionOneOffJob,
]

# List of all ContinuousComputation managers to show controls for on the
# admin dashboard.
# NOTE TO DEVELOPERS: When a new ContinuousComputation manager is defined,
# it should be registered here.
ALL_CONTINUOUS_COMPUTATION_MANAGERS = [
    feedback_jobs_continuous.FeedbackAnalyticsAggregator,
    stats_jobs_continuous.InteractionAnswerSummariesAggregator,
    stats_jobs_continuous.StatisticsAggregator,
    user_jobs_continuous.DashboardRecentUpdatesAggregator,
    user_jobs_continuous.UserStatsAggregator,
]


class ContinuousComputationEventDispatcher(object):
    """Dispatches events to the relevant ContinuousComputation classes."""

    @classmethod
    def dispatch_event(cls, event_type, *args, **kwargs):
        """Dispatches an incoming event to the ContinuousComputation
        classes which listen to events of that type.
        """
        for klass in ALL_CONTINUOUS_COMPUTATION_MANAGERS:
            if event_type in klass.get_event_types_listened_to():
                klass.on_incoming_event(event_type, *args, **kwargs)<|MERGE_RESOLUTION|>--- conflicted
+++ resolved
@@ -31,23 +31,15 @@
 # List of all manager classes for one-off batch jobs for which to show controls
 # on the admin dashboard.
 ONE_OFF_JOB_MANAGERS = [
-<<<<<<< HEAD
-    user_jobs_one_off.UserRolesMigrationOneOffJob,
-    user_jobs_one_off.DashboardSubscriptionsOneOffJob,
-    user_jobs_one_off.LongUserBiosOneOffJob,
-    user_jobs_one_off.UsernameLengthDistributionOneOffJob,
     activity_jobs_one_off.IndexAllActivitiesJobManager,
-=======
     collection_jobs_one_off.CollectionMigrationJob,
     email_jobs_one_off.EmailHashRegenerationOneOffJob,
     exp_jobs_one_off.ExpSummariesContributorsOneOffJob,
->>>>>>> c8d6d7f5
     exp_jobs_one_off.ExpSummariesCreationOneOffJob,
     exp_jobs_one_off.ExplorationContributorsSummaryOneOffJob,
     exp_jobs_one_off.ExplorationFirstPublishedOneOffJob,
     exp_jobs_one_off.ExplorationMigrationJobManager,
     exp_jobs_one_off.ExplorationValidityJobManager,
-    exp_jobs_one_off.IndexAllExplorationsJobManager,
     exp_jobs_one_off.ItemSelectionInteractionOneOffJob,
     exp_jobs_one_off.ViewableExplorationsAuditJob,
     feedback_jobs_one_off.FeedbackThreadMessagesCountOneOffJob,
