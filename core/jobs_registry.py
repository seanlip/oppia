# coding: utf-8
#
# Copyright 2014 The Oppia Authors. All Rights Reserved.
#
# Licensed under the Apache License, Version 2.0 (the "License");
# you may not use this file except in compliance with the License.
# You may obtain a copy of the License at
#
#      http://www.apache.org/licenses/LICENSE-2.0
#
# Unless required by applicable law or agreed to in writing, software
# distributed under the License is distributed on an "AS-IS" BASIS,
# WITHOUT WARRANTIES OR CONDITIONS OF ANY KIND, either express or implied.
# See the License for the specific language governing permissions and
# limitations under the License.

"""Job registries."""

from __future__ import absolute_import  # pylint: disable=import-only-modules
from __future__ import unicode_literals  # pylint: disable=import-only-modules

from core.domain import activity_jobs_one_off
from core.domain import collection_jobs_one_off
from core.domain import exp_jobs_one_off
from core.domain import question_jobs_one_off
from core.domain import recommendations_jobs_one_off
from core.domain import skill_jobs_one_off
from core.domain import story_jobs_one_off
from core.domain import suggestion_jobs_one_off
from core.domain import topic_jobs_one_off
from core.domain import user_jobs_continuous
import python_utils

# List of all manager classes for one-off batch jobs for which to show controls
# on the admin dashboard.
ONE_OFF_JOB_MANAGERS = [
    activity_jobs_one_off.IndexAllActivitiesJobManager,
    collection_jobs_one_off.CollectionMigrationOneOffJob,
    exp_jobs_one_off.ExplorationMigrationJobManager,
    exp_jobs_one_off.ExpSnapshotsMigrationJob,
    question_jobs_one_off.QuestionMigrationOneOffJob,
    question_jobs_one_off.QuestionSnapshotsMigrationJob,
    recommendations_jobs_one_off.ExplorationRecommendationsOneOffJob,
    skill_jobs_one_off.SkillMigrationOneOffJob,
    skill_jobs_one_off.SkillCommitCmdMigrationOneOffJob,
    story_jobs_one_off.StoryMigrationOneOffJob,
    suggestion_jobs_one_off.QuestionSuggestionMigrationJobManager,
    topic_jobs_one_off.TopicMigrationOneOffJob,
]

# List of all manager classes for prod validation one-off batch jobs for which
# to show controls on the admin dashboard.
AUDIT_JOB_MANAGERS = [
]

# List of all ContinuousComputation managers to show controls for on the
# admin dashboard.
# NOTE TO DEVELOPERS: When a new ContinuousComputation manager is defined,
# it should be registered here.
ALL_CONTINUOUS_COMPUTATION_MANAGERS = [
<<<<<<< HEAD
    user_jobs_continuous.DashboardRecentUpdatesAggregator,
=======
    feedback_jobs_continuous.FeedbackAnalyticsAggregator,
>>>>>>> 1ff45f15
    user_jobs_continuous.UserStatsAggregator,
]


class ContinuousComputationEventDispatcher(python_utils.OBJECT):
    """Dispatches events to the relevant ContinuousComputation classes."""

    @classmethod
    def dispatch_event(cls, event_type, *args, **kwargs):
        """Dispatches an incoming event to the ContinuousComputation
        classes which listen to events of that type.

        Args:
            event_type: str. The type of the event.
            *args: list(*). Positional arguments to pass to on_incoming_event().
            **kwargs: *. Keyword arguments to pass to on_incoming_event().
        """
        for klass in ALL_CONTINUOUS_COMPUTATION_MANAGERS:
            if event_type in klass.get_event_types_listened_to():
                klass.on_incoming_event(event_type, *args, **kwargs)<|MERGE_RESOLUTION|>--- conflicted
+++ resolved
@@ -58,11 +58,6 @@
 # NOTE TO DEVELOPERS: When a new ContinuousComputation manager is defined,
 # it should be registered here.
 ALL_CONTINUOUS_COMPUTATION_MANAGERS = [
-<<<<<<< HEAD
-    user_jobs_continuous.DashboardRecentUpdatesAggregator,
-=======
-    feedback_jobs_continuous.FeedbackAnalyticsAggregator,
->>>>>>> 1ff45f15
     user_jobs_continuous.UserStatsAggregator,
 ]
 
