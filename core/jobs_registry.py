--- conflicted
+++ resolved
@@ -160,6 +160,13 @@
     prod_validation_jobs_one_off.JobModelAuditOneOffJob,
     prod_validation_jobs_one_off.LearnerPlaylistModelAuditOneOffJob,
     prod_validation_jobs_one_off.PendingDeletionRequestModelAuditOneOffJob,
+    prod_validation_jobs_one_off.PlatformParameterModelAuditOneOffJob,
+    (
+        prod_validation_jobs_one_off
+        .PlatformParameterSnapshotMetadataModelAuditOneOffJob),
+    (
+        prod_validation_jobs_one_off
+        .PlatformParameterSnapshotContentModelAuditOneOffJob),
     prod_validation_jobs_one_off.PlaythroughModelAuditOneOffJob,
     prod_validation_jobs_one_off.PseudonymizedUserModelAuditOneOffJob,
     prod_validation_jobs_one_off.QuestionCommitLogEntryModelAuditOneOffJob,
@@ -214,26 +221,10 @@
     prod_validation_jobs_one_off.UserRecentChangesBatchModelAuditOneOffJob,
     prod_validation_jobs_one_off.UserSettingsModelAuditOneOffJob,
     prod_validation_jobs_one_off.UserSkillMasteryModelAuditOneOffJob,
-<<<<<<< HEAD
-    prod_validation_jobs_one_off.UserContributionScoringModelAuditOneOffJob,
-    prod_validation_jobs_one_off.PendingDeletionRequestModelAuditOneOffJob,
-    prod_validation_jobs_one_off.SkillOpportunityModelAuditOneOffJob,
-    prod_validation_jobs_one_off.UserCommunityRightsModelAuditOneOffJob,
-    prod_validation_jobs_one_off.TaskEntryModelAuditOneOffJob,
-    prod_validation_jobs_one_off.PlaythroughModelAuditOneOffJob,
-    prod_validation_jobs_one_off.PlatformParameterModelAuditOneOffJob,
-    (
-        prod_validation_jobs_one_off
-        .PlatformParameterSnapshotMetadataModelAuditOneOffJob),
-    (
-        prod_validation_jobs_one_off
-        .PlatformParameterSnapshotContentModelAuditOneOffJob),
-=======
     prod_validation_jobs_one_off.UserStatsModelAuditOneOffJob,
     prod_validation_jobs_one_off.UserSubscribersModelAuditOneOffJob,
     prod_validation_jobs_one_off.UserSubscriptionsModelAuditOneOffJob,
     prod_validation_jobs_one_off.UsernameChangeAuditModelAuditOneOffJob
->>>>>>> c5265af3
 ]
 
 # List of all ContinuousComputation managers to show controls for on the
