--- conflicted
+++ resolved
@@ -22,6 +22,7 @@
 from core.domain import activity_jobs_one_off
 from core.domain import collection_jobs_one_off
 from core.domain import exp_jobs_one_off
+from core.domain import interaction_jobs_one_off
 from core.domain import question_jobs_one_off
 from core.domain import recommendations_jobs_one_off
 from core.domain import skill_jobs_one_off
@@ -36,38 +37,8 @@
     collection_jobs_one_off.CollectionMigrationOneOffJob,
     exp_jobs_one_off.ExplorationMigrationJobManager,
     exp_jobs_one_off.ExpSnapshotsMigrationJob,
-<<<<<<< HEAD
-    exp_jobs_one_off.ExplorationValidityJobManager,
-    exp_jobs_one_off.HintsAuditOneOffJob,
-    exp_jobs_one_off.RatioTermsAuditOneOffJob,
-    exp_jobs_one_off.RegenerateStringPropertyIndexOneOffJob,
-    exp_jobs_one_off.RTECustomizationArgsValidationOneOffJob,
-    exp_jobs_one_off.ViewableExplorationsAuditJob,
-    exp_jobs_one_off.XmlnsAttributeInExplorationMathSvgImagesAuditJob,
-    exp_jobs_one_off.RegenerateMissingExpCommitLogModels,
-    exp_jobs_one_off.ExpCommitLogModelRegenerationValidator,
-    exp_jobs_one_off.ExpSnapshotsDeletionJob,
-    feedback_jobs_one_off.FeedbackThreadCacheOneOffJob,
-    feedback_jobs_one_off.CleanUpFeedbackAnalyticsModelModelOneOffJob,
-    feedback_jobs_one_off.CleanUpGeneralFeedbackThreadModelOneOffJob,
-    (
-        interaction_jobs_one_off
-        .DragAndDropSortInputInteractionOneOffJob),
-    (
-        interaction_jobs_one_off
-        .InteractionCustomizationArgsValidationOneOffJob),
-    interaction_jobs_one_off.ItemSelectionInteractionOneOffJob,
     interaction_jobs_one_off.LogicProofInteractionOneOffJob,
-    interaction_jobs_one_off.MultipleChoiceInteractionOneOffJob,
-    interaction_jobs_one_off.RuleInputToCustomizationArgsMappingOneOffJob,
-    opportunity_jobs_one_off.ExplorationOpportunitySummaryModelRegenerationJob,
-    (
-        opportunity_jobs_one_off.
-        RenameExplorationOpportunitySummaryModelPropertiesJob),
-    opportunity_jobs_one_off.SkillOpportunityModelRegenerationJob,
-=======
     question_jobs_one_off.FixQuestionImagesStorageOneOffJob,
->>>>>>> 3d808927
     question_jobs_one_off.QuestionMigrationOneOffJob,
     question_jobs_one_off.QuestionSnapshotsMigrationJob,
     recommendations_jobs_one_off.ExplorationRecommendationsOneOffJob,
