# coding: utf-8
#
# Copyright 2014 The Oppia Authors. All Rights Reserved.
#
# Licensed under the Apache License, Version 2.0 (the "License");
# you may not use this file except in compliance with the License.
# You may obtain a copy of the License at
#
#      http://www.apache.org/licenses/LICENSE-2.0
#
# Unless required by applicable law or agreed to in writing, software
# distributed under the License is distributed on an "AS-IS" BASIS,
# WITHOUT WARRANTIES OR CONDITIONS OF ANY KIND, either express or implied.
# See the License for the specific language governing permissions and
# limitations under the License.

"""Job registries."""

from __future__ import absolute_import  # pylint: disable=import-only-modules
from __future__ import unicode_literals  # pylint: disable=import-only-modules

from core.domain import activity_jobs_one_off
from core.domain import collection_jobs_one_off
from core.domain import exp_jobs_one_off
from core.domain import question_jobs_one_off
from core.domain import recommendations_jobs_one_off
from core.domain import skill_jobs_one_off
from core.domain import story_jobs_one_off
from core.domain import suggestion_jobs_one_off
from core.domain import topic_jobs_one_off
from core.domain import user_jobs_continuous
import python_utils

# List of all manager classes for one-off batch jobs for which to show controls
# on the admin dashboard.
ONE_OFF_JOB_MANAGERS = [
    activity_jobs_one_off.IndexAllActivitiesJobManager,
    collection_jobs_one_off.CollectionMigrationOneOffJob,
    exp_jobs_one_off.ExplorationMigrationJobManager,
    exp_jobs_one_off.ExpSnapshotsMigrationJob,
    question_jobs_one_off.FixQuestionImagesStorageOneOffJob,
    question_jobs_one_off.QuestionMigrationOneOffJob,
    question_jobs_one_off.QuestionSnapshotsMigrationJob,
    recommendations_jobs_one_off.ExplorationRecommendationsOneOffJob,
    skill_jobs_one_off.SkillMigrationOneOffJob,
    skill_jobs_one_off.SkillCommitCmdMigrationOneOffJob,
    story_jobs_one_off.StoryMigrationOneOffJob,
    suggestion_jobs_one_off.QuestionSuggestionMigrationJobManager,
    topic_jobs_one_off.TopicMigrationOneOffJob,
]

# List of all manager classes for prod validation one-off batch jobs for which
# to show controls on the admin dashboard.
AUDIT_JOB_MANAGERS = [
]

# List of all ContinuousComputation managers to show controls for on the
# admin dashboard.
# NOTE TO DEVELOPERS: When a new ContinuousComputation manager is defined,
# it should be registered here.
ALL_CONTINUOUS_COMPUTATION_MANAGERS = [
<<<<<<< HEAD
    user_jobs_continuous.DashboardRecentUpdatesAggregator,
=======
    feedback_jobs_continuous.FeedbackAnalyticsAggregator,
>>>>>>> 6e7ec27d
    user_jobs_continuous.UserStatsAggregator,
]


class ContinuousComputationEventDispatcher(python_utils.OBJECT):
    """Dispatches events to the relevant ContinuousComputation classes."""

    @classmethod
    def dispatch_event(cls, event_type, *args, **kwargs):
        """Dispatches an incoming event to the ContinuousComputation
        classes which listen to events of that type.

        Args:
            event_type: str. The type of the event.
            *args: list(*). Positional arguments to pass to on_incoming_event().
            **kwargs: *. Keyword arguments to pass to on_incoming_event().
        """
        for klass in ALL_CONTINUOUS_COMPUTATION_MANAGERS:
            if event_type in klass.get_event_types_listened_to():
                klass.on_incoming_event(event_type, *args, **kwargs)<|MERGE_RESOLUTION|>--- conflicted
+++ resolved
@@ -59,11 +59,6 @@
 # NOTE TO DEVELOPERS: When a new ContinuousComputation manager is defined,
 # it should be registered here.
 ALL_CONTINUOUS_COMPUTATION_MANAGERS = [
-<<<<<<< HEAD
-    user_jobs_continuous.DashboardRecentUpdatesAggregator,
-=======
-    feedback_jobs_continuous.FeedbackAnalyticsAggregator,
->>>>>>> 6e7ec27d
     user_jobs_continuous.UserStatsAggregator,
 ]
 
