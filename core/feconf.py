# coding: utf-8
#
# Copyright 2014 The Oppia Authors. All Rights Reserved.
#
# Licensed under the Apache License, Version 2.0 (the "License");
# you may not use this file except in compliance with the License.
# You may obtain a copy of the License at
#
#      http://www.apache.org/licenses/LICENSE-2.0
#
# Unless required by applicable law or agreed to in writing, software
# distributed under the License is distributed on an "AS-IS" BASIS,
# WITHOUT WARRANTIES OR CONDITIONS OF ANY KIND, either express or implied.
# See the License for the specific language governing permissions and
# limitations under the License.

"""Stores various configuration options and constants for Oppia."""

from __future__ import annotations

import copy
import datetime
import enum
import os

from core.constants import constants

from typing import Dict, List, Union
from typing_extensions import TypedDict

CommandType = (
    Dict[str, Union[str, List[str], Dict[str, Union[str, List[str]]]]])

# The datastore model ID for the list of featured activity references. This
# value should not be changed.
ACTIVITY_REFERENCE_LIST_FEATURED = 'featured'
ALL_ACTIVITY_REFERENCE_LIST_TYPES = [ACTIVITY_REFERENCE_LIST_FEATURED]

# The values which a post_commit_status can have: public, private.
POST_COMMIT_STATUS_PUBLIC = 'public'
POST_COMMIT_STATUS_PRIVATE = 'private'


class ValidCmdDict(TypedDict):
    """Dictionary representing valid commands specs."""

    name: str
    required_attribute_names: List[str]
    optional_attribute_names: List[str]
    user_id_attribute_names: List[str]
    allowed_values: Dict[str, List[str]]
    deprecated_values: Dict[str, List[str]]


# Whether to unconditionally log info messages.
DEBUG = False

# When DEV_MODE is true check that we are running in development environment.
# The SERVER_SOFTWARE environment variable does not exist in Travis, hence the
# need for an explicit check.
if constants.DEV_MODE and os.getenv('SERVER_SOFTWARE'):
    server_software = os.getenv('SERVER_SOFTWARE')
    if (
            server_software and
            not server_software.startswith(('Development', 'gunicorn'))
    ):
        raise Exception('DEV_MODE can\'t be true on production.')

CLASSIFIERS_DIR = os.path.join('extensions', 'classifiers')
TESTS_DATA_DIR = os.path.join('core', 'tests', 'data')
SAMPLE_EXPLORATIONS_DIR = os.path.join('data', 'explorations')
SAMPLE_COLLECTIONS_DIR = os.path.join('data', 'collections')
CONTENT_VALIDATION_DIR = os.path.join('core', 'domain')

# backend_prod_files contain processed JS and HTML files that are served by
# Jinja, we are moving away from Jinja so this folder might not be needed later
# (#6964)
EXTENSIONS_DIR_PREFIX = (
    'backend_prod_files' if not constants.DEV_MODE else '')
ACTIONS_DIR = (
    os.path.join(EXTENSIONS_DIR_PREFIX, 'extensions', 'actions'))
ISSUES_DIR = (
    os.path.join(EXTENSIONS_DIR_PREFIX, 'extensions', 'issues'))
INTERACTIONS_DIR = (
    os.path.join('extensions', 'interactions'))
INTERACTIONS_LEGACY_SPECS_FILE_DIR = (
    os.path.join(INTERACTIONS_DIR, 'legacy_interaction_specs_by_state_version'))
INTERACTIONS_SPECS_FILE_PATH = (
    os.path.join(INTERACTIONS_DIR, 'interaction_specs.json'))
RTE_EXTENSIONS_DIR = (
    os.path.join(EXTENSIONS_DIR_PREFIX, 'extensions', 'rich_text_components'))
RTE_EXTENSIONS_DEFINITIONS_PATH = (
    os.path.join('assets', 'rich_text_components_definitions.ts'))

OBJECT_TEMPLATES_DIR = os.path.join('extensions', 'objects', 'templates')

# Choose production templates folder when we are in production mode.
FRONTEND_TEMPLATES_DIR = (
    os.path.join('webpack_bundles') if constants.DEV_MODE else
    os.path.join('backend_prod_files', 'webpack_bundles'))
DEPENDENCIES_TEMPLATES_DIR = (
    os.path.join(EXTENSIONS_DIR_PREFIX, 'extensions', 'dependencies'))

VALUE_GENERATORS_DIR_FOR_JS = os.path.join(
    'local_compiled_js', 'extensions', 'value_generators')
VALUE_GENERATORS_DIR = os.path.join('extensions', 'value_generators')

VISUALIZATIONS_DIR = os.path.join(
    'extensions', 'visualizations')
VISUALIZATIONS_DIR_FOR_JS = os.path.join(
    'local_compiled_js', 'extensions', 'visualizations')

OBJECT_DEFAULT_VALUES_EXTENSIONS_MODULE_PATH = os.path.join(
    'objects', 'object_defaults.json')
RULES_DESCRIPTIONS_EXTENSIONS_MODULE_PATH = os.path.join(
    'interactions', 'rule_templates.json')
HTML_FIELD_TYPES_TO_RULE_SPECS_EXTENSIONS_MODULE_PATH = os.path.join(
    'interactions', 'html_field_types_to_rule_specs.json')
LEGACY_HTML_FIELD_TYPES_TO_RULE_SPECS_EXTENSIONS_MODULE_DIR = os.path.join(
    'interactions', 'legacy_html_field_types_to_rule_specs_by_state_version')


# Valid model names.
# TODO(#14419): Change naming style of Enum class from SCREAMING_SNAKE_CASE
# to PascalCase and its values to UPPER_CASE. Because we want to be consistent
# throughout the codebase according to the coding style guide.
# https://github.com/oppia/oppia/wiki/Coding-style-guide
class VALID_MODEL_NAMES(enum.Enum): # pylint: disable=invalid-name
    """Enum for valid model names."""

    activity = 'activity' # pylint: disable=invalid-name
    app_feedback_report = 'app_feedback_report' # pylint: disable=invalid-name
    audit = 'audit' # pylint: disable=invalid-name
    base_model = 'base_model' # pylint: disable=invalid-name
    beam_job = 'beam_job' # pylint: disable=invalid-name
    blog = 'blog' # pylint: disable=invalid-name
    classifier = 'classifier' # pylint: disable=invalid-name
    collection = 'collection' # pylint: disable=invalid-name
    config = 'config' # pylint: disable=invalid-name
    email = 'email' # pylint: disable=invalid-name
    exploration = 'exploration' # pylint: disable=invalid-name
    feedback = 'feedback' # pylint: disable=invalid-name
    improvements = 'improvements' # pylint: disable=invalid-name
    job = 'job' # pylint: disable=invalid-name
    opportunity = 'opportunity' # pylint: disable=invalid-name
    question = 'question' # pylint: disable=invalid-name
    recommendations = 'recommendations' # pylint: disable=invalid-name
    skill = 'skill' # pylint: disable=invalid-name
    statistics = 'statistics' # pylint: disable=invalid-name
    auth = 'auth' # pylint: disable=invalid-name
    story = 'story' # pylint: disable=invalid-name
    subtopic = 'subtopic' # pylint: disable=invalid-name
    suggestion = 'suggestion' # pylint: disable=invalid-name
    topic = 'topic' # pylint: disable=invalid-name
    translation = 'translation' # pylint: disable=invalid-name
    user = 'user' # pylint: disable=invalid-name


# A mapping of interaction ids to classifier properties.
# TODO(#10217): As of now we support only one algorithm per interaction.
# However, we do have the necessary storage infrastructure to support multiple
# algorithms per interaction. Hence, whenever we find a secondary algorithm
# candidate for any of the supported interactions, the logical functions to
# support multiple algorithms need to be implemented.


class ClassifierDict(TypedDict):
    """Representing INTERACTION_CLASSIFIER_MAPPING dict values."""

    algorithm_id: str
    algorithm_version: int


INTERACTION_CLASSIFIER_MAPPING: Dict[str, ClassifierDict] = {
    'TextInput': {
        'algorithm_id': 'TextClassifier',
        'algorithm_version': 1
    },
}

# Classifier job time to live (in mins).
CLASSIFIER_JOB_TTL_MINS = 5
TRAINING_JOB_STATUS_COMPLETE = 'COMPLETE'
TRAINING_JOB_STATUS_FAILED = 'FAILED'
TRAINING_JOB_STATUS_NEW = 'NEW'
TRAINING_JOB_STATUS_PENDING = 'PENDING'

ALLOWED_TRAINING_JOB_STATUSES: List[str] = [
    TRAINING_JOB_STATUS_COMPLETE,
    TRAINING_JOB_STATUS_FAILED,
    TRAINING_JOB_STATUS_NEW,
    TRAINING_JOB_STATUS_PENDING
]

# Allowed formats of how HTML is present in rule specs.
HTML_RULE_VARIABLE_FORMAT_SET = 'set'
HTML_RULE_VARIABLE_FORMAT_STRING = 'string'
HTML_RULE_VARIABLE_FORMAT_LIST_OF_SETS = 'listOfSets'

ALLOWED_HTML_RULE_VARIABLE_FORMATS = [
    HTML_RULE_VARIABLE_FORMAT_SET,
    HTML_RULE_VARIABLE_FORMAT_STRING,
    HTML_RULE_VARIABLE_FORMAT_LIST_OF_SETS
]

ANSWER_TYPE_LIST_OF_SETS_OF_HTML = 'ListOfSetsOfHtmlStrings'
ANSWER_TYPE_SET_OF_HTML = 'SetOfHtmlString'

# The maximum number of characters allowed for userbio length.
MAX_BIO_LENGTH_IN_CHARS = 2000

ALLOWED_TRAINING_JOB_STATUS_CHANGES: Dict[str, List[str]] = {
    TRAINING_JOB_STATUS_COMPLETE: [],
    TRAINING_JOB_STATUS_NEW: [TRAINING_JOB_STATUS_PENDING],
    TRAINING_JOB_STATUS_PENDING: [TRAINING_JOB_STATUS_COMPLETE,
                                  TRAINING_JOB_STATUS_FAILED],
    TRAINING_JOB_STATUS_FAILED: [TRAINING_JOB_STATUS_NEW]
}

# Allowed formats of how HTML is present in rule specs.
HTML_RULE_VARIABLE_FORMAT_SET = 'set'
HTML_RULE_VARIABLE_FORMAT_STRING = 'string'
HTML_RULE_VARIABLE_FORMAT_LIST_OF_SETS = 'listOfSets'

ALLOWED_HTML_RULE_VARIABLE_FORMATS = [
    HTML_RULE_VARIABLE_FORMAT_SET,
    HTML_RULE_VARIABLE_FORMAT_STRING,
    HTML_RULE_VARIABLE_FORMAT_LIST_OF_SETS
]

ANSWER_TYPE_LIST_OF_SETS_OF_HTML = 'ListOfSetsOfHtmlStrings'
ANSWER_TYPE_SET_OF_HTML = 'SetOfHtmlString'

ENTITY_TYPE_BLOG_POST = 'blog_post'
ENTITY_TYPE_EXPLORATION = 'exploration'
ENTITY_TYPE_TOPIC = 'topic'
ENTITY_TYPE_SKILL = 'skill'
ENTITY_TYPE_STORY = 'story'
ENTITY_TYPE_QUESTION = 'question'
ENTITY_TYPE_VOICEOVER_APPLICATION = 'voiceover_application'

IMAGE_CONTEXT_QUESTION_SUGGESTIONS = 'question_suggestions'
IMAGE_CONTEXT_EXPLORATION_SUGGESTIONS = 'exploration_suggestions'

MAX_TASK_MODELS_PER_FETCH = 25
MAX_TASK_MODELS_PER_HISTORY_PAGE = 10

PERIOD_TO_HARD_DELETE_MODELS_MARKED_AS_DELETED = datetime.timedelta(weeks=8)
PERIOD_TO_MARK_MODELS_AS_DELETED = datetime.timedelta(weeks=4)

# The maximum number of activities allowed in the playlist of the learner. This
# limit applies to both the explorations playlist and the collections playlist.
MAX_LEARNER_PLAYLIST_ACTIVITY_COUNT = 10

# The maximum number of goals allowed in the learner goals of the learner.
MAX_CURRENT_GOALS_COUNT = 5

# The minimum number of training samples required for training a classifier.
MIN_TOTAL_TRAINING_EXAMPLES = 50

# The minimum number of assigned labels required for training a classifier.
MIN_ASSIGNED_LABELS = 2

# Default label for classification algorithms.
DEFAULT_CLASSIFIER_LABEL = '_default'

# The maximum number of results to retrieve in a datastore query.
DEFAULT_QUERY_LIMIT = 1000

# The maximum number of results to retrieve in a datastore query
# for suggestions.
DEFAULT_SUGGESTION_QUERY_LIMIT = 1000

# The maximum number of results to retrieve in a datastore query
# for top rated published explorations in /library page.
NUMBER_OF_TOP_RATED_EXPLORATIONS_FOR_LIBRARY_PAGE = 8

# The maximum number of results to retrieve in a datastore query
# for recently published explorations in /library page.
RECENTLY_PUBLISHED_QUERY_LIMIT_FOR_LIBRARY_PAGE = 8

# The maximum number of results to retrieve in a datastore query
# for top rated published explorations in /library/top_rated page.
NUMBER_OF_TOP_RATED_EXPLORATIONS_FULL_PAGE = 20

# The maximum number of results to retrieve in a datastore query
# for recently published explorations in /library/recently_published page.
RECENTLY_PUBLISHED_QUERY_LIMIT_FULL_PAGE = 20

# The maximum number of days a feedback report can be saved in storage before it
# must be scrubbed.
APP_FEEDBACK_REPORT_MAXIMUM_LIFESPAN = datetime.timedelta(days=90)

# The minimum version of the Android feedback report info blob schema.
MINIMUM_ANDROID_REPORT_SCHEMA_VERSION = 1

# The current version of the Android feedback report info blob schema.
CURRENT_ANDROID_REPORT_SCHEMA_VERSION = 1

# The current version of the web feedback report info blob schema.
MINIMUM_WEB_REPORT_SCHEMA_VERSION = 1

# The current version of the web feedback report info blob schema.
CURRENT_WEB_REPORT_SCHEMA_VERSION = 1

# The current version of the app feedback report daily stats blob schema.
CURRENT_FEEDBACK_REPORT_STATS_SCHEMA_VERSION = 1

# The minimum version of the app feedback report daily stats blob schema.
MINIMUM_FEEDBACK_REPORT_STATS_SCHEMA_VERSION = 1

# The current version of the dashboard stats blob schema. If any backward-
# incompatible changes are made to the stats blob schema in the data store,
# this version number must be changed.
CURRENT_DASHBOARD_STATS_SCHEMA_VERSION = 1

# The earliest supported version of the exploration states blob schema.
EARLIEST_SUPPORTED_STATE_SCHEMA_VERSION = 41

# The current version of the exploration states blob schema. If any backward-
# incompatible changes are made to the states blob schema in the data store,
# this version number must be changed and the exploration migration job
# executed.
CURRENT_STATE_SCHEMA_VERSION = 49

# The current version of the all collection blob schemas (such as the nodes
# structure within the Collection domain object). If any backward-incompatible
# changes are made to any of the blob schemas in the data store, this version
# number must be changed.
CURRENT_COLLECTION_SCHEMA_VERSION = 6

# The current version of story contents dict in the story schema.
CURRENT_STORY_CONTENTS_SCHEMA_VERSION = 5

# The current version of skill contents dict in the skill schema.
CURRENT_SKILL_CONTENTS_SCHEMA_VERSION = 4

# The current version of misconceptions dict in the skill schema.
CURRENT_MISCONCEPTIONS_SCHEMA_VERSION = 5

# The current version of rubric dict in the skill schema.
CURRENT_RUBRIC_SCHEMA_VERSION = 5

# The current version of subtopics dict in the topic schema.
CURRENT_SUBTOPIC_SCHEMA_VERSION = 4

# The current version of story reference dict in the topic schema.
CURRENT_STORY_REFERENCE_SCHEMA_VERSION = 1

# The current version of page_contents dict in the subtopic page schema.
CURRENT_SUBTOPIC_PAGE_CONTENTS_SCHEMA_VERSION = 4

# This value should be updated in the event of any
# StateAnswersModel.submitted_answer_list schema change.
CURRENT_STATE_ANSWERS_SCHEMA_VERSION = 1

# This value should be updated if the schema of LearnerAnswerInfo
# dict schema changes.
CURRENT_LEARNER_ANSWER_INFO_SCHEMA_VERSION = 1

# This value should be updated if the schema of PlatformParameterRule dict
# schema changes.
CURRENT_PLATFORM_PARAMETER_RULE_SCHEMA_VERSION = 1

# The default number of exploration tiles to load at a time in the search
# results page.
SEARCH_RESULTS_PAGE_SIZE = 20

# The default number of commits to show on a page in the exploration history
# tab.
COMMIT_LIST_PAGE_SIZE = 50

# The default number of items to show on a page in the exploration feedback
# tab.
FEEDBACK_TAB_PAGE_SIZE = 20

# The maximum number of top unresolved answers which should be aggregated
# from all of the submitted answers.
TOP_UNRESOLVED_ANSWERS_LIMIT = 20

# Default title for a newly-minted exploration.
DEFAULT_EXPLORATION_TITLE = ''
# Default category for a newly-minted exploration.
DEFAULT_EXPLORATION_CATEGORY = ''
# Default objective for a newly-minted exploration.
DEFAULT_EXPLORATION_OBJECTIVE = ''

# NOTE TO DEVELOPERS: If any of the 5 constants below are modified, the
# corresponding field in NEW_STATE_TEMPLATE in constants.js also has to be
# modified.

# Default name for the initial state of an exploration.
DEFAULT_INIT_STATE_NAME = 'Introduction'
# Default content id for the state's content.
DEFAULT_NEW_STATE_CONTENT_ID = 'content'
# Default content id for the interaction's default outcome.
DEFAULT_OUTCOME_CONTENT_ID = 'default_outcome'
# Default content id for the explanation in the concept card of a skill.
DEFAULT_EXPLANATION_CONTENT_ID = 'explanation'
# Content id assigned to rule inputs that do not match any interaction
# customization argument choices.
INVALID_CONTENT_ID = 'invalid_content_id'
# Default recorded_voiceovers dict for a default state template.
DEFAULT_RECORDED_VOICEOVERS: Dict[str, Dict[str, Dict[str, str]]] = {
    'voiceovers_mapping': {
        'content': {},
        'default_outcome': {}
    }
}
# Default written_translations dict for a default state template.
DEFAULT_WRITTEN_TRANSLATIONS: Dict[str, Dict[str, Dict[str, str]]] = {
    'translations_mapping': {
        'content': {},
        'default_outcome': {}
    }
}
# The default content text for the initial state of an exploration.
DEFAULT_INIT_STATE_CONTENT_STR = ''

# Whether new explorations should have automatic text-to-speech enabled
# by default.
DEFAULT_AUTO_TTS_ENABLED = False
# Whether new explorations should have correctness-feedback enabled
# by default.
DEFAULT_CORRECTNESS_FEEDBACK_ENABLED = True

# Default title for a newly-minted collection.
DEFAULT_COLLECTION_TITLE = ''
# Default category for a newly-minted collection.
DEFAULT_COLLECTION_CATEGORY = ''
# Default objective for a newly-minted collection.
DEFAULT_COLLECTION_OBJECTIVE = ''

# Default description for a newly-minted story.
DEFAULT_STORY_DESCRIPTION = ''
# Default notes for a newly-minted story.
DEFAULT_STORY_NOTES = ''

# Default explanation for a newly-minted skill.
DEFAULT_SKILL_EXPLANATION = ''
# Default name for a newly-minted misconception.
DEFAULT_MISCONCEPTION_NAME = ''
# Default notes for a newly-minted misconception.
DEFAULT_MISCONCEPTION_NOTES = ''
# Default feedback for a newly-minted misconception.
DEFAULT_MISCONCEPTION_FEEDBACK = ''
# Default content_id for explanation subtitled html.
DEFAULT_SKILL_EXPLANATION_CONTENT_ID = 'explanation'

# Default description for a newly-minted topic.
DEFAULT_TOPIC_DESCRIPTION = ''
# Default abbreviated name for a newly-minted topic.
DEFAULT_ABBREVIATED_TOPIC_NAME = ''
# Default content id for the subtopic page's content.
DEFAULT_SUBTOPIC_PAGE_CONTENT_ID = 'content'

# Default ID of VM which is used for training classifier.
DEFAULT_VM_ID = 'vm_default'
# Shared secret key for default VM.
DEFAULT_VM_SHARED_SECRET = '1a2b3c4e'

IMAGE_FORMAT_JPEG = 'jpeg'
IMAGE_FORMAT_PNG = 'png'
IMAGE_FORMAT_GIF = 'gif'
IMAGE_FORMAT_SVG = 'svg'

# An array containing the accepted image formats (as determined by the imghdr
# module) and the corresponding allowed extensions in the filenames of uploaded
# images.
ACCEPTED_IMAGE_FORMATS_AND_EXTENSIONS = {
    IMAGE_FORMAT_JPEG: ['jpg', 'jpeg'],
    IMAGE_FORMAT_PNG: ['png'],
    IMAGE_FORMAT_GIF: ['gif'],
    IMAGE_FORMAT_SVG: ['svg']
}

# An array containing the image formats that can be compressed.
COMPRESSIBLE_IMAGE_FORMATS = [IMAGE_FORMAT_JPEG, IMAGE_FORMAT_PNG]

# An array containing the accepted audio extensions for uploaded files and
# the corresponding MIME types.
ACCEPTED_AUDIO_EXTENSIONS = {
    'mp3': ['audio/mp3']
}

# Prefix for data sent from the server to the client via JSON.
XSSI_PREFIX = b')]}\'\n'
# A regular expression for alphanumeric characters.
ALPHANUMERIC_REGEX = r'^[A-Za-z0-9]+$'

# These are here rather than in rating_services.py to avoid import
# circularities with exp_services.
# TODO(Jacob): Refactor exp_services to remove this problem.
_EMPTY_RATINGS = {'1': 0, '2': 0, '3': 0, '4': 0, '5': 0}


def get_empty_ratings() -> Dict[str, int]:
    """Returns a copy of the empty ratings object.

    Returns:
        dict. Copy of the '_EMPTY_RATINGS' dict object which contains the empty
        ratings.
    """
    return copy.deepcopy(_EMPTY_RATINGS)


# To use mailchimp email service.
BULK_EMAIL_SERVICE_PROVIDER_MAILCHIMP = 'mailchimp_email_service'
# Use GAE email service by default.
BULK_EMAIL_SERVICE_PROVIDER = BULK_EMAIL_SERVICE_PROVIDER_MAILCHIMP

# Empty scaled average rating as a float.
EMPTY_SCALED_AVERAGE_RATING = 0.0

# To use mailgun email service.
EMAIL_SERVICE_PROVIDER_MAILGUN = 'mailgun_email_service'
# Use GAE email service by default.
EMAIL_SERVICE_PROVIDER = EMAIL_SERVICE_PROVIDER_MAILGUN
# If the Mailgun email API is used, the "None" below should be replaced
# with the Mailgun API key.
MAILGUN_API_KEY = None
# If the Mailgun email API is used, the "None" below should be replaced
# with the Mailgun domain name (ending with mailgun.org).
MAILGUN_DOMAIN_NAME = None

# Audience ID of the mailing list for Oppia in Mailchimp.
MAILCHIMP_AUDIENCE_ID = None
# Mailchimp API Key.
MAILCHIMP_API_KEY = None
# Mailchimp username.
MAILCHIMP_USERNAME = None
# Mailchimp secret, used to authenticate webhook requests.
MAILCHIMP_WEBHOOK_SECRET = None

ES_LOCALHOST_PORT = 9200
# NOTE TO RELEASE COORDINATORS: Replace this with the correct ElasticSearch
# auth information during deployment.
ES_CLOUD_ID = None
ES_USERNAME = None
ES_PASSWORD = None

# NOTE TO RELEASE COORDINATORS: Replace this with the correct Redis Host and
# Port when switching to prod server. Keep this in sync with redis.conf in the
# root folder. Specifically, REDISPORT should always be the same as the port in
# redis.conf.
REDISHOST = 'localhost'
REDISPORT = 6379

# The DB numbers for various Redis instances that Oppia uses. Do not reuse these
# if you're creating a new Redis client.
OPPIA_REDIS_DB_INDEX = 0
CLOUD_NDB_REDIS_DB_INDEX = 1
STORAGE_EMULATOR_REDIS_DB_INDEX = 2


# NOTE TO RELEASE COORDINATORS: Replace this project id with the correct oppia
# project id when switching to the prod server.
OPPIA_PROJECT_ID = 'dev-project-id'
GOOGLE_APP_ENGINE_REGION = 'us-central1'

# NOTE TO RELEASE COORDINATORS: Replace these GCS bucket paths with real prod
# buckets. It's OK for them to be the same.
DATAFLOW_TEMP_LOCATION = 'gs://todo/todo'
DATAFLOW_STAGING_LOCATION = 'gs://todo/todo'

OPPIA_VERSION = '3.2.1'
OPPIA_PYTHON_PACKAGE_PATH = './build/oppia-beam-job-%s.tar.gz' % OPPIA_VERSION

# Committer id for system actions. The username for the system committer
# (i.e. admin) is also 'admin'.
SYSTEM_COMMITTER_ID = 'admin'
# Domain name for email address.
INCOMING_EMAILS_DOMAIN_NAME = 'example.com'
SYSTEM_EMAIL_ADDRESS = 'system@example.com'
SYSTEM_EMAIL_NAME = '.'
ADMIN_EMAIL_ADDRESS = 'testadmin@example.com'
NOREPLY_EMAIL_ADDRESS = 'noreply@example.com'
# Ensure that SYSTEM_EMAIL_ADDRESS and ADMIN_EMAIL_ADDRESS are both valid and
# correspond to owners of the app before setting this to True. If
# SYSTEM_EMAIL_ADDRESS is not that of an app owner, email messages from this
# address cannot be sent. If True then emails can be sent to any user.
CAN_SEND_EMAILS = False
# If you want to turn on this facility please check the email templates in the
# send_role_notification_email() function in email_manager.py and modify them
# accordingly.
CAN_SEND_EDITOR_ROLE_EMAILS = False
# If enabled then emails will be sent to creators for feedback messages.
CAN_SEND_FEEDBACK_MESSAGE_EMAILS = False
# If enabled subscription emails will be sent to that user.
CAN_SEND_SUBSCRIPTION_EMAILS = False
# Time to wait before sending feedback message emails (currently set to 1
# hour).
DEFAULT_FEEDBACK_MESSAGE_EMAIL_COUNTDOWN_SECS = 3600
# Whether to send an email when new feedback message is received for
# an exploration.
DEFAULT_FEEDBACK_MESSAGE_EMAIL_PREFERENCE = True
# Whether to send an email to all the creator's subscribers when he/she
# publishes an exploration.
DEFAULT_SUBSCRIPTION_EMAIL_PREFERENCE = True
# Whether exploration feedback emails are muted,
# when the user has not specified a preference.
DEFAULT_FEEDBACK_NOTIFICATIONS_MUTED_PREFERENCE = False
# Whether exploration suggestion emails are muted,
# when the user has not specified a preference.
DEFAULT_SUGGESTION_NOTIFICATIONS_MUTED_PREFERENCE = False
# Whether to send email updates to a user who has not specified a preference.
DEFAULT_EMAIL_UPDATES_PREFERENCE = False
# Whether to send an invitation email when the user is granted
# new role permissions in an exploration.
DEFAULT_EDITOR_ROLE_EMAIL_PREFERENCE = True
# Whether to require an email to be sent, following a moderator action.
REQUIRE_EMAIL_ON_MODERATOR_ACTION = False
# Timespan in minutes before allowing duplicate emails.
DUPLICATE_EMAIL_INTERVAL_MINS = 2
# Number of digits after decimal to which the average ratings value in the
# dashboard is rounded off to.
AVERAGE_RATINGS_DASHBOARD_PRECISION = 2
# Whether to enable maintenance mode on the site. For non-admins, this redirects
# all HTTP requests to the maintenance page. This is the only check which
# determines whether the site is in maintenance mode to avoid queries to the
# database by non-admins.
ENABLE_MAINTENANCE_MODE = False

# The interactions permissible for a question.
ALLOWED_QUESTION_INTERACTION_IDS = [
    'TextInput', 'MultipleChoiceInput', 'NumericInput']

# Flag to disable sending emails related to reviews for suggestions. To be
# flipped after deciding (and implementing) whether a user should be scored
# only for curated lessons.
SEND_SUGGESTION_REVIEW_RELATED_EMAILS = False
# To prevent recording scores for users until details like whether to score
# users for only curated lessons is confirmed.
ENABLE_RECORDING_OF_SCORES = False

# No. of pretest questions to display.
NUM_PRETEST_QUESTIONS = 0

EMAIL_INTENT_SIGNUP = 'signup'
EMAIL_INTENT_DAILY_BATCH = 'daily_batch'
EMAIL_INTENT_EDITOR_ROLE_NOTIFICATION = 'editor_role_notification'
EMAIL_INTENT_FEEDBACK_MESSAGE_NOTIFICATION = 'feedback_message_notification'
EMAIL_INTENT_SUBSCRIPTION_NOTIFICATION = 'subscription_notification'
EMAIL_INTENT_SUGGESTION_NOTIFICATION = 'suggestion_notification'
EMAIL_INTENT_REPORT_BAD_CONTENT = 'report_bad_content'
EMAIL_INTENT_MARKETING = 'marketing'
EMAIL_INTENT_UNPUBLISH_EXPLORATION = 'unpublish_exploration'
EMAIL_INTENT_DELETE_EXPLORATION = 'delete_exploration'
EMAIL_INTENT_QUERY_STATUS_NOTIFICATION = 'query_status_notification'
EMAIL_INTENT_ONBOARD_REVIEWER = 'onboard_reviewer'
EMAIL_INTENT_REMOVE_REVIEWER = 'remove_reviewer'
EMAIL_INTENT_ADDRESS_CONTRIBUTOR_DASHBOARD_SUGGESTIONS = (
    'address_contributor_dashboard_suggestions'
)
EMAIL_INTENT_REVIEW_CREATOR_DASHBOARD_SUGGESTIONS = (
    'review_creator_dashboard_suggestions')
EMAIL_INTENT_REVIEW_CONTRIBUTOR_DASHBOARD_SUGGESTIONS = (
    'review_contributor_dashboard_suggestions'
)
EMAIL_INTENT_ADD_CONTRIBUTOR_DASHBOARD_REVIEWERS = (
    'add_contributor_dashboard_reviewers'
)
EMAIL_INTENT_VOICEOVER_APPLICATION_UPDATES = 'voiceover_application_updates'
EMAIL_INTENT_ACCOUNT_DELETED = 'account_deleted'
# Possible intents for email sent in bulk.
BULK_EMAIL_INTENT_MARKETING = 'bulk_email_marketing'
BULK_EMAIL_INTENT_IMPROVE_EXPLORATION = 'bulk_email_improve_exploration'
BULK_EMAIL_INTENT_CREATE_EXPLORATION = 'bulk_email_create_exploration'
BULK_EMAIL_INTENT_CREATOR_REENGAGEMENT = 'bulk_email_creator_reengagement'
BULK_EMAIL_INTENT_LEARNER_REENGAGEMENT = 'bulk_email_learner_reengagement'
BULK_EMAIL_INTENT_ML_JOB_FAILURE = 'bulk_email_ml_job_failure'
BULK_EMAIL_INTENT_TEST = 'bulk_email_test'

MESSAGE_TYPE_FEEDBACK = 'feedback'
MESSAGE_TYPE_SUGGESTION = 'suggestion'

MODERATOR_ACTION_UNPUBLISH_EXPLORATION = 'unpublish_exploration'
DEFAULT_SALUTATION_HTML_FN = (
    lambda recipient_username: 'Hi %s,' % recipient_username)
DEFAULT_SIGNOFF_HTML_FN = (
    lambda sender_username: (
        'Thanks!<br>%s (Oppia moderator)' % sender_username))

VALID_MODERATOR_ACTIONS = {
    MODERATOR_ACTION_UNPUBLISH_EXPLORATION: {
        'email_config': 'unpublish_exploration_email_html_body',
        'email_subject_fn': (
            lambda exp_title: (
                'Your Oppia exploration "%s" has been unpublished' % exp_title)
        ),
        'email_intent': 'unpublish_exploration',
        'email_salutation_html_fn': DEFAULT_SALUTATION_HTML_FN,
        'email_signoff_html_fn': DEFAULT_SIGNOFF_HTML_FN,
    },
}

# When the site terms were last updated, in UTC.
REGISTRATION_PAGE_LAST_UPDATED_UTC = datetime.datetime(2015, 10, 14, 2, 40, 0)

# Format of string for dashboard statistics logs.
# NOTE TO DEVELOPERS: This format should not be changed, since it is used in
# the existing storage models for UserStatsModel.
DASHBOARD_STATS_DATETIME_STRING_FORMAT = '%Y-%m-%d'

# Timestamp in sec since epoch for Mar 1 2021 12:00:00 UTC for the earliest
# datetime that a report could be received.
EARLIEST_APP_FEEDBACK_REPORT_DATETIME = datetime.datetime.fromtimestamp(
    1614556800)

# The minimum and maximum package version codes for Oppia Android.
MINIMUM_ANDROID_PACKAGE_VERSION_CODE = 1

# We generate images for existing math rich text components in batches. This
# gives the maximum size for a batch of Math SVGs in bytes.
MAX_SIZE_OF_MATH_SVGS_BATCH_BYTES = 31 * 1024 * 1024

# The maximum size of an uploaded file, in bytes.
MAX_FILE_SIZE_BYTES = 1048576

# The maximum playback length of an audio file, in seconds.
MAX_AUDIO_FILE_LENGTH_SEC = 300

# The maximum number of questions to be fetched at one time.
MAX_QUESTIONS_FETCHABLE_AT_ONE_TIME = 20

# The minimum score required for a user to review suggestions of a particular
# category.
MINIMUM_SCORE_REQUIRED_TO_REVIEW = 10

# The maximum number of skills to be requested at one time when fetching
# questions.
MAX_NUMBER_OF_SKILL_IDS = 20

# The maximum number of blog post cards to be visible on each page in blog
# homepage.
MAX_NUM_CARDS_TO_DISPLAY_ON_BLOG_HOMEPAGE = 10

# The maximum number of blog post cards to be visible on each page in author
# specific blog post page.
MAX_NUM_CARDS_TO_DISPLAY_ON_AUTHOR_SPECIFIC_BLOG_POST_PAGE = 12

# The maximum number of blog post cards to be visible as suggestions on the
# blog post page.
MAX_POSTS_TO_RECOMMEND_AT_END_OF_BLOG_POST = 2

# The prefix for an 'accepted suggestion' commit message.
COMMIT_MESSAGE_ACCEPTED_SUGGESTION_PREFIX = 'Accepted suggestion by'

# User id and username for exploration migration bot. Commits made by this bot
# are not reflected in the exploration summary models, but are recorded in the
# exploration commit log.
MIGRATION_BOT_USER_ID = 'OppiaMigrationBot'
MIGRATION_BOT_USERNAME = 'OppiaMigrationBot'

# User id for scrubber bot. This bot is used to represent the cron job that
# scrubs expired app feedback reports.
APP_FEEDBACK_REPORT_SCRUBBER_BOT_ID = 'AppFeedbackReportScrubberBot'
APP_FEEDBACK_REPORT_SCRUBBER_BOT_USERNAME = 'AppFeedbackReportScrubberBot'

# User id and username for suggestion bot. This bot will be used to accept
# suggestions automatically after a threshold time.
SUGGESTION_BOT_USER_ID = 'OppiaSuggestionBot'
SUGGESTION_BOT_USERNAME = 'OppiaSuggestionBot'

# The system usernames are reserved usernames. Before adding new value to this
# dict, make sure that there aren't any similar usernames in the datastore.
# Note: All bot user IDs and usernames should start with "Oppia" and end with
# "Bot".
SYSTEM_USERS = {
    SYSTEM_COMMITTER_ID: SYSTEM_COMMITTER_ID,
    MIGRATION_BOT_USER_ID: MIGRATION_BOT_USERNAME,
    SUGGESTION_BOT_USER_ID: SUGGESTION_BOT_USERNAME,
    APP_FEEDBACK_REPORT_SCRUBBER_BOT_ID: (
        APP_FEEDBACK_REPORT_SCRUBBER_BOT_USERNAME)
}

# Ids and locations of the permitted extensions.
ALLOWED_RTE_EXTENSIONS = {
    'Collapsible': {
        'dir': os.path.join(RTE_EXTENSIONS_DIR, 'Collapsible')
    },
    'Image': {
        'dir': os.path.join(RTE_EXTENSIONS_DIR, 'Image')
    },
    'Link': {
        'dir': os.path.join(RTE_EXTENSIONS_DIR, 'Link')
    },
    'Math': {
        'dir': os.path.join(RTE_EXTENSIONS_DIR, 'Math')
    },
    'Tabs': {
        'dir': os.path.join(RTE_EXTENSIONS_DIR, 'Tabs')
    },
    'Video': {
        'dir': os.path.join(RTE_EXTENSIONS_DIR, 'Video')
    },
}

# The list of interaction IDs which correspond to interactions that set their
# is_linear property to true. Linear interactions do not support branching and
# thus only allow for default answer classification. This value is guarded by a
# test in extensions.interactions.base_test.
LINEAR_INTERACTION_IDS = ['Continue']

# Demo explorations to load through the admin panel. The id assigned to each
# exploration is based on the key of the exploration in this dict, so ensure it
# doesn't change once it's in the list. Only integer-based indices should be
# used in this list, as it maintains backward compatibility with how demo
# explorations used to be assigned IDs. The value of each entry in this dict is
# either a YAML file or a directory (depending on whether it ends in .yaml).
# These explorations can be found under data/explorations.
DEMO_EXPLORATIONS = {
    u'0': 'welcome',
    u'1': 'multiples.yaml',
    u'2': 'binary_search',
    u'3': 'root_linear_coefficient_theorem',
    u'4': 'three_balls',
    # TODO(bhenning): Replace demo exploration '5' with a new exploration
    # described in #1376.
    u'6': 'boot_verbs.yaml',
    u'7': 'hola.yaml',
    u'8': 'adventure.yaml',
    u'9': 'pitch_perfect.yaml',
    u'10': 'test_interactions',
    u'11': 'modeling_graphs',
    u'12': 'protractor_test_1.yaml',
    u'13': 'solar_system',
    u'14': 'about_oppia.yaml',
    u'15': 'classifier_demo_exploration.yaml',
    u'16': 'all_interactions',
    u'17': 'audio_test',
    # Exploration with ID 18 was used for testing CodeClassifier functionality
    # which has been removed (#10060).
    u'19': 'example_exploration_in_collection1.yaml',
    u'20': 'example_exploration_in_collection2.yaml',
    u'21': 'example_exploration_in_collection3.yaml',
    u'22': 'protractor_mobile_test_exploration.yaml',
    u'23': 'rating_test.yaml',
    u'24': 'learner_flow_test.yaml',
    u'25': 'exploration_player_test.yaml',
    u'26': 'android_interactions',
}

DEMO_COLLECTIONS = {
    u'0': 'welcome_to_collections.yaml',
    u'1': 'learner_flow_test_collection.yaml'
}

# IDs of explorations which should not be displayable in either the learner or
# editor views.
DISABLED_EXPLORATION_IDS = ['5']

# Oppia Google Group URL.
GOOGLE_GROUP_URL = (
    'https://groups.google.com/forum/?place=forum/oppia#!forum/oppia')

# NOTE TO RELEASE COORDINATORS: External URL for the oppia production site.
# Change to the correct url for internal testing in the testing production
# environment.
# Change to the production URL when deploying to production site.
OPPIA_SITE_URL = 'http://localhost:8181'

# Prefix for all taskqueue-related URLs.
TASKQUEUE_URL_PREFIX = '/task'
TASK_URL_FEEDBACK_MESSAGE_EMAILS = (
    '%s/email/batchfeedbackmessageemailhandler' % TASKQUEUE_URL_PREFIX)
TASK_URL_FEEDBACK_STATUS_EMAILS = (
    '%s/email/feedbackthreadstatuschangeemailhandler' % TASKQUEUE_URL_PREFIX)
TASK_URL_FLAG_EXPLORATION_EMAILS = (
    '%s/email/flagexplorationemailhandler' % TASKQUEUE_URL_PREFIX)
TASK_URL_INSTANT_FEEDBACK_EMAILS = (
    '%s/email/instantfeedbackmessageemailhandler' % TASKQUEUE_URL_PREFIX)
TASK_URL_SUGGESTION_EMAILS = (
    '%s/email/suggestionemailhandler' % TASKQUEUE_URL_PREFIX)
TASK_URL_DEFERRED = (
    '%s/deferredtaskshandler' % TASKQUEUE_URL_PREFIX)

# TODO(sll): Add all other URLs here.
ABOUT_FOUNDATION_PAGE_URL = '/about-foundation'
ADMIN_URL = '/admin'
ADMIN_ROLE_HANDLER_URL = '/adminrolehandler'
BLOG_ADMIN_PAGE_URL = '/blog-admin'
BLOG_ADMIN_ROLE_HANDLER_URL = '/blogadminrolehandler'
BLOG_DASHBOARD_DATA_URL = '/blogdashboardhandler/data'
BLOG_DASHBOARD_URL = '/blog-dashboard'
BLOG_EDITOR_DATA_URL_PREFIX = '/blogeditorhandler/data'
BULK_EMAIL_WEBHOOK_ENDPOINT = '/bulk_email_webhook_endpoint'
BLOG_HOMEPAGE_DATA_URL = '/blogdatahandler/data'
BLOG_HOMEPAGE_URL = '/blog'
AUTHOR_SPECIFIC_BLOG_POST_PAGE_URL_PREFIX = '/blog/author'
CLASSROOM_DATA_HANDLER = '/classroom_data_handler'
COLLECTION_DATA_URL_PREFIX = '/collection_handler/data'
COLLECTION_EDITOR_DATA_URL_PREFIX = '/collection_editor_handler/data'
COLLECTION_SUMMARIES_DATA_URL = '/collectionsummarieshandler/data'
COLLECTION_RIGHTS_PREFIX = '/collection_editor_handler/rights'
COLLECTION_PUBLISH_PREFIX = '/collection_editor_handler/publish'
COLLECTION_UNPUBLISH_PREFIX = '/collection_editor_handler/unpublish'
COLLECTION_EDITOR_URL_PREFIX = '/collection_editor/create'
COLLECTION_URL_PREFIX = '/collection'
CONCEPT_CARD_DATA_URL_PREFIX = '/concept_card_handler'
CONTRIBUTOR_DASHBOARD_URL = '/contributor-dashboard'
CONTRIBUTOR_DASHBOARD_ADMIN_URL = '/contributor-dashboard-admin'
CONTRIBUTOR_OPPORTUNITIES_DATA_URL = '/opportunitiessummaryhandler'
CREATOR_DASHBOARD_DATA_URL = '/creatordashboardhandler/data'
CREATOR_DASHBOARD_URL = '/creator-dashboard'
CSRF_HANDLER_URL = '/csrfhandler'
CUSTOM_NONPROFITS_LANDING_PAGE_URL = '/nonprofits'
CUSTOM_PARENTS_LANDING_PAGE_URL = '/parents'
CUSTOM_PARTNERS_LANDING_PAGE_URL = '/partners'
CUSTOM_TEACHERS_LANDING_PAGE_URL = '/teachers'
CUSTOM_VOLUNTEERS_LANDING_PAGE_URL = '/volunteers'
DASHBOARD_CREATE_MODE_URL = '%s?mode=create' % CREATOR_DASHBOARD_URL
EDITOR_URL_PREFIX = '/create'
EXPLORATION_DATA_PREFIX = '/createhandler/data'
EXPLORATION_IMAGE_UPLOAD_PREFIX = '/createhandler/imageupload'
EXPLORATION_FEATURES_PREFIX = '/explorehandler/features'
EXPLORATION_INIT_URL_PREFIX = '/explorehandler/init'
EXPLORATION_LEARNER_ANSWER_DETAILS = (
    '/learneranswerinfohandler/learner_answer_details')
EXPLORATION_METADATA_SEARCH_URL = '/exploration/metadata_search'
EXPLORATION_PRETESTS_URL_PREFIX = '/pretest_handler'
EXPLORATION_RIGHTS_PREFIX = '/createhandler/rights'
EXPLORATION_STATE_ANSWER_STATS_PREFIX = '/createhandler/state_answer_stats'
EXPLORATION_STATUS_PREFIX = '/createhandler/status'
EXPLORATION_SUMMARIES_DATA_URL = '/explorationsummarieshandler/data'
EXPLORATION_URL_PREFIX = '/explore'
EXPLORATION_URL_EMBED_PREFIX = '/embed/exploration'
FEEDBACK_STATS_URL_PREFIX = '/feedbackstatshandler'
FEEDBACK_THREAD_URL_PREFIX = '/threadhandler'
FEEDBACK_THREADLIST_URL_PREFIX = '/threadlisthandler'
FEEDBACK_THREADLIST_URL_PREFIX_FOR_TOPICS = '/threadlisthandlerfortopic'
FEEDBACK_THREAD_VIEW_EVENT_URL = '/feedbackhandler/thread_view_event'
FETCH_SKILLS_URL_PREFIX = '/fetch_skills'
FLAG_EXPLORATION_URL_PREFIX = '/flagexplorationhandler'
FRACTIONS_LANDING_PAGE_URL = '/fractions'
IMPROVEMENTS_URL_PREFIX = '/improvements'
IMPROVEMENTS_HISTORY_URL_PREFIX = '/improvements/history'
IMPROVEMENTS_CONFIG_URL_PREFIX = '/improvements/config'
LEARNER_ANSWER_INFO_HANDLER_URL = (
    '/learneranswerinfohandler/learner_answer_details')
LEARNER_ANSWER_DETAILS_SUBMIT_URL = '/learneranswerdetailshandler'
LEARNER_DASHBOARD_URL = '/learner-dashboard'
LEARNER_DASHBOARD_TOPIC_AND_STORY_DATA_URL = (
    '/learnerdashboardtopicsandstoriesprogresshandler/data')
LEARNER_DASHBOARD_COLLECTION_DATA_URL = (
    '/learnerdashboardcollectionsprogresshandler/data')
LEARNER_DASHBOARD_EXPLORATION_DATA_URL = (
    '/learnerdashboardexplorationsprogresshandler/data')
LEARNER_DASHBOARD_FEEDBACK_UPDATES_DATA_URL = (
    '/learnerdashboardfeedbackupdateshandler/data')
LEARNER_DASHBOARD_IDS_DATA_URL = '/learnerdashboardidshandler/data'
LEARNER_DASHBOARD_FEEDBACK_THREAD_DATA_URL = '/learnerdashboardthreadhandler'
LEARNER_GOALS_DATA_URL = '/learnergoalshandler'
LEARNER_PLAYLIST_DATA_URL = '/learnerplaylistactivityhandler'
LEARNER_INCOMPLETE_ACTIVITY_DATA_URL = '/learnerincompleteactivityhandler'
LIBRARY_GROUP_DATA_URL = '/librarygrouphandler'
LIBRARY_INDEX_URL = '/community-library'
LIBRARY_INDEX_DATA_URL = '/libraryindexhandler'
LIBRARY_RECENTLY_PUBLISHED_URL = '/community-library/recently-published'
LIBRARY_SEARCH_URL = '/search/find'
LIBRARY_SEARCH_DATA_URL = '/searchhandler/data'
LIBRARY_TOP_RATED_URL = '/community-library/top-rated'
MACHINE_TRANSLATION_DATA_URL = '/machine_translated_state_texts_handler'
MERGE_SKILLS_URL = '/merge_skills_handler'
NEW_COLLECTION_URL = '/collection_editor_handler/create_new'
NEW_EXPLORATION_URL = '/contributehandler/create_new'
NEW_QUESTION_URL = '/question_editor_handler/create_new'
NEW_SKILL_URL = '/skill_editor_handler/create_new'
TOPIC_EDITOR_STORY_URL = '/topic_editor_story_handler'
TOPIC_EDITOR_QUESTION_URL = '/topic_editor_question_handler'
NEW_TOPIC_URL = '/topic_editor_handler/create_new'
PREFERENCES_URL = '/preferences'
PRACTICE_SESSION_URL_PREFIX = '/practice_session'
PRACTICE_SESSION_DATA_URL_PREFIX = '/practice_session/data'
PREFERENCES_DATA_URL = '/preferenceshandler/data'
QUESTION_EDITOR_DATA_URL_PREFIX = '/question_editor_handler/data'
QUESTION_SKILL_LINK_URL_PREFIX = '/manage_question_skill_link'
QUESTIONS_LIST_URL_PREFIX = '/questions_list_handler'
QUESTION_COUNT_URL_PREFIX = '/question_count_handler'
QUESTIONS_URL_PREFIX = '/question_player_handler'
RECENT_COMMITS_DATA_URL = '/recentcommitshandler/recent_commits'
RECENT_FEEDBACK_MESSAGES_DATA_URL = '/recent_feedback_messages'
DELETE_ACCOUNT_URL = '/delete-account'
DELETE_ACCOUNT_HANDLER_URL = '/delete-account-handler'
EXPORT_ACCOUNT_HANDLER_URL = '/export-account-handler'
PENDING_ACCOUNT_DELETION_URL = '/pending-account-deletion'
REVIEW_TEST_DATA_URL_PREFIX = '/review_test_handler/data'
REVIEW_TEST_URL_PREFIX = '/review_test'
ROBOTS_TXT_URL = '/robots.txt'
SITE_LANGUAGE_DATA_URL = '/save_site_language'
SIGNUP_DATA_URL = '/signuphandler/data'
SIGNUP_URL = '/signup'
SKILL_DASHBOARD_DATA_URL = '/skills_dashboard/data'
SKILL_DATA_URL_PREFIX = '/skill_data_handler'
SKILL_EDITOR_DATA_URL_PREFIX = '/skill_editor_handler/data'
SKILL_EDITOR_URL_PREFIX = '/skill_editor'
SKILL_EDITOR_QUESTION_URL = '/skill_editor_question_handler'
SKILL_MASTERY_DATA_URL = '/skill_mastery_handler/data'
SKILL_RIGHTS_URL_PREFIX = '/skill_editor_handler/rights'
SKILL_DESCRIPTION_HANDLER = '/skill_description_handler'
STORY_DATA_HANDLER = '/story_data_handler'
STORY_EDITOR_URL_PREFIX = '/story_editor'
STORY_EDITOR_DATA_URL_PREFIX = '/story_editor_handler/data'
STORY_PROGRESS_URL_PREFIX = '/story_progress_handler'
STORY_PUBLISH_HANDLER = '/story_publish_handler'
STORY_URL_FRAGMENT_HANDLER = '/story_url_fragment_handler'
STORY_VIEWER_URL_PREFIX = '/story'
SUBTOPIC_DATA_HANDLER = '/subtopic_data_handler'
# This should be synchronized with SUBTOPIC_MASTERY_DATA_URL_TEMPLATE
# in app.constants.ts.
SUBTOPIC_MASTERY_DATA_URL = '/subtopic_mastery_handler/data'
SUBTOPIC_VIEWER_URL_PREFIX = '/subtopic'
SUGGESTION_ACTION_URL_PREFIX = '/suggestionactionhandler'
SUGGESTION_LIST_URL_PREFIX = '/suggestionlisthandler'
SUGGESTION_URL_PREFIX = '/suggestionhandler'
UPDATE_TRANSLATION_SUGGESTION_URL_PREFIX = (
    '/updatetranslationsuggestionhandler')
UPDATE_QUESTION_SUGGESTION_URL_PREFIX = (
    '/updatequestionsuggestionhandler')
SUBSCRIBE_URL_PREFIX = '/subscribehandler'
SUBTOPIC_PAGE_EDITOR_DATA_URL_PREFIX = '/subtopic_page_editor_handler/data'
TOPIC_VIEWER_URL_PREFIX = (
    '/learn/<classroom_url_fragment>/<topic_url_fragment>')
TOPIC_DATA_HANDLER = '/topic_data_handler'
TOPIC_EDITOR_DATA_URL_PREFIX = '/topic_editor_handler/data'
TOPIC_EDITOR_URL_PREFIX = '/topic_editor'
TOPIC_NAME_HANDLER = '/topic_name_handler'
TOPIC_RIGHTS_URL_PREFIX = '/rightshandler/get_topic_rights'
TOPIC_SEND_MAIL_URL_PREFIX = '/rightshandler/send_topic_publish_mail'
TOPIC_STATUS_URL_PREFIX = '/rightshandler/change_topic_status'
TOPIC_URL_FRAGMENT_HANDLER = '/topic_url_fragment_handler'
TOPICS_AND_SKILLS_DASHBOARD_DATA_URL = '/topics_and_skills_dashboard/data'
UNASSIGN_SKILL_DATA_HANDLER_URL = '/topics_and_skills_dashboard/unassign_skill'
TOPICS_AND_SKILLS_DASHBOARD_URL = '/topics-and-skills-dashboard'
UNSUBSCRIBE_URL_PREFIX = '/unsubscribehandler'
UPLOAD_EXPLORATION_URL = '/contributehandler/upload'
USER_EXPLORATION_EMAILS_PREFIX = '/createhandler/notificationpreferences'
USER_PERMISSIONS_URL_PREFIX = '/createhandler/permissions'
USERNAME_CHECK_DATA_URL = '/usernamehandler/data'
VALIDATE_STORY_EXPLORATIONS_URL_PREFIX = '/validate_story_explorations'

# Event types.
EVENT_TYPE_ALL_STATS = 'all_stats'
EVENT_TYPE_STATE_HIT = 'state_hit'
EVENT_TYPE_STATE_COMPLETED = 'state_complete'
EVENT_TYPE_ANSWER_SUBMITTED = 'answer_submitted'
EVENT_TYPE_DEFAULT_ANSWER_RESOLVED = 'default_answer_resolved'
EVENT_TYPE_NEW_THREAD_CREATED = 'feedback_thread_created'
EVENT_TYPE_THREAD_STATUS_CHANGED = 'feedback_thread_status_changed'
EVENT_TYPE_RATE_EXPLORATION = 'rate_exploration'
EVENT_TYPE_SOLUTION_HIT = 'solution_hit'
EVENT_TYPE_LEAVE_FOR_REFRESHER_EXP = 'leave_for_refresher_exp'
# The values for these event types should be left as-is for backwards
# compatibility.
EVENT_TYPE_START_EXPLORATION = 'start'
EVENT_TYPE_ACTUAL_START_EXPLORATION = 'actual_start'
EVENT_TYPE_MAYBE_LEAVE_EXPLORATION = 'leave'
EVENT_TYPE_COMPLETE_EXPLORATION = 'complete'

# Play type constants.
PLAY_TYPE_PLAYTEST = 'playtest'
PLAY_TYPE_NORMAL = 'normal'

# Predefined commit messages.
COMMIT_MESSAGE_EXPLORATION_DELETED = 'Exploration deleted.'
COMMIT_MESSAGE_COLLECTION_DELETED = 'Collection deleted.'
COMMIT_MESSAGE_QUESTION_DELETED = 'Question deleted.'
COMMIT_MESSAGE_SKILL_DELETED = 'Skill deleted.'
COMMIT_MESSAGE_STORY_DELETED = 'Story deleted.'
COMMIT_MESSAGE_SUBTOPIC_PAGE_DELETED = 'Subtopic page deleted.'
COMMIT_MESSAGE_TOPIC_DELETED = 'Topic deleted.'

# Max number of playthroughs for an issue.
MAX_PLAYTHROUGHS_FOR_ISSUE = 5

# Number of unresolved answers to be displayed in the dashboard for each
# exploration.
TOP_UNRESOLVED_ANSWERS_COUNT_DASHBOARD = 3
# Number of open feedback to be displayed in the dashboard for each exploration.
OPEN_FEEDBACK_COUNT_DASHBOARD = 3
# NOTE TO DEVELOPERS: This should be synchronized with app.constants.ts.
ENABLE_ML_CLASSIFIERS = False

# The regular expression used to identify whether a string contains float value.
# The regex must match with regex that is stored in vmconf.py file of Oppia-ml.
# If this regex needs to be modified then first of all shutdown Oppia-ml VM.
# Then update the regex constant in here and Oppia both.
# Run any migration job that is required to migrate existing trained models
# before starting Oppia-ml again.
FLOAT_VERIFIER_REGEX = (
    '^([-+]?\\d*\\.\\d+)$|^([-+]?(\\d*\\.?\\d+|\\d+\\.?\\d*)e[-+]?\\d*)$')

# Current event models schema version. All event models with an
# event_schema_version of 1 are the events collected before the rework of the
# statistics framework which brought about the recording of new event models;
# these models include all models recorded before Feb 2018.
CURRENT_EVENT_MODELS_SCHEMA_VERSION = 2

# Output formats of downloaded explorations.
OUTPUT_FORMAT_JSON = 'json'
OUTPUT_FORMAT_ZIP = 'zip'

# Types of updates shown in the 'recent updates' table in the dashboard page.
UPDATE_TYPE_EXPLORATION_COMMIT = 'exploration_commit'
UPDATE_TYPE_COLLECTION_COMMIT = 'collection_commit'
UPDATE_TYPE_FEEDBACK_MESSAGE = 'feedback_thread'

# Possible values for user query status.
# Valid status transitions are: processing --> completed --> archived
# or processing --> failed.
USER_QUERY_STATUS_PROCESSING = 'processing'
USER_QUERY_STATUS_COMPLETED = 'completed'
USER_QUERY_STATUS_ARCHIVED = 'archived'
USER_QUERY_STATUS_FAILED = 'failed'

ALLOWED_USER_QUERY_STATUSES = (
    USER_QUERY_STATUS_PROCESSING,
    USER_QUERY_STATUS_COMPLETED,
    USER_QUERY_STATUS_ARCHIVED,
    USER_QUERY_STATUS_FAILED
)

# The time difference between which to consider two login events "close". This
# is taken to be 12 hours.
PROXIMAL_TIMEDELTA_SECS = 12 * 60 * 60

# The i18n id for the header of the "Featured Activities" category in the
# library index page.
LIBRARY_CATEGORY_FEATURED_ACTIVITIES = 'I18N_LIBRARY_GROUPS_FEATURED_ACTIVITIES'
# The i18n id for the header of the "Top Rated Explorations" category in the
# library index page.
LIBRARY_CATEGORY_TOP_RATED_EXPLORATIONS = (
    'I18N_LIBRARY_GROUPS_TOP_RATED_EXPLORATIONS')
# The i18n id for the header of the "Recently Published" category in the
# library index page.
LIBRARY_CATEGORY_RECENTLY_PUBLISHED = 'I18N_LIBRARY_GROUPS_RECENTLY_PUBLISHED'

# The group name that appears at the end of the url for the recently published
# page.
LIBRARY_GROUP_RECENTLY_PUBLISHED = 'recently-published'
# The group name that appears at the end of the url for the top rated page.
LIBRARY_GROUP_TOP_RATED = 'top-rated'

# Defaults for topic similarities.
DEFAULT_TOPIC_SIMILARITY = 0.5
SAME_TOPIC_SIMILARITY = 1.0

# The type of the response returned by a handler when an exception is raised.
HANDLER_TYPE_HTML = 'html'
HANDLER_TYPE_JSON = 'json'
HANDLER_TYPE_DOWNLOADABLE = 'downloadable'

# Following are the constants for the role IDs.
# TODO(#13388): The role id variable name doesn't match the string value,
# write a one-off job to update the string value in the datastore.
ROLE_ID_CURRICULUM_ADMIN = 'ADMIN'
ROLE_ID_BLOG_ADMIN = 'BLOG_ADMIN'
ROLE_ID_BLOG_POST_EDITOR = 'BLOG_POST_EDITOR'
ROLE_ID_COLLECTION_EDITOR = 'COLLECTION_EDITOR'
ROLE_ID_FULL_USER = 'EXPLORATION_EDITOR'
ROLE_ID_GUEST = 'GUEST'
ROLE_ID_MOBILE_LEARNER = 'LEARNER'
ROLE_ID_MODERATOR = 'MODERATOR'
ROLE_ID_QUESTION_ADMIN = 'QUESTION_ADMIN'
ROLE_ID_RELEASE_COORDINATOR = 'RELEASE_COORDINATOR'
ROLE_ID_TOPIC_MANAGER = 'TOPIC_MANAGER'
ROLE_ID_TRANSLATION_ADMIN = 'TRANSLATION_ADMIN'
ROLE_ID_VOICEOVER_ADMIN = 'VOICEOVER_ADMIN'

ALLOWED_DEFAULT_USER_ROLES_ON_REGISTRATION = [
    ROLE_ID_FULL_USER, ROLE_ID_MOBILE_LEARNER]

ALLOWED_USER_ROLES = [
    ROLE_ID_CURRICULUM_ADMIN,
    ROLE_ID_BLOG_ADMIN,
    ROLE_ID_BLOG_POST_EDITOR,
    ROLE_ID_COLLECTION_EDITOR,
    ROLE_ID_FULL_USER,
    ROLE_ID_GUEST,
    ROLE_ID_MOBILE_LEARNER,
    ROLE_ID_MODERATOR,
    ROLE_ID_QUESTION_ADMIN,
    ROLE_ID_RELEASE_COORDINATOR,
    ROLE_ID_TOPIC_MANAGER,
    ROLE_ID_TRANSLATION_ADMIN,
    ROLE_ID_VOICEOVER_ADMIN
]

# Intent of the User making query to role structure via admin interface. Used
# to store audit data regarding queries to role IDs.
ROLE_ACTION_ADD = 'add'
ROLE_ACTION_REMOVE = 'remove'
DEPRECATED_ROLE_ACTION_UPDATE = 'update'
ROLE_ACTION_VIEW_BY_USERNAME = 'view_by_username'
ROLE_ACTION_VIEW_BY_ROLE = 'view_by_role'

USER_FILTER_CRITERION_ROLE = 'role'
USER_FILTER_CRITERION_USERNAME = 'username'

# Max questions allowed in a session of practice questions.
QUESTION_BATCH_SIZE = 10

STATE_ANSWER_STATS_MIN_FREQUENCY = 2

RTE_FORMAT_TEXTANGULAR = 'text-angular'

RTE_FORMAT_CKEDITOR = 'ck-editor'

# RTE content specifications according to the type of the editor.
RTE_CONTENT_SPEC = {
    'RTE_TYPE_TEXTANGULAR': {
        # Valid parent-child relation in TextAngular.
        'ALLOWED_PARENT_LIST': {
            'p': ['blockquote', 'div', 'pre', '[document]', 'ol', 'ul', 'li'],
            'b': ['i', 'li', 'p', 'pre'],
            'br': ['b', 'i', 'li', 'p'],
            'i': ['b', 'li', 'p', 'pre'],
            'li': ['ol', 'ul'],
            'ol': ['ol', 'ul', 'blockquote', 'li', 'pre', 'div', '[document]'],
            'ul': ['ol', 'ul', 'blockquote', 'li', 'pre', 'div', '[document]'],
            'pre': ['ol', 'ul', 'blockquote', '[document]'],
            'blockquote': ['blockquote', '[document]'],
            'oppia-noninteractive-link': ['b', 'i', 'li', 'p', 'pre'],
            'oppia-noninteractive-math': ['b', 'i', 'li', 'p', 'pre'],
            'oppia-noninteractive-image': ['b', 'i', 'li', 'p', 'pre'],
            'oppia-noninteractive-collapsible': ['b', 'i', 'li', 'p', 'pre'],
            'oppia-noninteractive-video': ['b', 'i', 'li', 'p', 'pre'],
            'oppia-noninteractive-tabs': ['b', 'i', 'li', 'p', 'pre']
        },
        # Valid html tags in TextAngular.
        'ALLOWED_TAG_LIST': [
            'p',
            'b',
            'br',
            'i',
            'li',
            'ol',
            'ul',
            'pre',
            'blockquote',
            'oppia-noninteractive-link',
            'oppia-noninteractive-math',
            'oppia-noninteractive-image',
            'oppia-noninteractive-collapsible',
            'oppia-noninteractive-video',
            'oppia-noninteractive-tabs'
        ]
    },
    'RTE_TYPE_CKEDITOR': {
        # Valid parent-child relation in CKEditor.
        'ALLOWED_PARENT_LIST': {
            'p': ['blockquote', '[document]', 'li'],
            'strong': ['em', 'li', 'p', 'pre'],
            'em': ['strong', 'li', 'p', 'pre'],
            'br': ['strong', 'em', 'li', 'p'],
            'li': ['ol', 'ul'],
            'ol': ['li', 'blockquote', 'pre', '[document]'],
            'ul': ['li', 'blockquote', 'pre', '[document]'],
            'pre': ['ol', 'ul', 'blockquote', 'li', '[document]'],
            'blockquote': ['blockquote', '[document]'],
            'oppia-noninteractive-link': ['strong', 'em', 'li', 'p', 'pre'],
            'oppia-noninteractive-math': ['strong', 'em', 'li', 'p', 'pre'],
            'oppia-noninteractive-image': ['blockquote', 'li', '[document]'],
            'oppia-noninteractive-collapsible': [
                'blockquote', 'li', '[document]'
            ],
            'oppia-noninteractive-video': ['blockquote', 'li', '[document]'],
            'oppia-noninteractive-tabs': ['blockquote', 'li', '[document]']
        },
        # Valid html tags in CKEditor.
        'ALLOWED_TAG_LIST': [
            'p',
            'strong',
            'br',
            'em',
            'li',
            'ol',
            'ul',
            'pre',
            'blockquote',
            'oppia-noninteractive-link',
            'oppia-noninteractive-math',
            'oppia-noninteractive-image',
            'oppia-noninteractive-collapsible',
            'oppia-noninteractive-video',
            'oppia-noninteractive-tabs'
        ]

    }
}

# Classroom page names for generating URLs. These need to be kept in sync with
# CLASSROOM_PAGES_DATA property in config_domain.
CLASSROOM_PAGES = ['math']

# Authentication method using GAE ID (google sign in).
GAE_AUTH_PROVIDER_ID = 'gae'
# Authentication method using Firebase authentication. Firebase signs its ID
# Tokens with iss='Firebase' (iss: issuer, public API refers to this as
# "provider id"), so using this naming convention helps us stay consistent with
# the status quo.
FIREBASE_AUTH_PROVIDER_ID = 'Firebase'
# Firebase-specific role specified for users with super admin privileges.
FIREBASE_ROLE_SUPER_ADMIN = 'super_admin'

# Firebase *explicitly* requires IDs to have at most 128 characters, and may
# contain any valid ASCII character:
# https://firebase.google.com/docs/auth/admin/manage-users#create_a_user
#
# After manually inspecting ~200 of them, however, we've found that they only
# use alpha-numeric characters, hence the tighter restriction.
FIREBASE_AUTH_ID_REGEX = '^[A-Za-z0-9]{1,128}$'

CLOUD_DATASTORE_EMULATOR_HOST = 'localhost'
CLOUD_DATASTORE_EMULATOR_PORT = 8089

FIREBASE_EMULATOR_CONFIG_PATH = '.firebase.json'
FIREBASE_EMULATOR_PORT = 9099

# The duration a session cookie from Firebase should remain valid for. After the
# duration expires, a new cookie will need to be generated. Generating a new
# cookie requires the user to sign-in _explicitly_.
FIREBASE_SESSION_COOKIE_MAX_AGE = datetime.timedelta(days=14)

# TODO(#10501): Once domain objects can be imported by the storage layer, move
# these back to appropriate places (rights_domain, topic_domain).
# The reserved prefix for keys that are automatically inserted into a
# commit_cmd dict by this model.
AUTOGENERATED_PREFIX = 'AUTO'

# The command string for a revert commit.
CMD_REVERT_COMMIT = '%s_revert_version_number' % AUTOGENERATED_PREFIX

# The command string for a delete commit.
CMD_DELETE_COMMIT = '%s_mark_deleted' % AUTOGENERATED_PREFIX

# IMPORTANT: Ensure that all changes to how these cmds are interpreted preserve
# backward-compatibility with previous exploration snapshots in the datastore.
# Do not modify the definitions of CMD keys that already exist.
CMD_CREATE_NEW = 'create_new'
CMD_CHANGE_ROLE = 'change_role'
CMD_REMOVE_ROLE = 'remove_role'
CMD_CHANGE_EXPLORATION_STATUS = 'change_exploration_status'
CMD_CHANGE_COLLECTION_STATUS = 'change_collection_status'
CMD_CHANGE_PRIVATE_VIEWABILITY = 'change_private_viewability'
CMD_RELEASE_OWNERSHIP = 'release_ownership'
CMD_UPDATE_FIRST_PUBLISHED_MSEC = 'update_first_published_msec'

# Roles used in collections and explorations.
ROLE_OWNER = 'owner'
ROLE_EDITOR = 'editor'
ROLE_VOICE_ARTIST = 'voice artist'
ROLE_VIEWER = 'viewer'
ROLE_NONE = 'none'

# The list of entity types that do not require entity specific access control
# when viewing respective suggestions.
ENTITY_TYPES_WITH_UNRESTRICTED_VIEW_SUGGESTION_ACCESS = [ENTITY_TYPE_SKILL]

# The allowed list of roles which can be used in change_role command.
ALLOWED_ACTIVITY_ROLES = [
    ROLE_OWNER, ROLE_EDITOR, ROLE_VOICE_ARTIST, ROLE_VIEWER]

# The allowed list of status which can be used in change_exploration_status
# and change_collection_status commands.
ALLOWED_ACTIVITY_STATUS = [
    constants.ACTIVITY_STATUS_PRIVATE, constants.ACTIVITY_STATUS_PUBLIC]

# Commands allowed in CollectionRightsChange and ExplorationRightsChange.
COMMON_RIGHTS_ALLOWED_COMMANDS: List[CommandType] = [{
    'name': CMD_CREATE_NEW,
    'required_attribute_names': [],
    'optional_attribute_names': [],
    'user_id_attribute_names': []
}, {
    'name': CMD_CHANGE_ROLE,
    'required_attribute_names': ['assignee_id', 'old_role', 'new_role'],
    'optional_attribute_names': [],
    'user_id_attribute_names': ['assignee_id'],
    'allowed_values': {
        'new_role': ALLOWED_ACTIVITY_ROLES, 'old_role': ALLOWED_ACTIVITY_ROLES}
}, {
    'name': CMD_REMOVE_ROLE,
    'required_attribute_names': ['removed_user_id', 'old_role'],
    'optional_attribute_names': [],
    'user_id_attribute_names': ['removed_user_id'],
    'allowed_values': {'old_role': ALLOWED_ACTIVITY_ROLES}
}, {
    'name': CMD_CHANGE_PRIVATE_VIEWABILITY,
    'required_attribute_names': [
        'old_viewable_if_private', 'new_viewable_if_private'],
    'optional_attribute_names': [],
    'user_id_attribute_names': []
}, {
    'name': CMD_RELEASE_OWNERSHIP,
    'required_attribute_names': [],
    'optional_attribute_names': [],
    'user_id_attribute_names': []
}, {
    'name': CMD_UPDATE_FIRST_PUBLISHED_MSEC,
    'required_attribute_names': [
        'old_first_published_msec', 'new_first_published_msec'],
    'optional_attribute_names': [],
    'user_id_attribute_names': []
}, {
    'name': CMD_DELETE_COMMIT,
    'required_attribute_names': [],
    'optional_attribute_names': [],
    'user_id_attribute_names': []
}]

COLLECTION_RIGHTS_CHANGE_ALLOWED_COMMANDS: List[CommandType] = copy.deepcopy(
    COMMON_RIGHTS_ALLOWED_COMMANDS
)
COLLECTION_RIGHTS_CHANGE_ALLOWED_COMMANDS.append({
    'name': CMD_CHANGE_COLLECTION_STATUS,
    'required_attribute_names': ['old_status', 'new_status'],
    'optional_attribute_names': [],
    'user_id_attribute_names': [],
    'allowed_values': {
        'old_status': ALLOWED_ACTIVITY_STATUS,
        'new_status': ALLOWED_ACTIVITY_STATUS
    }
})

EXPLORATION_RIGHTS_CHANGE_ALLOWED_COMMANDS = copy.deepcopy(
    COMMON_RIGHTS_ALLOWED_COMMANDS)
EXPLORATION_RIGHTS_CHANGE_ALLOWED_COMMANDS.append({
    'name': CMD_CHANGE_EXPLORATION_STATUS,
    'required_attribute_names': ['old_status', 'new_status'],
    'optional_attribute_names': [],
    'user_id_attribute_names': [],
    'allowed_values': {
        'old_status': ALLOWED_ACTIVITY_STATUS,
        'new_status': ALLOWED_ACTIVITY_STATUS
    },
    # TODO(#12991): Remove this once once we use the migration jobs to remove
    # the deprecated values from the server data.
    'deprecated_values': {
        'new_status': ['publicized']
    }
})

CMD_REMOVE_MANAGER_ROLE = 'remove_manager_role'
CMD_PUBLISH_TOPIC = 'publish_topic'
CMD_UNPUBLISH_TOPIC = 'unpublish_topic'

ROLE_MANAGER = 'manager'

# The allowed list of roles which can be used in TopicRightsChange change_role
# command.
ALLOWED_TOPIC_ROLES = [ROLE_NONE, ROLE_MANAGER]

# Commands allowed in TopicRightsChange.
TOPIC_RIGHTS_CHANGE_ALLOWED_COMMANDS: List[CommandType] = [{
    'name': CMD_CREATE_NEW,
    'required_attribute_names': [],
    'optional_attribute_names': [],
    'user_id_attribute_names': []
}, {
    'name': CMD_CHANGE_ROLE,
    'required_attribute_names': ['assignee_id', 'new_role', 'old_role'],
    'optional_attribute_names': [],
    'user_id_attribute_names': ['assignee_id'],
    'allowed_values': {
        'new_role': ALLOWED_TOPIC_ROLES, 'old_role': ALLOWED_TOPIC_ROLES
    }
}, {
    'name': CMD_REMOVE_MANAGER_ROLE,
    'required_attribute_names': ['removed_user_id'],
    'optional_attribute_names': [],
    'user_id_attribute_names': ['removed_user_id']
}, {
    'name': CMD_PUBLISH_TOPIC,
    'required_attribute_names': [],
    'optional_attribute_names': [],
    'user_id_attribute_names': []
}, {
    'name': CMD_UNPUBLISH_TOPIC,
    'required_attribute_names': [],
    'optional_attribute_names': [],
    'user_id_attribute_names': []
}, {
    'name': CMD_DELETE_COMMIT,
    'required_attribute_names': [],
    'optional_attribute_names': [],
    'user_id_attribute_names': []
}]

USER_ID_RANDOM_PART_LENGTH = 32
USER_ID_LENGTH = 36
USER_ID_REGEX = r'uid_[a-z]{%s}' % USER_ID_RANDOM_PART_LENGTH
PSEUDONYMOUS_ID_REGEX = r'pid_[a-z]{%s}' % USER_ID_RANDOM_PART_LENGTH

# Length of user PIN for different roles used on Android.
FULL_USER_PIN_LENGTH = 5
PROFILE_USER_PIN_LENGTH = 3

MAX_NUMBER_OF_OPS_IN_TRANSACTION = 25

# This is the maximum wait time for the task queue HTTP request. If the request
# takes longer than this value, an exception is raised. The default value
# of 5 seconds is too short and must be avoided because it can cause events
# to go unrecorded.
# https://cloud.google.com/appengine/docs/standard/python/outbound-requests#request_timeouts
DEFAULT_TASKQUEUE_TIMEOUT_SECONDS = 30

# Mapping from issue type to issue keyname in the issue customization dict. This
# mapping is useful to uniquely identify issues by the combination of their
# issue type and other type-specific information (such as the list of states
# involved).
CUSTOMIZATION_ARG_WHICH_IDENTIFIES_ISSUE = {
    'EarlyQuit': 'state_name',
    'MultipleIncorrectSubmissions': 'state_name',
    'CyclicStateTransitions': 'state_names'
}

# Constants defining various suggestion types.
SUGGESTION_TYPE_EDIT_STATE_CONTENT = 'edit_exploration_state_content'
SUGGESTION_TYPE_TRANSLATE_CONTENT = 'translate_content'
SUGGESTION_TYPE_ADD_QUESTION = 'add_question'

# Suggestion fields that can be queried.
ALLOWED_SUGGESTION_QUERY_FIELDS = [
    'suggestion_type', 'target_type', 'target_id', 'status', 'author_id',
    'final_reviewer_id', 'score_category', 'language_code'
]

# Possible targets that the suggestions can modify.
SUGGESTION_TARGET_TYPE_CHOICES = [
    ENTITY_TYPE_EXPLORATION,
    ENTITY_TYPE_QUESTION,
    ENTITY_TYPE_SKILL,
    ENTITY_TYPE_TOPIC
]

# Possible suggestion types.
SUGGESTION_TYPE_CHOICES = [
    SUGGESTION_TYPE_EDIT_STATE_CONTENT,
    SUGGESTION_TYPE_TRANSLATE_CONTENT,
    SUGGESTION_TYPE_ADD_QUESTION
]

# The types of suggestions that are offered on the Contributor Dashboard.
CONTRIBUTOR_DASHBOARD_SUGGESTION_TYPES = [
    SUGGESTION_TYPE_TRANSLATE_CONTENT,
    SUGGESTION_TYPE_ADD_QUESTION
]

# This represents a literal constant for All and is used whereever
# we need to compare a value with value All (for example, all topics)
ALL_LITERAL_CONSTANT = 'All'

# Prefix for all access validation handlers.
# The naming scheme for access validation handlers is
# '/access_validation_handler/<handler_name>'
# example '/access_validation_handler/validate_access_to_splash_page'.
ACCESS_VALIDATION_HANDLER_PREFIX = '/access_validation_handler'

# The possible commit types.
COMMIT_TYPE_CREATE = 'create'
COMMIT_TYPE_REVERT = 'revert'
COMMIT_TYPE_EDIT = 'edit'
COMMIT_TYPE_DELETE = 'delete'

<<<<<<< HEAD
# Interaction IDs of math related interactions.
MATH_INTERACTION_IDS = [
    'NumericExpressionInput', 'AlgebraicExpressionInput', 'MathEquationInput']
=======
# The task entry ID template used by the task entry model.
TASK_ENTRY_ID_TEMPLATE = '%s.%s.%d.%s.%s.%s'

# The composite entity ID template used by the task entry model.
COMPOSITE_ENTITY_ID_TEMPLATE = '%s.%s.%d'
>>>>>>> a8974a8c

# The data type for the translated or translatable content in any
# BaseTranslatableObject.
ContentValueType = Union[str, List[str]]


class TranslatableEntityType(enum.Enum):
    """Represents all possible entity types which support new translations
    architecture.
    """

    EXPLORATION = 'exploration'
    QUESTION = 'question'


class TranslatedContentDict(TypedDict):
    """Dictionary representing TranslatedContent object."""

    content_value: ContentValueType
    needs_update: bool<|MERGE_RESOLUTION|>--- conflicted
+++ resolved
@@ -1563,17 +1563,15 @@
 COMMIT_TYPE_EDIT = 'edit'
 COMMIT_TYPE_DELETE = 'delete'
 
-<<<<<<< HEAD
 # Interaction IDs of math related interactions.
 MATH_INTERACTION_IDS = [
     'NumericExpressionInput', 'AlgebraicExpressionInput', 'MathEquationInput']
-=======
+
 # The task entry ID template used by the task entry model.
 TASK_ENTRY_ID_TEMPLATE = '%s.%s.%d.%s.%s.%s'
 
 # The composite entity ID template used by the task entry model.
 COMPOSITE_ENTITY_ID_TEMPLATE = '%s.%s.%d'
->>>>>>> a8974a8c
 
 # The data type for the translated or translatable content in any
 # BaseTranslatableObject.
