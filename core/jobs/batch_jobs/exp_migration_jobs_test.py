--- conflicted
+++ resolved
@@ -328,7 +328,6 @@
             'Added node.')
 
     def test_unmigrated_exp_is_migrated(self) -> None:
-<<<<<<< HEAD
         exp_model = exp_models.ExplorationModel(
             id=self.NEW_EXP_ID,
             category=EXP_V46__DICT["category"],
@@ -382,39 +381,6 @@
 
         all_translation_models = (
             translation_models.EntityTranslationsModel.get_all().fetch())
-=======
-        swap_states_schema_48 = self.swap(
-            feconf, 'CURRENT_STATE_SCHEMA_VERSION', 48)
-        swap_exp_schema_53 = self.swap(
-            exp_domain.Exploration, 'CURRENT_EXP_SCHEMA_VERSION', 53)
-
-        with swap_states_schema_48, swap_exp_schema_53:
-            exploration = exp_domain.Exploration.create_default_exploration(
-                self.NEW_EXP_ID, title=self.EXP_TITLE, category='Algorithms')
-            exp_services.save_new_exploration(
-                feconf.SYSTEM_COMMITTER_ID, exploration)
-
-            owner_action = user_services.get_user_actions_info(
-                feconf.SYSTEM_COMMITTER_ID)
-            exp_services.publish_exploration_and_update_user_profiles(
-                owner_action, self.NEW_EXP_ID)
-            opportunity_model = (
-                opportunity_models.ExplorationOpportunitySummaryModel(
-                    id=self.NEW_EXP_ID,
-                    topic_id='topic_id1',
-                    topic_name='topic',
-                    story_id='story_id_1',
-                    story_title='A story title',
-                    chapter_title='Title 1',
-                    content_count=20,
-                    incomplete_translation_language_codes=['hi', 'ar'],
-                    translation_counts={'hi': 1, 'ar': 2},
-                    language_codes_needing_voice_artists=['en'],
-                    language_codes_with_assigned_voice_artists=[]))
-            opportunity_model.put()
-
-            self.create_story_linked_to_exploration()
->>>>>>> 7ad815df
 
         self.assertEqual(
             len(all_translation_models), 1)
