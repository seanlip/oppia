--- conflicted
+++ resolved
@@ -26,10 +26,7 @@
 from core.domain import exp_domain
 from core.domain import exp_fetchers
 from core.domain import exp_services
-<<<<<<< HEAD
 from core.domain import rights_manager
-=======
->>>>>>> 90c13355
 from core.jobs import base_jobs
 from core.jobs.io import ndb_io
 from core.jobs.transforms import job_result_transforms
@@ -38,30 +35,19 @@
 
 import apache_beam as beam
 import result
-<<<<<<< HEAD
 from typing import Iterable, List, Sequence, Tuple
-=======
-from typing import Iterable, Sequence, Tuple
->>>>>>> 90c13355
 
 MYPY = False
 if MYPY: # pragma: no cover
     from mypy_imports import base_models
     from mypy_imports import datastore_services
     from mypy_imports import exp_models
-<<<<<<< HEAD
     from mypy_imports import translation_models
 
 (base_models, exp_models, translation_models) = (
     models.Registry.import_models(
         [models.Names.BASE_MODEL, models.Names.EXPLORATION,
          models.Names.TRANSLATION]))
-=======
-
-(base_models, exp_models) = (
-    models.Registry.import_models(
-        [models.Names.BASE_MODEL, models.Names.EXPLORATION]))
->>>>>>> 90c13355
 datastore_services = models.Registry.import_datastore_services()
 
 
@@ -242,14 +228,6 @@
                     commit_message,
                 )
             )
-<<<<<<< HEAD
-            models_to_put_values = []
-            for model in models_to_put.values():
-                # Here, we are narrowing down the type from object to BaseModel.
-                assert isinstance(model, base_models.BaseModel)
-                models_to_put_values.append(model)
-=======
->>>>>>> 90c13355
         datastore_services.update_timestamps_multi(list(models_to_put_values))
 
         return models_to_put_values
@@ -297,7 +275,6 @@
             )
         )
 
-<<<<<<< HEAD
         exp_translation_models = (
             self.pipeline
             | 'Get all translation models' >> (ndb_io.GetModels(
@@ -307,8 +284,6 @@
             | 'Group all translation of exploration' >> beam.GroupByKey()
         )
 
-=======
->>>>>>> 90c13355
         migrated_exp_results = (
             (
                 unmigrated_exploration_models,
@@ -363,9 +338,6 @@
             | 'Reorganize the exploration objects' >> beam.Map(lambda objects: {
                 'exp_model': objects['exp_model'][0],
                 'exploration': objects['exploration'][0],
-<<<<<<< HEAD
-                'exp_rights_model': objects['exp_rights_model'][0],
-                'exp_summary_model': objects['exp_summary_model'][0],
                 'exp_changes': objects['exp_changes'],
                 'exp_translation_models': (
                     self._extract_required_translation_model(
@@ -373,9 +345,6 @@
                         objects['exp_model'][0].version
                     ) if len(objects['exp_translation_models']) > 0 else []
                 )
-=======
-                'exp_changes': objects['exp_changes']
->>>>>>> 90c13355
             })
         )
 
@@ -415,17 +384,6 @@
                 ))
         )
 
-<<<<<<< HEAD
-        exp_summary_models_to_put = (
-            transformed_exp_objects_list
-            | 'Generate exp summary models to put' >> beam.Map(
-                lambda exp_objects: self._update_exp_summary(
-                    exp_objects['exploration'],
-                    exp_objects['exp_summary_model'],
-                    exp_objects['exp_rights_model']
-                ))
-        )
-
         translation_models_to_put = (
             transformed_exp_objects_list
             | 'Fetch translation models' >> beam.FlatMap(
@@ -441,21 +399,15 @@
                     'TRANSLATION MODELS GENERATED'))
         )
 
-        unused_put_results = (
-            (
-                exp_models_to_put,
-                exp_summary_models_to_put,
-                translation_models_to_put
-=======
         with datastore_services.get_ndb_context():
             unused_put_results = (
                 (
-                    exp_related_models_to_put
+                    exp_related_models_to_put,
+                    translation_models_to_put
                 )
                 | 'Filter None models' >> beam.Filter(
                     lambda x: x is not None)
                 | 'Put models into datastore' >> ndb_io.PutModels()
->>>>>>> 90c13355
             )
 
         return (
