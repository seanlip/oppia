# coding: utf-8
#
# Copyright 2022 The Oppia Authors. All Rights Reserved.
#
# Licensed under the Apache License, Version 2.0 (the "License");
# you may not use this file except in compliance with the License.
# You may obtain a copy of the License at
#
#      http://www.apache.org/licenses/LICENSE-2.0
#
# Unless required by applicable law or agreed to in writing, software
# distributed under the License is distributed on an "AS-IS" BASIS,
# WITHOUT WARRANTIES OR CONDITIONS OF ANY KIND, either express or implied.
# See the License for the specific language governing permissions and
# limitations under the License.

"""Jobs used for migrating the exploration models."""

from __future__ import annotations

import logging

from core import feconf
from core.constants import constants
from core.domain import caching_services
from core.domain import exp_domain
from core.domain import exp_fetchers
from core.domain import exp_services
from core.domain import rights_manager
from core.jobs import base_jobs
from core.jobs.io import ndb_io
from core.jobs.transforms import job_result_transforms
from core.jobs.types import job_run_result
from core.platform import models

import apache_beam as beam
import result
from typing import Iterable, List, Sequence, Tuple

MYPY = False
if MYPY: # pragma: no cover
    from mypy_imports import base_models
    from mypy_imports import datastore_services
    from mypy_imports import exp_models
    from mypy_imports import translation_models

(base_models, exp_models, translation_models) = (
    models.Registry.import_models(
        [models.Names.BASE_MODEL, models.Names.EXPLORATION,
         models.Names.TRANSLATION]))
datastore_services = models.Registry.import_datastore_services()


# TODO(#15927): This job needs to be kept in sync with
# AuditExplorationMigrationJob and later we will unify these jobs together.
class MigrateExplorationJob(base_jobs.JobBase):
    """Job that migrates Exploration models."""

    @staticmethod
    def _migrate_exploration(
        exp_model: exp_models.ExplorationModel,
        exp_is_published: bool
    ) -> result.Result[
        Tuple[str, exp_domain.Exploration],
        Tuple[str, Exception]
    ]:
        """Migrates exploration and transform exploration model into
        exploration object.

        Args:
            exp_model: ExplorationModel. The exploration model to migrate.
            exp_is_published: bool. Whether the exploration is published or not.

        Returns:
            Result((str, Exploration), (str, Exception)). Result containing
            tuple that consists of exploration ID and either Exploration object
            or Exception. Exploration object is returned when the migration was
            successful and Exception is returned otherwise.
        """
        try:
            exploration = exp_fetchers.get_exploration_from_model(exp_model)
            exploration.validate(strict=exp_is_published)

            with datastore_services.get_ndb_context():
                if exp_services.get_story_id_linked_to_exploration(
<<<<<<< HEAD
                    exp_id
                ) is not None:
=======
                        exp_model.id) is not None:
>>>>>>> 82bc285e
                    exp_services.validate_exploration_for_story(
                        exploration, True)
        except Exception as e:
            logging.exception(e)
            return result.Err((exp_model.id, e))

        return result.Ok((exp_model.id, exploration))

    @staticmethod
    def _generate_exploration_changes(
        exp_id: str, exp_model: exp_models.ExplorationModel
    ) -> Iterable[Tuple[str, exp_domain.ExplorationChange]]:
        """Generates exploration change objects. The ExplorationChange object
        is only generated when the exploration's states schema version is lower
        than the latest schema version.

        Args:
            exp_id: str. The ID of the exploration.
            exp_model: ExplorationModel. The exploration for which to generate
                the change objects.

        Yields:
            (str, ExplorationChange). Tuple containing exploration ID and
            ExplorationChange object.
        """
        exp_states_version = exp_model.states_schema_version
        if exp_states_version < feconf.CURRENT_STATE_SCHEMA_VERSION:
            exp_change = exp_domain.ExplorationChange({
                'cmd': (
                    exp_domain.CMD_MIGRATE_STATES_SCHEMA_TO_LATEST_VERSION),
                'from_version': exp_states_version,
                'to_version': feconf.CURRENT_STATE_SCHEMA_VERSION
            })
            yield (exp_id, exp_change)

    @staticmethod
    def _delete_exploration_from_cache(
        exploration: exp_domain.Exploration
    ) -> result.Result[str, Exception]:
        """Deletes exploration from cache.

        Args:
            exploration: Exploration. The exploration which should be deleted
                from cache.

        Returns:
            Result(str, Exception). The ID of the skill when the deletion was
            successful or Exception when the deletion failed.
        """
        try:
            caching_services.delete_multi(
                caching_services.CACHE_NAMESPACE_EXPLORATION,
                None, [exploration.id])
            return result.Ok(exploration.id)
        except Exception as e:
            return result.Err(e)

    @staticmethod
    def _update_exp_summary(
        migrated_exp: exp_domain.Exploration,
        exp_summary_model: exp_models.ExpSummaryModel,
        exp_rights_model: exp_models.ExplorationRightsModel
    ) -> exp_models.ExpSummaryModel:
        """Generates a newly updated exploration summary model.

        Args:
            migrated_exp: Exploration. The migrated exploration domain object.
            exp_summary_model: ExpSummaryModel. The exploration summary model
                to update.
            exp_rights_model: ExplorationRightsModel. The exploration rights
                model used to update the exploration summary.

        Returns:
            ExpSummaryModel. The updated exploration summary model to put into
            the datastore.
        """
        exp_rights = rights_manager.get_activity_rights_from_model(
            exp_rights_model, constants.ACTIVITY_TYPE_EXPLORATION)
        exp_summary = exp_services.update_exploration_summary(
            migrated_exp,
            exp_rights,
            exp_fetchers.get_exploration_summary_from_model(exp_summary_model),
            skip_exploration_model_last_updated=True
        )
        exp_summary.version += 1
        updated_exp_summary_model: exp_models.ExpSummaryModel = (
            exp_services.populate_exp_summary_model_fields(
                exp_summary_model, exp_summary
            )
        )

        return updated_exp_summary_model

    @staticmethod
    def _extract_required_translation_model(
        exp_translation_models: List[
            translation_models.EntityTranslationsModel],
        exp_version: int
    ) -> List[translation_models.EntityTranslationsModel]:
        """Extracts all the latest translation models from the given list of
        translation models.

        Args:
            exp_translation_models: list(EntityTranslationsModel). The list of
                given entity translation models.
            exp_version: int. The latest version number of the exploration.

        Returns:
            list(EntityTranslationsModel). The latest translation models from
            the given list of translation models.
        """
        return [
            translation_model
            for translation_model in list(exp_translation_models)
            if translation_model.entity_version == exp_version
        ]

    @staticmethod
    def _generate_new_translation_model(
        exp_translation_model: translation_models.EntityTranslationsModel
    ) -> translation_models.EntityTranslationsModel:
        """Generates new translation models for the given exploration
        model.

        Args:
            exp_translation_model: EntityTranslationsModel. The old translation
                model for generating new model.

        Returns:
            EntityTranslationsModel. The new translation model with updated
            version number.
        """
        with datastore_services.get_ndb_context():
            new_model = translation_models.EntityTranslationsModel.create_new(
                exp_translation_model.entity_type,
                exp_translation_model.entity_id,
                exp_translation_model.entity_version + 1,
                exp_translation_model.language_code,
                exp_translation_model.translations
            )
            datastore_services.update_timestamps_multi([new_model])

        return new_model

    @staticmethod
    def _update_exploration(
        exp_model: exp_models.ExplorationModel,
        exp_rights_model: exp_models.ExplorationRightsModel,
        migrated_exp: exp_domain.Exploration,
        exp_changes: Sequence[exp_domain.ExplorationChange]
    ) -> Sequence[base_models.BaseModel]:
        """Generates newly updated exploration models.

        Args:
            exp_model: ExplorationModel. The exploration which should be
                updated.
            exp_rights_model: ExplorationRightsModel. The exploration rights
                model which is to be updated.
            migrated_exp: Exploration. The migrated exploration domain
                object.
            exp_changes: Sequence(ExplorationChange). The exploration changes
                to apply.

        Returns:
            Sequence(BaseModel). Sequence of models which should be put into
            the datastore.
        """
        updated_exp_model = (
            exp_services.populate_exp_model_fields(
                exp_model, migrated_exp))

        commit_message = (
            'Update exploration states schema version to %d.'
        ) % (
            feconf.CURRENT_STATE_SCHEMA_VERSION
        )
        change_dicts = [change.to_dict() for change in exp_changes]
        with datastore_services.get_ndb_context():
            models_to_put = updated_exp_model.compute_models_to_commit(
                feconf.MIGRATION_BOT_USERNAME,
                feconf.COMMIT_TYPE_EDIT,
                commit_message,
                change_dicts,
                additional_models={'rights_model': exp_rights_model}
            )
            models_to_put_values = []
            for model in models_to_put.values():
                # Here, we are narrowing down the type from object to BaseModel.
                assert isinstance(model, base_models.BaseModel)
                models_to_put_values.append(model)
        datastore_services.update_timestamps_multi(list(models_to_put_values))

        return models_to_put_values

    def run(self) -> beam.PCollection[job_run_result.JobRunResult]:
        """Returns a PCollection of results from the exploration migration.

        Returns:
            PCollection. A PCollection of results from the exploration
            migration.
        """

        unmigrated_exploration_models = (
            self.pipeline
            | 'Get all non-deleted exploration models' >> (
                ndb_io.GetModels(
                    exp_models.ExplorationModel.get_all(
                        include_deleted=False)))
            # Pylint disable is needed because pylint is not able to correctly
            # detect that the value is passed through the pipe.
            | 'Add exploration keys' >> beam.WithKeys(  # pylint: disable=no-value-for-parameter
                lambda exp_model: exp_model.id)
        )

        exp_rights_models = (
            self.pipeline
            | 'Get all non-deleted exploration rights models' >> (
                ndb_io.GetModels(exp_models.ExplorationRightsModel.get_all()))
            | 'Add exploration rights ID' >> beam.WithKeys( # pylint: disable=no-value-for-parameter
                lambda exp_rights_model: exp_rights_model.id)
            # TODO(#15871): This filter should be removed after the explorations
            # are fixed and it is possible to migrate them.
            | 'Remove exp rights for broken explorations' >> beam.Filter(
                lambda exp_rights_model: exp_rights_model[0] not in (
                    'umPkwp0L1M0-', '670bU6d9JGBh'))
        )

        exp_summary_models = (
            self.pipeline
            | 'Get all non-deleted exploration summary models' >> (
                ndb_io.GetModels(exp_models.ExpSummaryModel.get_all()))
            | 'Add exploration summary ID' >> beam.WithKeys(# pylint: disable=no-value-for-parameter
                lambda exp_summary_model: exp_summary_model.id)
        )

<<<<<<< HEAD
        exp_translation_models = (
=======
        exp_publication_status = (
            exp_rights_models
            | 'Extract publication status' >> beam.MapTuple(
                lambda exp_id, exp_rights: (
                    exp_id,
                    exp_rights.status == constants.ACTIVITY_STATUS_PUBLIC
                )
            )
        )

        exp_opp_summary_models = (
>>>>>>> 82bc285e
            self.pipeline
            | 'Get all translation models' >> (ndb_io.GetModels(
                translation_models.EntityTranslationsModel.get_all()))
            | 'Add entity ID from translation model' >> beam.WithKeys(# pylint: disable=no-value-for-parameter
                lambda translation_model: translation_model.entity_id)
            | 'Group all translation of exploration' >> beam.GroupByKey()
        )

        migrated_exp_results = (
            (
                unmigrated_exploration_models,
                exp_publication_status
            )
            | 'Merge model and staus' >> beam.CoGroupByKey()
            | 'Get rid of exp ID' >> beam.Values() # pylint: disable=no-value-for-parameter
            | 'Transform and migrate model' >> beam.MapTuple( # pylint: disable=no-value-for-parameter
                lambda exploration_models, status: self._migrate_exploration(
                    exploration_models[0], status[0])
                )
        )

        migrated_exp = (
            migrated_exp_results
            | 'Filter oks' >> beam.Filter(
                lambda result_item: result_item.is_ok())
            | 'Unwrap ok' >> beam.Map(
                lambda result_item: result_item.unwrap())
        )

        migrated_exp_job_run_results = (
            migrated_exp_results
            | 'Generate results for migration' >> (
                job_result_transforms.ResultsToJobRunResults('EXP PROCESSED'))
        )

        exp_changes = (
            unmigrated_exploration_models
            | 'Generate exploration changes' >> beam.FlatMapTuple(
                self._generate_exploration_changes)
        )

        exp_objects_list = (
            {
                'exp_model': unmigrated_exploration_models,
                'exp_summary_model': exp_summary_models,
                'exp_rights_model': exp_rights_models,
                'exploration': migrated_exp,
                'exp_changes': exp_changes,
                'exp_translation_models': exp_translation_models
            }
            | 'Merge objects' >> beam.CoGroupByKey()
            | 'Get rid of ID' >> beam.Values() # pylint: disable=no-value-for-parameter
        )

        transformed_exp_objects_list = (
            exp_objects_list
            | 'Remove unmigrated explorations' >> beam.Filter(
                lambda x: (
                    len(x['exp_changes']) > 0 and
                    len(x['exploration']) > 0
                ))
            | 'Reorganize the exploration objects' >> beam.Map(lambda objects: {
                'exp_model': objects['exp_model'][0],
                'exploration': objects['exploration'][0],
                'exp_rights_model': objects['exp_rights_model'][0],
                'exp_summary_model': objects['exp_summary_model'][0],
                'exp_changes': objects['exp_changes'],
                'exp_translation_models': (
                    self._extract_required_translation_model(
                        objects['exp_translation_models'][0],
                        objects['exp_model'][0].version
                    ) if len(objects['exp_translation_models']) > 0 else []
                )
            })
        )

        exp_objects_list_job_run_results = (
            transformed_exp_objects_list
            | 'Transform exp objects into job run results' >> (
                job_result_transforms.CountObjectsToJobRunResult(
                    'EXP MIGRATED'))
        )

        already_migrated_job_run_results = (
            exp_objects_list
            | 'Remove migrated explorations' >> beam.Filter(
                lambda x: (
                    len(x['exp_changes']) == 0 and len(x['exploration']) > 0
                ))
            | 'Transform previously migrated exps into job run results' >> (
                job_result_transforms.CountObjectsToJobRunResult(
                    'EXP PREVIOUSLY MIGRATED'))
        )

        cache_deletion_job_run_results = (
            transformed_exp_objects_list
            | 'Delete exploration from cache' >> beam.Map(
                lambda exp_object: self._delete_exploration_from_cache(
                    exp_object['exploration']))
            | 'Generate results for cache deletion' >> (
                job_result_transforms.ResultsToJobRunResults('CACHE DELETION'))
        )

        exp_models_to_put = (
            transformed_exp_objects_list
            | 'Generate exploration models to put' >> beam.FlatMap(
                lambda exp_objects: self._update_exploration(
                    exp_objects['exp_model'],
                    exp_objects['exp_rights_model'],
                    exp_objects['exploration'],
                    exp_objects['exp_changes'],
                ))
        )

        exp_summary_models_to_put = (
            transformed_exp_objects_list
            | 'Generate exp summary models to put' >> beam.Map(
                lambda exp_objects: self._update_exp_summary(
                    exp_objects['exploration'],
                    exp_objects['exp_summary_model'],
                    exp_objects['exp_rights_model']
                ))
        )

        translation_models_to_put = (
            transformed_exp_objects_list
            | 'Fetch translation models' >> beam.FlatMap(
                lambda x: x['exp_translation_models'])
            | 'Generate new translation models to put' >> beam.Map(
                self._generate_new_translation_model)
        )

        translation_models_job_run_results = (
            translation_models_to_put
            | 'Generate results for new translation models' >> (
                job_result_transforms.CountObjectsToJobRunResult(
                    'TRANSLATION MODELS GENERATED'))
        )

        unused_put_results = (
            (
                exp_models_to_put,
                exp_summary_models_to_put,
                translation_models_to_put
            )
            | 'Merge models' >> beam.Flatten()
            | 'Filter None models' >> beam.Filter(
                lambda x: x is not None)
            | 'Put models into datastore' >> ndb_io.PutModels()
        )

        return (
            (
                cache_deletion_job_run_results,
                migrated_exp_job_run_results,
                exp_objects_list_job_run_results,
                already_migrated_job_run_results,
                translation_models_job_run_results
            )
            | beam.Flatten()
        )


# TODO(#15927): This job needs to be kept in sync with MigrateExplorationJob and
# later we will unify these jobs together.
class AuditExplorationMigrationJob(base_jobs.JobBase):
    """Job that migrates Exploration models."""

    @staticmethod
    def _migrate_exploration(
        exp_model: exp_models.ExplorationModel, exp_is_published: bool
    ) -> result.Result[
        Tuple[str, exp_domain.Exploration],
        Tuple[str, Exception]
    ]:
        """Migrates exploration and transform exploration model into
        exploration object.

        Args:
            exp_model: ExplorationModel. The exploration model to migrate.
            exp_is_published: bool. Whether the exploration is published or not.

        Returns:
            Result((str, Exploration), (str, Exception)). Result containing
            tuple that consists of exploration ID and either Exploration object
            or Exception. Exploration object is returned when the migration was
            successful and Exception is returned otherwise.
        """
        try:
            exploration = exp_fetchers.get_exploration_from_model(exp_model)
            exploration.validate(strict=exp_is_published)

            with datastore_services.get_ndb_context():
                if exp_services.get_story_id_linked_to_exploration(
                        exp_model.id) is not None:
                    exp_services.validate_exploration_for_story(
                        exploration, True)

        except Exception as e:
            logging.exception(e)
            return result.Err((exp_model.id, e))

        return result.Ok((exp_model.id, exploration))

    @staticmethod
    def _generate_exploration_changes(
        exp_id: str, exp_model: exp_models.ExplorationModel
    ) -> Iterable[Tuple[str, exp_domain.ExplorationChange]]:
        """Generates exploration change objects. The ExplorationChange object
        is only generated when the exploration's states schema version is lower
        than the latest schema version.

        Args:
            exp_id: str. The ID of the exploration.
            exp_model: ExplorationModel. The exploration for which to generate
                the change objects.

        Yields:
            (str, ExplorationChange). Tuple containing exploration ID and
            ExplorationChange object.
        """
        exp_states_version = exp_model.states_schema_version
        if exp_states_version < feconf.CURRENT_STATE_SCHEMA_VERSION:
            exp_change = exp_domain.ExplorationChange({
                'cmd': (
                    exp_domain.CMD_MIGRATE_STATES_SCHEMA_TO_LATEST_VERSION),
                'from_version': exp_states_version,
                'to_version': feconf.CURRENT_STATE_SCHEMA_VERSION
            })
            yield (exp_id, exp_change)

    def run(self) -> beam.PCollection[job_run_result.JobRunResult]:
        """Returns a PCollection of results from the audit of exploration
        migration.

        Returns:
            PCollection. A PCollection of results from the exploration
            migration.
        """

        unmigrated_exploration_models = (
            self.pipeline
            | 'Get all non-deleted exploration models' >> (
                ndb_io.GetModels(
                    exp_models.ExplorationModel.get_all(
                        include_deleted=False)))
            # Pylint disable is needed because pylint is not able to correctly
            # detect that the value is passed through the pipe.
            | 'Add exploration keys' >> beam.WithKeys(  # pylint: disable=no-value-for-parameter
                lambda exp_model: exp_model.id)
            # TODO(#15871): This filter should be removed after the explorations
            # are fixed and it is possible to migrate them.
            | 'Remove broken exploration' >> beam.Filter(
                lambda id_and_exp: id_and_exp[0] not in (
                    'umPkwp0L1M0-', '670bU6d9JGBh'))
        )

        exp_publication_status = (
            self.pipeline
            | 'Get all non-deleted exploration rights models' >> (
                ndb_io.GetModels(exp_models.ExplorationRightsModel.get_all()))
            | 'Extract publication status' >> beam.Map(
                lambda exp_rights: (
                    exp_rights.id,
                    exp_rights.status == constants.ACTIVITY_STATUS_PUBLIC
                )
            )
            # TODO(#15871): This filter should be removed after the explorations
            # are fixed and it is possible to migrate them.
            | 'Remove exp rights for broken exps' >> beam.Filter(
                lambda exp_rights: exp_rights[0] not in (
                    'umPkwp0L1M0-', '670bU6d9JGBh'))
        )

        migrated_exp_results = (
            (
                unmigrated_exploration_models,
                exp_publication_status
            )
            | 'Merge model and staus' >> beam.CoGroupByKey()
            | 'Get rid of exp ID' >> beam.Values() # pylint: disable=no-value-for-parameter
            | 'Transform and migrate model' >> beam.MapTuple( # pylint: disable=no-value-for-parameter
                lambda exploration_models, status: self._migrate_exploration(
                    exploration_models[0], status[0]))
        )

        migrated_exp = (
            migrated_exp_results
            | 'Filter oks' >> beam.Filter(
                lambda result_item: result_item.is_ok())
            | 'Unwrap ok' >> beam.Map(
                lambda result_item: result_item.unwrap())
        )

        migrated_exp_job_run_results = (
            migrated_exp_results
            | 'Generate results for migration' >> (
                job_result_transforms.ResultsToJobRunResults('EXP PROCESSED'))
        )

        exp_changes = (
            unmigrated_exploration_models
            | 'Generate exploration changes' >> beam.FlatMapTuple(
                self._generate_exploration_changes)
        )

        exp_objects_list = (
            {
                'exp_model': unmigrated_exploration_models,
                'exploration': migrated_exp,
                'exp_changes': exp_changes
            }
            | 'Merge objects' >> beam.CoGroupByKey()
            | 'Get rid of ID' >> beam.Values() # pylint: disable=no-value-for-parameter
        )

        exp_objects_list_job_run_results = (
            exp_objects_list
            | 'Remove unmigrated explorations' >> beam.Filter(
                lambda x: (
                    len(x['exp_changes']) > 0 and len(x['exploration']) > 0
                ))
            | 'Transform exp objects into job run results' >> (
                job_result_transforms.CountObjectsToJobRunResult(
                    'EXP MIGRATED'))
        )

        already_migrated_job_run_results = (
            exp_objects_list
            | 'Remove migrated explorations' >> beam.Filter(
                lambda x: (
                    len(x['exp_changes']) == 0 and len(x['exploration']) > 0
                ))
            | 'Transform previously migrated exps into job run results' >> (
                job_result_transforms.CountObjectsToJobRunResult(
                    'EXP PREVIOUSLY MIGRATED'))
        )

        return (
            (
                migrated_exp_job_run_results,
                exp_objects_list_job_run_results,
                already_migrated_job_run_results
            )
            | beam.Flatten()
        )


class RegenerateMissingExplorationStatsModelsJob(base_jobs.JobBase):
    """Job that regenerates missing exploration stats models."""

    @staticmethod
    def _regenerate_stats_models(
        exp_id: str,
        unused_exp_model: exp_models.ExplorationModel
    ) -> result.Result[
        Tuple[str, exp_domain.Exploration],
        Tuple[str, Exception]
    ]:
        """Regenerates missing exploration stats models.

        Args:
            exp_id: str. The ID of the exploration.
            unused_exp_model: ExplorationModel. Exploration model.

        Returns:
            Result((str, Exploration), (str, Exception)). Result containing
            tuple that consists of exploration ID and either Exploration object
            or Exception. Exploration object is returned when the regeneration
            was successful and Exception is returned otherwise.
        """
        results = None
        try:
            with datastore_services.get_ndb_context():
                results = (
                    exp_services.regenerate_missing_stats_for_exploration(
                        exp_id
                    )
                )
        except Exception as e:
            logging.exception(e)
            return result.Err((exp_id, e))

        return result.Ok((exp_id, results))

    def run(self) -> beam.PCollection[job_run_result.JobRunResult]:
        """Returns a PCollection of results from the stats regeneration.

        Returns:
            PCollection. A PCollection of results from the stats regeneration.
        """

        unmigrated_exploration_models = (
            self.pipeline
            | 'Get all non-deleted exploration models' >> (
                ndb_io.GetModels(
                    exp_models.ExplorationModel.get_all(
                        include_deleted=False)))
            # Pylint disable is needed because pylint is not able to correctly
            # detect that the value is passed through the pipe.
            | 'Add exploration keys' >> beam.WithKeys(  # pylint: disable=no-value-for-parameter
                lambda exp_model: exp_model.id)
            # TODO(#15871): This filter should be removed after the explorations
            # are fixed and it is possible to migrate them.
            | 'Remove broken exploration' >> beam.Filter(
                lambda id_and_exp: id_and_exp[0] not in (
                    'umPkwp0L1M0-', '670bU6d9JGBh'))
        )

        regenerated_stats_results = (
            unmigrated_exploration_models
            | 'Transform and migrate model' >> beam.MapTuple( # pylint: disable=no-value-for-parameter
                self._regenerate_stats_models)
        )

        regenerated_stats_job_run_results = (
            regenerated_stats_results
            | 'Generate results for migration' >> (
                job_result_transforms.ResultsToJobRunResults('EXP PROCESSED'))
        )

        return regenerated_stats_job_run_results


class ExpSnapshotsMigrationAuditJob(base_jobs.JobBase):
    """A reusable one-off job for testing the migration of all exp versions
    to the latest schema version. This job runs the state migration, but does
    not commit the new exploration to the datastore.
    """

    @staticmethod
    def _migrate_exploration_snapshot_model( # pylint: disable=too-many-return-statements
        exp_id: str,
        exp_snapshot_model: exp_models.ExplorationSnapshotContentModel
    ) -> result.Result[
        Tuple[str, Exception]
    ]:
        """Migrates exploration snapshot content model but does not put it in
        the datastore.

        Args:
            exp_id: str. The ID of the exploration.
            exp_snapshot_model: ExplorationSnapshotContentModel. The
                exploration model to migrate.

        Returns:
            Result((str, Exception)). Result containing
            tuple that consists of exploration ID and Exception if any.
        """
        with datastore_services.get_ndb_context():
            latest_exploration = exp_fetchers.get_exploration_by_id(
                exp_id, strict=False)
            if latest_exploration is None:
                return result.Err(
                    (exp_id, Exception('Exploration does not exist.'))
                )

            exploration_model = exp_models.ExplorationModel.get(exp_id)
        if (exploration_model.states_schema_version !=
                feconf.CURRENT_STATE_SCHEMA_VERSION):
            return result.Err(
                (
                    exp_id,
                    Exception('Exploration is not at latest schema version')
                )
            )

        try:
            latest_exploration.validate()
        except Exception:
            return result.Err(
                (
                    exp_id,
                    Exception(
                        'Exploration %s failed non-strict validation'
                        % exp_id
                    )
                )
            )

        # Some (very) old explorations do not have a states schema version.
        # These explorations have snapshots that were created before the
        # states_schema_version system was introduced. We therefore set
        # their states schema version to 0, since we now expect all
        # snapshots to explicitly include this field.
        if 'states_schema_version' not in exp_snapshot_model.content:
            exp_snapshot_model.content['states_schema_version'] = 0

        target_state_schema_version = feconf.CURRENT_STATE_SCHEMA_VERSION
        current_state_schema_version = (
            exp_snapshot_model.content['states_schema_version']
        )
        if current_state_schema_version == target_state_schema_version:
            return result.Err(
                (
                    exp_id,
                    Exception(
                        'Snapshot is already at latest schema version'
                    )
                )
            )

        versioned_exploration_states = (
            exp_domain.VersionedExplorationStatesDict(
                states_schema_version=current_state_schema_version,
                states=exp_snapshot_model.content['states']
            )
        )
        while ( # pragma: no branch
            current_state_schema_version < target_state_schema_version
        ):
            try:
                with datastore_services.get_ndb_context():
                    exp_domain.Exploration.update_states_from_model(
                        versioned_exploration_states,
                        current_state_schema_version,
                        exp_id,
                        exploration_model.language_code)
                current_state_schema_version += 1
            except Exception as e:
                error_message = (
                    'Exploration snapshot %s failed migration to states '
                    'v%s: %s' % (
                        exp_id, current_state_schema_version + 1, e))
                logging.exception(error_message)
                return result.Err((exp_id, Exception(error_message)))

            if target_state_schema_version == current_state_schema_version:
                return result.Ok((exp_id, 'SUCCESS'))

    def run(self) -> beam.PCollection[job_run_result.JobRunResult]:
        """Returns a PCollection of results from the audit of exploration
        snapshot migration.

        Returns:
            PCollection. A PCollection of results from the exploration
            snapshot migration.
        """
        unmigrated_exploration_models = (
            self.pipeline
            | 'Get all exploration snapshot content models' >> (
                ndb_io.GetModels(
                    exp_models.ExplorationSnapshotContentModel.get_all(
                        include_deleted=False)))
            # Pylint disable is needed because pylint is not able to correctly
            # detect that the value is passed through the pipe.
            | 'Add exploration keys' >> beam.WithKeys(  # pylint: disable=no-value-for-parameter
                lambda model: model.get_unversioned_instance_id())
        )

        migrated_exp_results = (
            unmigrated_exploration_models
            | 'Transform and migrate model' >> beam.MapTuple( # pylint: disable=no-value-for-parameter
                self._migrate_exploration_snapshot_model)
        )

        migrated_exp_job_run_results = (
            migrated_exp_results
            | 'Generate results for migration' >> (
                job_result_transforms.ResultsToJobRunResults('EXP PROCESSED'))
        )

        return migrated_exp_job_run_results


class ExpSnapshotsMigrationJob(base_jobs.JobBase):
    """A reusable one-time job that may be used to migrate exploration schema
    versions. This job will load all snapshots of all existing explorations
    from the datastore and immediately store them back into the datastore.
    The loading process of an exploration in exp_services automatically
    performs schema updating. This job persists that conversion work, keeping
    explorations up-to-date and improving the load time of new explorations.

    NOTE TO DEVELOPERS: Make sure to run ExpSnapshotsMigrationAuditJob before
    running this job.
    """

    @staticmethod
    def _migrate_exploration_snapshot_model(
        exp_id: str,
        exp_snapshot_model: exp_models.ExplorationSnapshotContentModel
    ) -> result.Result[
        Tuple[str, Exception]
    ]:
        """Migrates exploration snapshot model and saves it in the datastore.

        Args:
            exp_id: str. The ID of the exploration.
            exp_snapshot_model: ExplorationSnapshotContentModel. The
                snapshot model to migrate.

        Returns:
            Result((str, Exploration), (str, Exception)). Result containing
            tuple that consists of exploration ID and Exception if any.
        """
        with datastore_services.get_ndb_context():
            latest_exploration = exp_fetchers.get_exploration_by_id(
                exp_id, strict=False)
            if latest_exploration is None:
                return result.Err(
                    (exp_id, Exception('Exploration does not exist.'))
                )

            exploration_model = exp_models.ExplorationModel.get(exp_id)
            if (exploration_model.states_schema_version !=
                    feconf.CURRENT_STATE_SCHEMA_VERSION):
                return result.Err(
                    (
                        exp_id,
                        Exception('Exploration is not at latest schema version')
                    )
                )

        try:
            latest_exploration.validate()
        except Exception:
            return result.Err(
                (
                    exp_id,
                    Exception(
                        'Exploration %s failed non-strict validation' % exp_id
                    )
                )
            )

        # Some (very) old explorations do not have a states schema version.
        # These explorations have snapshots that were created before the
        # states_schema_version system was introduced. We therefore set their
        # states schema version to 0, since we now expect all snapshots to
        # explicitly include this field.
        if 'states_schema_version' not in exp_snapshot_model.content:
            exp_snapshot_model.content['states_schema_version'] = 0

        target_state_schema_version = feconf.CURRENT_STATE_SCHEMA_VERSION
        current_state_schema_version = (
            exp_snapshot_model.content['states_schema_version']
        )
        if current_state_schema_version == target_state_schema_version:
            return result.Err(
                (
                    exp_id,
                    Exception('Snapshot is already at latest schema version')
                )
            )

        versioned_exploration_states = (
            exp_domain.VersionedExplorationStatesDict(
                states_schema_version=current_state_schema_version,
                states=exp_snapshot_model.content['states']
            )
        )
        while current_state_schema_version < target_state_schema_version:
            try:
                with datastore_services.get_ndb_context():
                    exp_domain.Exploration.update_states_from_model(
                        versioned_exploration_states,
                        current_state_schema_version,
                        exp_id,
                        exploration_model.language_code)
                current_state_schema_version += 1
            except Exception as e:
                error_message = (
                    'Exploration snapshot %s failed migration to states '
                    'v%s: %s' % (
                        exp_id, current_state_schema_version + 1, e))
                logging.exception(error_message)
                return result.Err((exp_id, Exception(error_message)))

        exp_snapshot_model.content['states'] = (
            versioned_exploration_states['states']
        )
        exp_snapshot_model.content['states_schema_version'] = (
            current_state_schema_version
        )
        with datastore_services.get_ndb_context():
            exp_snapshot_model.update_timestamps(update_last_updated_time=False)
            exp_snapshot_model.put()

        return result.Ok((exp_id, 'SUCCESS'))

    def run(self) -> beam.PCollection[job_run_result.JobRunResult]:
        """Returns a PCollection of results from the audit of exploration
        snapshot migration.

        Returns:
            PCollection. A PCollection of results from the exploration
            snapshot migration.
        """
        unmigrated_exploration_models = (
            self.pipeline
            | 'Get all exploration snapshot content models' >> (
                ndb_io.GetModels(
                    exp_models.ExplorationSnapshotContentModel.get_all(
                        include_deleted=False)))
            # Pylint disable is needed because pylint is not able to correctly
            # detect that the value is passed through the pipe.
            | 'Add exploration keys' >> beam.WithKeys(  # pylint: disable=no-value-for-parameter
                lambda model: model.get_unversioned_instance_id())
        )

        migrated_exp_results = (
            unmigrated_exploration_models
            | 'Transform and migrate model' >> beam.MapTuple( # pylint: disable=no-value-for-parameter
                self._migrate_exploration_snapshot_model)
        )

        migrated_exp_job_run_results = (
            migrated_exp_results
            | 'Generate results for migration' >> (
                job_result_transforms.ResultsToJobRunResults('EXP PROCESSED'))
        )

        return migrated_exp_job_run_results<|MERGE_RESOLUTION|>--- conflicted
+++ resolved
@@ -83,12 +83,7 @@
 
             with datastore_services.get_ndb_context():
                 if exp_services.get_story_id_linked_to_exploration(
-<<<<<<< HEAD
-                    exp_id
-                ) is not None:
-=======
                         exp_model.id) is not None:
->>>>>>> 82bc285e
                     exp_services.validate_exploration_for_story(
                         exploration, True)
         except Exception as e:
@@ -324,9 +319,6 @@
                 lambda exp_summary_model: exp_summary_model.id)
         )
 
-<<<<<<< HEAD
-        exp_translation_models = (
-=======
         exp_publication_status = (
             exp_rights_models
             | 'Extract publication status' >> beam.MapTuple(
@@ -337,8 +329,7 @@
             )
         )
 
-        exp_opp_summary_models = (
->>>>>>> 82bc285e
+        exp_translation_models = (
             self.pipeline
             | 'Get all translation models' >> (ndb_io.GetModels(
                 translation_models.EntityTranslationsModel.get_all()))
