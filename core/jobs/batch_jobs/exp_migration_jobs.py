--- conflicted
+++ resolved
@@ -47,13 +47,8 @@
 
 (base_models, exp_models, translation_models) = (
     models.Registry.import_models(
-<<<<<<< HEAD
-        [models.NAMES.base_model, models.NAMES.exploration,
-         models.NAMES.translation]))
-=======
         [models.Names.BASE_MODEL, models.Names.EXPLORATION,
-         models.Names.OPPORTUNITY]))
->>>>>>> 8e710ba0
+         models.Names.TRANSLATION]))
 datastore_services = models.Registry.import_datastore_services()
 
 
