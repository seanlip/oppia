--- conflicted
+++ resolved
@@ -126,12 +126,8 @@
         """Transform skill opportunity objects into skill opportunity models.
 
         Args:
-<<<<<<< HEAD
-            skills_and_links: dict. A dict mapping 'skill' to a SkillModel and 'question_skill_links'
-            to a list of QuestionSkillLinkModel.
-=======
-            skill_opportunity: SkillOpportunity. The domain object.
->>>>>>> 2b67f8ff
+            skills_and_links: dict. A dictionary mapping 'skill' to a SkillModel and
+            'question_skill_links' to a list of QuestionSkillLinkModel.
 
         Returns:
             Result[opportunity_models.SkillOpportunityModel, Exception].
@@ -156,7 +152,6 @@
         except Exception as e:
             return result.Err(e)
 
-<<<<<<< HEAD
     def run(self) -> beam.PCollection[job_run_result.JobRunResult]:
         """Returns a PCollection of 'SUCCESS' or 'FAILURE' results from
         generating SkillOpportunityModel.
@@ -165,32 +160,6 @@
             PCollection. A PCollection of 'SUCCESS' or 'FAILURE' results from
             generating SkillOpportunityModel.
         """
-=======
-    def count_unique_question_ids(
-        self,
-        question_skill_link_models: List[List[
-            question_models.QuestionSkillLinkModel
-        ]]
-    ) -> int:
-        """Counts the number of unique question IDs.
-
-        Args:
-            question_skill_link_models: list(list(questionSkillLinkModel)).
-                2D array of QuestionSkillLinkModels.
-
-        Returns:
-            int. The number of unique question IDs.
-        """
-
-        question_ids = {
-            link.question_id
-            for link_list in question_skill_link_models 
-            for link in link_list
-        }
-        return len(question_ids)
-
-    def run(self) -> beam.PCollection[job_run_result.JobRunResult]:
->>>>>>> 2b67f8ff
         question_skill_link_models = (
             self.pipeline
             | 'Get all non-deleted QuestionSkillLinkModels' >> (
