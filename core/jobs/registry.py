--- conflicted
+++ resolved
@@ -75,13 +75,8 @@
 from core.jobs.batch_jobs import contributor_admin_stats_jobs        # pylint: disable=unused-import  # isort: skip
 from core.jobs.batch_jobs import (                                   # pylint: disable=unused-import  # isort: skip
     story_node_jobs)
-<<<<<<< HEAD
-=======
-from core.jobs.batch_jobs import manual_voice_artist_name_job        # pylint: disable=unused-import  # isort: skip
-from core.jobs.batch_jobs import voiceover_migration_job             # pylint: disable=unused-import  # isort: skip
 from core.jobs.batch_jobs import (                                   # pylint: disable=unused-import  # isort: skip
     reject_invalid_suggestion_and_delete_invalid_translation_jobs)
->>>>>>> 07ed7b9d
 
 
 def get_all_jobs() -> List[Type[base_jobs.JobBase]]:
