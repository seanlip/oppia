--- conflicted
+++ resolved
@@ -56,11 +56,8 @@
 from core.jobs.batch_jobs import suggestion_stats_computation_jobs   # pylint: disable=unused-import  # isort: skip
 from core.jobs.batch_jobs import user_stats_computation_jobs         # pylint: disable=unused-import  # isort: skip
 from core.jobs.batch_jobs import math_interactions_audit_jobs        # pylint: disable=unused-import  # isort: skip
-<<<<<<< HEAD
 from core.jobs.batch_jobs import exp_validation_jobs                 # pylint: disable=unused-import  # isort: skip
-=======
 from core.jobs.batch_jobs import mailchimp_population_jobs           # pylint: disable=unused-import  # isort: skip
->>>>>>> ccb6dc0b
 
 
 def get_all_jobs() -> List[Type[base_jobs.JobBase]]:
