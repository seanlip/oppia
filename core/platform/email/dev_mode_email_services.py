# coding: utf-8
#
# Copyright 2016 The Oppia Authors. All Rights Reserved.
#
# Licensed under the Apache License, Version 2.0 (the "License");
# you may not use this file except in compliance with the License.
# You may obtain a copy of the License at
#
#      http://www.apache.org/licenses/LICENSE-2.0
#
# Unless required by applicable law or agreed to in writing, software
# distributed under the License is distributed on an "AS-IS" BASIS,
# WITHOUT WARRANTIES OR CONDITIONS OF ANY KIND, either express or implied.
# See the License for the specific language governing permissions and
# limitations under the License.

"""Provides email services api to log emails in DEV_MODE."""

from __future__ import absolute_import
from __future__ import unicode_literals

import logging
import textwrap

import python_utils

from typing import Any, Dict, List, Optional, Text # isort:skip # pylint: disable=unused-import


def send_email_to_recipients(
        sender_email, # type: Text
        recipient_emails, # type: List[Text]
        subject, # type: Text
        plaintext_body, # type: Text
        html_body, # type: Text
        bcc=None, # type: Optional[List[Text]]
        reply_to=None, # type: Optional[Text]
        recipient_variables=None # type: Optional[Dict[Text, Dict[Text, Any]]]
):
    # type: (...) -> bool
    """Prints information about sent emails to the terminal console, in order
    to model sending an email in development mode.

    Args:
        sender_email: str. The email address of the sender. This should be in
            the form 'SENDER_NAME <SENDER_EMAIL_ADDRESS>' or
            'SENDER_EMAIL_ADDRESS. Format must be utf-8.
        recipient_emails: list(str). The email addresses of the recipients.
            Format must be utf-8.
        subject: str. The subject line of the email. Format must be utf-8.
        plaintext_body: str. The plaintext body of the email. Format must
            be utf-8.
        html_body: str. The HTML body of the email. Must fit in a datastore
            entity. Format must be utf-8.
        bcc: list(str)|None. Optional argument. List of bcc emails. Format must
            be utf-8.
        reply_to: str|None. Optional argument. Reply address formatted like
            “reply+<reply_id>@<incoming_email_domain_name>
            reply_id is the unique id of the sender. Format must be utf-8.
        recipient_variables: dict|None. Optional argument. If batch sending
            requires differentiating each email based on the recipient, we
            assign a unique id to each recipient, including info relevant to
            that recipient so that we can reference it when composing the
            email like so:
                recipient_variables =
                    {"bob@example.com": {"first":"Bob", "id":1},
                     "alice@example.com": {"first":"Alice", "id":2}}
                subject = 'Hey, %recipient.first%’
            More info about this format at:
            https://documentation.mailgun.com/en/
                latest/user_manual.html#batch-sending

    Returns:
        bool. Whether the emails are "sent" successfully.
    """
    # Show the first 3 emails in the recipient list.
    recipient_email_list_str = ' '.join(
        ['%s' %
         (recipient_email,) for recipient_email in recipient_emails[:3]])
    if len(recipient_emails) > 3:
        recipient_email_list_str += (
<<<<<<< HEAD
            '... Total: ' +
            python_utils.convert_to_bytes(len(recipient_emails)) + ' emails.') # type: ignore[no-untyped-call]
=======
            '... Total: %s emails.' % (
                python_utils.UNICODE(len(recipient_emails))))
>>>>>>> 9edfb2c8

    # Show the first 3 emails in bcc email list.
    if bcc:
        bcc_email_list_str = ' '.join(
            ['%s' %
             (bcc_email,) for bcc_email in bcc[:3]])
        if len(bcc) > 3:
            bcc_email_list_str += (
<<<<<<< HEAD
                '... Total: ' +
                python_utils.convert_to_bytes(len(bcc)) + ' emails.') # type: ignore[no-untyped-call]
=======
                '... Total: %s emails.' % python_utils.UNICODE(len(bcc)))
>>>>>>> 9edfb2c8

    msg = (
        """
        EmailService.SendMail
        From: %s
        To: %s
        Subject: %s
        Body:
            Content-type: text/plain
            Data length: %d
        Body:
            Content-type: text/html
            Data length: %d
        """ % (
            sender_email, recipient_email_list_str, subject,
            len(plaintext_body), len(html_body)))
    optional_msg_description = (
        """
        Bcc: %s
        Reply_to: %s
        Recipient Variables:
            Length: %d
        """ % (
            bcc_email_list_str if bcc else 'None',
            reply_to if reply_to else 'None',
            len(recipient_variables) if recipient_variables else 0))
    logging.info(
        textwrap.dedent(msg) + textwrap.dedent(optional_msg_description))
    logging.info(
        'You are not currently sending out real emails since this is a' +
        ' dev environment. Emails are sent out in the production' +
        ' environment.')
    # Returns True signifying that the "send_email_to_recipients" action was
    # successful.
    return True<|MERGE_RESOLUTION|>--- conflicted
+++ resolved
@@ -79,13 +79,8 @@
          (recipient_email,) for recipient_email in recipient_emails[:3]])
     if len(recipient_emails) > 3:
         recipient_email_list_str += (
-<<<<<<< HEAD
-            '... Total: ' +
-            python_utils.convert_to_bytes(len(recipient_emails)) + ' emails.') # type: ignore[no-untyped-call]
-=======
             '... Total: %s emails.' % (
-                python_utils.UNICODE(len(recipient_emails))))
->>>>>>> 9edfb2c8
+                python_utils.UNICODE(len(recipient_emails)))) # type: ignore[no-untyped-call]
 
     # Show the first 3 emails in bcc email list.
     if bcc:
@@ -94,12 +89,7 @@
              (bcc_email,) for bcc_email in bcc[:3]])
         if len(bcc) > 3:
             bcc_email_list_str += (
-<<<<<<< HEAD
-                '... Total: ' +
-                python_utils.convert_to_bytes(len(bcc)) + ' emails.') # type: ignore[no-untyped-call]
-=======
-                '... Total: %s emails.' % python_utils.UNICODE(len(bcc)))
->>>>>>> 9edfb2c8
+                '... Total: %s emails.' % python_utils.UNICODE(len(bcc))) # type: ignore[no-untyped-call]
 
     msg = (
         """
