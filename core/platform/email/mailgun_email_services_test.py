--- conflicted
+++ resolved
@@ -22,12 +22,9 @@
 import textwrap
 from unittest import mock
 
-<<<<<<< HEAD
 from core import utils
 from core.domain import platform_parameter_list
-=======
 from core import feconf
->>>>>>> 08008e5b
 from core.platform import models
 from core.platform.email import mailgun_email_services
 from core.tests import test_utils
@@ -56,33 +53,7 @@
             ]
         )
 
-<<<<<<< HEAD
-    class Response:
-        """Class to mock utils.url_open responses."""
-
-        def __init__(
-            self, url: MailgunQueryType, expected_url: MailgunQueryType
-        ) -> None:
-            self.url = url
-            self.expected_url = expected_url
-
-        def getcode(self) -> int:
-            """Gets the status code of this url_open mock.
-
-            Returns:
-                int. 200 to signify status is OK. 500 otherwise.
-            """
-            return 200 if self.url == self.expected_url else 500
-
-    @test_utils.set_platform_parameters(
-        [(
-            platform_parameter_list.ParamName.MAILGUN_DOMAIN_NAME,
-            'domain'
-        )]
-    )
-=======
-    @mock.patch('requests.post')
->>>>>>> 08008e5b
+    @mock.patch('requests.post')
     def test_send_email_to_mailgun_without_bcc_reply_to_and_recipients(
         self, mock_post: mock.Mock
     ) -> None:
@@ -146,134 +117,6 @@
         with open(file_path, 'w', encoding='utf-8') as f:
             f.write('This is a test file.')
 
-<<<<<<< HEAD
-        swap_urlopen_context = self.swap(
-            utils, 'url_open', swapped_urlopen)
-        swap_request_context = self.swap(
-            urllib.request, 'Request', self.swapped_request)
-        with self.swap_api_key_secrets_return_secret, swap_urlopen_context:
-            with swap_request_context:
-                resp = mailgun_email_services.send_email_to_recipients(
-                    'a@a.com',
-                    ['b@b.com'],
-                    'Hola 😂 - invitation to collaborate',
-                    'plaintext_body 😂',
-                    'Hi abc,<br> 😂')
-                self.assertTrue(resp)
-
-    @test_utils.set_platform_parameters(
-        [(
-            platform_parameter_list.ParamName.MAILGUN_DOMAIN_NAME,
-            'domain'
-        )]
-    )
-    def test_send_email_to_mailgun_with_bcc_and_recipient(self) -> None:
-        # Test sending email with single bcc and single recipient email.
-        expected_query_url = (
-            'https://api.mailgun.net/v3/domain/messages',
-            b'from=a%40a.com&'
-            b'subject=Hola+%F0%9F%98%82+-+invitation+to+collaborate&'
-            b'text=plaintext_body+%F0%9F%98%82&'
-            b'html=Hi+abc%2C%3Cbr%3E+%F0%9F%98%82&'
-            b'to=b%40b.com&'
-            b'bcc=c%40c.com&'
-            b'h%3AReply-To=abc&'
-            b'recipient_variables=%7B%27b%40b.com'
-            b'%27%3A+%7B%27first%27%3A+%27Bob%27%2C+%27id%27%3A+1%7D%7D',
-            {'Authorization': 'Basic YXBpOmtleQ=='})
-        swapped_urlopen = lambda x: self.Response(x, expected_query_url)
-        swap_urlopen_context = self.swap(
-            utils, 'url_open', swapped_urlopen)
-        swap_request_context = self.swap(
-            urllib.request, 'Request', self.swapped_request)
-        with self.swap_api_key_secrets_return_secret, swap_urlopen_context:
-            with swap_request_context:
-                resp = mailgun_email_services.send_email_to_recipients(
-                    'a@a.com',
-                    ['b@b.com'],
-                    'Hola 😂 - invitation to collaborate',
-                    'plaintext_body 😂',
-                    'Hi abc,<br> 😂',
-                    bcc=['c@c.com'],
-                    reply_to='abc',
-                    recipient_variables={'b@b.com': {'first': 'Bob', 'id': 1}})
-                self.assertTrue(resp)
-
-    @test_utils.set_platform_parameters(
-        [(
-            platform_parameter_list.ParamName.MAILGUN_DOMAIN_NAME,
-            'domain'
-        )]
-    )
-    def test_send_email_to_mailgun_with_bcc_and_recipients(self) -> None:
-        # Test sending email with single bcc, and multiple recipient emails
-        # differentiated by recipient_variables ids.
-        expected_query_url = (
-            'https://api.mailgun.net/v3/domain/messages',
-            b'from=a%40a.com&'
-            b'subject=Hola+%F0%9F%98%82+-+invitation+to+collaborate&'
-            b'text=plaintext_body+%F0%9F%98%82&'
-            b'html=Hi+abc%2C%3Cbr%3E+%F0%9F%98%82&'
-            b'to=b%40b.com&'
-            b'bcc=%5B%27c%40c.com%27%2C+%27d%40d.com%27%5D&'
-            b'h%3AReply-To=abc&'
-            b'recipient_variables=%7B%27b%40b.com'
-            b'%27%3A+%7B%27first%27%3A+%27Bob%27%2C+%27id%27%3A+1%7D%7D',
-            {'Authorization': 'Basic YXBpOmtleQ=='})
-        swapped_urlopen = lambda x: self.Response(x, expected_query_url)
-        swap_urlopen_context = self.swap(
-            utils, 'url_open', swapped_urlopen)
-        swap_request_context = self.swap(
-            urllib.request, 'Request', self.swapped_request)
-        with self.swap_api_key_secrets_return_secret, swap_urlopen_context:
-            with swap_request_context:
-                resp = mailgun_email_services.send_email_to_recipients(
-                    'a@a.com',
-                    ['b@b.com'],
-                    'Hola 😂 - invitation to collaborate',
-                    'plaintext_body 😂',
-                    'Hi abc,<br> 😂',
-                    bcc=['c@c.com', 'd@d.com'],
-                    reply_to='abc',
-                    recipient_variables=({
-                        'b@b.com': {'first': 'Bob', 'id': 1}
-                    })
-                )
-                self.assertTrue(resp)
-
-    @test_utils.set_platform_parameters(
-        [(
-            platform_parameter_list.ParamName.MAILGUN_DOMAIN_NAME,
-            'domain'
-        )]
-    )
-    def test_batch_send_to_mailgun(self) -> None:
-        """Test for sending HTTP POST request."""
-        expected_query_url: MailgunQueryType = (
-            'https://api.mailgun.net/v3/domain/messages',
-            b'from=a%40a.com&'
-            b'subject=Hola+%F0%9F%98%82+-+invitation+to+collaborate&'
-            b'text=plaintext_body+%F0%9F%98%82&'
-            b'html=Hi+abc%2C%3Cbr%3E+%F0%9F%98%82&'
-            b'to=%5B%27b%40b.com%27%2C+%27c%40c.com%27%2C+%27d%40d.com%27%5D&'
-            b'recipient_variables=%7B%7D',
-            {'Authorization': 'Basic YXBpOmtleQ=='})
-        swapped_urlopen = lambda x: self.Response(x, expected_query_url)
-        swapped_request = lambda *args: args
-        swap_urlopen_context = self.swap(
-            utils, 'url_open', swapped_urlopen)
-        swap_request_context = self.swap(
-            urllib.request, 'Request', swapped_request)
-        with self.swap_api_key_secrets_return_secret, swap_urlopen_context:
-            with swap_request_context:
-                resp = mailgun_email_services.send_email_to_recipients(
-                    'a@a.com',
-                    ['b@b.com', 'c@c.com', 'd@d.com'],
-                    'Hola 😂 - invitation to collaborate',
-                    'plaintext_body 😂',
-                    'Hi abc,<br> 😂')
-                self.assertTrue(resp)
-=======
         swap_domain = self.swap(feconf, 'MAILGUN_DOMAIN_NAME', 'domain')
 
         with self.swap_api_key_secrets_return_secret, swap_domain:
@@ -448,7 +291,6 @@
             timeout=mailgun_email_services.TIMEOUT_SECS
         )
         self.assertTrue(resp)
->>>>>>> 08008e5b
 
     def test_mailgun_key_not_set_raises_exception(self) -> None:
         """Test that exceptions are raised when API key or domain name are
@@ -529,45 +371,6 @@
                     logs
                 )
 
-<<<<<<< HEAD
-    @test_utils.set_platform_parameters(
-        [(
-            platform_parameter_list.ParamName.MAILGUN_DOMAIN_NAME,
-            'domain'
-        )]
-    )
-    def test_invalid_status_code_returns_false(self) -> None:
-        expected_query_url: MailgunQueryType = (
-            'https://api.mailgun.net/v3/domain/messages',
-            b'from=a%40a.com&'
-            b'subject=Hola+%F0%9F%98%82+-+invitation+to+collaborate&'
-            b'text=plaintext_body+%F0%9F%98%82&'
-            b'html=Hi+abc%2C%3Cbr%3E+%F0%9F%98%82&'
-            b'to=%5B%27b%40b.com%27%2C+%27c%40c.com%27%2C+%27d%40d.com%27%5D&'
-            b'recipient_variables=%7B%7D',
-            {'Authorization': 'Basic'})
-        swapped_request = lambda *args: args
-        swapped_urlopen = lambda x: self.Response(x, expected_query_url)
-        swap_urlopen_context = self.swap(
-            utils, 'url_open', swapped_urlopen)
-        swap_request_context = self.swap(
-            urllib.request, 'Request', swapped_request)
-        with self.swap_api_key_secrets_return_secret, swap_urlopen_context:
-            with swap_request_context:
-                resp = mailgun_email_services.send_email_to_recipients(
-                    'a@a.com',
-                    ['b@b.com'],
-                    'Hola 😂 - invitation to collaborate',
-                    'plaintext_body 😂',
-                    'Hi abc,<br> 😂',
-                    bcc=['c@c.com', 'd@d.com'],
-                    reply_to='abc',
-                    recipient_variables=({
-                        'b@b.com': {'first': 'Bob', 'id': 1}
-                    })
-                )
-                self.assertFalse(resp)
-=======
     @mock.patch('requests.post')
     def test_invalid_status_code_returns_false(
             self, mock_post: mock.Mock) -> None:
@@ -609,5 +412,4 @@
             files=attachments,
             timeout=mailgun_email_services.TIMEOUT_SECS
         )
-        self.assertFalse(resp)
->>>>>>> 08008e5b
+        self.assertFalse(resp)