--- conflicted
+++ resolved
@@ -23,10 +23,7 @@
 
 from core import feconf
 from core.domain import platform_parameter_list
-<<<<<<< HEAD
 from core.domain import platform_parameter_services
-=======
->>>>>>> ea725093
 from core.platform.email import dev_mode_email_services
 from core.tests import test_utils
 
@@ -36,7 +33,6 @@
 class EmailTests(test_utils.GenericTestBase):
     """Tests for sending emails."""
 
-<<<<<<< HEAD
     def setUp(self) -> None:
         super().setUp()
         self.admin_email_address = (
@@ -46,11 +42,9 @@
             platform_parameter_services.get_platform_parameter_value(
                 platform_parameter_list.ParamName.SYSTEM_EMAIL_ADDRESS.value))
 
-=======
     @test_utils.set_platform_parameters(
         [(platform_parameter_list.ParamName.SERVER_CAN_SEND_EMAILS, True)]
     )
->>>>>>> ea725093
     def test_send_mail_logs_to_terminal(self) -> None:
         """In DEV Mode, platforms email_service API that sends a singular email
         logs the correct email info to terminal.
@@ -87,15 +81,9 @@
             'dev environment. Emails are sent out in the production' +
             ' environment.')
 
-<<<<<<< HEAD
-        allow_emailing = self.swap(feconf, 'CAN_SEND_EMAILS', True)
         assert isinstance(self.admin_email_address, str)
         assert isinstance(self.system_email_address, str)
-        with allow_emailing, (
-            self.swap(logging, 'info', _mock_logging_function)):
-=======
         with self.swap(logging, 'info', _mock_logging_function):
->>>>>>> ea725093
             dev_mode_email_services.send_email_to_recipients(
                 self.system_email_address, [self.admin_email_address],
                 'subject', 'body', 'html')
@@ -153,14 +141,7 @@
             'dev environment. Emails are sent out in the production' +
             ' environment.')
 
-<<<<<<< HEAD
-        allow_emailing = self.swap(feconf, 'CAN_SEND_EMAILS', True)
-        assert isinstance(self.system_email_address, str)
-        with allow_emailing, (
-            self.swap(logging, 'info', _mock_logging_function)):
-=======
         with self.swap(logging, 'info', _mock_logging_function):
->>>>>>> ea725093
             dev_mode_email_services.send_email_to_recipients(
                 self.system_email_address,
                 ['a@a.com', 'b@b.com', 'c@c.com', 'd@d.com'],
