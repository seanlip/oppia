--- conflicted
+++ resolved
@@ -38,19 +38,11 @@
     """Object for storing the file data."""
 
     def __init__(
-<<<<<<< HEAD
         self,
         name: str,
         data: Union[bytes, str],
         content_type: Optional[str]
-    ):
-=======
-            self,
-            name: str,
-            data: Union[bytes, str],
-            content_type: Optional[str]
     ) -> None:
->>>>>>> 7e78c917
         """Initialize blob.
 
         Args:
