--- conflicted
+++ resolved
@@ -55,11 +55,7 @@
 
     def test_init_blob_with_content_type_images_webp_creates_blob(self) -> None:
         blob = cloud_storage_emulator.EmulatorBlob(
-<<<<<<< HEAD
-                'name', 'string', 'image/webp')
-=======
             'name', 'string', 'image/webp')
->>>>>>> 95c76ed7
         self.assertEqual(blob.name, 'name')
         self.assertEqual(blob.download_as_bytes(), b'string')
         self.assertEqual(blob.content_type, 'image/webp')
