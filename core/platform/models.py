# coding: utf-8
#
# Copyright 2014 The Oppia Authors. All Rights Reserved.
#
# Licensed under the Apache License, Version 2.0 (the "License");
# you may not use this file except in compliance with the License.
# You may obtain a copy of the License at
#
#      http://www.apache.org/licenses/LICENSE-2.0
#
# Unless required by applicable law or agreed to in writing, software
# distributed under the License is distributed on an "AS-IS" BASIS,
# WITHOUT WARRANTIES OR CONDITIONS OF ANY KIND, either express or implied.
# See the License for the specific language governing permissions and
# limitations under the License.

"""Interface for storage model switching."""

from __future__ import absolute_import  # pylint: disable=import-only-modules
from __future__ import unicode_literals  # pylint: disable=import-only-modules

import inspect

from constants import constants
import feconf
import python_utils

# Valid model names.
NAMES = python_utils.create_enum(
    'activity', 'app_feedback_report', 'audit', 'base_model', 'classifier',
    'collection', 'config', 'email', 'exploration', 'feedback', 'improvements',
    'job', 'opportunity', 'question', 'recommendations', 'skill', 'statistics',
    'activity', 'audit', 'auth', 'base_model', 'classifier', 'collection',
    'config', 'email', 'exploration', 'feedback', 'improvements', 'job',
    'opportunity', 'question', 'recommendations', 'skill', 'statistics',
    'story', 'subtopic', 'suggestion', 'topic', 'translation', 'user')

# Types of deletion policies. The pragma comment is needed because Enums are
# evaluated as classes in Python and they should use PascalCase, but using
# UPPER_CASE seems more appropriate here.
<<<<<<< HEAD
MODULES_WITH_PSEUDONYMIZABLE_CLASSES = (
=======
MODULES_WITH_PSEUDONYMIZABLE_CLASSES = (  # pylint: disable=invalid-name
>>>>>>> b5e1c7c8
    NAMES.app_feedback_report, NAMES.collection, NAMES.config,
    NAMES.exploration, NAMES.feedback, NAMES.question, NAMES.skill, NAMES.story,
    NAMES.subtopic, NAMES.suggestion, NAMES.topic
)

GAE_PLATFORM = 'gae'


class Platform(python_utils.OBJECT):
    """A base class for platform-specific imports related to GAE."""

    @classmethod
    def import_models(cls):
        """An abstract method that should be implemented on inherited
        classes.

        Raises:
            NotImplementedError. The method is not overwritten in derived
                classes.
        """
        raise NotImplementedError(
            'import_models() method is not overwritten in derived classes')


class _Gae(Platform):
    """Provides platform-specific imports related to
    GAE (Google App Engine).
    """

    @classmethod
    def import_models(cls, model_names):
        """Imports and returns the storage modules listed in model_names.

        Args:
            model_names: list(NAMES). List of storage module names.

        Returns:
            tuple(module). Tuple of storage modules.

        Raises:
            Exception. Invalid model name.
        """
        returned_models = []
        for name in model_names:
            if name == NAMES.activity:
                from core.storage.activity import gae_models as activity_models
                returned_models.append(activity_models)
            elif name == NAMES.app_feedback_report:
                from core.storage.app_feedback_report import gae_models as app_feedback_report_models # pylint: disable=line-too-long
                returned_models.append(app_feedback_report_models)
            elif name == NAMES.audit:
                from core.storage.audit import gae_models as audit_models
                returned_models.append(audit_models)
            elif name == NAMES.auth:
                from core.storage.auth import gae_models as auth_models
                returned_models.append(auth_models)
            elif name == NAMES.base_model:
                from core.storage.base_model import gae_models as base_models
                returned_models.append(base_models)
            elif name == NAMES.classifier:
                from core.storage.classifier import gae_models as classifier_data_models # pylint: disable=line-too-long
                returned_models.append(classifier_data_models)
            elif name == NAMES.collection:
                from core.storage.collection import gae_models as collection_models # pylint: disable=line-too-long
                returned_models.append(collection_models)
            elif name == NAMES.config:
                from core.storage.config import gae_models as config_models
                returned_models.append(config_models)
            elif name == NAMES.email:
                from core.storage.email import gae_models as email_models
                returned_models.append(email_models)
            elif name == NAMES.exploration:
                from core.storage.exploration import gae_models as exp_models
                returned_models.append(exp_models)
            elif name == NAMES.feedback:
                from core.storage.feedback import gae_models as feedback_models
                returned_models.append(feedback_models)
            elif name == NAMES.improvements:
                from core.storage.improvements import gae_models as improvements_models # pylint: disable=line-too-long
                returned_models.append(improvements_models)
            elif name == NAMES.job:
                from core.storage.job import gae_models as job_models
                returned_models.append(job_models)
            elif name == NAMES.opportunity:
                from core.storage.opportunity import gae_models as opportunity_models # pylint: disable=line-too-long
                returned_models.append(opportunity_models)
            elif name == NAMES.question:
                from core.storage.question import gae_models as question_models
                returned_models.append(question_models)
            elif name == NAMES.recommendations:
                from core.storage.recommendations import gae_models as recommendations_models # pylint: disable=line-too-long
                returned_models.append(recommendations_models)
            elif name == NAMES.skill:
                from core.storage.skill import gae_models as skill_models
                returned_models.append(skill_models)
            elif name == NAMES.statistics:
                from core.storage.statistics import gae_models as statistics_models # pylint: disable=line-too-long
                returned_models.append(statistics_models)
            elif name == NAMES.story:
                from core.storage.story import gae_models as story_models
                returned_models.append(story_models)
            elif name == NAMES.subtopic:
                from core.storage.subtopic import gae_models as subtopic_models # pylint: disable=line-too-long
                returned_models.append(subtopic_models)
            elif name == NAMES.suggestion:
                from core.storage.suggestion import gae_models as suggestion_models # pylint: disable=line-too-long
                returned_models.append(suggestion_models)
            elif name == NAMES.topic:
                from core.storage.topic import gae_models as topic_models
                returned_models.append(topic_models)
            elif name == NAMES.translation:
                from core.storage.translation import gae_models as translation_models # pylint: disable=line-too-long
                returned_models.append(translation_models)
            elif name == NAMES.user:
                from core.storage.user import gae_models as user_models
                returned_models.append(user_models)
            else:
                raise Exception('Invalid model name: %s' % name)

        return tuple(returned_models)

    @classmethod
    def get_storage_model_classes(cls, model_names):
        """Get the storage model classes that are in the modules listed in
        model_names.

        Args:
            model_names: list(str). List of storage module names.

        Returns:
            list(class). The corresponding storage-layer model classes.
        """

        model_classes = []
        for module in cls.import_models(model_names):
            for member_name, member_obj in inspect.getmembers(module):
                if inspect.isclass(member_obj):
                    clazz = getattr(module, member_name)
                    all_base_classes = [
                        base_class.__name__ for base_class in inspect.getmro(
                            clazz)]
                    if 'Model' in all_base_classes:
                        model_classes.append(clazz)
        return model_classes

    @classmethod
    def get_all_storage_model_classes(cls):
        """Get all model classes that are saved in the storage, NOT model
        classes that are just inherited from (BaseModel,
        BaseCommitLogEntryModel, etc.).

        Returns:
            list(class). The corresponding storage-layer model classes.
        """
<<<<<<< HEAD
        model_names = [
            name for name in NAMES if name.value != 'base_model']
        print(model_names)
=======
        model_names = [name for name in NAMES if name != NAMES.base_model]
>>>>>>> b5e1c7c8
        return cls.get_storage_model_classes(model_names)

    @classmethod
    def import_auth_services(cls):
        """Imports and returns firebase_auth_services module.

        Returns:
            module. The firebase_auth_services module.
        """
        from core.platform.auth import firebase_auth_services
        return firebase_auth_services

    @classmethod
    def import_transaction_services(cls):
        """Imports and returns gae_transaction_services module.

        Returns:
            module. The gae_transaction_services module.
        """
        from core.platform.transactions import gae_transaction_services
        return gae_transaction_services

    @classmethod
    def import_current_user_services(cls):
        """Imports and returns gae_current_user_services module.

        Returns:
            module. The gae_current_user_services module.
        """
        from core.platform.users import gae_current_user_services
        return gae_current_user_services

    @classmethod
    def import_datastore_services(cls):
        """Imports and returns gae_datastore_services module.

        Returns:
            module. The gae_datastore_services module.
        """
        from core.platform.datastore import cloud_datastore_services
        return cloud_datastore_services

    @classmethod
    def import_app_identity_services(cls):
        """Imports and returns gae_app_identity_services module.

        Returns:
            module. The gae_app_identity_services module.
        """
        from core.platform.app_identity import gae_app_identity_services
        return gae_app_identity_services

    @classmethod
    def import_email_services(cls):
        """Imports and returns the email services module specified in feconf.py.
        If in DEV_MODE, uses the dev mode version of email services.

        Returns:
            module. The email_services module to use, based on the feconf.py
            setting and DEV_MODE setting.

        Raises:
            Exception. The value of feconf.EMAIL_SERVICE_PROVIDER does not
                correspond to a valid email_services module.
        """
        if constants.DEV_MODE:
            from core.platform.email import dev_mode_email_services
            return dev_mode_email_services
        elif (
                feconf.EMAIL_SERVICE_PROVIDER ==
                feconf.EMAIL_SERVICE_PROVIDER_MAILGUN):
            from core.platform.email import mailgun_email_services
            return mailgun_email_services
        else:
            raise Exception(
                'Invalid email service provider: %s' % (
                    feconf.EMAIL_SERVICE_PROVIDER))

    @classmethod
    def import_cache_services(cls):
        """Imports and returns a cache_services module from core.platform.cache.

        Returns:
            module. The core.platform.cache services module.
        """
        from core.platform.cache import redis_cache_services
        return redis_cache_services

    @classmethod
    def import_taskqueue_services(cls):
        """Imports and returns a taskqueue_services module from
        core.platform.taskqueue.

        Returns:
            module. The core.platform.taskqueue services module.
        """
        if constants.EMULATOR_MODE:
            from core.platform.taskqueue import dev_mode_taskqueue_services
            return dev_mode_taskqueue_services
        else:
            from core.platform.taskqueue import cloud_taskqueue_services
            return cloud_taskqueue_services

    @classmethod
    def import_search_services(cls):
        """Imports and returns gae_search_services module.

        Returns:
            module. The gae_search_services module.
        """
        from core.platform.search import elastic_search_services
        return elastic_search_services

    @classmethod
    def import_cloud_translate_services(cls):
        """Imports and returns cloud_translate_services module.

        Returns:
            module. The cloud_translate_services module.
        """
        if constants.EMULATOR_MODE:
            from core.platform.cloud_translate import (
                dev_mode_cloud_translate_services)
            return dev_mode_cloud_translate_services
        else:
            from core.platform.cloud_translate import cloud_translate_services
            return cloud_translate_services

    NAME = 'gae'


class Registry(python_utils.OBJECT):
    """Platform-agnostic interface for retrieving platform-specific
    modules.
    """

    # Maps platform names to the corresponding module registry classes.
    _PLATFORM_MAPPING = {
        _Gae.NAME: _Gae,
    }

    @classmethod
    def _get(cls):
        """Returns the appropriate interface class for platform-specific
        imports.

        Returns:
            class. The corresponding platform-specific interface class.
        """
        return cls._PLATFORM_MAPPING.get(GAE_PLATFORM)

    @classmethod
    def import_models(cls, model_names):
        """Imports and returns the storage modules listed in model_names.

        Args:
            model_names: list(NAMES). List of storage modules.

        Returns:
            list(module). The corresponding storage-layer modules.
        """
        return cls._get().import_models(model_names)

    @classmethod
    def get_storage_model_classes(cls, model_names):
        """Get the storage model classes that are in the modules listed in
        model_names.

        Args:
            model_names: list(str). List of storage module names.

        Returns:
            list(class). The corresponding storage-layer model classes.
        """
        return cls._get().get_storage_model_classes(model_names)

    @classmethod
    def get_all_storage_model_classes(cls):
        """Get all model classes that are saved in the storage, NOT model
        classes that are just inherited from (BaseModel,
        BaseCommitLogEntryModel, etc.).

        Returns:
            list(class). The corresponding storage-layer model classes.
        """
        return cls._get().get_all_storage_model_classes()

    @classmethod
    def import_auth_services(cls):
        """Imports and returns auth_services module.

        Returns:
            module. The auth_services module.
        """
        return cls._get().import_auth_services()

    @classmethod
    def import_current_user_services(cls):
        """Imports and returns current_user_services module.

        Returns:
            module. The current_user_services module.
        """
        return cls._get().import_current_user_services()

    @classmethod
    def import_datastore_services(cls):
        """Imports and returns datastore_services module.

        Returns:
            module. The datastore_services module.
        """
        return cls._get().import_datastore_services()

    @classmethod
    def import_transaction_services(cls):
        """Imports and returns transaction_services module.

        Returns:
            module. The transaction_services module.
        """
        return cls._get().import_transaction_services()

    @classmethod
    def import_app_identity_services(cls):
        """Imports and returns app_identity_services module.

        Returns:
            module. The app_identity_services module.
        """
        return cls._get().import_app_identity_services()

    @classmethod
    def import_email_services(cls):
        """Imports and returns email_services module.

        Returns:
            module. The email_services module.
        """
        return cls._get().import_email_services()

    @classmethod
    def import_cache_services(cls):
        """Imports and returns the platform cache_services module.

        Returns:
            module. The platform cache_services module.
        """
        return cls._get().import_cache_services()

    @classmethod
    def import_taskqueue_services(cls):
        """Imports and returns taskqueue_services module.

        Returns:
            module. The taskqueue_services module.
        """
        return cls._get().import_taskqueue_services()

    @classmethod
    def import_cloud_translate_services(cls):
        """Imports and returns cloud_translate_services module.

        Returns:
            module. The cloud_translate_services module.
        """
        return cls._get().import_cloud_translate_services()

    @classmethod
    def import_search_services(cls):
        """Imports and returns search_services module.

        Returns:
            module. The search_services module.
        """
        return cls._get().import_search_services()<|MERGE_RESOLUTION|>--- conflicted
+++ resolved
@@ -38,11 +38,7 @@
 # Types of deletion policies. The pragma comment is needed because Enums are
 # evaluated as classes in Python and they should use PascalCase, but using
 # UPPER_CASE seems more appropriate here.
-<<<<<<< HEAD
-MODULES_WITH_PSEUDONYMIZABLE_CLASSES = (
-=======
 MODULES_WITH_PSEUDONYMIZABLE_CLASSES = (  # pylint: disable=invalid-name
->>>>>>> b5e1c7c8
     NAMES.app_feedback_report, NAMES.collection, NAMES.config,
     NAMES.exploration, NAMES.feedback, NAMES.question, NAMES.skill, NAMES.story,
     NAMES.subtopic, NAMES.suggestion, NAMES.topic
@@ -197,13 +193,7 @@
         Returns:
             list(class). The corresponding storage-layer model classes.
         """
-<<<<<<< HEAD
-        model_names = [
-            name for name in NAMES if name.value != 'base_model']
-        print(model_names)
-=======
         model_names = [name for name in NAMES if name != NAMES.base_model]
->>>>>>> b5e1c7c8
         return cls.get_storage_model_classes(model_names)
 
     @classmethod
