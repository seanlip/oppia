--- conflicted
+++ resolved
@@ -27,11 +27,7 @@
 
 # Valid model names.
 NAMES = python_utils.create_enum(
-<<<<<<< HEAD
-    'activity', 'app_feedback_report', 'audit', 'base_model', 'blog',
-=======
-    'activity', 'app_feedback_report', 'audit', 'base_model', 'beam_job',
->>>>>>> 20a23dcb
+    'activity', 'app_feedback_report', 'audit', 'base_model', 'beam_job', 'blog',
     'classifier', 'collection', 'config', 'email', 'exploration', 'feedback',
     'improvements', 'job', 'opportunity', 'question', 'recommendations',
     'skill', 'statistics', 'activity', 'audit', 'auth', 'base_model',
@@ -102,15 +98,12 @@
             elif name == NAMES.base_model:
                 from core.storage.base_model import gae_models as base_models
                 returned_models.append(base_models)
-<<<<<<< HEAD
+            elif name == NAMES.beam_job:
+                from core.storage.beam_job import gae_models as beam_job_models
+                returned_models.append(beam_job_models)
             elif name == NAMES.blog:
                 from core.storage.blog import gae_models as blog_models
                 returned_models.append(blog_models)
-=======
-            elif name == NAMES.beam_job:
-                from core.storage.beam_job import gae_models as beam_job_models
-                returned_models.append(beam_job_models)
->>>>>>> 20a23dcb
             elif name == NAMES.classifier:
                 from core.storage.classifier import gae_models as classifier_data_models # pylint: disable=line-too-long
                 returned_models.append(classifier_data_models)
