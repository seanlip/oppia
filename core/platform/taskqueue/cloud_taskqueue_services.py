--- conflicted
+++ resolved
@@ -71,19 +71,14 @@
     parent = CLIENT.queue_path(
         feconf.OPPIA_PROJECT_ID, feconf.GOOGLE_APP_ENGINE_REGION, queue_name)
 
-<<<<<<< HEAD
-    # Construct the request body.
-    task = {
-        # Specify the type of request.
-        'app_engine_http_request': {
-=======
+
     # In the type annotation below, task is of type Dict[str, Any] because
     # its structure can vary a lot.
     # We can see how the proto message for Task is defined. See the link:
     # https://github.com/googleapis/python-tasks/blob/2f6ae8318e9a6fc2963d4a7825ee96e41f330043/google/cloud/tasks_v2/types/task.py#L29
     task: Dict[str, Any] = {
-        'app_engine_http_request': {  # Specify the type of request.
->>>>>>> aefe9573
+        # Specify the type of request.
+        'app_engine_http_request': {
             'http_method': tasks_v2.types.target_pb2.HttpMethod.POST,
             'relative_uri': url,
         }
