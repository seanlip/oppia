# Copyright 2021 The Oppia Authors. All Rights Reserved.
#
# Licensed under the Apache License, Version 2.0 (the "License");
# you may not use this file except in compliance with the License.
# You may obtain a copy of the License at
#
#      http://www.apache.org/licenses/LICENSE-2.0
#
# Unless required by applicable law or agreed to in writing, software
# distributed under the License is distributed on an "AS-IS" BASIS,
# WITHOUT WARRANTIES OR CONDITIONS OF ANY KIND, either express or implied.
# See the License for the specific language governing permissions and
# limitations under the License.

"""Tests for mailchimp services."""

from __future__ import annotations

import logging

from core import feconf
from core.platform import models
from core.platform.bulk_email import mailchimp_bulk_email_services
from core.tests import test_utils

from mailchimp3 import mailchimpclient
from typing import Dict, List

secrets_services = models.Registry.import_secrets_services()


class MailchimpServicesUnitTests(test_utils.GenericTestBase):
    """Tests for mailchimp services."""

    def setUp(self) -> None:
        super().setUp()
        self.user_email_1 = 'test1@example.com'
        self.user_email_2 = 'test2@example.com'
        self.user_email_3 = 'test3@example.com'

    class MockMailchimpClass:
        """Class to mock Mailchimp class."""

        update_call_data: Dict[str, str] = {}

        class MailchimpLists:
            """Class to mock Mailchimp lists object."""

            class MailchimpMembers:
                """Class to mock Mailchimp members object."""

                class MailchimpTags:
                    """Class to mock Mailchimp tags object."""

                    def __init__(self) -> None:
                        self.tag_names: List[str] = []

                    def update(
                        self,
                        unused_id: str,
                        unused_hash: str,
                        tag_data: Dict[str, List[Dict[str, str]]]
                    ) -> None:
                        """Mocks the tag update function in mailchimp api.

                        Args:
                            unused_id: str. List Id of mailchimp list.
                            unused_hash: str. Subscriber hash, which is an MD5
                                hash of subscriber's email ID.
                            tag_data: dict. A dict with the 'tags' key
                                containing the tags to be updated for the user.
                        """
                        self.tag_names = [
                            tag['name'] for tag in tag_data['tags']
                            if tag['status'] == 'active'
                        ]

                def __init__(self) -> None:
                    self.users_data = [{
                        # Email: test1@example.com.
                        'email_hash': 'aa99b351245441b8ca95d54a52d2998c',
                        'status': 'unsubscribed'
                    }, {
                        # Email: test2@example.com.
                        'email_hash': '43b05f394d5611c54a1a9e8e20baee21',
                        'status': 'subscribed'
                    }, {
                        # Email: test4@example.com, but intentionally
                        # incorrect to trigger failure.
                        'email_hash': 'incorrecthash'
                    }]
                    self.tags = self.MailchimpTags()

                def get(
                        self, _list_id: str, subscriber_hash: str
                ) -> Dict[str, str]:
                    """Mocks the get function of the mailchimp api.

                    Args:
                        _list_id: str. List Id of mailchimp list.
                        subscriber_hash: str. Subscriber hash, which is an MD5
                            hash of subscriber's email ID.

                    Raises:
                        MailchimpError. Error 404 or 401 to mock API server
                            error.

                    Returns:
                        dict. The updated status dict for users.
                    """
                    if not self.users_data:
                        raise mailchimpclient.MailChimpError(
                            {'status': 401, 'detail': 'Server Error'})
                    for user in self.users_data:
                        if user['email_hash'] == subscriber_hash:
                            return user

                    raise mailchimpclient.MailChimpError({'status': 404})

                def update(
                        self,
                        _list_id: str,
                        subscriber_hash: str,
                        data: Dict[str, str]
                ) -> None:
                    """Mocks the update function of the mailchimp api. This
                    function just sets the payload data to a private variable
                    to test it.

                    Args:
                        _list_id: str. List Id of mailchimp list.
                        subscriber_hash: str. Subscriber hash, which is an MD5
                            hash of subscriber's email ID.
                        data: dict. Payload received.
                    """
                    for user in self.users_data:
                        if user['email_hash'] == subscriber_hash:
                            user['status'] = data['status']

                def create(self, _list_id: str, data: Dict[str, str]) -> None:
                    """Mocks the create function of the mailchimp api. This
                    function just sets the payload data to a private variable
                    to test it.

                    Args:
                        _list_id: str. List Id of mailchimp list.
                        data: dict. Payload received.
                    """
                    if data['email_address'] == 'test3@example.com':
                        self.users_data.append({
                            # Email: test3@example.com.
                            'email_hash': 'fedd8b80a7a813966263853b9af72151',
                            'status': data['status']
                        })
                    elif data['email_address'] == 'test4@example.com':
                        raise mailchimpclient.MailChimpError({
                            'status': 400,
                            'title': 'Forgotten Email Not Subscribed'})
                    else:
                        raise mailchimpclient.MailChimpError({
                            'status': 404, 'title': 'Invalid email',
                            'detail': 'Server Issue'})

                def delete_permanent(
                        self, _list_id: str, subscriber_hash: str
                ) -> None:
                    """Mocks the delete function of the mailchimp api. This
                    function just sets the deleted user to a private variable
                    to test it.

                    Args:
                        _list_id: str. List Id of mailchimp list.
                        subscriber_hash: str. Subscriber hash, which is an MD5
                            hash of subscriber's email ID.
                    """
                    self.users_data = [
                        user for user in self.users_data
                        if user['email_hash'] != subscriber_hash]

            def __init__(self) -> None:
                self.members = self.MailchimpMembers()

        def __init__(self) -> None:
            self.lists = self.MailchimpLists()

    def test_get_subscriber_hash(self) -> None:
        sample_email = 'test@example.com'
        subscriber_hash = '55502f40dc8b7c769880b10874abc9d0'
        self.assertEqual(
            mailchimp_bulk_email_services._get_subscriber_hash(sample_email), # pylint: disable=protected-access
            subscriber_hash)

        # TODO(#13528): Here we use MyPy ignore because we remove this test
        # after the backend is fully type-annotated. Here ignore[arg-type]
        # is used to test method _get_subscriber_hash() for invalid argument
        # type.
        sample_email_2 = 5
        with self.assertRaisesRegex(
            Exception, 'Invalid type for email. Expected string, received 5'):
            mailchimp_bulk_email_services._get_subscriber_hash(sample_email_2) # type: ignore[arg-type]  # pylint: disable=protected-access

    def test_function_input_validation(self) -> None:
        mailchimp = self.MockMailchimpClass()
        swapped_mailchimp = lambda: mailchimp
        swap_mailchimp_context = self.swap(
            mailchimp_bulk_email_services, '_get_mailchimp_class',
            swapped_mailchimp)
        with swap_mailchimp_context:
            with self.assertRaisesRegex(
                Exception, 'Invalid Merge Fields'
            ):
                mailchimp_bulk_email_services.add_or_update_user_status(
                    'valid@example.com', {'INVALID': 'value'}, 'Android',
                    can_receive_email_updates=True)

            with self.assertRaisesRegex(
                Exception, 'Invalid tag: Invalid'
            ):
                mailchimp_bulk_email_services.add_or_update_user_status(
                    'valid@example.com', {}, 'Invalid',
                    can_receive_email_updates=True)

    def test_get_mailchimp_class_error(self) -> None:
        observed_log_messages = []

        def _mock_logging_function(msg: str, *args: str) -> None:
            """Mocks logging.exception().

            Args:
                msg: str. The logging message.
                *args: list(*). A list of arguments.
            """
            observed_log_messages.append(msg % args)

        logging_swap = self.swap(logging, 'exception', _mock_logging_function)
        with logging_swap:
            swap_api_key_secrets_return_none = self.swap_with_checks(
                secrets_services,
                'get_secret',
                lambda _: None,
                expected_args=[('MAILCHIMP_API_KEY',)]
            )
            with swap_api_key_secrets_return_none:
                mailchimp_bulk_email_services._get_mailchimp_class() # pylint: disable=protected-access
                self.assertItemsEqual(
                    observed_log_messages,
                    [
                        'Cloud Secret Manager is not able to get '
                        'MAILCHIMP_API_KEY.',
                        'Mailchimp API key is not available.'
                    ]
                )

            observed_log_messages = []
            swap_api_key_secrets_return_key = self.swap_with_checks(
                secrets_services,
                'get_secret',
                lambda _: 'key',
                expected_args=[
                    ('MAILCHIMP_API_KEY',),
                    ('MAILCHIMP_API_KEY',),
                    ('MAILCHIMP_API_KEY',)
                ]
            )
            swap_api_key_feconf = self.swap(feconf, 'MAILCHIMP_API_KEY', 'key')
            with swap_api_key_feconf, swap_api_key_secrets_return_key:
                mailchimp_bulk_email_services._get_mailchimp_class() # pylint: disable=protected-access
                self.assertItemsEqual(
                    observed_log_messages, ['Mailchimp username is not set.'])

<<<<<<< HEAD
                mailchimp_bulk_email_services.permanently_delete_user_from_list(
                    'sample_email')
                self.assertFalse(
                    mailchimp_bulk_email_services.add_or_update_user_status(
                        'sample_email', True))
=======
            # Here we use MyPy ignore because for the below test, the email
            # ID for the user doesn't matter since the function should return
            # earlier if mailchimp api key or username is not set.
            # Permanently deletes returns None when mailchimp keys are not set.
            self.assertIsNone(
                mailchimp_bulk_email_services.permanently_delete_user_from_list( # type: ignore[func-returns-value]
                    'sample_email'))
            self.assertFalse(
                mailchimp_bulk_email_services.add_or_update_user_status(
                    'sample_email', {}, 'Web', can_receive_email_updates=True))
>>>>>>> a8cfc9cc

    def test_add_or_update_mailchimp_user_status(self) -> None:
        mailchimp = self.MockMailchimpClass()
        swapped_mailchimp = lambda: mailchimp
        swap_mailchimp_context = self.swap(
            mailchimp_bulk_email_services, '_get_mailchimp_class',
            swapped_mailchimp)
        swap_api = self.swap(feconf, 'MAILCHIMP_API_KEY', 'key')
        swap_username = self.swap(feconf, 'MAILCHIMP_USERNAME', 'username')

        with swap_mailchimp_context, swap_api, swap_username:
            # Tests condition where user was initally unsubscribed in list and
            # becomes subscribed.
            self.assertEqual(
                mailchimp.lists.members.users_data[0]['status'], 'unsubscribed')
            mailchimp_bulk_email_services.add_or_update_user_status(
                self.user_email_1, {}, 'Web', can_receive_email_updates=True)
            self.assertEqual(
                mailchimp.lists.members.users_data[0]['status'], 'subscribed')
            self.assertEqual(mailchimp.lists.members.tags.tag_names, ['Web'])

            # Tests condition where user was initally subscribed in list and
            # becomes unsubscribed.
            self.assertEqual(
                mailchimp.lists.members.users_data[1]['status'],
                'subscribed')
            mailchimp_bulk_email_services.add_or_update_user_status(
                self.user_email_2, {}, 'Web', can_receive_email_updates=False)
            self.assertEqual(
                mailchimp.lists.members.users_data[1]['status'],
                'unsubscribed')

            # Creates a mailchimp entry for a new user.
            self.assertEqual(len(mailchimp.lists.members.users_data), 3)
            return_status = (
                mailchimp_bulk_email_services.add_or_update_user_status(
                    self.user_email_3, {}, 'Web',
                    can_receive_email_updates=True))
            self.assertTrue(return_status)
            self.assertEqual(
                mailchimp.lists.members.users_data[3]['status'], 'subscribed')

            # Creates a mailchimp entry for a new user.
            return_status = (
                mailchimp_bulk_email_services.add_or_update_user_status(
                    'test4@example.com', {}, 'Web',
                    can_receive_email_updates=True))
            self.assertFalse(return_status)

            # Here we use MyPy ignore because attribute 'users_data' can only
            # accept Dict but for testing purposes here we are providing None
            # which causes mypy to throw an error. Thus to avoid the error, we
            # used ignore here.
            mailchimp.lists.members.users_data = None # type: ignore[assignment]
            with self.assertRaisesRegex(
                Exception, 'Server Error'):
                mailchimp_bulk_email_services.add_or_update_user_status(
                    self.user_email_1, {}, 'Web',
                    can_receive_email_updates=True)

    def test_android_merge_fields(self) -> None:
        mailchimp = self.MockMailchimpClass()
        swapped_mailchimp = lambda: mailchimp
        swap_mailchimp_context = self.swap(
            mailchimp_bulk_email_services, '_get_mailchimp_class',
            swapped_mailchimp)
        swap_api = self.swap(feconf, 'MAILCHIMP_API_KEY', 'key')
        swap_username = self.swap(feconf, 'MAILCHIMP_USERNAME', 'username')

        with swap_mailchimp_context, swap_api, swap_username:
            # Tests condition where user was initally unsubscribed in list and
            # becomes subscribed.
            self.assertEqual(
                mailchimp.lists.members.users_data[0]['status'], 'unsubscribed')
            mailchimp_bulk_email_services.add_or_update_user_status(
                self.user_email_1, {'NAME': 'name'}, 'Android',
                can_receive_email_updates=True)
            self.assertEqual(
                mailchimp.lists.members.users_data[0]['status'], 'subscribed')
            self.assertEqual(
                mailchimp.lists.members.tags.tag_names, ['Android'])

    def test_catch_or_raise_errors_when_creating_new_invalid_user(self) -> None:
        mailchimp = self.MockMailchimpClass()
        swapped_mailchimp = lambda: mailchimp
        swap_mailchimp_context = self.swap(
            mailchimp_bulk_email_services, '_get_mailchimp_class',
            swapped_mailchimp)
        swap_api = self.swap(feconf, 'MAILCHIMP_API_KEY', 'key')
        swap_username = self.swap(feconf, 'MAILCHIMP_USERNAME', 'username')

        with swap_mailchimp_context, swap_api, swap_username:
            # Creates a mailchimp entry for a deleted user.
            self.assertEqual(len(mailchimp.lists.members.users_data), 3)
            return_status = (
                mailchimp_bulk_email_services.add_or_update_user_status(
                    'test4@example.com', {}, 'Web',
                    can_receive_email_updates=True))
            self.assertFalse(return_status)
            self.assertEqual(len(mailchimp.lists.members.users_data), 3)

            # Create user raises exception for other errors.
            with self.assertRaisesRegex(
                Exception, 'Server Issue'):
                mailchimp_bulk_email_services.add_or_update_user_status(
                    'test5@example.com', {}, 'Web',
                    can_receive_email_updates=True)

    def test_permanently_delete_user(self) -> None:
        mailchimp = self.MockMailchimpClass()
        swapped_mailchimp = lambda: mailchimp
        swap_mailchimp_context = self.swap(
            mailchimp_bulk_email_services, '_get_mailchimp_class',
            swapped_mailchimp)
        swap_api = self.swap(feconf, 'MAILCHIMP_API_KEY', 'key')
        swap_username = self.swap(feconf, 'MAILCHIMP_USERNAME', 'username')

        with swap_mailchimp_context, swap_api, swap_username:
            self.assertEqual(len(mailchimp.lists.members.users_data), 3)
            mailchimp_bulk_email_services.permanently_delete_user_from_list(
                self.user_email_1)
            self.assertEqual(len(mailchimp.lists.members.users_data), 2)

            # Here we use MyPy ignore because attribute 'users_data' can only
            # accept Dict but for testing purposes here we are providing None
            # which causes mypy to throw an error. Thus to avoid the error, we
            # used ignore here.
            mailchimp.lists.members.users_data = None # type: ignore[assignment]
            with self.assertRaisesRegex(
                Exception, 'Server Error'):
                mailchimp_bulk_email_services.permanently_delete_user_from_list(
                    self.user_email_1)<|MERGE_RESOLUTION|>--- conflicted
+++ resolved
@@ -268,24 +268,16 @@
                 self.assertItemsEqual(
                     observed_log_messages, ['Mailchimp username is not set.'])
 
-<<<<<<< HEAD
                 mailchimp_bulk_email_services.permanently_delete_user_from_list(
                     'sample_email')
                 self.assertFalse(
                     mailchimp_bulk_email_services.add_or_update_user_status(
-                        'sample_email', True))
-=======
-            # Here we use MyPy ignore because for the below test, the email
-            # ID for the user doesn't matter since the function should return
-            # earlier if mailchimp api key or username is not set.
-            # Permanently deletes returns None when mailchimp keys are not set.
-            self.assertIsNone(
-                mailchimp_bulk_email_services.permanently_delete_user_from_list( # type: ignore[func-returns-value]
-                    'sample_email'))
-            self.assertFalse(
-                mailchimp_bulk_email_services.add_or_update_user_status(
-                    'sample_email', {}, 'Web', can_receive_email_updates=True))
->>>>>>> a8cfc9cc
+                        'sample_email',
+                        {},
+                        'Web',
+                        can_receive_email_updates=True
+                    )
+                )
 
     def test_add_or_update_mailchimp_user_status(self) -> None:
         mailchimp = self.MockMailchimpClass()
