# coding: utf-8

# Copyright 2021 The Oppia Authors. All Rights Reserved.
#
# Licensed under the Apache License, Version 2.0 (the "License");
# you may not use this file except in compliance with the License.
# You may obtain a copy of the License at
#
#      http://www.apache.org/licenses/LICENSE-2.0
#
# Unless required by applicable law or agreed to in writing, software
# distributed under the License is distributed on an "AS-IS" BASIS,
# WITHOUT WARRANTIES OR CONDITIONS OF ANY KIND, either express or implied.
# See the License for the specific language governing permissions and
# limitations under the License.

# Handlers which require schema validation, but currently they do
# not have schema. In order to add schema incrementally this list is
# maintained. Please remove the name of the handlers if they already
# contains schema.

"""Contains a list of handler class names that do not contain schemas.
This is a temporary file which will be removed once all of the handlers
mentioned in the list have a schema. This file resides in this folder as
it will be used  by both scripts/ and core/, and hence would be easier to
import from this location.
"""

from __future__ import annotations

HANDLER_CLASS_NAMES_WHICH_STILL_NEED_SCHEMAS = [
    'AnswerSubmittedEventHandler',
    'AssetDevHandler',
    'AudioUploadHandler',
    'BulkEmailWebhookEndpoint',
    'DeferredTasksHandler',
    'DeleteAccountPage',
    'EditableQuestionDataHandler',
    'EditableSkillDataHandler',
    'EditableStoryDataHandler',
<<<<<<< HEAD
    'ExplorationEmbedPage',
=======
>>>>>>> b4301ff8
    'ExportAccountHandler',
    'FeedbackThreadStatusChangeEmailHandler',
    'FetchSkillsHandler',
    'FlagExplorationEmailHandler',
    'IncomingReplyEmailHandler',
    'InstantFeedbackMessageEmailHandler',
    'LearnerAnswerDetailsSubmissionHandler',
    'LearnerGoalsHandler',
    'LeaveForRefresherExpEventHandler',
    'MemoryCacheAdminHandler',
    'MergeSkillHandler',
    'NewSkillHandler',
    'NewTopicHandler',
    'NotificationHandler',
    'NotificationsDashboardHandler',
    'NotificationsDashboardPage',
    'NotificationsHandler',
    'OldNotificationsDashboardRedirectPage',
    'PendingAccountDeletionPage',
    'PreferenceHandler',
    'PreferencesHandler',
    'ProfilePage',
    'QuebstionsListHandler',
    'QuestionCountDataHandler',
    'QuestionCreationHandler',
    'QuestionPlayerHandler',
    'QuestionSkillLinkHandler',
    'QuestionsListHandler',
    'ReaderFeedbackHandler',
    'RecentCommitsHandler',
    'RecommendationsHandler',
    'ResubmitSuggestionHandler',
    'SiteLanguageHandler',
    'SkillDataHandler',
    'SkillDescriptionHandler',
    'StartedTranslationTutorialEventHandler',
    'StateCompleteEventHandler',
    'StateHitEventHandler',
    'SubtopicPageDataHandler',
    'SubtopicViewerPage',
    'SuggestionEmailHandler',
    'SuggestionListHandler',
    'SuggestionToExplorationActionHandler',
    'SuggestionToSkillActionHandler',
    'SuggestionsProviderHandler',
    'TopicPageDataHandler',
    'TopicViewerPage',
    'TopicsAndSkillsDashboardPage',
    'UnsentFeedbackEmailHandler',
    'UpdateQuestionSuggestionHandler',
    'UpdateTranslationSuggestionHandler',
    'UrlHandler',
    'UserInfoHandler',
    'UserSubmittedSuggestionsHandler',
    'UsernameCheckHandler',
    'ValidateExplorationsHandler',
    'ValueGeneratorHandler',
    'VoiceArtistManagementHandler',
    'OppiaMLVMHandler',
    # Oppia Root page is the unified entry for page routes to the frontend.
    # So, it should exempted from schema validation.
    'OppiaRootPage',
    'CsrfTokenHandler',
    'Error404Handler',
    'FrontendErrorHandler',
    'WarmupPage',
    'HomePageRedirectPage',
    'SplashRedirectPage'
]

# These handlers do not require any schema validation.
HANDLER_CLASS_NAMES_WHICH_DO_NOT_REQUIRE_SCHEMAS = [
    'SessionBeginHandler',
    'SessionEndHandler',
    'SeedFirebaseHandler'
]

# HANDLER_CLASS_NAMES_WITH_NO_SCHEMA is addressed everywhere in the
# code since, HANDLER_CLASS_NAMES_WHICH_STILL_NEED_SCHEMAS is temporary and
# will be removed once every handlers in controller layer will become
# ready for schema validation.
HANDLER_CLASS_NAMES_WITH_NO_SCHEMA = (
    HANDLER_CLASS_NAMES_WHICH_STILL_NEED_SCHEMAS +
    HANDLER_CLASS_NAMES_WHICH_DO_NOT_REQUIRE_SCHEMAS)<|MERGE_RESOLUTION|>--- conflicted
+++ resolved
@@ -38,10 +38,6 @@
     'EditableQuestionDataHandler',
     'EditableSkillDataHandler',
     'EditableStoryDataHandler',
-<<<<<<< HEAD
-    'ExplorationEmbedPage',
-=======
->>>>>>> b4301ff8
     'ExportAccountHandler',
     'FeedbackThreadStatusChangeEmailHandler',
     'FetchSkillsHandler',
