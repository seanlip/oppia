# coding: utf-8

# Copyright 2021 The Oppia Authors. All Rights Reserved.
#
# Licensed under the Apache License, Version 2.0 (the "License");
# you may not use this file except in compliance with the License.
# You may obtain a copy of the License at
#
#      http://www.apache.org/licenses/LICENSE-2.0
#
# Unless required by applicable law or agreed to in writing, software
# distributed under the License is distributed on an "AS-IS" BASIS,
# WITHOUT WARRANTIES OR CONDITIONS OF ANY KIND, either express or implied.
# See the License for the specific language governing permissions and
# limitations under the License.

# Handlers which require schema validation, but currently they do
# not have schema. In order to add schema incrementally this list is
# maintained. Please remove the name of the handlers if they already
# contains schema.

"""Contains a list of handler class names that do not contain schemas.
This is a temporary file which will be removed once all of the handlers
mentioned in the list have a schema. This file resides in this folder as
it will be used  by both scripts/ and core/, and hence would be easier to
import from this location.
"""

from __future__ import annotations

HANDLER_CLASS_NAMES_WHICH_STILL_NEED_SCHEMAS = [
    'AnswerSubmittedEventHandler',
    'AssetDevHandler',
    'AudioUploadHandler',
    'BulkEmailWebhookEndpoint',
    'DeferredTasksHandler',
    'DeleteAccountPage',
    'EditableQuestionDataHandler',
    'EditableSkillDataHandler',
    'EditableStoryDataHandler',
<<<<<<< HEAD
    'EditableSubtopicPageDataHandler',
    'EditableTopicDataHandler',
=======
    'ExplorationEmbedPage',
>>>>>>> 0617f6b0
    'ExportAccountHandler',
    'FeedbackThreadStatusChangeEmailHandler',
    'FetchSkillsHandler',
    'FlagExplorationEmailHandler',
    'IncomingReplyEmailHandler',
    'InstantFeedbackMessageEmailHandler',
    'LearnerAnswerDetailsSubmissionHandler',
    'LearnerGoalsHandler',
    'LeaveForRefresherExpEventHandler',
    'MemoryCacheAdminHandler',
    'MergeSkillHandler',
    'NewSkillHandler',
    'NewTopicHandler',
    'NotificationHandler',
    'NotificationsDashboardHandler',
    'NotificationsDashboardPage',
    'NotificationsHandler',
    'OldNotificationsDashboardRedirectPage',
    'PendingAccountDeletionPage',
    'PreferenceHandler',
    'PreferencesHandler',
    'ProfilePage',
    'QuebstionsListHandler',
    'QuestionCountDataHandler',
    'QuestionCreationHandler',
    'QuestionPlayerHandler',
    'QuestionSkillLinkHandler',
    'QuestionsListHandler',
    'ReaderFeedbackHandler',
    'RecentCommitsHandler',
    'RecommendationsHandler',
    'ResubmitSuggestionHandler',
    'SiteLanguageHandler',
    'SkillDataHandler',
    'SkillDescriptionHandler',
    'SkillMasteryDataHandler',
    'StartedTranslationTutorialEventHandler',
    'StateCompleteEventHandler',
    'StateHitEventHandler',
    'SubtopicPageDataHandler',
    'SubtopicViewerPage',
    'SuggestionEmailHandler',
    'SuggestionListHandler',
    'SuggestionToExplorationActionHandler',
    'SuggestionToSkillActionHandler',
    'SuggestionsProviderHandler',
    'TopicPageDataHandler',
    'TopicViewerPage',
    'TopicsAndSkillsDashboardPage',
    'UnsentFeedbackEmailHandler',
    'UpdateQuestionSuggestionHandler',
    'UpdateTranslationSuggestionHandler',
    'UrlHandler',
    'UserInfoHandler',
    'UserSubmittedSuggestionsHandler',
    'UsernameCheckHandler',
    'ValidateExplorationsHandler',
    'ValueGeneratorHandler',
    'VoiceArtistManagementHandler',
    'OppiaMLVMHandler',
    # Oppia Root page is the unified entry for page routes to the frontend.
    # So, it should exempted from schema validation.
    'OppiaRootPage',
    'CsrfTokenHandler',
    'Error404Handler',
    'FrontendErrorHandler',
    'WarmupPage',
    'HomePageRedirectPage',
    'SplashRedirectPage'
]

# These handlers do not require any schema validation.
HANDLER_CLASS_NAMES_WHICH_DO_NOT_REQUIRE_SCHEMAS = [
    'SessionBeginHandler',
    'SessionEndHandler',
    'SeedFirebaseHandler'
]

# HANDLER_CLASS_NAMES_WITH_NO_SCHEMA is addressed everywhere in the
# code since, HANDLER_CLASS_NAMES_WHICH_STILL_NEED_SCHEMAS is temporary and
# will be removed once every handlers in controller layer will become
# ready for schema validation.
HANDLER_CLASS_NAMES_WITH_NO_SCHEMA = (
    HANDLER_CLASS_NAMES_WHICH_STILL_NEED_SCHEMAS +
    HANDLER_CLASS_NAMES_WHICH_DO_NOT_REQUIRE_SCHEMAS)<|MERGE_RESOLUTION|>--- conflicted
+++ resolved
@@ -38,12 +38,6 @@
     'EditableQuestionDataHandler',
     'EditableSkillDataHandler',
     'EditableStoryDataHandler',
-<<<<<<< HEAD
-    'EditableSubtopicPageDataHandler',
-    'EditableTopicDataHandler',
-=======
-    'ExplorationEmbedPage',
->>>>>>> 0617f6b0
     'ExportAccountHandler',
     'FeedbackThreadStatusChangeEmailHandler',
     'FetchSkillsHandler',
