--- conflicted
+++ resolved
@@ -36,23 +36,6 @@
     'InstantFeedbackMessageEmailHandler',
     'PreferencesHandler',
     'QuestionCreationHandler',
-<<<<<<< HEAD
-    'QuestionPlayerHandler',
-    'QuestionSkillLinkHandler',
-    'RecentCommitsHandler',
-    'ResubmitSuggestionHandler',
-    'SkillDataHandler',
-    'SkillDescriptionHandler',
-    'StartedTranslationTutorialEventHandler',
-    'StateHitEventHandler',
-    'SuggestionListHandler',
-    'SuggestionToExplorationActionHandler',
-    'SuggestionToSkillActionHandler',
-    'SuggestionsProviderHandler',
-    'TopicPageDataHandler',
-    'TopicsAndSkillsDashboardPage',
-=======
->>>>>>> 28c39666
     'UnsentFeedbackEmailHandler',
 ]
 
