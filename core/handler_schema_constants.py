--- conflicted
+++ resolved
@@ -86,11 +86,6 @@
     'UnsentFeedbackEmailHandler',
     'UpdateQuestionSuggestionHandler',
     'UpdateTranslationSuggestionHandler',
-<<<<<<< HEAD
-    'UserInfoHandler',
-=======
-    'UrlHandler',
->>>>>>> c11e738e
     'UserSubmittedSuggestionsHandler',
     'UsernameCheckHandler',
     'ValidateExplorationsHandler',
