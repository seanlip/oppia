--- conflicted
+++ resolved
@@ -37,11 +37,6 @@
     'FlagExplorationEmailHandler',
     'IncomingReplyEmailHandler',
     'InstantFeedbackMessageEmailHandler',
-<<<<<<< HEAD
-    'LearnerGoalsHandler',
-=======
-    'LearnerAnswerDetailsSubmissionHandler',
->>>>>>> ebe441e7
     'MemoryCacheAdminHandler',
     'MergeSkillHandler',
     'NewTopicHandler',
