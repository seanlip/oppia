# coding: utf-8
#
# Copyright 2019 The Oppia Authors. All Rights Reserved.
#
# Licensed under the Apache License, Version 2.0 (the "License");
# you may not use this file except in compliance with the License.
# You may obtain a copy of the License at
#
#      http://www.apache.org/licenses/LICENSE-2.0
#
# Unless required by applicable law or agreed to in writing, software
# distributed under the License is distributed on an "AS-IS" BASIS,
# WITHOUT WARRANTIES OR CONDITIONS OF ANY KIND, either express or implied.
# See the License for the specific language governing permissions and
# limitations under the License.

"""Feature detection utilities for Python 2 and Python 3."""

from __future__ import absolute_import
from __future__ import print_function
from __future__ import unicode_literals

import io
import itertools
import os
import pkgutil
import sys

_THIRD_PARTY_PATH = os.path.join(os.getcwd(), 'third_party', 'python_libs')
sys.path.insert(0, _THIRD_PARTY_PATH)

_YAML_PATH = os.path.join(os.getcwd(), '..', 'oppia_tools', 'pyyaml-5.4.1')
sys.path.insert(0, _YAML_PATH)

_CERTIFI_PATH = os.path.join(
    os.getcwd(), '..', 'oppia_tools', 'certifi-2021.5.30')
sys.path.insert(0, _CERTIFI_PATH)

import yaml  # isort:skip  pylint: disable=wrong-import-position, wrong-import-order

import builtins  # isort:skip  pylint: disable=wrong-import-position, wrong-import-order
import future.utils  # isort:skip  pylint: disable=wrong-import-position, wrong-import-order
import past.builtins  # isort:skip  pylint: disable=wrong-import-position, wrong-import-order
import past.utils  # isort:skip  pylint: disable=wrong-import-position, wrong-import-order
import six  # isort:skip  pylint: disable=wrong-import-position, wrong-import-order

import certifi  # isort:skip  pylint: disable=wrong-import-position, wrong-import-order
import ssl  # isort:skip  pylint: disable=wrong-import-position, wrong-import-order


BASESTRING = past.builtins.basestring
INPUT = builtins.input
MAP = builtins.map
NEXT = builtins.next
OBJECT = builtins.object
PRINT = print
RANGE = builtins.range
ROUND = builtins.round
UNICODE = builtins.str
ZIP = builtins.zip


def SimpleXMLRPCServer( # pylint: disable=invalid-name
        addr, requestHandler=None, logRequests=True, allow_none=False,
        encoding=None, bind_and_activate=True):
    """Returns SimpleXMLRPCServer from SimpleXMLRPCServer module if run under
    Python 2 and from xmlrpc module if run under Python 3.

    Args:
        addr: tuple(str, int). The host and port of the server.
        requestHandler: callable. A factory for request handler instances.
            Defaults to SimpleXMLRPCRequestHandler.
        logRequests: bool. Whether to log the requests sent to the server.
        allow_none: bool. Permits None in the XML-RPC responses that will be
            returned from the server.
        encoding: str|None. The encoding used by the XML-RPC responses that will
            be returned from the server.
        bind_and_activate: bool. Whether server_bind() and server_activate() are
            called immediately by the constructor; defaults to true. Setting it
            to false allows code to manipulate the allow_reuse_address class
            variable before the address is bound.

    Returns:
        SimpleXMLRPCServer. The SimpleXMLRPCServer object.
    """
    try:
        from xmlrpc.server import SimpleXMLRPCServer as impl  # pylint: disable=import-only-modules
    except ImportError:
        from SimpleXMLRPCServer import SimpleXMLRPCServer as impl  # pylint: disable=import-only-modules
    if requestHandler is None:
        try:
            from xmlrpc.server import SimpleXMLRPCRequestHandler  # isort:skip pylint: disable=import-only-modules
        except ImportError:
            from SimpleXMLRPCServer import SimpleXMLRPCRequestHandler  # isort:skip pylint: disable=import-only-modules
        requestHandler = SimpleXMLRPCRequestHandler
    return impl(
        addr, requestHandler=requestHandler, logRequests=logRequests,
        allow_none=allow_none, encoding=encoding,
        bind_and_activate=bind_and_activate)


def redirect_stdout(new_target):
    """Returns redirect_stdout from contextlib2 if run under Python 2 and from
    contextlib if run under Python 3.

    Args:
        new_target: FileLike. The file-like object all messages printed to
            stdout will be redirected to.

    Returns:
        contextlib.redirect_stdout or contextlib2.redirect_stdout. The
        redirect_stdout object.
    """
    try:
        from contextlib import redirect_stdout as impl  # pylint: disable=import-only-modules
    except ImportError:
        from contextlib2 import redirect_stdout as impl  # pylint: disable=import-only-modules
    return impl(new_target)


def nullcontext(enter_result=None):
    """Returns nullcontext from contextlib2 if run under Python 2 and from
    contextlib if run under Python 3.

    Args:
        enter_result: *. The object returned by the nullcontext when entered.

    Returns:
        contextlib.nullcontext or contextlib2.nullcontext. The nullcontext
        object.
    """
    try:
        from contextlib import nullcontext as impl  # pylint: disable=import-only-modules
    except ImportError:
        from contextlib2 import nullcontext as impl  # pylint: disable=import-only-modules
    return impl(enter_result=enter_result)


def ExitStack(): # pylint: disable=invalid-name
    """Returns ExitStack from contextlib2 if run under Python 2 and from
    contextlib if run under Python 3.

    Returns:
        contextlib.ExitStack or contextlib2.ExitStack. The ExitStack object.
    """
    try:
        from contextlib import ExitStack as impl  # pylint: disable=import-only-modules
    except ImportError:
        from contextlib2 import ExitStack as impl  # pylint: disable=import-only-modules
    return impl()


def string_io(buffer_value=''):
    """Returns StringIO from StringIO module if run under Python 2 and from io
    module if run under Python 3.

    Args:
        buffer_value: str. A string that is to be converted to in-memory text
            stream.

    Returns:
        StringIO.StringIO or io.StringIO. The StringIO object.
    """
    try:
        from StringIO import StringIO  # pylint: disable=import-only-modules
    except ImportError:
        from io import StringIO  # pylint: disable=import-only-modules
    return StringIO(buffer_value)  # pylint: disable=disallowed-function-calls


def get_args_of_function_node(function_node, args_to_ignore):
    """Extracts the arguments from a function definition.

    Args:
        function_node: ast.FunctionDef. Represents a function.
        args_to_ignore: list(str). Ignore these arguments in a function
            definition.

    Returns:
        list(str). The args for a function as listed in the function
        definition.
    """
    try:
        return [
            a.arg
            for a in function_node.args.args
            if a.arg not in args_to_ignore
        ]
    except AttributeError:
        return [
            a.id for a in function_node.args.args if a.id not in args_to_ignore
        ]


def open_file(filename, mode, encoding='utf-8', newline=None):
    """Open file and return a corresponding file object.

    Args:
        filename: str. The file to be opened.
        mode: str. Mode in which the file is opened.
        encoding: str. Encoding in which the file is opened.
        newline: None|str. Controls how universal newlines work.

    Returns:
        _io.TextIOWrapper. The file object.

    Raises:
        IOError. The file cannot be opened.
    """
    # The try/except is needed here to unify the errors because io.open in
    # Python 3 throws FileNotFoundError while in Python 2 it throws an IOError.
    # This should be removed after we fully migrate to Python 3.
    try:
        return io.open(filename, mode, encoding=encoding, newline=newline)
    except:
        raise IOError('Unable to open file: %s' % filename)


def get_package_file_contents(package: str, filepath: str) -> str:
    """Open file and return its contents. This needs to be used for files that
    are loaded by the Python code directly, like constants.ts or
    rich_text_components.json. This function is needed to make loading these
    files work even when Oppia is packaged.

    Args:
        package: str. The package where the file is located.
            For Oppia the package is usually the folder in the root folder,
            like 'core' or 'extensions'.
        filepath: str. The path to the file in the package.

    Returns:
        str. The contents of the file.
    """
    try:
        file = io.open(os.path.join(package, filepath), 'r', encoding='utf-8')
        return file.read()
    except FileNotFoundError:
        return pkgutil.get_data(package, filepath).decode('utf-8')


def url_split(urlstring):
    """Splits a URL using urlparse.urlsplit if run under Python 2 and
    urllib.parse.urlsplit if run under Python 3.

    Args:
        urlstring: str. The URL.

    Returns:
        tuple(str). The components of a URL.
    """
    try:
        import urllib.parse as urlparse
    except ImportError:
        import urlparse
    return urlparse.urlsplit(urlstring)  # pylint: disable=disallowed-function-calls


def url_parse(urlstring):
    """Parse a URL into six components using urlparse.urlparse if run under
    Python 2 and urllib.parse.urlparse if run under Python 3. This corresponds
    to the general structure of a URL:
    scheme://netloc/path;parameters?query#fragment.

    Args:
        urlstring: str. The URL.

    Returns:
        tuple(str). The components of a URL.
    """
    try:
        import urllib.parse as urlparse
    except ImportError:
        import urlparse
    return urlparse.urlparse(urlstring)  # pylint: disable=disallowed-function-calls


def url_unsplit(url_parts):
    """Combine the elements of a tuple as returned by urlsplit() into a complete
    URL as a string using urlparse.urlunsplit if run under Python 2 and
    urllib.parse.urlunsplit if run under Python 3.

    Args:
        url_parts: tuple(str). The components of a URL.

    Returns:
        str. The complete URL.
    """
    try:
        import urllib.parse as urlparse
    except ImportError:
        import urlparse
    return urlparse.urlunsplit(url_parts)  # pylint: disable=disallowed-function-calls


def parse_query_string(query_string):
    """Parse a query string given as a string argument
    (data of type application/x-www-form-urlencoded) using urlparse.parse_qs if
    run under Python 2 and urllib.parse.parse_qs if run under Python 3.

    Args:
        query_string: str. The query string.

    Returns:
        dict. The keys are the unique query variable names and the values are
        lists of values for each name.
    """
    try:
        import urllib.parse as urlparse
    except ImportError:
        import urlparse
    return urlparse.parse_qs(query_string)  # pylint: disable=disallowed-function-calls


def urllib_unquote(content) -> str:
    """Replace %xx escapes by their single-character equivalent using
    urllib.unquote if run under Python 2 and urllib.parse.unquote if run under
    Python 3.

    Args:
        content: str. The string to be unquoted.

    Returns:
        str. The unquoted string.
    """
    try:
        import urllib.parse as urlparse
    except ImportError:
        import urllib as urlparse
    return urlparse.unquote(content)


<<<<<<< HEAD
def url_unquote_plus(content):
    """Unquotes a string and replace plus signs by spaces, as required for
    unquoting HTML form values using urllib.unquote_plus if run under Python 2
    and urllib.parse.unquote_plus if run under Python 3.

    Args:
        content: str. The string to be unquoted.

    Returns:
        str. The unquoted string.
=======
def url_quote(content):
    """Quotes a string using urllib.quote if run under Python 2 and
    urllib.parse.quote if run under Python 3.

    Args:
        content: str. The string to be quoted.

    Returns:
        str. The quoted string.
>>>>>>> 973f777a
    """
    try:
        import urllib.parse as urlparse
    except ImportError:
        import urllib as urlparse
<<<<<<< HEAD
    return urlparse.unquote_plus(content)
=======
    return urlparse.quote(content)
>>>>>>> 973f777a


def url_encode(query, doseq=False):
    """Convert a mapping object or a sequence of two-element tuples to a
    'url-encoded' string using urllib.urlencode if run under Python 2 and
    urllib.parse.urlencode if run under Python 3.

    Args:
        query: dict or tuple. The query to be encoded.
        doseq: bool. If true, individual key=value pairs separated by '&' are
            generated for each element of the value sequence for the key.

    Returns:
        str. The 'url-encoded' string.
    """
    try:
        import urllib.parse as urlparse
    except ImportError:
        import urllib as urlparse
    return urlparse.urlencode(query, doseq=doseq)


def url_retrieve(source_url, filename=None):
    """Copy a network object denoted by a URL to a local file using
    urllib.urlretrieve if run under Python 2 and urllib.request.urlretrieve if
    run under Python 3.

    Args:
        source_url: str. The URL.
        filename: str. The file location to copy to.

    Returns:
        urlretrieve. The 'urlretrieve' object.
    """
    try:
        import urllib.request as urlrequest
    except ImportError:
        import urllib as urlrequest

    # Change the User-Agent to prevent servers from blocking requests.
    # See https://support.cloudflare.com/hc/en-us/articles/360029779472-Troubleshooting-Cloudflare-1XXX-errors#error1010. # pylint: disable=line-too-long
    urlrequest.URLopener.version = (
        'Mozilla/5.0 (Windows NT 6.1; Win64; x64; rv:47.0) '
        'Gecko/20100101 Firefox/47.0'
    )
    return urlrequest.urlretrieve(source_url, filename=filename)


def url_open(source_url):
    """Open a network object denoted by a URL for reading using
    urllib2.urlopen if run under Python 2 and urllib.request.urlopen if
    run under Python 3.

    Args:
        source_url: str. The URL.

    Returns:
        urlopen. The 'urlopen' object.
    """
    # TODO(#12912): Remove pylint disable after the arg-name-for-non-keyword-arg
    # check is refactored.
    context = ssl.create_default_context(cafile=certifi.where())  # pylint: disable=arg-name-for-non-keyword-arg
    try:
        import urllib.request as urlrequest
    except ImportError:
        import urllib2 as urlrequest
    return urlrequest.urlopen(source_url, context=context)


def url_request(source_url, data, headers):
    """This function provides an abstraction of a URL request. It uses
    urllib2.Request if run under Python 2 and urllib.request.Request if
    run under Python 3.

    Args:
        source_url: str. The URL.
        data: str. Additional data to send to the server.
        headers: dict. The request headers.

    Returns:
        Request. The 'Request' object.
    """
    try:
        import urllib.request as urlrequest
    except ImportError:
        import urllib2 as urlrequest
    return urlrequest.Request(source_url, data, headers)


def divide(number1, number2):
    """This function divides number1 by number2 in the Python 2 way, i.e it
    performs an integer division.

    Args:
        number1: int. The dividend.
        number2: int. The divisor.

    Returns:
        int. The quotent.
    """
    return past.utils.old_div(number1, number2)


def with_metaclass(meta, *bases):
    """Python 2 & 3 helper for installing metaclasses.

    Example:

        class BaseForm(python_utils.OBJECT):
            pass

        class FormType(type):
            pass

        class Form(with_metaclass(FormType, BaseForm)):
            pass

    Args:
        meta: type. The metaclass to install on the derived class.
        *bases: tuple(class). The base classes to install on the derived class.
            When empty, `object` will be the sole base class.

    Returns:
        class. A proxy class that mutates the classes which inherit from it to
        install the input meta class and inherit from the input base classes.
        The proxy class itself does not actually become one of the base classes.
    """
    if not bases:
        bases = (OBJECT,)
    return future.utils.with_metaclass(meta, *bases)


def convert_to_bytes(string_to_convert) -> bytes:
    """Converts the string to bytes.

    Args:
        string_to_convert: unicode|str. Required string to be converted into
            bytes.

    Returns:
        bytes. The encoded string.
    """
    if isinstance(string_to_convert, UNICODE):
        return string_to_convert.encode('utf-8')
    elif isinstance(string_to_convert, int):
        raise Exception(
            'Passing int is not allowed, since it is insecure, because when a '
            'big number is passed to the bytes function it can spend some time '
            'generating an array with empty bytes. '
            'See: https://beginnersbook.com/2019/05/python-bytes/'
        )
    return bytes(string_to_convert)


def _recursively_convert_to_str(value):
    """Convert all builtins.bytes and builtins.str elements in a data structure
    to bytes and unicode respectively. This is required for the
    yaml.safe_dump() function to work as it only works for unicode and bytes and
    not builtins.bytes nor builtins.str(UNICODE). See:
    https://stackoverflow.com/a/1950399/11755830

    Args:
        value: list|dict|BASESTRING. The data structure to convert.

    Returns:
        list|dict|bytes|unicode. The data structure in bytes and unicode.
    """
    if isinstance(value, list):
        return [_recursively_convert_to_str(e) for e in value]
    elif isinstance(value, dict):
        return {
            _recursively_convert_to_str(k): _recursively_convert_to_str(v)
            for k, v in value.items()
        }
    # We are using 'type' here instead of 'isinstance' because we need to
    # clearly distinguish the builtins.str and builtins.bytes strings.
    elif type(value) == UNICODE:  # pylint: disable=unidiomatic-typecheck
        return value
    elif type(value) == builtins.bytes:  # pylint: disable=unidiomatic-typecheck
        return value.decode('utf-8')
    else:
        return value


def yaml_from_dict(dictionary, width=80):
    """Gets the YAML representation of a dict.

    Args:
        dictionary: dict. Dictionary for conversion into yaml.
        width: int. Width for the yaml representation, default value
            is set to be of 80.

    Returns:
        str. Converted yaml of the passed dictionary.
    """
    dictionary = _recursively_convert_to_str(dictionary)
    return yaml.safe_dump(dictionary, default_flow_style=False, width=width)


def reraise_exception():
    """Reraise exception with complete stacktrace."""
    # TODO(#11547): This method can be replace by 'raise e' after we migrate
    # to Python 3.
    # This code is needed in order to reraise the error properly with
    # the stacktrace. See https://stackoverflow.com/a/18188660/3688189.
    exec_info = sys.exc_info()
    six.reraise(exec_info[0], exec_info[1], tb=exec_info[2])


def create_enum(*sequential):
    """Creates a enumerated constant.

    Args:
        *sequential: *. Sequence List to generate the enumerations.

    Returns:
        dict. Dictionary containing the enumerated constants.
    """
    enum_values = dict(ZIP(sequential, sequential))
    try:
        from enum import Enum  # pylint: disable=import-only-modules

        # The type() of argument 1 in Enum must be str, not unicode.
        return Enum(str('Enum'), enum_values)  # pylint: disable=disallowed-function-calls
    except ImportError:
        _enums = {}
        for name, value in enum_values.items():
            _value = {
                'name': name,
                'value': value
            }
            _enums[name] = type('Enum', (), _value)
        return type('Enum', (), _enums)


def zip_longest(*args, **kwargs):
    """Creates an iterator that aggregates elements from each of the iterables.
    If the iterables are of uneven length, missing values are
    filled-in with fillvalue.

    Args:
        *args: list(*). Iterables that needs to be aggregated into an iterable.
        **kwargs: dict. It contains fillvalue.

    Returns:
        iterable(iterable). A sequence of aggregates elements
        from each of the iterables.
    """
    fillvalue = kwargs.get('fillvalue')
    try:
        return itertools.zip_longest(*args, fillvalue=fillvalue)
    except AttributeError:
        return itertools.izip_longest(*args, fillvalue=fillvalue)<|MERGE_RESOLUTION|>--- conflicted
+++ resolved
@@ -329,18 +329,6 @@
     return urlparse.unquote(content)
 
 
-<<<<<<< HEAD
-def url_unquote_plus(content):
-    """Unquotes a string and replace plus signs by spaces, as required for
-    unquoting HTML form values using urllib.unquote_plus if run under Python 2
-    and urllib.parse.unquote_plus if run under Python 3.
-
-    Args:
-        content: str. The string to be unquoted.
-
-    Returns:
-        str. The unquoted string.
-=======
 def url_quote(content):
     """Quotes a string using urllib.quote if run under Python 2 and
     urllib.parse.quote if run under Python 3.
@@ -350,17 +338,12 @@
 
     Returns:
         str. The quoted string.
->>>>>>> 973f777a
     """
     try:
         import urllib.parse as urlparse
     except ImportError:
         import urllib as urlparse
-<<<<<<< HEAD
-    return urlparse.unquote_plus(content)
-=======
     return urlparse.quote(content)
->>>>>>> 973f777a
 
 
 def url_encode(query, doseq=False):
