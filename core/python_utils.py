# coding: utf-8
#
# Copyright 2019 The Oppia Authors. All Rights Reserved.
#
# Licensed under the Apache License, Version 2.0 (the "License");
# you may not use this file except in compliance with the License.
# You may obtain a copy of the License at
#
#      http://www.apache.org/licenses/LICENSE-2.0
#
# Unless required by applicable law or agreed to in writing, software
# distributed under the License is distributed on an "AS-IS" BASIS,
# WITHOUT WARRANTIES OR CONDITIONS OF ANY KIND, either express or implied.
# See the License for the specific language governing permissions and
# limitations under the License.

"""Feature detection utilities for Python 2 and Python 3."""

from __future__ import absolute_import
from __future__ import print_function
from __future__ import unicode_literals

import io
import itertools
import os
import pkgutil
import sys

_THIRD_PARTY_PATH = os.path.join(os.getcwd(), 'third_party', 'python_libs')
sys.path.insert(0, _THIRD_PARTY_PATH)

_YAML_PATH = os.path.join(os.getcwd(), '..', 'oppia_tools', 'pyyaml-5.4.1')
sys.path.insert(0, _YAML_PATH)

_CERTIFI_PATH = os.path.join(
    os.getcwd(), '..', 'oppia_tools', 'certifi-2021.5.30')
sys.path.insert(0, _CERTIFI_PATH)

import yaml  # isort:skip  pylint: disable=wrong-import-position, wrong-import-order

import builtins  # isort:skip  pylint: disable=wrong-import-position, wrong-import-order
import future.utils  # isort:skip  pylint: disable=wrong-import-position, wrong-import-order
import past.builtins  # isort:skip  pylint: disable=wrong-import-position, wrong-import-order
import past.utils  # isort:skip  pylint: disable=wrong-import-position, wrong-import-order
import six  # isort:skip  pylint: disable=wrong-import-position, wrong-import-order

import certifi  # isort:skip  pylint: disable=wrong-import-position, wrong-import-order
import ssl  # isort:skip  pylint: disable=wrong-import-position, wrong-import-order


BASESTRING = past.builtins.basestring
INPUT = builtins.input
MAP = builtins.map
NEXT = builtins.next
OBJECT = builtins.object
PRINT = print
UNICODE = builtins.str
ZIP = builtins.zip


def SimpleXMLRPCServer( # pylint: disable=invalid-name
        addr, requestHandler=None, logRequests=True, allow_none=False,
        encoding=None, bind_and_activate=True):
    """Returns SimpleXMLRPCServer from SimpleXMLRPCServer module if run under
    Python 2 and from xmlrpc module if run under Python 3.

    Args:
        addr: tuple(str, int). The host and port of the server.
        requestHandler: callable. A factory for request handler instances.
            Defaults to SimpleXMLRPCRequestHandler.
        logRequests: bool. Whether to log the requests sent to the server.
        allow_none: bool. Permits None in the XML-RPC responses that will be
            returned from the server.
        encoding: str|None. The encoding used by the XML-RPC responses that will
            be returned from the server.
        bind_and_activate: bool. Whether server_bind() and server_activate() are
            called immediately by the constructor; defaults to true. Setting it
            to false allows code to manipulate the allow_reuse_address class
            variable before the address is bound.

    Returns:
        SimpleXMLRPCServer. The SimpleXMLRPCServer object.
    """
    try:
        from xmlrpc.server import SimpleXMLRPCServer as impl  # pylint: disable=import-only-modules
    except ImportError:
        from SimpleXMLRPCServer import SimpleXMLRPCServer as impl  # pylint: disable=import-only-modules
    if requestHandler is None:
        try:
            from xmlrpc.server import SimpleXMLRPCRequestHandler  # isort:skip pylint: disable=import-only-modules
        except ImportError:
            from SimpleXMLRPCServer import SimpleXMLRPCRequestHandler  # isort:skip pylint: disable=import-only-modules
        requestHandler = SimpleXMLRPCRequestHandler
    return impl(
        addr, requestHandler=requestHandler, logRequests=logRequests,
        allow_none=allow_none, encoding=encoding,
        bind_and_activate=bind_and_activate)


<<<<<<< HEAD
def redirect_stdout(new_target):
    """Returns redirect_stdout from contextlib2 if run under Python 2 and from
    contextlib if run under Python 3.

    Args:
        new_target: FileLike. The file-like object all messages printed to
            stdout will be redirected to.

    Returns:
        contextlib.redirect_stdout or contextlib2.redirect_stdout. The
        redirect_stdout object.
    """
    try:
        from contextlib import redirect_stdout as impl  # pylint: disable=import-only-modules
    except ImportError:
        from contextlib2 import redirect_stdout as impl  # pylint: disable=import-only-modules
    return impl(new_target)
=======
def nullcontext(enter_result=None):
    """Returns nullcontext from contextlib2 if run under Python 2 and from
    contextlib if run under Python 3.

    Args:
        enter_result: *. The object returned by the nullcontext when entered.

    Returns:
        contextlib.nullcontext or contextlib2.nullcontext. The nullcontext
        object.
    """
    try:
        from contextlib import nullcontext as impl  # pylint: disable=import-only-modules
    except ImportError:
        from contextlib2 import nullcontext as impl  # pylint: disable=import-only-modules
    return impl(enter_result=enter_result)
>>>>>>> 84b0072e


def ExitStack(): # pylint: disable=invalid-name
    """Returns ExitStack from contextlib2 if run under Python 2 and from
    contextlib if run under Python 3.

    Returns:
        contextlib.ExitStack or contextlib2.ExitStack. The ExitStack object.
    """
    try:
        from contextlib import ExitStack as impl  # pylint: disable=import-only-modules
    except ImportError:
        from contextlib2 import ExitStack as impl  # pylint: disable=import-only-modules
    return impl()


def string_io(buffer_value=''):
    """Returns StringIO from StringIO module if run under Python 2 and from io
    module if run under Python 3.

    Args:
        buffer_value: str. A string that is to be converted to in-memory text
            stream.

    Returns:
        StringIO.StringIO or io.StringIO. The StringIO object.
    """
    try:
        from StringIO import StringIO  # pylint: disable=import-only-modules
    except ImportError:
        from io import StringIO  # pylint: disable=import-only-modules
    return StringIO(buffer_value)  # pylint: disable=disallowed-function-calls


def get_args_of_function_node(function_node, args_to_ignore):
    """Extracts the arguments from a function definition.

    Args:
        function_node: ast.FunctionDef. Represents a function.
        args_to_ignore: list(str). Ignore these arguments in a function
            definition.

    Returns:
        list(str). The args for a function as listed in the function
        definition.
    """
    try:
        return [
            a.arg
            for a in function_node.args.args
            if a.arg not in args_to_ignore
        ]
    except AttributeError:
        return [
            a.id for a in function_node.args.args if a.id not in args_to_ignore
        ]


def open_file(filename, mode, encoding='utf-8', newline=None):
    """Open file and return a corresponding file object.

    Args:
        filename: str. The file to be opened.
        mode: str. Mode in which the file is opened.
        encoding: str. Encoding in which the file is opened.
        newline: None|str. Controls how universal newlines work.

    Returns:
        _io.TextIOWrapper. The file object.

    Raises:
        IOError. The file cannot be opened.
    """
    # The try/except is needed here to unify the errors because io.open in
    # Python 3 throws FileNotFoundError while in Python 2 it throws an IOError.
    # This should be removed after we fully migrate to Python 3.
    try:
        return io.open(filename, mode, encoding=encoding, newline=newline)
    except:
        raise IOError('Unable to open file: %s' % filename)


def get_package_file_contents(package: str, filepath: str) -> str:
    """Open file and return its contents. This needs to be used for files that
    are loaded by the Python code directly, like constants.ts or
    rich_text_components.json. This function is needed to make loading these
    files work even when Oppia is packaged.

    Args:
        package: str. The package where the file is located.
            For Oppia the package is usually the folder in the root folder,
            like 'core' or 'extensions'.
        filepath: str. The path to the file in the package.

    Returns:
        str. The contents of the file.
    """
    try:
        file = io.open(os.path.join(package, filepath), 'r', encoding='utf-8')
        return file.read()
    except FileNotFoundError:
        return pkgutil.get_data(package, filepath).decode('utf-8')


def url_parse(urlstring):
    """Parse a URL into six components using urlparse.urlparse if run under
    Python 2 and urllib.parse.urlparse if run under Python 3. This corresponds
    to the general structure of a URL:
    scheme://netloc/path;parameters?query#fragment.

    Args:
        urlstring: str. The URL.

    Returns:
        tuple(str). The components of a URL.
    """
    try:
        import urllib.parse as urlparse
    except ImportError:
        import urlparse
    return urlparse.urlparse(urlstring)  # pylint: disable=disallowed-function-calls


def url_unsplit(url_parts):
    """Combine the elements of a tuple as returned by urlsplit() into a complete
    URL as a string using urlparse.urlunsplit if run under Python 2 and
    urllib.parse.urlunsplit if run under Python 3.

    Args:
        url_parts: tuple(str). The components of a URL.

    Returns:
        str. The complete URL.
    """
    try:
        import urllib.parse as urlparse
    except ImportError:
        import urlparse
    return urlparse.urlunsplit(url_parts)  # pylint: disable=disallowed-function-calls


def parse_query_string(query_string):
    """Parse a query string given as a string argument
    (data of type application/x-www-form-urlencoded) using urlparse.parse_qs if
    run under Python 2 and urllib.parse.parse_qs if run under Python 3.

    Args:
        query_string: str. The query string.

    Returns:
        dict. The keys are the unique query variable names and the values are
        lists of values for each name.
    """
    try:
        import urllib.parse as urlparse
    except ImportError:
        import urlparse
    return urlparse.parse_qs(query_string)  # pylint: disable=disallowed-function-calls


def urllib_unquote(content) -> str:
    """Replace %xx escapes by their single-character equivalent using
    urllib.unquote if run under Python 2 and urllib.parse.unquote if run under
    Python 3.

    Args:
        content: str. The string to be unquoted.

    Returns:
        str. The unquoted string.
    """
    try:
        import urllib.parse as urlparse
    except ImportError:
        import urllib as urlparse
    return urlparse.unquote(content)


def url_quote(content):
    """Quotes a string using urllib.quote if run under Python 2 and
    urllib.parse.quote if run under Python 3.

    Args:
        content: str. The string to be quoted.

    Returns:
        str. The quoted string.
    """
    try:
        import urllib.parse as urlparse
    except ImportError:
        import urllib as urlparse
    return urlparse.quote(content)


def url_encode(query, doseq=False):
    """Convert a mapping object or a sequence of two-element tuples to a
    'url-encoded' string using urllib.urlencode if run under Python 2 and
    urllib.parse.urlencode if run under Python 3.

    Args:
        query: dict or tuple. The query to be encoded.
        doseq: bool. If true, individual key=value pairs separated by '&' are
            generated for each element of the value sequence for the key.

    Returns:
        str. The 'url-encoded' string.
    """
    try:
        import urllib.parse as urlparse
    except ImportError:
        import urllib as urlparse
    return urlparse.urlencode(query, doseq=doseq)


def url_retrieve(source_url, filename=None):
    """Copy a network object denoted by a URL to a local file using
    urllib.urlretrieve if run under Python 2 and urllib.request.urlretrieve if
    run under Python 3.

    Args:
        source_url: str. The URL.
        filename: str. The file location to copy to.

    Returns:
        urlretrieve. The 'urlretrieve' object.
    """
    try:
        import urllib.request as urlrequest
    except ImportError:
        import urllib as urlrequest

    # Change the User-Agent to prevent servers from blocking requests.
    # See https://support.cloudflare.com/hc/en-us/articles/360029779472-Troubleshooting-Cloudflare-1XXX-errors#error1010. # pylint: disable=line-too-long
    urlrequest.URLopener.version = (
        'Mozilla/5.0 (Windows NT 6.1; Win64; x64; rv:47.0) '
        'Gecko/20100101 Firefox/47.0'
    )
    return urlrequest.urlretrieve(source_url, filename=filename)


def url_open(source_url):
    """Open a network object denoted by a URL for reading using
    urllib2.urlopen if run under Python 2 and urllib.request.urlopen if
    run under Python 3.

    Args:
        source_url: str. The URL.

    Returns:
        urlopen. The 'urlopen' object.
    """
    # TODO(#12912): Remove pylint disable after the arg-name-for-non-keyword-arg
    # check is refactored.
    context = ssl.create_default_context(cafile=certifi.where())  # pylint: disable=arg-name-for-non-keyword-arg
    try:
        import urllib.request as urlrequest
    except ImportError:
        import urllib2 as urlrequest
    return urlrequest.urlopen(source_url, context=context)


def url_request(source_url, data, headers):
    """This function provides an abstraction of a URL request. It uses
    urllib2.Request if run under Python 2 and urllib.request.Request if
    run under Python 3.

    Args:
        source_url: str. The URL.
        data: str. Additional data to send to the server.
        headers: dict. The request headers.

    Returns:
        Request. The 'Request' object.
    """
    try:
        import urllib.request as urlrequest
    except ImportError:
        import urllib2 as urlrequest
    return urlrequest.Request(source_url, data, headers)


def divide(number1, number2):
    """This function divides number1 by number2 in the Python 2 way, i.e it
    performs an integer division.

    Args:
        number1: int. The dividend.
        number2: int. The divisor.

    Returns:
        int. The quotent.
    """
    return past.utils.old_div(number1, number2)


def with_metaclass(meta, *bases):
    """Python 2 & 3 helper for installing metaclasses.

    Example:

        class BaseForm:
            pass

        class FormType(type):
            pass

        class Form(with_metaclass(FormType, BaseForm)):
            pass

    Args:
        meta: type. The metaclass to install on the derived class.
        *bases: tuple(class). The base classes to install on the derived class.
            When empty, `object` will be the sole base class.

    Returns:
        class. A proxy class that mutates the classes which inherit from it to
        install the input meta class and inherit from the input base classes.
        The proxy class itself does not actually become one of the base classes.
    """
    if not bases:
        bases = (OBJECT,)
    return future.utils.with_metaclass(meta, *bases)


def convert_to_bytes(string_to_convert) -> bytes:
    """Converts the string to bytes.

    Args:
        string_to_convert: unicode|str. Required string to be converted into
            bytes.

    Returns:
        bytes. The encoded string.
    """
    if isinstance(string_to_convert, UNICODE):
        return string_to_convert.encode('utf-8')
    elif isinstance(string_to_convert, int):
        raise Exception(
            'Passing int is not allowed, since it is insecure, because when a '
            'big number is passed to the bytes function it can spend some time '
            'generating an array with empty bytes. '
            'See: https://beginnersbook.com/2019/05/python-bytes/'
        )
    return bytes(string_to_convert)


def _recursively_convert_to_str(value):
    """Convert all builtins.bytes and builtins.str elements in a data structure
    to bytes and unicode respectively. This is required for the
    yaml.safe_dump() function to work as it only works for unicode and bytes and
    not builtins.bytes nor builtins.str(UNICODE). See:
    https://stackoverflow.com/a/1950399/11755830

    Args:
        value: list|dict|BASESTRING. The data structure to convert.

    Returns:
        list|dict|bytes|unicode. The data structure in bytes and unicode.
    """
    if isinstance(value, list):
        return [_recursively_convert_to_str(e) for e in value]
    elif isinstance(value, dict):
        return {
            _recursively_convert_to_str(k): _recursively_convert_to_str(v)
            for k, v in value.items()
        }
    # We are using 'type' here instead of 'isinstance' because we need to
    # clearly distinguish the builtins.str and builtins.bytes strings.
    elif type(value) == UNICODE:  # pylint: disable=unidiomatic-typecheck
        return value
    elif type(value) == builtins.bytes:  # pylint: disable=unidiomatic-typecheck
        return value.decode('utf-8')
    else:
        return value


def yaml_from_dict(dictionary, width=80):
    """Gets the YAML representation of a dict.

    Args:
        dictionary: dict. Dictionary for conversion into yaml.
        width: int. Width for the yaml representation, default value
            is set to be of 80.

    Returns:
        str. Converted yaml of the passed dictionary.
    """
    dictionary = _recursively_convert_to_str(dictionary)
    return yaml.safe_dump(dictionary, default_flow_style=False, width=width)


def reraise_exception():
    """Reraise exception with complete stacktrace."""
    # TODO(#11547): This method can be replace by 'raise e' after we migrate
    # to Python 3.
    # This code is needed in order to reraise the error properly with
    # the stacktrace. See https://stackoverflow.com/a/18188660/3688189.
    exec_info = sys.exc_info()
    six.reraise(exec_info[0], exec_info[1], tb=exec_info[2])


def create_enum(*sequential):
    """Creates a enumerated constant.

    Args:
        *sequential: *. Sequence List to generate the enumerations.

    Returns:
        dict. Dictionary containing the enumerated constants.
    """
    enum_values = dict(ZIP(sequential, sequential))
    try:
        from enum import Enum  # pylint: disable=import-only-modules

        # The type() of argument 1 in Enum must be str, not unicode.
        return Enum(str('Enum'), enum_values)  # pylint: disable=disallowed-function-calls
    except ImportError:
        _enums = {}
        for name, value in enum_values.items():
            _value = {
                'name': name,
                'value': value
            }
            _enums[name] = type('Enum', (), _value)
        return type('Enum', (), _enums)


def zip_longest(*args, **kwargs):
    """Creates an iterator that aggregates elements from each of the iterables.
    If the iterables are of uneven length, missing values are
    filled-in with fillvalue.

    Args:
        *args: list(*). Iterables that needs to be aggregated into an iterable.
        **kwargs: dict. It contains fillvalue.

    Returns:
        iterable(iterable). A sequence of aggregates elements
        from each of the iterables.
    """
    fillvalue = kwargs.get('fillvalue')
    try:
        return itertools.zip_longest(*args, fillvalue=fillvalue)
    except AttributeError:
        return itertools.izip_longest(*args, fillvalue=fillvalue)<|MERGE_RESOLUTION|>--- conflicted
+++ resolved
@@ -97,7 +97,6 @@
         bind_and_activate=bind_and_activate)
 
 
-<<<<<<< HEAD
 def redirect_stdout(new_target):
     """Returns redirect_stdout from contextlib2 if run under Python 2 and from
     contextlib if run under Python 3.
@@ -115,24 +114,6 @@
     except ImportError:
         from contextlib2 import redirect_stdout as impl  # pylint: disable=import-only-modules
     return impl(new_target)
-=======
-def nullcontext(enter_result=None):
-    """Returns nullcontext from contextlib2 if run under Python 2 and from
-    contextlib if run under Python 3.
-
-    Args:
-        enter_result: *. The object returned by the nullcontext when entered.
-
-    Returns:
-        contextlib.nullcontext or contextlib2.nullcontext. The nullcontext
-        object.
-    """
-    try:
-        from contextlib import nullcontext as impl  # pylint: disable=import-only-modules
-    except ImportError:
-        from contextlib2 import nullcontext as impl  # pylint: disable=import-only-modules
-    return impl(enter_result=enter_result)
->>>>>>> 84b0072e
 
 
 def ExitStack(): # pylint: disable=invalid-name
