# coding: utf-8
#
# Copyright 2019 The Oppia Authors. All Rights Reserved.
#
# Licensed under the Apache License, Version 2.0 (the "License");
# you may not use this file except in compliance with the License.
# You may obtain a copy of the License at
#
#      http://www.apache.org/licenses/LICENSE-2.0
#
# Unless required by applicable law or agreed to in writing, software
# distributed under the License is distributed on an "AS-IS" BASIS,
# WITHOUT WARRANTIES OR CONDITIONS OF ANY KIND, either express or implied.
# See the License for the specific language governing permissions and
# limitations under the License.

"""Feature detection utilities for Python 2 and Python 3."""

from __future__ import annotations

import io
import os
import pkgutil
import sys

_THIRD_PARTY_PATH = os.path.join(os.getcwd(), 'third_party', 'python_libs')
sys.path.insert(0, _THIRD_PARTY_PATH)

_YAML_PATH = os.path.join(os.getcwd(), '..', 'oppia_tools', 'pyyaml-5.4.1')
sys.path.insert(0, _YAML_PATH)

_CERTIFI_PATH = os.path.join(
    os.getcwd(), '..', 'oppia_tools', 'certifi-2021.5.30')
sys.path.insert(0, _CERTIFI_PATH)

import yaml  # isort:skip  pylint: disable=wrong-import-position, wrong-import-order

import builtins  # isort:skip  pylint: disable=wrong-import-position, wrong-import-order
import past.builtins  # isort:skip  pylint: disable=wrong-import-position, wrong-import-order
import past.utils  # isort:skip  pylint: disable=wrong-import-position, wrong-import-order

import certifi  # isort:skip  pylint: disable=wrong-import-position, wrong-import-order
import ssl  # isort:skip  pylint: disable=wrong-import-position, wrong-import-order


MAP = builtins.map
NEXT = builtins.next
OBJECT = builtins.object
PRINT = print
ZIP = builtins.zip


def SimpleXMLRPCServer( # pylint: disable=invalid-name
        addr, requestHandler=None, logRequests=True, allow_none=False,
        encoding=None, bind_and_activate=True):
    """Returns SimpleXMLRPCServer from SimpleXMLRPCServer module if run under
    Python 2 and from xmlrpc module if run under Python 3.

    Args:
        addr: tuple(str, int). The host and port of the server.
        requestHandler: callable. A factory for request handler instances.
            Defaults to SimpleXMLRPCRequestHandler.
        logRequests: bool. Whether to log the requests sent to the server.
        allow_none: bool. Permits None in the XML-RPC responses that will be
            returned from the server.
        encoding: str|None. The encoding used by the XML-RPC responses that will
            be returned from the server.
        bind_and_activate: bool. Whether server_bind() and server_activate() are
            called immediately by the constructor; defaults to true. Setting it
            to false allows code to manipulate the allow_reuse_address class
            variable before the address is bound.

    Returns:
        SimpleXMLRPCServer. The SimpleXMLRPCServer object.
    """
    try:
        from xmlrpc.server import SimpleXMLRPCServer as impl  # pylint: disable=import-only-modules
    except ImportError:
        from SimpleXMLRPCServer import SimpleXMLRPCServer as impl  # pylint: disable=import-only-modules
    if requestHandler is None:
        try:
            from xmlrpc.server import SimpleXMLRPCRequestHandler  # isort:skip pylint: disable=import-only-modules
        except ImportError:
            from SimpleXMLRPCServer import SimpleXMLRPCRequestHandler  # isort:skip pylint: disable=import-only-modules
        requestHandler = SimpleXMLRPCRequestHandler
    return impl(
        addr, requestHandler=requestHandler, logRequests=logRequests,
        allow_none=allow_none, encoding=encoding,
        bind_and_activate=bind_and_activate)


def redirect_stdout(new_target):
    """Returns redirect_stdout from contextlib2 if run under Python 2 and from
    contextlib if run under Python 3.

    Args:
        new_target: FileLike. The file-like object all messages printed to
            stdout will be redirected to.

    Returns:
        contextlib.redirect_stdout or contextlib2.redirect_stdout. The
        redirect_stdout object.
    """
    try:
        from contextlib import redirect_stdout as impl  # pylint: disable=import-only-modules
    except ImportError:
        from contextlib2 import redirect_stdout as impl  # pylint: disable=import-only-modules
    return impl(new_target)


def string_io(buffer_value=''):
    """Returns StringIO from StringIO module if run under Python 2 and from io
    module if run under Python 3.

    Args:
        buffer_value: str. A string that is to be converted to in-memory text
            stream.

    Returns:
        StringIO.StringIO or io.StringIO. The StringIO object.
    """
    try:
        from StringIO import StringIO  # pylint: disable=import-only-modules
    except ImportError:
        from io import StringIO  # pylint: disable=import-only-modules
    return StringIO(buffer_value)  # pylint: disable=disallowed-function-calls


def get_args_of_function_node(function_node, args_to_ignore):
    """Extracts the arguments from a function definition.

    Args:
        function_node: ast.FunctionDef. Represents a function.
        args_to_ignore: list(str). Ignore these arguments in a function
            definition.

    Returns:
        list(str). The args for a function as listed in the function
        definition.
    """
    try:
        return [
            a.arg
            for a in function_node.args.args
            if a.arg not in args_to_ignore
        ]
    except AttributeError:
        return [
            a.id for a in function_node.args.args if a.id not in args_to_ignore
        ]


def open_file(filename, mode, encoding='utf-8', newline=None):
    """Open file and return a corresponding file object.

    Args:
        filename: str. The file to be opened.
        mode: str. Mode in which the file is opened.
        encoding: str. Encoding in which the file is opened.
        newline: None|str. Controls how universal newlines work.

    Returns:
        _io.TextIOWrapper. The file object.

    Raises:
        IOError. The file cannot be opened.
    """
    # The try/except is needed here to unify the errors because io.open in
    # Python 3 throws FileNotFoundError while in Python 2 it throws an IOError.
    # This should be removed after we fully migrate to Python 3.
    try:
        return io.open(filename, mode, encoding=encoding, newline=newline)
    except:
        raise IOError('Unable to open file: %s' % filename)


def get_package_file_contents(package: str, filepath: str) -> str:
    """Open file and return its contents. This needs to be used for files that
    are loaded by the Python code directly, like constants.ts or
    rich_text_components.json. This function is needed to make loading these
    files work even when Oppia is packaged.

    Args:
        package: str. The package where the file is located.
            For Oppia the package is usually the folder in the root folder,
            like 'core' or 'extensions'.
        filepath: str. The path to the file in the package.

    Returns:
        str. The contents of the file.
    """
    try:
        file = io.open(os.path.join(package, filepath), 'r', encoding='utf-8')
        return file.read()
    except FileNotFoundError:
        return pkgutil.get_data(package, filepath).decode('utf-8')


def url_parse(urlstring):
    """Parse a URL into six components using urlparse.urlparse if run under
    Python 2 and urllib.parse.urlparse if run under Python 3. This corresponds
    to the general structure of a URL:
    scheme://netloc/path;parameters?query#fragment.

    Args:
        urlstring: str. The URL.

    Returns:
        tuple(str). The components of a URL.
    """
    try:
        import urllib.parse as urlparse
    except ImportError:
        import urlparse
    return urlparse.urlparse(urlstring)  # pylint: disable=disallowed-function-calls


def url_unsplit(url_parts):
    """Combine the elements of a tuple as returned by urlsplit() into a complete
    URL as a string using urlparse.urlunsplit if run under Python 2 and
    urllib.parse.urlunsplit if run under Python 3.

    Args:
        url_parts: tuple(str). The components of a URL.

    Returns:
        str. The complete URL.
    """
    try:
        import urllib.parse as urlparse
    except ImportError:
        import urlparse
    return urlparse.urlunsplit(url_parts)  # pylint: disable=disallowed-function-calls


def parse_query_string(query_string):
    """Parse a query string given as a string argument
    (data of type application/x-www-form-urlencoded) using urlparse.parse_qs if
    run under Python 2 and urllib.parse.parse_qs if run under Python 3.

    Args:
        query_string: str. The query string.

    Returns:
        dict. The keys are the unique query variable names and the values are
        lists of values for each name.
    """
    try:
        import urllib.parse as urlparse
    except ImportError:
        import urlparse
    return urlparse.parse_qs(query_string)  # pylint: disable=disallowed-function-calls


def urllib_unquote(content) -> str:
    """Replace %xx escapes by their single-character equivalent using
    urllib.unquote if run under Python 2 and urllib.parse.unquote if run under
    Python 3.

    Args:
        content: str. The string to be unquoted.

    Returns:
        str. The unquoted string.
    """
    try:
        import urllib.parse as urlparse
    except ImportError:
        import urllib as urlparse
    return urlparse.unquote(content)


def url_quote(content):
    """Quotes a string using urllib.quote if run under Python 2 and
    urllib.parse.quote if run under Python 3.

    Args:
        content: str. The string to be quoted.

    Returns:
        str. The quoted string.
    """
    try:
        import urllib.parse as urlparse
    except ImportError:
        import urllib as urlparse
    return urlparse.quote(content)


def url_encode(query, doseq=False):
    """Convert a mapping object or a sequence of two-element tuples to a
    'url-encoded' string using urllib.urlencode if run under Python 2 and
    urllib.parse.urlencode if run under Python 3.

    Args:
        query: dict or tuple. The query to be encoded.
        doseq: bool. If true, individual key=value pairs separated by '&' are
            generated for each element of the value sequence for the key.

    Returns:
        str. The 'url-encoded' string.
    """
    try:
        import urllib.parse as urlparse
    except ImportError:
        import urllib as urlparse
    return urlparse.urlencode(query, doseq=doseq)


def url_open(source_url):
    """Open a network object denoted by a URL for reading using
    urllib2.urlopen if run under Python 2 and urllib.request.urlopen if
    run under Python 3.

    Args:
        source_url: str. The URL.

    Returns:
        urlopen. The 'urlopen' object.
    """
    # TODO(#12912): Remove pylint disable after the arg-name-for-non-keyword-arg
    # check is refactored.
    context = ssl.create_default_context(cafile=certifi.where())  # pylint: disable=arg-name-for-non-keyword-arg
    try:
        import urllib.request as urlrequest
    except ImportError:
        import urllib2 as urlrequest
    return urlrequest.urlopen(source_url, context=context)


def url_request(source_url, data, headers):
    """This function provides an abstraction of a URL request. It uses
    urllib2.Request if run under Python 2 and urllib.request.Request if
    run under Python 3.

    Args:
        source_url: str. The URL.
        data: str. Additional data to send to the server.
        headers: dict. The request headers.

    Returns:
        Request. The 'Request' object.
    """
    try:
        import urllib.request as urlrequest
    except ImportError:
        import urllib2 as urlrequest
    return urlrequest.Request(source_url, data, headers)


def divide(number1, number2):
    """This function divides number1 by number2 in the Python 2 way, i.e it
    performs an integer division.

    Args:
        number1: int. The dividend.
        number2: int. The divisor.

    Returns:
        int. The quotent.
    """
    return past.utils.old_div(number1, number2)


def _recursively_convert_to_str(value):
    """Convert all builtins.bytes and builtins.str elements in a data structure
    to bytes and unicode respectively. This is required for the
    yaml.safe_dump() function to work as it only works for unicode and bytes and
    not builtins.bytes nor builtins.str(UNICODE). See:
    https://stackoverflow.com/a/1950399/11755830

    Args:
        value: list|dict|BASESTRING. The data structure to convert.

    Returns:
        list|dict|bytes|unicode. The data structure in bytes and unicode.
    """
    if isinstance(value, list):
        return [_recursively_convert_to_str(e) for e in value]
    elif isinstance(value, dict):
        return {
            _recursively_convert_to_str(k): _recursively_convert_to_str(v)
            for k, v in value.items()
        }
    # We are using 'type' here instead of 'isinstance' because we need to
    # clearly distinguish the builtins.str and builtins.bytes strings.
    elif type(value) == str:  # pylint: disable=unidiomatic-typecheck
        return value
    elif type(value) == builtins.bytes:  # pylint: disable=unidiomatic-typecheck
        return value.decode('utf-8')
    else:
        return value


def yaml_from_dict(dictionary, width=80):
    """Gets the YAML representation of a dict.

    Args:
        dictionary: dict. Dictionary for conversion into yaml.
        width: int. Width for the yaml representation, default value
            is set to be of 80.

    Returns:
        str. Converted yaml of the passed dictionary.
    """
    dictionary = _recursively_convert_to_str(dictionary)
    return yaml.safe_dump(dictionary, default_flow_style=False, width=width)


<<<<<<< HEAD
def zip_longest(*args, **kwargs):
    """Creates an iterator that aggregates elements from each of the iterables.
    If the iterables are of uneven length, missing values are
    filled-in with fillvalue.

    Args:
        *args: list(*). Iterables that needs to be aggregated into an iterable.
        **kwargs: dict. It contains fillvalue.

    Returns:
        iterable(iterable). A sequence of aggregates elements
        from each of the iterables.
    """
    fillvalue = kwargs.get('fillvalue')
    try:
        return itertools.zip_longest(*args, fillvalue=fillvalue)
    except AttributeError:
        return itertools.izip_longest(*args, fillvalue=fillvalue)
=======
def create_enum(*sequential):
    """Creates a enumerated constant.

    Args:
        *sequential: *. Sequence List to generate the enumerations.

    Returns:
        dict. Dictionary containing the enumerated constants.
    """
    enum_values = dict(ZIP(sequential, sequential))
    try:
        from enum import Enum  # pylint: disable=import-only-modules

        # The type() of argument 1 in Enum must be str, not unicode.
        return Enum(str('Enum'), enum_values)  # pylint: disable=disallowed-function-calls
    except ImportError:
        _enums = {}
        for name, value in enum_values.items():
            _value = {
                'name': name,
                'value': value
            }
            _enums[name] = type('Enum', (), _value)
        return type('Enum', (), _enums)
>>>>>>> eddc5528
<|MERGE_RESOLUTION|>--- conflicted
+++ resolved
@@ -407,7 +407,6 @@
     return yaml.safe_dump(dictionary, default_flow_style=False, width=width)
 
 
-<<<<<<< HEAD
 def zip_longest(*args, **kwargs):
     """Creates an iterator that aggregates elements from each of the iterables.
     If the iterables are of uneven length, missing values are
@@ -425,30 +424,4 @@
     try:
         return itertools.zip_longest(*args, fillvalue=fillvalue)
     except AttributeError:
-        return itertools.izip_longest(*args, fillvalue=fillvalue)
-=======
-def create_enum(*sequential):
-    """Creates a enumerated constant.
-
-    Args:
-        *sequential: *. Sequence List to generate the enumerations.
-
-    Returns:
-        dict. Dictionary containing the enumerated constants.
-    """
-    enum_values = dict(ZIP(sequential, sequential))
-    try:
-        from enum import Enum  # pylint: disable=import-only-modules
-
-        # The type() of argument 1 in Enum must be str, not unicode.
-        return Enum(str('Enum'), enum_values)  # pylint: disable=disallowed-function-calls
-    except ImportError:
-        _enums = {}
-        for name, value in enum_values.items():
-            _value = {
-                'name': name,
-                'value': value
-            }
-            _enums[name] = type('Enum', (), _value)
-        return type('Enum', (), _enums)
->>>>>>> eddc5528
+        return itertools.izip_longest(*args, fillvalue=fillvalue)