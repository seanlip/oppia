# Copyright 2017 The Oppia Authors. All Rights Reserved.
#
# Licensed under the Apache License, Version 2.0 (the "License");
# you may not use this file except in compliance with the License.
# You may obtain a copy of the License at
#
#      http://www.apache.org/licenses/LICENSE-2.0
#
# Unless required by applicable law or agreed to in writing, software
# distributed under the License is distributed on an "AS-IS" BASIS,
# WITHOUT WARRANTIES OR CONDITIONS OF ANY KIND, either express or implied.
# See the License for the specific language governing permissions and
# limitations under the License.

"""Controllers for the learner dashboard."""

from __future__ import annotations

from core import feconf
from core import utils
from core.constants import constants
from core.controllers import acl_decorators
from core.controllers import base
from core.domain import exp_fetchers
from core.domain import feedback_services
from core.domain import learner_progress_services
from core.domain import story_fetchers
from core.domain import subscription_services
from core.domain import suggestion_registry
from core.domain import suggestion_services
from core.domain import summary_services
from core.domain import user_services

from typing import Dict, List, Optional, TypedDict, Union


class MessageSummaryDict(TypedDict):
    """Dict representation of author's messages summary."""

    message_id: int
    text: str
    updated_status: str
    author_username: Optional[str]
    author_picture_data_url: Optional[str]
    created_on_msecs: float


class SuggestionSummaryDict(TypedDict):
    """Dict representation of suggestion's summary."""

    suggestion_html: str
    current_content_html: str
    description: str
    author_username: Optional[str]
    author_picture_data_url: Optional[str]
    created_on_msecs: float


class OldLearnerDashboardRedirectPage(
    base.BaseHandler[Dict[str, str], Dict[str, str]]
):
    """Redirects the old learner dashboard URL to the new one."""

    URL_PATH_ARGS_SCHEMAS: Dict[str, str] = {}
    HANDLER_ARGS_SCHEMAS: Dict[str, Dict[str, str]] = {'GET': {}}

    @acl_decorators.open_access
    def get(self) -> None:
        """Handles GET requests."""
        self.redirect(feconf.LEARNER_DASHBOARD_URL, permanent=True)


class LearnerDashboardPage(
    base.BaseHandler[Dict[str, str], Dict[str, str]]
):
    """Page showing the user's learner dashboard."""

    URL_PATH_ARGS_SCHEMAS: Dict[str, str] = {}
    HANDLER_ARGS_SCHEMAS: Dict[str, Dict[str, str]] = {'GET': {}}

    @acl_decorators.can_access_learner_dashboard
    def get(self) -> None:
        """Handles GET requests."""
        self.render_template('learner-dashboard-page.mainpage.html')


class LearnerDashboardTopicsAndStoriesProgressHandler(
    base.BaseHandler[Dict[str, str], Dict[str, str]]
):
    """Provides data of the user's topics and stories for the learner
    dashboard page."""

    GET_HANDLER_ERROR_RETURN_TYPE = feconf.HANDLER_TYPE_JSON
    URL_PATH_ARGS_SCHEMAS: Dict[str, str] = {}
    HANDLER_ARGS_SCHEMAS: Dict[str, Dict[str, str]] = {'GET': {}}

    @acl_decorators.can_access_learner_dashboard
    def get(self) -> None:
        """Handles GET requests."""
        assert self.user_id is not None
        (
            learner_progress_in_topics_and_stories,
            number_of_nonexistent_topics_and_stories) = (
                learner_progress_services.get_topics_and_stories_progress(
                    self.user_id))

        completed_story_sumamries = (
            learner_progress_in_topics_and_stories.completed_story_summaries)
        completed_story_summary_dicts = (
            learner_progress_services.get_displayable_story_summary_dicts(
                self.user_id, completed_story_sumamries))

        learnt_topic_summary_dicts = (
            learner_progress_services.get_displayable_topic_summary_dicts(
                self.user_id,
                learner_progress_in_topics_and_stories.learnt_topic_summaries))
        partially_learnt_topic_summaries = (
            learner_progress_in_topics_and_stories.partially_learnt_topic_summaries # pylint: disable=line-too-long
        )
        partially_learnt_topic_summary_dicts = (
            learner_progress_services.get_displayable_topic_summary_dicts(
                self.user_id, partially_learnt_topic_summaries))

        topics_to_learn_summaries = (
            learner_progress_in_topics_and_stories.topics_to_learn_summaries)
        topics_to_learn_summary_dicts = (
            learner_progress_services.get_displayable_topic_summary_dicts(
                self.user_id, topics_to_learn_summaries))
        all_topic_summary_dicts = (
            learner_progress_services.get_displayable_topic_summary_dicts(
                self.user_id,
                learner_progress_in_topics_and_stories.all_topic_summaries))
        untracked_topic_sumamries = (
            learner_progress_in_topics_and_stories.untracked_topic_summaries
        )
        untracked_topic_summary_dicts = (
            learner_progress_services
            .get_displayable_untracked_topic_summary_dicts(
                self.user_id, untracked_topic_sumamries))

        completed_to_incomplete_stories = (
            learner_progress_in_topics_and_stories.completed_to_incomplete_stories # pylint: disable=line-too-long
        )
        learnt_to_partially_learnt_topics = (
            learner_progress_in_topics_and_stories.learnt_to_partially_learnt_topics # pylint: disable=line-too-long
        )
        self.values.update({
            'completed_stories_list': completed_story_summary_dicts,
            'learnt_topics_list': learnt_topic_summary_dicts,
            'partially_learnt_topics_list': (
                partially_learnt_topic_summary_dicts),
            'topics_to_learn_list': topics_to_learn_summary_dicts,
            'all_topics_list': all_topic_summary_dicts,
            'untracked_topics': untracked_topic_summary_dicts,
            'number_of_nonexistent_topics_and_stories': (
                number_of_nonexistent_topics_and_stories),
            'completed_to_incomplete_stories': completed_to_incomplete_stories,
            'learnt_to_partially_learnt_topics': (
                learnt_to_partially_learnt_topics),
        })
        self.render_json(self.values)


class LearnerCompletedChaptersCountHandler(
    base.BaseHandler[Dict[str, str], Dict[str, str]]
):
    """Provides the number of chapters completed by the user."""

    GET_HANDLER_ERROR_RETURN_TYPE = feconf.HANDLER_TYPE_JSON
    URL_PATH_ARGS_SCHEMAS: Dict[str, str] = {}
    HANDLER_ARGS_SCHEMAS: Dict[str, Dict[str, str]] = {'GET': {}}

    @acl_decorators.can_access_learner_dashboard
    def get(self) -> None:
        """Handles GET requests."""
        assert self.user_id is not None
        learner_progress_in_topics_and_stories = (
            learner_progress_services.get_topics_and_stories_progress(
                self.user_id)[0])

        all_topic_summary_dicts = (
            learner_progress_services.get_displayable_topic_summary_dicts(
                self.user_id,
                learner_progress_in_topics_and_stories.all_topic_summaries))

        completed_chapters_count = 0
        for topic in all_topic_summary_dicts:
            for story in topic['canonical_story_summary_dict']:
                completed_chapters_count += (
                    len(story_fetchers.get_completed_nodes_in_story(
                        self.user_id, story['id'])))

        self.render_json({
            'completed_chapters_count': completed_chapters_count,
        })


class LearnerDashboardCollectionsProgressHandler(
    base.BaseHandler[Dict[str, str], Dict[str, str]]
):
    """Provides data of the user's collections for the learner
    dashboard page."""

    GET_HANDLER_ERROR_RETURN_TYPE = feconf.HANDLER_TYPE_JSON
    URL_PATH_ARGS_SCHEMAS: Dict[str, str] = {}
    HANDLER_ARGS_SCHEMAS: Dict[str, Dict[str, str]] = {'GET': {}}

    @acl_decorators.can_access_learner_dashboard
    def get(self) -> None:
        """Handles GET requests."""
        assert self.user_id is not None
        (
            learner_progress, number_of_nonexistent_collections) = (
                learner_progress_services.get_collection_progress(self.user_id))

        completed_collection_summary_dicts = (
            learner_progress_services.get_collection_summary_dicts(
                learner_progress.completed_collection_summaries))
        incomplete_collection_summary_dicts = (
            learner_progress_services.get_collection_summary_dicts(
                learner_progress.incomplete_collection_summaries))

        collection_playlist_summary_dicts = (
            learner_progress_services.get_collection_summary_dicts(
                learner_progress.collection_playlist_summaries))

        self.values.update({
            'completed_collections_list': completed_collection_summary_dicts,
            'incomplete_collections_list': incomplete_collection_summary_dicts,
            'collection_playlist': collection_playlist_summary_dicts,
            'number_of_nonexistent_collections': (
                number_of_nonexistent_collections),
            'completed_to_incomplete_collections': (
                learner_progress.completed_to_incomplete_collections),
        })
        self.render_json(self.values)


class LearnerDashboardExplorationsProgressHandler(
    base.BaseHandler[Dict[str, str], Dict[str, str]]
):
    """Provides data for the user's learner dashboard page."""

    GET_HANDLER_ERROR_RETURN_TYPE = feconf.HANDLER_TYPE_JSON
    URL_PATH_ARGS_SCHEMAS: Dict[str, str] = {}
    HANDLER_ARGS_SCHEMAS: Dict[str, Dict[str, str]] = {'GET': {}}

    @acl_decorators.can_access_learner_dashboard
    def get(self) -> None:
        """Handles GET requests."""
        assert self.user_id is not None
        (
            learner_progress, number_of_nonexistent_explorations) = (
                learner_progress_services.get_exploration_progress(
                    self.user_id))

        completed_exp_summary_dicts = (
            summary_services.get_displayable_exp_summary_dicts(
                learner_progress.completed_exp_summaries))

        incomplete_exp_summary_dicts = (
            summary_services.get_displayable_exp_summary_dicts(
                learner_progress.incomplete_exp_summaries))

        exploration_playlist_summary_dicts = (
            summary_services.get_displayable_exp_summary_dicts(
                learner_progress.exploration_playlist_summaries))

        creators_subscribed_to = (
            subscription_services.get_all_creators_subscribed_to(self.user_id))
        creators_settings = user_services.get_users_settings(
            creators_subscribed_to, strict=True
        )
        subscription_list = []

        for index, creator_settings in enumerate(creators_settings):
            subscription_summary = {
                'creator_username': creator_settings.username,
                'creator_impact': (
                    user_services.get_user_impact_score(
                        creators_subscribed_to[index]))
            }

            subscription_list.append(subscription_summary)

        self.values.update({
            'completed_explorations_list': completed_exp_summary_dicts,
            'incomplete_explorations_list': incomplete_exp_summary_dicts,
            'exploration_playlist': exploration_playlist_summary_dicts,
            'number_of_nonexistent_explorations': (
                number_of_nonexistent_explorations),
            'subscription_list': subscription_list
        })
        self.render_json(self.values)


class LearnerDashboardFeedbackUpdatesHandlerNormalizedPayloadDict(TypedDict):
    """Dict representation of LearnerDashboardFeedbackUpdatesHandler's
    normalized_payload dictionary.
    """

    paginated_threads_list: List[List[str]]


class LearnerDashboardFeedbackUpdatesHandler(
    base.BaseHandler[
        LearnerDashboardFeedbackUpdatesHandlerNormalizedPayloadDict,
        Dict[str, str]
    ]
):
    """Provides data for the user's learner dashboard page."""

    GET_HANDLER_ERROR_RETURN_TYPE = feconf.HANDLER_TYPE_JSON
    URL_PATH_ARGS_SCHEMAS: Dict[str, str] = {}
    HANDLER_ARGS_SCHEMAS = {
            'POST': {
                'paginated_threads_list': {
                    'schema': {
                        'type': 'list',
                        'items': {
                            'type': 'list',
                            'items': {
                                'type': 'basestring'
                            },
                        },
                    },
                    'default_value': []
                }
            }
        }

    @acl_decorators.can_access_learner_dashboard
    def post(self) -> None:
        """Handles POST requests."""
        assert self.user_id is not None
        assert self.normalized_payload is not None
        if len(self.normalized_payload['paginated_threads_list']) == 0:
            full_thread_ids = (
                subscription_services.get_all_threads_subscribed_to(
                    self.user_id))
            paginated_threads_list = [
                full_thread_ids[index: index + 100]
                for index in range(0, len(full_thread_ids), 100)]
        else:
            paginated_threads_list = self.normalized_payload[
                'paginated_threads_list']
        if (
            len(paginated_threads_list) > 0 and
            len(paginated_threads_list[0]) > 0
        ):
            thread_summaries, number_of_unread_threads = (
                feedback_services.get_exp_thread_summaries(
                    self.user_id, paginated_threads_list[0]))
        else:
            thread_summaries, number_of_unread_threads = [], 0

        self.values.update({
            'thread_summaries': [s.to_dict() for s in thread_summaries],
            'number_of_unread_threads': number_of_unread_threads,
            'paginated_threads_list': paginated_threads_list[1:]
        })
        self.render_json(self.values)


class LearnerDashboardIdsHandler(
    base.BaseHandler[Dict[str, str], Dict[str, str]]
):
    """Gets the progress of the learner.

    Gets the ids of all explorations, collections, topics and stories
    completed by the user, the activities currently being pursued,
    and the activities present in the playlist.
    """

    GET_HANDLER_ERROR_RETURN_TYPE = feconf.HANDLER_TYPE_JSON
    URL_PATH_ARGS_SCHEMAS: Dict[str, str] = {}
    HANDLER_ARGS_SCHEMAS: Dict[str, Dict[str, str]] = {'GET': {}}

    @acl_decorators.can_access_learner_dashboard
    def get(self) -> None:
        """Handles GET requests."""
        assert self.user_id is not None
        learner_dashboard_activities = (
            learner_progress_services.get_learner_dashboard_activities(
                self.user_id))

        self.values.update({
            'learner_dashboard_activity_ids': (
                learner_dashboard_activities.to_dict())
        })
        self.render_json(self.values)


class LearnerDashboardFeedbackThreadHandler(
    base.BaseHandler[Dict[str, str], Dict[str, str]]
):
    """Gets all the messages in a thread."""

    GET_HANDLER_ERROR_RETURN_TYPE = feconf.HANDLER_TYPE_JSON
    URL_PATH_ARGS_SCHEMAS = {
        'thread_id': {
            'schema': {
                'type': 'basestring',
                'validators': [{
                    'id': 'is_regex_matched',
                    'regex_pattern': constants.VALID_THREAD_ID_REGEX
                }]
            }
        }
    }
    HANDLER_ARGS_SCHEMAS: Dict[str, Dict[str, str]] = {'GET': {}}

    @acl_decorators.can_access_learner_dashboard
    def get(self, thread_id: str) -> None:
        """Handles GET requests."""
        assert self.user_id is not None
        messages = feedback_services.get_messages(thread_id)
        author_ids = [m.author_id for m in messages]
        authors_settings = list(user_services.get_users_settings(author_ids))

        message_ids = [m.message_id for m in messages]
        feedback_services.update_messages_read_by_the_user(
            self.user_id, thread_id, message_ids)

        message_summary_list: List[
            Union[MessageSummaryDict, SuggestionSummaryDict]
        ] = []
        suggestion = suggestion_services.get_suggestion_by_id(
            thread_id, strict=False
        )
        suggestion_thread = feedback_services.get_thread(thread_id)

        exploration_id = feedback_services.get_exp_id_from_thread_id(thread_id)
        if suggestion:
            suggestion_author_setting = user_services.get_user_settings(
                author_ids[0], strict=True
            )
            if not isinstance(
                suggestion,
                suggestion_registry.SuggestionEditStateContent
            ):
                raise Exception(
                    'No edit state content suggestion found for the given '
                    'thread_id: %s' % thread_id
                )
            exploration = exp_fetchers.get_exploration_by_id(exploration_id)
            current_content_html = (
                exploration.states[
                    suggestion.change.state_name].content.html)
            suggestion_summary: SuggestionSummaryDict = {
                'suggestion_html': suggestion.change.new_value['html'],
                'current_content_html': current_content_html,
                'description': suggestion_thread.subject,
<<<<<<< HEAD
                'author_username': authors_settings[0].username,
=======
                'author_username': suggestion_author_setting.username,
                'author_picture_data_url': (
                    suggestion_author_setting.profile_picture_data_url),
>>>>>>> d40bb8ac
                'created_on_msecs': utils.get_time_in_millisecs(
                    messages[0].created_on)
            }
            message_summary_list.append(suggestion_summary)
            messages.pop(0)
            authors_settings.pop(0)

        for m, author_settings in zip(messages, authors_settings):

            if author_settings is None:
                author_username = None
            else:
                author_username = author_settings.username

            message_summary: MessageSummaryDict = {
                'message_id': m.message_id,
                'text': m.text,
                'updated_status': m.updated_status,
                'author_username': author_username,
                'created_on_msecs': utils.get_time_in_millisecs(m.created_on)
            }
            message_summary_list.append(message_summary)

        self.render_json({
            'message_summary_list': message_summary_list
        })<|MERGE_RESOLUTION|>--- conflicted
+++ resolved
@@ -451,13 +451,7 @@
                 'suggestion_html': suggestion.change.new_value['html'],
                 'current_content_html': current_content_html,
                 'description': suggestion_thread.subject,
-<<<<<<< HEAD
-                'author_username': authors_settings[0].username,
-=======
                 'author_username': suggestion_author_setting.username,
-                'author_picture_data_url': (
-                    suggestion_author_setting.profile_picture_data_url),
->>>>>>> d40bb8ac
                 'created_on_msecs': utils.get_time_in_millisecs(
                     messages[0].created_on)
             }
