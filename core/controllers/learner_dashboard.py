--- conflicted
+++ resolved
@@ -33,12 +33,7 @@
     @acl_decorators.can_access_learner_dashboard
     def get(self):
         """Handles GET requests."""
-<<<<<<< HEAD
-        self.render_template(
-            'pages/learner-dashboard-page/learner-dashboard-page.mainpage.html')
-=======
-        self.render_template('dist/learner_dashboard.html')
->>>>>>> bce009cd
+        self.render_template('dist/learner-dashboard-page.mainpage.html')
 
 
 class LearnerDashboardHandler(base.BaseHandler):
