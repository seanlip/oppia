# Copyright 2017 The Oppia Authors. All Rights Reserved.
#
# Licensed under the Apache License, Version 2.0 (the "License");
# you may not use this file except in compliance with the License.
# You may obtain a copy of the License at
#
#      http://www.apache.org/licenses/LICENSE-2.0
#
# Unless required by applicable law or agreed to in writing, software
# distributed under the License is distributed on an "AS-IS" BASIS,
# WITHOUT WARRANTIES OR CONDITIONS OF ANY KIND, either express or implied.
# See the License for the specific language governing permissions and
# limitations under the License.

"""Controllers for the learner dashboard."""

from core.controllers import base
<<<<<<< HEAD
from core.domain import config_domain
=======
from core.domain import acl_decorators
from core.domain import exp_services
>>>>>>> b663fa4b
from core.domain import feedback_services
from core.domain import learner_progress_services
from core.domain import subscription_services
from core.domain import summary_services
from core.domain import user_services
import feconf
import utils


class LearnerDashboardPage(base.BaseHandler):
    """Page showing the user's learner dashboard."""

    @acl_decorators.can_access_learner_dashboard
    def get(self):
        self.values.update({
            'nav_mode': feconf.NAV_MODE_LEARNER_DASHBOARD
        })
        self.render_template(
            'pages/learner_dashboard/learner_dashboard.html',
            redirect_url_on_logout='/')


class LearnerDashboardHandler(base.BaseHandler):
    """Provides data for the user's learner dashboard page."""

    GET_HANDLER_ERROR_RETURN_TYPE = feconf.HANDLER_TYPE_JSON

    @acl_decorators.can_access_learner_dashboard
    def get(self):
        """Handles GET requests."""
        (learner_progress, number_of_deleted_activities,
         completed_to_incomplete_collections) = (
             learner_progress_services.get_activity_progress(self.user_id))

        completed_exp_summary_dicts = (
            summary_services.get_displayable_exp_summary_dicts(
                learner_progress.completed_exp_summaries))

        incomplete_exp_summary_dicts = (
            summary_services.get_displayable_exp_summary_dicts(
                learner_progress.incomplete_exp_summaries))

        completed_collection_summary_dicts = (
            learner_progress_services.get_collection_summary_dicts(
                learner_progress.completed_collection_summaries))
        incomplete_collection_summary_dicts = (
            learner_progress_services.get_collection_summary_dicts(
                learner_progress.incomplete_collection_summaries))

        exploration_playlist_summary_dicts = (
            summary_services.get_displayable_exp_summary_dicts(
                learner_progress.exploration_playlist_summaries))
        collection_playlist_summary_dicts = (
            learner_progress_services.get_collection_summary_dicts(
                learner_progress.collection_playlist_summaries))

        full_thread_ids = subscription_services.get_all_threads_subscribed_to(
            self.user_id)
        if len(full_thread_ids) > 0:
            thread_summaries, number_of_unread_threads = (
                feedback_services.get_thread_summaries(
                    self.user_id, full_thread_ids))
        else:
            thread_summaries, number_of_unread_threads = [], 0

        creators_subscribed_to = (
            subscription_services.get_all_creators_subscribed_to(self.user_id))
        creators_settings = user_services.get_users_settings(
            creators_subscribed_to)
        subscription_list = []

        for index, creator_settings in enumerate(creators_settings):
            subscription_summary = {
                'creator_picture_data_url': (
                    creator_settings.profile_picture_data_url),
                'creator_username': creator_settings.username,
                'creator_impact': (
                    user_services.get_user_impact_score(
                        creators_subscribed_to[index]))
            }

            subscription_list.append(subscription_summary)

        self.values.update({
            'completed_explorations_list': completed_exp_summary_dicts,
            'completed_collections_list': completed_collection_summary_dicts,
            'incomplete_explorations_list': incomplete_exp_summary_dicts,
            'incomplete_collections_list': incomplete_collection_summary_dicts,
            'exploration_playlist': exploration_playlist_summary_dicts,
            'collection_playlist': collection_playlist_summary_dicts,
            'number_of_deleted_activities': number_of_deleted_activities,
            'completed_to_incomplete_collections': (
                completed_to_incomplete_collections),
            'thread_summaries': thread_summaries,
            'number_of_unread_threads': number_of_unread_threads,
            'subscription_list': subscription_list
        })
        self.render_json(self.values)


class LearnerDashboardFeedbackThreadHandler(base.BaseHandler):
    """Gets all the messages in a thread."""

<<<<<<< HEAD
    def get(self, exploration_id, thread_id):
        """Handles GET requests."""
        if self.user_id is None:
            raise self.PageNotFoundException

=======
    @acl_decorators.can_access_learner_dashboard
    def get(self, exploration_id, thread_id):
        """Handles GET requests."""
>>>>>>> b663fa4b
        messages = feedback_services.get_messages(
            exploration_id, thread_id)
        author_ids = [m.author_id for m in messages]
        authors_settings = user_services.get_users_settings(author_ids)

        message_ids = [m.message_id for m in messages]
        feedback_services.update_messages_read_by_the_user(
            self.user_id, exploration_id, thread_id, message_ids)

        message_summary_list = []
<<<<<<< HEAD
        for m, author_settings in zip(messages, authors_settings):
            message_summary = {
                'text': m.text,
                'author_username': author_settings.username,
                'author_picture_data_url': (
                    author_settings.profile_picture_data_url)
=======
        suggestion = feedback_services.get_suggestion(exploration_id, thread_id)

        if suggestion:
            exploration = exp_services.get_exploration_by_id(exploration_id)
            current_content_html = (
                exploration.states[
                    suggestion.state_name].content.html)
            suggestion_summary = {
                'suggestion_html': suggestion.suggestion_html,
                'current_content_html': current_content_html,
                'description': suggestion.description,
                'author_username': authors_settings[0].username,
                'author_picture_data_url': (
                    authors_settings[0].profile_picture_data_url)
            }
            message_summary_list.append(suggestion_summary)
            messages.pop(0)
            authors_settings.pop(0)

        for m, author_settings in zip(messages, authors_settings):
            message_summary = {
                'message_id': m.message_id,
                'text': m.text,
                'updated_status': m.updated_status,
                'author_username': author_settings.username,
                'author_picture_data_url': (
                    author_settings.profile_picture_data_url),
                'created_on': utils.get_time_in_millisecs(m.created_on)
>>>>>>> b663fa4b
            }
            message_summary_list.append(message_summary)

        self.render_json({
            'message_summary_list': message_summary_list
        })<|MERGE_RESOLUTION|>--- conflicted
+++ resolved
@@ -15,12 +15,8 @@
 """Controllers for the learner dashboard."""
 
 from core.controllers import base
-<<<<<<< HEAD
-from core.domain import config_domain
-=======
 from core.domain import acl_decorators
 from core.domain import exp_services
->>>>>>> b663fa4b
 from core.domain import feedback_services
 from core.domain import learner_progress_services
 from core.domain import subscription_services
@@ -124,17 +120,9 @@
 class LearnerDashboardFeedbackThreadHandler(base.BaseHandler):
     """Gets all the messages in a thread."""
 
-<<<<<<< HEAD
-    def get(self, exploration_id, thread_id):
-        """Handles GET requests."""
-        if self.user_id is None:
-            raise self.PageNotFoundException
-
-=======
     @acl_decorators.can_access_learner_dashboard
     def get(self, exploration_id, thread_id):
         """Handles GET requests."""
->>>>>>> b663fa4b
         messages = feedback_services.get_messages(
             exploration_id, thread_id)
         author_ids = [m.author_id for m in messages]
@@ -145,14 +133,6 @@
             self.user_id, exploration_id, thread_id, message_ids)
 
         message_summary_list = []
-<<<<<<< HEAD
-        for m, author_settings in zip(messages, authors_settings):
-            message_summary = {
-                'text': m.text,
-                'author_username': author_settings.username,
-                'author_picture_data_url': (
-                    author_settings.profile_picture_data_url)
-=======
         suggestion = feedback_services.get_suggestion(exploration_id, thread_id)
 
         if suggestion:
@@ -181,7 +161,6 @@
                 'author_picture_data_url': (
                     author_settings.profile_picture_data_url),
                 'created_on': utils.get_time_in_millisecs(m.created_on)
->>>>>>> b663fa4b
             }
             message_summary_list.append(message_summary)
 
