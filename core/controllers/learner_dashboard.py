# Copyright 2014 The Oppia Authors. All Rights Reserved.
#
# Licensed under the Apache License, Version 2.0 (the "License");
# you may not use this file except in compliance with the License.
# You may obtain a copy of the License at
#
#      http://www.apache.org/licenses/LICENSE-2.0
#
# Unless required by applicable law or agreed to in writing, software
# distributed under the License is distributed on an "AS-IS" BASIS,
# WITHOUT WARRANTIES OR CONDITIONS OF ANY KIND, either express or implied.
# See the License for the specific language governing permissions and
# limitations under the License.

"""Controllers for the learner dashboard."""

from core.controllers import base
from core.domain import acl_decorators
from core.domain import config_domain
from core.domain import exp_services
from core.domain import feedback_services
from core.domain import learner_progress_services
from core.domain import subscription_services
from core.domain import summary_services
from core.domain import user_services
import feconf
import utils


class LearnerDashboardPage(base.BaseHandler):
    """Page showing the user's learner dashboard."""

    @acl_decorators.can_access_learner_dashboard
    def get(self):
        if self.username in config_domain.BANNED_USERNAMES.value:
            raise self.UnauthorizedUserException(
                'You do not have the credentials to access this page.')
        elif user_services.has_fully_registered(self.user_id):
            self.values.update({
                'nav_mode': feconf.NAV_MODE_LEARNER_DASHBOARD
            })
            self.render_template(
                'pages/learner_dashboard/learner_dashboard.html',
                redirect_url_on_logout='/')
        else:
            self.redirect(utils.set_url_query_parameter(
                feconf.SIGNUP_URL, 'return_url', feconf.LEARNER_DASHBOARD_URL))


class LearnerDashboardHandler(base.BaseHandler):
    """Provides data for the user's learner dashboard page."""

    GET_HANDLER_ERROR_RETURN_TYPE = feconf.HANDLER_TYPE_JSON

    @acl_decorators.can_access_learner_dashboard
    def get(self):
        """Handles GET requests."""
        (learner_progress, number_of_deleted_activities,
         completed_to_incomplete_collections) = (
             learner_progress_services.get_activity_progress(self.user_id))

        completed_exp_summary_dicts = (
            summary_services.get_displayable_exp_summary_dicts(
                learner_progress.completed_exp_summaries))

        incomplete_exp_summary_dicts = (
            summary_services.get_displayable_exp_summary_dicts(
                learner_progress.incomplete_exp_summaries))

        completed_collection_summary_dicts = (
            learner_progress_services.get_collection_summary_dicts(
                learner_progress.completed_collection_summaries))
        incomplete_collection_summary_dicts = (
            learner_progress_services.get_collection_summary_dicts(
                learner_progress.incomplete_collection_summaries))

<<<<<<< HEAD
        exploration_playlist_summary_dicts = (
            summary_services.get_displayable_exp_summary_dicts(
                learner_progress.exploration_playlist_summaries))
        collection_playlist_summary_dicts = (
            learner_progress_services.get_collection_summary_dicts(
                learner_progress.collection_playlist_summaries))
=======
        full_thread_ids = subscription_services.get_all_threads_subscribed_to(
            self.user_id)
        if len(full_thread_ids) > 0:
            thread_summaries, number_of_unread_threads = (
                feedback_services.get_thread_summaries(
                    self.user_id, full_thread_ids))
        else:
            thread_summaries, number_of_unread_threads = [], 0
>>>>>>> 95605220

        creators_subscribed_to = (
            subscription_services.get_all_creators_subscribed_to(self.user_id))
        creators_settings = user_services.get_users_settings(
            creators_subscribed_to)
        subscription_list = []

        for index, creator_settings in enumerate(creators_settings):
            subscription_summary = {
                'creator_picture_data_url': (
                    creator_settings.profile_picture_data_url),
                'creator_username': creator_settings.username,
                'creator_impact': (
                    user_services.get_user_impact_score(
                        creators_subscribed_to[index]))
            }

            subscription_list.append(subscription_summary)

        self.values.update({
            'completed_explorations_list': completed_exp_summary_dicts,
            'completed_collections_list': completed_collection_summary_dicts,
            'incomplete_explorations_list': incomplete_exp_summary_dicts,
            'incomplete_collections_list': incomplete_collection_summary_dicts,
            'exploration_playlist': exploration_playlist_summary_dicts,
            'collection_playlist': collection_playlist_summary_dicts,
            'number_of_deleted_activities': number_of_deleted_activities,
            'completed_to_incomplete_collections': (
                completed_to_incomplete_collections),
            'thread_summaries': thread_summaries,
            'number_of_unread_threads': number_of_unread_threads,
            'subscription_list': subscription_list
        })
        self.render_json(self.values)


class LearnerDashboardFeedbackThreadHandler(base.BaseHandler):
    """Gets all the messages in a thread."""

    @acl_decorators.can_access_learner_dashboard
    def get(self, exploration_id, thread_id):
        """Handles GET requests."""
        messages = feedback_services.get_messages(
            exploration_id, thread_id)
        author_ids = [m.author_id for m in messages]
        authors_settings = user_services.get_users_settings(author_ids)

        message_ids = [m.message_id for m in messages]
        feedback_services.update_messages_read_by_the_user(
            self.user_id, exploration_id, thread_id, message_ids)

        message_summary_list = []
        suggestion = feedback_services.get_suggestion(exploration_id, thread_id)

        if suggestion:
            exploration = exp_services.get_exploration_by_id(exploration_id)
            current_content_html = (
                exploration.states[
                    suggestion.state_name].content.html)
            suggestion_summary = {
                'suggestion_html': suggestion.suggestion_html,
                'current_content_html': current_content_html,
                'description': suggestion.description,
                'author_username': authors_settings[0].username,
                'author_picture_data_url': (
                    authors_settings[0].profile_picture_data_url)
            }
            message_summary_list.append(suggestion_summary)
            messages.pop(0)
            authors_settings.pop(0)

        for m, author_settings in zip(messages, authors_settings):
            message_summary = {
                'message_id': m.message_id,
                'text': m.text,
                'updated_status': m.updated_status,
                'author_username': author_settings.username,
                'author_picture_data_url': (
                    author_settings.profile_picture_data_url),
                'created_on': utils.get_time_in_millisecs(m.created_on)
            }
            message_summary_list.append(message_summary)

        self.render_json({
            'message_summary_list': message_summary_list
        })<|MERGE_RESOLUTION|>--- conflicted
+++ resolved
@@ -74,14 +74,13 @@
             learner_progress_services.get_collection_summary_dicts(
                 learner_progress.incomplete_collection_summaries))
 
-<<<<<<< HEAD
         exploration_playlist_summary_dicts = (
             summary_services.get_displayable_exp_summary_dicts(
                 learner_progress.exploration_playlist_summaries))
         collection_playlist_summary_dicts = (
             learner_progress_services.get_collection_summary_dicts(
                 learner_progress.collection_playlist_summaries))
-=======
+
         full_thread_ids = subscription_services.get_all_threads_subscribed_to(
             self.user_id)
         if len(full_thread_ids) > 0:
@@ -90,7 +89,6 @@
                     self.user_id, full_thread_ids))
         else:
             thread_summaries, number_of_unread_threads = [], 0
->>>>>>> 95605220
 
         creators_subscribed_to = (
             subscription_services.get_all_creators_subscribed_to(self.user_id))
