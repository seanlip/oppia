--- conflicted
+++ resolved
@@ -101,15 +101,9 @@
         all_topic_summary_dicts = (
             learner_progress_services.get_displayable_topic_summary_dicts(
                 self.user_id, learner_progress.all_topic_summaries))
-<<<<<<< HEAD
-        new_topic_summary_dicts = (
-            learner_progress_services.get_displayable_topic_summary_dicts(
-                self.user_id, learner_progress.new_topic_summaries))
-=======
         untracked_topic_summary_dicts = (
             learner_progress_services.get_displayable_topic_summary_dicts(
                 self.user_id, learner_progress.untracked_topic_summaries))
->>>>>>> aa89cb1c
 
         full_thread_ids = subscription_services.get_all_threads_subscribed_to(
             self.user_id)
@@ -151,11 +145,7 @@
             'collection_playlist': collection_playlist_summary_dicts,
             'topics_to_learn_list': topics_to_learn_summary_dicts,
             'all_topics_list': all_topic_summary_dicts,
-<<<<<<< HEAD
-            'new_topics_list': new_topic_summary_dicts,
-=======
             'untracked_topics_list': untracked_topic_summary_dicts,
->>>>>>> aa89cb1c
             'number_of_nonexistent_activities': (
                 number_of_nonexistent_activities),
             'completed_to_incomplete_collections': (
