# Copyright 2014 The Oppia Authors. All Rights Reserved.
#
# Licensed under the Apache License, Version 2.0 (the "License");
# you may not use this file except in compliance with the License.
# You may obtain a copy of the License at
#
#      http://www.apache.org/licenses/LICENSE-2.0
#
# Unless required by applicable law or agreed to in writing, software
# distributed under the License is distributed on an "AS-IS" BASIS,
# WITHOUT WARRANTIES OR CONDITIONS OF ANY KIND, either express or implied.
# See the License for the specific language governing permissions and
# limitations under the License.

"""Tests for the admin page."""

from __future__ import absolute_import  # pylint: disable=import-only-modules
from __future__ import unicode_literals  # pylint: disable=import-only-modules

import logging

from constants import constants
from core import jobs_registry
from core.domain import collection_services
from core.domain import config_domain
from core.domain import config_services
from core.domain import exp_domain
from core.domain import exp_services
from core.domain import opportunity_services
from core.domain import platform_feature_services
from core.domain import platform_parameter_domain
from core.domain import platform_parameter_registry
from core.domain import question_fetchers
from core.domain import recommendations_services
from core.domain import rights_manager
from core.domain import search_services
from core.domain import skill_services
from core.domain import stats_domain
from core.domain import stats_services
from core.domain import story_domain
from core.domain import story_fetchers
from core.domain import story_services
from core.domain import taskqueue_services
from core.domain import topic_domain
from core.domain import topic_fetchers
from core.domain import topic_services
from core.domain import user_services
from core.domain import wipeout_service
from core.platform import models
from core.platform.auth import firebase_auth_services
from core.tests import test_utils
import feconf
import python_utils
import utils

(
    audit_models, exp_models, job_models,
    opportunity_models, user_models
) = models.Registry.import_models([
    models.NAMES.audit, models.NAMES.exploration, models.NAMES.job,
    models.NAMES.opportunity, models.NAMES.user
])

BOTH_MODERATOR_AND_ADMIN_EMAIL = 'moderator.and.admin@example.com'
BOTH_MODERATOR_AND_ADMIN_USERNAME = 'moderatorandadm1n'


<<<<<<< HEAD
=======
PARAM_NAMES = python_utils.create_enum('test_feature_1')  # pylint: disable=invalid-name
FEATURE_STAGES = platform_parameter_domain.FEATURE_STAGES


class SampleMapReduceJobManager(jobs.BaseMapReduceOneOffJobManager):
    """Test job that counts the total number of explorations."""

    @classmethod
    def entity_classes_to_map_over(cls):
        return [exp_models.ExplorationModel]

    @staticmethod
    def map(item):
        yield ('sum', 1)

    @staticmethod
    def reduce(key, values):
        yield (key, sum([int(value) for value in values]))


>>>>>>> b5e1c7c8
class AdminIntegrationTest(test_utils.GenericTestBase):
    """Server integration tests for operations on the admin page."""

    def setUp(self):
        """Complete the signup process for self.ADMIN_EMAIL."""
        super(AdminIntegrationTest, self).setUp()
        self.signup(feconf.ADMIN_EMAIL_ADDRESS, 'testsuper')
        self.signup(self.ADMIN_EMAIL, self.ADMIN_USERNAME)
        self.signup(self.EDITOR_EMAIL, self.EDITOR_USERNAME)
        self.admin_id = self.get_user_id_from_email(self.ADMIN_EMAIL)

    def test_admin_page_rights(self):
        """Test access rights to the admin page."""

        self.get_html_response('/admin', expected_status_int=302)

        # Login as a non-admin.
        self.login(self.EDITOR_EMAIL)
        self.get_html_response('/admin', expected_status_int=401)
        self.logout()

        # Login as an admin.
        self.login(self.ADMIN_EMAIL, is_super_admin=True)
        self.get_html_response('/admin')
        self.logout()

    def test_change_configuration_property(self):
        """Test that configuration properties can be changed."""

        self.login(self.ADMIN_EMAIL, is_super_admin=True)
        csrf_token = self.get_new_csrf_token()
        new_config_value = False

        response_dict = self.get_json('/adminhandler')
        response_config_properties = response_dict['config_properties']
        self.assertDictContainsSubset({
            'value': False,
        }, response_config_properties[
            config_domain.IS_IMPROVEMENTS_TAB_ENABLED.name])

        payload = {
            'action': 'save_config_properties',
            'new_config_property_values': {
                config_domain.IS_IMPROVEMENTS_TAB_ENABLED.name: (
                    new_config_value),
            }
        }
        self.post_json('/adminhandler', payload, csrf_token=csrf_token)

        response_dict = self.get_json('/adminhandler')
        response_config_properties = response_dict['config_properties']
        self.assertDictContainsSubset({
            'value': new_config_value,
        }, response_config_properties[
            config_domain.IS_IMPROVEMENTS_TAB_ENABLED.name])

        self.logout()

    def test_cannot_reload_exploration_in_production_mode(self):
        self.login(self.ADMIN_EMAIL, is_super_admin=True)
        csrf_token = self.get_new_csrf_token()

        prod_mode_swap = self.swap(constants, 'DEV_MODE', False)
        assert_raises_regexp_context_manager = self.assertRaisesRegexp(
            Exception, 'Cannot reload an exploration in production.')
        with assert_raises_regexp_context_manager, prod_mode_swap:
            self.post_json(
                '/adminhandler', {
                    'action': 'reload_exploration',
                    'exploration_id': '2'
                }, csrf_token=csrf_token)

        self.logout()

    def test_cannot_load_new_structures_data_in_production_mode(self):
        self.login(self.ADMIN_EMAIL, is_super_admin=True)
        csrf_token = self.get_new_csrf_token()

        prod_mode_swap = self.swap(constants, 'DEV_MODE', False)
        assert_raises_regexp_context_manager = self.assertRaisesRegexp(
            Exception, 'Cannot load new structures data in production.')
        with assert_raises_regexp_context_manager, prod_mode_swap:
            self.post_json(
                '/adminhandler', {
                    'action': 'generate_dummy_new_structures_data'
                }, csrf_token=csrf_token)
        self.logout()

    def test_non_admins_cannot_load_new_structures_data(self):
        self.login(self.ADMIN_EMAIL, is_super_admin=True)
        csrf_token = self.get_new_csrf_token()
        assert_raises_regexp = self.assertRaisesRegexp(
            Exception, 'User does not have enough rights to generate data.')
        with assert_raises_regexp:
            self.post_json(
                '/adminhandler', {
                    'action': 'generate_dummy_new_structures_data'
                }, csrf_token=csrf_token)
        self.logout()

    def test_cannot_generate_dummy_skill_data_in_production_mode(self):
        self.login(self.ADMIN_EMAIL, is_super_admin=True)
        csrf_token = self.get_new_csrf_token()

        prod_mode_swap = self.swap(constants, 'DEV_MODE', False)
        assert_raises_regexp_context_manager = self.assertRaisesRegexp(
            Exception, 'Cannot generate dummy skills in production.')
        with assert_raises_regexp_context_manager, prod_mode_swap:
            self.post_json(
                '/adminhandler', {
                    'action': 'generate_dummy_new_skill_data'
                }, csrf_token=csrf_token)
        self.logout()

    def test_non_admins_cannot_generate_dummy_skill_data(self):
        self.login(self.ADMIN_EMAIL, is_super_admin=True)
        csrf_token = self.get_new_csrf_token()
        assert_raises_regexp = self.assertRaisesRegexp(
            Exception, 'User does not have enough rights to generate data.')
        with assert_raises_regexp:
            self.post_json(
                '/adminhandler', {
                    'action': 'generate_dummy_new_skill_data'
                }, csrf_token=csrf_token)
        self.logout()

    def test_cannot_reload_collection_in_production_mode(self):
        self.login(self.ADMIN_EMAIL, is_super_admin=True)
        csrf_token = self.get_new_csrf_token()

        prod_mode_swap = self.swap(constants, 'DEV_MODE', False)
        assert_raises_regexp_context_manager = self.assertRaisesRegexp(
            Exception, 'Cannot reload a collection in production.')
        with assert_raises_regexp_context_manager, prod_mode_swap:
            self.post_json(
                '/adminhandler', {
                    'action': 'reload_collection',
                    'collection_id': '2'
                }, csrf_token=csrf_token)

        self.logout()

    def test_reload_collection(self):
        observed_log_messages = []

        def _mock_logging_function(msg, *args):
            """Mocks logging.info()."""
            observed_log_messages.append(msg % args)

        self.login(self.ADMIN_EMAIL, is_super_admin=True)
        csrf_token = self.get_new_csrf_token()

        collection_services.load_demo('0')
        collection_rights = rights_manager.get_collection_rights('0')

        self.assertFalse(collection_rights.community_owned)

        with self.swap(logging, 'info', _mock_logging_function):
            self.post_json(
                '/adminhandler', {
                    'action': 'reload_collection',
                    'collection_id': '0'
                }, csrf_token=csrf_token)

        collection_rights = rights_manager.get_collection_rights('0')

        self.assertTrue(collection_rights.community_owned)
        self.assertEqual(
            observed_log_messages,
            [
                '[ADMIN] %s reloaded collection 0' % self.admin_id,
                'Collection with id 0 was loaded.'
            ]
        )

        self.logout()

    def test_load_new_structures_data(self):
        self.set_admins([self.ADMIN_USERNAME])
        self.login(self.ADMIN_EMAIL, is_super_admin=True)
        csrf_token = self.get_new_csrf_token()
        self.post_json(
            '/adminhandler', {
                'action': 'generate_dummy_new_structures_data'
            }, csrf_token=csrf_token)
        topic_summaries = topic_fetchers.get_all_topic_summaries()
        self.assertEqual(len(topic_summaries), 2)
        for summary in topic_summaries:
            if summary.name == 'Dummy Topic 1':
                topic_id = summary.id
        story_id = (
            topic_fetchers.get_topic_by_id(
                topic_id).canonical_story_references[0].story_id)
        self.assertIsNotNone(
            story_fetchers.get_story_by_id(story_id, strict=False))
        skill_summaries = skill_services.get_all_skill_summaries()
        self.assertEqual(len(skill_summaries), 3)
        questions, _, _ = (
            question_fetchers.get_questions_and_skill_descriptions_by_skill_ids(
                10, [
                    skill_summaries[0].id, skill_summaries[1].id,
                    skill_summaries[2].id], '')
        )
        self.assertEqual(len(questions), 3)
        # Testing that there are 3 hindi translation opportunities
        # available on the Contributor Dashboard. Hindi was picked arbitrarily,
        # any language code other than english (what the dummy explorations
        # were written in) can be tested here.
        translation_opportunities, _, _ = (
            opportunity_services.get_translation_opportunities('hi', None))
        self.assertEqual(len(translation_opportunities), 3)
        self.logout()

    def test_generate_dummy_skill_and_questions_data(self):
        self.set_admins([self.ADMIN_USERNAME])
        self.login(self.ADMIN_EMAIL, is_super_admin=True)
        csrf_token = self.get_new_csrf_token()
        self.post_json(
            '/adminhandler', {
                'action': 'generate_dummy_new_skill_data'
            }, csrf_token=csrf_token)
        skill_summaries = skill_services.get_all_skill_summaries()
        self.assertEqual(len(skill_summaries), 1)
        questions, _, _ = (
            question_fetchers.get_questions_and_skill_descriptions_by_skill_ids(
                20, [skill_summaries[0].id], '')
        )
        self.assertEqual(len(questions), 15)
        self.logout()

    def test_regenerate_topic_related_opportunities_action(self):
        self.signup(self.OWNER_EMAIL, self.OWNER_USERNAME)

        owner_id = self.get_user_id_from_email(self.OWNER_EMAIL)
        self.set_admins([self.ADMIN_USERNAME])

        topic_id = 'topic'
        story_id = 'story'
        self.save_new_valid_exploration(
            '0', owner_id, title='title', end_state_name='End State',
            correctness_feedback_enabled=True)
        self.publish_exploration(owner_id, '0')

        topic = topic_domain.Topic.create_default_topic(
            topic_id, 'topic', 'abbrev', 'description')
        topic.thumbnail_filename = 'thumbnail.svg'
        topic.thumbnail_bg_color = '#C6DCDA'
        topic.subtopics = [
            topic_domain.Subtopic(
                1, 'Title', ['skill_id_1'], 'image.svg',
                constants.ALLOWED_THUMBNAIL_BG_COLORS['subtopic'][0],
                'dummy-subtopic-three')]
        topic.next_subtopic_id = 2
        topic_services.save_new_topic(owner_id, topic)
        topic_services.publish_topic(topic_id, self.admin_id)

        story = story_domain.Story.create_default_story(
            story_id, 'A story', 'Description', topic_id, 'story')
        story_services.save_new_story(owner_id, story)
        topic_services.add_canonical_story(
            owner_id, topic_id, story_id)
        topic_services.publish_story(topic_id, story_id, self.admin_id)
        story_services.update_story(
            owner_id, story_id, [story_domain.StoryChange({
                'cmd': 'add_story_node',
                'node_id': 'node_1',
                'title': 'Node1',
            }), story_domain.StoryChange({
                'cmd': 'update_story_node_property',
                'property_name': 'exploration_id',
                'node_id': 'node_1',
                'old_value': None,
                'new_value': '0'
            })], 'Changes.')

        all_opportunity_models = list(
            opportunity_models.ExplorationOpportunitySummaryModel.get_all())

        self.assertEqual(len(all_opportunity_models), 1)

        old_creation_time = all_opportunity_models[0].created_on

        self.login(self.ADMIN_EMAIL, is_super_admin=True)
        csrf_token = self.get_new_csrf_token()

        result = self.post_json(
            '/adminhandler', {
                'action': 'regenerate_topic_related_opportunities',
                'topic_id': 'topic'
            }, csrf_token=csrf_token)

        self.assertEqual(
            result, {
                'opportunities_count': 1
            })

        all_opportunity_models = list(
            opportunity_models.ExplorationOpportunitySummaryModel.get_all())

        self.assertEqual(len(all_opportunity_models), 1)

        new_creation_time = all_opportunity_models[0].created_on

        self.assertLess(old_creation_time, new_creation_time)

    def test_regenerate_missing_exploration_stats_action(self):
        self.signup(self.OWNER_EMAIL, self.OWNER_USERNAME)

        self.set_admins([self.ADMIN_USERNAME])

        self.save_new_default_exploration('ID', 'owner_id')

        self.assertEqual(
            exp_services.regenerate_missing_stats_for_exploration('ID'), (
                [], [], 1, 1))

        self.login(self.ADMIN_EMAIL, is_super_admin=True)
        csrf_token = self.get_new_csrf_token()

        result = self.post_json(
            '/adminhandler', {
                'action': 'regenerate_missing_exploration_stats',
                'exp_id': 'ID'
            }, csrf_token=csrf_token)

        self.assertEqual(
            result, {
                'missing_exp_stats': [],
                'missing_state_stats': [],
                'num_valid_exp_stats': 1,
                'num_valid_state_stats': 1
            })

    def test_admin_topics_csv_download_handler(self):
        self.login(self.ADMIN_EMAIL, is_super_admin=True)
        response = self.get_custom_response(
            '/admintopicscsvdownloadhandler', 'text/csv')

        self.assertEqual(
            response.headers['Content-Disposition'],
            'attachment; filename=topic_similarities.csv')

        self.assertIn(
            'Architecture,Art,Biology,Business,Chemistry,Computing,Economics,'
            'Education,Engineering,Environment,Geography,Government,Hobbies,'
            'Languages,Law,Life Skills,Mathematics,Medicine,Music,Philosophy,'
            'Physics,Programming,Psychology,Puzzles,Reading,Religion,Sport,'
            'Statistics,Welcome',
            response.body)

        self.logout()

    def test_revert_config_property(self):
        observed_log_messages = []

        def _mock_logging_function(msg, *args):
            """Mocks logging.info()."""
            observed_log_messages.append(msg % args)

        self.login(self.ADMIN_EMAIL, is_super_admin=True)
        csrf_token = self.get_new_csrf_token()

        config_services.set_property(self.admin_id, 'promo_bar_enabled', True)
        self.assertTrue(config_domain.PROMO_BAR_ENABLED.value)

        with self.swap(logging, 'info', _mock_logging_function):
            self.post_json(
                '/adminhandler', {
                    'action': 'revert_config_property',
                    'config_property_id': 'promo_bar_enabled'
                }, csrf_token=csrf_token)

        self.assertFalse(config_domain.PROMO_BAR_ENABLED.value)
        self.assertEqual(
            observed_log_messages,
            ['[ADMIN] %s reverted config property: promo_bar_enabled'
             % self.admin_id])

        self.logout()

    def test_upload_topic_similarities(self):
        self.login(self.ADMIN_EMAIL, is_super_admin=True)
        csrf_token = self.get_new_csrf_token()

        self.assertEqual(recommendations_services.get_topic_similarity(
            'Art', 'Biology'), 0.1)
        self.assertEqual(recommendations_services.get_topic_similarity(
            'Art', 'Art'), feconf.SAME_TOPIC_SIMILARITY)
        self.assertEqual(recommendations_services.get_topic_similarity(
            'Topic 1', 'Topic 2'), feconf.DEFAULT_TOPIC_SIMILARITY)
        self.assertEqual(recommendations_services.get_topic_similarity(
            'Topic', 'Topic'), feconf.SAME_TOPIC_SIMILARITY)

        topic_similarities_data = (
            'Art,Biology,Chemistry\n'
            '1.0,0.2,0.1\n'
            '0.2,1.0,0.8\n'
            '0.1,0.8,1.0'
        )

        self.post_json(
            '/adminhandler', {
                'action': 'upload_topic_similarities',
                'data': topic_similarities_data
            }, csrf_token=csrf_token)

        self.assertEqual(recommendations_services.get_topic_similarity(
            'Art', 'Biology'), 0.2)

        self.logout()

    def test_get_handler_includes_all_feature_flags(self):
        self.login(self.ADMIN_EMAIL, is_super_admin=True)
        feature = platform_parameter_registry.Registry.create_feature_flag(
            PARAM_NAMES.test_feature_1, 'feature for test.', FEATURE_STAGES.dev)

        feature_list_ctx = self.swap(
            platform_feature_services, 'ALL_FEATURES_LIST',
            [getattr(PARAM_NAMES, feature.name)])
        feature_set_ctx = self.swap(
            platform_feature_services, 'ALL_FEATURES_NAMES_SET',
            set([feature.name]))
        with feature_list_ctx, feature_set_ctx:
            response_dict = self.get_json('/adminhandler')
            self.assertEqual(
                response_dict['feature_flags'], [feature.to_dict()])

        platform_parameter_registry.Registry.parameter_registry.pop(
            feature.name)
        self.logout()

    def test_post_with_flag_changes_updates_feature_flags(self):
        self.login(self.ADMIN_EMAIL, is_super_admin=True)
        csrf_token = self.get_new_csrf_token()

        feature = platform_parameter_registry.Registry.create_feature_flag(
            PARAM_NAMES.test_feature_1, 'feature for test.', FEATURE_STAGES.dev)
        new_rule_dicts = [
            {
                'filters': [
                    {
                        'type': 'server_mode',
                        'conditions': [['=', 'dev']]
                    }
                ],
                'value_when_matched': True
            }
        ]

        feature_list_ctx = self.swap(
            platform_feature_services, 'ALL_FEATURES_LIST',
            [getattr(PARAM_NAMES, feature.name)])
        feature_set_ctx = self.swap(
            platform_feature_services, 'ALL_FEATURES_NAMES_SET',
            set([feature.name]))
        with feature_list_ctx, feature_set_ctx:
            self.post_json(
                '/adminhandler', {
                    'action': 'update_feature_flag_rules',
                    'feature_name': feature.name,
                    'new_rules': new_rule_dicts,
                    'commit_message': 'test update feature',
                }, csrf_token=csrf_token)

            rule_dicts = [
                rule.to_dict() for rule
                in platform_parameter_registry.Registry.get_platform_parameter(
                    feature.name).rules
            ]
            self.assertEqual(rule_dicts, new_rule_dicts)

        platform_parameter_registry.Registry.parameter_registry.pop(
            feature.name)
        self.logout()

    def test_post_flag_changes_correctly_updates_flags_returned_by_getter(self):
        self.login(self.ADMIN_EMAIL, is_super_admin=True)
        csrf_token = self.get_new_csrf_token()

        feature = platform_parameter_registry.Registry.create_feature_flag(
            PARAM_NAMES.test_feature_1, 'feature for test.', FEATURE_STAGES.dev)
        new_rule_dicts = [
            {
                'filters': [
                    {
                        'type': 'server_mode',
                        'conditions': [['=', 'dev']]
                    }
                ],
                'value_when_matched': True
            }
        ]

        feature_list_ctx = self.swap(
            platform_feature_services, 'ALL_FEATURES_LIST',
            [getattr(PARAM_NAMES, feature.name)])
        feature_set_ctx = self.swap(
            platform_feature_services, 'ALL_FEATURES_NAMES_SET',
            set([feature.name]))
        with feature_list_ctx, feature_set_ctx:
            response_dict = self.get_json('/adminhandler')
            self.assertEqual(
                response_dict['feature_flags'], [feature.to_dict()])

            self.post_json(
                '/adminhandler', {
                    'action': 'update_feature_flag_rules',
                    'feature_name': feature.name,
                    'new_rules': new_rule_dicts,
                    'commit_message': 'test update feature',
                }, csrf_token=csrf_token)

            response_dict = self.get_json('/adminhandler')
            rules = response_dict['feature_flags'][0]['rules']
            self.assertEqual(rules, new_rule_dicts)

        platform_parameter_registry.Registry.parameter_registry.pop(
            feature.name)
        self.logout()

    def test_update_flag_rules_with_invalid_rules_returns_400(self):
        self.login(self.ADMIN_EMAIL, is_super_admin=True)
        csrf_token = self.get_new_csrf_token()

        feature = platform_parameter_registry.Registry.create_feature_flag(
            PARAM_NAMES.test_feature_1, 'feature for test.', FEATURE_STAGES.dev)
        new_rule_dicts = [
            {
                'filters': [
                    {
                        'type': 'server_mode',
                        'conditions': [['=', 'prod']]
                    }
                ],
                'value_when_matched': True
            }
        ]

        feature_list_ctx = self.swap(
            platform_feature_services, 'ALL_FEATURES_LIST',
            [getattr(PARAM_NAMES, feature.name)])
        feature_set_ctx = self.swap(
            platform_feature_services, 'ALL_FEATURES_NAMES_SET',
            set([feature.name]))
        with feature_list_ctx, feature_set_ctx:
            response = self.post_json(
                '/adminhandler', {
                    'action': 'update_feature_flag_rules',
                    'feature_name': feature.name,
                    'new_rules': new_rule_dicts,
                    'commit_message': 'test update feature',
                },
                csrf_token=csrf_token,
                expected_status_int=400
            )
            self.assertEqual(
                response['error'],
                'Feature in dev stage cannot be enabled in test or production '
                'environments.')

        platform_parameter_registry.Registry.parameter_registry.pop(
            feature.name)
        self.logout()

    def test_update_flag_rules_with_unknown_feature_name_returns_400(self):
        self.login(self.ADMIN_EMAIL, is_super_admin=True)
        csrf_token = self.get_new_csrf_token()

        new_rule_dicts = [
            {
                'filters': [
                    {
                        'type': 'server_mode',
                        'conditions': [['=', 'dev']]
                    }
                ],
                'value_when_matched': True
            }
        ]

        feature_list_ctx = self.swap(
            platform_feature_services, 'ALL_FEATURES_LIST', [])
        feature_set_ctx = self.swap(
            platform_feature_services, 'ALL_FEATURES_NAMES_SET', set([]))
        with feature_list_ctx, feature_set_ctx:
            response = self.post_json(
                '/adminhandler', {
                    'action': 'update_feature_flag_rules',
                    'feature_name': 'test_feature_1',
                    'new_rules': new_rule_dicts,
                    'commit_message': 'test update feature',
                },
                csrf_token=csrf_token,
                expected_status_int=400
            )
            self.assertEqual(
                response['error'],
                'Unknown feature flag: test_feature_1.')

        self.logout()

    def test_update_flag_rules_with_feature_name_of_non_string_type_returns_400(
            self):
        self.login(self.ADMIN_EMAIL, is_super_admin=True)
        csrf_token = self.get_new_csrf_token()

        response = self.post_json(
            '/adminhandler', {
                'action': 'update_feature_flag_rules',
                'feature_name': 123,
                'new_rules': [],
                'commit_message': 'test update feature',
            },
            csrf_token=csrf_token,
            expected_status_int=400
        )
        self.assertEqual(
            response['error'],
            'feature_name should be string, received \'123\'.')

        self.logout()

    def test_update_flag_rules_with_message_of_non_string_type_returns_400(
            self):
        self.login(self.ADMIN_EMAIL, is_super_admin=True)
        csrf_token = self.get_new_csrf_token()

        response = self.post_json(
            '/adminhandler', {
                'action': 'update_feature_flag_rules',
                'feature_name': 'feature_name',
                'new_rules': [],
                'commit_message': 123,
            },
            csrf_token=csrf_token,
            expected_status_int=400
        )
        self.assertEqual(
            response['error'],
            'commit_message should be string, received \'123\'.')

        self.logout()

    def test_update_flag_rules_with_rules_of_non_list_type_returns_400(self):
        self.login(self.ADMIN_EMAIL, is_super_admin=True)
        csrf_token = self.get_new_csrf_token()

        response = self.post_json(
            '/adminhandler', {
                'action': 'update_feature_flag_rules',
                'feature_name': 'feature_name',
                'new_rules': {},
                'commit_message': 'test update feature',
            },
            csrf_token=csrf_token,
            expected_status_int=400
        )
        self.assertEqual(
            response['error'],
            'new_rules should be a list of dicts, received \'{}\'.')

        self.logout()

    def test_update_flag_rules_with_rules_of_non_list_of_dict_type_returns_400(
            self):
        self.login(self.ADMIN_EMAIL, is_super_admin=True)
        csrf_token = self.get_new_csrf_token()

        response = self.post_json(
            '/adminhandler', {
                'action': 'update_feature_flag_rules',
                'feature_name': 'feature_name',
                'new_rules': [1, 2],
                'commit_message': 'test update feature',
            },
            csrf_token=csrf_token,
            expected_status_int=400
        )
        self.assertEqual(
            response['error'],
            'new_rules should be a list of dicts, received \'[1, 2]\'.')

        self.logout()

    def test_update_flag_rules_with_unexpected_exception_returns_500(self):
        self.login(self.ADMIN_EMAIL, is_super_admin=True)
        csrf_token = self.get_new_csrf_token()

        feature = platform_parameter_registry.Registry.create_feature_flag(
            PARAM_NAMES.test_feature_1, 'feature for test.', FEATURE_STAGES.dev)
        new_rule_dicts = [
            {
                'filters': [
                    {
                        'type': 'server_mode',
                        'conditions': [['=', 'dev']]
                    }
                ],
                'value_when_matched': True
            }
        ]

        feature_list_ctx = self.swap(
            platform_feature_services, 'ALL_FEATURES_LIST',
            [getattr(PARAM_NAMES, feature.name)])
        feature_set_ctx = self.swap(
            platform_feature_services, 'ALL_FEATURES_NAMES_SET',
            set([feature.name]))
        # Replace the stored instance with None in order to trigger unexpected
        # exception during update.
        platform_parameter_registry.Registry.parameter_registry[
            feature.name] = None
        with feature_list_ctx, feature_set_ctx:
            response = self.post_json(
                '/adminhandler', {
                    'action': 'update_feature_flag_rules',
                    'feature_name': feature.name,
                    'new_rules': new_rule_dicts,
                    'commit_message': 'test update feature',
                },
                csrf_token=csrf_token,
                expected_status_int=500
            )
            self.assertEqual(
                response['error'],
                '\'NoneType\' object has no attribute \'serialize\'')

        platform_parameter_registry.Registry.parameter_registry.pop(
            feature.name)
        self.logout()

    def test_grant_super_admin_privileges(self):
        self.login(feconf.ADMIN_EMAIL_ADDRESS, is_super_admin=True)

        grant_super_admin_privileges_stub = self.swap_with_call_counter(
            firebase_auth_services, 'grant_super_admin_privileges')

        with grant_super_admin_privileges_stub as call_counter:
            response = self.put_json(
                '/adminsuperadminhandler',
                {'username': self.ADMIN_USERNAME},
                csrf_token=self.get_new_csrf_token(),
                expected_status_int=200)

        self.assertEqual(call_counter.times_called, 1)
        self.assertNotIn('error', response)

    def test_grant_super_admin_privileges_requires_system_default_admin(self):
        self.login(self.ADMIN_EMAIL, is_super_admin=True)

        grant_super_admin_privileges_stub = self.swap_with_call_counter(
            firebase_auth_services, 'grant_super_admin_privileges')

        with grant_super_admin_privileges_stub as call_counter:
            response = self.put_json(
                '/adminsuperadminhandler',
                {'username': self.ADMIN_USERNAME},
                csrf_token=self.get_new_csrf_token(),
                expected_status_int=401)

        self.assertEqual(call_counter.times_called, 0)
        self.assertEqual(
            response['error'],
            'Only the default system admin can manage super admins')

    def test_grant_super_admin_privileges_fails_without_username(self):
        self.login(feconf.ADMIN_EMAIL_ADDRESS, is_super_admin=True)

        response = self.put_json(
            '/adminsuperadminhandler', {}, csrf_token=self.get_new_csrf_token(),
            expected_status_int=400)

        self.assertEqual(response['error'], 'Missing username param')

    def test_grant_super_admin_privileges_fails_with_invalid_username(self):
        self.login(feconf.ADMIN_EMAIL_ADDRESS, is_super_admin=True)

        response = self.put_json(
            '/adminsuperadminhandler', {'username': 'fakeusername'},
            csrf_token=self.get_new_csrf_token(), expected_status_int=400)

        self.assertEqual(response['error'], 'No such user exists')

    def test_revoke_super_admin_privileges(self):
        self.login(feconf.ADMIN_EMAIL_ADDRESS, is_super_admin=True)

        revoke_super_admin_privileges_stub = self.swap_with_call_counter(
            firebase_auth_services, 'revoke_super_admin_privileges')

        with revoke_super_admin_privileges_stub as call_counter:
            response = self.delete_json(
                '/adminsuperadminhandler',
                params={'username': self.ADMIN_USERNAME},
                expected_status_int=200)

        self.assertEqual(call_counter.times_called, 1)
        self.assertNotIn('error', response)

    def test_revoke_super_admin_privileges_requires_system_default_admin(self):
        self.login(self.ADMIN_EMAIL, is_super_admin=True)

        revoke_super_admin_privileges_stub = self.swap_with_call_counter(
            firebase_auth_services, 'revoke_super_admin_privileges')

        with revoke_super_admin_privileges_stub as call_counter:
            response = self.delete_json(
                '/adminsuperadminhandler',
                params={'username': self.ADMIN_USERNAME},
                expected_status_int=401)

        self.assertEqual(call_counter.times_called, 0)
        self.assertEqual(
            response['error'],
            'Only the default system admin can manage super admins')

    def test_revoke_super_admin_privileges_fails_without_username(self):
        self.login(feconf.ADMIN_EMAIL_ADDRESS, is_super_admin=True)

        response = self.delete_json(
            '/adminsuperadminhandler', params={}, expected_status_int=400)

        self.assertEqual(response['error'], 'Missing username param')

    def test_revoke_super_admin_privileges_fails_with_invalid_username(self):
        self.login(feconf.ADMIN_EMAIL_ADDRESS, is_super_admin=True)

        response = self.delete_json(
            '/adminsuperadminhandler',
            params={'username': 'fakeusername'}, expected_status_int=400)

        self.assertEqual(response['error'], 'No such user exists')

    def test_revoke_super_admin_privileges_fails_for_default_admin(self):
        self.login(feconf.ADMIN_EMAIL_ADDRESS, is_super_admin=True)

        response = self.delete_json(
            '/adminsuperadminhandler', params={'username': 'testsuper'},
            expected_status_int=400)

        self.assertEqual(
            response['error'],
            'Cannot revoke privileges from the default super admin account')


class GenerateDummyExplorationsTest(test_utils.GenericTestBase):
    """Test the conditions for generation of dummy explorations."""

    def setUp(self):
        super(GenerateDummyExplorationsTest, self).setUp()
        self.signup(self.ADMIN_EMAIL, self.ADMIN_USERNAME)

    def test_generate_count_greater_than_publish_count(self):
        self.login(self.ADMIN_EMAIL, is_super_admin=True)
        csrf_token = self.get_new_csrf_token()
        self.post_json(
            '/adminhandler', {
                'action': 'generate_dummy_explorations',
                'num_dummy_exps_to_generate': 10,
                'num_dummy_exps_to_publish': 3
            }, csrf_token=csrf_token)
        generated_exps = exp_services.get_all_exploration_summaries()
        published_exps = exp_services.get_recently_published_exp_summaries(5)
        self.assertEqual(len(generated_exps), 10)
        self.assertEqual(len(published_exps), 3)

    def test_generate_count_equal_to_publish_count(self):
        self.login(self.ADMIN_EMAIL, is_super_admin=True)
        csrf_token = self.get_new_csrf_token()
        self.post_json(
            '/adminhandler', {
                'action': 'generate_dummy_explorations',
                'num_dummy_exps_to_generate': 2,
                'num_dummy_exps_to_publish': 2
            }, csrf_token=csrf_token)
        generated_exps = exp_services.get_all_exploration_summaries()
        published_exps = exp_services.get_recently_published_exp_summaries(5)
        self.assertEqual(len(generated_exps), 2)
        self.assertEqual(len(published_exps), 2)

    def test_generate_count_less_than_publish_count(self):
        self.login(self.ADMIN_EMAIL, is_super_admin=True)
        csrf_token = self.get_new_csrf_token()
        generated_exps_response = self.post_json(
            '/adminhandler', {
                'action': 'generate_dummy_explorations',
                'num_dummy_exps_to_generate': 2,
                'num_dummy_exps_to_publish': 5
            },
            csrf_token=csrf_token, expected_status_int=400)
        self.assertEqual(generated_exps_response['status_code'], 400)
        generated_exps = exp_services.get_all_exploration_summaries()
        published_exps = exp_services.get_recently_published_exp_summaries(5)
        self.assertEqual(len(generated_exps), 0)
        self.assertEqual(len(published_exps), 0)

    def test_handler_raises_error_with_non_int_num_dummy_exps_to_generate(self):
        self.login(self.ADMIN_EMAIL, is_super_admin=True)
        csrf_token = self.get_new_csrf_token()

        with self.assertRaisesRegexp(
            Exception, 'invalid_type is not a number'):
            self.post_json(
                '/adminhandler', {
                    'action': 'generate_dummy_explorations',
                    'num_dummy_exps_to_publish': 1,
                    'num_dummy_exps_to_generate': 'invalid_type'
                }, csrf_token=csrf_token)

        generated_exps = exp_services.get_all_exploration_summaries()
        published_exps = exp_services.get_recently_published_exp_summaries(5)
        self.assertEqual(generated_exps, {})
        self.assertEqual(published_exps, {})

        self.logout()

    def test_handler_raises_error_with_non_int_num_dummy_exps_to_publish(self):
        self.login(self.ADMIN_EMAIL, is_super_admin=True)
        csrf_token = self.get_new_csrf_token()

        with self.assertRaisesRegexp(
            Exception, 'invalid_type is not a number'):
            self.post_json(
                '/adminhandler', {
                    'action': 'generate_dummy_explorations',
                    'num_dummy_exps_to_publish': 'invalid_type',
                    'num_dummy_exps_to_generate': 1
                }, csrf_token=csrf_token)

        generated_exps = exp_services.get_all_exploration_summaries()
        published_exps = exp_services.get_recently_published_exp_summaries(5)
        self.assertEqual(generated_exps, {})
        self.assertEqual(published_exps, {})

        self.logout()

    def test_cannot_generate_dummy_explorations_in_prod_mode(self):
        self.login(self.ADMIN_EMAIL, is_super_admin=True)
        csrf_token = self.get_new_csrf_token()

        prod_mode_swap = self.swap(constants, 'DEV_MODE', False)
        assert_raises_regexp_context_manager = self.assertRaisesRegexp(
            Exception, 'Cannot generate dummy explorations in production.')

        with assert_raises_regexp_context_manager, prod_mode_swap:
            self.post_json(
                '/adminhandler', {
                    'action': 'generate_dummy_explorations',
                    'num_dummy_exps_to_generate': 10,
                    'num_dummy_exps_to_publish': 3
                }, csrf_token=csrf_token)

        generated_exps = exp_services.get_all_exploration_summaries()
        published_exps = exp_services.get_recently_published_exp_summaries(5)
        self.assertEqual(generated_exps, {})
        self.assertEqual(published_exps, {})

        self.logout()


class AdminRoleHandlerTest(test_utils.GenericTestBase):
    """Checks the user role handling on the admin page."""

    def setUp(self):
        """Complete the signup process for self.ADMIN_EMAIL."""
        super(AdminRoleHandlerTest, self).setUp()
        self.signup(self.ADMIN_EMAIL, self.ADMIN_USERNAME)
        self.set_admins([self.ADMIN_USERNAME])

    def test_view_and_update_role(self):
        user_email = 'user1@example.com'
        username = 'user1'

        self.signup(user_email, username)

        self.login(self.ADMIN_EMAIL, is_super_admin=True)
        # Check normal user has expected role. Viewing by username.
        response_dict = self.get_json(
            feconf.ADMIN_ROLE_HANDLER_URL,
            params={'filter_criterion': 'username', 'username': 'user1'})
        self.assertEqual(
            response_dict, {'user1': feconf.ROLE_ID_EXPLORATION_EDITOR})

        # Check role correctly gets updated.
        csrf_token = self.get_new_csrf_token()
        response_dict = self.post_json(
            feconf.ADMIN_ROLE_HANDLER_URL,
            {'role': feconf.ROLE_ID_MODERATOR, 'username': username},
            csrf_token=csrf_token,
            expected_status_int=200)
        self.assertEqual(response_dict, {})

        # Viewing by role.
        response_dict = self.get_json(
            feconf.ADMIN_ROLE_HANDLER_URL,
            params={
                'filter_criterion': 'role',
                'role': feconf.ROLE_ID_MODERATOR
            })
        self.assertEqual(response_dict, {'user1': feconf.ROLE_ID_MODERATOR})
        self.logout()

    def test_invalid_username_in_filter_criterion_and_update_role(self):
        username = 'myinvaliduser'

        self.login(self.ADMIN_EMAIL, is_super_admin=True)

        # Trying to view role of non-existent user.
        self.get_json(
            feconf.ADMIN_ROLE_HANDLER_URL,
            params={'filter_criterion': 'username', 'username': username},
            expected_status_int=400)

        # Trying to update role of non-existent user.
        csrf_token = self.get_new_csrf_token()
        self.post_json(
            feconf.ADMIN_ROLE_HANDLER_URL,
            {'role': feconf.ROLE_ID_MODERATOR, 'username': username},
            csrf_token=csrf_token,
            expected_status_int=400)

    def test_cannot_view_role_with_invalid_view_filter_criterion(self):
        self.login(self.ADMIN_EMAIL, is_super_admin=True)
        response = self.get_json(
            feconf.ADMIN_ROLE_HANDLER_URL,
            params={'filter_criterion': 'invalid', 'username': 'user1'},
            expected_status_int=400)

        self.assertEqual(
            response['error'], 'Invalid filter criterion to view roles.')

    def test_changing_user_role_from_topic_manager_to_moderator(self):
        user_email = 'user1@example.com'
        username = 'user1'

        self.signup(user_email, username)
        self.set_topic_managers([username])

        self.login(self.ADMIN_EMAIL, is_super_admin=True)

        response_dict = self.get_json(
            feconf.ADMIN_ROLE_HANDLER_URL,
            params={'filter_criterion': 'username', 'username': username})
        self.assertEqual(
            response_dict, {username: feconf.ROLE_ID_TOPIC_MANAGER})

        # Check role correctly gets updated.
        csrf_token = self.get_new_csrf_token()
        response_dict = self.post_json(
            feconf.ADMIN_ROLE_HANDLER_URL,
            {'role': feconf.ROLE_ID_MODERATOR, 'username': username},
            csrf_token=csrf_token)

        self.assertEqual(response_dict, {})

        response_dict = self.get_json(
            feconf.ADMIN_ROLE_HANDLER_URL,
            params={'filter_criterion': 'username', 'username': username})

        self.assertEqual(response_dict, {username: feconf.ROLE_ID_MODERATOR})

        self.logout()

    def test_changing_user_role_from_exploration_editor_to_topic_manager(self):
        user_email = 'user1@example.com'
        username = 'user1'

        self.signup(user_email, username)
        user_id = self.get_user_id_from_email(self.ADMIN_EMAIL)

        topic_id = topic_fetchers.get_new_topic_id()
        self.save_new_topic(
            topic_id, user_id, name='Name',
            abbreviated_name='abbrev', url_fragment='url-fragment',
            description='Description', canonical_story_ids=[],
            additional_story_ids=[], uncategorized_skill_ids=[],
            subtopics=[], next_subtopic_id=1)

        self.login(self.ADMIN_EMAIL, is_super_admin=True)

        response_dict = self.get_json(
            feconf.ADMIN_ROLE_HANDLER_URL,
            params={'filter_criterion': 'username', 'username': username})

        self.assertEqual(
            response_dict, {username: feconf.ROLE_ID_EXPLORATION_EDITOR})

        # Check role correctly gets updated.
        csrf_token = self.get_new_csrf_token()
        response_dict = self.post_json(
            feconf.ADMIN_ROLE_HANDLER_URL,
            {'role': feconf.ROLE_ID_TOPIC_MANAGER, 'username': username,
             'topic_id': topic_id}, csrf_token=csrf_token)

        self.assertEqual(response_dict, {})

        response_dict = self.get_json(
            feconf.ADMIN_ROLE_HANDLER_URL,
            params={'filter_criterion': 'username', 'username': username})
        self.assertEqual(
            response_dict, {username: feconf.ROLE_ID_TOPIC_MANAGER})

        self.logout()


class DataExtractionQueryHandlerTests(test_utils.GenericTestBase):
    """Tests for data extraction handler."""

    EXP_ID = 'exp'

    def setUp(self):
        """Complete the signup process for self.ADMIN_EMAIL."""
        super(DataExtractionQueryHandlerTests, self).setUp()
        self.signup(self.ADMIN_EMAIL, self.ADMIN_USERNAME)
        self.signup(self.EDITOR_EMAIL, self.EDITOR_USERNAME)
        self.editor_id = self.get_user_id_from_email(self.EDITOR_EMAIL)
        self.exploration = self.save_new_valid_exploration(
            self.EXP_ID, self.editor_id, end_state_name='End')

        stats_services.record_answer(
            self.EXP_ID, self.exploration.version,
            self.exploration.init_state_name, 'TextInput',
            stats_domain.SubmittedAnswer(
                'first answer', 'TextInput', 0,
                0, exp_domain.EXPLICIT_CLASSIFICATION, {},
                'a_session_id_val', 1.0))

        stats_services.record_answer(
            self.EXP_ID, self.exploration.version,
            self.exploration.init_state_name, 'TextInput',
            stats_domain.SubmittedAnswer(
                'second answer', 'TextInput', 0,
                0, exp_domain.EXPLICIT_CLASSIFICATION, {},
                'a_session_id_val', 1.0))

    def test_data_extraction_handler(self):
        self.login(self.ADMIN_EMAIL, is_super_admin=True)

        # Test that it returns all answers when 'num_answers' is 0.
        payload = {
            'exp_id': self.EXP_ID,
            'exp_version': self.exploration.version,
            'state_name': self.exploration.init_state_name,
            'num_answers': 0
        }

        response = self.get_json(
            '/explorationdataextractionhandler', params=payload)
        extracted_answers = response['data']
        self.assertEqual(len(extracted_answers), 2)
        self.assertEqual(extracted_answers[0]['answer'], 'first answer')
        self.assertEqual(extracted_answers[1]['answer'], 'second answer')

        # Make sure that it returns only 'num_answers' number of answers.
        payload = {
            'exp_id': self.EXP_ID,
            'exp_version': self.exploration.version,
            'state_name': self.exploration.init_state_name,
            'num_answers': 1
        }

        response = self.get_json(
            '/explorationdataextractionhandler', params=payload)
        extracted_answers = response['data']
        self.assertEqual(len(extracted_answers), 1)
        self.assertEqual(extracted_answers[0]['answer'], 'first answer')

    def test_handler_when_exp_version_is_not_int_throws_exception(self):
        self.login(self.ADMIN_EMAIL, is_super_admin=True)

        # Test that it returns all answers when 'num_answers' is 0.
        payload = {
            'exp_id': self.EXP_ID,
            'exp_version': 'a',
            'state_name': self.exploration.init_state_name,
            'num_answers': 0
        }

        response = self.get_json(
            '/explorationdataextractionhandler',
            params=payload,
            expected_status_int=400
        )
        self.assertEqual(
            response['error'], 'Version a cannot be converted to int.')

    def test_that_handler_raises_exception(self):
        self.login(self.ADMIN_EMAIL, is_super_admin=True)
        payload = {
            'exp_id': self.EXP_ID,
            'exp_version': self.exploration.version,
            'state_name': 'state name',
            'num_answers': 0
        }

        response = self.get_json(
            '/explorationdataextractionhandler', params=payload,
            expected_status_int=400)

        self.assertEqual(
            response['error'],
            'Exploration \'exp\' does not have \'state name\' state.')

    def test_handler_raises_error_with_invalid_exploration_id(self):
        self.login(self.ADMIN_EMAIL, is_super_admin=True)
        payload = {
            'exp_id': 'invalid_exp_id',
            'state_name': 'state name',
            'exp_version': 1,
            'num_answers': 0
        }

        response = self.get_json(
            '/explorationdataextractionhandler', params=payload,
            expected_status_int=400)

        self.assertEqual(
            response['error'],
            'Entity for exploration with id invalid_exp_id and version 1 not '
            'found.')

    def test_handler_raises_error_with_invalid_exploration_version(self):
        self.login(self.ADMIN_EMAIL, is_super_admin=True)
        payload = {
            'exp_id': self.EXP_ID,
            'state_name': 'state name',
            'exp_version': 10,
            'num_answers': 0
        }

        response = self.get_json(
            '/explorationdataextractionhandler', params=payload,
            expected_status_int=400)

        self.assertEqual(
            response['error'],
            'Entity for exploration with id %s and version 10 not found.'
            % self.EXP_ID)


class ClearSearchIndexTest(test_utils.GenericTestBase):
    """Tests that search index gets cleared."""

    def test_clear_search_index(self):
        exp_services.load_demo('0')
        result_explorations = search_services.search_explorations(
            'Welcome', [], [], 2)[0]
        self.assertEqual(result_explorations, ['0'])
        collection_services.load_demo('0')
        result_collections = search_services.search_collections(
            'Welcome', [], [], 2)[0]
        self.assertEqual(result_collections, ['0'])
        self.signup(self.ADMIN_EMAIL, self.ADMIN_USERNAME)
        self.login(self.ADMIN_EMAIL, is_super_admin=True)
        csrf_token = self.get_new_csrf_token()
        generated_exps_response = self.post_json(
            '/adminhandler', {
                'action': 'clear_search_index'
            },
            csrf_token=csrf_token)
        self.assertEqual(generated_exps_response, {})
        result_explorations = search_services.search_explorations(
            'Welcome', [], [], 2)[0]
        self.assertEqual(result_explorations, [])
        result_collections = search_services.search_collections(
            'Welcome', [], [], 2)[0]
        self.assertEqual(result_collections, [])


class SendDummyMailTest(test_utils.GenericTestBase):
    """"Tests for sending test mails to admin."""

    def setUp(self):
        super(SendDummyMailTest, self).setUp()
        self.signup(self.ADMIN_EMAIL, self.ADMIN_USERNAME)

    def test_send_dummy_mail(self):
        self.login(self.ADMIN_EMAIL, is_super_admin=True)
        csrf_token = self.get_new_csrf_token()

        with self.swap(feconf, 'CAN_SEND_EMAILS', True):
            generated_response = self.post_json(
                '/senddummymailtoadminhandler', {},
                csrf_token=csrf_token, expected_status_int=200)
            self.assertEqual(generated_response, {})

        with self.swap(feconf, 'CAN_SEND_EMAILS', False):
            generated_response = self.post_json(
                '/senddummymailtoadminhandler', {},
                csrf_token=csrf_token, expected_status_int=400)
            self.assertEqual(
                generated_response['error'], 'This app cannot send emails.')


class UpdateUsernameHandlerTest(test_utils.GenericTestBase):
    """Tests for updating usernames."""

    OLD_USERNAME = 'oldUsername'
    NEW_USERNAME = 'newUsername'

    def setUp(self):
        super(UpdateUsernameHandlerTest, self).setUp()
        self.signup(self.ADMIN_EMAIL, self.OLD_USERNAME)
        self.login(self.ADMIN_EMAIL, is_super_admin=True)

    def test_update_username_with_none_new_username(self):
        csrf_token = self.get_new_csrf_token()

        response = self.put_json(
            '/updateusernamehandler',
            {
                'old_username': self.OLD_USERNAME,
                'new_username': None},
            csrf_token=csrf_token,
            expected_status_int=400)
        self.assertEqual(
            response['error'], 'Invalid request: A new username must be '
            'specified.')

    def test_update_username_with_none_old_username(self):
        csrf_token = self.get_new_csrf_token()

        response = self.put_json(
            '/updateusernamehandler',
            {
                'old_username': None,
                'new_username': self.NEW_USERNAME},
            csrf_token=csrf_token,
            expected_status_int=400)
        self.assertEqual(
            response['error'], 'Invalid request: The old username must be '
            'specified.')

    def test_update_username_with_non_string_new_username(self):
        csrf_token = self.get_new_csrf_token()

        response = self.put_json(
            '/updateusernamehandler',
            {
                'old_username': self.OLD_USERNAME,
                'new_username': 123},
            csrf_token=csrf_token,
            expected_status_int=400)
        self.assertEqual(
            response['error'], 'Expected new username to be a unicode '
            'string, received 123')

    def test_update_username_with_non_string_old_username(self):
        csrf_token = self.get_new_csrf_token()

        response = self.put_json(
            '/updateusernamehandler',
            {
                'old_username': 123,
                'new_username': self.NEW_USERNAME},
            csrf_token=csrf_token,
            expected_status_int=400)
        self.assertEqual(
            response['error'], 'Expected old username to be a unicode '
            'string, received 123')

    def test_update_username_with_long_new_username(self):
        long_username = 'a' * (constants.MAX_USERNAME_LENGTH + 1)
        csrf_token = self.get_new_csrf_token()

        response = self.put_json(
            '/updateusernamehandler',
            {
                'old_username': self.OLD_USERNAME,
                'new_username': long_username},
            csrf_token=csrf_token,
            expected_status_int=400)
        self.assertEqual(
            response['error'], 'Expected new username to be less than %s '
            'characters, received %s' % (
                constants.MAX_USERNAME_LENGTH,
                long_username))

    def test_update_username_with_nonexistent_old_username(self):
        non_existent_username = 'invalid'
        csrf_token = self.get_new_csrf_token()

        response = self.put_json(
            '/updateusernamehandler',
            {
                'old_username': non_existent_username,
                'new_username': self.NEW_USERNAME},
            csrf_token=csrf_token,
            expected_status_int=400)
        self.assertEqual(response['error'], 'Invalid username: invalid')

    def test_update_username_with_new_username_already_taken(self):
        csrf_token = self.get_new_csrf_token()

        response = self.put_json(
            '/updateusernamehandler',
            {
                'old_username': self.OLD_USERNAME,
                'new_username': self.OLD_USERNAME},
            csrf_token=csrf_token,
            expected_status_int=400)
        self.assertEqual(response['error'], 'Username already taken.')

    def test_update_username(self):
        user_id = self.get_user_id_from_email(self.ADMIN_EMAIL)
        csrf_token = self.get_new_csrf_token()

        self.put_json(
            '/updateusernamehandler',
            {
                'old_username': self.OLD_USERNAME,
                'new_username': self.NEW_USERNAME},
            csrf_token=csrf_token)
        self.assertEqual(user_services.get_username(user_id), self.NEW_USERNAME)

    def test_update_username_creates_audit_model(self):
        user_id = self.get_user_id_from_email(self.ADMIN_EMAIL)
        csrf_token = self.get_new_csrf_token()

        creation_time_in_millisecs = utils.get_current_time_in_millisecs()
        mock_get_current_time_in_millisecs = lambda: creation_time_in_millisecs
        # Since the UsernameChangeAuditModel's ID is formed from the user ID and
        # a millisecond timestamp we need to make sure that
        # get_current_time_in_millisecs returns the same value as we have saved
        # into current_time_in_millisecs. If we don't force the same value via
        # swap flakes can occur, since as the time flows the saved milliseconds
        # can differ from the milliseconds saved into the
        # UsernameChangeAuditModel's ID.
        with self.swap(
            utils, 'get_current_time_in_millisecs',
            mock_get_current_time_in_millisecs):
            self.put_json(
                '/updateusernamehandler',
                {
                    'old_username': self.OLD_USERNAME,
                    'new_username': self.NEW_USERNAME},
                csrf_token=csrf_token)

        self.assertTrue(
            audit_models.UsernameChangeAuditModel.has_reference_to_user_id(
                user_id))

        model_id = '%s.%d' % (user_id, creation_time_in_millisecs)
        username_change_audit_model = (
            audit_models.UsernameChangeAuditModel.get(model_id))

        self.assertEqual(username_change_audit_model.committer_id, user_id)
        self.assertEqual(
            username_change_audit_model.old_username, self.OLD_USERNAME)
        self.assertEqual(
            username_change_audit_model.new_username, self.NEW_USERNAME)


class AddContributionRightsHandlerTest(test_utils.GenericTestBase):
    """Tests related to add reviewers for contributor's
    suggestion/application.
    """

    TRANSLATION_REVIEWER_EMAIL = 'translationreviewer@example.com'
    VOICEOVER_REVIEWER_EMAIL = 'voiceoverreviewer@example.com'
    QUESTION_REVIEWER_EMAIL = 'questionreviewer@example.com'

    def setUp(self):
        super(AddContributionRightsHandlerTest, self).setUp()
        self.signup(self.ADMIN_EMAIL, self.ADMIN_USERNAME)
        self.signup(self.TRANSLATION_REVIEWER_EMAIL, 'translator')
        self.signup(self.VOICEOVER_REVIEWER_EMAIL, 'voiceartist')
        self.signup(self.QUESTION_REVIEWER_EMAIL, 'question')

        self.translation_reviewer_id = self.get_user_id_from_email(
            self.TRANSLATION_REVIEWER_EMAIL)
        self.voiceover_reviewer_id = self.get_user_id_from_email(
            self.VOICEOVER_REVIEWER_EMAIL)
        self.question_reviewer_id = self.get_user_id_from_email(
            self.QUESTION_REVIEWER_EMAIL)

    def test_add_reviewer_with_invalid_username_raise_error(self):
        self.login(self.ADMIN_EMAIL, is_super_admin=True)

        csrf_token = self.get_new_csrf_token()
        response = self.post_json(
            '/addcontributionrightshandler', {
                'username': 'invalid',
                'category': 'translation',
                'language_code': 'en'
            }, csrf_token=csrf_token, expected_status_int=400)

        self.assertEqual(
            response['error'], 'Invalid username: invalid')

    def test_add_translation_reviewer(self):
        self.assertFalse(
            user_services.can_review_translation_suggestions(
                self.translation_reviewer_id, language_code='hi'))

        self.login(self.ADMIN_EMAIL, is_super_admin=True)

        csrf_token = self.get_new_csrf_token()
        self.post_json(
            '/addcontributionrightshandler', {
                'username': 'translator',
                'category': 'translation',
                'language_code': 'hi'
            }, csrf_token=csrf_token)

        self.assertTrue(user_services.can_review_translation_suggestions(
            self.translation_reviewer_id, language_code='hi'))

    def test_add_translation_reviewer_in_invalid_language_raise_error(self):
        self.login(self.ADMIN_EMAIL, is_super_admin=True)

        csrf_token = self.get_new_csrf_token()
        response = self.post_json(
            '/addcontributionrightshandler', {
                'username': 'translator',
                'category': 'translation',
                'language_code': 'invalid'
            }, csrf_token=csrf_token, expected_status_int=400)

        self.assertEqual(
            response['error'], 'Invalid language_code: invalid')

    def test_assigning_same_language_for_translation_review_raise_error(self):
        self.login(self.ADMIN_EMAIL, is_super_admin=True)
        self.assertFalse(
            user_services.can_review_translation_suggestions(
                self.translation_reviewer_id, language_code='hi'))
        csrf_token = self.get_new_csrf_token()
        self.post_json(
            '/addcontributionrightshandler', {
                'username': 'translator',
                'category': 'translation',
                'language_code': 'hi'
            }, csrf_token=csrf_token)
        self.assertTrue(
            user_services.can_review_translation_suggestions(
                self.translation_reviewer_id, language_code='hi'))
        response = self.post_json(
            '/addcontributionrightshandler', {
                'username': 'translator',
                'category': 'translation',
                'language_code': 'hi'
            }, csrf_token=csrf_token, expected_status_int=400)

        self.assertEqual(
            response['error'],
            'User translator already has rights to review translation in '
            'language code hi')

    def test_add_voiceover_reviewer(self):
        self.assertFalse(
            user_services.can_review_voiceover_applications(
                self.voiceover_reviewer_id, language_code='hi'))

        self.login(self.ADMIN_EMAIL, is_super_admin=True)

        csrf_token = self.get_new_csrf_token()
        self.post_json(
            '/addcontributionrightshandler', {
                'username': 'voiceartist',
                'category': 'voiceover',
                'language_code': 'hi'
            }, csrf_token=csrf_token)

        self.assertTrue(user_services.can_review_voiceover_applications(
            self.voiceover_reviewer_id, language_code='hi'))

    def test_add_voiceover_reviewer_in_invalid_language(self):
        self.assertFalse(
            user_services.can_review_voiceover_applications(
                self.voiceover_reviewer_id, language_code='hi'))

        self.login(self.ADMIN_EMAIL, is_super_admin=True)
        csrf_token = self.get_new_csrf_token()
        response = self.post_json(
            '/addcontributionrightshandler', {
                'username': 'voiceartist',
                'category': 'voiceover',
                'language_code': 'invalid'
            }, csrf_token=csrf_token, expected_status_int=400)

        self.assertEqual(
            response['error'], 'Invalid language_code: invalid')
        self.assertFalse(
            user_services.can_review_voiceover_applications(
                self.voiceover_reviewer_id, language_code='hi'))

    def test_assigning_same_language_for_voiceover_review_raise_error(self):
        self.assertFalse(
            user_services.can_review_voiceover_applications(
                self.voiceover_reviewer_id, language_code='hi'))

        self.login(self.ADMIN_EMAIL, is_super_admin=True)
        csrf_token = self.get_new_csrf_token()
        response = self.post_json(
            '/addcontributionrightshandler', {
                'username': 'voiceartist',
                'category': 'voiceover',
                'language_code': 'hi'
            }, csrf_token=csrf_token)
        self.assertTrue(
            user_services.can_review_voiceover_applications(
                self.voiceover_reviewer_id, language_code='hi'))

        response = self.post_json(
            '/addcontributionrightshandler', {
                'username': 'voiceartist',
                'category': 'voiceover',
                'language_code': 'hi'
            }, csrf_token=csrf_token, expected_status_int=400)

        self.assertEqual(
            response['error'],
            'User voiceartist already has rights to review voiceover in '
            'language code hi')

    def test_add_question_reviewer(self):
        self.assertFalse(user_services.can_review_question_suggestions(
            self.question_reviewer_id))

        self.login(self.ADMIN_EMAIL, is_super_admin=True)

        csrf_token = self.get_new_csrf_token()
        self.post_json(
            '/addcontributionrightshandler', {
                'username': 'question',
                'category': 'question'
            }, csrf_token=csrf_token)

        self.assertTrue(user_services.can_review_question_suggestions(
            self.question_reviewer_id))

    def test_assigning_same_user_as_question_reviewer_raise_error(self):
        self.assertFalse(user_services.can_review_question_suggestions(
            self.question_reviewer_id))

        self.login(self.ADMIN_EMAIL, is_super_admin=True)
        csrf_token = self.get_new_csrf_token()
        response = self.post_json(
            '/addcontributionrightshandler', {
                'username': 'question',
                'category': 'question'
            }, csrf_token=csrf_token)
        self.assertTrue(user_services.can_review_question_suggestions(
            self.question_reviewer_id))

        response = self.post_json(
            '/addcontributionrightshandler', {
                'username': 'question',
                'category': 'question'
            }, csrf_token=csrf_token, expected_status_int=400)

        self.assertEqual(
            response['error'],
            'User question already has rights to review question.')

    def test_add_question_submitter(self):
        self.assertFalse(user_services.can_submit_question_suggestions(
            self.question_reviewer_id))

        self.login(self.ADMIN_EMAIL, is_super_admin=True)

        csrf_token = self.get_new_csrf_token()
        self.post_json(
            '/addcontributionrightshandler', {
                'username': 'question',
                'category': 'submit_question'
            }, csrf_token=csrf_token)

        self.assertTrue(user_services.can_submit_question_suggestions(
            self.question_reviewer_id))

    def test_assigning_same_user_as_question_submitter_raise_error(self):
        self.assertFalse(user_services.can_submit_question_suggestions(
            self.question_reviewer_id))

        self.login(self.ADMIN_EMAIL, is_super_admin=True)
        csrf_token = self.get_new_csrf_token()
        response = self.post_json(
            '/addcontributionrightshandler', {
                'username': 'question',
                'category': 'submit_question'
            }, csrf_token=csrf_token)
        self.assertTrue(user_services.can_submit_question_suggestions(
            self.question_reviewer_id))

        response = self.post_json(
            '/addcontributionrightshandler', {
                'username': 'question',
                'category': 'submit_question'
            }, csrf_token=csrf_token, expected_status_int=400)

        self.assertEqual(
            response['error'],
            'User question already has rights to submit question.')

    def test_add_reviewer_for_invalid_category_raise_error(self):
        self.login(self.ADMIN_EMAIL, is_super_admin=True)

        csrf_token = self.get_new_csrf_token()
        response = self.post_json(
            '/addcontributionrightshandler', {
                'username': 'question',
                'category': 'invalid'
            }, csrf_token=csrf_token, expected_status_int=400)

        self.assertEqual(
            response['error'], 'Invalid category: invalid')


class RemoveContributionRightsHandlerTest(test_utils.GenericTestBase):
    """Tests related to remove reviewers from contributor dashboard page."""

    TRANSLATION_REVIEWER_EMAIL = 'translationreviewer@example.com'
    VOICEOVER_REVIEWER_EMAIL = 'voiceoverreviewer@example.com'
    QUESTION_REVIEWER_EMAIL = 'questionreviewer@example.com'

    def setUp(self):
        super(RemoveContributionRightsHandlerTest, self).setUp()
        self.signup(self.ADMIN_EMAIL, self.ADMIN_USERNAME)
        self.signup(self.TRANSLATION_REVIEWER_EMAIL, 'translator')
        self.signup(self.VOICEOVER_REVIEWER_EMAIL, 'voiceartist')
        self.signup(self.QUESTION_REVIEWER_EMAIL, 'question')

        self.translation_reviewer_id = self.get_user_id_from_email(
            self.TRANSLATION_REVIEWER_EMAIL)
        self.voiceover_reviewer_id = self.get_user_id_from_email(
            self.VOICEOVER_REVIEWER_EMAIL)
        self.question_reviewer_id = self.get_user_id_from_email(
            self.QUESTION_REVIEWER_EMAIL)

    def test_add_reviewer_without_username_raise_error(self):
        self.login(self.ADMIN_EMAIL, is_super_admin=True)

        csrf_token = self.get_new_csrf_token()
        response = self.put_json(
            '/removecontributionrightshandler', {
                'removal_type': 'all'
            }, csrf_token=csrf_token, expected_status_int=400)

        self.assertEqual(response['error'], 'Missing username param')

    def test_add_reviewer_with_invalid_username_raise_error(self):
        self.login(self.ADMIN_EMAIL, is_super_admin=True)

        csrf_token = self.get_new_csrf_token()
        response = self.put_json(
            '/removecontributionrightshandler', {
                'username': 'invalid',
                'removal_type': 'all'
            }, csrf_token=csrf_token, expected_status_int=400)

        self.assertEqual(
            response['error'], 'Invalid username: invalid')

    def test_remove_translation_reviewer(self):
        self.assertFalse(
            user_services.can_review_translation_suggestions(
                self.translation_reviewer_id, language_code='hi'))
        user_services.allow_user_to_review_translation_in_language(
            self.translation_reviewer_id, 'hi')
        self.assertTrue(
            user_services.can_review_translation_suggestions(
                self.translation_reviewer_id, language_code='hi'))

        self.login(self.ADMIN_EMAIL, is_super_admin=True)

        csrf_token = self.get_new_csrf_token()
        self.put_json(
            '/removecontributionrightshandler', {
                'username': 'translator',
                'removal_type': 'specific',
                'category': 'translation',
                'language_code': 'hi'
            }, csrf_token=csrf_token)

        self.assertFalse(user_services.can_review_translation_suggestions(
            self.translation_reviewer_id, language_code='hi'))

    def test_remove_translation_reviewer_in_invalid_language_raise_error(self):
        self.login(self.ADMIN_EMAIL, is_super_admin=True)

        csrf_token = self.get_new_csrf_token()
        response = self.put_json(
            '/removecontributionrightshandler', {
                'username': 'translator',
                'removal_type': 'specific',
                'category': 'translation',
                'language_code': 'invalid'
            }, csrf_token=csrf_token, expected_status_int=400)

        self.assertEqual(
            response['error'], 'Invalid language_code: invalid')

    def test_remove_unassigned_translation_reviewer_raise_error(self):
        self.assertFalse(
            user_services.can_review_translation_suggestions(
                self.translation_reviewer_id, language_code='hi'))
        self.login(self.ADMIN_EMAIL, is_super_admin=True)
        csrf_token = self.get_new_csrf_token()
        response = self.put_json(
            '/removecontributionrightshandler', {
                'username': 'translator',
                'removal_type': 'specific',
                'category': 'translation',
                'language_code': 'hi'
            }, csrf_token=csrf_token, expected_status_int=400)

        self.assertEqual(
            response['error'],
            'translator does not have rights to review translation in language '
            'hi.')

    def test_remove_voiceover_reviewer(self):
        self.assertFalse(
            user_services.can_review_voiceover_applications(
                self.voiceover_reviewer_id, language_code='hi'))
        user_services.allow_user_to_review_voiceover_in_language(
            self.voiceover_reviewer_id, 'hi')
        self.assertTrue(
            user_services.can_review_voiceover_applications(
                self.voiceover_reviewer_id, language_code='hi'))

        self.login(self.ADMIN_EMAIL, is_super_admin=True)

        csrf_token = self.get_new_csrf_token()
        self.put_json(
            '/removecontributionrightshandler', {
                'username': 'voiceartist',
                'removal_type': 'specific',
                'category': 'voiceover',
                'language_code': 'hi'
            }, csrf_token=csrf_token)

        self.assertFalse(user_services.can_review_voiceover_applications(
            self.translation_reviewer_id, language_code='hi'))

    def test_remove_voiceover_reviewer_in_invalid_language_raise_error(self):
        self.login(self.ADMIN_EMAIL, is_super_admin=True)

        csrf_token = self.get_new_csrf_token()
        response = self.put_json(
            '/removecontributionrightshandler', {
                'username': 'voiceartist',
                'removal_type': 'specific',
                'category': 'voiceover',
                'language_code': 'invalid'
            }, csrf_token=csrf_token, expected_status_int=400)

        self.assertEqual(
            response['error'], 'Invalid language_code: invalid')

    def test_remove_unassigned_voiceover_reviewer_raise_error(self):
        self.assertFalse(
            user_services.can_review_voiceover_applications(
                self.translation_reviewer_id, language_code='hi'))
        self.login(self.ADMIN_EMAIL, is_super_admin=True)
        csrf_token = self.get_new_csrf_token()
        response = self.put_json(
            '/removecontributionrightshandler', {
                'username': 'voiceartist',
                'removal_type': 'specific',
                'category': 'voiceover',
                'language_code': 'hi'
            }, csrf_token=csrf_token, expected_status_int=400)

        self.assertEqual(
            response['error'],
            'voiceartist does not have rights to review voiceover in language '
            'hi.')

    def test_remove_question_reviewer(self):
        user_services.allow_user_to_review_question(self.question_reviewer_id)
        self.assertTrue(user_services.can_review_question_suggestions(
            self.question_reviewer_id))

        self.login(self.ADMIN_EMAIL, is_super_admin=True)
        csrf_token = self.get_new_csrf_token()
        self.put_json(
            '/removecontributionrightshandler', {
                'username': 'question',
                'removal_type': 'specific',
                'category': 'question'
            }, csrf_token=csrf_token)

        self.assertFalse(user_services.can_review_question_suggestions(
            self.question_reviewer_id))

    def test_removing_unassigned_question_reviewer_raise_error(self):
        self.assertFalse(user_services.can_review_question_suggestions(
            self.question_reviewer_id))

        self.login(self.ADMIN_EMAIL, is_super_admin=True)
        csrf_token = self.get_new_csrf_token()
        response = self.put_json(
            '/removecontributionrightshandler', {
                'username': 'question',
                'removal_type': 'specific',
                'category': 'question'
            }, csrf_token=csrf_token, expected_status_int=400)

        self.assertEqual(
            response['error'],
            'question does not have rights to review question.')

    def test_remove_question_submitter(self):
        user_services.allow_user_to_submit_question(self.question_reviewer_id)
        self.assertTrue(user_services.can_submit_question_suggestions(
            self.question_reviewer_id))

        self.login(self.ADMIN_EMAIL, is_super_admin=True)
        csrf_token = self.get_new_csrf_token()
        self.put_json(
            '/removecontributionrightshandler', {
                'username': 'question',
                'removal_type': 'specific',
                'category': 'submit_question'
            }, csrf_token=csrf_token)

        self.assertFalse(user_services.can_submit_question_suggestions(
            self.question_reviewer_id))

    def test_removing_unassigned_question_submitter_raise_error(self):
        self.assertFalse(user_services.can_submit_question_suggestions(
            self.question_reviewer_id))

        self.login(self.ADMIN_EMAIL, is_super_admin=True)
        csrf_token = self.get_new_csrf_token()
        response = self.put_json(
            '/removecontributionrightshandler', {
                'username': 'question',
                'removal_type': 'specific',
                'category': 'submit_question'
            }, csrf_token=csrf_token, expected_status_int=400)

        self.assertEqual(
            response['error'],
            'question does not have rights to submit question.')

    def test_remove_reviewer_for_invalid_category_raise_error(self):
        self.login(self.ADMIN_EMAIL, is_super_admin=True)
        csrf_token = self.get_new_csrf_token()
        response = self.put_json(
            '/removecontributionrightshandler', {
                'username': 'question',
                'removal_type': 'specific',
                'category': 'invalid'
            }, csrf_token=csrf_token, expected_status_int=400)

        self.assertEqual(
            response['error'], 'Invalid category: invalid')

    def test_remove_reviewer_for_invalid_removal_type_raise_error(self):
        self.login(self.ADMIN_EMAIL, is_super_admin=True)
        csrf_token = self.get_new_csrf_token()
        response = self.put_json(
            '/removecontributionrightshandler', {
                'username': 'question',
                'removal_type': 'invalid'
            }, csrf_token=csrf_token, expected_status_int=400)

        self.assertEqual(
            response['error'], 'Invalid removal_type: invalid')

    def test_remove_reviewer_from_all_reviewable_items(self):
        user_services.allow_user_to_review_question(
            self.translation_reviewer_id)
        self.assertTrue(user_services.can_review_question_suggestions(
            self.translation_reviewer_id))

        user_services.allow_user_to_review_voiceover_in_language(
            self.translation_reviewer_id, 'hi')
        self.assertTrue(
            user_services.can_review_voiceover_applications(
                self.translation_reviewer_id, language_code='hi'))

        user_services.allow_user_to_review_translation_in_language(
            self.translation_reviewer_id, 'hi')
        self.assertTrue(
            user_services.can_review_translation_suggestions(
                self.translation_reviewer_id, language_code='hi'))

        self.login(self.ADMIN_EMAIL, is_super_admin=True)
        csrf_token = self.get_new_csrf_token()
        self.put_json(
            '/removecontributionrightshandler', {
                'username': 'translator',
                'removal_type': 'all'
            }, csrf_token=csrf_token)

        self.assertFalse(user_services.can_review_question_suggestions(
            self.translation_reviewer_id))
        self.assertFalse(
            user_services.can_review_voiceover_applications(
                self.translation_reviewer_id, language_code='hi'))
        self.assertFalse(
            user_services.can_review_translation_suggestions(
                self.translation_reviewer_id, language_code='hi'))


class ContributorUsersListHandlerTest(test_utils.GenericTestBase):
    """Tests ContributorUsersListHandler."""

    TRANSLATION_REVIEWER_EMAIL = 'translationreviewer@example.com'
    VOICEOVER_REVIEWER_EMAIL = 'voiceoverreviewer@example.com'
    QUESTION_REVIEWER_EMAIL = 'questionreviewer@example.com'

    def setUp(self):
        super(ContributorUsersListHandlerTest, self).setUp()
        self.signup(self.ADMIN_EMAIL, self.ADMIN_USERNAME)
        self.signup(self.TRANSLATION_REVIEWER_EMAIL, 'translator')
        self.signup(self.VOICEOVER_REVIEWER_EMAIL, 'voiceartist')
        self.signup(self.QUESTION_REVIEWER_EMAIL, 'question')

        self.translation_reviewer_id = self.get_user_id_from_email(
            self.TRANSLATION_REVIEWER_EMAIL)
        self.voiceover_reviewer_id = self.get_user_id_from_email(
            self.VOICEOVER_REVIEWER_EMAIL)
        self.question_reviewer_id = self.get_user_id_from_email(
            self.QUESTION_REVIEWER_EMAIL)

    def test_check_contribution_reviewer_by_translation_reviewer_role(self):
        self.login(self.ADMIN_EMAIL, is_super_admin=True)
        user_services.allow_user_to_review_translation_in_language(
            self.translation_reviewer_id, 'hi')
        user_services.allow_user_to_review_translation_in_language(
            self.voiceover_reviewer_id, 'hi')
        response = self.get_json(
            '/getcontributorusershandler', params={
                'category': 'translation',
                'language_code': 'hi'
            })

        self.assertEqual(len(response['usernames']), 2)
        self.assertTrue('translator' in response['usernames'])
        self.assertTrue('voiceartist' in response['usernames'])

    def test_check_contribution_reviewer_by_voiceover_reviewer_role(self):
        self.login(self.ADMIN_EMAIL, is_super_admin=True)
        user_services.allow_user_to_review_voiceover_in_language(
            self.translation_reviewer_id, 'hi')
        user_services.allow_user_to_review_voiceover_in_language(
            self.voiceover_reviewer_id, 'hi')
        response = self.get_json(
            '/getcontributorusershandler', params={
                'category': 'voiceover',
                'language_code': 'hi'
            })

        self.assertEqual(len(response['usernames']), 2)
        self.assertTrue('translator' in response['usernames'])
        self.assertTrue('voiceartist' in response['usernames'])

    def test_check_contribution_reviewer_by_question_reviewer_role(self):
        self.login(self.ADMIN_EMAIL, is_super_admin=True)
        user_services.allow_user_to_review_question(self.question_reviewer_id)
        user_services.allow_user_to_review_question(self.voiceover_reviewer_id)
        response = self.get_json(
            '/getcontributorusershandler', params={
                'category': 'question'
            })

        self.assertEqual(len(response['usernames']), 2)
        self.assertTrue('question' in response['usernames'])
        self.assertTrue('voiceartist' in response['usernames'])

    def test_check_contributor_user_by_question_submitter_role(self):
        self.login(self.ADMIN_EMAIL, is_super_admin=True)
        user_services.allow_user_to_submit_question(self.question_reviewer_id)
        user_services.allow_user_to_submit_question(self.voiceover_reviewer_id)
        response = self.get_json(
            '/getcontributorusershandler', params={
                'category': 'submit_question'
            })

        self.assertEqual(len(response['usernames']), 2)
        self.assertTrue('question' in response['usernames'])
        self.assertTrue('voiceartist' in response['usernames'])

    def test_check_contribution_reviewer_with_invalid_language_code_raise_error(
            self):
        self.login(self.ADMIN_EMAIL, is_super_admin=True)
        response = self.get_json(
            '/getcontributorusershandler', params={
                'category': 'voiceover',
                'language_code': 'invalid'
            }, expected_status_int=400)

        self.assertEqual(response['error'], 'Invalid language_code: invalid')
        self.logout()

    def test_check_contribution_reviewer_with_invalid_category_raise_error(
            self):
        self.login(self.ADMIN_EMAIL, is_super_admin=True)
        response = self.get_json(
            '/getcontributorusershandler', params={
                'category': 'invalid',
                'language_code': 'hi'
            }, expected_status_int=400)

        self.assertEqual(response['error'], 'Invalid category: invalid')
        self.logout()


class ContributionRightsDataHandlerTest(test_utils.GenericTestBase):
    """Tests ContributionRightsDataHandler."""

    REVIEWER_EMAIL = 'reviewer@example.com'

    def setUp(self):
        super(ContributionRightsDataHandlerTest, self).setUp()
        self.signup(self.ADMIN_EMAIL, self.ADMIN_USERNAME)
        self.signup(self.REVIEWER_EMAIL, 'reviewer')

        self.reviewer_id = self.get_user_id_from_email(self.REVIEWER_EMAIL)

    def test_check_contribution_reviewer_rights(self):
        self.login(self.ADMIN_EMAIL, is_super_admin=True)
        response = self.get_json(
            '/contributionrightsdatahandler', params={
                'username': 'reviewer'
            })
        self.assertEqual(
            response['can_review_translation_for_language_codes'], [])
        self.assertEqual(
            response['can_review_voiceover_for_language_codes'], [])
        self.assertEqual(response['can_review_questions'], False)
        self.assertEqual(response['can_submit_questions'], False)

        user_services.allow_user_to_review_translation_in_language(
            self.reviewer_id, 'hi')
        user_services.allow_user_to_review_voiceover_in_language(
            self.reviewer_id, 'hi')
        user_services.allow_user_to_review_question(self.reviewer_id)
        user_services.allow_user_to_submit_question(self.reviewer_id)

        response = self.get_json(
            '/contributionrightsdatahandler', params={
                'username': 'reviewer'
            })
        self.assertEqual(
            response['can_review_translation_for_language_codes'], ['hi'])
        self.assertEqual(
            response['can_review_voiceover_for_language_codes'], ['hi'])
        self.assertEqual(response['can_review_questions'], True)
        self.assertEqual(response['can_submit_questions'], True)

    def test_check_contribution_reviewer_rights_invalid_username(self):
        self.login(self.ADMIN_EMAIL, is_super_admin=True)
        response = self.get_json(
            '/contributionrightsdatahandler', params={
                'username': 'invalid'
            }, expected_status_int=400)

        self.assertEqual(response['error'], 'Invalid username: invalid')
        self.logout()

    def test_check_contribution_reviewer_rights_without_username(self):
        self.login(self.ADMIN_EMAIL, is_super_admin=True)
        response = self.get_json(
            '/contributionrightsdatahandler', params={},
            expected_status_int=400)

        self.assertEqual(response['error'], 'Missing username param')
        self.logout()


class MemoryCacheAdminHandlerTest(test_utils.GenericTestBase):
    """Tests MemoryCacheAdminHandler."""

    def setUp(self):
        super(MemoryCacheAdminHandlerTest, self).setUp()
        self.signup(self.ADMIN_EMAIL, self.ADMIN_USERNAME)

    def test_get_memory_cache_data(self):
        self.login(self.ADMIN_EMAIL, is_super_admin=True)
        response = self.get_json(
            '/memorycacheadminhandler')
        self.assertEqual(
            response['total_allocation'], 0)
        self.assertEqual(
            response['peak_allocation'], 0)
        self.assertEqual(response['total_keys_stored'], 1)

    def test_flush_memory_cache(self):
        self.login(self.ADMIN_EMAIL, is_super_admin=True)

        response = self.get_json(
            '/memorycacheadminhandler')
        self.assertEqual(response['total_keys_stored'], 1)

        csrf_token = self.get_new_csrf_token()
        self.post_json(
            '/memorycacheadminhandler', {}, csrf_token=csrf_token)

        response = self.get_json(
            '/memorycacheadminhandler')
        self.assertEqual(response['total_keys_stored'], 0)


class NumberOfDeletionRequestsHandlerTest(test_utils.GenericTestBase):
    """Tests NumberOfDeletionRequestsHandler."""

    def setUp(self):
        super(NumberOfDeletionRequestsHandlerTest, self).setUp()
        self.signup(self.ADMIN_EMAIL, self.ADMIN_USERNAME)
        self.login(self.ADMIN_EMAIL, is_super_admin=True)

    def test_get_with_no_deletion_request_returns_zero(self):
        response = self.get_json('/numberofdeletionrequestshandler')
        self.assertEqual(response['number_of_pending_deletion_models'], 0)

    def test_get_with_two_deletion_request_returns_two(self):
        user_models.PendingDeletionRequestModel(
            id='id1', email='id1@email.com', role='role'
        ).put()
        user_models.PendingDeletionRequestModel(
            id='id2', email='id2@email.com', role='role'
        ).put()

        response = self.get_json('/numberofdeletionrequestshandler')
        self.assertEqual(response['number_of_pending_deletion_models'], 2)


class VerifyUserModelsDeletedHandlerTest(test_utils.GenericTestBase):
    """Tests VerifyUserModelsDeletedHandler."""

    def setUp(self):
        super(VerifyUserModelsDeletedHandlerTest, self).setUp()
        self.signup(self.ADMIN_EMAIL, self.ADMIN_USERNAME)
        self.login(self.ADMIN_EMAIL, is_super_admin=True)
        self.admin_user_id = self.get_user_id_from_email(self.ADMIN_EMAIL)

    def test_get_without_user_id_raises_error(self):
        self.get_json(
            '/verifyusermodelsdeletedhandler', expected_status_int=400)

    def test_get_with_nonexistent_user_id_returns_true(self):
        response = self.get_json(
            '/verifyusermodelsdeletedhandler', params={'user_id': 'aaa'})
        self.assertFalse(response['related_models_exist'])

    def test_get_with_existing_user_id_returns_true(self):
        response = self.get_json(
            '/verifyusermodelsdeletedhandler',
            params={'user_id': self.admin_user_id}
        )
        self.assertTrue(response['related_models_exist'])


class DeleteUserHandlerTest(test_utils.GenericTestBase):
    """Tests DeleteUserHandler."""

    def setUp(self):
        super(DeleteUserHandlerTest, self).setUp()
        self.signup(self.NEW_USER_EMAIL, self.NEW_USER_USERNAME)
        self.new_user_id = self.get_user_id_from_email(self.NEW_USER_EMAIL)
        self.signup(feconf.SYSTEM_EMAIL_ADDRESS, self.ADMIN_USERNAME)
        self.login(feconf.SYSTEM_EMAIL_ADDRESS, is_super_admin=True)
        self.admin_user_id = self.get_user_id_from_email(
            feconf.SYSTEM_EMAIL_ADDRESS)

    def test_delete_without_user_id_raises_error(self):
        self.delete_json(
            '/deleteuserhandler',
            params={'username': 'someusername'},
            expected_status_int=400)

    def test_delete_without_username_raises_error(self):
        self.delete_json(
            '/deleteuserhandler',
            params={'user_id': 'aa'},
            expected_status_int=400)

    def test_delete_with_wrong_username_raises_error(self):
        self.delete_json(
            '/deleteuserhandler',
            params={
                'username': 'someusername',
                'user_id': 'aa'
            },
            expected_status_int=400)

    def test_delete_with_differing_user_id_and_username_raises_error(self):
        self.delete_json(
            '/deleteuserhandler',
            params={
                'username': self.NEW_USER_USERNAME,
                'user_id': self.admin_user_id
            },
            expected_status_int=400)

    def test_delete_with_correct_user_id_andusername_returns_true(self):
        response = self.delete_json(
            '/deleteuserhandler',
            params={
                'username': self.NEW_USER_USERNAME,
                'user_id': self.new_user_id
            })
        self.assertTrue(response['success'])
        self.assertIsNotNone(
            wipeout_service.get_pending_deletion_request(self.new_user_id))<|MERGE_RESOLUTION|>--- conflicted
+++ resolved
@@ -65,29 +65,6 @@
 BOTH_MODERATOR_AND_ADMIN_USERNAME = 'moderatorandadm1n'
 
 
-<<<<<<< HEAD
-=======
-PARAM_NAMES = python_utils.create_enum('test_feature_1')  # pylint: disable=invalid-name
-FEATURE_STAGES = platform_parameter_domain.FEATURE_STAGES
-
-
-class SampleMapReduceJobManager(jobs.BaseMapReduceOneOffJobManager):
-    """Test job that counts the total number of explorations."""
-
-    @classmethod
-    def entity_classes_to_map_over(cls):
-        return [exp_models.ExplorationModel]
-
-    @staticmethod
-    def map(item):
-        yield ('sum', 1)
-
-    @staticmethod
-    def reduce(key, values):
-        yield (key, sum([int(value) for value in values]))
-
-
->>>>>>> b5e1c7c8
 class AdminIntegrationTest(test_utils.GenericTestBase):
     """Server integration tests for operations on the admin page."""
 
