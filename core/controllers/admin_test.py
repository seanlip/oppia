# Copyright 2014 The Oppia Authors. All Rights Reserved.
#
# Licensed under the Apache License, Version 2.0 (the "License");
# you may not use this file except in compliance with the License.
# You may obtain a copy of the License at
#
#      http://www.apache.org/licenses/LICENSE-2.0
#
# Unless required by applicable law or agreed to in writing, software
# distributed under the License is distributed on an "AS-IS" BASIS,
# WITHOUT WARRANTIES OR CONDITIONS OF ANY KIND, either express or implied.
# See the License for the specific language governing permissions and
# limitations under the License.

"""Tests for the admin page."""

from __future__ import absolute_import  # pylint: disable=import-only-modules
from __future__ import unicode_literals  # pylint: disable=import-only-modules

import logging

from constants import constants
from core import jobs
from core import jobs_registry
from core import jobs_test
from core.domain import collection_services
from core.domain import config_domain
from core.domain import config_services
from core.domain import exp_domain
from core.domain import exp_fetchers
from core.domain import exp_services
from core.domain import opportunity_services
from core.domain import platform_feature_services
from core.domain import platform_parameter_registry
from core.domain import question_fetchers
from core.domain import recommendations_services
from core.domain import rights_manager
from core.domain import search_services
from core.domain import skill_services
from core.domain import stats_domain
from core.domain import stats_services
from core.domain import story_domain
from core.domain import story_fetchers
from core.domain import story_services
from core.domain import suggestion_services
from core.domain import topic_domain
from core.domain import topic_fetchers
from core.domain import topic_services
from core.domain import user_services
from core.platform import models
from core.platform.taskqueue import gae_taskqueue_services as taskqueue_services
from core.tests import test_utils
import feconf
import python_utils
import utils

(
    exp_models, job_models, opportunity_models, audit_models,
    suggestion_models) = models.Registry.import_models(
        [models.NAMES.exploration, models.NAMES.job, models.NAMES.opportunity,
         models.NAMES.audit, models.NAMES.suggestion])

BOTH_MODERATOR_AND_ADMIN_EMAIL = 'moderator.and.admin@example.com'
BOTH_MODERATOR_AND_ADMIN_USERNAME = 'moderatorandadm1n'


class SampleMapReduceJobManager(jobs.BaseMapReduceOneOffJobManager):
    """Test job that counts the total number of explorations."""

    @classmethod
    def entity_classes_to_map_over(cls):
        return [exp_models.ExplorationModel]

    @staticmethod
    def map(item):
        yield ('sum', 1)

    @staticmethod
    def reduce(key, values):
        yield (key, sum([int(value) for value in values]))


class AdminIntegrationTest(test_utils.GenericTestBase):
    """Server integration tests for operations on the admin page."""

    def setUp(self):
        """Complete the signup process for self.ADMIN_EMAIL."""
        super(AdminIntegrationTest, self).setUp()
        self.signup(self.ADMIN_EMAIL, self.ADMIN_USERNAME)
        self.signup(self.EDITOR_EMAIL, self.EDITOR_USERNAME)
        self.admin_id = self.get_user_id_from_email(self.ADMIN_EMAIL)

    def test_admin_page_rights(self):
        """Test access rights to the admin page."""

        self.get_html_response('/admin', expected_status_int=302)

        # Login as a non-admin.
        self.login(self.EDITOR_EMAIL)
        self.get_html_response('/admin', expected_status_int=401)
        self.logout()

        # Login as an admin.
        self.login(self.ADMIN_EMAIL, is_super_admin=True)
        self.get_html_response('/admin')
        self.logout()

    def test_change_configuration_property(self):
        """Test that configuration properties can be changed."""

        self.login(self.ADMIN_EMAIL, is_super_admin=True)
        csrf_token = self.get_new_csrf_token()
        new_config_value = False

        response_dict = self.get_json('/adminhandler')
        response_config_properties = response_dict['config_properties']
        self.assertDictContainsSubset({
            'value': False,
        }, response_config_properties[
            config_domain.IS_IMPROVEMENTS_TAB_ENABLED.name])

        payload = {
            'action': 'save_config_properties',
            'new_config_property_values': {
                config_domain.IS_IMPROVEMENTS_TAB_ENABLED.name: (
                    new_config_value),
            }
        }
        self.post_json('/adminhandler', payload, csrf_token=csrf_token)

        response_dict = self.get_json('/adminhandler')
        response_config_properties = response_dict['config_properties']
        self.assertDictContainsSubset({
            'value': new_config_value,
        }, response_config_properties[
            config_domain.IS_IMPROVEMENTS_TAB_ENABLED.name])

        self.logout()

    def test_cannot_reload_exploration_in_production_mode(self):
        self.login(self.ADMIN_EMAIL, is_super_admin=True)
        csrf_token = self.get_new_csrf_token()

        prod_mode_swap = self.swap(constants, 'DEV_MODE', False)
        assert_raises_regexp_context_manager = self.assertRaisesRegexp(
            Exception, 'Cannot reload an exploration in production.')
        with assert_raises_regexp_context_manager, prod_mode_swap:
            self.post_json(
                '/adminhandler', {
                    'action': 'reload_exploration',
                    'exploration_id': '2'
                }, csrf_token=csrf_token)

        self.logout()

    def test_cannot_load_new_structures_data_in_production_mode(self):
        self.login(self.ADMIN_EMAIL, is_super_admin=True)
        csrf_token = self.get_new_csrf_token()

        prod_mode_swap = self.swap(constants, 'DEV_MODE', False)
        assert_raises_regexp_context_manager = self.assertRaisesRegexp(
            Exception, 'Cannot load new structures data in production.')
        with assert_raises_regexp_context_manager, prod_mode_swap:
            self.post_json(
                '/adminhandler', {
                    'action': 'generate_dummy_new_structures_data'
                }, csrf_token=csrf_token)
        self.logout()

    def test_non_admins_cannot_load_new_structures_data(self):
        self.login(self.ADMIN_EMAIL, is_super_admin=True)
        csrf_token = self.get_new_csrf_token()
        assert_raises_regexp = self.assertRaisesRegexp(
            Exception, 'User does not have enough rights to generate data.')
        with assert_raises_regexp:
            self.post_json(
                '/adminhandler', {
                    'action': 'generate_dummy_new_structures_data'
                }, csrf_token=csrf_token)
        self.logout()

    def test_cannot_generate_dummy_skill_data_in_production_mode(self):
        self.login(self.ADMIN_EMAIL, is_super_admin=True)
        csrf_token = self.get_new_csrf_token()

        prod_mode_swap = self.swap(constants, 'DEV_MODE', False)
        assert_raises_regexp_context_manager = self.assertRaisesRegexp(
            Exception, 'Cannot generate dummy skills in production.')
        with assert_raises_regexp_context_manager, prod_mode_swap:
            self.post_json(
                '/adminhandler', {
                    'action': 'generate_dummy_new_skill_data'
                }, csrf_token=csrf_token)
        self.logout()

    def test_non_admins_cannot_generate_dummy_skill_data(self):
        self.login(self.ADMIN_EMAIL, is_super_admin=True)
        csrf_token = self.get_new_csrf_token()
        assert_raises_regexp = self.assertRaisesRegexp(
            Exception, 'User does not have enough rights to generate data.')
        with assert_raises_regexp:
            self.post_json(
                '/adminhandler', {
                    'action': 'generate_dummy_new_skill_data'
                }, csrf_token=csrf_token)
        self.logout()

    def test_cannot_reload_collection_in_production_mode(self):
        self.login(self.ADMIN_EMAIL, is_super_admin=True)
        csrf_token = self.get_new_csrf_token()

        prod_mode_swap = self.swap(constants, 'DEV_MODE', False)
        assert_raises_regexp_context_manager = self.assertRaisesRegexp(
            Exception, 'Cannot reload a collection in production.')
        with assert_raises_regexp_context_manager, prod_mode_swap:
            self.post_json(
                '/adminhandler', {
                    'action': 'reload_collection',
                    'collection_id': '2'
                }, csrf_token=csrf_token)

        self.logout()

    def test_reload_collection(self):
        observed_log_messages = []

        def _mock_logging_function(msg, *args):
            """Mocks logging.info()."""
            observed_log_messages.append(msg % args)

        self.login(self.ADMIN_EMAIL, is_super_admin=True)
        csrf_token = self.get_new_csrf_token()

        collection_services.load_demo('0')
        collection_rights = rights_manager.get_collection_rights('0')

        self.assertFalse(collection_rights.community_owned)

        with self.swap(logging, 'info', _mock_logging_function):
            self.post_json(
                '/adminhandler', {
                    'action': 'reload_collection',
                    'collection_id': '0'
                }, csrf_token=csrf_token)

        collection_rights = rights_manager.get_collection_rights('0')

        self.assertTrue(collection_rights.community_owned)
        self.assertEqual(
            observed_log_messages,
            [
                '[ADMIN] %s reloaded collection 0' % self.admin_id,
                'Collection with id 0 was loaded.'
            ]
        )

        self.logout()

    def test_load_new_structures_data(self):
        self.set_admins([self.ADMIN_USERNAME])
        self.login(self.ADMIN_EMAIL, is_super_admin=True)
        csrf_token = self.get_new_csrf_token()
        self.post_json(
            '/adminhandler', {
                'action': 'generate_dummy_new_structures_data'
            }, csrf_token=csrf_token)
        topic_summaries = topic_services.get_all_topic_summaries()
        self.assertEqual(len(topic_summaries), 2)
        for summary in topic_summaries:
            if summary.name == 'Dummy Topic 1':
                topic_id = summary.id
        story_id = (
            topic_fetchers.get_topic_by_id(
                topic_id).canonical_story_references[0].story_id)
        self.assertIsNotNone(
            story_fetchers.get_story_by_id(story_id, strict=False))
        skill_summaries = skill_services.get_all_skill_summaries()
        self.assertEqual(len(skill_summaries), 3)
        questions, _, _ = (
            question_fetchers.get_questions_and_skill_descriptions_by_skill_ids(
                10, [
                    skill_summaries[0].id, skill_summaries[1].id,
                    skill_summaries[2].id], '')
        )
        self.assertEqual(len(questions), 3)
        # Testing that there are 3 hindi translation opportunities
        # available on the Contributor Dashboard. Hindi was picked arbitrarily,
        # any language code other than english (what the dummy explorations
        # were written in) can be tested here.
        translation_opportunities, _, _ = (
            opportunity_services.get_translation_opportunities('hi', None))
        self.assertEqual(len(translation_opportunities), 3)
        self.logout()

    def test_generate_dummy_skill_and_questions_data(self):
        self.set_admins([self.ADMIN_USERNAME])
        self.login(self.ADMIN_EMAIL, is_super_admin=True)
        csrf_token = self.get_new_csrf_token()
        self.post_json(
            '/adminhandler', {
                'action': 'generate_dummy_new_skill_data'
            }, csrf_token=csrf_token)
        skill_summaries = skill_services.get_all_skill_summaries()
        self.assertEqual(len(skill_summaries), 1)
        questions, _, _ = (
            question_fetchers.get_questions_and_skill_descriptions_by_skill_ids(
                20, [skill_summaries[0].id], '')
        )
        self.assertEqual(len(questions), 15)
        self.logout()

    def test_flush_migration_bot_contributions_action(self):
        created_exploration_ids = ['exp_1', 'exp_2']
        edited_exploration_ids = ['exp_3', 'exp_4']
        user_services.create_user_contributions(
            feconf.MIGRATION_BOT_USER_ID, created_exploration_ids,
            edited_exploration_ids)

        migration_bot_contributions_model = (
            user_services.get_user_contributions(feconf.MIGRATION_BOT_USER_ID))
        self.assertEqual(
            migration_bot_contributions_model.created_exploration_ids,
            created_exploration_ids)
        self.assertEqual(
            migration_bot_contributions_model.edited_exploration_ids,
            edited_exploration_ids)
        self.login(self.ADMIN_EMAIL, is_super_admin=True)
        csrf_token = self.get_new_csrf_token()

        self.post_json(
            '/adminhandler', {
                'action': 'flush_migration_bot_contribution_data'
            }, csrf_token=csrf_token)

        migration_bot_contributions_model = (
            user_services.get_user_contributions(feconf.MIGRATION_BOT_USER_ID))
        self.assertEqual(
            migration_bot_contributions_model.created_exploration_ids, [])
        self.assertEqual(
            migration_bot_contributions_model.edited_exploration_ids, [])

    def test_regenerate_topic_related_opportunities_action(self):
        self.signup(self.OWNER_EMAIL, self.OWNER_USERNAME)

        owner_id = self.get_user_id_from_email(self.OWNER_EMAIL)

        topic_id = 'topic'
        story_id = 'story'
        self.save_new_valid_exploration(
            '0', owner_id, title='title',
            end_state_name='End State')
        self.publish_exploration(owner_id, '0')

        topic = topic_domain.Topic.create_default_topic(
            topic_id, 'topic', 'abbrev', 'description')
        topic_services.save_new_topic(owner_id, topic)

        story = story_domain.Story.create_default_story(
            story_id, 'A story', 'Description', topic_id, 'story')
        story_services.save_new_story(owner_id, story)
        topic_services.add_canonical_story(
            owner_id, topic_id, story_id)
        story_services.update_story(
            owner_id, story_id, [story_domain.StoryChange({
                'cmd': 'add_story_node',
                'node_id': 'node_1',
                'title': 'Node1',
            }), story_domain.StoryChange({
                'cmd': 'update_story_node_property',
                'property_name': 'exploration_id',
                'node_id': 'node_1',
                'old_value': None,
                'new_value': '0'
            })], 'Changes.')

        all_opportunity_models = list(
            opportunity_models.ExplorationOpportunitySummaryModel.get_all())

        self.assertEqual(len(all_opportunity_models), 1)

        old_creation_time = all_opportunity_models[0].created_on

        self.login(self.ADMIN_EMAIL, is_super_admin=True)
        csrf_token = self.get_new_csrf_token()

        result = self.post_json(
            '/adminhandler', {
                'action': 'regenerate_topic_related_opportunities',
                'topic_id': 'topic'
            }, csrf_token=csrf_token)

        self.assertEqual(
            result, {
                'opportunities_count': 1
            })

        all_opportunity_models = list(
            opportunity_models.ExplorationOpportunitySummaryModel.get_all())

        self.assertEqual(len(all_opportunity_models), 1)

        new_creation_time = all_opportunity_models[0].created_on

        self.assertLess(old_creation_time, new_creation_time)

    def test_admin_topics_csv_download_handler(self):
        self.login(self.ADMIN_EMAIL, is_super_admin=True)
        response = self.get_custom_response(
            '/admintopicscsvdownloadhandler', 'text/csv')

        self.assertEqual(
            response.headers['Content-Disposition'],
            'attachment; filename=topic_similarities.csv')

        self.assertIn(
            'Architecture,Art,Biology,Business,Chemistry,Computing,Economics,'
            'Education,Engineering,Environment,Geography,Government,Hobbies,'
            'Languages,Law,Life Skills,Mathematics,Medicine,Music,Philosophy,'
            'Physics,Programming,Psychology,Puzzles,Reading,Religion,Sport,'
            'Statistics,Welcome',
            response.body)

        self.logout()

    def test_admin_job_output_handler(self):
        self.login(self.ADMIN_EMAIL, is_super_admin=True)

        self.save_new_valid_exploration('exp_id', self.admin_id)

        job_id = SampleMapReduceJobManager.create_new()
        SampleMapReduceJobManager.enqueue(job_id)

        self.assertEqual(
            self.count_jobs_in_taskqueue(
                taskqueue_services.QUEUE_NAME_ONE_OFF_JOBS), 1)

        response = self.get_json('/adminjoboutput', params={'job_id': job_id})
        self.assertIsNone(response['output'])

        self.process_and_flush_pending_tasks()

        response = self.get_json('/adminjoboutput', params={'job_id': job_id})
        self.assertEqual(
            SampleMapReduceJobManager.get_status_code(job_id),
            jobs.STATUS_CODE_COMPLETED)
        self.assertEqual(response['output'], ['[u\'sum\', 1]'])

        self.logout()

    def test_revert_config_property(self):
        observed_log_messages = []

        def _mock_logging_function(msg, *args):
            """Mocks logging.info()."""
            observed_log_messages.append(msg % args)

        self.login(self.ADMIN_EMAIL, is_super_admin=True)
        csrf_token = self.get_new_csrf_token()

        config_services.set_property(self.admin_id, 'promo_bar_enabled', True)
        self.assertTrue(config_domain.PROMO_BAR_ENABLED.value)

        with self.swap(logging, 'info', _mock_logging_function):
            self.post_json(
                '/adminhandler', {
                    'action': 'revert_config_property',
                    'config_property_id': 'promo_bar_enabled'
                }, csrf_token=csrf_token)

        self.assertFalse(config_domain.PROMO_BAR_ENABLED.value)
        self.assertEqual(
            observed_log_messages,
            ['[ADMIN] %s reverted config property: promo_bar_enabled'
             % self.admin_id])

        self.logout()

    def test_start_new_one_off_job(self):
        self.login(self.ADMIN_EMAIL, is_super_admin=True)

        self.assertEqual(
            self.count_jobs_in_taskqueue(
                taskqueue_services.QUEUE_NAME_ONE_OFF_JOBS), 0)

        with self.swap(
            jobs_registry, 'ONE_OFF_JOB_MANAGERS', [SampleMapReduceJobManager]):

            csrf_token = self.get_new_csrf_token()

            self.post_json(
                '/adminhandler', {
                    'action': 'start_new_job',
                    'job_type': 'SampleMapReduceJobManager'
                }, csrf_token=csrf_token)

        self.assertEqual(
            self.count_jobs_in_taskqueue(
                taskqueue_services.QUEUE_NAME_ONE_OFF_JOBS), 1)

        self.logout()

    def test_cancel_one_off_job(self):
        self.login(self.ADMIN_EMAIL, is_super_admin=True)

        job_id = SampleMapReduceJobManager.create_new()
        SampleMapReduceJobManager.enqueue(job_id)

        self.run_but_do_not_flush_pending_tasks()
        status = SampleMapReduceJobManager.get_status_code(job_id)

        self.assertEqual(status, job_models.STATUS_CODE_STARTED)

        with self.swap(
            jobs_registry, 'ONE_OFF_JOB_MANAGERS', [SampleMapReduceJobManager]):

            self.get_json('/adminhandler')
            csrf_token = self.get_new_csrf_token()

            self.post_json(
                '/adminhandler', {
                    'action': 'cancel_job',
                    'job_id': job_id,
                    'job_type': 'SampleMapReduceJobManager'
                }, csrf_token=csrf_token)

        status = SampleMapReduceJobManager.get_status_code(job_id)

        self.assertEqual(status, job_models.STATUS_CODE_CANCELED)

        self.logout()

    def test_start_computation(self):
        self.login(self.ADMIN_EMAIL, is_super_admin=True)

        exploration = exp_domain.Exploration.create_default_exploration(
            'exp_id')
        exp_services.save_new_exploration('owner_id', exploration)

        self.assertEqual(
            jobs_test.StartExplorationEventCounter.get_count('exp_id'), 0)

        status = jobs_test.StartExplorationEventCounter.get_status_code()

        self.assertEqual(
            status, job_models.CONTINUOUS_COMPUTATION_STATUS_CODE_IDLE)

        with self.swap(
            jobs_registry, 'ALL_CONTINUOUS_COMPUTATION_MANAGERS',
            [jobs_test.StartExplorationEventCounter]):

            self.get_json('/adminhandler')
            csrf_token = self.get_new_csrf_token()

            self.post_json(
                '/adminhandler', {
                    'action': 'start_computation',
                    'computation_type': 'StartExplorationEventCounter'
                }, csrf_token=csrf_token)

        status = jobs_test.StartExplorationEventCounter.get_status_code()
        self.assertEqual(
            status, job_models.CONTINUOUS_COMPUTATION_STATUS_CODE_RUNNING)

        self.logout()

    def test_stop_computation_with_running_jobs(self):
        self.login(self.ADMIN_EMAIL, is_super_admin=True)

        exploration = exp_domain.Exploration.create_default_exploration(
            'exp_id')
        exp_services.save_new_exploration('owner_id', exploration)

        self.assertEqual(
            jobs_test.StartExplorationEventCounter.get_count('exp_id'), 0)

        jobs_test.StartExplorationEventCounter.start_computation()
        self.run_but_do_not_flush_pending_tasks()
        status = jobs_test.StartExplorationEventCounter.get_status_code()

        self.assertEqual(
            status, job_models.CONTINUOUS_COMPUTATION_STATUS_CODE_RUNNING)

        with self.swap(
            jobs_registry, 'ALL_CONTINUOUS_COMPUTATION_MANAGERS',
            [jobs_test.StartExplorationEventCounter]):

            self.get_json('/adminhandler')
            csrf_token = self.get_new_csrf_token()

            self.post_json(
                '/adminhandler', {
                    'action': 'stop_computation',
                    'computation_type': 'StartExplorationEventCounter'
                }, csrf_token=csrf_token)

        status = jobs_test.StartExplorationEventCounter.get_status_code()
        self.assertEqual(
            status, job_models.CONTINUOUS_COMPUTATION_STATUS_CODE_IDLE)

        self.logout()

    def test_stop_computation_with_finished_jobs(self):
        self.login(self.ADMIN_EMAIL, is_super_admin=True)

        exploration = exp_domain.Exploration.create_default_exploration(
            'exp_id')
        exp_services.save_new_exploration('owner_id', exploration)

        self.assertEqual(
            jobs_test.StartExplorationEventCounter.get_count('exp_id'), 0)

        jobs_test.StartExplorationEventCounter.start_computation()

        self.process_and_flush_pending_tasks()
        status = jobs_test.StartExplorationEventCounter.get_status_code()

        self.assertEqual(
            status, job_models.CONTINUOUS_COMPUTATION_STATUS_CODE_RUNNING)

        with self.swap(
            jobs_registry, 'ALL_CONTINUOUS_COMPUTATION_MANAGERS',
            [jobs_test.StartExplorationEventCounter]):

            self.get_json('/adminhandler')
            csrf_token = self.get_new_csrf_token()

            self.post_json(
                '/adminhandler', {
                    'action': 'stop_computation',
                    'computation_type': 'StartExplorationEventCounter'
                }, csrf_token=csrf_token)

        status = jobs_test.StartExplorationEventCounter.get_status_code()
        self.assertEqual(
            status, job_models.CONTINUOUS_COMPUTATION_STATUS_CODE_IDLE)

        self.logout()

    def test_stop_computation_with_stopped_jobs(self):
        self.login(self.ADMIN_EMAIL, is_super_admin=True)

        exploration = exp_domain.Exploration.create_default_exploration(
            'exp_id')
        exp_services.save_new_exploration('owner_id', exploration)

        self.assertEqual(
            jobs_test.StartExplorationEventCounter.get_count('exp_id'), 0)

        jobs_test.StartExplorationEventCounter.start_computation()
        self.run_but_do_not_flush_pending_tasks()
        status = jobs_test.StartExplorationEventCounter.get_status_code()

        self.assertEqual(
            status, job_models.CONTINUOUS_COMPUTATION_STATUS_CODE_RUNNING)

        jobs_test.StartExplorationEventCounter.stop_computation(self.admin_id)
        status = jobs_test.StartExplorationEventCounter.get_status_code()

        self.assertEqual(
            status, job_models.CONTINUOUS_COMPUTATION_STATUS_CODE_IDLE)

        with self.swap(
            jobs_registry, 'ALL_CONTINUOUS_COMPUTATION_MANAGERS',
            [jobs_test.StartExplorationEventCounter]):

            self.get_json('/adminhandler')
            csrf_token = self.get_new_csrf_token()

            self.post_json(
                '/adminhandler', {
                    'action': 'stop_computation',
                    'computation_type': 'StartExplorationEventCounter'
                }, csrf_token=csrf_token)

        status = jobs_test.StartExplorationEventCounter.get_status_code()
        self.assertEqual(
            status, job_models.CONTINUOUS_COMPUTATION_STATUS_CODE_IDLE)

        self.logout()

    def test_upload_topic_similarities(self):
        self.login(self.ADMIN_EMAIL, is_super_admin=True)
        csrf_token = self.get_new_csrf_token()

        self.assertEqual(recommendations_services.get_topic_similarity(
            'Art', 'Biology'), 0.1)
        self.assertEqual(recommendations_services.get_topic_similarity(
            'Art', 'Art'), feconf.SAME_TOPIC_SIMILARITY)
        self.assertEqual(recommendations_services.get_topic_similarity(
            'Topic 1', 'Topic 2'), feconf.DEFAULT_TOPIC_SIMILARITY)
        self.assertEqual(recommendations_services.get_topic_similarity(
            'Topic', 'Topic'), feconf.SAME_TOPIC_SIMILARITY)

        topic_similarities_data = (
            'Art,Biology,Chemistry\n'
            '1.0,0.2,0.1\n'
            '0.2,1.0,0.8\n'
            '0.1,0.8,1.0'
        )

        self.post_json(
            '/adminhandler', {
                'action': 'upload_topic_similarities',
                'data': topic_similarities_data
            }, csrf_token=csrf_token)

        self.assertEqual(recommendations_services.get_topic_similarity(
            'Art', 'Biology'), 0.2)

        self.logout()

    def test_get_handler_includes_all_feature_flags(self):
        self.login(self.ADMIN_EMAIL, is_super_admin=True)
        feature = platform_parameter_registry.Registry.create_feature_flag(
            'test_feature_1', 'feature for test.', 'dev')

        feature_list_ctx = self.swap(
            platform_feature_services, 'ALL_FEATURES_LIST', [feature.name])
        feature_set_ctx = self.swap(
            platform_feature_services, 'ALL_FEATURES_NAMES_SET',
            set([feature.name]))
        with feature_list_ctx, feature_set_ctx:
            response_dict = self.get_json('/adminhandler')
            self.assertEqual(
                response_dict['feature_flags'], [feature.to_dict()])

        platform_parameter_registry.Registry.parameter_registry.pop(
            feature.name)
        self.logout()

    def test_post_with_flag_changes_updates_feature_flags(self):
        self.login(self.ADMIN_EMAIL, is_super_admin=True)
        csrf_token = self.get_new_csrf_token()

        feature = platform_parameter_registry.Registry.create_feature_flag(
            'test_feature_1', 'feature for test.', 'dev')
        new_rule_dicts = [
            {
                'filters': [
                    {
                        'type': 'server_mode',
                        'conditions': [['=', 'dev']]
                    }
                ],
                'value_when_matched': True
            }
        ]

        feature_list_ctx = self.swap(
            platform_feature_services, 'ALL_FEATURES_LIST', [feature.name])
        feature_set_ctx = self.swap(
            platform_feature_services, 'ALL_FEATURES_NAMES_SET',
            set([feature.name]))
        with feature_list_ctx, feature_set_ctx:
            self.post_json(
                '/adminhandler', {
                    'action': 'update_feature_flag_rules',
                    'feature_name': feature.name,
                    'new_rules': new_rule_dicts,
                    'commit_message': 'test update feature',
                }, csrf_token=csrf_token)

            rule_dicts = [
                rule.to_dict() for rule
                in platform_parameter_registry.Registry.get_platform_parameter(
                    feature.name).rules
            ]
            self.assertEqual(rule_dicts, new_rule_dicts)

        platform_parameter_registry.Registry.parameter_registry.pop(
            feature.name)
        self.logout()

    def test_post_flag_changes_correctly_updates_flags_returned_by_getter(self):
        self.login(self.ADMIN_EMAIL, is_super_admin=True)
        csrf_token = self.get_new_csrf_token()

        feature = platform_parameter_registry.Registry.create_feature_flag(
            'test_feature_1', 'feature for test.', 'dev')
        new_rule_dicts = [
            {
                'filters': [
                    {
                        'type': 'server_mode',
                        'conditions': [['=', 'dev']]
                    }
                ],
                'value_when_matched': True
            }
        ]

        feature_list_ctx = self.swap(
            platform_feature_services, 'ALL_FEATURES_LIST', [feature.name])
        feature_set_ctx = self.swap(
            platform_feature_services, 'ALL_FEATURES_NAMES_SET',
            set([feature.name]))
        with feature_list_ctx, feature_set_ctx:
            response_dict = self.get_json('/adminhandler')
            self.assertEqual(
                response_dict['feature_flags'], [feature.to_dict()])

            self.post_json(
                '/adminhandler', {
                    'action': 'update_feature_flag_rules',
                    'feature_name': feature.name,
                    'new_rules': new_rule_dicts,
                    'commit_message': 'test update feature',
                }, csrf_token=csrf_token)

            response_dict = self.get_json('/adminhandler')
            rules = response_dict['feature_flags'][0]['rules']
            self.assertEqual(rules, new_rule_dicts)

        platform_parameter_registry.Registry.parameter_registry.pop(
            feature.name)
        self.logout()

<<<<<<< HEAD
    def test_update_feature_flag_rules_with_invalid_rules_returns_400(self):
=======
    def test_update_flag_rules_with_invalid_rules_returns_400(self):
>>>>>>> 954d90cf
        self.login(self.ADMIN_EMAIL, is_super_admin=True)
        csrf_token = self.get_new_csrf_token()

        feature = platform_parameter_registry.Registry.create_feature_flag(
            'test_feature_1', 'feature for test.', 'dev')
        new_rule_dicts = [
            {
                'filters': [
                    {
                        'type': 'server_mode',
                        'conditions': [['=', 'prod']]
                    }
                ],
                'value_when_matched': True
            }
        ]

        feature_list_ctx = self.swap(
            platform_feature_services, 'ALL_FEATURES_LIST', [feature.name])
        feature_set_ctx = self.swap(
            platform_feature_services, 'ALL_FEATURES_NAMES_SET',
            set([feature.name]))
        with feature_list_ctx, feature_set_ctx:
            response = self.post_json(
                '/adminhandler', {
                    'action': 'update_feature_flag_rules',
                    'feature_name': feature.name,
                    'new_rules': new_rule_dicts,
                    'commit_message': 'test update feature',
                },
                csrf_token=csrf_token,
                expected_status_int=400
            )
            self.assertEqual(
                response['error'],
                'Feature in dev stage cannot be enabled in test or production '
                'environment.')

        platform_parameter_registry.Registry.parameter_registry.pop(
            feature.name)
        self.logout()

<<<<<<< HEAD
=======
    def test_update_flag_rules_with_unknown_feature_name_returns_400(self):
        self.login(self.ADMIN_EMAIL, is_super_admin=True)
        csrf_token = self.get_new_csrf_token()

        new_rule_dicts = [
            {
                'filters': [
                    {
                        'type': 'server_mode',
                        'conditions': [['=', 'dev']]
                    }
                ],
                'value_when_matched': True
            }
        ]

        feature_list_ctx = self.swap(
            platform_feature_services, 'ALL_FEATURES_LIST', [])
        feature_set_ctx = self.swap(
            platform_feature_services, 'ALL_FEATURES_NAMES_SET', set([]))
        with feature_list_ctx, feature_set_ctx:
            response = self.post_json(
                '/adminhandler', {
                    'action': 'update_feature_flag_rules',
                    'feature_name': 'test_feature_1',
                    'new_rules': new_rule_dicts,
                    'commit_message': 'test update feature',
                },
                csrf_token=csrf_token,
                expected_status_int=400
            )
            self.assertEqual(
                response['error'],
                'Unknown feature flag: test_feature_1.')

        self.logout()

    def test_update_flag_rules_with_feature_name_of_non_string_type_returns_400(
            self):
        self.login(self.ADMIN_EMAIL, is_super_admin=True)
        csrf_token = self.get_new_csrf_token()

        response = self.post_json(
            '/adminhandler', {
                'action': 'update_feature_flag_rules',
                'feature_name': 123,
                'new_rules': [],
                'commit_message': 'test update feature',
            },
            csrf_token=csrf_token,
            expected_status_int=400
        )
        self.assertEqual(
            response['error'],
            'feature_name should be string, received \'123\'.')

        self.logout()

    def test_update_flag_rules_with_message_of_non_string_type_returns_400(
            self):
        self.login(self.ADMIN_EMAIL, is_super_admin=True)
        csrf_token = self.get_new_csrf_token()

        response = self.post_json(
            '/adminhandler', {
                'action': 'update_feature_flag_rules',
                'feature_name': 'feature_name',
                'new_rules': [],
                'commit_message': 123,
            },
            csrf_token=csrf_token,
            expected_status_int=400
        )
        self.assertEqual(
            response['error'],
            'commit_message should be string, received \'123\'.')

        self.logout()

    def test_update_flag_rules_with_rules_of_non_list_type_returns_400(self):
        self.login(self.ADMIN_EMAIL, is_super_admin=True)
        csrf_token = self.get_new_csrf_token()

        response = self.post_json(
            '/adminhandler', {
                'action': 'update_feature_flag_rules',
                'feature_name': 'feature_name',
                'new_rules': {},
                'commit_message': 'test update feature',
            },
            csrf_token=csrf_token,
            expected_status_int=400
        )
        self.assertEqual(
            response['error'],
            'new_rules should be a list of dicts, received \'{}\'.')

        self.logout()

    def test_update_flag_rules_with_rules_of_non_list_of_dict_type_returns_400(
            self):
        self.login(self.ADMIN_EMAIL, is_super_admin=True)
        csrf_token = self.get_new_csrf_token()

        response = self.post_json(
            '/adminhandler', {
                'action': 'update_feature_flag_rules',
                'feature_name': 'feature_name',
                'new_rules': [1, 2],
                'commit_message': 'test update feature',
            },
            csrf_token=csrf_token,
            expected_status_int=400
        )
        self.assertEqual(
            response['error'],
            'new_rules should be a list of dicts, received \'[1, 2]\'.')

        self.logout()

    def test_update_flag_rules_with_unexpected_exception_returns_500(self):
        self.login(self.ADMIN_EMAIL, is_super_admin=True)
        csrf_token = self.get_new_csrf_token()

        feature = platform_parameter_registry.Registry.create_feature_flag(
            'test_feature_1', 'feature for test.', 'dev')
        new_rule_dicts = [
            {
                'filters': [
                    {
                        'type': 'server_mode',
                        'conditions': [['=', 'dev']]
                    }
                ],
                'value_when_matched': True
            }
        ]

        feature_list_ctx = self.swap(
            platform_feature_services, 'ALL_FEATURES_LIST', [feature.name])
        feature_set_ctx = self.swap(
            platform_feature_services, 'ALL_FEATURES_NAMES_SET',
            set([feature.name]))
        # Replace the stored instance with None in order to trigger unexpected
        # exception during update.
        platform_parameter_registry.Registry.parameter_registry[
            feature.name] = None
        with feature_list_ctx, feature_set_ctx:
            response = self.post_json(
                '/adminhandler', {
                    'action': 'update_feature_flag_rules',
                    'feature_name': feature.name,
                    'new_rules': new_rule_dicts,
                    'commit_message': 'test update feature',
                },
                csrf_token=csrf_token,
                expected_status_int=500
            )
            self.assertEqual(
                response['error'],
                '\'NoneType\' object has no attribute \'serialize\'')

        platform_parameter_registry.Registry.parameter_registry.pop(
            feature.name)
        self.logout()

>>>>>>> 954d90cf

class GenerateDummyExplorationsTest(test_utils.GenericTestBase):
    """Test the conditions for generation of dummy explorations."""

    def setUp(self):
        super(GenerateDummyExplorationsTest, self).setUp()
        self.signup(self.ADMIN_EMAIL, self.ADMIN_USERNAME)

    def test_generate_count_greater_than_publish_count(self):
        self.login(self.ADMIN_EMAIL, is_super_admin=True)
        csrf_token = self.get_new_csrf_token()
        self.post_json(
            '/adminhandler', {
                'action': 'generate_dummy_explorations',
                'num_dummy_exps_to_generate': 10,
                'num_dummy_exps_to_publish': 3
            }, csrf_token=csrf_token)
        generated_exps = exp_services.get_all_exploration_summaries()
        published_exps = exp_services.get_recently_published_exp_summaries(5)
        self.assertEqual(len(generated_exps), 10)
        self.assertEqual(len(published_exps), 3)

    def test_generate_count_equal_to_publish_count(self):
        self.login(self.ADMIN_EMAIL, is_super_admin=True)
        csrf_token = self.get_new_csrf_token()
        self.post_json(
            '/adminhandler', {
                'action': 'generate_dummy_explorations',
                'num_dummy_exps_to_generate': 2,
                'num_dummy_exps_to_publish': 2
            }, csrf_token=csrf_token)
        generated_exps = exp_services.get_all_exploration_summaries()
        published_exps = exp_services.get_recently_published_exp_summaries(5)
        self.assertEqual(len(generated_exps), 2)
        self.assertEqual(len(published_exps), 2)

    def test_generate_count_less_than_publish_count(self):
        self.login(self.ADMIN_EMAIL, is_super_admin=True)
        csrf_token = self.get_new_csrf_token()
        generated_exps_response = self.post_json(
            '/adminhandler', {
                'action': 'generate_dummy_explorations',
                'num_dummy_exps_to_generate': 2,
                'num_dummy_exps_to_publish': 5
            },
            csrf_token=csrf_token, expected_status_int=400)
        self.assertEqual(generated_exps_response['status_code'], 400)
        generated_exps = exp_services.get_all_exploration_summaries()
        published_exps = exp_services.get_recently_published_exp_summaries(5)
        self.assertEqual(len(generated_exps), 0)
        self.assertEqual(len(published_exps), 0)

    def test_handler_raises_error_with_non_int_num_dummy_exps_to_generate(self):
        self.login(self.ADMIN_EMAIL, is_super_admin=True)
        csrf_token = self.get_new_csrf_token()

        with self.assertRaisesRegexp(
            Exception, 'invalid_type is not a number'):
            self.post_json(
                '/adminhandler', {
                    'action': 'generate_dummy_explorations',
                    'num_dummy_exps_to_publish': 1,
                    'num_dummy_exps_to_generate': 'invalid_type'
                }, csrf_token=csrf_token)

        generated_exps = exp_services.get_all_exploration_summaries()
        published_exps = exp_services.get_recently_published_exp_summaries(5)
        self.assertEqual(generated_exps, {})
        self.assertEqual(published_exps, {})

        self.logout()

    def test_handler_raises_error_with_non_int_num_dummy_exps_to_publish(self):
        self.login(self.ADMIN_EMAIL, is_super_admin=True)
        csrf_token = self.get_new_csrf_token()

        with self.assertRaisesRegexp(
            Exception, 'invalid_type is not a number'):
            self.post_json(
                '/adminhandler', {
                    'action': 'generate_dummy_explorations',
                    'num_dummy_exps_to_publish': 'invalid_type',
                    'num_dummy_exps_to_generate': 1
                }, csrf_token=csrf_token)

        generated_exps = exp_services.get_all_exploration_summaries()
        published_exps = exp_services.get_recently_published_exp_summaries(5)
        self.assertEqual(generated_exps, {})
        self.assertEqual(published_exps, {})

        self.logout()

    def test_cannot_generate_dummy_explorations_in_prod_mode(self):
        self.login(self.ADMIN_EMAIL, is_super_admin=True)
        csrf_token = self.get_new_csrf_token()

        prod_mode_swap = self.swap(constants, 'DEV_MODE', False)
        assert_raises_regexp_context_manager = self.assertRaisesRegexp(
            Exception, 'Cannot generate dummy explorations in production.')

        with assert_raises_regexp_context_manager, prod_mode_swap:
            self.post_json(
                '/adminhandler', {
                    'action': 'generate_dummy_explorations',
                    'num_dummy_exps_to_generate': 10,
                    'num_dummy_exps_to_publish': 3
                }, csrf_token=csrf_token)

        generated_exps = exp_services.get_all_exploration_summaries()
        published_exps = exp_services.get_recently_published_exp_summaries(5)
        self.assertEqual(generated_exps, {})
        self.assertEqual(published_exps, {})

        self.logout()


class AdminRoleHandlerTest(test_utils.GenericTestBase):
    """Checks the user role handling on the admin page."""

    def setUp(self):
        """Complete the signup process for self.ADMIN_EMAIL."""
        super(AdminRoleHandlerTest, self).setUp()
        self.signup(self.ADMIN_EMAIL, self.ADMIN_USERNAME)
        self.set_admins([self.ADMIN_USERNAME])

    def test_view_and_update_role(self):
        user_email = 'user1@example.com'
        username = 'user1'

        self.signup(user_email, username)

        self.login(self.ADMIN_EMAIL, is_super_admin=True)
        # Check normal user has expected role. Viewing by username.
        response_dict = self.get_json(
            feconf.ADMIN_ROLE_HANDLER_URL,
            params={'filter_criterion': 'username', 'username': 'user1'})
        self.assertEqual(
            response_dict, {'user1': feconf.ROLE_ID_EXPLORATION_EDITOR})

        # Check role correctly gets updated.
        csrf_token = self.get_new_csrf_token()
        response_dict = self.post_json(
            feconf.ADMIN_ROLE_HANDLER_URL,
            {'role': feconf.ROLE_ID_MODERATOR, 'username': username},
            csrf_token=csrf_token,
            expected_status_int=200)
        self.assertEqual(response_dict, {})

        # Viewing by role.
        response_dict = self.get_json(
            feconf.ADMIN_ROLE_HANDLER_URL,
            params={
                'filter_criterion': 'role',
                'role': feconf.ROLE_ID_MODERATOR
            })
        self.assertEqual(response_dict, {'user1': feconf.ROLE_ID_MODERATOR})
        self.logout()

    def test_invalid_username_in_filter_criterion_and_update_role(self):
        username = 'myinvaliduser'

        self.login(self.ADMIN_EMAIL, is_super_admin=True)

        # Trying to view role of non-existent user.
        self.get_json(
            feconf.ADMIN_ROLE_HANDLER_URL,
            params={'filter_criterion': 'username', 'username': username},
            expected_status_int=400)

        # Trying to update role of non-existent user.
        csrf_token = self.get_new_csrf_token()
        self.post_json(
            feconf.ADMIN_ROLE_HANDLER_URL,
            {'role': feconf.ROLE_ID_MODERATOR, 'username': username},
            csrf_token=csrf_token,
            expected_status_int=400)

    def test_cannot_view_role_with_invalid_view_filter_criterion(self):
        self.login(self.ADMIN_EMAIL, is_super_admin=True)
        response = self.get_json(
            feconf.ADMIN_ROLE_HANDLER_URL,
            params={'filter_criterion': 'invalid', 'username': 'user1'},
            expected_status_int=400)

        self.assertEqual(
            response['error'], 'Invalid filter criterion to view roles.')

    def test_changing_user_role_from_topic_manager_to_moderator(self):
        user_email = 'user1@example.com'
        username = 'user1'

        self.signup(user_email, username)
        self.set_topic_managers([username])

        self.login(self.ADMIN_EMAIL, is_super_admin=True)

        response_dict = self.get_json(
            feconf.ADMIN_ROLE_HANDLER_URL,
            params={'filter_criterion': 'username', 'username': username})
        self.assertEqual(
            response_dict, {username: feconf.ROLE_ID_TOPIC_MANAGER})

        # Check role correctly gets updated.
        csrf_token = self.get_new_csrf_token()
        response_dict = self.post_json(
            feconf.ADMIN_ROLE_HANDLER_URL,
            {'role': feconf.ROLE_ID_MODERATOR, 'username': username},
            csrf_token=csrf_token)

        self.assertEqual(response_dict, {})

        response_dict = self.get_json(
            feconf.ADMIN_ROLE_HANDLER_URL,
            params={'filter_criterion': 'username', 'username': username})

        self.assertEqual(response_dict, {username: feconf.ROLE_ID_MODERATOR})

        self.logout()

    def test_changing_user_role_from_exploration_editor_to_topic_manager(self):
        user_email = 'user1@example.com'
        username = 'user1'

        self.signup(user_email, username)
        user_id = self.get_user_id_from_email(self.ADMIN_EMAIL)

        topic_id = topic_services.get_new_topic_id()
        self.save_new_topic(
            topic_id, user_id, name='Name',
            abbreviated_name='abbrev', url_fragment='url-fragment',
            description='Description', canonical_story_ids=[],
            additional_story_ids=[], uncategorized_skill_ids=[],
            subtopics=[], next_subtopic_id=1)

        self.login(self.ADMIN_EMAIL, is_super_admin=True)

        response_dict = self.get_json(
            feconf.ADMIN_ROLE_HANDLER_URL,
            params={'filter_criterion': 'username', 'username': username})

        self.assertEqual(
            response_dict, {username: feconf.ROLE_ID_EXPLORATION_EDITOR})

        # Check role correctly gets updated.
        csrf_token = self.get_new_csrf_token()
        response_dict = self.post_json(
            feconf.ADMIN_ROLE_HANDLER_URL,
            {'role': feconf.ROLE_ID_TOPIC_MANAGER, 'username': username,
             'topic_id': topic_id}, csrf_token=csrf_token)

        self.assertEqual(response_dict, {})

        response_dict = self.get_json(
            feconf.ADMIN_ROLE_HANDLER_URL,
            params={'filter_criterion': 'username', 'username': username})
        self.assertEqual(
            response_dict, {username: feconf.ROLE_ID_TOPIC_MANAGER})

        self.logout()


class ExplorationsLatexSvgHandlerTest(test_utils.GenericTestBase):
    """Tests for Saving Math SVGs in explorations."""

    def setUp(self):
        """Complete the signup process for self.ADMIN_EMAIL."""
        super(ExplorationsLatexSvgHandlerTest, self).setUp()
        self.signup(self.ADMIN_EMAIL, self.ADMIN_USERNAME)
        self.set_admins([self.ADMIN_USERNAME])

    def test_get_latex_to_svg_mapping(self):
        user_email = 'user1@example.com'
        username = 'user1'
        self.signup(user_email, username)
        self.login(self.ADMIN_EMAIL, is_super_admin=True)
        multiple_explorations_math_rich_text_info = []

        math_rich_text_info1 = (
            exp_domain.ExplorationMathRichTextInfo(
                'exp_id1', True, ['abc1', 'xyz1']))
        multiple_explorations_math_rich_text_info.append(math_rich_text_info1)
        math_rich_text_info2 = (
            exp_domain.ExplorationMathRichTextInfo(
                'exp_id2', True, ['abc2', 'xyz2']))
        multiple_explorations_math_rich_text_info.append(math_rich_text_info2)
        math_rich_text_info3 = (
            exp_domain.ExplorationMathRichTextInfo(
                'exp_id3', True, ['abc3', 'xyz3']))
        multiple_explorations_math_rich_text_info.append(math_rich_text_info3)

        exp_services.save_multi_exploration_math_rich_text_info_model(
            multiple_explorations_math_rich_text_info)

        response_dict = self.get_json(
            feconf.EXPLORATIONS_LATEX_SVG_HANDLER,
            params={'item_to_fetch': 'exp_id_to_latex_mapping'})
        expected_response = {
            'exp_id1': ['abc1', 'xyz1'],
            'exp_id2': ['abc2', 'xyz2']
        }
        self.assertEqual(
            response_dict,
            {'latex_strings_to_exp_id_mapping': expected_response})

    def test_get_when_invalid_item_to_fetch_item_given(self):
        user_email = 'user1@example.com'
        username = 'user1'
        self.signup(user_email, username)
        self.login(self.ADMIN_EMAIL, is_super_admin=True)

        response_dict = self.get_json(
            feconf.EXPLORATIONS_LATEX_SVG_HANDLER,
            params={'item_to_fetch': 'invalid'},
            expected_status_int=400)

        self.assertIn(
            'Please specify a valid type of item to fetch.',
            response_dict['error'])

    def test_get_number_explorations_left_to_update(self):
        user_email = 'user1@example.com'
        username = 'user1'
        self.signup(user_email, username)
        self.login(self.ADMIN_EMAIL, is_super_admin=True)
        multiple_explorations_math_rich_text_info = []

        math_rich_text_info1 = (
            exp_domain.ExplorationMathRichTextInfo(
                'exp_id1', True, ['abc1', 'xyz1']))
        multiple_explorations_math_rich_text_info.append(math_rich_text_info1)
        math_rich_text_info2 = (
            exp_domain.ExplorationMathRichTextInfo(
                'exp_id2', True, ['abc2', 'xyz2']))
        multiple_explorations_math_rich_text_info.append(math_rich_text_info2)
        math_rich_text_info3 = (
            exp_domain.ExplorationMathRichTextInfo(
                'exp_id3', True, ['abc3', 'xyz3']))
        multiple_explorations_math_rich_text_info.append(math_rich_text_info3)

        exp_services.save_multi_exploration_math_rich_text_info_model(
            multiple_explorations_math_rich_text_info)

        response_dict = self.get_json(
            feconf.EXPLORATIONS_LATEX_SVG_HANDLER,
            params={'item_to_fetch': 'number_of_explorations_left_to_update'})
        self.assertEqual(
            response_dict,
            {'number_of_explorations_left_to_update': '3'})

    def test_post_svgs_when_all_values_are_valid(self):
        user_email = 'user1@example.com'
        username = 'user1'

        self.signup(user_email, username)
        self.login(self.ADMIN_EMAIL, is_super_admin=True)
        editor_id = self.get_user_id_from_email(user_email)

        post_data = {
            'exp_id1': {
                '+,+,+,+': {
                    'latexId': 'latex_id1',
                    'dimensions': {
                        'encoded_height_string': '1d429',
                        'encoded_width_string': '1d33',
                        'encoded_vertical_padding_string': '0d241'
                    }
                },
                '\\frac{x}{y}': {
                    'latexId': 'latex_id2',
                    'dimensions': {
                        'encoded_height_string': '1d525',
                        'encoded_width_string': '3d33',
                        'encoded_vertical_padding_string': '0d241'
                    }
                }
            }
        }
        csrf_token = self.get_new_csrf_token()
        svg_file_1 = (
            '<svg xmlns="http://www.w3.org/2000/svg" width="1.33ex" height="1.4'
            '29ex" viewBox="0 -511.5 572.5 615.4" focusable="false" style="vert'
            'ical-align: -0.241ex;"><g stroke="currentColor" fill="currentColo'
            'r" stroke-width="0" transform="matrix(1 0 0 -1 0 0)"><path stroke'
            '-width="1" d="M52 289Q59 331 106 386T222 442Q257 442 2864Q412 404'
            ' 406 402Q368 386 350 336Q290 115 290 78Q290 50 306 38T341 26Q37'
            '8 26 414 59T463 140Q466 150 469 151T485 153H489Q504 153 504 145284'
            ' 52 289Z"/></g></svg>'
        )
        svg_file_2 = (
            '<svg xmlns="http://www.w3.org/2000/svg" width="3.33ex" height="1.5'
            '25ex" viewBox="0 -511.5 572.5 615.4" focusable="false" style="vert'
            'ical-align: -0.241ex;"><g stroke="currentColor" fill="currentColo'
            'r" stroke-width="0" transform="matrix(1 0 0 -1 0 0)"><path stroke'
            '-width="1" d="M52 289Q59 331 106 386T222 442Q257 442 2864Q412 404'
            ' 406 402Q368 386 350 336Q290 115 290 78Q290 50 306 38T341 26Q37'
            '8 26 414 59T463 140Q466 150 469 151T485 153H489Q504 153 504 145284'
            ' 52 289Z"/></g></svg>'
        )

        exploration1 = exp_domain.Exploration.create_default_exploration(
            'exp_id1', title='title1', category='category')

        exp_services.save_new_exploration(editor_id, exploration1)
        exp_models.ExplorationMathRichTextInfoModel(
            id='exp_id1',
            math_images_generation_required=True,
            latex_strings_without_svg=['+,+,+,+', '\\frac{x}{y}'],
            estimated_max_size_of_images_in_bytes=20000).put()

        response_dict = self.post_json(
            feconf.EXPLORATIONS_LATEX_SVG_HANDLER,
            {'latexMapping': post_data},
            csrf_token=csrf_token,
            upload_files=(
                ('latex_id1', 'latex_id1', svg_file_1),
                ('latex_id2', 'latex_id2', svg_file_2), ),
            expected_status_int=200)
        self.assertEqual(
            response_dict,
            {
                'number_of_explorations_updated': '1',
                'number_of_explorations_left_to_update': '0'
            })
        self.logout()

    def test_post_svgs_when_some_images_are_not_supplied(self):
        user_email = 'user1@example.com'
        username = 'user1'

        self.signup(user_email, username)
        self.login(self.ADMIN_EMAIL, is_super_admin=True)
        editor_id = self.get_user_id_from_email(user_email)

        post_data = {
            'exp_id1': {
                '+,+,+,+': {
                    'latexId': 'latex_id1',
                    'dimensions': {
                        'encoded_height_string': '1d429',
                        'encoded_width_string': '1d33',
                        'encoded_vertical_padding_string': '0d241'
                    }
                },
                '\\frac{x}{y}': {
                    'latexId': 'latex_id2',
                    'dimensions': {
                        'encoded_height_string': '1d525',
                        'encoded_width_string': '3d33',
                        'encoded_vertical_padding_string': '0d241'
                    }
                }
            }
        }
        # Check role correctly gets updated.
        csrf_token = self.get_new_csrf_token()
        svg_file_1 = (
            '<svg xmlns="http://www.w3.org/2000/svg" width="1.33ex" height="1.4'
            '29ex" viewBox="0 -511.5 572.5 615.4" focusable="false" style="vert'
            'ical-align: -0.241ex;"><g stroke="currentColor" fill="currentColo'
            'r" stroke-width="0" transform="matrix(1 0 0 -1 0 0)"><path stroke'
            '-width="1" d="M52 289Q59 331 106 386T222 442Q257 442 2864Q412 404'
            ' 406 402Q368 386 350 336Q290 115 290 78Q290 50 306 38T341 26Q37'
            '8 26 414 59T463 140Q466 150 469 151T485 153H489Q504 153 504 145284'
            ' 52 289Z"/></g></svg>'
        )
        exploration1 = exp_domain.Exploration.create_default_exploration(
            'exp_id1', title='title1', category='category')

        exp_services.save_new_exploration(editor_id, exploration1)
        response_dict = self.post_json(
            feconf.EXPLORATIONS_LATEX_SVG_HANDLER,
            {'latexMapping': post_data},
            csrf_token=csrf_token,
            upload_files=(
                ('latex_id1', 'latex_id1', svg_file_1),),
            expected_status_int=400)
        self.assertIn(
            'SVG for LaTeX string \\frac{x}{y} in exploration exp_id1 is not '
            'supplied.', response_dict['error'])
        self.logout()


class SuggestionsLatexSvgHandlerTest(test_utils.GenericTestBase):
    """Tests for Saving Math SVGs in suggestions."""

    target_id_1 = 'exp1'
    target_version_at_submission = 1
    valid_html_content1 = (
        '<oppia-noninteractive-math math_content-with-value="{&amp;'
        'quot;raw_latex&amp;quot;: &amp;quot;-,-,-,-&amp;quot;, &amp;'
        'quot;svg_filename&amp;quot;: &amp;quot;&amp;quot;}"></oppia'
        '-noninteractive-math>'
    )
    valid_html_content2 = (
        '<oppia-noninteractive-math math_content-with-value="{&amp;'
        'quot;raw_latex&amp;quot;: &amp;quot;+,+,+,+&amp;quot;, &amp;'
        'quot;svg_filename&amp;quot;: &amp;quot;&amp;quot;}"></oppia'
        '-noninteractive-math>'
    )
    change1 = {
        'cmd': exp_domain.CMD_EDIT_STATE_PROPERTY,
        'property_name': exp_domain.STATE_PROPERTY_CONTENT,
        'state_name': 'state_1',
        'new_value': {
            'content_id': 'content',
            'html': '<p>Suggestion html</p>'
        },
        'old_value': {
            'content_id': 'content',
            'html': valid_html_content1
        }
    }
    change2 = {
        'cmd': exp_domain.CMD_EDIT_STATE_PROPERTY,
        'property_name': exp_domain.STATE_PROPERTY_CONTENT,
        'state_name': 'state_2',
        'new_value': {
            'content_id': 'content',
            'html': '<p>Suggestion html2</p>'
        },
        'old_value': {
            'content_id': 'content',
            'html': valid_html_content2
        }
    }

    class MockExploration(python_utils.OBJECT):
        """Mocks an exploration. To be used only for testing."""

        def __init__(self, exploration_id, states):
            self.id = exploration_id
            self.states = states
            self.category = 'Algebra'

    # All mock explorations created for testing.
    explorations = [
        MockExploration('exp1', {'state_1': {}, 'state_2': {}}),
        MockExploration('exp2', {'state_1': {}, 'state_2': {}}),
        MockExploration('exp3', {'state_1': {}, 'state_2': {}}),
    ]

    def mock_get_exploration_by_id(self, exp_id):
        for exp in self.explorations:
            if exp.id == exp_id:
                return exp

    def setUp(self):
        """Complete the signup process for self.ADMIN_EMAIL."""
        super(SuggestionsLatexSvgHandlerTest, self).setUp()
        self.signup(self.ADMIN_EMAIL, self.ADMIN_USERNAME)
        self.set_admins([self.ADMIN_USERNAME])
        self.editor_id = self.get_user_id_from_email(self.ADMIN_EMAIL)
        with self.swap(
            exp_fetchers, 'get_exploration_by_id',
            self.mock_get_exploration_by_id):

            self.suggestion1 = suggestion_services.create_suggestion(
                suggestion_models.SUGGESTION_TYPE_EDIT_STATE_CONTENT,
                suggestion_models.TARGET_TYPE_EXPLORATION,
                self.target_id_1, self.target_version_at_submission,
                self.editor_id, self.change1, 'test description')

            self.suggestion2 = suggestion_services.create_suggestion(
                suggestion_models.SUGGESTION_TYPE_EDIT_STATE_CONTENT,
                suggestion_models.TARGET_TYPE_EXPLORATION,
                self.target_id_1, self.target_version_at_submission,
                self.editor_id, self.change2, 'test description')

    def test_get_latex_to_svg_mapping(self):
        user_email = 'user1@example.com'
        username = 'user1'
        self.signup(user_email, username)
        self.login(self.ADMIN_EMAIL, is_super_admin=True)

        response_dict = self.get_json(feconf.SUGGESTIONS_LATEX_SVG_HANDLER)
        expected_response = {
            self.suggestion1.suggestion_id: ['-,-,-,-'],
            self.suggestion2.suggestion_id: ['+,+,+,+']
        }
        self.assertEqual(
            response_dict,
            {'latex_strings_to_suggestion_ids_mapping': expected_response})

    def test_post_svgs_when_all_values_are_valid(self):
        user_email = 'user1@example.com'
        username = 'user1'

        self.signup(user_email, username)
        self.login(self.ADMIN_EMAIL, is_super_admin=True)

        post_data = {
            self.suggestion1.suggestion_id: {
                '-,-,-,-': {
                    'latexId': 'latex_id1',
                    'dimensions': {
                        'encoded_height_string': '1d429',
                        'encoded_width_string': '1d33',
                        'encoded_vertical_padding_string': '0d241'
                    }
                }
            },
            self.suggestion2.suggestion_id: {
                '+,+,+,+': {
                    'latexId': 'latex_id2',
                    'dimensions': {
                        'encoded_height_string': '1d525',
                        'encoded_width_string': '3d33',
                        'encoded_vertical_padding_string': '0d241'
                    }
                }
            }
        }
        csrf_token = self.get_new_csrf_token()
        svg_file_1 = (
            '<svg xmlns="http://www.w3.org/2000/svg" width="1.33ex" height="1.4'
            '29ex" viewBox="0 -511.5 572.5 615.4" focusable="false" style="vert'
            'ical-align: -0.241ex;"><g stroke="currentColor" fill="currentColo'
            'r" stroke-width="0" transform="matrix(1 0 0 -1 0 0)"><path stroke'
            '-width="1" d="M52 289Q59 331 106 386T222 442Q257 442 2864Q412 404'
            ' 406 402Q368 386 350 336Q290 115 290 78Q290 50 306 38T341 26Q37'
            '8 26 414 59T463 140Q466 150 469 151T485 153H489Q504 153 504 145284'
            ' 52 289Z"/></g></svg>'
        )
        svg_file_2 = (
            '<svg xmlns="http://www.w3.org/2000/svg" width="3.33ex" height="1.5'
            '25ex" viewBox="0 -511.5 572.5 615.4" focusable="false" style="vert'
            'ical-align: -0.241ex;"><g stroke="currentColor" fill="currentColo'
            'r" stroke-width="0" transform="matrix(1 0 0 -1 0 0)"><path stroke'
            '-width="1" d="M52 289Q59 331 106 386T222 442Q257 442 2864Q412 404'
            ' 406 402Q368 386 350 336Q290 115 290 78Q290 50 306 38T341 26Q37'
            '8 26 414 59T463 140Q466 150 469 151T485 153H489Q504 153 504 145284'
            ' 52 289Z"/></g></svg>'
        )

        response_dict = self.post_json(
            feconf.SUGGESTIONS_LATEX_SVG_HANDLER,
            {'latexMapping': post_data},
            csrf_token=csrf_token,
            upload_files=(
                ('latex_id1', 'latex_id1', svg_file_1),
                ('latex_id2', 'latex_id2', svg_file_2), ),
            expected_status_int=200)
        self.assertEqual(
            response_dict,
            {
                'number_of_suggestions_updated': '2'
            })
        self.logout()

    def test_post_svgs_when_some_images_are_not_supplied(self):
        user_email = 'user1@example.com'
        username = 'user1'

        self.signup(user_email, username)
        self.login(self.ADMIN_EMAIL, is_super_admin=True)

        post_data = {
            self.suggestion1.suggestion_id: {
                '-,-,-,-': {
                    'latexId': 'latex_id1',
                    'dimensions': {
                        'encoded_height_string': '1d429',
                        'encoded_width_string': '1d33',
                        'encoded_vertical_padding_string': '0d241'
                    }
                }
            },
            self.suggestion2.suggestion_id: {
                '+,+,+,+': {
                    'latexId': 'latex_id2',
                    'dimensions': {
                        'encoded_height_string': '1d525',
                        'encoded_width_string': '3d33',
                        'encoded_vertical_padding_string': '0d241'
                    }
                }
            }
        }
        csrf_token = self.get_new_csrf_token()
        svg_file_1 = (
            '<svg xmlns="http://www.w3.org/2000/svg" width="1.33ex" height="1.4'
            '29ex" viewBox="0 -511.5 572.5 615.4" focusable="false" style="vert'
            'ical-align: -0.241ex;"><g stroke="currentColor" fill="currentColo'
            'r" stroke-width="0" transform="matrix(1 0 0 -1 0 0)"><path stroke'
            '-width="1" d="M52 289Q59 331 106 386T222 442Q257 442 2864Q412 404'
            ' 406 402Q368 386 350 336Q290 115 290 78Q290 50 306 38T341 26Q37'
            '8 26 414 59T463 140Q466 150 469 151T485 153H489Q504 153 504 145284'
            ' 52 289Z"/></g></svg>'
        )
        response_dict = self.post_json(
            feconf.SUGGESTIONS_LATEX_SVG_HANDLER,
            {'latexMapping': post_data},
            csrf_token=csrf_token,
            upload_files=(
                ('latex_id1', 'latex_id1', svg_file_1),),
            expected_status_int=400)
        self.assertIn(
            'SVG for LaTeX string +,+,+,+ in suggestion %s is not '
            'supplied.' % (self.suggestion2.suggestion_id),
            response_dict['error'])
        self.logout()

    def test_post_svgs_when_latex_to_svg_mappings_is_invalid(self):
        user_email = 'user1@example.com'
        username = 'user1'

        self.signup(user_email, username)
        self.login(self.ADMIN_EMAIL, is_super_admin=True)

        post_data = []
        csrf_token = self.get_new_csrf_token()
        response_dict = self.post_json(
            feconf.SUGGESTIONS_LATEX_SVG_HANDLER,
            {'latexMapping': post_data},
            csrf_token=csrf_token,
            expected_status_int=400)
        self.assertIn(
            'Expected latex_to_svg_mappings to be a dict.',
            response_dict['error'])
        self.logout()


class DataExtractionQueryHandlerTests(test_utils.GenericTestBase):
    """Tests for data extraction handler."""

    EXP_ID = 'exp'

    def setUp(self):
        """Complete the signup process for self.ADMIN_EMAIL."""
        super(DataExtractionQueryHandlerTests, self).setUp()
        self.signup(self.ADMIN_EMAIL, self.ADMIN_USERNAME)
        self.signup(self.EDITOR_EMAIL, self.EDITOR_USERNAME)
        self.editor_id = self.get_user_id_from_email(self.EDITOR_EMAIL)
        self.exploration = self.save_new_valid_exploration(
            self.EXP_ID, self.editor_id, end_state_name='End')

        stats_services.record_answer(
            self.EXP_ID, self.exploration.version,
            self.exploration.init_state_name, 'TextInput',
            stats_domain.SubmittedAnswer(
                'first answer', 'TextInput', 0,
                0, exp_domain.EXPLICIT_CLASSIFICATION, {},
                'a_session_id_val', 1.0))

        stats_services.record_answer(
            self.EXP_ID, self.exploration.version,
            self.exploration.init_state_name, 'TextInput',
            stats_domain.SubmittedAnswer(
                'second answer', 'TextInput', 0,
                0, exp_domain.EXPLICIT_CLASSIFICATION, {},
                'a_session_id_val', 1.0))

    def test_data_extraction_handler(self):
        self.login(self.ADMIN_EMAIL, is_super_admin=True)

        # Test that it returns all answers when 'num_answers' is 0.
        payload = {
            'exp_id': self.EXP_ID,
            'exp_version': self.exploration.version,
            'state_name': self.exploration.init_state_name,
            'num_answers': 0
        }

        response = self.get_json(
            '/explorationdataextractionhandler', params=payload)
        extracted_answers = response['data']
        self.assertEqual(len(extracted_answers), 2)
        self.assertEqual(extracted_answers[0]['answer'], 'first answer')
        self.assertEqual(extracted_answers[1]['answer'], 'second answer')

        # Make sure that it returns only 'num_answers' number of answers.
        payload = {
            'exp_id': self.EXP_ID,
            'exp_version': self.exploration.version,
            'state_name': self.exploration.init_state_name,
            'num_answers': 1
        }

        response = self.get_json(
            '/explorationdataextractionhandler', params=payload)
        extracted_answers = response['data']
        self.assertEqual(len(extracted_answers), 1)
        self.assertEqual(extracted_answers[0]['answer'], 'first answer')

    def test_that_handler_raises_exception(self):
        self.login(self.ADMIN_EMAIL, is_super_admin=True)
        payload = {
            'exp_id': self.EXP_ID,
            'exp_version': self.exploration.version,
            'state_name': 'state name',
            'num_answers': 0
        }

        response = self.get_json(
            '/explorationdataextractionhandler', params=payload,
            expected_status_int=400)

        self.assertEqual(
            response['error'],
            'Exploration \'exp\' does not have \'state name\' state.')

    def test_handler_raises_error_with_invalid_exploration_id(self):
        self.login(self.ADMIN_EMAIL, is_super_admin=True)
        payload = {
            'exp_id': 'invalid_exp_id',
            'state_name': 'state name',
            'exp_version': 1,
            'num_answers': 0
        }

        response = self.get_json(
            '/explorationdataextractionhandler', params=payload,
            expected_status_int=400)

        self.assertEqual(
            response['error'],
            'Entity for exploration with id invalid_exp_id and version 1 not '
            'found.')

    def test_handler_raises_error_with_invalid_exploration_version(self):
        self.login(self.ADMIN_EMAIL, is_super_admin=True)
        payload = {
            'exp_id': self.EXP_ID,
            'state_name': 'state name',
            'exp_version': 10,
            'num_answers': 0
        }

        response = self.get_json(
            '/explorationdataextractionhandler', params=payload,
            expected_status_int=400)

        self.assertEqual(
            response['error'],
            'Entity for exploration with id %s and version 10 not found.'
            % self.EXP_ID)


class ClearSearchIndexTest(test_utils.GenericTestBase):
    """Tests that search index gets cleared."""

    def test_clear_search_index(self):
        exp_services.load_demo('0')
        result_explorations = search_services.search_explorations(
            'Welcome', 2)[0]
        self.assertEqual(result_explorations, ['0'])
        collection_services.load_demo('0')
        result_collections = search_services.search_collections('Welcome', 2)[0]
        self.assertEqual(result_collections, ['0'])
        self.signup(self.ADMIN_EMAIL, self.ADMIN_USERNAME)
        self.login(self.ADMIN_EMAIL, is_super_admin=True)
        csrf_token = self.get_new_csrf_token()
        generated_exps_response = self.post_json(
            '/adminhandler', {
                'action': 'clear_search_index'
            },
            csrf_token=csrf_token)
        self.assertEqual(generated_exps_response, {})
        result_explorations = search_services.search_explorations(
            'Welcome', 2)[0]
        self.assertEqual(result_explorations, [])
        result_collections = search_services.search_collections('Welcome', 2)[0]
        self.assertEqual(result_collections, [])


class SendDummyMailTest(test_utils.GenericTestBase):
    """"Tests for sending test mails to admin."""

    def setUp(self):
        super(SendDummyMailTest, self).setUp()
        self.signup(self.ADMIN_EMAIL, self.ADMIN_USERNAME)

    def test_send_dummy_mail(self):
        self.login(self.ADMIN_EMAIL, is_super_admin=True)
        csrf_token = self.get_new_csrf_token()

        with self.swap(feconf, 'CAN_SEND_EMAILS', True):
            generated_response = self.post_json(
                '/senddummymailtoadminhandler', {},
                csrf_token=csrf_token, expected_status_int=200)
            self.assertEqual(generated_response, {})

        with self.swap(feconf, 'CAN_SEND_EMAILS', False):
            generated_response = self.post_json(
                '/senddummymailtoadminhandler', {},
                csrf_token=csrf_token, expected_status_int=400)
            self.assertEqual(
                generated_response['error'], 'This app cannot send emails.')


class UpdateUsernameHandlerTest(test_utils.GenericTestBase):
    """Tests for updating usernames."""

    OLD_USERNAME = 'oldUsername'
    NEW_USERNAME = 'newUsername'

    def setUp(self):
        super(UpdateUsernameHandlerTest, self).setUp()
        self.signup(self.ADMIN_EMAIL, self.OLD_USERNAME)
        self.login(self.ADMIN_EMAIL, is_super_admin=True)

    def test_update_username_with_none_new_username(self):
        csrf_token = self.get_new_csrf_token()

        response = self.put_json(
            '/updateusernamehandler',
            {
                'old_username': self.OLD_USERNAME,
                'new_username': None},
            csrf_token=csrf_token,
            expected_status_int=400)
        self.assertEqual(
            response['error'], 'Invalid request: A new username must be '
            'specified.')

    def test_update_username_with_none_old_username(self):
        csrf_token = self.get_new_csrf_token()

        response = self.put_json(
            '/updateusernamehandler',
            {
                'old_username': None,
                'new_username': self.NEW_USERNAME},
            csrf_token=csrf_token,
            expected_status_int=400)
        self.assertEqual(
            response['error'], 'Invalid request: The old username must be '
            'specified.')

    def test_update_username_with_non_string_new_username(self):
        csrf_token = self.get_new_csrf_token()

        response = self.put_json(
            '/updateusernamehandler',
            {
                'old_username': self.OLD_USERNAME,
                'new_username': 123},
            csrf_token=csrf_token,
            expected_status_int=400)
        self.assertEqual(
            response['error'], 'Expected new username to be a unicode '
            'string, received 123')

    def test_update_username_with_non_string_old_username(self):
        csrf_token = self.get_new_csrf_token()

        response = self.put_json(
            '/updateusernamehandler',
            {
                'old_username': 123,
                'new_username': self.NEW_USERNAME},
            csrf_token=csrf_token,
            expected_status_int=400)
        self.assertEqual(
            response['error'], 'Expected old username to be a unicode '
            'string, received 123')

    def test_update_username_with_long_new_username(self):
        long_username = 'a' * (constants.MAX_USERNAME_LENGTH + 1)
        csrf_token = self.get_new_csrf_token()

        response = self.put_json(
            '/updateusernamehandler',
            {
                'old_username': self.OLD_USERNAME,
                'new_username': long_username},
            csrf_token=csrf_token,
            expected_status_int=400)
        self.assertEqual(
            response['error'], 'Expected new username to be less than %s '
            'characters, received %s' % (
                constants.MAX_USERNAME_LENGTH,
                long_username))

    def test_update_username_with_nonexistent_old_username(self):
        non_existent_username = 'invalid'
        csrf_token = self.get_new_csrf_token()

        response = self.put_json(
            '/updateusernamehandler',
            {
                'old_username': non_existent_username,
                'new_username': self.NEW_USERNAME},
            csrf_token=csrf_token,
            expected_status_int=400)
        self.assertEqual(response['error'], 'Invalid username: invalid')

    def test_update_username_with_new_username_already_taken(self):
        csrf_token = self.get_new_csrf_token()

        response = self.put_json(
            '/updateusernamehandler',
            {
                'old_username': self.OLD_USERNAME,
                'new_username': self.OLD_USERNAME},
            csrf_token=csrf_token,
            expected_status_int=400)
        self.assertEqual(response['error'], 'Username already taken.')

    def test_update_username(self):
        user_id = self.get_user_id_from_email(self.ADMIN_EMAIL)
        csrf_token = self.get_new_csrf_token()

        self.put_json(
            '/updateusernamehandler',
            {
                'old_username': self.OLD_USERNAME,
                'new_username': self.NEW_USERNAME},
            csrf_token=csrf_token)
        self.assertEqual(user_services.get_username(user_id), self.NEW_USERNAME)

    def test_update_username_creates_audit_model(self):
        user_id = self.get_user_id_from_email(self.ADMIN_EMAIL)
        csrf_token = self.get_new_csrf_token()

        creation_time_in_millisecs = utils.get_current_time_in_millisecs()
        mock_get_current_time_in_millisecs = lambda: creation_time_in_millisecs
        # Since the UsernameChangeAuditModel's ID is formed from the user ID and
        # a millisecond timestamp we need to make sure that
        # get_current_time_in_millisecs returns the same value as we have saved
        # into current_time_in_millisecs. If we don't force the same value via
        # swap flakes can occur, since as the time flows the saved milliseconds
        # can differ from the milliseconds saved into the
        # UsernameChangeAuditModel's ID.
        with self.swap(
            utils, 'get_current_time_in_millisecs',
            mock_get_current_time_in_millisecs):
            self.put_json(
                '/updateusernamehandler',
                {
                    'old_username': self.OLD_USERNAME,
                    'new_username': self.NEW_USERNAME},
                csrf_token=csrf_token)

        self.assertTrue(
            audit_models.UsernameChangeAuditModel.has_reference_to_user_id(
                user_id))

        model_id = '%s.%d' % (user_id, creation_time_in_millisecs)
        username_change_audit_model = (
            audit_models.UsernameChangeAuditModel.get(model_id))

        self.assertEqual(username_change_audit_model.committer_id, user_id)
        self.assertEqual(
            username_change_audit_model.old_username, self.OLD_USERNAME)
        self.assertEqual(
            username_change_audit_model.new_username, self.NEW_USERNAME)


class AddContributionReviewerHandlerTest(test_utils.GenericTestBase):
    """Tests related to add reviewers for contributor's
    suggestion/application.
    """

    TRANSLATION_REVIEWER_EMAIL = 'translationreviewer@example.com'
    VOICEOVER_REVIEWER_EMAIL = 'voiceoverreviewer@example.com'
    QUESTION_REVIEWER_EMAIL = 'questionreviewer@example.com'

    def setUp(self):
        super(AddContributionReviewerHandlerTest, self).setUp()
        self.signup(self.ADMIN_EMAIL, self.ADMIN_USERNAME)
        self.signup(self.TRANSLATION_REVIEWER_EMAIL, 'translator')
        self.signup(self.VOICEOVER_REVIEWER_EMAIL, 'voiceartist')
        self.signup(self.QUESTION_REVIEWER_EMAIL, 'question')

        self.translation_reviewer_id = self.get_user_id_from_email(
            self.TRANSLATION_REVIEWER_EMAIL)
        self.voiceover_reviewer_id = self.get_user_id_from_email(
            self.VOICEOVER_REVIEWER_EMAIL)
        self.question_reviewer_id = self.get_user_id_from_email(
            self.QUESTION_REVIEWER_EMAIL)

    def test_add_reviewer_with_invalid_username_raise_error(self):
        self.login(self.ADMIN_EMAIL, is_super_admin=True)

        csrf_token = self.get_new_csrf_token()
        response = self.post_json(
            '/addcontributionreviewerhandler', {
                'username': 'invalid',
                'review_category': 'translation',
                'language_code': 'en'
            }, csrf_token=csrf_token, expected_status_int=400)

        self.assertEqual(
            response['error'], 'Invalid username: invalid')

    def test_add_translation_reviewer(self):
        self.assertFalse(
            user_services.can_review_translation_suggestions(
                self.translation_reviewer_id, language_code='hi'))

        self.login(self.ADMIN_EMAIL, is_super_admin=True)

        csrf_token = self.get_new_csrf_token()
        self.post_json(
            '/addcontributionreviewerhandler', {
                'username': 'translator',
                'review_category': 'translation',
                'language_code': 'hi'
            }, csrf_token=csrf_token)

        self.assertTrue(user_services.can_review_translation_suggestions(
            self.translation_reviewer_id, language_code='hi'))

    def test_add_translation_reviewer_in_invalid_language_raise_error(self):
        self.login(self.ADMIN_EMAIL, is_super_admin=True)

        csrf_token = self.get_new_csrf_token()
        response = self.post_json(
            '/addcontributionreviewerhandler', {
                'username': 'translator',
                'review_category': 'translation',
                'language_code': 'invalid'
            }, csrf_token=csrf_token, expected_status_int=400)

        self.assertEqual(
            response['error'], 'Invalid language_code: invalid')

    def test_assigning_same_language_for_translation_review_raise_error(self):
        self.login(self.ADMIN_EMAIL, is_super_admin=True)
        self.assertFalse(
            user_services.can_review_translation_suggestions(
                self.translation_reviewer_id, language_code='hi'))
        csrf_token = self.get_new_csrf_token()
        self.post_json(
            '/addcontributionreviewerhandler', {
                'username': 'translator',
                'review_category': 'translation',
                'language_code': 'hi'
            }, csrf_token=csrf_token)
        self.assertTrue(
            user_services.can_review_translation_suggestions(
                self.translation_reviewer_id, language_code='hi'))
        response = self.post_json(
            '/addcontributionreviewerhandler', {
                'username': 'translator',
                'review_category': 'translation',
                'language_code': 'hi'
            }, csrf_token=csrf_token, expected_status_int=400)

        self.assertEqual(
            response['error'],
            'User translator already has rights to review translation in '
            'language code hi')

    def test_add_voiceover_reviewer(self):
        self.assertFalse(
            user_services.can_review_voiceover_applications(
                self.voiceover_reviewer_id, language_code='hi'))

        self.login(self.ADMIN_EMAIL, is_super_admin=True)

        csrf_token = self.get_new_csrf_token()
        self.post_json(
            '/addcontributionreviewerhandler', {
                'username': 'voiceartist',
                'review_category': 'voiceover',
                'language_code': 'hi'
            }, csrf_token=csrf_token)

        self.assertTrue(user_services.can_review_voiceover_applications(
            self.voiceover_reviewer_id, language_code='hi'))

    def test_add_voiceover_reviewer_in_invalid_language(self):
        self.assertFalse(
            user_services.can_review_voiceover_applications(
                self.voiceover_reviewer_id, language_code='hi'))

        self.login(self.ADMIN_EMAIL, is_super_admin=True)
        csrf_token = self.get_new_csrf_token()
        response = self.post_json(
            '/addcontributionreviewerhandler', {
                'username': 'voiceartist',
                'review_category': 'voiceover',
                'language_code': 'invalid'
            }, csrf_token=csrf_token, expected_status_int=400)

        self.assertEqual(
            response['error'], 'Invalid language_code: invalid')
        self.assertFalse(
            user_services.can_review_voiceover_applications(
                self.voiceover_reviewer_id, language_code='hi'))

    def test_assigning_same_language_for_voiceover_review_raise_error(self):
        self.assertFalse(
            user_services.can_review_voiceover_applications(
                self.voiceover_reviewer_id, language_code='hi'))

        self.login(self.ADMIN_EMAIL, is_super_admin=True)
        csrf_token = self.get_new_csrf_token()
        response = self.post_json(
            '/addcontributionreviewerhandler', {
                'username': 'voiceartist',
                'review_category': 'voiceover',
                'language_code': 'hi'
            }, csrf_token=csrf_token)
        self.assertTrue(
            user_services.can_review_voiceover_applications(
                self.voiceover_reviewer_id, language_code='hi'))

        response = self.post_json(
            '/addcontributionreviewerhandler', {
                'username': 'voiceartist',
                'review_category': 'voiceover',
                'language_code': 'hi'
            }, csrf_token=csrf_token, expected_status_int=400)

        self.assertEqual(
            response['error'],
            'User voiceartist already has rights to review voiceover in '
            'language code hi')

    def test_add_question_reviewer(self):
        self.assertFalse(user_services.can_review_question_suggestions(
            self.question_reviewer_id))

        self.login(self.ADMIN_EMAIL, is_super_admin=True)

        csrf_token = self.get_new_csrf_token()
        self.post_json(
            '/addcontributionreviewerhandler', {
                'username': 'question',
                'review_category': 'question'
            }, csrf_token=csrf_token)

        self.assertTrue(user_services.can_review_question_suggestions(
            self.question_reviewer_id))

    def test_assigning_same_user_as_question_reviewer_raise_error(self):
        self.assertFalse(user_services.can_review_question_suggestions(
            self.question_reviewer_id))

        self.login(self.ADMIN_EMAIL, is_super_admin=True)
        csrf_token = self.get_new_csrf_token()
        response = self.post_json(
            '/addcontributionreviewerhandler', {
                'username': 'question',
                'review_category': 'question'
            }, csrf_token=csrf_token)
        self.assertTrue(user_services.can_review_question_suggestions(
            self.question_reviewer_id))

        response = self.post_json(
            '/addcontributionreviewerhandler', {
                'username': 'question',
                'review_category': 'question'
            }, csrf_token=csrf_token, expected_status_int=400)

        self.assertEqual(
            response['error'],
            'User question already has rights to review question.')

    def test_add_reviewer_for_invalid_review_category_raise_error(self):
        self.login(self.ADMIN_EMAIL, is_super_admin=True)

        csrf_token = self.get_new_csrf_token()
        response = self.post_json(
            '/addcontributionreviewerhandler', {
                'username': 'question',
                'review_category': 'invalid'
            }, csrf_token=csrf_token, expected_status_int=400)

        self.assertEqual(
            response['error'], 'Invalid review_category: invalid')


class RemoveContributionReviewerHandlerTest(test_utils.GenericTestBase):
    """Tests related to remove reviewers from contributor dashboard page."""

    TRANSLATION_REVIEWER_EMAIL = 'translationreviewer@example.com'
    VOICEOVER_REVIEWER_EMAIL = 'voiceoverreviewer@example.com'
    QUESTION_REVIEWER_EMAIL = 'questionreviewer@example.com'

    def setUp(self):
        super(RemoveContributionReviewerHandlerTest, self).setUp()
        self.signup(self.ADMIN_EMAIL, self.ADMIN_USERNAME)
        self.signup(self.TRANSLATION_REVIEWER_EMAIL, 'translator')
        self.signup(self.VOICEOVER_REVIEWER_EMAIL, 'voiceartist')
        self.signup(self.QUESTION_REVIEWER_EMAIL, 'question')

        self.translation_reviewer_id = self.get_user_id_from_email(
            self.TRANSLATION_REVIEWER_EMAIL)
        self.voiceover_reviewer_id = self.get_user_id_from_email(
            self.VOICEOVER_REVIEWER_EMAIL)
        self.question_reviewer_id = self.get_user_id_from_email(
            self.QUESTION_REVIEWER_EMAIL)

    def test_add_reviewer_without_username_raise_error(self):
        self.login(self.ADMIN_EMAIL, is_super_admin=True)

        csrf_token = self.get_new_csrf_token()
        response = self.put_json(
            '/removecontributionreviewerhandler', {
                'removal_type': 'all'
            }, csrf_token=csrf_token, expected_status_int=400)

        self.assertEqual(response['error'], 'Missing username param')

    def test_add_reviewer_with_invalid_username_raise_error(self):
        self.login(self.ADMIN_EMAIL, is_super_admin=True)

        csrf_token = self.get_new_csrf_token()
        response = self.put_json(
            '/removecontributionreviewerhandler', {
                'username': 'invalid',
                'removal_type': 'all'
            }, csrf_token=csrf_token, expected_status_int=400)

        self.assertEqual(
            response['error'], 'Invalid username: invalid')

    def test_remove_translation_reviewer(self):
        self.assertFalse(
            user_services.can_review_translation_suggestions(
                self.translation_reviewer_id, language_code='hi'))
        user_services.allow_user_to_review_translation_in_language(
            self.translation_reviewer_id, 'hi')
        self.assertTrue(
            user_services.can_review_translation_suggestions(
                self.translation_reviewer_id, language_code='hi'))

        self.login(self.ADMIN_EMAIL, is_super_admin=True)

        csrf_token = self.get_new_csrf_token()
        self.put_json(
            '/removecontributionreviewerhandler', {
                'username': 'translator',
                'removal_type': 'specific',
                'review_category': 'translation',
                'language_code': 'hi'
            }, csrf_token=csrf_token)

        self.assertFalse(user_services.can_review_translation_suggestions(
            self.translation_reviewer_id, language_code='hi'))

    def test_remove_translation_reviewer_in_invalid_language_raise_error(self):
        self.login(self.ADMIN_EMAIL, is_super_admin=True)

        csrf_token = self.get_new_csrf_token()
        response = self.put_json(
            '/removecontributionreviewerhandler', {
                'username': 'translator',
                'removal_type': 'specific',
                'review_category': 'translation',
                'language_code': 'invalid'
            }, csrf_token=csrf_token, expected_status_int=400)

        self.assertEqual(
            response['error'], 'Invalid language_code: invalid')

    def test_remove_unassigned_translation_reviewer_raise_error(self):
        self.assertFalse(
            user_services.can_review_translation_suggestions(
                self.translation_reviewer_id, language_code='hi'))
        self.login(self.ADMIN_EMAIL, is_super_admin=True)
        csrf_token = self.get_new_csrf_token()
        response = self.put_json(
            '/removecontributionreviewerhandler', {
                'username': 'translator',
                'removal_type': 'specific',
                'review_category': 'translation',
                'language_code': 'hi'
            }, csrf_token=csrf_token, expected_status_int=400)

        self.assertEqual(
            response['error'],
            'translator does not have rights to review translation in language '
            'hi.')

    def test_remove_voiceover_reviewer(self):
        self.assertFalse(
            user_services.can_review_voiceover_applications(
                self.voiceover_reviewer_id, language_code='hi'))
        user_services.allow_user_to_review_voiceover_in_language(
            self.voiceover_reviewer_id, 'hi')
        self.assertTrue(
            user_services.can_review_voiceover_applications(
                self.voiceover_reviewer_id, language_code='hi'))

        self.login(self.ADMIN_EMAIL, is_super_admin=True)

        csrf_token = self.get_new_csrf_token()
        self.put_json(
            '/removecontributionreviewerhandler', {
                'username': 'voiceartist',
                'removal_type': 'specific',
                'review_category': 'voiceover',
                'language_code': 'hi'
            }, csrf_token=csrf_token)

        self.assertFalse(user_services.can_review_voiceover_applications(
            self.translation_reviewer_id, language_code='hi'))

    def test_remove_voiceover_reviewer_in_invalid_language_raise_error(self):
        self.login(self.ADMIN_EMAIL, is_super_admin=True)

        csrf_token = self.get_new_csrf_token()
        response = self.put_json(
            '/removecontributionreviewerhandler', {
                'username': 'voiceartist',
                'removal_type': 'specific',
                'review_category': 'voiceover',
                'language_code': 'invalid'
            }, csrf_token=csrf_token, expected_status_int=400)

        self.assertEqual(
            response['error'], 'Invalid language_code: invalid')

    def test_remove_unassigned_voiceover_reviewer_raise_error(self):
        self.assertFalse(
            user_services.can_review_voiceover_applications(
                self.translation_reviewer_id, language_code='hi'))
        self.login(self.ADMIN_EMAIL, is_super_admin=True)
        csrf_token = self.get_new_csrf_token()
        response = self.put_json(
            '/removecontributionreviewerhandler', {
                'username': 'voiceartist',
                'removal_type': 'specific',
                'review_category': 'voiceover',
                'language_code': 'hi'
            }, csrf_token=csrf_token, expected_status_int=400)

        self.assertEqual(
            response['error'],
            'voiceartist does not have rights to review voiceover in language '
            'hi.')

    def test_remove_question_reviewer(self):
        user_services.allow_user_to_review_question(self.question_reviewer_id)
        self.assertTrue(user_services.can_review_question_suggestions(
            self.question_reviewer_id))

        self.login(self.ADMIN_EMAIL, is_super_admin=True)
        csrf_token = self.get_new_csrf_token()
        self.put_json(
            '/removecontributionreviewerhandler', {
                'username': 'question',
                'removal_type': 'specific',
                'review_category': 'question'
            }, csrf_token=csrf_token)

        self.assertFalse(user_services.can_review_question_suggestions(
            self.question_reviewer_id))

    def test_removing_unassigned_question_reviewer_raise_error(self):
        self.assertFalse(user_services.can_review_question_suggestions(
            self.question_reviewer_id))

        self.login(self.ADMIN_EMAIL, is_super_admin=True)
        csrf_token = self.get_new_csrf_token()
        response = self.put_json(
            '/removecontributionreviewerhandler', {
                'username': 'question',
                'removal_type': 'specific',
                'review_category': 'question'
            }, csrf_token=csrf_token, expected_status_int=400)

        self.assertEqual(
            response['error'],
            'question does not have rights to review question.')

    def test_remove_reviewer_for_invalid_review_category_raise_error(self):
        self.login(self.ADMIN_EMAIL, is_super_admin=True)
        csrf_token = self.get_new_csrf_token()
        response = self.put_json(
            '/removecontributionreviewerhandler', {
                'username': 'question',
                'removal_type': 'specific',
                'review_category': 'invalid'
            }, csrf_token=csrf_token, expected_status_int=400)

        self.assertEqual(
            response['error'], 'Invalid review_category: invalid')

    def test_remove_reviewer_for_invalid_removal_type_raise_error(self):
        self.login(self.ADMIN_EMAIL, is_super_admin=True)
        csrf_token = self.get_new_csrf_token()
        response = self.put_json(
            '/removecontributionreviewerhandler', {
                'username': 'question',
                'removal_type': 'invalid'
            }, csrf_token=csrf_token, expected_status_int=400)

        self.assertEqual(
            response['error'], 'Invalid removal_type: invalid')

    def test_remove_reviewer_from_all_reviewable_items(self):
        user_services.allow_user_to_review_question(
            self.translation_reviewer_id)
        self.assertTrue(user_services.can_review_question_suggestions(
            self.translation_reviewer_id))

        user_services.allow_user_to_review_voiceover_in_language(
            self.translation_reviewer_id, 'hi')
        self.assertTrue(
            user_services.can_review_voiceover_applications(
                self.translation_reviewer_id, language_code='hi'))

        user_services.allow_user_to_review_translation_in_language(
            self.translation_reviewer_id, 'hi')
        self.assertTrue(
            user_services.can_review_translation_suggestions(
                self.translation_reviewer_id, language_code='hi'))

        self.login(self.ADMIN_EMAIL, is_super_admin=True)
        csrf_token = self.get_new_csrf_token()
        self.put_json(
            '/removecontributionreviewerhandler', {
                'username': 'translator',
                'removal_type': 'all'
            }, csrf_token=csrf_token)

        self.assertFalse(user_services.can_review_question_suggestions(
            self.translation_reviewer_id))
        self.assertFalse(
            user_services.can_review_voiceover_applications(
                self.translation_reviewer_id, language_code='hi'))
        self.assertFalse(
            user_services.can_review_translation_suggestions(
                self.translation_reviewer_id, language_code='hi'))


class ContributionReviewersListHandlerTest(test_utils.GenericTestBase):
    """Tests ContributionReviewersListHandler."""

    TRANSLATION_REVIEWER_EMAIL = 'translationreviewer@example.com'
    VOICEOVER_REVIEWER_EMAIL = 'voiceoverreviewer@example.com'
    QUESTION_REVIEWER_EMAIL = 'questionreviewer@example.com'

    def setUp(self):
        super(ContributionReviewersListHandlerTest, self).setUp()
        self.signup(self.ADMIN_EMAIL, self.ADMIN_USERNAME)
        self.signup(self.TRANSLATION_REVIEWER_EMAIL, 'translator')
        self.signup(self.VOICEOVER_REVIEWER_EMAIL, 'voiceartist')
        self.signup(self.QUESTION_REVIEWER_EMAIL, 'question')

        self.translation_reviewer_id = self.get_user_id_from_email(
            self.TRANSLATION_REVIEWER_EMAIL)
        self.voiceover_reviewer_id = self.get_user_id_from_email(
            self.VOICEOVER_REVIEWER_EMAIL)
        self.question_reviewer_id = self.get_user_id_from_email(
            self.QUESTION_REVIEWER_EMAIL)

    def test_check_contribution_reviewer_by_translation_reviewer_role(self):
        self.login(self.ADMIN_EMAIL, is_super_admin=True)
        user_services.allow_user_to_review_translation_in_language(
            self.translation_reviewer_id, 'hi')
        user_services.allow_user_to_review_translation_in_language(
            self.voiceover_reviewer_id, 'hi')
        response = self.get_json(
            '/getcontributionreviewershandler', params={
                'review_category': 'translation',
                'language_code': 'hi'
            })

        self.assertEqual(len(response['usernames']), 2)
        self.assertTrue('translator' in response['usernames'])
        self.assertTrue('voiceartist' in response['usernames'])

    def test_check_contribution_reviewer_by_voiceover_reviewer_role(self):
        self.login(self.ADMIN_EMAIL, is_super_admin=True)
        user_services.allow_user_to_review_voiceover_in_language(
            self.translation_reviewer_id, 'hi')
        user_services.allow_user_to_review_voiceover_in_language(
            self.voiceover_reviewer_id, 'hi')
        response = self.get_json(
            '/getcontributionreviewershandler', params={
                'review_category': 'voiceover',
                'language_code': 'hi'
            })

        self.assertEqual(len(response['usernames']), 2)
        self.assertTrue('translator' in response['usernames'])
        self.assertTrue('voiceartist' in response['usernames'])

    def test_check_contribution_reviewer_by_question_reviewer_role(self):
        self.login(self.ADMIN_EMAIL, is_super_admin=True)
        user_services.allow_user_to_review_question(self.question_reviewer_id)
        user_services.allow_user_to_review_question(self.voiceover_reviewer_id)
        response = self.get_json(
            '/getcontributionreviewershandler', params={
                'review_category': 'question'
            })

        self.assertEqual(len(response['usernames']), 2)
        self.assertTrue('question' in response['usernames'])
        self.assertTrue('voiceartist' in response['usernames'])

    def test_check_contribution_reviewer_with_invalid_language_code_raise_error(
            self):
        self.login(self.ADMIN_EMAIL, is_super_admin=True)
        response = self.get_json(
            '/getcontributionreviewershandler', params={
                'review_category': 'voiceover',
                'language_code': 'invalid'
            }, expected_status_int=400)

        self.assertEqual(response['error'], 'Invalid language_code: invalid')
        self.logout()

    def test_check_contribution_reviewer_with_invalid_review_category_raise_error( # pylint: disable=line-too-long
            self):
        self.login(self.ADMIN_EMAIL, is_super_admin=True)
        response = self.get_json(
            '/getcontributionreviewershandler', params={
                'review_category': 'invalid',
                'language_code': 'hi'
            }, expected_status_int=400)

        self.assertEqual(response['error'], 'Invalid review_category: invalid')
        self.logout()


class ContributionReviewerRightsDataHandlerTest(test_utils.GenericTestBase):
    """Tests ContributionReviewerRightsDataHandler."""

    REVIEWER_EMAIL = 'reviewer@example.com'

    def setUp(self):
        super(ContributionReviewerRightsDataHandlerTest, self).setUp()
        self.signup(self.ADMIN_EMAIL, self.ADMIN_USERNAME)
        self.signup(self.REVIEWER_EMAIL, 'reviewer')

        self.reviewer_id = self.get_user_id_from_email(self.REVIEWER_EMAIL)

    def test_check_contribution_reviewer_rights(self):
        self.login(self.ADMIN_EMAIL, is_super_admin=True)
        response = self.get_json(
            '/contributionreviewerrightsdatahandler', params={
                'username': 'reviewer'
            })
        self.assertEqual(
            response['can_review_translation_for_language_codes'], [])
        self.assertEqual(
            response['can_review_voiceover_for_language_codes'], [])
        self.assertEqual(response['can_review_questions'], False)

        user_services.allow_user_to_review_question(self.reviewer_id)
        user_services.allow_user_to_review_voiceover_in_language(
            self.reviewer_id, 'hi')
        user_services.allow_user_to_review_translation_in_language(
            self.reviewer_id, 'hi')

        response = self.get_json(
            '/contributionreviewerrightsdatahandler', params={
                'username': 'reviewer'
            })
        self.assertEqual(
            response['can_review_translation_for_language_codes'], ['hi'])
        self.assertEqual(
            response['can_review_voiceover_for_language_codes'], ['hi'])
        self.assertEqual(response['can_review_questions'], True)

    def test_check_contribution_reviewer_rights_invalid_username(self):
        self.login(self.ADMIN_EMAIL, is_super_admin=True)
        response = self.get_json(
            '/contributionreviewerrightsdatahandler', params={
                'username': 'invalid'
            }, expected_status_int=400)

        self.assertEqual(response['error'], 'Invalid username: invalid')
        self.logout()

    def test_check_contribution_reviewer_rights_without_username(self):
        self.login(self.ADMIN_EMAIL, is_super_admin=True)
        response = self.get_json(
            '/contributionreviewerrightsdatahandler', params={},
            expected_status_int=400)

        self.assertEqual(response['error'], 'Missing username param')
        self.logout()


class MemoryCacheAdminHandlerTest(test_utils.GenericTestBase):
    """Tests MemoryCacheAdminHandler."""

    def setUp(self):
        super(MemoryCacheAdminHandlerTest, self).setUp()
        self.signup(self.ADMIN_EMAIL, self.ADMIN_USERNAME)

    def test_get_memory_cache_data(self):
        self.login(self.ADMIN_EMAIL, is_super_admin=True)
        response = self.get_json(
            '/memorycacheadminhandler')
        self.assertEqual(
            response['total_allocation'], 0)
        self.assertEqual(
            response['peak_allocation'], 0)
        self.assertEqual(response['total_keys_stored'], 1)

    def test_flush_memory_cache(self):
        self.login(self.ADMIN_EMAIL, is_super_admin=True)

        response = self.get_json(
            '/memorycacheadminhandler')
        self.assertEqual(response['total_keys_stored'], 1)

        csrf_token = self.get_new_csrf_token()
        self.post_json(
            '/memorycacheadminhandler', {}, csrf_token=csrf_token)

        response = self.get_json(
            '/memorycacheadminhandler')
        self.assertEqual(response['total_keys_stored'], 0)<|MERGE_RESOLUTION|>--- conflicted
+++ resolved
@@ -815,11 +815,7 @@
             feature.name)
         self.logout()
 
-<<<<<<< HEAD
-    def test_update_feature_flag_rules_with_invalid_rules_returns_400(self):
-=======
     def test_update_flag_rules_with_invalid_rules_returns_400(self):
->>>>>>> 954d90cf
         self.login(self.ADMIN_EMAIL, is_super_admin=True)
         csrf_token = self.get_new_csrf_token()
 
@@ -862,8 +858,6 @@
             feature.name)
         self.logout()
 
-<<<<<<< HEAD
-=======
     def test_update_flag_rules_with_unknown_feature_name_returns_400(self):
         self.login(self.ADMIN_EMAIL, is_super_admin=True)
         csrf_token = self.get_new_csrf_token()
@@ -1030,7 +1024,6 @@
             feature.name)
         self.logout()
 
->>>>>>> 954d90cf
 
 class GenerateDummyExplorationsTest(test_utils.GenericTestBase):
     """Test the conditions for generation of dummy explorations."""
