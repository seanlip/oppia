--- conflicted
+++ resolved
@@ -2103,11 +2103,7 @@
     def test_update_blog_post_with_wrong_username_raises_error(self):
         csrf_token = self.get_new_csrf_token()
 
-<<<<<<< HEAD
-        self.put_json(
-=======
         response = self.put_json(
->>>>>>> e28b6b90
             '/updateblogpostdatahandler',
             {
                 'blog_post_id': self.blog_post.id,
@@ -2117,10 +2113,6 @@
             csrf_token=csrf_token,
             expected_status_int=400)
 
-<<<<<<< HEAD
-    def test_update_blog_post_with_wrong_blog_post_id_raises_error(self):
-        csrf_token = self.get_new_csrf_token()
-=======
         error_msg = ('Invalid username: someusername')
         self.assertEqual(response['error'], error_msg)
 
@@ -2130,26 +2122,17 @@
         self.add_user_role(
             self.BLOG_EDITOR_USERNAME, feconf.ROLE_ID_BLOG_POST_EDITOR)
         self.login(feconf.SYSTEM_EMAIL_ADDRESS, is_super_admin=True)
->>>>>>> e28b6b90
 
         self.put_json(
             '/updateblogpostdatahandler',
             {
                 'blog_post_id': 'sampleid1234',
-<<<<<<< HEAD
-                'author_username': self.NEW_USER_USERNAME,
-=======
                 'author_username': self.BLOG_EDITOR_USERNAME,
->>>>>>> e28b6b90
                 'published_on': '05/09/2000'
             },
             csrf_token=csrf_token,
             expected_status_int=404)
 
-<<<<<<< HEAD
-    def test_update_blog_post_with_correct_params(self):
-        csrf_token = self.get_new_csrf_token()
-=======
     def test_update_blog_post_with_user_without_enough_rights(self):
         csrf_token = self.get_new_csrf_token()
 
@@ -2194,20 +2177,12 @@
         self.add_user_role(
             self.BLOG_EDITOR_USERNAME, feconf.ROLE_ID_BLOG_POST_EDITOR)
         self.login(feconf.SYSTEM_EMAIL_ADDRESS, is_super_admin=True)
->>>>>>> e28b6b90
 
         self.put_json(
             '/updateblogpostdatahandler',
             {
                 'blog_post_id': self.blog_post.id,
-<<<<<<< HEAD
-                'author_username': self.NEW_USER_USERNAME,
-                'published_on': '05/09/2000'
-            },
-            csrf_token=csrf_token,)
-=======
                 'author_username': self.BLOG_EDITOR_USERNAME,
                 'published_on': '05/09/2000'
             },
-            csrf_token=csrf_token)
->>>>>>> e28b6b90
+            csrf_token=csrf_token)