# Copyright 2014 The Oppia Authors. All Rights Reserved.
#
# Licensed under the Apache License, Version 2.0 (the "License");
# you may not use this file except in compliance with the License.
# You may obtain a copy of the License at
#
#      http://www.apache.org/licenses/LICENSE-2.0
#
# Unless required by applicable law or agreed to in writing, software
# distributed under the License is distributed on an "AS-IS" BASIS,
# WITHOUT WARRANTIES OR CONDITIONS OF ANY KIND, either express or implied.
# See the License for the specific language governing permissions and
# limitations under the License.

"""Tests for the admin page."""

from __future__ import absolute_import  # pylint: disable=import-only-modules
from __future__ import unicode_literals  # pylint: disable=import-only-modules

import logging

from constants import constants
from core.domain import collection_services
from core.domain import config_domain
from core.domain import config_services
from core.domain import exp_domain
from core.domain import exp_services
from core.domain import opportunity_services
from core.domain import platform_feature_services
from core.domain import platform_parameter_domain
from core.domain import platform_parameter_registry
from core.domain import question_fetchers
from core.domain import recommendations_services
from core.domain import rights_manager
from core.domain import search_services
from core.domain import skill_services
from core.domain import stats_domain
from core.domain import stats_services
from core.domain import story_domain
from core.domain import story_fetchers
from core.domain import story_services
from core.domain import topic_domain
from core.domain import topic_fetchers
from core.domain import topic_services
from core.domain import user_services
from core.domain import wipeout_service
from core.platform import models
from core.platform.auth import firebase_auth_services
from core.tests import test_utils
import feconf
import python_utils
import utils

(
    audit_models, exp_models, opportunity_models,
    user_models
) = models.Registry.import_models([
    models.NAMES.audit, models.NAMES.exploration, models.NAMES.opportunity,
    models.NAMES.user
])

BOTH_MODERATOR_AND_ADMIN_EMAIL = 'moderator.and.admin@example.com'
BOTH_MODERATOR_AND_ADMIN_USERNAME = 'moderatorandadm1n'


PARAM_NAMES = python_utils.create_enum('test_feature_1')  # pylint: disable=invalid-name
FEATURE_STAGES = platform_parameter_domain.FEATURE_STAGES


class AdminIntegrationTest(test_utils.GenericTestBase):
    """Server integration tests for operations on the admin page."""

    def setUp(self):
        """Complete the signup process for self.CURRICULUM_ADMIN_EMAIL."""
        super(AdminIntegrationTest, self).setUp()
        self.signup(feconf.ADMIN_EMAIL_ADDRESS, 'testsuper')
        self.signup(self.CURRICULUM_ADMIN_EMAIL, self.CURRICULUM_ADMIN_USERNAME)
        self.signup(self.EDITOR_EMAIL, self.EDITOR_USERNAME)
        self.admin_id = self.get_user_id_from_email(self.CURRICULUM_ADMIN_EMAIL)

    def test_admin_page_rights(self):
        """Test access rights to the admin page."""

        self.get_html_response('/admin', expected_status_int=302)

        # Login as a non-admin.
        self.login(self.EDITOR_EMAIL)
        self.get_html_response('/admin', expected_status_int=401)
        self.logout()

        # Login as an admin.
        self.login(self.CURRICULUM_ADMIN_EMAIL, is_super_admin=True)
        self.get_html_response('/admin')
        self.logout()

    def test_promo_bar_configuration_not_present_to_admin(self):
        """Test that promo bar configuration is not presentd in admin page."""
        self.login(self.ADMIN_EMAIL, is_super_admin=True)

        response_dict = self.get_json('/adminhandler')
        response_config_properties = response_dict['config_properties']

        self.assertIn(
            'featured_translation_languages', response_config_properties)

        self.assertNotIn('promo_bar_enabled', response_config_properties)
        self.assertNotIn('promo_bar_message', response_config_properties)

    def test_change_configuration_property(self):
        """Test that configuration properties can be changed."""

        self.login(self.CURRICULUM_ADMIN_EMAIL, is_super_admin=True)
        csrf_token = self.get_new_csrf_token()
        new_config_value = False

        response_dict = self.get_json('/adminhandler')
        response_config_properties = response_dict['config_properties']
        self.assertDictContainsSubset({
            'value': False,
        }, response_config_properties[
            config_domain.IS_IMPROVEMENTS_TAB_ENABLED.name])

        payload = {
            'action': 'save_config_properties',
            'new_config_property_values': {
                config_domain.IS_IMPROVEMENTS_TAB_ENABLED.name: (
                    new_config_value),
            }
        }
        self.post_json('/adminhandler', payload, csrf_token=csrf_token)

        response_dict = self.get_json('/adminhandler')
        response_config_properties = response_dict['config_properties']
        self.assertDictContainsSubset({
            'value': new_config_value,
        }, response_config_properties[
            config_domain.IS_IMPROVEMENTS_TAB_ENABLED.name])

        self.logout()

    def test_cannot_reload_exploration_in_production_mode(self):
        self.login(self.CURRICULUM_ADMIN_EMAIL, is_super_admin=True)
        csrf_token = self.get_new_csrf_token()

        prod_mode_swap = self.swap(constants, 'DEV_MODE', False)
        assert_raises_regexp_context_manager = self.assertRaisesRegexp(
            Exception, 'Cannot reload an exploration in production.')
        with assert_raises_regexp_context_manager, prod_mode_swap:
            self.post_json(
                '/adminhandler', {
                    'action': 'reload_exploration',
                    'exploration_id': '2'
                }, csrf_token=csrf_token)

        self.logout()

    def test_cannot_load_new_structures_data_in_production_mode(self):
        self.login(self.CURRICULUM_ADMIN_EMAIL, is_super_admin=True)
        csrf_token = self.get_new_csrf_token()

        prod_mode_swap = self.swap(constants, 'DEV_MODE', False)
        assert_raises_regexp_context_manager = self.assertRaisesRegexp(
            Exception, 'Cannot load new structures data in production.')
        with assert_raises_regexp_context_manager, prod_mode_swap:
            self.post_json(
                '/adminhandler', {
                    'action': 'generate_dummy_new_structures_data'
                }, csrf_token=csrf_token)
        self.logout()

    def test_non_admins_cannot_load_new_structures_data(self):
        self.login(self.CURRICULUM_ADMIN_EMAIL, is_super_admin=True)
        csrf_token = self.get_new_csrf_token()
        assert_raises_regexp = self.assertRaisesRegexp(
            Exception, 'User does not have enough rights to generate data.')
        with assert_raises_regexp:
            self.post_json(
                '/adminhandler', {
                    'action': 'generate_dummy_new_structures_data'
                }, csrf_token=csrf_token)
        self.logout()

    def test_cannot_generate_dummy_skill_data_in_production_mode(self):
        self.login(self.CURRICULUM_ADMIN_EMAIL, is_super_admin=True)
        csrf_token = self.get_new_csrf_token()

        prod_mode_swap = self.swap(constants, 'DEV_MODE', False)
        assert_raises_regexp_context_manager = self.assertRaisesRegexp(
            Exception, 'Cannot generate dummy skills in production.')
        with assert_raises_regexp_context_manager, prod_mode_swap:
            self.post_json(
                '/adminhandler', {
                    'action': 'generate_dummy_new_skill_data'
                }, csrf_token=csrf_token)
        self.logout()

    def test_non_admins_cannot_generate_dummy_skill_data(self):
        self.login(self.CURRICULUM_ADMIN_EMAIL, is_super_admin=True)
        csrf_token = self.get_new_csrf_token()
        assert_raises_regexp = self.assertRaisesRegexp(
            Exception, 'User does not have enough rights to generate data.')
        with assert_raises_regexp:
            self.post_json(
                '/adminhandler', {
                    'action': 'generate_dummy_new_skill_data'
                }, csrf_token=csrf_token)
        self.logout()

    def test_cannot_reload_collection_in_production_mode(self):
        self.login(self.CURRICULUM_ADMIN_EMAIL, is_super_admin=True)
        csrf_token = self.get_new_csrf_token()

        prod_mode_swap = self.swap(constants, 'DEV_MODE', False)
        assert_raises_regexp_context_manager = self.assertRaisesRegexp(
            Exception, 'Cannot reload a collection in production.')
        with assert_raises_regexp_context_manager, prod_mode_swap:
            self.post_json(
                '/adminhandler', {
                    'action': 'reload_collection',
                    'collection_id': '2'
                }, csrf_token=csrf_token)

        self.logout()

    def test_reload_collection(self):
        observed_log_messages = []

        def _mock_logging_function(msg, *args):
            """Mocks logging.info()."""
            observed_log_messages.append(msg % args)

        self.login(self.CURRICULUM_ADMIN_EMAIL, is_super_admin=True)
        csrf_token = self.get_new_csrf_token()

        collection_services.load_demo('0')
        collection_rights = rights_manager.get_collection_rights('0')

        self.assertFalse(collection_rights.community_owned)

        with self.swap(logging, 'info', _mock_logging_function):
            self.post_json(
                '/adminhandler', {
                    'action': 'reload_collection',
                    'collection_id': '0'
                }, csrf_token=csrf_token)

        collection_rights = rights_manager.get_collection_rights('0')

        self.assertTrue(collection_rights.community_owned)
        self.assertEqual(
            observed_log_messages,
            [
                '[ADMIN] %s reloaded collection 0' % self.admin_id,
                'Collection with id 0 was loaded.'
            ]
        )

        self.logout()

    def test_load_new_structures_data(self):
        self.set_curriculum_admins([self.CURRICULUM_ADMIN_USERNAME])
        self.login(self.CURRICULUM_ADMIN_EMAIL, is_super_admin=True)
        csrf_token = self.get_new_csrf_token()
        self.post_json(
            '/adminhandler', {
                'action': 'generate_dummy_new_structures_data'
            }, csrf_token=csrf_token)
        topic_summaries = topic_fetchers.get_all_topic_summaries()
        self.assertEqual(len(topic_summaries), 2)
        for summary in topic_summaries:
            if summary.name == 'Dummy Topic 1':
                topic_id = summary.id
        story_id = (
            topic_fetchers.get_topic_by_id(
                topic_id).canonical_story_references[0].story_id)
        self.assertIsNotNone(
            story_fetchers.get_story_by_id(story_id, strict=False))
        skill_summaries = skill_services.get_all_skill_summaries()
        self.assertEqual(len(skill_summaries), 3)
        questions, _ = (
            question_fetchers.get_questions_and_skill_descriptions_by_skill_ids(
                10, [
                    skill_summaries[0].id, skill_summaries[1].id,
                    skill_summaries[2].id], 0)
        )
        self.assertEqual(len(questions), 3)
        # Testing that there are 3 hindi translation opportunities
        # available on the Contributor Dashboard. Hindi was picked arbitrarily,
        # any language code other than english (what the dummy explorations
        # were written in) can be tested here.
        translation_opportunities, _, _ = (
            opportunity_services.get_translation_opportunities('hi', None))
        self.assertEqual(len(translation_opportunities), 3)
        self.logout()

    def test_generate_dummy_skill_and_questions_data(self):
        self.set_curriculum_admins([self.CURRICULUM_ADMIN_USERNAME])
        self.login(self.CURRICULUM_ADMIN_EMAIL, is_super_admin=True)
        csrf_token = self.get_new_csrf_token()
        self.post_json(
            '/adminhandler', {
                'action': 'generate_dummy_new_skill_data'
            }, csrf_token=csrf_token)
        skill_summaries = skill_services.get_all_skill_summaries()
        self.assertEqual(len(skill_summaries), 1)
        questions, _ = (
            question_fetchers.get_questions_and_skill_descriptions_by_skill_ids(
                20, [skill_summaries[0].id], 0)
        )
        self.assertEqual(len(questions), 15)
        self.logout()

    def test_regenerate_topic_related_opportunities_action(self):
        self.signup(self.OWNER_EMAIL, self.OWNER_USERNAME)

        owner_id = self.get_user_id_from_email(self.OWNER_EMAIL)
        self.set_curriculum_admins([self.CURRICULUM_ADMIN_USERNAME])

        topic_id = 'topic'
        story_id = 'story'
        self.save_new_valid_exploration(
            '0', owner_id, title='title', end_state_name='End State',
            correctness_feedback_enabled=True)
        self.publish_exploration(owner_id, '0')

        topic = topic_domain.Topic.create_default_topic(
            topic_id, 'topic', 'abbrev', 'description')
        topic.thumbnail_filename = 'thumbnail.svg'
        topic.thumbnail_bg_color = '#C6DCDA'
        topic.subtopics = [
            topic_domain.Subtopic(
                1, 'Title', ['skill_id_1'], 'image.svg',
                constants.ALLOWED_THUMBNAIL_BG_COLORS['subtopic'][0],
                'dummy-subtopic-three')]
        topic.next_subtopic_id = 2
        topic_services.save_new_topic(owner_id, topic)
        topic_services.publish_topic(topic_id, self.admin_id)

        story = story_domain.Story.create_default_story(
            story_id, 'A story', 'Description', topic_id, 'story')
        story_services.save_new_story(owner_id, story)
        topic_services.add_canonical_story(
            owner_id, topic_id, story_id)
        topic_services.publish_story(topic_id, story_id, self.admin_id)
        story_services.update_story(
            owner_id, story_id, [story_domain.StoryChange({
                'cmd': 'add_story_node',
                'node_id': 'node_1',
                'title': 'Node1',
            }), story_domain.StoryChange({
                'cmd': 'update_story_node_property',
                'property_name': 'exploration_id',
                'node_id': 'node_1',
                'old_value': None,
                'new_value': '0'
            })], 'Changes.')

        all_opportunity_models = list(
            opportunity_models.ExplorationOpportunitySummaryModel.get_all())

        self.assertEqual(len(all_opportunity_models), 1)

        old_creation_time = all_opportunity_models[0].created_on

        self.login(self.CURRICULUM_ADMIN_EMAIL, is_super_admin=True)
        csrf_token = self.get_new_csrf_token()

        result = self.post_json(
            '/adminhandler', {
                'action': 'regenerate_topic_related_opportunities',
                'topic_id': 'topic'
            }, csrf_token=csrf_token)

        self.assertEqual(
            result, {
                'opportunities_count': 1
            })

        all_opportunity_models = list(
            opportunity_models.ExplorationOpportunitySummaryModel.get_all())

        self.assertEqual(len(all_opportunity_models), 1)

        new_creation_time = all_opportunity_models[0].created_on

        self.assertLess(old_creation_time, new_creation_time)

<<<<<<< HEAD
    def test_regenerate_missing_exploration_stats_action(self):
        self.signup(self.OWNER_EMAIL, self.OWNER_USERNAME)

        self.set_curriculum_admins([self.CURRICULUM_ADMIN_USERNAME])

        self.save_new_default_exploration('ID', 'owner_id')

        self.assertEqual(
            exp_services.regenerate_missing_stats_for_exploration('ID'), (
                [], [], 1, 1))

        self.login(self.CURRICULUM_ADMIN_EMAIL, is_super_admin=True)
        csrf_token = self.get_new_csrf_token()

        result = self.post_json(
            '/adminhandler', {
                'action': 'regenerate_missing_exploration_stats',
                'exp_id': 'ID'
            }, csrf_token=csrf_token)

        self.assertEqual(
            result, {
                'missing_exp_stats': [],
                'missing_state_stats': [],
                'num_valid_exp_stats': 1,
                'num_valid_state_stats': 1
            })

=======
>>>>>>> 7ae971d4
    def test_admin_topics_csv_download_handler(self):
        self.login(self.CURRICULUM_ADMIN_EMAIL, is_super_admin=True)
        response = self.get_custom_response(
            '/admintopicscsvdownloadhandler', 'text/csv')

        self.assertEqual(
            response.headers['Content-Disposition'],
            'attachment; filename=topic_similarities.csv')

        self.assertIn(
            'Architecture,Art,Biology,Business,Chemistry,Computing,Economics,'
            'Education,Engineering,Environment,Geography,Government,Hobbies,'
            'Languages,Law,Life Skills,Mathematics,Medicine,Music,Philosophy,'
            'Physics,Programming,Psychology,Puzzles,Reading,Religion,Sport,'
            'Statistics,Welcome',
            response.body)

        self.logout()

<<<<<<< HEAD
    def test_admin_job_output_handler(self):
        self.login(self.CURRICULUM_ADMIN_EMAIL, is_super_admin=True)

        self.save_new_valid_exploration('exp_id', self.admin_id)

        job_id = SampleMapReduceJobManager.create_new()
        SampleMapReduceJobManager.enqueue(job_id)

        self.assertEqual(
            self.count_jobs_in_mapreduce_taskqueue(
                taskqueue_services.QUEUE_NAME_ONE_OFF_JOBS), 1)

        response = self.get_json('/adminjoboutput', params={'job_id': job_id})
        self.assertIsNone(response['output'])

        self.process_and_flush_pending_mapreduce_tasks()

        response = self.get_json('/adminjoboutput', params={'job_id': job_id})
        self.assertEqual(
            SampleMapReduceJobManager.get_status_code(job_id),
            jobs.STATUS_CODE_COMPLETED)
        self.assertEqual(response['output'], ['[u\'sum\', 1]'])

        self.logout()

=======
>>>>>>> 7ae971d4
    def test_revert_config_property(self):
        observed_log_messages = []

        def _mock_logging_function(msg, *args):
            """Mocks logging.info()."""
            observed_log_messages.append(msg % args)

        self.login(self.CURRICULUM_ADMIN_EMAIL, is_super_admin=True)
        csrf_token = self.get_new_csrf_token()

        config_services.set_property(self.admin_id, 'promo_bar_enabled', True)
        self.assertTrue(config_domain.PROMO_BAR_ENABLED.value)

        with self.swap(logging, 'info', _mock_logging_function):
            self.post_json(
                '/adminhandler', {
                    'action': 'revert_config_property',
                    'config_property_id': 'promo_bar_enabled'
                }, csrf_token=csrf_token)

        self.assertFalse(config_domain.PROMO_BAR_ENABLED.value)
        self.assertEqual(
            observed_log_messages,
            ['[ADMIN] %s reverted config property: promo_bar_enabled'
             % self.admin_id])

        self.logout()

<<<<<<< HEAD
    def test_start_new_one_off_job(self):
        self.login(self.CURRICULUM_ADMIN_EMAIL, is_super_admin=True)

        self.assertEqual(
            self.count_jobs_in_mapreduce_taskqueue(
                taskqueue_services.QUEUE_NAME_ONE_OFF_JOBS), 0)

        with self.swap(
            jobs_registry, 'ONE_OFF_JOB_MANAGERS', [SampleMapReduceJobManager]):

            csrf_token = self.get_new_csrf_token()

            self.post_json(
                '/adminhandler', {
                    'action': 'start_new_job',
                    'job_type': 'SampleMapReduceJobManager'
                }, csrf_token=csrf_token)

        self.assertEqual(
            self.count_jobs_in_mapreduce_taskqueue(
                taskqueue_services.QUEUE_NAME_ONE_OFF_JOBS), 1)

        self.logout()

    def test_cancel_one_off_job(self):
        self.login(self.CURRICULUM_ADMIN_EMAIL, is_super_admin=True)

        job_id = SampleMapReduceJobManager.create_new()
        SampleMapReduceJobManager.enqueue(job_id)

        self.run_but_do_not_flush_pending_mapreduce_tasks()
        status = SampleMapReduceJobManager.get_status_code(job_id)

        self.assertEqual(status, job_models.STATUS_CODE_STARTED)

        with self.swap(
            jobs_registry, 'ONE_OFF_JOB_MANAGERS', [SampleMapReduceJobManager]):

            self.get_json('/adminhandler')
            csrf_token = self.get_new_csrf_token()

            self.post_json(
                '/adminhandler', {
                    'action': 'cancel_job',
                    'job_id': job_id,
                    'job_type': 'SampleMapReduceJobManager'
                }, csrf_token=csrf_token)

        status = SampleMapReduceJobManager.get_status_code(job_id)

        self.assertEqual(status, job_models.STATUS_CODE_CANCELED)

        self.logout()

    def test_start_computation(self):
        self.login(self.CURRICULUM_ADMIN_EMAIL, is_super_admin=True)

        exploration = exp_domain.Exploration.create_default_exploration(
            'exp_id')
        exp_services.save_new_exploration('owner_id', exploration)

        self.assertEqual(
            jobs_test.StartExplorationEventCounter.get_count('exp_id'), 0)

        status = jobs_test.StartExplorationEventCounter.get_status_code()

        self.assertEqual(
            status, job_models.CONTINUOUS_COMPUTATION_STATUS_CODE_IDLE)

        with self.swap(
            jobs_registry, 'ALL_CONTINUOUS_COMPUTATION_MANAGERS',
            [jobs_test.StartExplorationEventCounter]):

            self.get_json('/adminhandler')
            csrf_token = self.get_new_csrf_token()

            self.post_json(
                '/adminhandler', {
                    'action': 'start_computation',
                    'computation_type': 'StartExplorationEventCounter'
                }, csrf_token=csrf_token)

        status = jobs_test.StartExplorationEventCounter.get_status_code()
        self.assertEqual(
            status, job_models.CONTINUOUS_COMPUTATION_STATUS_CODE_RUNNING)

        self.logout()

    def test_stop_computation_with_running_jobs(self):
        self.login(self.CURRICULUM_ADMIN_EMAIL, is_super_admin=True)

        exploration = exp_domain.Exploration.create_default_exploration(
            'exp_id')
        exp_services.save_new_exploration('owner_id', exploration)

        self.assertEqual(
            jobs_test.StartExplorationEventCounter.get_count('exp_id'), 0)

        jobs_test.StartExplorationEventCounter.start_computation()
        self.run_but_do_not_flush_pending_mapreduce_tasks()
        status = jobs_test.StartExplorationEventCounter.get_status_code()

        self.assertEqual(
            status, job_models.CONTINUOUS_COMPUTATION_STATUS_CODE_RUNNING)

        with self.swap(
            jobs_registry, 'ALL_CONTINUOUS_COMPUTATION_MANAGERS',
            [jobs_test.StartExplorationEventCounter]):

            self.get_json('/adminhandler')
            csrf_token = self.get_new_csrf_token()

            self.post_json(
                '/adminhandler', {
                    'action': 'stop_computation',
                    'computation_type': 'StartExplorationEventCounter'
                }, csrf_token=csrf_token)

        status = jobs_test.StartExplorationEventCounter.get_status_code()
        self.assertEqual(
            status, job_models.CONTINUOUS_COMPUTATION_STATUS_CODE_IDLE)

        self.logout()

    def test_stop_computation_with_finished_jobs(self):
        self.login(self.CURRICULUM_ADMIN_EMAIL, is_super_admin=True)

        exploration = exp_domain.Exploration.create_default_exploration(
            'exp_id')
        exp_services.save_new_exploration('owner_id', exploration)

        self.assertEqual(
            jobs_test.StartExplorationEventCounter.get_count('exp_id'), 0)

        jobs_test.StartExplorationEventCounter.start_computation()

        self.process_and_flush_pending_mapreduce_tasks()
        status = jobs_test.StartExplorationEventCounter.get_status_code()

        self.assertEqual(
            status, job_models.CONTINUOUS_COMPUTATION_STATUS_CODE_RUNNING)

        with self.swap(
            jobs_registry, 'ALL_CONTINUOUS_COMPUTATION_MANAGERS',
            [jobs_test.StartExplorationEventCounter]):

            self.get_json('/adminhandler')
            csrf_token = self.get_new_csrf_token()

            self.post_json(
                '/adminhandler', {
                    'action': 'stop_computation',
                    'computation_type': 'StartExplorationEventCounter'
                }, csrf_token=csrf_token)

        status = jobs_test.StartExplorationEventCounter.get_status_code()
        self.assertEqual(
            status, job_models.CONTINUOUS_COMPUTATION_STATUS_CODE_IDLE)

        self.logout()

    def test_stop_computation_with_stopped_jobs(self):
        self.login(self.CURRICULUM_ADMIN_EMAIL, is_super_admin=True)

        exploration = exp_domain.Exploration.create_default_exploration(
            'exp_id')
        exp_services.save_new_exploration('owner_id', exploration)

        self.assertEqual(
            jobs_test.StartExplorationEventCounter.get_count('exp_id'), 0)

        jobs_test.StartExplorationEventCounter.start_computation()
        self.run_but_do_not_flush_pending_mapreduce_tasks()
        status = jobs_test.StartExplorationEventCounter.get_status_code()

        self.assertEqual(
            status, job_models.CONTINUOUS_COMPUTATION_STATUS_CODE_RUNNING)

        jobs_test.StartExplorationEventCounter.stop_computation(self.admin_id)
        status = jobs_test.StartExplorationEventCounter.get_status_code()

        self.assertEqual(
            status, job_models.CONTINUOUS_COMPUTATION_STATUS_CODE_IDLE)

        with self.swap(
            jobs_registry, 'ALL_CONTINUOUS_COMPUTATION_MANAGERS',
            [jobs_test.StartExplorationEventCounter]):

            self.get_json('/adminhandler')
            csrf_token = self.get_new_csrf_token()

            self.post_json(
                '/adminhandler', {
                    'action': 'stop_computation',
                    'computation_type': 'StartExplorationEventCounter'
                }, csrf_token=csrf_token)

        status = jobs_test.StartExplorationEventCounter.get_status_code()
        self.assertEqual(
            status, job_models.CONTINUOUS_COMPUTATION_STATUS_CODE_IDLE)

        self.logout()

=======
>>>>>>> 7ae971d4
    def test_upload_topic_similarities(self):
        self.login(self.CURRICULUM_ADMIN_EMAIL, is_super_admin=True)
        csrf_token = self.get_new_csrf_token()

        self.assertEqual(recommendations_services.get_topic_similarity(
            'Art', 'Biology'), 0.1)
        self.assertEqual(recommendations_services.get_topic_similarity(
            'Art', 'Art'), feconf.SAME_TOPIC_SIMILARITY)
        self.assertEqual(recommendations_services.get_topic_similarity(
            'Topic 1', 'Topic 2'), feconf.DEFAULT_TOPIC_SIMILARITY)
        self.assertEqual(recommendations_services.get_topic_similarity(
            'Topic', 'Topic'), feconf.SAME_TOPIC_SIMILARITY)

        topic_similarities_data = (
            'Art,Biology,Chemistry\n'
            '1.0,0.2,0.1\n'
            '0.2,1.0,0.8\n'
            '0.1,0.8,1.0'
        )

        self.post_json(
            '/adminhandler', {
                'action': 'upload_topic_similarities',
                'data': topic_similarities_data
            }, csrf_token=csrf_token)

        self.assertEqual(recommendations_services.get_topic_similarity(
            'Art', 'Biology'), 0.2)

        self.logout()

    def test_get_handler_includes_all_feature_flags(self):
        self.login(self.CURRICULUM_ADMIN_EMAIL, is_super_admin=True)
        feature = platform_parameter_registry.Registry.create_feature_flag(
            PARAM_NAMES.test_feature_1, 'feature for test.', FEATURE_STAGES.dev)

        feature_list_ctx = self.swap(
            platform_feature_services, 'ALL_FEATURES_LIST',
            [getattr(PARAM_NAMES, feature.name)])
        feature_set_ctx = self.swap(
            platform_feature_services, 'ALL_FEATURES_NAMES_SET',
            set([feature.name]))
        with feature_list_ctx, feature_set_ctx:
            response_dict = self.get_json('/adminhandler')
            self.assertEqual(
                response_dict['feature_flags'], [feature.to_dict()])

        platform_parameter_registry.Registry.parameter_registry.pop(
            feature.name)
        self.logout()

    def test_post_with_flag_changes_updates_feature_flags(self):
        self.login(self.CURRICULUM_ADMIN_EMAIL, is_super_admin=True)
        csrf_token = self.get_new_csrf_token()

        feature = platform_parameter_registry.Registry.create_feature_flag(
            PARAM_NAMES.test_feature_1, 'feature for test.', FEATURE_STAGES.dev)
        new_rule_dicts = [
            {
                'filters': [
                    {
                        'type': 'server_mode',
                        'conditions': [['=', 'dev']]
                    }
                ],
                'value_when_matched': True
            }
        ]

        feature_list_ctx = self.swap(
            platform_feature_services, 'ALL_FEATURES_LIST',
            [getattr(PARAM_NAMES, feature.name)])
        feature_set_ctx = self.swap(
            platform_feature_services, 'ALL_FEATURES_NAMES_SET',
            set([feature.name]))
        with feature_list_ctx, feature_set_ctx:
            self.post_json(
                '/adminhandler', {
                    'action': 'update_feature_flag_rules',
                    'feature_name': feature.name,
                    'new_rules': new_rule_dicts,
                    'commit_message': 'test update feature',
                }, csrf_token=csrf_token)

            rule_dicts = [
                rule.to_dict() for rule
                in platform_parameter_registry.Registry.get_platform_parameter(
                    feature.name).rules
            ]
            self.assertEqual(rule_dicts, new_rule_dicts)

        platform_parameter_registry.Registry.parameter_registry.pop(
            feature.name)
        self.logout()

    def test_post_flag_changes_correctly_updates_flags_returned_by_getter(self):
        self.login(self.CURRICULUM_ADMIN_EMAIL, is_super_admin=True)
        csrf_token = self.get_new_csrf_token()

        feature = platform_parameter_registry.Registry.create_feature_flag(
            PARAM_NAMES.test_feature_1, 'feature for test.', FEATURE_STAGES.dev)
        new_rule_dicts = [
            {
                'filters': [
                    {
                        'type': 'server_mode',
                        'conditions': [['=', 'dev']]
                    }
                ],
                'value_when_matched': True
            }
        ]

        feature_list_ctx = self.swap(
            platform_feature_services, 'ALL_FEATURES_LIST',
            [getattr(PARAM_NAMES, feature.name)])
        feature_set_ctx = self.swap(
            platform_feature_services, 'ALL_FEATURES_NAMES_SET',
            set([feature.name]))
        with feature_list_ctx, feature_set_ctx:
            response_dict = self.get_json('/adminhandler')
            self.assertEqual(
                response_dict['feature_flags'], [feature.to_dict()])

            self.post_json(
                '/adminhandler', {
                    'action': 'update_feature_flag_rules',
                    'feature_name': feature.name,
                    'new_rules': new_rule_dicts,
                    'commit_message': 'test update feature',
                }, csrf_token=csrf_token)

            response_dict = self.get_json('/adminhandler')
            rules = response_dict['feature_flags'][0]['rules']
            self.assertEqual(rules, new_rule_dicts)

        platform_parameter_registry.Registry.parameter_registry.pop(
            feature.name)
        self.logout()

    def test_update_flag_rules_with_invalid_rules_returns_400(self):
        self.login(self.CURRICULUM_ADMIN_EMAIL, is_super_admin=True)
        csrf_token = self.get_new_csrf_token()

        feature = platform_parameter_registry.Registry.create_feature_flag(
            PARAM_NAMES.test_feature_1, 'feature for test.', FEATURE_STAGES.dev)
        new_rule_dicts = [
            {
                'filters': [
                    {
                        'type': 'server_mode',
                        'conditions': [['=', 'prod']]
                    }
                ],
                'value_when_matched': True
            }
        ]

        feature_list_ctx = self.swap(
            platform_feature_services, 'ALL_FEATURES_LIST',
            [getattr(PARAM_NAMES, feature.name)])
        feature_set_ctx = self.swap(
            platform_feature_services, 'ALL_FEATURES_NAMES_SET',
            set([feature.name]))
        with feature_list_ctx, feature_set_ctx:
            response = self.post_json(
                '/adminhandler', {
                    'action': 'update_feature_flag_rules',
                    'feature_name': feature.name,
                    'new_rules': new_rule_dicts,
                    'commit_message': 'test update feature',
                },
                csrf_token=csrf_token,
                expected_status_int=400
            )
            self.assertEqual(
                response['error'],
                'Feature in dev stage cannot be enabled in test or production '
                'environments.')

        platform_parameter_registry.Registry.parameter_registry.pop(
            feature.name)
        self.logout()

    def test_update_flag_rules_with_unknown_feature_name_returns_400(self):
        self.login(self.CURRICULUM_ADMIN_EMAIL, is_super_admin=True)
        csrf_token = self.get_new_csrf_token()

        new_rule_dicts = [
            {
                'filters': [
                    {
                        'type': 'server_mode',
                        'conditions': [['=', 'dev']]
                    }
                ],
                'value_when_matched': True
            }
        ]

        feature_list_ctx = self.swap(
            platform_feature_services, 'ALL_FEATURES_LIST', [])
        feature_set_ctx = self.swap(
            platform_feature_services, 'ALL_FEATURES_NAMES_SET', set([]))
        with feature_list_ctx, feature_set_ctx:
            response = self.post_json(
                '/adminhandler', {
                    'action': 'update_feature_flag_rules',
                    'feature_name': 'test_feature_1',
                    'new_rules': new_rule_dicts,
                    'commit_message': 'test update feature',
                },
                csrf_token=csrf_token,
                expected_status_int=400
            )
            self.assertEqual(
                response['error'],
                'Unknown feature flag: test_feature_1.')

        self.logout()

    def test_update_flag_rules_with_feature_name_of_non_string_type_returns_400(
            self):
        self.login(self.CURRICULUM_ADMIN_EMAIL, is_super_admin=True)
        csrf_token = self.get_new_csrf_token()

        response = self.post_json(
            '/adminhandler', {
                'action': 'update_feature_flag_rules',
                'feature_name': 123,
                'new_rules': [],
                'commit_message': 'test update feature',
            },
            csrf_token=csrf_token,
            expected_status_int=400
        )
        self.assertEqual(
            response['error'],
            'feature_name should be string, received \'123\'.')

        self.logout()

    def test_update_flag_rules_with_message_of_non_string_type_returns_400(
            self):
        self.login(self.CURRICULUM_ADMIN_EMAIL, is_super_admin=True)
        csrf_token = self.get_new_csrf_token()

        response = self.post_json(
            '/adminhandler', {
                'action': 'update_feature_flag_rules',
                'feature_name': 'feature_name',
                'new_rules': [],
                'commit_message': 123,
            },
            csrf_token=csrf_token,
            expected_status_int=400
        )
        self.assertEqual(
            response['error'],
            'commit_message should be string, received \'123\'.')

        self.logout()

    def test_update_flag_rules_with_rules_of_non_list_type_returns_400(self):
        self.login(self.CURRICULUM_ADMIN_EMAIL, is_super_admin=True)
        csrf_token = self.get_new_csrf_token()

        response = self.post_json(
            '/adminhandler', {
                'action': 'update_feature_flag_rules',
                'feature_name': 'feature_name',
                'new_rules': {},
                'commit_message': 'test update feature',
            },
            csrf_token=csrf_token,
            expected_status_int=400
        )
        self.assertEqual(
            response['error'],
            'new_rules should be a list of dicts, received \'{}\'.')

        self.logout()

    def test_update_flag_rules_with_rules_of_non_list_of_dict_type_returns_400(
            self):
        self.login(self.CURRICULUM_ADMIN_EMAIL, is_super_admin=True)
        csrf_token = self.get_new_csrf_token()

        response = self.post_json(
            '/adminhandler', {
                'action': 'update_feature_flag_rules',
                'feature_name': 'feature_name',
                'new_rules': [1, 2],
                'commit_message': 'test update feature',
            },
            csrf_token=csrf_token,
            expected_status_int=400
        )
        self.assertEqual(
            response['error'],
            'new_rules should be a list of dicts, received \'[1, 2]\'.')

        self.logout()

    def test_update_flag_rules_with_unexpected_exception_returns_500(self):
        self.login(self.CURRICULUM_ADMIN_EMAIL, is_super_admin=True)
        csrf_token = self.get_new_csrf_token()

        feature = platform_parameter_registry.Registry.create_feature_flag(
            PARAM_NAMES.test_feature_1, 'feature for test.', FEATURE_STAGES.dev)
        new_rule_dicts = [
            {
                'filters': [
                    {
                        'type': 'server_mode',
                        'conditions': [['=', 'dev']]
                    }
                ],
                'value_when_matched': True
            }
        ]

        feature_list_ctx = self.swap(
            platform_feature_services, 'ALL_FEATURES_LIST',
            [getattr(PARAM_NAMES, feature.name)])
        feature_set_ctx = self.swap(
            platform_feature_services, 'ALL_FEATURES_NAMES_SET',
            set([feature.name]))
        # Replace the stored instance with None in order to trigger unexpected
        # exception during update.
        platform_parameter_registry.Registry.parameter_registry[
            feature.name] = None
        with feature_list_ctx, feature_set_ctx:
            response = self.post_json(
                '/adminhandler', {
                    'action': 'update_feature_flag_rules',
                    'feature_name': feature.name,
                    'new_rules': new_rule_dicts,
                    'commit_message': 'test update feature',
                },
                csrf_token=csrf_token,
                expected_status_int=500
            )
            self.assertEqual(
                response['error'],
                '\'NoneType\' object has no attribute \'serialize\'')

        platform_parameter_registry.Registry.parameter_registry.pop(
            feature.name)
        self.logout()

    def test_grant_super_admin_privileges(self):
        self.login(feconf.ADMIN_EMAIL_ADDRESS, is_super_admin=True)

        grant_super_admin_privileges_stub = self.swap_with_call_counter(
            firebase_auth_services, 'grant_super_admin_privileges')

        with grant_super_admin_privileges_stub as call_counter:
            response = self.put_json(
                '/adminsuperadminhandler',
                {'username': self.CURRICULUM_ADMIN_USERNAME},
                csrf_token=self.get_new_csrf_token(),
                expected_status_int=200)

        self.assertEqual(call_counter.times_called, 1)
        self.assertNotIn('error', response)

    def test_grant_super_admin_privileges_requires_system_default_admin(self):
        self.login(self.CURRICULUM_ADMIN_EMAIL, is_super_admin=True)

        grant_super_admin_privileges_stub = self.swap_with_call_counter(
            firebase_auth_services, 'grant_super_admin_privileges')

        with grant_super_admin_privileges_stub as call_counter:
            response = self.put_json(
                '/adminsuperadminhandler',
                {'username': self.CURRICULUM_ADMIN_USERNAME},
                csrf_token=self.get_new_csrf_token(),
                expected_status_int=401)

        self.assertEqual(call_counter.times_called, 0)
        self.assertEqual(
            response['error'],
            'Only the default system admin can manage super admins')

    def test_grant_super_admin_privileges_fails_without_username(self):
        self.login(feconf.ADMIN_EMAIL_ADDRESS, is_super_admin=True)

        response = self.put_json(
            '/adminsuperadminhandler', {}, csrf_token=self.get_new_csrf_token(),
            expected_status_int=400)

        self.assertEqual(response['error'], 'Missing username param')

    def test_grant_super_admin_privileges_fails_with_invalid_username(self):
        self.login(feconf.ADMIN_EMAIL_ADDRESS, is_super_admin=True)

        response = self.put_json(
            '/adminsuperadminhandler', {'username': 'fakeusername'},
            csrf_token=self.get_new_csrf_token(), expected_status_int=400)

        self.assertEqual(response['error'], 'No such user exists')

    def test_revoke_super_admin_privileges(self):
        self.login(feconf.ADMIN_EMAIL_ADDRESS, is_super_admin=True)

        revoke_super_admin_privileges_stub = self.swap_with_call_counter(
            firebase_auth_services, 'revoke_super_admin_privileges')

        with revoke_super_admin_privileges_stub as call_counter:
            response = self.delete_json(
                '/adminsuperadminhandler',
                params={'username': self.CURRICULUM_ADMIN_USERNAME},
                expected_status_int=200)

        self.assertEqual(call_counter.times_called, 1)
        self.assertNotIn('error', response)

    def test_revoke_super_admin_privileges_requires_system_default_admin(self):
        self.login(self.CURRICULUM_ADMIN_EMAIL, is_super_admin=True)

        revoke_super_admin_privileges_stub = self.swap_with_call_counter(
            firebase_auth_services, 'revoke_super_admin_privileges')

        with revoke_super_admin_privileges_stub as call_counter:
            response = self.delete_json(
                '/adminsuperadminhandler',
                params={'username': self.CURRICULUM_ADMIN_USERNAME},
                expected_status_int=401)

        self.assertEqual(call_counter.times_called, 0)
        self.assertEqual(
            response['error'],
            'Only the default system admin can manage super admins')

    def test_revoke_super_admin_privileges_fails_without_username(self):
        self.login(feconf.ADMIN_EMAIL_ADDRESS, is_super_admin=True)

        response = self.delete_json(
            '/adminsuperadminhandler', params={}, expected_status_int=400)

        self.assertEqual(response['error'], 'Missing username param')

    def test_revoke_super_admin_privileges_fails_with_invalid_username(self):
        self.login(feconf.ADMIN_EMAIL_ADDRESS, is_super_admin=True)

        response = self.delete_json(
            '/adminsuperadminhandler',
            params={'username': 'fakeusername'}, expected_status_int=400)

        self.assertEqual(response['error'], 'No such user exists')

    def test_revoke_super_admin_privileges_fails_for_default_admin(self):
        self.login(feconf.ADMIN_EMAIL_ADDRESS, is_super_admin=True)

        response = self.delete_json(
            '/adminsuperadminhandler', params={'username': 'testsuper'},
            expected_status_int=400)

        self.assertEqual(
            response['error'],
            'Cannot revoke privileges from the default super admin account')


class GenerateDummyExplorationsTest(test_utils.GenericTestBase):
    """Test the conditions for generation of dummy explorations."""

    def setUp(self):
        super(GenerateDummyExplorationsTest, self).setUp()
        self.signup(self.CURRICULUM_ADMIN_EMAIL, self.CURRICULUM_ADMIN_USERNAME)

    def test_generate_count_greater_than_publish_count(self):
        self.login(self.CURRICULUM_ADMIN_EMAIL, is_super_admin=True)
        csrf_token = self.get_new_csrf_token()
        self.post_json(
            '/adminhandler', {
                'action': 'generate_dummy_explorations',
                'num_dummy_exps_to_generate': 10,
                'num_dummy_exps_to_publish': 3
            }, csrf_token=csrf_token)
        generated_exps = exp_services.get_all_exploration_summaries()
        published_exps = exp_services.get_recently_published_exp_summaries(5)
        self.assertEqual(len(generated_exps), 10)
        self.assertEqual(len(published_exps), 3)

    def test_generate_count_equal_to_publish_count(self):
        self.login(self.CURRICULUM_ADMIN_EMAIL, is_super_admin=True)
        csrf_token = self.get_new_csrf_token()
        self.post_json(
            '/adminhandler', {
                'action': 'generate_dummy_explorations',
                'num_dummy_exps_to_generate': 2,
                'num_dummy_exps_to_publish': 2
            }, csrf_token=csrf_token)
        generated_exps = exp_services.get_all_exploration_summaries()
        published_exps = exp_services.get_recently_published_exp_summaries(5)
        self.assertEqual(len(generated_exps), 2)
        self.assertEqual(len(published_exps), 2)

    def test_generate_count_less_than_publish_count(self):
        self.login(self.CURRICULUM_ADMIN_EMAIL, is_super_admin=True)
        csrf_token = self.get_new_csrf_token()
        generated_exps_response = self.post_json(
            '/adminhandler', {
                'action': 'generate_dummy_explorations',
                'num_dummy_exps_to_generate': 2,
                'num_dummy_exps_to_publish': 5
            },
            csrf_token=csrf_token, expected_status_int=400)
        self.assertEqual(generated_exps_response['status_code'], 400)
        generated_exps = exp_services.get_all_exploration_summaries()
        published_exps = exp_services.get_recently_published_exp_summaries(5)
        self.assertEqual(len(generated_exps), 0)
        self.assertEqual(len(published_exps), 0)

    def test_handler_raises_error_with_non_int_num_dummy_exps_to_generate(self):
        self.login(self.CURRICULUM_ADMIN_EMAIL, is_super_admin=True)
        csrf_token = self.get_new_csrf_token()

        with self.assertRaisesRegexp(
            Exception, 'invalid_type is not a number'):
            self.post_json(
                '/adminhandler', {
                    'action': 'generate_dummy_explorations',
                    'num_dummy_exps_to_publish': 1,
                    'num_dummy_exps_to_generate': 'invalid_type'
                }, csrf_token=csrf_token)

        generated_exps = exp_services.get_all_exploration_summaries()
        published_exps = exp_services.get_recently_published_exp_summaries(5)
        self.assertEqual(generated_exps, {})
        self.assertEqual(published_exps, {})

        self.logout()

    def test_handler_raises_error_with_non_int_num_dummy_exps_to_publish(self):
        self.login(self.CURRICULUM_ADMIN_EMAIL, is_super_admin=True)
        csrf_token = self.get_new_csrf_token()

        with self.assertRaisesRegexp(
            Exception, 'invalid_type is not a number'):
            self.post_json(
                '/adminhandler', {
                    'action': 'generate_dummy_explorations',
                    'num_dummy_exps_to_publish': 'invalid_type',
                    'num_dummy_exps_to_generate': 1
                }, csrf_token=csrf_token)

        generated_exps = exp_services.get_all_exploration_summaries()
        published_exps = exp_services.get_recently_published_exp_summaries(5)
        self.assertEqual(generated_exps, {})
        self.assertEqual(published_exps, {})

        self.logout()

    def test_cannot_generate_dummy_explorations_in_prod_mode(self):
        self.login(self.CURRICULUM_ADMIN_EMAIL, is_super_admin=True)
        csrf_token = self.get_new_csrf_token()

        prod_mode_swap = self.swap(constants, 'DEV_MODE', False)
        assert_raises_regexp_context_manager = self.assertRaisesRegexp(
            Exception, 'Cannot generate dummy explorations in production.')

        with assert_raises_regexp_context_manager, prod_mode_swap:
            self.post_json(
                '/adminhandler', {
                    'action': 'generate_dummy_explorations',
                    'num_dummy_exps_to_generate': 10,
                    'num_dummy_exps_to_publish': 3
                }, csrf_token=csrf_token)

        generated_exps = exp_services.get_all_exploration_summaries()
        published_exps = exp_services.get_recently_published_exp_summaries(5)
        self.assertEqual(generated_exps, {})
        self.assertEqual(published_exps, {})

        self.logout()


class AdminRoleHandlerTest(test_utils.GenericTestBase):
    """Checks the user role handling on the admin page."""

    def setUp(self):
        """Complete the signup process for self.CURRICULUM_ADMIN_EMAIL."""
        super(AdminRoleHandlerTest, self).setUp()
        self.signup(self.CURRICULUM_ADMIN_EMAIL, self.CURRICULUM_ADMIN_USERNAME)
        self.set_curriculum_admins([self.CURRICULUM_ADMIN_USERNAME])
        self.admin_id = self.get_user_id_from_email(self.CURRICULUM_ADMIN_EMAIL)

    def test_view_and_update_role(self):
        user_email = 'user1@example.com'
        username = 'user1'

        self.signup(user_email, username)

        self.login(self.CURRICULUM_ADMIN_EMAIL, is_super_admin=True)
        # Check normal user has expected roles. Viewing by username.
        response_dict = self.get_json(
            feconf.ADMIN_ROLE_HANDLER_URL,
            params={'filter_criterion': 'username', 'username': 'user1'})
        self.assertEqual(
            response_dict, {
                'roles': [feconf.ROLE_ID_FULL_USER],
                'banned': False,
                'topic_ids': []
            })

        # Check role correctly gets updated.
        csrf_token = self.get_new_csrf_token()
        response_dict = self.put_json(
            feconf.ADMIN_ROLE_HANDLER_URL,
            {'role': feconf.ROLE_ID_MODERATOR, 'username': username},
            csrf_token=csrf_token,
            expected_status_int=200)
        self.assertEqual(response_dict, {})

        # Viewing by role.
        response_dict = self.get_json(
            feconf.ADMIN_ROLE_HANDLER_URL,
            params={
                'filter_criterion': 'role',
                'role': feconf.ROLE_ID_MODERATOR
            })
        self.assertEqual(response_dict, {'user1': feconf.ROLE_ID_MODERATOR})
        self.logout()

    def test_invalid_username_in_filter_criterion_and_update_role(self):
        username = 'myinvaliduser'

        self.login(self.CURRICULUM_ADMIN_EMAIL, is_super_admin=True)

        # Trying to view role of non-existent user.
        self.get_json(
            feconf.ADMIN_ROLE_HANDLER_URL,
            params={'filter_criterion': 'username', 'username': username},
            expected_status_int=400)

        # Trying to update role of non-existent user.
        csrf_token = self.get_new_csrf_token()
        self.put_json(
            feconf.ADMIN_ROLE_HANDLER_URL,
            {'role': feconf.ROLE_ID_MODERATOR, 'username': username},
            csrf_token=csrf_token,
            expected_status_int=400)

    def test_cannot_view_role_with_invalid_view_filter_criterion(self):
        self.login(self.CURRICULUM_ADMIN_EMAIL, is_super_admin=True)
        response = self.get_json(
            feconf.ADMIN_ROLE_HANDLER_URL,
            params={'filter_criterion': 'invalid', 'username': 'user1'},
            expected_status_int=400)

        self.assertEqual(
            response['error'], 'Invalid filter criterion to view roles.')

    def test_replacing_user_role_from_topic_manager_to_moderator(self):
        user_email = 'user1@example.com'
        username = 'user1'

        self.signup(user_email, username)

        topic_id = topic_fetchers.get_new_topic_id()
        subtopic_1 = topic_domain.Subtopic.create_default_subtopic(
            1, 'Subtopic Title 1')
        subtopic_1.skill_ids = ['skill_id_1']
        subtopic_1.url_fragment = 'sub-one-frag'
        self.save_new_topic(
            topic_id, self.admin_id, name='Name',
            description='Description', canonical_story_ids=[],
            additional_story_ids=[], uncategorized_skill_ids=[],
            subtopics=[subtopic_1], next_subtopic_id=2)
        self.set_topic_managers([username], topic_id)

        self.login(self.CURRICULUM_ADMIN_EMAIL, is_super_admin=True)

        response_dict = self.get_json(
            feconf.ADMIN_ROLE_HANDLER_URL,
            params={'filter_criterion': 'username', 'username': username})
        self.assertEqual(
            response_dict, {
                'roles': [
                    feconf.ROLE_ID_FULL_USER, feconf.ROLE_ID_TOPIC_MANAGER],
                'banned': False,
                'topic_ids': [topic_id]
            })

        self.delete_json(
            feconf.ADMIN_ROLE_HANDLER_URL,
            params={
                'role': feconf.ROLE_ID_TOPIC_MANAGER,
                'username': username,
                'topic_id': topic_id
            }, expected_status_int=200)

        csrf_token = self.get_new_csrf_token()
        response_dict = self.put_json(
            feconf.ADMIN_ROLE_HANDLER_URL,
            {'role': feconf.ROLE_ID_MODERATOR, 'username': username},
            csrf_token=csrf_token)

        self.assertEqual(response_dict, {})

        response_dict = self.get_json(
            feconf.ADMIN_ROLE_HANDLER_URL,
            params={'filter_criterion': 'username', 'username': username})

        self.assertEqual(response_dict, {
            'roles': [feconf.ROLE_ID_FULL_USER, feconf.ROLE_ID_MODERATOR],
            'banned': False,
            'topic_ids': []
        })

        self.logout()

    def test_adding_topic_manager_role_to_user(self):
        user_email = 'user1@example.com'
        username = 'user1'

        self.signup(user_email, username)
        user_id = self.get_user_id_from_email(self.CURRICULUM_ADMIN_EMAIL)

        topic_id = topic_fetchers.get_new_topic_id()
        self.save_new_topic(
            topic_id, user_id, name='Name',
            abbreviated_name='abbrev', url_fragment='url-fragment',
            description='Description', canonical_story_ids=[],
            additional_story_ids=[], uncategorized_skill_ids=[],
            subtopics=[], next_subtopic_id=1)

        self.login(self.CURRICULUM_ADMIN_EMAIL, is_super_admin=True)

        response_dict = self.get_json(
            feconf.ADMIN_ROLE_HANDLER_URL,
            params={'filter_criterion': 'username', 'username': username})

        self.assertEqual(
            response_dict, {
                'roles': [feconf.ROLE_ID_FULL_USER],
                'banned': False,
                'topic_ids': []
            })

        # Check role correctly gets updated.
        csrf_token = self.get_new_csrf_token()
        response_dict = self.put_json(
            feconf.ADMIN_ROLE_HANDLER_URL,
            {'role': feconf.ROLE_ID_TOPIC_MANAGER, 'username': username,
             'topic_id': topic_id}, csrf_token=csrf_token)

        self.assertEqual(response_dict, {})

        response_dict = self.get_json(
            feconf.ADMIN_ROLE_HANDLER_URL,
            params={'filter_criterion': 'username', 'username': username})
        self.assertEqual(
            response_dict, {
                'roles': [
                    feconf.ROLE_ID_FULL_USER, feconf.ROLE_ID_TOPIC_MANAGER],
                'banned': False,
                'topic_ids': [topic_id]
            })
        self.logout()

    def test_adding_new_topic_to_a_topic_manger(self):
        user_email = 'usernew@example.com'
        username = 'usernew'

        self.signup(user_email, username)

        topic_id = topic_fetchers.get_new_topic_id()
        self.save_new_topic(
            topic_id, self.admin_id, name='Name',
            abbreviated_name='abbrev', url_fragment='url-fragment',
            description='Description', canonical_story_ids=[],
            additional_story_ids=[], uncategorized_skill_ids=[],
            subtopics=[], next_subtopic_id=1)

        self.login(self.CURRICULUM_ADMIN_EMAIL, is_super_admin=True)

        csrf_token = self.get_new_csrf_token()
        response_dict = self.put_json(
            feconf.ADMIN_ROLE_HANDLER_URL, {
                'role': feconf.ROLE_ID_TOPIC_MANAGER,
                'username': username,
                'topic_id': topic_id
            }, csrf_token=csrf_token)

        self.assertEqual(response_dict, {})

        response_dict = self.get_json(
            feconf.ADMIN_ROLE_HANDLER_URL,
            params={'filter_criterion': 'username', 'username': username})
        self.assertEqual(
            response_dict, {
                'roles': [
                    feconf.ROLE_ID_FULL_USER, feconf.ROLE_ID_TOPIC_MANAGER],
                'banned': False,
                'topic_ids': [topic_id]
            })

        new_topic_id = topic_fetchers.get_new_topic_id()
        self.save_new_topic(
            new_topic_id, self.admin_id, name='New topic',
            abbreviated_name='new-abbrev', url_fragment='new-url-fragment',
            description='New description', canonical_story_ids=[],
            additional_story_ids=[], uncategorized_skill_ids=[],
            subtopics=[], next_subtopic_id=1)

        csrf_token = self.get_new_csrf_token()
        response_dict = self.put_json(
            feconf.ADMIN_ROLE_HANDLER_URL, {
                'role': feconf.ROLE_ID_TOPIC_MANAGER,
                'username': username,
                'topic_id': new_topic_id
            }, csrf_token=csrf_token)

        self.assertEqual(response_dict, {})

        response_dict = self.get_json(
            feconf.ADMIN_ROLE_HANDLER_URL,
            params={'filter_criterion': 'username', 'username': username})
        self.assertFalse(response_dict['banned'])
        self.assertItemsEqual(
            response_dict['roles'],
            [feconf.ROLE_ID_FULL_USER, feconf.ROLE_ID_TOPIC_MANAGER])
        self.assertItemsEqual(
            response_dict['topic_ids'], [new_topic_id, topic_id])

        self.logout()

    def test_removing_moderator_role_from_user_roles(self):
        user_email = 'user1@example.com'
        username = 'user1'

        self.signup(user_email, username)
        self.get_user_id_from_email(self.CURRICULUM_ADMIN_EMAIL)
        self.login(self.CURRICULUM_ADMIN_EMAIL, is_super_admin=True)

        csrf_token = self.get_new_csrf_token()
        response_dict = self.put_json(
            feconf.ADMIN_ROLE_HANDLER_URL,
            {'role': feconf.ROLE_ID_MODERATOR, 'username': username},
            csrf_token=csrf_token)

        response_dict = self.get_json(
            feconf.ADMIN_ROLE_HANDLER_URL,
            params={'filter_criterion': 'username', 'username': username})

        self.assertEqual(
            response_dict, {
                'roles': [feconf.ROLE_ID_FULL_USER, feconf.ROLE_ID_MODERATOR],
                'banned': False,
                'topic_ids': []
            })

        self.delete_json(
            feconf.ADMIN_ROLE_HANDLER_URL,
            params={'role': feconf.ROLE_ID_MODERATOR, 'username': username},
            expected_status_int=200)

        response_dict = self.get_json(
            feconf.ADMIN_ROLE_HANDLER_URL,
            params={'filter_criterion': 'username', 'username': username})
        self.assertEqual(
            response_dict, {
                'roles': [feconf.ROLE_ID_FULL_USER],
                'banned': False,
                'topic_ids': []
            })
        self.logout()


class DataExtractionQueryHandlerTests(test_utils.GenericTestBase):
    """Tests for data extraction handler."""

    EXP_ID = 'exp'

    def setUp(self):
        """Complete the signup process for self.CURRICULUM_ADMIN_EMAIL."""
        super(DataExtractionQueryHandlerTests, self).setUp()
        self.signup(self.CURRICULUM_ADMIN_EMAIL, self.CURRICULUM_ADMIN_USERNAME)
        self.signup(self.EDITOR_EMAIL, self.EDITOR_USERNAME)
        self.editor_id = self.get_user_id_from_email(self.EDITOR_EMAIL)
        self.exploration = self.save_new_valid_exploration(
            self.EXP_ID, self.editor_id, end_state_name='End')

        stats_services.record_answer(
            self.EXP_ID, self.exploration.version,
            self.exploration.init_state_name, 'TextInput',
            stats_domain.SubmittedAnswer(
                'first answer', 'TextInput', 0,
                0, exp_domain.EXPLICIT_CLASSIFICATION, {},
                'a_session_id_val', 1.0))

        stats_services.record_answer(
            self.EXP_ID, self.exploration.version,
            self.exploration.init_state_name, 'TextInput',
            stats_domain.SubmittedAnswer(
                'second answer', 'TextInput', 0,
                0, exp_domain.EXPLICIT_CLASSIFICATION, {},
                'a_session_id_val', 1.0))

    def test_data_extraction_handler(self):
        self.login(self.CURRICULUM_ADMIN_EMAIL, is_super_admin=True)

        # Test that it returns all answers when 'num_answers' is 0.
        payload = {
            'exp_id': self.EXP_ID,
            'exp_version': self.exploration.version,
            'state_name': self.exploration.init_state_name,
            'num_answers': 0
        }

        response = self.get_json(
            '/explorationdataextractionhandler', params=payload)
        extracted_answers = response['data']
        self.assertEqual(len(extracted_answers), 2)
        self.assertEqual(extracted_answers[0]['answer'], 'first answer')
        self.assertEqual(extracted_answers[1]['answer'], 'second answer')

        # Make sure that it returns only 'num_answers' number of answers.
        payload = {
            'exp_id': self.EXP_ID,
            'exp_version': self.exploration.version,
            'state_name': self.exploration.init_state_name,
            'num_answers': 1
        }

        response = self.get_json(
            '/explorationdataextractionhandler', params=payload)
        extracted_answers = response['data']
        self.assertEqual(len(extracted_answers), 1)
        self.assertEqual(extracted_answers[0]['answer'], 'first answer')

    def test_handler_when_exp_version_is_not_int_throws_exception(self):
        self.login(self.CURRICULUM_ADMIN_EMAIL, is_super_admin=True)

        # Test that it returns all answers when 'num_answers' is 0.
        payload = {
            'exp_id': self.EXP_ID,
            'exp_version': 'a',
            'state_name': self.exploration.init_state_name,
            'num_answers': 0
        }

        response = self.get_json(
            '/explorationdataextractionhandler',
            params=payload,
            expected_status_int=400
        )
        self.assertEqual(
            response['error'], 'Version a cannot be converted to int.')

    def test_that_handler_raises_exception(self):
        self.login(self.CURRICULUM_ADMIN_EMAIL, is_super_admin=True)
        payload = {
            'exp_id': self.EXP_ID,
            'exp_version': self.exploration.version,
            'state_name': 'state name',
            'num_answers': 0
        }

        response = self.get_json(
            '/explorationdataextractionhandler', params=payload,
            expected_status_int=400)

        self.assertEqual(
            response['error'],
            'Exploration \'exp\' does not have \'state name\' state.')

    def test_handler_raises_error_with_invalid_exploration_id(self):
        self.login(self.CURRICULUM_ADMIN_EMAIL, is_super_admin=True)
        payload = {
            'exp_id': 'invalid_exp_id',
            'state_name': 'state name',
            'exp_version': 1,
            'num_answers': 0
        }

        response = self.get_json(
            '/explorationdataextractionhandler', params=payload,
            expected_status_int=400)

        self.assertEqual(
            response['error'],
            'Entity for exploration with id invalid_exp_id and version 1 not '
            'found.')

    def test_handler_raises_error_with_invalid_exploration_version(self):
        self.login(self.CURRICULUM_ADMIN_EMAIL, is_super_admin=True)
        payload = {
            'exp_id': self.EXP_ID,
            'state_name': 'state name',
            'exp_version': 10,
            'num_answers': 0
        }

        response = self.get_json(
            '/explorationdataextractionhandler', params=payload,
            expected_status_int=400)

        self.assertEqual(
            response['error'],
            'Entity for exploration with id %s and version 10 not found.'
            % self.EXP_ID)


class ClearSearchIndexTest(test_utils.GenericTestBase):
    """Tests that search index gets cleared."""

    def test_clear_search_index(self):
        exp_services.load_demo('0')
        result_explorations = search_services.search_explorations(
            'Welcome', [], [], 2)[0]
        self.assertEqual(result_explorations, ['0'])
        collection_services.load_demo('0')
        result_collections = search_services.search_collections(
            'Welcome', [], [], 2)[0]
        self.assertEqual(result_collections, ['0'])
        self.signup(self.CURRICULUM_ADMIN_EMAIL, self.CURRICULUM_ADMIN_USERNAME)
        self.login(self.CURRICULUM_ADMIN_EMAIL, is_super_admin=True)
        csrf_token = self.get_new_csrf_token()
        generated_exps_response = self.post_json(
            '/adminhandler', {
                'action': 'clear_search_index'
            },
            csrf_token=csrf_token)
        self.assertEqual(generated_exps_response, {})
        result_explorations = search_services.search_explorations(
            'Welcome', [], [], 2)[0]
        self.assertEqual(result_explorations, [])
        result_collections = search_services.search_collections(
            'Welcome', [], [], 2)[0]
        self.assertEqual(result_collections, [])


class SendDummyMailTest(test_utils.GenericTestBase):
    """"Tests for sending test mails to admin."""

    def setUp(self):
        super(SendDummyMailTest, self).setUp()
        self.signup(self.CURRICULUM_ADMIN_EMAIL, self.CURRICULUM_ADMIN_USERNAME)

    def test_send_dummy_mail(self):
        self.login(self.CURRICULUM_ADMIN_EMAIL, is_super_admin=True)
        csrf_token = self.get_new_csrf_token()

        with self.swap(feconf, 'CAN_SEND_EMAILS', True):
            generated_response = self.post_json(
                '/senddummymailtoadminhandler', {},
                csrf_token=csrf_token, expected_status_int=200)
            self.assertEqual(generated_response, {})

        with self.swap(feconf, 'CAN_SEND_EMAILS', False):
            generated_response = self.post_json(
                '/senddummymailtoadminhandler', {},
                csrf_token=csrf_token, expected_status_int=400)
            self.assertEqual(
                generated_response['error'], 'This app cannot send emails.')


class UpdateUsernameHandlerTest(test_utils.GenericTestBase):
    """Tests for updating usernames."""

    OLD_USERNAME = 'oldUsername'
    NEW_USERNAME = 'newUsername'

    def setUp(self):
        super(UpdateUsernameHandlerTest, self).setUp()
        self.signup(self.CURRICULUM_ADMIN_EMAIL, self.OLD_USERNAME)
        self.login(self.CURRICULUM_ADMIN_EMAIL, is_super_admin=True)

    def test_update_username_with_none_new_username(self):
        csrf_token = self.get_new_csrf_token()

        response = self.put_json(
            '/updateusernamehandler',
            {
                'old_username': self.OLD_USERNAME,
                'new_username': None},
            csrf_token=csrf_token,
            expected_status_int=400)
        self.assertEqual(
            response['error'], 'Invalid request: A new username must be '
            'specified.')

    def test_update_username_with_none_old_username(self):
        csrf_token = self.get_new_csrf_token()

        response = self.put_json(
            '/updateusernamehandler',
            {
                'old_username': None,
                'new_username': self.NEW_USERNAME},
            csrf_token=csrf_token,
            expected_status_int=400)
        self.assertEqual(
            response['error'], 'Invalid request: The old username must be '
            'specified.')

    def test_update_username_with_non_string_new_username(self):
        csrf_token = self.get_new_csrf_token()

        response = self.put_json(
            '/updateusernamehandler',
            {
                'old_username': self.OLD_USERNAME,
                'new_username': 123},
            csrf_token=csrf_token,
            expected_status_int=400)
        self.assertEqual(
            response['error'], 'Expected new username to be a unicode '
            'string, received 123')

    def test_update_username_with_non_string_old_username(self):
        csrf_token = self.get_new_csrf_token()

        response = self.put_json(
            '/updateusernamehandler',
            {
                'old_username': 123,
                'new_username': self.NEW_USERNAME},
            csrf_token=csrf_token,
            expected_status_int=400)
        self.assertEqual(
            response['error'], 'Expected old username to be a unicode '
            'string, received 123')

    def test_update_username_with_long_new_username(self):
        long_username = 'a' * (constants.MAX_USERNAME_LENGTH + 1)
        csrf_token = self.get_new_csrf_token()

        response = self.put_json(
            '/updateusernamehandler',
            {
                'old_username': self.OLD_USERNAME,
                'new_username': long_username},
            csrf_token=csrf_token,
            expected_status_int=400)
        self.assertEqual(
            response['error'], 'Expected new username to be less than %s '
            'characters, received %s' % (
                constants.MAX_USERNAME_LENGTH,
                long_username))

    def test_update_username_with_nonexistent_old_username(self):
        non_existent_username = 'invalid'
        csrf_token = self.get_new_csrf_token()

        response = self.put_json(
            '/updateusernamehandler',
            {
                'old_username': non_existent_username,
                'new_username': self.NEW_USERNAME},
            csrf_token=csrf_token,
            expected_status_int=400)
        self.assertEqual(response['error'], 'Invalid username: invalid')

    def test_update_username_with_new_username_already_taken(self):
        csrf_token = self.get_new_csrf_token()

        response = self.put_json(
            '/updateusernamehandler',
            {
                'old_username': self.OLD_USERNAME,
                'new_username': self.OLD_USERNAME},
            csrf_token=csrf_token,
            expected_status_int=400)
        self.assertEqual(response['error'], 'Username already taken.')

    def test_update_username(self):
        user_id = self.get_user_id_from_email(self.CURRICULUM_ADMIN_EMAIL)
        csrf_token = self.get_new_csrf_token()

        self.put_json(
            '/updateusernamehandler',
            {
                'old_username': self.OLD_USERNAME,
                'new_username': self.NEW_USERNAME},
            csrf_token=csrf_token)
        self.assertEqual(user_services.get_username(user_id), self.NEW_USERNAME)

    def test_update_username_creates_audit_model(self):
        user_id = self.get_user_id_from_email(self.CURRICULUM_ADMIN_EMAIL)
        csrf_token = self.get_new_csrf_token()

        creation_time_in_millisecs = utils.get_current_time_in_millisecs()
        mock_get_current_time_in_millisecs = lambda: creation_time_in_millisecs
        # Since the UsernameChangeAuditModel's ID is formed from the user ID and
        # a millisecond timestamp we need to make sure that
        # get_current_time_in_millisecs returns the same value as we have saved
        # into current_time_in_millisecs. If we don't force the same value via
        # swap flakes can occur, since as the time flows the saved milliseconds
        # can differ from the milliseconds saved into the
        # UsernameChangeAuditModel's ID.
        with self.swap(
            utils, 'get_current_time_in_millisecs',
            mock_get_current_time_in_millisecs):
            self.put_json(
                '/updateusernamehandler',
                {
                    'old_username': self.OLD_USERNAME,
                    'new_username': self.NEW_USERNAME},
                csrf_token=csrf_token)

        self.assertTrue(
            audit_models.UsernameChangeAuditModel.has_reference_to_user_id(
                user_id))

        model_id = '%s.%d' % (user_id, creation_time_in_millisecs)
        username_change_audit_model = (
            audit_models.UsernameChangeAuditModel.get(model_id))

        self.assertEqual(username_change_audit_model.committer_id, user_id)
        self.assertEqual(
            username_change_audit_model.old_username, self.OLD_USERNAME)
        self.assertEqual(
            username_change_audit_model.new_username, self.NEW_USERNAME)


class AddContributionRightsHandlerTest(test_utils.GenericTestBase):
    """Tests related to add reviewers for contributor's
    suggestion/application.
    """

    TRANSLATION_REVIEWER_EMAIL = 'translationreviewer@example.com'
    VOICEOVER_REVIEWER_EMAIL = 'voiceoverreviewer@example.com'
    QUESTION_REVIEWER_EMAIL = 'questionreviewer@example.com'

    def setUp(self):
        super(AddContributionRightsHandlerTest, self).setUp()
        self.signup(self.CURRICULUM_ADMIN_EMAIL, self.CURRICULUM_ADMIN_USERNAME)
        self.signup(self.TRANSLATION_REVIEWER_EMAIL, 'translator')
        self.signup(self.VOICEOVER_REVIEWER_EMAIL, 'voiceartist')
        self.signup(self.QUESTION_REVIEWER_EMAIL, 'question')

        self.translation_reviewer_id = self.get_user_id_from_email(
            self.TRANSLATION_REVIEWER_EMAIL)
        self.voiceover_reviewer_id = self.get_user_id_from_email(
            self.VOICEOVER_REVIEWER_EMAIL)
        self.question_reviewer_id = self.get_user_id_from_email(
            self.QUESTION_REVIEWER_EMAIL)

    def test_add_reviewer_with_invalid_username_raise_error(self):
        self.login(self.CURRICULUM_ADMIN_EMAIL, is_super_admin=True)

        csrf_token = self.get_new_csrf_token()
        response = self.post_json(
            '/addcontributionrightshandler', {
                'username': 'invalid',
                'category': 'translation',
                'language_code': 'en'
            }, csrf_token=csrf_token, expected_status_int=400)

        self.assertEqual(
            response['error'], 'Invalid username: invalid')

    def test_add_translation_reviewer(self):
        self.assertFalse(
            user_services.can_review_translation_suggestions(
                self.translation_reviewer_id, language_code='hi'))

        self.login(self.CURRICULUM_ADMIN_EMAIL, is_super_admin=True)

        csrf_token = self.get_new_csrf_token()
        self.post_json(
            '/addcontributionrightshandler', {
                'username': 'translator',
                'category': 'translation',
                'language_code': 'hi'
            }, csrf_token=csrf_token)

        self.assertTrue(user_services.can_review_translation_suggestions(
            self.translation_reviewer_id, language_code='hi'))

    def test_add_translation_reviewer_in_invalid_language_raise_error(self):
        self.login(self.CURRICULUM_ADMIN_EMAIL, is_super_admin=True)

        csrf_token = self.get_new_csrf_token()
        response = self.post_json(
            '/addcontributionrightshandler', {
                'username': 'translator',
                'category': 'translation',
                'language_code': 'invalid'
            }, csrf_token=csrf_token, expected_status_int=400)

        self.assertEqual(
            response['error'], 'Invalid language_code: invalid')

    def test_assigning_same_language_for_translation_review_raise_error(self):
        self.login(self.CURRICULUM_ADMIN_EMAIL, is_super_admin=True)
        self.assertFalse(
            user_services.can_review_translation_suggestions(
                self.translation_reviewer_id, language_code='hi'))
        csrf_token = self.get_new_csrf_token()
        self.post_json(
            '/addcontributionrightshandler', {
                'username': 'translator',
                'category': 'translation',
                'language_code': 'hi'
            }, csrf_token=csrf_token)
        self.assertTrue(
            user_services.can_review_translation_suggestions(
                self.translation_reviewer_id, language_code='hi'))
        response = self.post_json(
            '/addcontributionrightshandler', {
                'username': 'translator',
                'category': 'translation',
                'language_code': 'hi'
            }, csrf_token=csrf_token, expected_status_int=400)

        self.assertEqual(
            response['error'],
            'User translator already has rights to review translation in '
            'language code hi')

    def test_add_voiceover_reviewer(self):
        self.assertFalse(
            user_services.can_review_voiceover_applications(
                self.voiceover_reviewer_id, language_code='hi'))

        self.login(self.CURRICULUM_ADMIN_EMAIL, is_super_admin=True)

        csrf_token = self.get_new_csrf_token()
        self.post_json(
            '/addcontributionrightshandler', {
                'username': 'voiceartist',
                'category': 'voiceover',
                'language_code': 'hi'
            }, csrf_token=csrf_token)

        self.assertTrue(user_services.can_review_voiceover_applications(
            self.voiceover_reviewer_id, language_code='hi'))

    def test_add_voiceover_reviewer_in_invalid_language(self):
        self.assertFalse(
            user_services.can_review_voiceover_applications(
                self.voiceover_reviewer_id, language_code='hi'))

        self.login(self.CURRICULUM_ADMIN_EMAIL, is_super_admin=True)
        csrf_token = self.get_new_csrf_token()
        response = self.post_json(
            '/addcontributionrightshandler', {
                'username': 'voiceartist',
                'category': 'voiceover',
                'language_code': 'invalid'
            }, csrf_token=csrf_token, expected_status_int=400)

        self.assertEqual(
            response['error'], 'Invalid language_code: invalid')
        self.assertFalse(
            user_services.can_review_voiceover_applications(
                self.voiceover_reviewer_id, language_code='hi'))

    def test_assigning_same_language_for_voiceover_review_raise_error(self):
        self.assertFalse(
            user_services.can_review_voiceover_applications(
                self.voiceover_reviewer_id, language_code='hi'))

        self.login(self.CURRICULUM_ADMIN_EMAIL, is_super_admin=True)
        csrf_token = self.get_new_csrf_token()
        response = self.post_json(
            '/addcontributionrightshandler', {
                'username': 'voiceartist',
                'category': 'voiceover',
                'language_code': 'hi'
            }, csrf_token=csrf_token)
        self.assertTrue(
            user_services.can_review_voiceover_applications(
                self.voiceover_reviewer_id, language_code='hi'))

        response = self.post_json(
            '/addcontributionrightshandler', {
                'username': 'voiceartist',
                'category': 'voiceover',
                'language_code': 'hi'
            }, csrf_token=csrf_token, expected_status_int=400)

        self.assertEqual(
            response['error'],
            'User voiceartist already has rights to review voiceover in '
            'language code hi')

    def test_add_question_reviewer(self):
        self.assertFalse(user_services.can_review_question_suggestions(
            self.question_reviewer_id))

        self.login(self.CURRICULUM_ADMIN_EMAIL, is_super_admin=True)

        csrf_token = self.get_new_csrf_token()
        self.post_json(
            '/addcontributionrightshandler', {
                'username': 'question',
                'category': 'question'
            }, csrf_token=csrf_token)

        self.assertTrue(user_services.can_review_question_suggestions(
            self.question_reviewer_id))

    def test_assigning_same_user_as_question_reviewer_raise_error(self):
        self.assertFalse(user_services.can_review_question_suggestions(
            self.question_reviewer_id))

        self.login(self.CURRICULUM_ADMIN_EMAIL, is_super_admin=True)
        csrf_token = self.get_new_csrf_token()
        response = self.post_json(
            '/addcontributionrightshandler', {
                'username': 'question',
                'category': 'question'
            }, csrf_token=csrf_token)
        self.assertTrue(user_services.can_review_question_suggestions(
            self.question_reviewer_id))

        response = self.post_json(
            '/addcontributionrightshandler', {
                'username': 'question',
                'category': 'question'
            }, csrf_token=csrf_token, expected_status_int=400)

        self.assertEqual(
            response['error'],
            'User question already has rights to review question.')

    def test_add_question_submitter(self):
        self.assertFalse(user_services.can_submit_question_suggestions(
            self.question_reviewer_id))

        self.login(self.CURRICULUM_ADMIN_EMAIL, is_super_admin=True)

        csrf_token = self.get_new_csrf_token()
        self.post_json(
            '/addcontributionrightshandler', {
                'username': 'question',
                'category': 'submit_question'
            }, csrf_token=csrf_token)

        self.assertTrue(user_services.can_submit_question_suggestions(
            self.question_reviewer_id))

    def test_assigning_same_user_as_question_submitter_raise_error(self):
        self.assertFalse(user_services.can_submit_question_suggestions(
            self.question_reviewer_id))

        self.login(self.CURRICULUM_ADMIN_EMAIL, is_super_admin=True)
        csrf_token = self.get_new_csrf_token()
        response = self.post_json(
            '/addcontributionrightshandler', {
                'username': 'question',
                'category': 'submit_question'
            }, csrf_token=csrf_token)
        self.assertTrue(user_services.can_submit_question_suggestions(
            self.question_reviewer_id))

        response = self.post_json(
            '/addcontributionrightshandler', {
                'username': 'question',
                'category': 'submit_question'
            }, csrf_token=csrf_token, expected_status_int=400)

        self.assertEqual(
            response['error'],
            'User question already has rights to submit question.')

    def test_add_reviewer_for_invalid_category_raise_error(self):
        self.login(self.CURRICULUM_ADMIN_EMAIL, is_super_admin=True)

        csrf_token = self.get_new_csrf_token()
        response = self.post_json(
            '/addcontributionrightshandler', {
                'username': 'question',
                'category': 'invalid'
            }, csrf_token=csrf_token, expected_status_int=400)

        self.assertEqual(
            response['error'], 'Invalid category: invalid')


class RemoveContributionRightsHandlerTest(test_utils.GenericTestBase):
    """Tests related to remove reviewers from contributor dashboard page."""

    TRANSLATION_REVIEWER_EMAIL = 'translationreviewer@example.com'
    VOICEOVER_REVIEWER_EMAIL = 'voiceoverreviewer@example.com'
    QUESTION_REVIEWER_EMAIL = 'questionreviewer@example.com'

    def setUp(self):
        super(RemoveContributionRightsHandlerTest, self).setUp()
        self.signup(self.CURRICULUM_ADMIN_EMAIL, self.CURRICULUM_ADMIN_USERNAME)
        self.signup(self.TRANSLATION_REVIEWER_EMAIL, 'translator')
        self.signup(self.VOICEOVER_REVIEWER_EMAIL, 'voiceartist')
        self.signup(self.QUESTION_REVIEWER_EMAIL, 'question')

        self.translation_reviewer_id = self.get_user_id_from_email(
            self.TRANSLATION_REVIEWER_EMAIL)
        self.voiceover_reviewer_id = self.get_user_id_from_email(
            self.VOICEOVER_REVIEWER_EMAIL)
        self.question_reviewer_id = self.get_user_id_from_email(
            self.QUESTION_REVIEWER_EMAIL)

    def test_add_reviewer_without_username_raise_error(self):
        self.login(self.CURRICULUM_ADMIN_EMAIL, is_super_admin=True)

        csrf_token = self.get_new_csrf_token()
        response = self.put_json(
            '/removecontributionrightshandler', {
                'removal_type': 'all'
            }, csrf_token=csrf_token, expected_status_int=400)

        self.assertEqual(response['error'], 'Missing username param')

    def test_add_reviewer_with_invalid_username_raise_error(self):
        self.login(self.CURRICULUM_ADMIN_EMAIL, is_super_admin=True)

        csrf_token = self.get_new_csrf_token()
        response = self.put_json(
            '/removecontributionrightshandler', {
                'username': 'invalid',
                'removal_type': 'all'
            }, csrf_token=csrf_token, expected_status_int=400)

        self.assertEqual(
            response['error'], 'Invalid username: invalid')

    def test_remove_translation_reviewer(self):
        self.assertFalse(
            user_services.can_review_translation_suggestions(
                self.translation_reviewer_id, language_code='hi'))
        user_services.allow_user_to_review_translation_in_language(
            self.translation_reviewer_id, 'hi')
        self.assertTrue(
            user_services.can_review_translation_suggestions(
                self.translation_reviewer_id, language_code='hi'))

        self.login(self.CURRICULUM_ADMIN_EMAIL, is_super_admin=True)

        csrf_token = self.get_new_csrf_token()
        self.put_json(
            '/removecontributionrightshandler', {
                'username': 'translator',
                'removal_type': 'specific',
                'category': 'translation',
                'language_code': 'hi'
            }, csrf_token=csrf_token)

        self.assertFalse(user_services.can_review_translation_suggestions(
            self.translation_reviewer_id, language_code='hi'))

    def test_remove_translation_reviewer_in_invalid_language_raise_error(self):
        self.login(self.CURRICULUM_ADMIN_EMAIL, is_super_admin=True)

        csrf_token = self.get_new_csrf_token()
        response = self.put_json(
            '/removecontributionrightshandler', {
                'username': 'translator',
                'removal_type': 'specific',
                'category': 'translation',
                'language_code': 'invalid'
            }, csrf_token=csrf_token, expected_status_int=400)

        self.assertEqual(
            response['error'], 'Invalid language_code: invalid')

    def test_remove_unassigned_translation_reviewer_raise_error(self):
        self.assertFalse(
            user_services.can_review_translation_suggestions(
                self.translation_reviewer_id, language_code='hi'))
        self.login(self.CURRICULUM_ADMIN_EMAIL, is_super_admin=True)
        csrf_token = self.get_new_csrf_token()
        response = self.put_json(
            '/removecontributionrightshandler', {
                'username': 'translator',
                'removal_type': 'specific',
                'category': 'translation',
                'language_code': 'hi'
            }, csrf_token=csrf_token, expected_status_int=400)

        self.assertEqual(
            response['error'],
            'translator does not have rights to review translation in language '
            'hi.')

    def test_remove_voiceover_reviewer(self):
        self.assertFalse(
            user_services.can_review_voiceover_applications(
                self.voiceover_reviewer_id, language_code='hi'))
        user_services.allow_user_to_review_voiceover_in_language(
            self.voiceover_reviewer_id, 'hi')
        self.assertTrue(
            user_services.can_review_voiceover_applications(
                self.voiceover_reviewer_id, language_code='hi'))

        self.login(self.CURRICULUM_ADMIN_EMAIL, is_super_admin=True)

        csrf_token = self.get_new_csrf_token()
        self.put_json(
            '/removecontributionrightshandler', {
                'username': 'voiceartist',
                'removal_type': 'specific',
                'category': 'voiceover',
                'language_code': 'hi'
            }, csrf_token=csrf_token)

        self.assertFalse(user_services.can_review_voiceover_applications(
            self.translation_reviewer_id, language_code='hi'))

    def test_remove_voiceover_reviewer_in_invalid_language_raise_error(self):
        self.login(self.CURRICULUM_ADMIN_EMAIL, is_super_admin=True)

        csrf_token = self.get_new_csrf_token()
        response = self.put_json(
            '/removecontributionrightshandler', {
                'username': 'voiceartist',
                'removal_type': 'specific',
                'category': 'voiceover',
                'language_code': 'invalid'
            }, csrf_token=csrf_token, expected_status_int=400)

        self.assertEqual(
            response['error'], 'Invalid language_code: invalid')

    def test_remove_unassigned_voiceover_reviewer_raise_error(self):
        self.assertFalse(
            user_services.can_review_voiceover_applications(
                self.translation_reviewer_id, language_code='hi'))
        self.login(self.CURRICULUM_ADMIN_EMAIL, is_super_admin=True)
        csrf_token = self.get_new_csrf_token()
        response = self.put_json(
            '/removecontributionrightshandler', {
                'username': 'voiceartist',
                'removal_type': 'specific',
                'category': 'voiceover',
                'language_code': 'hi'
            }, csrf_token=csrf_token, expected_status_int=400)

        self.assertEqual(
            response['error'],
            'voiceartist does not have rights to review voiceover in language '
            'hi.')

    def test_remove_question_reviewer(self):
        user_services.allow_user_to_review_question(self.question_reviewer_id)
        self.assertTrue(user_services.can_review_question_suggestions(
            self.question_reviewer_id))

        self.login(self.CURRICULUM_ADMIN_EMAIL, is_super_admin=True)
        csrf_token = self.get_new_csrf_token()
        self.put_json(
            '/removecontributionrightshandler', {
                'username': 'question',
                'removal_type': 'specific',
                'category': 'question'
            }, csrf_token=csrf_token)

        self.assertFalse(user_services.can_review_question_suggestions(
            self.question_reviewer_id))

    def test_removing_unassigned_question_reviewer_raise_error(self):
        self.assertFalse(user_services.can_review_question_suggestions(
            self.question_reviewer_id))

        self.login(self.CURRICULUM_ADMIN_EMAIL, is_super_admin=True)
        csrf_token = self.get_new_csrf_token()
        response = self.put_json(
            '/removecontributionrightshandler', {
                'username': 'question',
                'removal_type': 'specific',
                'category': 'question'
            }, csrf_token=csrf_token, expected_status_int=400)

        self.assertEqual(
            response['error'],
            'question does not have rights to review question.')

    def test_remove_question_submitter(self):
        user_services.allow_user_to_submit_question(self.question_reviewer_id)
        self.assertTrue(user_services.can_submit_question_suggestions(
            self.question_reviewer_id))

        self.login(self.CURRICULUM_ADMIN_EMAIL, is_super_admin=True)
        csrf_token = self.get_new_csrf_token()
        self.put_json(
            '/removecontributionrightshandler', {
                'username': 'question',
                'removal_type': 'specific',
                'category': 'submit_question'
            }, csrf_token=csrf_token)

        self.assertFalse(user_services.can_submit_question_suggestions(
            self.question_reviewer_id))

    def test_removing_unassigned_question_submitter_raise_error(self):
        self.assertFalse(user_services.can_submit_question_suggestions(
            self.question_reviewer_id))

        self.login(self.CURRICULUM_ADMIN_EMAIL, is_super_admin=True)
        csrf_token = self.get_new_csrf_token()
        response = self.put_json(
            '/removecontributionrightshandler', {
                'username': 'question',
                'removal_type': 'specific',
                'category': 'submit_question'
            }, csrf_token=csrf_token, expected_status_int=400)

        self.assertEqual(
            response['error'],
            'question does not have rights to submit question.')

    def test_remove_reviewer_for_invalid_category_raise_error(self):
        self.login(self.CURRICULUM_ADMIN_EMAIL, is_super_admin=True)
        csrf_token = self.get_new_csrf_token()
        response = self.put_json(
            '/removecontributionrightshandler', {
                'username': 'question',
                'removal_type': 'specific',
                'category': 'invalid'
            }, csrf_token=csrf_token, expected_status_int=400)

        self.assertEqual(
            response['error'], 'Invalid category: invalid')

    def test_remove_reviewer_for_invalid_removal_type_raise_error(self):
        self.login(self.CURRICULUM_ADMIN_EMAIL, is_super_admin=True)
        csrf_token = self.get_new_csrf_token()
        response = self.put_json(
            '/removecontributionrightshandler', {
                'username': 'question',
                'removal_type': 'invalid'
            }, csrf_token=csrf_token, expected_status_int=400)

        self.assertEqual(
            response['error'], 'Invalid removal_type: invalid')

    def test_remove_reviewer_from_all_reviewable_items(self):
        user_services.allow_user_to_review_question(
            self.translation_reviewer_id)
        self.assertTrue(user_services.can_review_question_suggestions(
            self.translation_reviewer_id))

        user_services.allow_user_to_review_voiceover_in_language(
            self.translation_reviewer_id, 'hi')
        self.assertTrue(
            user_services.can_review_voiceover_applications(
                self.translation_reviewer_id, language_code='hi'))

        user_services.allow_user_to_review_translation_in_language(
            self.translation_reviewer_id, 'hi')
        self.assertTrue(
            user_services.can_review_translation_suggestions(
                self.translation_reviewer_id, language_code='hi'))

        self.login(self.CURRICULUM_ADMIN_EMAIL, is_super_admin=True)
        csrf_token = self.get_new_csrf_token()
        self.put_json(
            '/removecontributionrightshandler', {
                'username': 'translator',
                'removal_type': 'all'
            }, csrf_token=csrf_token)

        self.assertFalse(user_services.can_review_question_suggestions(
            self.translation_reviewer_id))
        self.assertFalse(
            user_services.can_review_voiceover_applications(
                self.translation_reviewer_id, language_code='hi'))
        self.assertFalse(
            user_services.can_review_translation_suggestions(
                self.translation_reviewer_id, language_code='hi'))


class ContributorUsersListHandlerTest(test_utils.GenericTestBase):
    """Tests ContributorUsersListHandler."""

    TRANSLATION_REVIEWER_EMAIL = 'translationreviewer@example.com'
    VOICEOVER_REVIEWER_EMAIL = 'voiceoverreviewer@example.com'
    QUESTION_REVIEWER_EMAIL = 'questionreviewer@example.com'

    def setUp(self):
        super(ContributorUsersListHandlerTest, self).setUp()
        self.signup(self.CURRICULUM_ADMIN_EMAIL, self.CURRICULUM_ADMIN_USERNAME)
        self.signup(self.TRANSLATION_REVIEWER_EMAIL, 'translator')
        self.signup(self.VOICEOVER_REVIEWER_EMAIL, 'voiceartist')
        self.signup(self.QUESTION_REVIEWER_EMAIL, 'question')

        self.translation_reviewer_id = self.get_user_id_from_email(
            self.TRANSLATION_REVIEWER_EMAIL)
        self.voiceover_reviewer_id = self.get_user_id_from_email(
            self.VOICEOVER_REVIEWER_EMAIL)
        self.question_reviewer_id = self.get_user_id_from_email(
            self.QUESTION_REVIEWER_EMAIL)

    def test_check_contribution_reviewer_by_translation_reviewer_role(self):
        self.login(self.CURRICULUM_ADMIN_EMAIL, is_super_admin=True)
        user_services.allow_user_to_review_translation_in_language(
            self.translation_reviewer_id, 'hi')
        user_services.allow_user_to_review_translation_in_language(
            self.voiceover_reviewer_id, 'hi')
        response = self.get_json(
            '/getcontributorusershandler', params={
                'category': 'translation',
                'language_code': 'hi'
            })

        self.assertEqual(len(response['usernames']), 2)
        self.assertTrue('translator' in response['usernames'])
        self.assertTrue('voiceartist' in response['usernames'])

    def test_check_contribution_reviewer_by_voiceover_reviewer_role(self):
        self.login(self.CURRICULUM_ADMIN_EMAIL, is_super_admin=True)
        user_services.allow_user_to_review_voiceover_in_language(
            self.translation_reviewer_id, 'hi')
        user_services.allow_user_to_review_voiceover_in_language(
            self.voiceover_reviewer_id, 'hi')
        response = self.get_json(
            '/getcontributorusershandler', params={
                'category': 'voiceover',
                'language_code': 'hi'
            })

        self.assertEqual(len(response['usernames']), 2)
        self.assertTrue('translator' in response['usernames'])
        self.assertTrue('voiceartist' in response['usernames'])

    def test_check_contribution_reviewer_by_question_reviewer_role(self):
        self.login(self.CURRICULUM_ADMIN_EMAIL, is_super_admin=True)
        user_services.allow_user_to_review_question(self.question_reviewer_id)
        user_services.allow_user_to_review_question(self.voiceover_reviewer_id)
        response = self.get_json(
            '/getcontributorusershandler', params={
                'category': 'question'
            })

        self.assertEqual(len(response['usernames']), 2)
        self.assertTrue('question' in response['usernames'])
        self.assertTrue('voiceartist' in response['usernames'])

    def test_check_contributor_user_by_question_submitter_role(self):
        self.login(self.CURRICULUM_ADMIN_EMAIL, is_super_admin=True)
        user_services.allow_user_to_submit_question(self.question_reviewer_id)
        user_services.allow_user_to_submit_question(self.voiceover_reviewer_id)
        response = self.get_json(
            '/getcontributorusershandler', params={
                'category': 'submit_question'
            })

        self.assertEqual(len(response['usernames']), 2)
        self.assertTrue('question' in response['usernames'])
        self.assertTrue('voiceartist' in response['usernames'])

    def test_check_contribution_reviewer_with_invalid_language_code_raise_error(
            self):
        self.login(self.CURRICULUM_ADMIN_EMAIL, is_super_admin=True)
        response = self.get_json(
            '/getcontributorusershandler', params={
                'category': 'voiceover',
                'language_code': 'invalid'
            }, expected_status_int=400)

        self.assertEqual(response['error'], 'Invalid language_code: invalid')
        self.logout()

    def test_check_contribution_reviewer_with_invalid_category_raise_error(
            self):
        self.login(self.CURRICULUM_ADMIN_EMAIL, is_super_admin=True)
        response = self.get_json(
            '/getcontributorusershandler', params={
                'category': 'invalid',
                'language_code': 'hi'
            }, expected_status_int=400)

        self.assertEqual(response['error'], 'Invalid category: invalid')
        self.logout()


class ContributionRightsDataHandlerTest(test_utils.GenericTestBase):
    """Tests ContributionRightsDataHandler."""

    REVIEWER_EMAIL = 'reviewer@example.com'

    def setUp(self):
        super(ContributionRightsDataHandlerTest, self).setUp()
        self.signup(self.CURRICULUM_ADMIN_EMAIL, self.CURRICULUM_ADMIN_USERNAME)
        self.signup(self.REVIEWER_EMAIL, 'reviewer')

        self.reviewer_id = self.get_user_id_from_email(self.REVIEWER_EMAIL)

    def test_check_contribution_reviewer_rights(self):
        self.login(self.CURRICULUM_ADMIN_EMAIL, is_super_admin=True)
        response = self.get_json(
            '/contributionrightsdatahandler', params={
                'username': 'reviewer'
            })
        self.assertEqual(
            response['can_review_translation_for_language_codes'], [])
        self.assertEqual(
            response['can_review_voiceover_for_language_codes'], [])
        self.assertEqual(response['can_review_questions'], False)
        self.assertEqual(response['can_submit_questions'], False)

        user_services.allow_user_to_review_translation_in_language(
            self.reviewer_id, 'hi')
        user_services.allow_user_to_review_voiceover_in_language(
            self.reviewer_id, 'hi')
        user_services.allow_user_to_review_question(self.reviewer_id)
        user_services.allow_user_to_submit_question(self.reviewer_id)

        response = self.get_json(
            '/contributionrightsdatahandler', params={
                'username': 'reviewer'
            })
        self.assertEqual(
            response['can_review_translation_for_language_codes'], ['hi'])
        self.assertEqual(
            response['can_review_voiceover_for_language_codes'], ['hi'])
        self.assertEqual(response['can_review_questions'], True)
        self.assertEqual(response['can_submit_questions'], True)

    def test_check_contribution_reviewer_rights_invalid_username(self):
        self.login(self.CURRICULUM_ADMIN_EMAIL, is_super_admin=True)
        response = self.get_json(
            '/contributionrightsdatahandler', params={
                'username': 'invalid'
            }, expected_status_int=400)

        self.assertEqual(response['error'], 'Invalid username: invalid')
        self.logout()

    def test_check_contribution_reviewer_rights_without_username(self):
        self.login(self.CURRICULUM_ADMIN_EMAIL, is_super_admin=True)
        response = self.get_json(
            '/contributionrightsdatahandler', params={},
            expected_status_int=400)

        self.assertEqual(response['error'], 'Missing username param')
        self.logout()


<<<<<<< HEAD
class MemoryCacheAdminHandlerTest(test_utils.GenericTestBase):
    """Tests MemoryCacheAdminHandler."""

    def setUp(self):
        super(MemoryCacheAdminHandlerTest, self).setUp()
        self.signup(self.CURRICULUM_ADMIN_EMAIL, self.CURRICULUM_ADMIN_USERNAME)

    def test_get_memory_cache_data(self):
        self.login(self.CURRICULUM_ADMIN_EMAIL, is_super_admin=True)
        response = self.get_json(
            '/memorycacheadminhandler')
        self.assertEqual(
            response['total_allocation'], 0)
        self.assertEqual(
            response['peak_allocation'], 0)
        self.assertEqual(response['total_keys_stored'], 1)

    def test_flush_memory_cache(self):
        self.login(self.CURRICULUM_ADMIN_EMAIL, is_super_admin=True)

        response = self.get_json(
            '/memorycacheadminhandler')
        self.assertEqual(response['total_keys_stored'], 1)

        csrf_token = self.get_new_csrf_token()
        self.post_json(
            '/memorycacheadminhandler', {}, csrf_token=csrf_token)

        response = self.get_json(
            '/memorycacheadminhandler')
        self.assertEqual(response['total_keys_stored'], 0)


=======
>>>>>>> 7ae971d4
class NumberOfDeletionRequestsHandlerTest(test_utils.GenericTestBase):
    """Tests NumberOfDeletionRequestsHandler."""

    def setUp(self):
        super(NumberOfDeletionRequestsHandlerTest, self).setUp()
        self.signup(self.CURRICULUM_ADMIN_EMAIL, self.CURRICULUM_ADMIN_USERNAME)
        self.login(self.CURRICULUM_ADMIN_EMAIL, is_super_admin=True)

    def test_get_with_no_deletion_request_returns_zero(self):
        response = self.get_json('/numberofdeletionrequestshandler')
        self.assertEqual(response['number_of_pending_deletion_models'], 0)

    def test_get_with_two_deletion_request_returns_two(self):
        user_models.PendingDeletionRequestModel(
            id='id1', email='id1@email.com').put()
        user_models.PendingDeletionRequestModel(
            id='id2', email='id2@email.com').put()

        response = self.get_json('/numberofdeletionrequestshandler')
        self.assertEqual(response['number_of_pending_deletion_models'], 2)


class VerifyUserModelsDeletedHandlerTest(test_utils.GenericTestBase):
    """Tests VerifyUserModelsDeletedHandler."""

    def setUp(self):
        super(VerifyUserModelsDeletedHandlerTest, self).setUp()
        self.signup(self.CURRICULUM_ADMIN_EMAIL, self.CURRICULUM_ADMIN_USERNAME)
        self.login(self.CURRICULUM_ADMIN_EMAIL, is_super_admin=True)
        self.admin_user_id = (
            self.get_user_id_from_email(self.CURRICULUM_ADMIN_EMAIL))

    def test_get_without_user_id_raises_error(self):
        self.get_json(
            '/verifyusermodelsdeletedhandler', expected_status_int=400)

    def test_get_with_nonexistent_user_id_returns_true(self):
        response = self.get_json(
            '/verifyusermodelsdeletedhandler', params={'user_id': 'aaa'})
        self.assertFalse(response['related_models_exist'])

    def test_get_with_existing_user_id_returns_true(self):
        response = self.get_json(
            '/verifyusermodelsdeletedhandler',
            params={'user_id': self.admin_user_id}
        )
        self.assertTrue(response['related_models_exist'])


class DeleteUserHandlerTest(test_utils.GenericTestBase):
    """Tests DeleteUserHandler."""

    def setUp(self):
        super(DeleteUserHandlerTest, self).setUp()
        self.signup(self.NEW_USER_EMAIL, self.NEW_USER_USERNAME)
        self.new_user_id = self.get_user_id_from_email(self.NEW_USER_EMAIL)
        self.signup(feconf.SYSTEM_EMAIL_ADDRESS, self.CURRICULUM_ADMIN_USERNAME)
        self.login(feconf.SYSTEM_EMAIL_ADDRESS, is_super_admin=True)
        self.admin_user_id = self.get_user_id_from_email(
            feconf.SYSTEM_EMAIL_ADDRESS)

    def test_delete_without_user_id_raises_error(self):
        self.delete_json(
            '/deleteuserhandler',
            params={'username': 'someusername'},
            expected_status_int=400)

    def test_delete_without_username_raises_error(self):
        self.delete_json(
            '/deleteuserhandler',
            params={'user_id': 'aa'},
            expected_status_int=400)

    def test_delete_with_wrong_username_raises_error(self):
        self.delete_json(
            '/deleteuserhandler',
            params={
                'username': 'someusername',
                'user_id': 'aa'
            },
            expected_status_int=400)

    def test_delete_with_differing_user_id_and_username_raises_error(self):
        self.delete_json(
            '/deleteuserhandler',
            params={
                'username': self.NEW_USER_USERNAME,
                'user_id': self.admin_user_id
            },
            expected_status_int=400)

    def test_delete_with_correct_user_id_andusername_returns_true(self):
        response = self.delete_json(
            '/deleteuserhandler',
            params={
                'username': self.NEW_USER_USERNAME,
                'user_id': self.new_user_id
            })
        self.assertTrue(response['success'])
        self.assertIsNotNone(
            wipeout_service.get_pending_deletion_request(self.new_user_id))<|MERGE_RESOLUTION|>--- conflicted
+++ resolved
@@ -385,37 +385,6 @@
 
         self.assertLess(old_creation_time, new_creation_time)
 
-<<<<<<< HEAD
-    def test_regenerate_missing_exploration_stats_action(self):
-        self.signup(self.OWNER_EMAIL, self.OWNER_USERNAME)
-
-        self.set_curriculum_admins([self.CURRICULUM_ADMIN_USERNAME])
-
-        self.save_new_default_exploration('ID', 'owner_id')
-
-        self.assertEqual(
-            exp_services.regenerate_missing_stats_for_exploration('ID'), (
-                [], [], 1, 1))
-
-        self.login(self.CURRICULUM_ADMIN_EMAIL, is_super_admin=True)
-        csrf_token = self.get_new_csrf_token()
-
-        result = self.post_json(
-            '/adminhandler', {
-                'action': 'regenerate_missing_exploration_stats',
-                'exp_id': 'ID'
-            }, csrf_token=csrf_token)
-
-        self.assertEqual(
-            result, {
-                'missing_exp_stats': [],
-                'missing_state_stats': [],
-                'num_valid_exp_stats': 1,
-                'num_valid_state_stats': 1
-            })
-
-=======
->>>>>>> 7ae971d4
     def test_admin_topics_csv_download_handler(self):
         self.login(self.CURRICULUM_ADMIN_EMAIL, is_super_admin=True)
         response = self.get_custom_response(
@@ -435,34 +404,6 @@
 
         self.logout()
 
-<<<<<<< HEAD
-    def test_admin_job_output_handler(self):
-        self.login(self.CURRICULUM_ADMIN_EMAIL, is_super_admin=True)
-
-        self.save_new_valid_exploration('exp_id', self.admin_id)
-
-        job_id = SampleMapReduceJobManager.create_new()
-        SampleMapReduceJobManager.enqueue(job_id)
-
-        self.assertEqual(
-            self.count_jobs_in_mapreduce_taskqueue(
-                taskqueue_services.QUEUE_NAME_ONE_OFF_JOBS), 1)
-
-        response = self.get_json('/adminjoboutput', params={'job_id': job_id})
-        self.assertIsNone(response['output'])
-
-        self.process_and_flush_pending_mapreduce_tasks()
-
-        response = self.get_json('/adminjoboutput', params={'job_id': job_id})
-        self.assertEqual(
-            SampleMapReduceJobManager.get_status_code(job_id),
-            jobs.STATUS_CODE_COMPLETED)
-        self.assertEqual(response['output'], ['[u\'sum\', 1]'])
-
-        self.logout()
-
-=======
->>>>>>> 7ae971d4
     def test_revert_config_property(self):
         observed_log_messages = []
 
@@ -491,212 +432,6 @@
 
         self.logout()
 
-<<<<<<< HEAD
-    def test_start_new_one_off_job(self):
-        self.login(self.CURRICULUM_ADMIN_EMAIL, is_super_admin=True)
-
-        self.assertEqual(
-            self.count_jobs_in_mapreduce_taskqueue(
-                taskqueue_services.QUEUE_NAME_ONE_OFF_JOBS), 0)
-
-        with self.swap(
-            jobs_registry, 'ONE_OFF_JOB_MANAGERS', [SampleMapReduceJobManager]):
-
-            csrf_token = self.get_new_csrf_token()
-
-            self.post_json(
-                '/adminhandler', {
-                    'action': 'start_new_job',
-                    'job_type': 'SampleMapReduceJobManager'
-                }, csrf_token=csrf_token)
-
-        self.assertEqual(
-            self.count_jobs_in_mapreduce_taskqueue(
-                taskqueue_services.QUEUE_NAME_ONE_OFF_JOBS), 1)
-
-        self.logout()
-
-    def test_cancel_one_off_job(self):
-        self.login(self.CURRICULUM_ADMIN_EMAIL, is_super_admin=True)
-
-        job_id = SampleMapReduceJobManager.create_new()
-        SampleMapReduceJobManager.enqueue(job_id)
-
-        self.run_but_do_not_flush_pending_mapreduce_tasks()
-        status = SampleMapReduceJobManager.get_status_code(job_id)
-
-        self.assertEqual(status, job_models.STATUS_CODE_STARTED)
-
-        with self.swap(
-            jobs_registry, 'ONE_OFF_JOB_MANAGERS', [SampleMapReduceJobManager]):
-
-            self.get_json('/adminhandler')
-            csrf_token = self.get_new_csrf_token()
-
-            self.post_json(
-                '/adminhandler', {
-                    'action': 'cancel_job',
-                    'job_id': job_id,
-                    'job_type': 'SampleMapReduceJobManager'
-                }, csrf_token=csrf_token)
-
-        status = SampleMapReduceJobManager.get_status_code(job_id)
-
-        self.assertEqual(status, job_models.STATUS_CODE_CANCELED)
-
-        self.logout()
-
-    def test_start_computation(self):
-        self.login(self.CURRICULUM_ADMIN_EMAIL, is_super_admin=True)
-
-        exploration = exp_domain.Exploration.create_default_exploration(
-            'exp_id')
-        exp_services.save_new_exploration('owner_id', exploration)
-
-        self.assertEqual(
-            jobs_test.StartExplorationEventCounter.get_count('exp_id'), 0)
-
-        status = jobs_test.StartExplorationEventCounter.get_status_code()
-
-        self.assertEqual(
-            status, job_models.CONTINUOUS_COMPUTATION_STATUS_CODE_IDLE)
-
-        with self.swap(
-            jobs_registry, 'ALL_CONTINUOUS_COMPUTATION_MANAGERS',
-            [jobs_test.StartExplorationEventCounter]):
-
-            self.get_json('/adminhandler')
-            csrf_token = self.get_new_csrf_token()
-
-            self.post_json(
-                '/adminhandler', {
-                    'action': 'start_computation',
-                    'computation_type': 'StartExplorationEventCounter'
-                }, csrf_token=csrf_token)
-
-        status = jobs_test.StartExplorationEventCounter.get_status_code()
-        self.assertEqual(
-            status, job_models.CONTINUOUS_COMPUTATION_STATUS_CODE_RUNNING)
-
-        self.logout()
-
-    def test_stop_computation_with_running_jobs(self):
-        self.login(self.CURRICULUM_ADMIN_EMAIL, is_super_admin=True)
-
-        exploration = exp_domain.Exploration.create_default_exploration(
-            'exp_id')
-        exp_services.save_new_exploration('owner_id', exploration)
-
-        self.assertEqual(
-            jobs_test.StartExplorationEventCounter.get_count('exp_id'), 0)
-
-        jobs_test.StartExplorationEventCounter.start_computation()
-        self.run_but_do_not_flush_pending_mapreduce_tasks()
-        status = jobs_test.StartExplorationEventCounter.get_status_code()
-
-        self.assertEqual(
-            status, job_models.CONTINUOUS_COMPUTATION_STATUS_CODE_RUNNING)
-
-        with self.swap(
-            jobs_registry, 'ALL_CONTINUOUS_COMPUTATION_MANAGERS',
-            [jobs_test.StartExplorationEventCounter]):
-
-            self.get_json('/adminhandler')
-            csrf_token = self.get_new_csrf_token()
-
-            self.post_json(
-                '/adminhandler', {
-                    'action': 'stop_computation',
-                    'computation_type': 'StartExplorationEventCounter'
-                }, csrf_token=csrf_token)
-
-        status = jobs_test.StartExplorationEventCounter.get_status_code()
-        self.assertEqual(
-            status, job_models.CONTINUOUS_COMPUTATION_STATUS_CODE_IDLE)
-
-        self.logout()
-
-    def test_stop_computation_with_finished_jobs(self):
-        self.login(self.CURRICULUM_ADMIN_EMAIL, is_super_admin=True)
-
-        exploration = exp_domain.Exploration.create_default_exploration(
-            'exp_id')
-        exp_services.save_new_exploration('owner_id', exploration)
-
-        self.assertEqual(
-            jobs_test.StartExplorationEventCounter.get_count('exp_id'), 0)
-
-        jobs_test.StartExplorationEventCounter.start_computation()
-
-        self.process_and_flush_pending_mapreduce_tasks()
-        status = jobs_test.StartExplorationEventCounter.get_status_code()
-
-        self.assertEqual(
-            status, job_models.CONTINUOUS_COMPUTATION_STATUS_CODE_RUNNING)
-
-        with self.swap(
-            jobs_registry, 'ALL_CONTINUOUS_COMPUTATION_MANAGERS',
-            [jobs_test.StartExplorationEventCounter]):
-
-            self.get_json('/adminhandler')
-            csrf_token = self.get_new_csrf_token()
-
-            self.post_json(
-                '/adminhandler', {
-                    'action': 'stop_computation',
-                    'computation_type': 'StartExplorationEventCounter'
-                }, csrf_token=csrf_token)
-
-        status = jobs_test.StartExplorationEventCounter.get_status_code()
-        self.assertEqual(
-            status, job_models.CONTINUOUS_COMPUTATION_STATUS_CODE_IDLE)
-
-        self.logout()
-
-    def test_stop_computation_with_stopped_jobs(self):
-        self.login(self.CURRICULUM_ADMIN_EMAIL, is_super_admin=True)
-
-        exploration = exp_domain.Exploration.create_default_exploration(
-            'exp_id')
-        exp_services.save_new_exploration('owner_id', exploration)
-
-        self.assertEqual(
-            jobs_test.StartExplorationEventCounter.get_count('exp_id'), 0)
-
-        jobs_test.StartExplorationEventCounter.start_computation()
-        self.run_but_do_not_flush_pending_mapreduce_tasks()
-        status = jobs_test.StartExplorationEventCounter.get_status_code()
-
-        self.assertEqual(
-            status, job_models.CONTINUOUS_COMPUTATION_STATUS_CODE_RUNNING)
-
-        jobs_test.StartExplorationEventCounter.stop_computation(self.admin_id)
-        status = jobs_test.StartExplorationEventCounter.get_status_code()
-
-        self.assertEqual(
-            status, job_models.CONTINUOUS_COMPUTATION_STATUS_CODE_IDLE)
-
-        with self.swap(
-            jobs_registry, 'ALL_CONTINUOUS_COMPUTATION_MANAGERS',
-            [jobs_test.StartExplorationEventCounter]):
-
-            self.get_json('/adminhandler')
-            csrf_token = self.get_new_csrf_token()
-
-            self.post_json(
-                '/adminhandler', {
-                    'action': 'stop_computation',
-                    'computation_type': 'StartExplorationEventCounter'
-                }, csrf_token=csrf_token)
-
-        status = jobs_test.StartExplorationEventCounter.get_status_code()
-        self.assertEqual(
-            status, job_models.CONTINUOUS_COMPUTATION_STATUS_CODE_IDLE)
-
-        self.logout()
-
-=======
->>>>>>> 7ae971d4
     def test_upload_topic_similarities(self):
         self.login(self.CURRICULUM_ADMIN_EMAIL, is_super_admin=True)
         csrf_token = self.get_new_csrf_token()
@@ -2631,42 +2366,6 @@
         self.logout()
 
 
-<<<<<<< HEAD
-class MemoryCacheAdminHandlerTest(test_utils.GenericTestBase):
-    """Tests MemoryCacheAdminHandler."""
-
-    def setUp(self):
-        super(MemoryCacheAdminHandlerTest, self).setUp()
-        self.signup(self.CURRICULUM_ADMIN_EMAIL, self.CURRICULUM_ADMIN_USERNAME)
-
-    def test_get_memory_cache_data(self):
-        self.login(self.CURRICULUM_ADMIN_EMAIL, is_super_admin=True)
-        response = self.get_json(
-            '/memorycacheadminhandler')
-        self.assertEqual(
-            response['total_allocation'], 0)
-        self.assertEqual(
-            response['peak_allocation'], 0)
-        self.assertEqual(response['total_keys_stored'], 1)
-
-    def test_flush_memory_cache(self):
-        self.login(self.CURRICULUM_ADMIN_EMAIL, is_super_admin=True)
-
-        response = self.get_json(
-            '/memorycacheadminhandler')
-        self.assertEqual(response['total_keys_stored'], 1)
-
-        csrf_token = self.get_new_csrf_token()
-        self.post_json(
-            '/memorycacheadminhandler', {}, csrf_token=csrf_token)
-
-        response = self.get_json(
-            '/memorycacheadminhandler')
-        self.assertEqual(response['total_keys_stored'], 0)
-
-
-=======
->>>>>>> 7ae971d4
 class NumberOfDeletionRequestsHandlerTest(test_utils.GenericTestBase):
     """Tests NumberOfDeletionRequestsHandler."""
 
