--- conflicted
+++ resolved
@@ -112,9 +112,6 @@
 
         self.login(self.CURRICULUM_ADMIN_EMAIL, is_super_admin=True)
         csrf_token = self.get_new_csrf_token()
-<<<<<<< HEAD
-        new_config_value = 0.4
-=======
         new_config_value = [{
             'name': 'math',
             'url_fragment': 'math',
@@ -122,17 +119,10 @@
             'course_details': 'Detailed math classroom.',
             'topic_list_intro': ''
         }]
->>>>>>> c193f696
 
         response_dict = self.get_json('/adminhandler')
         response_config_properties = response_dict['config_properties']
         self.assertDictContainsSubset({
-<<<<<<< HEAD
-            'value': 0.2,
-        }, response_config_properties[
-            config_domain.
-            RECORD_PLAYTHROUGH_PROBABILITY.name])
-=======
             'value': [{
                 'name': 'math',
                 'url_fragment': 'math',
@@ -142,18 +132,11 @@
             }],
         }, response_config_properties[
             config_domain.CLASSROOM_PAGES_DATA.name])
->>>>>>> c193f696
 
         payload = {
             'action': 'save_config_properties',
             'new_config_property_values': {
-<<<<<<< HEAD
-                config_domain.
-                RECORD_PLAYTHROUGH_PROBABILITY.name: (
-                    new_config_value),
-=======
                 config_domain.CLASSROOM_PAGES_DATA.name: new_config_value,
->>>>>>> c193f696
             }
         }
         self.post_json('/adminhandler', payload, csrf_token=csrf_token)
@@ -163,12 +146,7 @@
         self.assertDictContainsSubset({
             'value': new_config_value,
         }, response_config_properties[
-<<<<<<< HEAD
-            config_domain.
-            RECORD_PLAYTHROUGH_PROBABILITY.name])
-=======
             config_domain.CLASSROOM_PAGES_DATA.name])
->>>>>>> c193f696
 
         self.logout()
 
