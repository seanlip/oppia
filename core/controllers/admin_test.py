# Copyright 2014 The Oppia Authors. All Rights Reserved.
#
# Licensed under the Apache License, Version 2.0 (the "License");
# you may not use this file except in compliance with the License.
# You may obtain a copy of the License at
#
#      http://www.apache.org/licenses/LICENSE-2.0
#
# Unless required by applicable law or agreed to in writing, software
# distributed under the License is distributed on an "AS-IS" BASIS,
# WITHOUT WARRANTIES OR CONDITIONS OF ANY KIND, either express or implied.
# See the License for the specific language governing permissions and
# limitations under the License.

"""Tests for the admin page."""

from __future__ import annotations

import datetime
import enum
import logging

from core import feconf
from core import utils
from core.constants import constants
from core.domain import blog_services
from core.domain import classroom_config_services
from core.domain import collection_services
from core.domain import config_domain
from core.domain import config_services
from core.domain import exp_domain
from core.domain import exp_services
from core.domain import opportunity_services
from core.domain import platform_feature_services
from core.domain import platform_parameter_domain
from core.domain import platform_parameter_registry
from core.domain import question_fetchers
from core.domain import recommendations_services
from core.domain import rights_manager
from core.domain import search_services
from core.domain import skill_services
from core.domain import stats_domain
from core.domain import stats_services
from core.domain import story_domain
from core.domain import story_fetchers
from core.domain import story_services
from core.domain import topic_domain
from core.domain import topic_fetchers
from core.domain import topic_services
from core.domain import user_services
from core.domain import wipeout_service
from core.platform import models
from core.platform.auth import firebase_auth_services
from core.tests import test_utils

MYPY = False
if MYPY: # pragma: no cover
    from mypy_imports import audit_models
    from mypy_imports import blog_models
    from mypy_imports import exp_models
    from mypy_imports import opportunity_models
    from mypy_imports import user_models

(
    audit_models, blog_models, exp_models, opportunity_models,
    user_models
) = models.Registry.import_models([
    models.Names.AUDIT, models.Names.BLOG, models.Names.EXPLORATION,
    models.Names.OPPORTUNITY, models.Names.USER
])

BOTH_MODERATOR_AND_ADMIN_EMAIL = 'moderator.and.admin@example.com'
BOTH_MODERATOR_AND_ADMIN_USERNAME = 'moderatorandadm1n'


class ParamNames(enum.Enum):
    """Enum for parameter names."""

    TEST_FEATURE_1 = 'test_feature_1'


FeatureStages = platform_parameter_domain.FeatureStages


class AdminIntegrationTest(test_utils.GenericTestBase):
    """Server integration tests for operations on the admin page."""

    def setUp(self) -> None:
        """Complete the signup process for self.CURRICULUM_ADMIN_EMAIL."""
        super().setUp()
        self.signup(feconf.ADMIN_EMAIL_ADDRESS, 'testsuper')
        self.signup(self.CURRICULUM_ADMIN_EMAIL, self.CURRICULUM_ADMIN_USERNAME)
        self.signup(self.EDITOR_EMAIL, self.EDITOR_USERNAME)
        self.admin_id = self.get_user_id_from_email(self.CURRICULUM_ADMIN_EMAIL)
        self.prod_mode_swap = self.swap(constants, 'DEV_MODE', False)

    def test_admin_page_rights(self) -> None:
        """Test access rights to the admin page."""

        self.get_html_response('/admin', expected_status_int=302)

        # Login as a non-admin.
        self.login(self.EDITOR_EMAIL)
        self.get_html_response('/admin', expected_status_int=401)
        self.logout()

        # Login as an admin.
        self.login(self.CURRICULUM_ADMIN_EMAIL, is_super_admin=True)
        self.get_html_response('/admin')
        self.logout()

    def test_promo_bar_configuration_not_present_to_admin(self) -> None:
        """Test that promo bar configuration is not presentd in admin page."""
        self.login(self.CURRICULUM_ADMIN_EMAIL, is_super_admin=True)

        response_dict = self.get_json('/adminhandler')
        response_config_properties = response_dict['config_properties']

        self.assertIn(
            'featured_translation_languages', response_config_properties)

        self.assertNotIn('promo_bar_enabled', response_config_properties)
        self.assertNotIn('promo_bar_message', response_config_properties)

    def test_change_configuration_property(self) -> None:
        """Test that configuration properties can be changed."""

        self.login(self.CURRICULUM_ADMIN_EMAIL, is_super_admin=True)
        csrf_token = self.get_new_csrf_token()
        new_config_value = False

        response_dict = self.get_json('/adminhandler')
        response_config_properties = response_dict['config_properties']
        self.assertDictContainsSubset({
            'value': False,
        }, response_config_properties[
            config_domain.IS_IMPROVEMENTS_TAB_ENABLED.name])

        payload = {
            'action': 'save_config_properties',
            'new_config_property_values': {
                config_domain.IS_IMPROVEMENTS_TAB_ENABLED.name: (
                    new_config_value),
            }
        }
        self.post_json('/adminhandler', payload, csrf_token=csrf_token)

        response_dict = self.get_json('/adminhandler')
        response_config_properties = response_dict['config_properties']
        self.assertDictContainsSubset({
            'value': new_config_value,
        }, response_config_properties[
            config_domain.IS_IMPROVEMENTS_TAB_ENABLED.name])

        self.logout()

    def test_cannot_reload_exploration_in_production_mode(self) -> None:
        self.login(self.CURRICULUM_ADMIN_EMAIL, is_super_admin=True)
        csrf_token = self.get_new_csrf_token()

        assert_raises_regexp_context_manager = self.assertRaisesRegex(
            Exception, 'Cannot reload an exploration in production.')
        with assert_raises_regexp_context_manager, self.prod_mode_swap:
            self.post_json(
                '/adminhandler', {
                    'action': 'reload_exploration',
                    'exploration_id': '3'
                }, csrf_token=csrf_token)

        self.logout()

    def test_without_exp_id_reload_exp_action_is_not_performed(self) -> None:
        self.login(self.CURRICULUM_ADMIN_EMAIL, is_super_admin=True)
        csrf_token = self.get_new_csrf_token()

<<<<<<< HEAD
        prod_mode_swap = self.swap(constants, 'DEV_MODE', False)
=======
>>>>>>> a3216fab
        assert_raises_regexp_context_manager = self.assertRaisesRegex(
            Exception,
            'The \'exploration_id\' must be provided when the action '
            'is reload_exploration.'
        )
<<<<<<< HEAD
        with assert_raises_regexp_context_manager, prod_mode_swap:
=======
        with assert_raises_regexp_context_manager, self.prod_mode_swap:
>>>>>>> a3216fab
            self.post_json(
                '/adminhandler', {
                    'action': 'reload_exploration',
                    'exploration_id': None
                }, csrf_token=csrf_token)

        self.logout()

    def test_without_collection_id_reload_collection_action_is_not_performed(
        self
    ) -> None:
        self.login(self.CURRICULUM_ADMIN_EMAIL, is_super_admin=True)
        csrf_token = self.get_new_csrf_token()

<<<<<<< HEAD
        prod_mode_swap = self.swap(constants, 'DEV_MODE', False)
=======
>>>>>>> a3216fab
        assert_raises_regexp_context_manager = self.assertRaisesRegex(
            Exception,
            'The \'collection_id\' must be provided when the action '
            'is reload_collection.'
        )
<<<<<<< HEAD
        with assert_raises_regexp_context_manager, prod_mode_swap:
=======
        with assert_raises_regexp_context_manager, self.prod_mode_swap:
>>>>>>> a3216fab
            self.post_json(
                '/adminhandler', {
                    'action': 'reload_collection',
                    'collection_id': None
                }, csrf_token=csrf_token)

        self.logout()

    def test_without_num_dummy_exps_generate_dummy_exp_action_is_not_performed(
        self
    ) -> None:
        self.login(self.CURRICULUM_ADMIN_EMAIL, is_super_admin=True)
        csrf_token = self.get_new_csrf_token()

<<<<<<< HEAD
        prod_mode_swap = self.swap(constants, 'DEV_MODE', False)
=======
>>>>>>> a3216fab
        assert_raises_regexp_context_manager = self.assertRaisesRegex(
            Exception,
            'The \'num_dummy_exps_to_generate\' must be provided when the '
            'action is generate_dummy_explorations.'
        )
<<<<<<< HEAD
        with assert_raises_regexp_context_manager, prod_mode_swap:
=======
        with assert_raises_regexp_context_manager, self.prod_mode_swap:
>>>>>>> a3216fab
            self.post_json(
                '/adminhandler', {
                    'action': 'generate_dummy_explorations',
                    'num_dummy_exps_to_generate': None,
                    'num_dummy_exps_to_publish': None
                }, csrf_token=csrf_token)

        self.logout()

    def test_without_num_dummy_exps_to_publish_action_is_not_performed(
        self
    ) -> None:
        self.login(self.CURRICULUM_ADMIN_EMAIL, is_super_admin=True)
        csrf_token = self.get_new_csrf_token()

<<<<<<< HEAD
        prod_mode_swap = self.swap(constants, 'DEV_MODE', False)
=======
>>>>>>> a3216fab
        assert_raises_regexp_context_manager = self.assertRaisesRegex(
            Exception,
            'The \'num_dummy_exps_to_publish\' must be provided when the '
            'action is generate_dummy_explorations.'
        )
<<<<<<< HEAD
        with assert_raises_regexp_context_manager, prod_mode_swap:
=======
        with assert_raises_regexp_context_manager, self.prod_mode_swap:
>>>>>>> a3216fab
            self.post_json(
                '/adminhandler', {
                    'action': 'generate_dummy_explorations',
                    'num_dummy_exps_to_generate': 5,
                    'num_dummy_exps_to_publish': None
                }, csrf_token=csrf_token)

        self.logout()

    def test_without_new_config_property_values_action_is_not_performed(
        self
    ) -> None:
        self.login(self.CURRICULUM_ADMIN_EMAIL, is_super_admin=True)
        csrf_token = self.get_new_csrf_token()

<<<<<<< HEAD
        prod_mode_swap = self.swap(constants, 'DEV_MODE', False)
=======
>>>>>>> a3216fab
        assert_raises_regexp_context_manager = self.assertRaisesRegex(
            Exception,
            'The \'new_config_property_values\' must be provided when the '
            'action is save_config_properties.'
        )
<<<<<<< HEAD
        with assert_raises_regexp_context_manager, prod_mode_swap:
=======
        with assert_raises_regexp_context_manager, self.prod_mode_swap:
>>>>>>> a3216fab
            self.post_json(
                '/adminhandler', {
                    'action': 'save_config_properties',
                    'new_config_property_values': None
                }, csrf_token=csrf_token)

        self.logout()

    def test_without_config_property_id_action_is_not_performed(
        self
    ) -> None:
        self.login(self.CURRICULUM_ADMIN_EMAIL, is_super_admin=True)
        csrf_token = self.get_new_csrf_token()

<<<<<<< HEAD
        prod_mode_swap = self.swap(constants, 'DEV_MODE', False)
=======
>>>>>>> a3216fab
        assert_raises_regexp_context_manager = self.assertRaisesRegex(
            Exception,
            'The \'config_property_id\' must be provided when the action '
            'is revert_config_property.'
        )
<<<<<<< HEAD
        with assert_raises_regexp_context_manager, prod_mode_swap:
=======
        with assert_raises_regexp_context_manager, self.prod_mode_swap:
>>>>>>> a3216fab
            self.post_json(
                '/adminhandler', {
                    'action': 'revert_config_property',
                    'config_property_id': None
                }, csrf_token=csrf_token)

        self.logout()

    def test_without_data_action_upload_topic_similarities_is_not_performed(
        self
    ) -> None:
        self.login(self.CURRICULUM_ADMIN_EMAIL, is_super_admin=True)
        csrf_token = self.get_new_csrf_token()

<<<<<<< HEAD
        prod_mode_swap = self.swap(constants, 'DEV_MODE', False)
=======
>>>>>>> a3216fab
        assert_raises_regexp_context_manager = self.assertRaisesRegex(
            Exception,
            'The \'data\' must be provided when the action is '
            'upload_topic_similarities.'
        )
<<<<<<< HEAD
        with assert_raises_regexp_context_manager, prod_mode_swap:
=======
        with assert_raises_regexp_context_manager, self.prod_mode_swap:
>>>>>>> a3216fab
            self.post_json(
                '/adminhandler', {
                    'action': 'upload_topic_similarities',
                    'data': None
                }, csrf_token=csrf_token)

        self.logout()

    def test_without_topic_id_action_regenerate_topic_is_not_performed(
        self
    ) -> None:
        self.login(self.CURRICULUM_ADMIN_EMAIL, is_super_admin=True)
        csrf_token = self.get_new_csrf_token()

<<<<<<< HEAD
        prod_mode_swap = self.swap(constants, 'DEV_MODE', False)
=======
>>>>>>> a3216fab
        assert_raises_regexp_context_manager = self.assertRaisesRegex(
            Exception,
            'The \'topic_id\' must be provided when the action is '
            'regenerate_topic_related_opportunities.'
        )
<<<<<<< HEAD
        with assert_raises_regexp_context_manager, prod_mode_swap:
=======
        with assert_raises_regexp_context_manager, self.prod_mode_swap:
>>>>>>> a3216fab
            self.post_json(
                '/adminhandler', {
                    'action': 'regenerate_topic_related_opportunities',
                    'topic_id': None
                }, csrf_token=csrf_token)

        self.logout()

    def test_without_exp_id_action_rollback_exploration_is_not_performed(
        self
    ) -> None:
        self.login(self.CURRICULUM_ADMIN_EMAIL, is_super_admin=True)
        csrf_token = self.get_new_csrf_token()

<<<<<<< HEAD
        prod_mode_swap = self.swap(constants, 'DEV_MODE', False)
=======
>>>>>>> a3216fab
        assert_raises_regexp_context_manager = self.assertRaisesRegex(
            Exception,
            'The \'exp_id\' must be provided when the action is '
            'rollback_exploration_to_safe_state.'
        )
<<<<<<< HEAD
        with assert_raises_regexp_context_manager, prod_mode_swap:
=======
        with assert_raises_regexp_context_manager, self.prod_mode_swap:
>>>>>>> a3216fab
            self.post_json(
                '/adminhandler', {
                    'action': 'rollback_exploration_to_safe_state',
                    'exp_id': None
                }, csrf_token=csrf_token)

        self.logout()

    def test_without_feature_name_action_update_feature_flag_is_not_performed(
        self
    ) -> None:
        self.login(self.CURRICULUM_ADMIN_EMAIL, is_super_admin=True)
        csrf_token = self.get_new_csrf_token()

<<<<<<< HEAD
        prod_mode_swap = self.swap(constants, 'DEV_MODE', False)
=======
>>>>>>> a3216fab
        assert_raises_regexp_context_manager = self.assertRaisesRegex(
            Exception,
            'The \'feature_name\' must be provided when the action is '
            'update_feature_flag_rules.'
        )
<<<<<<< HEAD
        with assert_raises_regexp_context_manager, prod_mode_swap:
=======
        with assert_raises_regexp_context_manager, self.prod_mode_swap:
>>>>>>> a3216fab
            self.post_json(
                '/adminhandler', {
                    'action': 'update_feature_flag_rules',
                    'feature_name': None
                }, csrf_token=csrf_token)

        self.logout()

    def test_without_new_rules_action_update_feature_flag_is_not_performed(
        self
    ) -> None:
        self.login(self.CURRICULUM_ADMIN_EMAIL, is_super_admin=True)
        csrf_token = self.get_new_csrf_token()

<<<<<<< HEAD
        prod_mode_swap = self.swap(constants, 'DEV_MODE', False)
=======
>>>>>>> a3216fab
        assert_raises_regexp_context_manager = self.assertRaisesRegex(
            Exception,
            'The \'new_rules\' must be provided when the action is '
            'update_feature_flag_rules.'
        )
<<<<<<< HEAD
        with assert_raises_regexp_context_manager, prod_mode_swap:
=======
        with assert_raises_regexp_context_manager, self.prod_mode_swap:
>>>>>>> a3216fab
            self.post_json(
                '/adminhandler', {
                    'action': 'update_feature_flag_rules',
                    'feature_name': 'new_feature',
                    'new_rules': None
                }, csrf_token=csrf_token)

        self.logout()

    def test_without_commit_message_action_update_feature_flag_is_not_performed(
        self
    ) -> None:
        new_rule_dicts = [
            {
                'filters': [
                    {
                        'type': 'server_mode',
                        'conditions': [['=', 'dev']]
                    }
                ],
                'value_when_matched': True
            }
        ]

        self.login(self.CURRICULUM_ADMIN_EMAIL, is_super_admin=True)
        csrf_token = self.get_new_csrf_token()

<<<<<<< HEAD
        prod_mode_swap = self.swap(constants, 'DEV_MODE', False)
=======
>>>>>>> a3216fab
        assert_raises_regexp_context_manager = self.assertRaisesRegex(
            Exception,
            'The \'commit_message\' must be provided when the action is '
            'update_feature_flag_rules.'
        )
<<<<<<< HEAD
        with assert_raises_regexp_context_manager, prod_mode_swap:
=======
        with assert_raises_regexp_context_manager, self.prod_mode_swap:
>>>>>>> a3216fab
            self.post_json(
                '/adminhandler', {
                    'action': 'update_feature_flag_rules',
                    'feature_name': 'new_feature',
                    'new_rules': new_rule_dicts,
                    'commit_message': None
                }, csrf_token=csrf_token)

        self.logout()

    def test_cannot_load_new_structures_data_in_production_mode(self) -> None:
        self.login(self.CURRICULUM_ADMIN_EMAIL, is_super_admin=True)
        csrf_token = self.get_new_csrf_token()

        assert_raises_regexp_context_manager = self.assertRaisesRegex(
            Exception, 'Cannot load new structures data in production.')
        with assert_raises_regexp_context_manager, self.prod_mode_swap:
            self.post_json(
                '/adminhandler', {
                    'action': 'generate_dummy_new_structures_data'
                }, csrf_token=csrf_token)
        self.logout()

    def test_non_admins_cannot_load_new_structures_data(self) -> None:
        self.login(self.CURRICULUM_ADMIN_EMAIL, is_super_admin=True)
        csrf_token = self.get_new_csrf_token()
        assert_raises_regexp = self.assertRaisesRegex(
            Exception, 'User does not have enough rights to generate data.')
        with assert_raises_regexp:
            self.post_json(
                '/adminhandler', {
                    'action': 'generate_dummy_new_structures_data'
                }, csrf_token=csrf_token)
        self.logout()

    def test_cannot_generate_dummy_skill_data_in_production_mode(self) -> None:
        self.login(self.CURRICULUM_ADMIN_EMAIL, is_super_admin=True)
        csrf_token = self.get_new_csrf_token()

        assert_raises_regexp_context_manager = self.assertRaisesRegex(
            Exception, 'Cannot generate dummy skills in production.')
        with assert_raises_regexp_context_manager, self.prod_mode_swap:
            self.post_json(
                '/adminhandler', {
                    'action': 'generate_dummy_new_skill_data'
                }, csrf_token=csrf_token)
        self.logout()

    def test_cannot_generate_classroom_data_in_production_mode(self) -> None:
        self.login(self.CURRICULUM_ADMIN_EMAIL, is_super_admin=True)
        csrf_token = self.get_new_csrf_token()

        assert_raises_regexp_context_manager = self.assertRaisesRegex(
            Exception, 'Cannot generate dummy classroom in production.')
        with assert_raises_regexp_context_manager, self.prod_mode_swap:
            self.post_json(
                '/adminhandler', {
                    'action': 'generate_dummy_classroom'
                }, csrf_token=csrf_token)
        self.logout()

    def test_non_admins_cannot_generate_dummy_skill_data(self) -> None:
        self.login(self.CURRICULUM_ADMIN_EMAIL, is_super_admin=True)
        csrf_token = self.get_new_csrf_token()
        assert_raises_regexp = self.assertRaisesRegex(
            Exception, 'User does not have enough rights to generate data.')
        with assert_raises_regexp:
            self.post_json(
                '/adminhandler', {
                    'action': 'generate_dummy_new_skill_data'
                }, csrf_token=csrf_token)
        self.logout()

    def test_non_admins_cannot_generate_dummy_classroom_data(self) -> None:
        self.login(self.CURRICULUM_ADMIN_EMAIL, is_super_admin=True)
        csrf_token = self.get_new_csrf_token()
        assert_raises_regexp = self.assertRaisesRegex(
            Exception, 'User does not have enough rights to generate data.')
        with assert_raises_regexp:
            self.post_json(
                '/adminhandler', {
                    'action': 'generate_dummy_classroom'
                }, csrf_token=csrf_token)
        self.logout()

    def test_cannot_reload_collection_in_production_mode(self) -> None:
        self.login(self.CURRICULUM_ADMIN_EMAIL, is_super_admin=True)
        csrf_token = self.get_new_csrf_token()

        assert_raises_regexp_context_manager = self.assertRaisesRegex(
            Exception, 'Cannot reload a collection in production.')
        with assert_raises_regexp_context_manager, self.prod_mode_swap:
            self.post_json(
                '/adminhandler', {
                    'action': 'reload_collection',
                    'collection_id': '2'
                }, csrf_token=csrf_token)

        self.logout()

    def test_reload_collection(self) -> None:
        observed_log_messages = []

        def _mock_logging_function(msg: str, *args: str) -> None:
            """Mocks logging.info()."""
            observed_log_messages.append(msg % args)

        self.login(self.CURRICULUM_ADMIN_EMAIL, is_super_admin=True)
        csrf_token = self.get_new_csrf_token()

        collection_services.load_demo('0')
        collection_rights = rights_manager.get_collection_rights('0')

        self.assertFalse(collection_rights.community_owned)

        with self.swap(logging, 'info', _mock_logging_function):
            self.post_json(
                '/adminhandler', {
                    'action': 'reload_collection',
                    'collection_id': '0'
                }, csrf_token=csrf_token)

        collection_rights = rights_manager.get_collection_rights('0')

        self.assertTrue(collection_rights.community_owned)
        self.assertEqual(
            observed_log_messages,
            [
                '[ADMIN] %s reloaded collection 0' % self.admin_id,
                'Collection with id 0 was loaded.'
            ]
        )

        self.logout()

    def test_load_new_structures_data(self) -> None:
        self.set_curriculum_admins([self.CURRICULUM_ADMIN_USERNAME])
        self.login(self.CURRICULUM_ADMIN_EMAIL, is_super_admin=True)
        csrf_token = self.get_new_csrf_token()
        self.post_json(
            '/adminhandler', {
                'action': 'generate_dummy_new_structures_data'
            }, csrf_token=csrf_token)
        topic_summaries = topic_fetchers.get_all_topic_summaries()
        self.assertEqual(len(topic_summaries), 2)
        for summary in topic_summaries:
            if summary.name == 'Dummy Topic 1':
                topic_id = summary.id
        story_id = (
            topic_fetchers.get_topic_by_id(
                topic_id).canonical_story_references[0].story_id)
        self.assertIsNotNone(
            story_fetchers.get_story_by_id(story_id, strict=False))
        skill_summaries = skill_services.get_all_skill_summaries()
        self.assertEqual(len(skill_summaries), 3)
        questions, _ = (
            question_fetchers.get_questions_and_skill_descriptions_by_skill_ids(
                10, [
                    skill_summaries[0].id, skill_summaries[1].id,
                    skill_summaries[2].id], 0)
        )
        self.assertEqual(len(questions), 3)
        # Testing that there are 3 hindi translation opportunities
        # available on the Contributor Dashboard. Hindi was picked arbitrarily,
        # any language code other than english (what the dummy explorations
        # were written in) can be tested here.
        translation_opportunities, _, _ = (
            opportunity_services.get_translation_opportunities('hi', '', None))
        self.assertEqual(len(translation_opportunities), 3)
        self.logout()

    def test_generate_dummy_skill_and_questions_data(self) -> None:
        self.set_curriculum_admins([self.CURRICULUM_ADMIN_USERNAME])
        self.login(self.CURRICULUM_ADMIN_EMAIL, is_super_admin=True)
        csrf_token = self.get_new_csrf_token()
        self.post_json(
            '/adminhandler', {
                'action': 'generate_dummy_new_skill_data'
            }, csrf_token=csrf_token)
        skill_summaries = skill_services.get_all_skill_summaries()
        self.assertEqual(len(skill_summaries), 1)
        questions, _ = (
            question_fetchers.get_questions_and_skill_descriptions_by_skill_ids(
                20, [skill_summaries[0].id], 0)
        )
        self.assertEqual(len(questions), 15)
        self.logout()

    def test_generate_dummy_classroom_data(self) -> None:
        self.set_curriculum_admins([self.CURRICULUM_ADMIN_USERNAME])
        self.login(self.CURRICULUM_ADMIN_EMAIL, is_super_admin=True)
        csrf_token = self.get_new_csrf_token()
        self.post_json(
            '/adminhandler', {
                'action': 'generate_dummy_classroom'
            }, csrf_token=csrf_token)
        classrooms = classroom_config_services.get_all_classrooms()
        self.assertEqual(len(classrooms), 2)
        self.logout()

    def test_regenerate_topic_related_opportunities_action(self) -> None:
        self.signup(self.OWNER_EMAIL, self.OWNER_USERNAME)

        owner_id = self.get_user_id_from_email(self.OWNER_EMAIL)
        self.set_curriculum_admins([self.CURRICULUM_ADMIN_USERNAME])

        topic_id = 'topic'
        story_id = 'story'
        self.save_new_valid_exploration(
            '0', owner_id, title='title', end_state_name='End State',
            correctness_feedback_enabled=True)
        self.publish_exploration(owner_id, '0')

        topic = topic_domain.Topic.create_default_topic(
            topic_id, 'topic', 'abbrev', 'description', 'fragm')
        topic.thumbnail_filename = 'thumbnail.svg'
        topic.thumbnail_bg_color = '#C6DCDA'
        topic.subtopics = [
            topic_domain.Subtopic(
                1, 'Title', ['skill_id_1'], 'image.svg',
                constants.ALLOWED_THUMBNAIL_BG_COLORS['subtopic'][0], 21131,
                'dummy-subtopic-three')]
        topic.next_subtopic_id = 2
        topic.skill_ids_for_diagnostic_test = ['skill_id_1']
        topic_services.save_new_topic(owner_id, topic)
        topic_services.publish_topic(topic_id, self.admin_id)

        story = story_domain.Story.create_default_story(
            story_id, 'A story', 'Description', topic_id, 'story')
        story_services.save_new_story(owner_id, story)
        topic_services.add_canonical_story(
            owner_id, topic_id, story_id)
        topic_services.publish_story(topic_id, story_id, self.admin_id)
        story_services.update_story(
            owner_id, story_id, [story_domain.StoryChange({
                'cmd': 'add_story_node',
                'node_id': 'node_1',
                'title': 'Node1',
            }), story_domain.StoryChange({
                'cmd': 'update_story_node_property',
                'property_name': 'exploration_id',
                'node_id': 'node_1',
                'old_value': None,
                'new_value': '0'
            })], 'Changes.')

        all_opportunity_models = list(
            opportunity_models.ExplorationOpportunitySummaryModel.get_all())

        self.assertEqual(len(all_opportunity_models), 1)

        old_creation_time = all_opportunity_models[0].created_on

        self.login(self.CURRICULUM_ADMIN_EMAIL, is_super_admin=True)
        csrf_token = self.get_new_csrf_token()

        result = self.post_json(
            '/adminhandler', {
                'action': 'regenerate_topic_related_opportunities',
                'topic_id': 'topic'
            }, csrf_token=csrf_token)

        self.assertEqual(
            result, {
                'opportunities_count': 1
            })

        all_opportunity_models = list(
            opportunity_models.ExplorationOpportunitySummaryModel.get_all())

        self.assertEqual(len(all_opportunity_models), 1)

        new_creation_time = all_opportunity_models[0].created_on

        self.assertLess(old_creation_time, new_creation_time)

    def test_rollback_exploration_to_safe_state_action(self) -> None:
        self.signup(self.OWNER_EMAIL, self.OWNER_USERNAME)

        owner_id = self.get_user_id_from_email(self.OWNER_EMAIL)
        self.set_curriculum_admins([self.CURRICULUM_ADMIN_USERNAME])

        self.save_new_valid_exploration(
            '0', owner_id, title='title', end_state_name='End State',
            correctness_feedback_enabled=True)
        exp_services.update_exploration(
            owner_id, '0', [exp_domain.ExplorationChange({
            'new_value': {
                'content_id': 'content',
                'html': 'content 1'
            },
            'state_name': 'Introduction',
            'old_value': {
                'content_id': 'content',
                'html': ''
            },
            'cmd': 'edit_state_property',
            'property_name': 'content'
            })], 'Update 1')
        exp_services.update_exploration(
            owner_id, '0', [exp_domain.ExplorationChange({
            'new_value': {
                'content_id': 'content',
                'html': 'content 1'
            },
            'state_name': 'Introduction',
            'old_value': {
                'content_id': 'content',
                'html': ''
            },
            'cmd': 'edit_state_property',
            'property_name': 'content'
            })], 'Update 2')
        exp_services.update_exploration(
            owner_id, '0', [exp_domain.ExplorationChange({
            'new_value': {
                'content_id': 'content',
                'html': 'content 1'
            },
            'state_name': 'Introduction',
            'old_value': {
                'content_id': 'content',
                'html': ''
            },
            'cmd': 'edit_state_property',
            'property_name': 'content'
            })], 'Update 3')
        exp_services.update_exploration(
            owner_id, '0', [exp_domain.ExplorationChange({
            'new_value': {
                'content_id': 'content',
                'html': 'content 1'
            },
            'state_name': 'Introduction',
            'old_value': {
                'content_id': 'content',
                'html': ''
            },
            'cmd': 'edit_state_property',
            'property_name': 'content'
            })], 'Update 4')

        self.login(self.CURRICULUM_ADMIN_EMAIL, is_super_admin=True)
        csrf_token = self.get_new_csrf_token()

        result = self.post_json(
            '/adminhandler', {
                'action': 'rollback_exploration_to_safe_state',
                'exp_id': '0'
            }, csrf_token=csrf_token)

        self.assertEqual(
            result, {
                'version': 5
            })

        snapshot_content_model = (
            exp_models.ExplorationSnapshotContentModel.get(
                '0-5', strict=True))
        snapshot_content_model.delete()
        snapshot_metadata_model = (
            exp_models.ExplorationSnapshotMetadataModel.get(
                '0-4', strict=True))
        snapshot_metadata_model.delete()

        result = self.post_json(
            '/adminhandler', {
                'action': 'rollback_exploration_to_safe_state',
                'exp_id': '0'
            }, csrf_token=csrf_token)

        self.assertEqual(
            result, {
                'version': 3
            })

    def test_admin_topics_csv_download_handler(self) -> None:
        self.login(self.CURRICULUM_ADMIN_EMAIL, is_super_admin=True)
        response = self.get_custom_response(
            '/admintopicscsvdownloadhandler', 'text/csv')

        self.assertEqual(
            response.headers['Content-Disposition'],
            'attachment; filename=topic_similarities.csv')

        self.assertIn(
            b'Architecture,Art,Biology,Business,Chemistry,Computing,Economics,'
            b'Education,Engineering,Environment,Geography,Government,Hobbies,'
            b'Languages,Law,Life Skills,Mathematics,Medicine,Music,Philosophy,'
            b'Physics,Programming,Psychology,Puzzles,Reading,Religion,Sport,'
            b'Statistics,Welcome',
            response.body)

        self.logout()

    def test_revert_config_property(self) -> None:
        observed_log_messages = []

        def _mock_logging_function(msg: str, *args: str) -> None:
            """Mocks logging.info()."""
            observed_log_messages.append(msg % args)

        self.login(self.CURRICULUM_ADMIN_EMAIL, is_super_admin=True)
        csrf_token = self.get_new_csrf_token()

        config_services.set_property(self.admin_id, 'promo_bar_enabled', True)
        self.assertTrue(config_domain.PROMO_BAR_ENABLED.value)

        with self.swap(logging, 'info', _mock_logging_function):
            self.post_json(
                '/adminhandler', {
                    'action': 'revert_config_property',
                    'config_property_id': 'promo_bar_enabled'
                }, csrf_token=csrf_token)

        self.assertFalse(config_domain.PROMO_BAR_ENABLED.value)
        self.assertEqual(
            observed_log_messages,
            ['[ADMIN] %s reverted config property: promo_bar_enabled'
             % self.admin_id])

        self.logout()

    def test_upload_topic_similarities(self) -> None:
        self.login(self.CURRICULUM_ADMIN_EMAIL, is_super_admin=True)
        csrf_token = self.get_new_csrf_token()

        self.assertEqual(recommendations_services.get_topic_similarity(
            'Art', 'Biology'), 0.1)
        self.assertEqual(recommendations_services.get_topic_similarity(
            'Art', 'Art'), feconf.SAME_TOPIC_SIMILARITY)
        self.assertEqual(recommendations_services.get_topic_similarity(
            'Topic 1', 'Topic 2'), feconf.DEFAULT_TOPIC_SIMILARITY)
        self.assertEqual(recommendations_services.get_topic_similarity(
            'Topic', 'Topic'), feconf.SAME_TOPIC_SIMILARITY)

        topic_similarities_data = (
            'Art,Biology,Chemistry\n'
            '1.0,0.2,0.1\n'
            '0.2,1.0,0.8\n'
            '0.1,0.8,1.0'
        )

        self.post_json(
            '/adminhandler', {
                'action': 'upload_topic_similarities',
                'data': topic_similarities_data
            }, csrf_token=csrf_token)

        self.assertEqual(recommendations_services.get_topic_similarity(
            'Art', 'Biology'), 0.2)

        self.logout()

    def test_get_handler_includes_all_feature_flags(self) -> None:
        self.login(self.CURRICULUM_ADMIN_EMAIL, is_super_admin=True)
        feature = platform_parameter_registry.Registry.create_feature_flag(
            ParamNames.TEST_FEATURE_1, 'feature for test.', FeatureStages.DEV)

        feature_list_ctx = self.swap(
            platform_feature_services, 'ALL_FEATURES_LIST',
            [ParamNames.TEST_FEATURE_1])
        feature_set_ctx = self.swap(
            platform_feature_services, 'ALL_FEATURES_NAMES_SET',
            set([feature.name]))
        with feature_list_ctx, feature_set_ctx:
            response_dict = self.get_json('/adminhandler')
            self.assertEqual(
                response_dict['feature_flags'], [feature.to_dict()])

        platform_parameter_registry.Registry.parameter_registry.pop(
            feature.name)
        self.logout()

    def test_post_with_flag_changes_updates_feature_flags(self) -> None:
        self.login(self.CURRICULUM_ADMIN_EMAIL, is_super_admin=True)
        csrf_token = self.get_new_csrf_token()

        feature = platform_parameter_registry.Registry.create_feature_flag(
            ParamNames.TEST_FEATURE_1, 'feature for test.', FeatureStages.DEV)
        new_rule_dicts = [
            {
                'filters': [
                    {
                        'type': 'server_mode',
                        'conditions': [['=', 'dev']]
                    }
                ],
                'value_when_matched': True
            }
        ]

        feature_list_ctx = self.swap(
            platform_feature_services, 'ALL_FEATURES_LIST',
            [ParamNames.TEST_FEATURE_1])
        feature_set_ctx = self.swap(
            platform_feature_services, 'ALL_FEATURES_NAMES_SET',
            set([feature.name]))
        with feature_list_ctx, feature_set_ctx:
            self.post_json(
                '/adminhandler', {
                    'action': 'update_feature_flag_rules',
                    'feature_name': feature.name,
                    'new_rules': new_rule_dicts,
                    'commit_message': 'test update feature',
                }, csrf_token=csrf_token)

            rule_dicts = [
                rule.to_dict() for rule
                in platform_parameter_registry.Registry.get_platform_parameter(
                    feature.name).rules
            ]
            self.assertEqual(rule_dicts, new_rule_dicts)

        platform_parameter_registry.Registry.parameter_registry.pop(
            feature.name)
        self.logout()

    def test_post_flag_changes_correctly_updates_flags_returned_by_getter(
        self
    ) -> None:
        self.login(self.CURRICULUM_ADMIN_EMAIL, is_super_admin=True)
        csrf_token = self.get_new_csrf_token()

        feature = platform_parameter_registry.Registry.create_feature_flag(
            ParamNames.TEST_FEATURE_1, 'feature for test.', FeatureStages.DEV)
        new_rule_dicts = [
            {
                'filters': [
                    {
                        'type': 'server_mode',
                        'conditions': [['=', 'dev']]
                    }
                ],
                'value_when_matched': True
            }
        ]

        feature_list_ctx = self.swap(
            platform_feature_services, 'ALL_FEATURES_LIST',
            [ParamNames.TEST_FEATURE_1])
        feature_set_ctx = self.swap(
            platform_feature_services, 'ALL_FEATURES_NAMES_SET',
            set([feature.name]))
        with feature_list_ctx, feature_set_ctx:
            response_dict = self.get_json('/adminhandler')
            self.assertEqual(
                response_dict['feature_flags'], [feature.to_dict()])

            self.post_json(
                '/adminhandler', {
                    'action': 'update_feature_flag_rules',
                    'feature_name': feature.name,
                    'new_rules': new_rule_dicts,
                    'commit_message': 'test update feature',
                }, csrf_token=csrf_token)

            response_dict = self.get_json('/adminhandler')
            rules = response_dict['feature_flags'][0]['rules']
            self.assertEqual(rules, new_rule_dicts)

        platform_parameter_registry.Registry.parameter_registry.pop(
            feature.name)
        self.logout()

    def test_update_flag_rules_with_invalid_rules_returns_400(self) -> None:
        self.login(self.CURRICULUM_ADMIN_EMAIL, is_super_admin=True)
        csrf_token = self.get_new_csrf_token()

        feature = platform_parameter_registry.Registry.create_feature_flag(
            ParamNames.TEST_FEATURE_1, 'feature for test.', FeatureStages.DEV)
        new_rule_dicts = [
            {
                'filters': [
                    {
                        'type': 'server_mode',
                        'conditions': [['=', 'prod']]
                    }
                ],
                'value_when_matched': True
            }
        ]

        feature_list_ctx = self.swap(
            platform_feature_services, 'ALL_FEATURES_LIST',
            [ParamNames.TEST_FEATURE_1])
        feature_set_ctx = self.swap(
            platform_feature_services, 'ALL_FEATURES_NAMES_SET',
            set([feature.name]))
        with feature_list_ctx, feature_set_ctx:
            response = self.post_json(
                '/adminhandler', {
                    'action': 'update_feature_flag_rules',
                    'feature_name': feature.name,
                    'new_rules': new_rule_dicts,
                    'commit_message': 'test update feature',
                },
                csrf_token=csrf_token,
                expected_status_int=400
            )
            self.assertEqual(
                response['error'],
                'Feature in dev stage cannot be enabled in test or production '
                'environments.')

        platform_parameter_registry.Registry.parameter_registry.pop(
            feature.name)
        self.logout()

    def test_update_flag_rules_with_unknown_feature_name_returns_400(
        self
    ) -> None:
        self.login(self.CURRICULUM_ADMIN_EMAIL, is_super_admin=True)
        csrf_token = self.get_new_csrf_token()

        new_rule_dicts = [
            {
                'filters': [
                    {
                        'type': 'server_mode',
                        'conditions': [['=', 'dev']]
                    }
                ],
                'value_when_matched': True
            }
        ]

        feature_list_ctx = self.swap(
            platform_feature_services, 'ALL_FEATURES_LIST', [])
        feature_set_ctx = self.swap(
            platform_feature_services, 'ALL_FEATURES_NAMES_SET', set([]))
        with feature_list_ctx, feature_set_ctx:
            response = self.post_json(
                '/adminhandler', {
                    'action': 'update_feature_flag_rules',
                    'feature_name': 'test_feature_1',
                    'new_rules': new_rule_dicts,
                    'commit_message': 'test update feature',
                },
                csrf_token=csrf_token,
                expected_status_int=400
            )
            self.assertEqual(
                response['error'],
                'Unknown feature flag: test_feature_1.')

        self.logout()

    def test_update_flag_rules_with_feature_name_of_non_string_type_returns_400(
        self
    ) -> None:
        self.login(self.CURRICULUM_ADMIN_EMAIL, is_super_admin=True)
        csrf_token = self.get_new_csrf_token()

        response = self.post_json(
            '/adminhandler', {
                'action': 'update_feature_flag_rules',
                'feature_name': 123,
                'new_rules': [],
                'commit_message': 'test update feature',
            },
            csrf_token=csrf_token,
            expected_status_int=400
        )
        error_msg = (
            'Schema validation for \'feature_name\' failed: Expected '
            'string, received 123')
        self.assertEqual(response['error'], error_msg)

        self.logout()

    def test_update_flag_rules_with_message_of_non_string_type_returns_400(
        self
    ) -> None:
        self.login(self.CURRICULUM_ADMIN_EMAIL, is_super_admin=True)
        csrf_token = self.get_new_csrf_token()

        response = self.post_json(
            '/adminhandler', {
                'action': 'update_feature_flag_rules',
                'feature_name': 'feature_name',
                'new_rules': [],
                'commit_message': 123,
            },
            csrf_token=csrf_token,
            expected_status_int=400
        )
        error_msg = (
            'Schema validation for \'commit_message\' failed: Expected '
            'string, received 123')
        self.assertEqual(response['error'], error_msg)

        self.logout()

    def test_update_flag_rules_with_rules_of_non_list_type_returns_400(
        self
    ) -> None:
        self.login(self.CURRICULUM_ADMIN_EMAIL, is_super_admin=True)
        csrf_token = self.get_new_csrf_token()

        response = self.post_json(
            '/adminhandler', {
                'action': 'update_feature_flag_rules',
                'feature_name': 'feature_name',
                'new_rules': {},
                'commit_message': 'test update feature',
            },
            csrf_token=csrf_token,
            expected_status_int=400
        )
        error_msg = (
            'Schema validation for \'new_rules\' failed: Expected list, '
            'received {}')
        self.assertEqual(response['error'], error_msg)

        self.logout()

    def test_update_flag_rules_with_rules_of_non_list_of_dict_type_returns_400(
        self
    ) -> None:
        self.login(self.CURRICULUM_ADMIN_EMAIL, is_super_admin=True)
        csrf_token = self.get_new_csrf_token()

        error_msg = (
            'Schema validation for \'new_rules\' failed: \'int\' '
            'object is not subscriptable')
        response = self.post_json(
            '/adminhandler', {
                'action': 'update_feature_flag_rules',
                'feature_name': 'feature_name',
                'new_rules': [1, 2],
                'commit_message': 'test update feature',
            },
            csrf_token=csrf_token,
            expected_status_int=400
        )
        self.assertEqual(response['error'], error_msg)

        self.logout()

    def test_update_flag_rules_with_unexpected_exception_returns_500(
        self
    ) -> None:
        self.login(self.CURRICULUM_ADMIN_EMAIL, is_super_admin=True)
        csrf_token = self.get_new_csrf_token()

        feature = platform_parameter_registry.Registry.create_feature_flag(
            ParamNames.TEST_FEATURE_1, 'feature for test.', FeatureStages.DEV)
        new_rule_dicts = [
            {
                'filters': [
                    {
                        'type': 'server_mode',
                        'conditions': [['=', 'dev']]
                    }
                ],
                'value_when_matched': True
            }
        ]

        feature_list_ctx = self.swap(
            platform_feature_services, 'ALL_FEATURES_LIST',
            [ParamNames.TEST_FEATURE_1])
        feature_set_ctx = self.swap(
            platform_feature_services, 'ALL_FEATURES_NAMES_SET',
            set([feature.name]))
        # Here we use MyPy ignore because we are assigning a None value
        # where instance of 'PlatformParameter' is expected, and this is
        # done to Replace the stored instance with None in order to
        # trigger the unexpected exception during update.
        platform_parameter_registry.Registry.parameter_registry[
            feature.name] = None  # type: ignore[assignment]
        with feature_list_ctx, feature_set_ctx:
            response = self.post_json(
                '/adminhandler', {
                    'action': 'update_feature_flag_rules',
                    'feature_name': feature.name,
                    'new_rules': new_rule_dicts,
                    'commit_message': 'test update feature',
                },
                csrf_token=csrf_token,
                expected_status_int=500
            )
            self.assertEqual(
                response['error'],
                '\'NoneType\' object has no attribute \'serialize\'')

        platform_parameter_registry.Registry.parameter_registry.pop(
            feature.name)
        self.logout()

    def test_grant_super_admin_privileges(self) -> None:
        self.login(feconf.ADMIN_EMAIL_ADDRESS, is_super_admin=True)

        grant_super_admin_privileges_stub = self.swap_with_call_counter(
            firebase_auth_services, 'grant_super_admin_privileges')

        with grant_super_admin_privileges_stub as call_counter:
            response = self.put_json(
                '/adminsuperadminhandler',
                {'username': self.CURRICULUM_ADMIN_USERNAME},
                csrf_token=self.get_new_csrf_token(),
                expected_status_int=200)

        self.assertEqual(call_counter.times_called, 1)
        self.assertNotIn('error', response)

    def test_grant_super_admin_privileges_requires_system_default_admin(
        self
    ) -> None:
        self.login(self.CURRICULUM_ADMIN_EMAIL, is_super_admin=True)

        grant_super_admin_privileges_stub = self.swap_with_call_counter(
            firebase_auth_services, 'grant_super_admin_privileges')

        with grant_super_admin_privileges_stub as call_counter:
            response = self.put_json(
                '/adminsuperadminhandler',
                {'username': self.CURRICULUM_ADMIN_USERNAME},
                csrf_token=self.get_new_csrf_token(),
                expected_status_int=401)

        self.assertEqual(call_counter.times_called, 0)
        self.assertEqual(
            response['error'],
            'Only the default system admin can manage super admins')

    def test_grant_super_admin_privileges_fails_without_username(self) -> None:
        self.login(feconf.ADMIN_EMAIL_ADDRESS, is_super_admin=True)

        response = self.put_json(
            '/adminsuperadminhandler', {}, csrf_token=self.get_new_csrf_token(),
            expected_status_int=400)

        error_msg = 'Missing key in handler args: username.'
        self.assertEqual(response['error'], error_msg)

    def test_grant_super_admin_privileges_fails_with_invalid_username(
        self
    ) -> None:
        self.login(feconf.ADMIN_EMAIL_ADDRESS, is_super_admin=True)

        response = self.put_json(
            '/adminsuperadminhandler', {'username': 'fakeusername'},
            csrf_token=self.get_new_csrf_token(), expected_status_int=400)

        self.assertEqual(response['error'], 'No such user exists')

    def test_revoke_super_admin_privileges(self) -> None:
        self.login(feconf.ADMIN_EMAIL_ADDRESS, is_super_admin=True)

        revoke_super_admin_privileges_stub = self.swap_with_call_counter(
            firebase_auth_services, 'revoke_super_admin_privileges')

        with revoke_super_admin_privileges_stub as call_counter:
            response = self.delete_json(
                '/adminsuperadminhandler',
                params={'username': self.CURRICULUM_ADMIN_USERNAME},
                expected_status_int=200)

        self.assertEqual(call_counter.times_called, 1)
        self.assertNotIn('error', response)

    def test_revoke_super_admin_privileges_requires_system_default_admin(
        self
    ) -> None:
        self.login(self.CURRICULUM_ADMIN_EMAIL, is_super_admin=True)

        revoke_super_admin_privileges_stub = self.swap_with_call_counter(
            firebase_auth_services, 'revoke_super_admin_privileges')

        with revoke_super_admin_privileges_stub as call_counter:
            response = self.delete_json(
                '/adminsuperadminhandler',
                params={'username': self.CURRICULUM_ADMIN_USERNAME},
                expected_status_int=401)

        self.assertEqual(call_counter.times_called, 0)
        self.assertEqual(
            response['error'],
            'Only the default system admin can manage super admins')

    def test_revoke_super_admin_privileges_fails_without_username(self) -> None:
        self.login(feconf.ADMIN_EMAIL_ADDRESS, is_super_admin=True)

        response = self.delete_json(
            '/adminsuperadminhandler', params={}, expected_status_int=400)

        error_msg = 'Missing key in handler args: username.'
        self.assertEqual(response['error'], error_msg)

    def test_revoke_super_admin_privileges_fails_with_invalid_username(
        self
    ) -> None:
        self.login(feconf.ADMIN_EMAIL_ADDRESS, is_super_admin=True)

        response = self.delete_json(
            '/adminsuperadminhandler',
            params={'username': 'fakeusername'}, expected_status_int=400)

        self.assertEqual(response['error'], 'No such user exists')

    def test_revoke_super_admin_privileges_fails_for_default_admin(
        self
    ) -> None:
        self.login(feconf.ADMIN_EMAIL_ADDRESS, is_super_admin=True)

        response = self.delete_json(
            '/adminsuperadminhandler', params={'username': 'testsuper'},
            expected_status_int=400)

        self.assertEqual(
            response['error'],
            'Cannot revoke privileges from the default super admin account')


class GenerateDummyExplorationsTest(test_utils.GenericTestBase):
    """Test the conditions for generation of dummy explorations."""

    def setUp(self) -> None:
        super().setUp()
        self.signup(self.CURRICULUM_ADMIN_EMAIL, self.CURRICULUM_ADMIN_USERNAME)

    def test_generate_count_greater_than_publish_count(self) -> None:
        self.login(self.CURRICULUM_ADMIN_EMAIL, is_super_admin=True)
        csrf_token = self.get_new_csrf_token()
        self.post_json(
            '/adminhandler', {
                'action': 'generate_dummy_explorations',
                'num_dummy_exps_to_generate': 10,
                'num_dummy_exps_to_publish': 3
            }, csrf_token=csrf_token)
        generated_exps = exp_services.get_all_exploration_summaries()
        published_exps = exp_services.get_recently_published_exp_summaries(5)
        self.assertEqual(len(generated_exps), 10)
        self.assertEqual(len(published_exps), 3)

    def test_generate_count_equal_to_publish_count(self) -> None:
        self.login(self.CURRICULUM_ADMIN_EMAIL, is_super_admin=True)
        csrf_token = self.get_new_csrf_token()
        self.post_json(
            '/adminhandler', {
                'action': 'generate_dummy_explorations',
                'num_dummy_exps_to_generate': 2,
                'num_dummy_exps_to_publish': 2
            }, csrf_token=csrf_token)
        generated_exps = exp_services.get_all_exploration_summaries()
        published_exps = exp_services.get_recently_published_exp_summaries(5)
        self.assertEqual(len(generated_exps), 2)
        self.assertEqual(len(published_exps), 2)

    def test_generate_count_less_than_publish_count(self) -> None:
        self.login(self.CURRICULUM_ADMIN_EMAIL, is_super_admin=True)
        csrf_token = self.get_new_csrf_token()
        generated_exps_response = self.post_json(
            '/adminhandler', {
                'action': 'generate_dummy_explorations',
                'num_dummy_exps_to_generate': 2,
                'num_dummy_exps_to_publish': 5
            },
            csrf_token=csrf_token, expected_status_int=400)
        self.assertEqual(generated_exps_response['status_code'], 400)
        generated_exps = exp_services.get_all_exploration_summaries()
        published_exps = exp_services.get_recently_published_exp_summaries(5)
        self.assertEqual(len(generated_exps), 0)
        self.assertEqual(len(published_exps), 0)

    def test_handler_raises_error_with_non_int_num_dummy_exps_to_generate(
        self
    ) -> None:
        self.login(self.CURRICULUM_ADMIN_EMAIL, is_super_admin=True)
        csrf_token = self.get_new_csrf_token()

        response = self.post_json(
            '/adminhandler', {
                'action': 'generate_dummy_explorations',
                'num_dummy_exps_to_publish': 1,
                'num_dummy_exps_to_generate': 'invalid_type'
            }, csrf_token=csrf_token, expected_status_int=400)

        error_msg = (
            'Schema validation for \'num_dummy_exps_to_generate\' failed: '
            'Could not convert str to int: invalid_type')
        self.assertEqual(response['error'], error_msg)
        generated_exps = exp_services.get_all_exploration_summaries()
        published_exps = exp_services.get_recently_published_exp_summaries(5)
        self.assertEqual(generated_exps, {})
        self.assertEqual(published_exps, {})

        self.logout()

    def test_handler_raises_error_with_non_int_num_dummy_exps_to_publish(
        self
    ) -> None:
        self.login(self.CURRICULUM_ADMIN_EMAIL, is_super_admin=True)
        csrf_token = self.get_new_csrf_token()

        response = self.post_json(
            '/adminhandler', {
                'action': 'generate_dummy_explorations',
                'num_dummy_exps_to_publish': 'invalid_type',
                'num_dummy_exps_to_generate': 1
            }, csrf_token=csrf_token, expected_status_int=400)

        error_msg = (
            'Schema validation for \'num_dummy_exps_to_publish\' failed: '
            'Could not convert str to int: invalid_type')
        self.assertEqual(response['error'], error_msg)
        generated_exps = exp_services.get_all_exploration_summaries()
        published_exps = exp_services.get_recently_published_exp_summaries(5)
        self.assertEqual(generated_exps, {})
        self.assertEqual(published_exps, {})

        self.logout()

    def test_cannot_generate_dummy_explorations_in_prod_mode(self) -> None:
        self.login(self.CURRICULUM_ADMIN_EMAIL, is_super_admin=True)
        csrf_token = self.get_new_csrf_token()

        prod_mode_swap = self.swap(constants, 'DEV_MODE', False)
        assert_raises_regexp_context_manager = self.assertRaisesRegex(
            Exception, 'Cannot generate dummy explorations in production.')

        with assert_raises_regexp_context_manager, prod_mode_swap:
            self.post_json(
                '/adminhandler', {
                    'action': 'generate_dummy_explorations',
                    'num_dummy_exps_to_generate': 10,
                    'num_dummy_exps_to_publish': 3
                }, csrf_token=csrf_token)

        generated_exps = exp_services.get_all_exploration_summaries()
        published_exps = exp_services.get_recently_published_exp_summaries(5)
        self.assertEqual(generated_exps, {})
        self.assertEqual(published_exps, {})

        self.logout()


class AdminRoleHandlerTest(test_utils.GenericTestBase):
    """Checks the user role handling on the admin page."""

    def setUp(self) -> None:
        """Complete the signup process for self.CURRICULUM_ADMIN_EMAIL."""
        super().setUp()
        self.signup(self.CURRICULUM_ADMIN_EMAIL, self.CURRICULUM_ADMIN_USERNAME)
        self.set_curriculum_admins([self.CURRICULUM_ADMIN_USERNAME])
        self.admin_id = self.get_user_id_from_email(self.CURRICULUM_ADMIN_EMAIL)

    def test_view_and_update_role(self) -> None:
        user_email = 'user1@example.com'
        username = 'user1'

        self.signup(user_email, username)

        self.login(self.CURRICULUM_ADMIN_EMAIL, is_super_admin=True)
        # Check normal user has expected roles. Viewing by username.
        response_dict = self.get_json(
            feconf.ADMIN_ROLE_HANDLER_URL,
            params={'filter_criterion': 'username', 'username': 'user1'})
        self.assertEqual(
            response_dict, {
                'roles': [feconf.ROLE_ID_FULL_USER],
                'banned': False,
                'managed_topic_ids': []
            })

        # Check role correctly gets updated.
        csrf_token = self.get_new_csrf_token()
        response_dict = self.put_json(
            feconf.ADMIN_ROLE_HANDLER_URL,
            {'role': feconf.ROLE_ID_MODERATOR, 'username': username},
            csrf_token=csrf_token,
            expected_status_int=200)
        self.assertEqual(response_dict, {})

        # Viewing by role.
        response_dict = self.get_json(
            feconf.ADMIN_ROLE_HANDLER_URL,
            params={
                'filter_criterion': 'role',
                'role': feconf.ROLE_ID_MODERATOR
            })
        self.assertEqual(response_dict, {
            'usernames': ['user1']
        })
        self.logout()

    def test_if_filter_criterion_is_username_and_username_is_not_provided(
        self
    ) -> None:

        self.login(self.CURRICULUM_ADMIN_EMAIL, is_super_admin=True)
        with self.assertRaisesRegex(
            Exception,
            'The username must be provided when the filter criterion '
            'is \'username\'.'
        ):
            self.get_json(
                feconf.ADMIN_ROLE_HANDLER_URL,
                params={'filter_criterion': 'username'}
            )

    def test_if_filter_criterion_is_role_and_role_is_not_provided(
        self
    ) -> None:

        self.login(self.CURRICULUM_ADMIN_EMAIL, is_super_admin=True)
        with self.assertRaisesRegex(
            Exception,
            'The role must be provided when the filter criterion is \'role\'.'
        ):
            self.get_json(
                feconf.ADMIN_ROLE_HANDLER_URL,
                params={'filter_criterion': 'role'}
            )

    def test_invalid_username_in_filter_criterion_and_update_role(self) -> None:
        username = 'myinvaliduser'

        self.login(self.CURRICULUM_ADMIN_EMAIL, is_super_admin=True)

        # Trying to view role of non-existent user.
        self.get_json(
            feconf.ADMIN_ROLE_HANDLER_URL,
            params={'filter_criterion': 'username', 'username': username},
            expected_status_int=400)

        # Trying to update role of non-existent user.
        csrf_token = self.get_new_csrf_token()
        self.put_json(
            feconf.ADMIN_ROLE_HANDLER_URL,
            {'role': feconf.ROLE_ID_MODERATOR, 'username': username},
            csrf_token=csrf_token,
            expected_status_int=400)

    def test_removing_role_with_invalid_username(self) -> None:
        username = 'invaliduser'

        self.login(self.CURRICULUM_ADMIN_EMAIL, is_super_admin=True)

        response = self.delete_json(
            feconf.ADMIN_ROLE_HANDLER_URL,
            params={'role': feconf.ROLE_ID_TOPIC_MANAGER, 'username': username},
            expected_status_int=400)

        self.assertEqual(
            response['error'], 'User with given username does not exist.')

    def test_cannot_view_role_with_invalid_view_filter_criterion(self) -> None:
        self.login(self.CURRICULUM_ADMIN_EMAIL, is_super_admin=True)
        response = self.get_json(
            feconf.ADMIN_ROLE_HANDLER_URL,
            params={'filter_criterion': 'invalid', 'username': 'user1'},
            expected_status_int=400)
        error_msg = (
            'Schema validation for \'filter_criterion\' failed: Received '
            'invalid which is not in the allowed range of choices: '
            '[\'role\', \'username\']')
        self.assertEqual(response['error'], error_msg)

    def test_replacing_user_role_from_topic_manager_to_moderator(self) -> None:
        user_email = 'user1@example.com'
        username = 'user1'

        self.signup(user_email, username)

        topic_id = topic_fetchers.get_new_topic_id()
        subtopic_1 = topic_domain.Subtopic.create_default_subtopic(
            1, 'Subtopic Title 1', 'url-frag-one')
        subtopic_1.skill_ids = ['skill_id_1']
        subtopic_1.url_fragment = 'sub-one-frag'
        self.save_new_topic(
            topic_id, self.admin_id, name='Name',
            description='Description', canonical_story_ids=[],
            additional_story_ids=[], uncategorized_skill_ids=[],
            subtopics=[subtopic_1], next_subtopic_id=2)
        self.set_topic_managers([username], topic_id)

        self.login(self.CURRICULUM_ADMIN_EMAIL, is_super_admin=True)

        response_dict = self.get_json(
            feconf.ADMIN_ROLE_HANDLER_URL,
            params={'filter_criterion': 'username', 'username': username})
        self.assertEqual(
            response_dict, {
                'roles': [
                    feconf.ROLE_ID_FULL_USER, feconf.ROLE_ID_TOPIC_MANAGER],
                'banned': False,
                'managed_topic_ids': [topic_id]
            })

        csrf_token = self.get_new_csrf_token()
        self.put_json(
            '/topicmanagerrolehandler', {
                'action': 'deassign',
                'username': username,
                'topic_id': topic_id
            }, csrf_token=csrf_token)

        csrf_token = self.get_new_csrf_token()
        response_dict = self.put_json(
            feconf.ADMIN_ROLE_HANDLER_URL,
            {'role': feconf.ROLE_ID_MODERATOR, 'username': username},
            csrf_token=csrf_token)

        self.assertEqual(response_dict, {})

        response_dict = self.get_json(
            feconf.ADMIN_ROLE_HANDLER_URL,
            params={'filter_criterion': 'username', 'username': username})

        self.assertEqual(response_dict, {
            'roles': [feconf.ROLE_ID_FULL_USER, feconf.ROLE_ID_MODERATOR],
            'banned': False,
            'managed_topic_ids': []
        })

        self.logout()

    def test_removing_moderator_role_from_user_roles(self) -> None:
        user_email = 'user1@example.com'
        username = 'user1'

        self.signup(user_email, username)
        self.get_user_id_from_email(self.CURRICULUM_ADMIN_EMAIL)
        self.login(self.CURRICULUM_ADMIN_EMAIL, is_super_admin=True)

        csrf_token = self.get_new_csrf_token()
        response_dict = self.put_json(
            feconf.ADMIN_ROLE_HANDLER_URL,
            {'role': feconf.ROLE_ID_MODERATOR, 'username': username},
            csrf_token=csrf_token)

        response_dict = self.get_json(
            feconf.ADMIN_ROLE_HANDLER_URL,
            params={'filter_criterion': 'username', 'username': username})

        self.assertEqual(
            response_dict, {
                'roles': [feconf.ROLE_ID_FULL_USER, feconf.ROLE_ID_MODERATOR],
                'banned': False,
                'managed_topic_ids': []
            })

        self.delete_json(
            feconf.ADMIN_ROLE_HANDLER_URL,
            params={'role': feconf.ROLE_ID_MODERATOR, 'username': username},
            expected_status_int=200)

        response_dict = self.get_json(
            feconf.ADMIN_ROLE_HANDLER_URL,
            params={'filter_criterion': 'username', 'username': username})
        self.assertEqual(
            response_dict, {
                'roles': [feconf.ROLE_ID_FULL_USER],
                'banned': False,
                'managed_topic_ids': []
            })
        self.logout()

    def test_general_role_handler_does_not_support_assigning_topic_manager(
        self
    ) -> None:
        user_email = 'user1@example.com'
        username = 'user1'
        self.signup(user_email, username)

        self.login(self.CURRICULUM_ADMIN_EMAIL, is_super_admin=True)
        csrf_token = self.get_new_csrf_token()
        response = self.put_json(
            feconf.ADMIN_ROLE_HANDLER_URL, {
                'role': feconf.ROLE_ID_TOPIC_MANAGER,
                'username': username
            }, csrf_token=csrf_token, expected_status_int=400)

        self.assertEqual(
            response['error'], 'Unsupported role for this handler.')

    def test_general_role_handler_supports_unassigning_topic_manager(
        self
    ) -> None:
        user_email = 'user1@example.com'
        username = 'user1'

        self.signup(user_email, username)
        topic_id = topic_fetchers.get_new_topic_id()
        self.save_new_topic(
            topic_id, self.admin_id, name='Name',
            abbreviated_name='abbrev', url_fragment='url-fragment',
            description='Description', canonical_story_ids=[],
            additional_story_ids=[], uncategorized_skill_ids=[],
            subtopics=[], next_subtopic_id=1)

        self.login(self.SUPER_ADMIN_EMAIL, is_super_admin=True)
        csrf_token = self.get_new_csrf_token()
        self.put_json(
            '/topicmanagerrolehandler', {
                'action': 'assign',
                'username': username,
                'topic_id': topic_id
            }, csrf_token=csrf_token)

        response_dict = self.get_json(
            feconf.ADMIN_ROLE_HANDLER_URL,
            params={'filter_criterion': 'username', 'username': username})

        self.assertEqual(
            response_dict, {
                'roles': [
                    feconf.ROLE_ID_FULL_USER, feconf.ROLE_ID_TOPIC_MANAGER],
                'banned': False,
                'managed_topic_ids': [topic_id]
            })

        self.delete_json(
            feconf.ADMIN_ROLE_HANDLER_URL,
            params={'username': username, 'role': feconf.ROLE_ID_TOPIC_MANAGER})

        response_dict = self.get_json(
            feconf.ADMIN_ROLE_HANDLER_URL,
            params={'filter_criterion': 'username', 'username': username})

        self.assertEqual(
            response_dict, {
                'roles': [feconf.ROLE_ID_FULL_USER],
                'banned': False,
                'managed_topic_ids': []
            })


class TopicManagerRoleHandlerTest(test_utils.GenericTestBase):
    """Tests for TopicManagerRoleHandler."""

    def setUp(self) -> None:
        super().setUp()
        self.admin_id = self.get_user_id_from_email(self.SUPER_ADMIN_EMAIL)

    def test_handler_with_invalid_username(self) -> None:
        username = 'invaliduser'
        topic_id = topic_fetchers.get_new_topic_id()
        self.save_new_topic(
            topic_id, self.admin_id, name='Name',
            abbreviated_name='abbrev', url_fragment='url-fragment',
            description='Description', canonical_story_ids=[],
            additional_story_ids=[], uncategorized_skill_ids=[],
            subtopics=[], next_subtopic_id=1)

        self.login(self.SUPER_ADMIN_EMAIL, is_super_admin=True)
        csrf_token = self.get_new_csrf_token()
        response = self.put_json(
            '/topicmanagerrolehandler', {
                'action': 'assign',
                'username': username,
                'topic_id': topic_id
            }, csrf_token=csrf_token, expected_status_int=400)

        self.assertEqual(
            response['error'], 'User with given username does not exist.')

    def test_adding_topic_manager_role_to_user(self) -> None:
        user_email = 'user1@example.com'
        username = 'user1'

        self.signup(user_email, username)

        topic_id = topic_fetchers.get_new_topic_id()
        self.save_new_topic(
            topic_id, self.admin_id, name='Name',
            abbreviated_name='abbrev', url_fragment='url-fragment',
            description='Description', canonical_story_ids=[],
            additional_story_ids=[], uncategorized_skill_ids=[],
            subtopics=[], next_subtopic_id=1)

        self.login(self.SUPER_ADMIN_EMAIL, is_super_admin=True)

        response_dict = self.get_json(
            feconf.ADMIN_ROLE_HANDLER_URL,
            params={'filter_criterion': 'username', 'username': username})

        self.assertEqual(
            response_dict, {
                'roles': [feconf.ROLE_ID_FULL_USER],
                'banned': False,
                'managed_topic_ids': []
            })

        # Check role correctly gets updated.
        csrf_token = self.get_new_csrf_token()
        response_dict = self.put_json(
            '/topicmanagerrolehandler', {
                'action': 'assign',
                'username': username,
                'topic_id': topic_id
            }, csrf_token=csrf_token)

        self.assertEqual(response_dict, {})

        response_dict = self.get_json(
            feconf.ADMIN_ROLE_HANDLER_URL,
            params={'filter_criterion': 'username', 'username': username})
        self.assertEqual(
            response_dict, {
                'roles': [
                    feconf.ROLE_ID_FULL_USER, feconf.ROLE_ID_TOPIC_MANAGER],
                'banned': False,
                'managed_topic_ids': [topic_id]
            })
        self.logout()

    def test_adding_new_topic_manager_to_a_topic(self) -> None:
        user_email = 'user1@example.com'
        username = 'user1'
        self.signup(user_email, username)

        topic_id = topic_fetchers.get_new_topic_id()
        self.save_new_topic(
            topic_id, self.admin_id, name='Name',
            abbreviated_name='abbrev', url_fragment='url-fragment',
            description='Description', canonical_story_ids=[],
            additional_story_ids=[], uncategorized_skill_ids=[],
            subtopics=[], next_subtopic_id=1)

        self.login(self.SUPER_ADMIN_EMAIL, is_super_admin=True)

        csrf_token = self.get_new_csrf_token()
        response_dict = self.put_json(
            '/topicmanagerrolehandler', {
                'action': 'assign',
                'username': username,
                'topic_id': topic_id
            }, csrf_token=csrf_token)

        self.assertEqual(response_dict, {})

        response_dict = self.get_json(
            feconf.ADMIN_ROLE_HANDLER_URL,
            params={'filter_criterion': 'username', 'username': username})
        self.assertEqual(
            response_dict, {
                'roles': [
                    feconf.ROLE_ID_FULL_USER, feconf.ROLE_ID_TOPIC_MANAGER],
                'banned': False,
                'managed_topic_ids': [topic_id]
            })

        new_topic_id = topic_fetchers.get_new_topic_id()
        self.save_new_topic(
            new_topic_id, self.admin_id, name='New topic',
            abbreviated_name='new-abbrev', url_fragment='new-url-fragment',
            description='New description', canonical_story_ids=[],
            additional_story_ids=[], uncategorized_skill_ids=[],
            subtopics=[], next_subtopic_id=1)

        csrf_token = self.get_new_csrf_token()
        response_dict = self.put_json(
            '/topicmanagerrolehandler', {
                'action': 'assign',
                'username': username,
                'topic_id': new_topic_id
            }, csrf_token=csrf_token)

        self.assertEqual(response_dict, {})

        response_dict = self.get_json(
            feconf.ADMIN_ROLE_HANDLER_URL,
            params={'filter_criterion': 'username', 'username': username})
        self.assertFalse(response_dict['banned'])
        self.assertItemsEqual(
            response_dict['roles'],
            [feconf.ROLE_ID_FULL_USER, feconf.ROLE_ID_TOPIC_MANAGER])
        self.assertItemsEqual(
            response_dict['managed_topic_ids'], [new_topic_id, topic_id])

        self.logout()


class BannedUsersHandlerTest(test_utils.GenericTestBase):
    """Tests for BannedUsersHandler."""

    def setUp(self) -> None:
        super().setUp()
        self.admin_id = self.get_user_id_from_email(self.SUPER_ADMIN_EMAIL)

    def test_mark_a_user_ban(self) -> None:
        user_email = 'user1@example.com'
        username = 'user1'
        self.signup(user_email, username)

        self.login(self.SUPER_ADMIN_EMAIL, is_super_admin=True)
        response_dict = self.get_json(
            feconf.ADMIN_ROLE_HANDLER_URL,
            params={'filter_criterion': 'username', 'username': username})

        self.assertEqual(
            response_dict, {
                'roles': [feconf.ROLE_ID_FULL_USER],
                'banned': False,
                'managed_topic_ids': []
            })

        csrf_token = self.get_new_csrf_token()
        response_dict = self.put_json(
            '/bannedusershandler', {
                'username': username
            }, csrf_token=csrf_token)

        self.assertEqual(response_dict, {})

        response_dict = self.get_json(
            feconf.ADMIN_ROLE_HANDLER_URL,
            params={'filter_criterion': 'username', 'username': username})

        self.assertEqual(
            response_dict, {
                'roles': [],
                'banned': True,
                'managed_topic_ids': []
            })

<<<<<<< HEAD
    def test_banning_a_topic_manger_should_remove_user_from_topics(
=======
    def test_banning_topic_manager_should_remove_user_from_topics(
>>>>>>> a3216fab
        self
    ) -> None:
        user_email = 'user1@example.com'
        username = 'user1'
        self.signup(user_email, username)

        topic_id = topic_fetchers.get_new_topic_id()
        self.save_new_topic(
            topic_id, self.admin_id, name='Name',
            abbreviated_name='abbrev', url_fragment='url-fragment',
            description='Description', canonical_story_ids=[],
            additional_story_ids=[], uncategorized_skill_ids=[],
            subtopics=[], next_subtopic_id=1)

        self.login(self.SUPER_ADMIN_EMAIL, is_super_admin=True)

        csrf_token = self.get_new_csrf_token()
        response_dict = self.put_json(
            '/topicmanagerrolehandler', {
                'action': 'assign',
                'username': username,
                'topic_id': topic_id
            }, csrf_token=csrf_token)

        response_dict = self.get_json(
            feconf.ADMIN_ROLE_HANDLER_URL,
            params={'filter_criterion': 'username', 'username': username})

        self.assertEqual(
            response_dict, {
                'roles': [
                    feconf.ROLE_ID_FULL_USER, feconf.ROLE_ID_TOPIC_MANAGER],
                'banned': False,
                'managed_topic_ids': [topic_id]
            })

        csrf_token = self.get_new_csrf_token()
        self.put_json(
            '/bannedusershandler', {
                'username': username
            }, csrf_token=csrf_token)

        response_dict = self.get_json(
            feconf.ADMIN_ROLE_HANDLER_URL,
            params={'filter_criterion': 'username', 'username': username})

        self.assertEqual(
            response_dict, {
                'roles': [],
                'banned': True,
                'managed_topic_ids': []
            })

    def test_ban_user_with_invalid_username(self) -> None:
        self.login(self.SUPER_ADMIN_EMAIL, is_super_admin=True)
        csrf_token = self.get_new_csrf_token()
        response_dict = self.put_json(
            '/bannedusershandler', {
                'username': 'invalidUsername'
            }, csrf_token=csrf_token, expected_status_int=400)

        self.assertEqual(
            response_dict['error'], 'User with given username does not exist.')

    def test_unmark_a_banned_user(self) -> None:
        user_email = 'user1@example.com'
        username = 'user1'
        self.signup(user_email, username)

        self.login(self.SUPER_ADMIN_EMAIL, is_super_admin=True)
        csrf_token = self.get_new_csrf_token()
        self.put_json(
            '/bannedusershandler', {
                'username': username
            }, csrf_token=csrf_token)

        response_dict = self.get_json(
            feconf.ADMIN_ROLE_HANDLER_URL,
            params={'filter_criterion': 'username', 'username': username})

        self.assertEqual(
            response_dict, {
                'roles': [],
                'banned': True,
                'managed_topic_ids': []
            })

        self.delete_json('/bannedusershandler', params={'username': username})

        response_dict = self.get_json(
            feconf.ADMIN_ROLE_HANDLER_URL,
            params={'filter_criterion': 'username', 'username': username})

        self.assertEqual(
            response_dict, {
                'roles': [feconf.ROLE_ID_FULL_USER],
                'banned': False,
                'managed_topic_ids': []
            })

    def test_unban_user_with_invalid_username(self) -> None:
        self.login(self.SUPER_ADMIN_EMAIL, is_super_admin=True)
        response_dict = self.delete_json(
            '/bannedusershandler',
            params={'username': 'invalidUsername'},
            expected_status_int=400)

        self.assertEqual(
            response_dict['error'], 'User with given username does not exist.')


class DataExtractionQueryHandlerTests(test_utils.GenericTestBase):
    """Tests for data extraction handler."""

    EXP_ID = 'exp'

    def setUp(self) -> None:
        """Complete the signup process for self.CURRICULUM_ADMIN_EMAIL."""
        super().setUp()
        self.signup(self.CURRICULUM_ADMIN_EMAIL, self.CURRICULUM_ADMIN_USERNAME)
        self.signup(self.EDITOR_EMAIL, self.EDITOR_USERNAME)
        self.editor_id = self.get_user_id_from_email(self.EDITOR_EMAIL)
        self.exploration = self.save_new_valid_exploration(
            self.EXP_ID, self.editor_id, end_state_name='End')

        stats_services.record_answer(
            self.EXP_ID, self.exploration.version,
            self.exploration.init_state_name, 'TextInput',
            stats_domain.SubmittedAnswer(
                'first answer', 'TextInput', 0,
                0, exp_domain.EXPLICIT_CLASSIFICATION, {},
                'a_session_id_val', 1.0))

        stats_services.record_answer(
            self.EXP_ID, self.exploration.version,
            self.exploration.init_state_name, 'TextInput',
            stats_domain.SubmittedAnswer(
                'second answer', 'TextInput', 0,
                0, exp_domain.EXPLICIT_CLASSIFICATION, {},
                'a_session_id_val', 1.0))

    def test_data_extraction_handler(self) -> None:
        self.login(self.CURRICULUM_ADMIN_EMAIL, is_super_admin=True)

        # Test that it returns all answers when 'num_answers' is 0.
        payload = {
            'exp_id': self.EXP_ID,
            'exp_version': self.exploration.version,
            'state_name': self.exploration.init_state_name,
            'num_answers': 0
        }

        response = self.get_json(
            '/explorationdataextractionhandler', params=payload)
        extracted_answers = response['data']
        self.assertEqual(len(extracted_answers), 2)
        self.assertEqual(extracted_answers[0]['answer'], 'first answer')
        self.assertEqual(extracted_answers[1]['answer'], 'second answer')

        # Make sure that it returns only 'num_answers' number of answers.
        payload = {
            'exp_id': self.EXP_ID,
            'exp_version': self.exploration.version,
            'state_name': self.exploration.init_state_name,
            'num_answers': 1
        }

        response = self.get_json(
            '/explorationdataextractionhandler', params=payload)
        extracted_answers = response['data']
        self.assertEqual(len(extracted_answers), 1)
        self.assertEqual(extracted_answers[0]['answer'], 'first answer')

    def test_raises_error_if_no_state_answer_exists_while_data_extraction(
        self
    ) -> None:
        self.login(self.CURRICULUM_ADMIN_EMAIL, is_super_admin=True)
        payload = {
            'exp_id': self.EXP_ID,
            'exp_version': self.exploration.version,
            'state_name': self.exploration.init_state_name,
            'num_answers': 0
        }

        swap_state_answers = self.swap_to_always_return(
            stats_services, 'get_state_answers', None
        )
        with swap_state_answers:
            response = self.get_json(
                '/explorationdataextractionhandler',
                params=payload,
                expected_status_int=500
            )
        self.assertEqual(
            response['error'],
            'No state answer exists for the given exp_id: exp, '
            'exp_version: 1 and state_name: Introduction'
        )

    def test_handler_when_exp_version_is_not_int_throws_exception(self) -> None:
        self.login(self.CURRICULUM_ADMIN_EMAIL, is_super_admin=True)

        # Test that it returns all answers when 'num_answers' is 0.
        payload = {
            'exp_id': self.EXP_ID,
            'exp_version': 'a',
            'state_name': self.exploration.init_state_name,
            'num_answers': 0
        }

        error_msg = (
            'Schema validation for \'exp_version\' failed: '
            'Could not convert str to int: a')
        response = self.get_json(
            '/explorationdataextractionhandler',
            params=payload,
            expected_status_int=400)
        self.assertEqual(response['error'], error_msg)

    def test_that_handler_raises_exception(self) -> None:
        self.login(self.CURRICULUM_ADMIN_EMAIL, is_super_admin=True)
        payload = {
            'exp_id': self.EXP_ID,
            'exp_version': self.exploration.version,
            'state_name': 'state name',
            'num_answers': 0
        }

        response = self.get_json(
            '/explorationdataextractionhandler', params=payload,
            expected_status_int=400)

        self.assertEqual(
            response['error'],
            'Exploration \'exp\' does not have \'state name\' state.')

    def test_handler_raises_error_with_invalid_exploration_id(self) -> None:
        self.login(self.CURRICULUM_ADMIN_EMAIL, is_super_admin=True)
        payload = {
            'exp_id': 'invalid_exp_id',
            'state_name': 'state name',
            'exp_version': 1,
            'num_answers': 0
        }

        response = self.get_json(
            '/explorationdataextractionhandler', params=payload,
            expected_status_int=400)

        self.assertEqual(
            response['error'],
            'Entity for exploration with id invalid_exp_id and version 1 not '
            'found.')

    def test_handler_raises_error_with_invalid_exploration_version(
        self
    ) -> None:
        self.login(self.CURRICULUM_ADMIN_EMAIL, is_super_admin=True)
        payload = {
            'exp_id': self.EXP_ID,
            'state_name': 'state name',
            'exp_version': 10,
            'num_answers': 0
        }

        response = self.get_json(
            '/explorationdataextractionhandler', params=payload,
            expected_status_int=400)

        self.assertEqual(
            response['error'],
            'Entity for exploration with id %s and version 10 not found.'
            % self.EXP_ID)


class ClearSearchIndexTest(test_utils.GenericTestBase):
    """Tests that search index gets cleared."""

    def test_clear_search_index(self) -> None:
        exp_services.load_demo('0')
        result_explorations = search_services.search_explorations(
            'Welcome', [], [], 2)[0]
        self.assertEqual(result_explorations, ['0'])
        collection_services.load_demo('0')
        result_collections = search_services.search_collections(
            'Welcome', [], [], 2)[0]
        self.assertEqual(result_collections, ['0'])
        self.signup(self.CURRICULUM_ADMIN_EMAIL, self.CURRICULUM_ADMIN_USERNAME)
        self.login(self.CURRICULUM_ADMIN_EMAIL, is_super_admin=True)
        user_id_a = self.get_user_id_from_email(
            self.CURRICULUM_ADMIN_EMAIL
        )
        blog_post = blog_services.create_new_blog_post(user_id_a)
        change_dict: blog_services.BlogPostChangeDict = {
            'title': 'Welcome to Oppia',
            'thumbnail_filename': 'thumbnail.svg',
            'content': 'Hello Blog Authors',
            'tags': ['Math', 'Science']
        }
        blog_services.update_blog_post(blog_post.id, change_dict)
        blog_services.publish_blog_post(blog_post.id)

        csrf_token = self.get_new_csrf_token()
        generated_exps_response = self.post_json(
            '/adminhandler', {
                'action': 'clear_search_index'
            },
            csrf_token=csrf_token)
        self.assertEqual(generated_exps_response, {})
        result_explorations = search_services.search_explorations(
            'Welcome', [], [], 2)[0]
        self.assertEqual(result_explorations, [])
        result_collections = search_services.search_collections(
            'Welcome', [], [], 2)[0]
        self.assertEqual(result_collections, [])
        result_blog_posts = (
            search_services.search_blog_post_summaries('Welcome', [], 2)[0]
        )
        self.assertEqual(result_blog_posts, [])


class SendDummyMailTest(test_utils.GenericTestBase):
    """"Tests for sending test mails to admin."""

    def setUp(self) -> None:
        super().setUp()
        self.signup(self.CURRICULUM_ADMIN_EMAIL, self.CURRICULUM_ADMIN_USERNAME)

    def test_send_dummy_mail(self) -> None:
        self.login(self.CURRICULUM_ADMIN_EMAIL, is_super_admin=True)
        csrf_token = self.get_new_csrf_token()

        with self.swap(feconf, 'CAN_SEND_EMAILS', True):
            generated_response = self.post_json(
                '/senddummymailtoadminhandler', {},
                csrf_token=csrf_token, expected_status_int=200)
            self.assertEqual(generated_response, {})

        with self.swap(feconf, 'CAN_SEND_EMAILS', False):
            generated_response = self.post_json(
                '/senddummymailtoadminhandler', {},
                csrf_token=csrf_token, expected_status_int=400)
            self.assertEqual(
                generated_response['error'], 'This app cannot send emails.')


class UpdateUsernameHandlerTest(test_utils.GenericTestBase):
    """Tests for updating usernames."""

    OLD_USERNAME = 'oldUsername'
    NEW_USERNAME = 'newUsername'

    def setUp(self) -> None:
        super().setUp()
        self.signup(self.CURRICULUM_ADMIN_EMAIL, self.OLD_USERNAME)
        self.login(self.CURRICULUM_ADMIN_EMAIL, is_super_admin=True)

    def test_update_username_with_none_new_username(self) -> None:
        csrf_token = self.get_new_csrf_token()

        response = self.put_json(
            '/updateusernamehandler',
            {
                'old_username': self.OLD_USERNAME,
                'new_username': None},
            csrf_token=csrf_token,
            expected_status_int=400)
        error_msg = 'Missing key in handler args: new_username.'
        self.assertEqual(response['error'], error_msg)

    def test_update_username_with_none_old_username(self) -> None:
        csrf_token = self.get_new_csrf_token()

        response = self.put_json(
            '/updateusernamehandler',
            {
                'old_username': None,
                'new_username': self.NEW_USERNAME},
            csrf_token=csrf_token,
            expected_status_int=400)
        error_msg = 'Missing key in handler args: old_username.'
        self.assertEqual(response['error'], error_msg)

    def test_update_username_with_non_string_new_username(self) -> None:
        csrf_token = self.get_new_csrf_token()

        response = self.put_json(
            '/updateusernamehandler',
            {
                'old_username': self.OLD_USERNAME,
                'new_username': 123},
            csrf_token=csrf_token,
            expected_status_int=400)
        self.assertEqual(
            response['error'], 'Schema validation for \'new_username\' failed:'
            ' Expected string, received 123')

    def test_update_username_with_non_string_old_username(self) -> None:
        csrf_token = self.get_new_csrf_token()

        response = self.put_json(
            '/updateusernamehandler',
            {
                'old_username': 123,
                'new_username': self.NEW_USERNAME},
            csrf_token=csrf_token,
            expected_status_int=400)
        error_msg = (
            'Schema validation for \'old_username\' failed: Expected'
            ' string, received 123')
        self.assertEqual(response['error'], error_msg)

    def test_update_username_with_long_new_username(self) -> None:
        long_username = 'a' * (constants.MAX_USERNAME_LENGTH + 1)
        csrf_token = self.get_new_csrf_token()

        response = self.put_json(
            '/updateusernamehandler',
            {
                'old_username': self.OLD_USERNAME,
                'new_username': long_username},
            csrf_token=csrf_token,
            expected_status_int=400)
        error_msg = (
            'Schema validation for \'new_username\' failed: Validation failed'
            ': has_length_at_most ({\'max_value\': %s}) for object %s'
            % (constants.MAX_USERNAME_LENGTH, long_username))
        self.assertEqual(response['error'], error_msg)

    def test_update_username_with_nonexistent_old_username(self) -> None:
        non_existent_username = 'invalid'
        csrf_token = self.get_new_csrf_token()

        response = self.put_json(
            '/updateusernamehandler',
            {
                'old_username': non_existent_username,
                'new_username': self.NEW_USERNAME},
            csrf_token=csrf_token,
            expected_status_int=400)
        self.assertEqual(response['error'], 'Invalid username: invalid')

    def test_update_username_with_new_username_already_taken(self) -> None:
        csrf_token = self.get_new_csrf_token()

        response = self.put_json(
            '/updateusernamehandler',
            {
                'old_username': self.OLD_USERNAME,
                'new_username': self.OLD_USERNAME},
            csrf_token=csrf_token,
            expected_status_int=400)
        self.assertEqual(response['error'], 'Username already taken.')

    def test_update_username(self) -> None:
        user_id = self.get_user_id_from_email(self.CURRICULUM_ADMIN_EMAIL)
        csrf_token = self.get_new_csrf_token()

        self.put_json(
            '/updateusernamehandler',
            {
                'old_username': self.OLD_USERNAME,
                'new_username': self.NEW_USERNAME},
            csrf_token=csrf_token)
        self.assertEqual(user_services.get_username(user_id), self.NEW_USERNAME)

    def test_update_username_creates_audit_model(self) -> None:
        user_id = self.get_user_id_from_email(self.CURRICULUM_ADMIN_EMAIL)
        csrf_token = self.get_new_csrf_token()

        creation_time_in_millisecs = utils.get_current_time_in_millisecs()
        mock_get_current_time_in_millisecs = lambda: creation_time_in_millisecs
        # Since the UsernameChangeAuditModel's ID is formed from the user ID and
        # a millisecond timestamp we need to make sure that
        # get_current_time_in_millisecs returns the same value as we have saved
        # into current_time_in_millisecs. If we don't force the same value via
        # swap flakes can occur, since as the time flows the saved milliseconds
        # can differ from the milliseconds saved into the
        # UsernameChangeAuditModel's ID.
        with self.swap(
            utils, 'get_current_time_in_millisecs',
            mock_get_current_time_in_millisecs):
            self.put_json(
                '/updateusernamehandler',
                {
                    'old_username': self.OLD_USERNAME,
                    'new_username': self.NEW_USERNAME},
                csrf_token=csrf_token)

        self.assertTrue(
            audit_models.UsernameChangeAuditModel.has_reference_to_user_id(
                user_id))

        model_id = '%s.%d' % (user_id, creation_time_in_millisecs)
        username_change_audit_model = (
            audit_models.UsernameChangeAuditModel.get(model_id))

        self.assertEqual(username_change_audit_model.committer_id, user_id)
        self.assertEqual(
            username_change_audit_model.old_username, self.OLD_USERNAME)
        self.assertEqual(
            username_change_audit_model.new_username, self.NEW_USERNAME)


class NumberOfDeletionRequestsHandlerTest(test_utils.GenericTestBase):
    """Tests NumberOfDeletionRequestsHandler."""

    def setUp(self) -> None:
        super().setUp()
        self.signup(self.CURRICULUM_ADMIN_EMAIL, self.CURRICULUM_ADMIN_USERNAME)
        self.login(self.CURRICULUM_ADMIN_EMAIL, is_super_admin=True)

    def test_get_with_no_deletion_request_returns_zero(self) -> None:
        response = self.get_json('/numberofdeletionrequestshandler')
        self.assertEqual(response['number_of_pending_deletion_models'], 0)

    def test_get_with_two_deletion_request_returns_two(self) -> None:
        user_models.PendingDeletionRequestModel(
            id='id1', email='id1@email.com').put()
        user_models.PendingDeletionRequestModel(
            id='id2', email='id2@email.com').put()

        response = self.get_json('/numberofdeletionrequestshandler')
        self.assertEqual(response['number_of_pending_deletion_models'], 2)


class VerifyUserModelsDeletedHandlerTest(test_utils.GenericTestBase):
    """Tests VerifyUserModelsDeletedHandler."""

    def setUp(self) -> None:
        super().setUp()
        self.signup(self.CURRICULUM_ADMIN_EMAIL, self.CURRICULUM_ADMIN_USERNAME)
        self.login(self.CURRICULUM_ADMIN_EMAIL, is_super_admin=True)
        self.admin_user_id = (
            self.get_user_id_from_email(self.CURRICULUM_ADMIN_EMAIL))

    def test_get_without_user_id_raises_error(self) -> None:
        self.get_json(
            '/verifyusermodelsdeletedhandler', expected_status_int=400)

    def test_get_with_nonexistent_user_id_returns_true(self) -> None:
        response = self.get_json(
            '/verifyusermodelsdeletedhandler', params={'user_id': 'aaa'})
        self.assertFalse(response['related_models_exist'])

    def test_get_with_existing_user_id_returns_true(self) -> None:
        response = self.get_json(
            '/verifyusermodelsdeletedhandler',
            params={'user_id': self.admin_user_id}
        )
        self.assertTrue(response['related_models_exist'])


class DeleteUserHandlerTest(test_utils.GenericTestBase):
    """Tests DeleteUserHandler."""

    def setUp(self) -> None:
        super().setUp()
        self.signup(self.NEW_USER_EMAIL, self.NEW_USER_USERNAME)
        self.new_user_id = self.get_user_id_from_email(self.NEW_USER_EMAIL)
        self.signup(feconf.SYSTEM_EMAIL_ADDRESS, self.CURRICULUM_ADMIN_USERNAME)
        self.login(feconf.SYSTEM_EMAIL_ADDRESS, is_super_admin=True)
        self.admin_user_id = self.get_user_id_from_email(
            feconf.SYSTEM_EMAIL_ADDRESS)

    def test_delete_without_user_id_raises_error(self) -> None:
        self.delete_json(
            '/deleteuserhandler',
            params={'username': 'someusername'},
            expected_status_int=400)

    def test_delete_without_username_raises_error(self) -> None:
        self.delete_json(
            '/deleteuserhandler',
            params={'user_id': 'aa'},
            expected_status_int=400)

    def test_delete_with_wrong_username_raises_error(self) -> None:
        self.delete_json(
            '/deleteuserhandler',
            params={
                'username': 'someusername',
                'user_id': 'aa'
            },
            expected_status_int=400)

    def test_delete_with_differing_user_id_and_username_raises_error(
        self
    ) -> None:
        self.delete_json(
            '/deleteuserhandler',
            params={
                'username': self.NEW_USER_USERNAME,
                'user_id': self.admin_user_id
            },
            expected_status_int=400)

    def test_delete_with_correct_user_id_andusername_returns_true(
        self
    ) -> None:
        response = self.delete_json(
            '/deleteuserhandler',
            params={
                'username': self.NEW_USER_USERNAME,
                'user_id': self.new_user_id
            })
        self.assertTrue(response['success'])
        self.assertIsNotNone(
            wipeout_service.get_pending_deletion_request(self.new_user_id))


class UpdateBlogPostHandlerTest(test_utils.GenericTestBase):
    """Tests UpdateBlogPostHandler."""

    def setUp(self) -> None:
        super().setUp()
        self.signup(self.NEW_USER_EMAIL, self.NEW_USER_USERNAME)
        self.new_user_id = self.get_user_id_from_email(self.NEW_USER_EMAIL)
        self.signup(feconf.SYSTEM_EMAIL_ADDRESS, self.CURRICULUM_ADMIN_USERNAME)
        self.admin_user_id = self.get_user_id_from_email(
            feconf.SYSTEM_EMAIL_ADDRESS)
        self.signup(
            self.BLOG_ADMIN_EMAIL, self.BLOG_ADMIN_USERNAME)
        self.add_user_role(
            self.BLOG_ADMIN_USERNAME, feconf.ROLE_ID_BLOG_ADMIN)
        self.blog_admin_id = (
            self.get_user_id_from_email(self.BLOG_ADMIN_EMAIL))

        self.blog_post = blog_services.create_new_blog_post(self.blog_admin_id)
        model = (
            blog_models.BlogPostModel.get_by_id(self.blog_post.id))
        model.title = 'sample title'
        model.tags = ['news']
        model.thumbnail_filename = 'image.png'
        model.content = 'hello bloggers'
        model.url_fragment = 'sample'
        model.published_on = datetime.datetime.utcnow()
        model.update_timestamps()
        model.put()

        self.login(feconf.SYSTEM_EMAIL_ADDRESS, is_super_admin=True)

    def test_update_blog_post_without_blog_post_id_raises_error(self) -> None:
        csrf_token = self.get_new_csrf_token()

        self.put_json(
            '/updateblogpostdatahandler',
            {
                'author_username': 'someusername',
                'published_on': '05/09/2000'
            },
            csrf_token=csrf_token,
            expected_status_int=400)

    def test_update_blog_post_without_author_username_raises_error(
        self
    ) -> None:
        csrf_token = self.get_new_csrf_token()

        self.put_json(
            '/updateblogpostdatahandler',
            {
                'blog_post_id': 'sampleid',
                'published_on': '05/09/2000'
            },
            csrf_token=csrf_token,
            expected_status_int=400)

    def test_update_blog_post_without_published_on_raises_error(self) -> None:
        csrf_token = self.get_new_csrf_token()

        self.put_json(
            '/updateblogpostdatahandler',
            {
                'blog_post_id': 'sampleid',
                'author_username': 'someusername'
            },
            csrf_token=csrf_token,
            expected_status_int=400)

    def test_update_blog_post_with_wrong_username_raises_error(self) -> None:
        csrf_token = self.get_new_csrf_token()

        response = self.put_json(
            '/updateblogpostdatahandler',
            {
                'blog_post_id': self.blog_post.id,
                'author_username': 'someusername',
                'published_on': '05/09/2000'
            },
            csrf_token=csrf_token,
            expected_status_int=400)

        error_msg = ('Invalid username: someusername')
        self.assertEqual(response['error'], error_msg)

    def test_update_blog_post_with_wrong_blog_post_id_raises_error(
        self
    ) -> None:
        csrf_token = self.get_new_csrf_token()
        self.signup(self.BLOG_EDITOR_EMAIL, self.BLOG_EDITOR_USERNAME)
        self.add_user_role(
            self.BLOG_EDITOR_USERNAME, feconf.ROLE_ID_BLOG_POST_EDITOR)
        self.login(feconf.SYSTEM_EMAIL_ADDRESS, is_super_admin=True)

        self.put_json(
            '/updateblogpostdatahandler',
            {
                'blog_post_id': 'sampleid1234',
                'author_username': self.BLOG_EDITOR_USERNAME,
                'published_on': '05/09/2000'
            },
            csrf_token=csrf_token,
            expected_status_int=404)

    def test_update_blog_post_with_user_without_enough_rights(self) -> None:
        csrf_token = self.get_new_csrf_token()

        response = self.put_json(
            '/updateblogpostdatahandler',
            {
                'blog_post_id': self.blog_post.id,
                'author_username': self.NEW_USER_USERNAME,
                'published_on': '05/09/2000'
            },
            csrf_token=csrf_token,
            expected_status_int=400)

        error_msg = ('User does not have enough rights to be blog post author.')
        self.assertEqual(response['error'], error_msg)

    def test_update_blog_post_with_invalid_date_format(self) -> None:
        csrf_token = self.get_new_csrf_token()
        self.signup(self.BLOG_EDITOR_EMAIL, self.BLOG_EDITOR_USERNAME)
        self.add_user_role(
            self.BLOG_EDITOR_USERNAME, feconf.ROLE_ID_BLOG_POST_EDITOR)
        self.login(feconf.SYSTEM_EMAIL_ADDRESS, is_super_admin=True)

        response = self.put_json(
            '/updateblogpostdatahandler',
            {
                'blog_post_id': self.blog_post.id,
                'author_username': self.BLOG_EDITOR_USERNAME,
                'published_on': '05/09/20000'
            },
            csrf_token=csrf_token,
            expected_status_int=500)

        error_msg = (
            'time data \'05/09/20000, 00:00:00:00\' does not match' +
            ' format \'%m/%d/%Y, %H:%M:%S:%f\'')
        self.assertEqual(response['error'], error_msg)

    def test_update_blog_post_with_correct_params(self) -> None:
        csrf_token = self.get_new_csrf_token()
        self.signup(self.BLOG_EDITOR_EMAIL, self.BLOG_EDITOR_USERNAME)
        self.add_user_role(
            self.BLOG_EDITOR_USERNAME, feconf.ROLE_ID_BLOG_POST_EDITOR)
        self.login(feconf.SYSTEM_EMAIL_ADDRESS, is_super_admin=True)

        self.put_json(
            '/updateblogpostdatahandler',
            {
                'blog_post_id': self.blog_post.id,
                'author_username': self.BLOG_EDITOR_USERNAME,
                'published_on': '05/09/2000'
            },
            csrf_token=csrf_token)<|MERGE_RESOLUTION|>--- conflicted
+++ resolved
@@ -173,20 +173,12 @@
         self.login(self.CURRICULUM_ADMIN_EMAIL, is_super_admin=True)
         csrf_token = self.get_new_csrf_token()
 
-<<<<<<< HEAD
-        prod_mode_swap = self.swap(constants, 'DEV_MODE', False)
-=======
->>>>>>> a3216fab
         assert_raises_regexp_context_manager = self.assertRaisesRegex(
             Exception,
             'The \'exploration_id\' must be provided when the action '
             'is reload_exploration.'
         )
-<<<<<<< HEAD
-        with assert_raises_regexp_context_manager, prod_mode_swap:
-=======
         with assert_raises_regexp_context_manager, self.prod_mode_swap:
->>>>>>> a3216fab
             self.post_json(
                 '/adminhandler', {
                     'action': 'reload_exploration',
@@ -201,20 +193,12 @@
         self.login(self.CURRICULUM_ADMIN_EMAIL, is_super_admin=True)
         csrf_token = self.get_new_csrf_token()
 
-<<<<<<< HEAD
-        prod_mode_swap = self.swap(constants, 'DEV_MODE', False)
-=======
->>>>>>> a3216fab
         assert_raises_regexp_context_manager = self.assertRaisesRegex(
             Exception,
             'The \'collection_id\' must be provided when the action '
             'is reload_collection.'
         )
-<<<<<<< HEAD
-        with assert_raises_regexp_context_manager, prod_mode_swap:
-=======
         with assert_raises_regexp_context_manager, self.prod_mode_swap:
->>>>>>> a3216fab
             self.post_json(
                 '/adminhandler', {
                     'action': 'reload_collection',
@@ -229,20 +213,12 @@
         self.login(self.CURRICULUM_ADMIN_EMAIL, is_super_admin=True)
         csrf_token = self.get_new_csrf_token()
 
-<<<<<<< HEAD
-        prod_mode_swap = self.swap(constants, 'DEV_MODE', False)
-=======
->>>>>>> a3216fab
         assert_raises_regexp_context_manager = self.assertRaisesRegex(
             Exception,
             'The \'num_dummy_exps_to_generate\' must be provided when the '
             'action is generate_dummy_explorations.'
         )
-<<<<<<< HEAD
-        with assert_raises_regexp_context_manager, prod_mode_swap:
-=======
         with assert_raises_regexp_context_manager, self.prod_mode_swap:
->>>>>>> a3216fab
             self.post_json(
                 '/adminhandler', {
                     'action': 'generate_dummy_explorations',
@@ -258,20 +234,12 @@
         self.login(self.CURRICULUM_ADMIN_EMAIL, is_super_admin=True)
         csrf_token = self.get_new_csrf_token()
 
-<<<<<<< HEAD
-        prod_mode_swap = self.swap(constants, 'DEV_MODE', False)
-=======
->>>>>>> a3216fab
         assert_raises_regexp_context_manager = self.assertRaisesRegex(
             Exception,
             'The \'num_dummy_exps_to_publish\' must be provided when the '
             'action is generate_dummy_explorations.'
         )
-<<<<<<< HEAD
-        with assert_raises_regexp_context_manager, prod_mode_swap:
-=======
         with assert_raises_regexp_context_manager, self.prod_mode_swap:
->>>>>>> a3216fab
             self.post_json(
                 '/adminhandler', {
                     'action': 'generate_dummy_explorations',
@@ -287,20 +255,12 @@
         self.login(self.CURRICULUM_ADMIN_EMAIL, is_super_admin=True)
         csrf_token = self.get_new_csrf_token()
 
-<<<<<<< HEAD
-        prod_mode_swap = self.swap(constants, 'DEV_MODE', False)
-=======
->>>>>>> a3216fab
         assert_raises_regexp_context_manager = self.assertRaisesRegex(
             Exception,
             'The \'new_config_property_values\' must be provided when the '
             'action is save_config_properties.'
         )
-<<<<<<< HEAD
-        with assert_raises_regexp_context_manager, prod_mode_swap:
-=======
         with assert_raises_regexp_context_manager, self.prod_mode_swap:
->>>>>>> a3216fab
             self.post_json(
                 '/adminhandler', {
                     'action': 'save_config_properties',
@@ -315,20 +275,12 @@
         self.login(self.CURRICULUM_ADMIN_EMAIL, is_super_admin=True)
         csrf_token = self.get_new_csrf_token()
 
-<<<<<<< HEAD
-        prod_mode_swap = self.swap(constants, 'DEV_MODE', False)
-=======
->>>>>>> a3216fab
         assert_raises_regexp_context_manager = self.assertRaisesRegex(
             Exception,
             'The \'config_property_id\' must be provided when the action '
             'is revert_config_property.'
         )
-<<<<<<< HEAD
-        with assert_raises_regexp_context_manager, prod_mode_swap:
-=======
         with assert_raises_regexp_context_manager, self.prod_mode_swap:
->>>>>>> a3216fab
             self.post_json(
                 '/adminhandler', {
                     'action': 'revert_config_property',
@@ -343,20 +295,12 @@
         self.login(self.CURRICULUM_ADMIN_EMAIL, is_super_admin=True)
         csrf_token = self.get_new_csrf_token()
 
-<<<<<<< HEAD
-        prod_mode_swap = self.swap(constants, 'DEV_MODE', False)
-=======
->>>>>>> a3216fab
         assert_raises_regexp_context_manager = self.assertRaisesRegex(
             Exception,
             'The \'data\' must be provided when the action is '
             'upload_topic_similarities.'
         )
-<<<<<<< HEAD
-        with assert_raises_regexp_context_manager, prod_mode_swap:
-=======
         with assert_raises_regexp_context_manager, self.prod_mode_swap:
->>>>>>> a3216fab
             self.post_json(
                 '/adminhandler', {
                     'action': 'upload_topic_similarities',
@@ -371,20 +315,12 @@
         self.login(self.CURRICULUM_ADMIN_EMAIL, is_super_admin=True)
         csrf_token = self.get_new_csrf_token()
 
-<<<<<<< HEAD
-        prod_mode_swap = self.swap(constants, 'DEV_MODE', False)
-=======
->>>>>>> a3216fab
         assert_raises_regexp_context_manager = self.assertRaisesRegex(
             Exception,
             'The \'topic_id\' must be provided when the action is '
             'regenerate_topic_related_opportunities.'
         )
-<<<<<<< HEAD
-        with assert_raises_regexp_context_manager, prod_mode_swap:
-=======
         with assert_raises_regexp_context_manager, self.prod_mode_swap:
->>>>>>> a3216fab
             self.post_json(
                 '/adminhandler', {
                     'action': 'regenerate_topic_related_opportunities',
@@ -399,20 +335,12 @@
         self.login(self.CURRICULUM_ADMIN_EMAIL, is_super_admin=True)
         csrf_token = self.get_new_csrf_token()
 
-<<<<<<< HEAD
-        prod_mode_swap = self.swap(constants, 'DEV_MODE', False)
-=======
->>>>>>> a3216fab
         assert_raises_regexp_context_manager = self.assertRaisesRegex(
             Exception,
             'The \'exp_id\' must be provided when the action is '
             'rollback_exploration_to_safe_state.'
         )
-<<<<<<< HEAD
-        with assert_raises_regexp_context_manager, prod_mode_swap:
-=======
         with assert_raises_regexp_context_manager, self.prod_mode_swap:
->>>>>>> a3216fab
             self.post_json(
                 '/adminhandler', {
                     'action': 'rollback_exploration_to_safe_state',
@@ -427,20 +355,12 @@
         self.login(self.CURRICULUM_ADMIN_EMAIL, is_super_admin=True)
         csrf_token = self.get_new_csrf_token()
 
-<<<<<<< HEAD
-        prod_mode_swap = self.swap(constants, 'DEV_MODE', False)
-=======
->>>>>>> a3216fab
         assert_raises_regexp_context_manager = self.assertRaisesRegex(
             Exception,
             'The \'feature_name\' must be provided when the action is '
             'update_feature_flag_rules.'
         )
-<<<<<<< HEAD
-        with assert_raises_regexp_context_manager, prod_mode_swap:
-=======
         with assert_raises_regexp_context_manager, self.prod_mode_swap:
->>>>>>> a3216fab
             self.post_json(
                 '/adminhandler', {
                     'action': 'update_feature_flag_rules',
@@ -455,20 +375,12 @@
         self.login(self.CURRICULUM_ADMIN_EMAIL, is_super_admin=True)
         csrf_token = self.get_new_csrf_token()
 
-<<<<<<< HEAD
-        prod_mode_swap = self.swap(constants, 'DEV_MODE', False)
-=======
->>>>>>> a3216fab
         assert_raises_regexp_context_manager = self.assertRaisesRegex(
             Exception,
             'The \'new_rules\' must be provided when the action is '
             'update_feature_flag_rules.'
         )
-<<<<<<< HEAD
-        with assert_raises_regexp_context_manager, prod_mode_swap:
-=======
         with assert_raises_regexp_context_manager, self.prod_mode_swap:
->>>>>>> a3216fab
             self.post_json(
                 '/adminhandler', {
                     'action': 'update_feature_flag_rules',
@@ -496,20 +408,12 @@
         self.login(self.CURRICULUM_ADMIN_EMAIL, is_super_admin=True)
         csrf_token = self.get_new_csrf_token()
 
-<<<<<<< HEAD
-        prod_mode_swap = self.swap(constants, 'DEV_MODE', False)
-=======
->>>>>>> a3216fab
         assert_raises_regexp_context_manager = self.assertRaisesRegex(
             Exception,
             'The \'commit_message\' must be provided when the action is '
             'update_feature_flag_rules.'
         )
-<<<<<<< HEAD
-        with assert_raises_regexp_context_manager, prod_mode_swap:
-=======
         with assert_raises_regexp_context_manager, self.prod_mode_swap:
->>>>>>> a3216fab
             self.post_json(
                 '/adminhandler', {
                     'action': 'update_feature_flag_rules',
@@ -2030,11 +1934,7 @@
                 'managed_topic_ids': []
             })
 
-<<<<<<< HEAD
-    def test_banning_a_topic_manger_should_remove_user_from_topics(
-=======
     def test_banning_topic_manager_should_remove_user_from_topics(
->>>>>>> a3216fab
         self
     ) -> None:
         user_email = 'user1@example.com'
