# Copyright 2021 The Oppia Authors. All Rights Reserved.
#
# Licensed under the Apache License, Version 2.0 (the "License");
# you may not use this file except in compliance with the License.
# You may obtain a copy of the License at
#
#      http://www.apache.org/licenses/LICENSE-2.0
#
# Unless required by applicable law or agreed to in writing, software
# distributed under the License is distributed on an "AS-IS" BASIS,
# WITHOUT WARRANTIES OR CONDITIONS OF ANY KIND, either express or implied.
# See the License for the specific language governing permissions and
# limitations under the License.

"""Controllers for validating access."""

from __future__ import annotations

from core import feature_flag_list
from core import feconf
from core.constants import constants
from core.controllers import acl_decorators
from core.controllers import base
from core.controllers import editor
from core.controllers import reader
from core.domain import blog_services
from core.domain import classroom_config_services
from core.domain import feature_flag_services
from core.domain import learner_group_services
from core.domain import user_services

from typing import Dict, Optional, TypedDict

# TODO(#13605): Refactor access validation handlers to follow a single handler
# pattern.


class ClassroomAccessValidationHandlerNormalizedRequestDict(TypedDict):
    """Dict representation of ClassroomAccessValidationHandler's
    normalized_request dictionary.
    """

    classroom_url_fragment: str


class ClassroomAccessValidationHandler(
    base.BaseHandler[
        Dict[str, str], ClassroomAccessValidationHandlerNormalizedRequestDict
    ]
):
    """Validates whether request made to /learn route.
    """

    GET_HANDLER_ERROR_RETURN_TYPE = feconf.HANDLER_TYPE_JSON

    URL_PATH_ARGS_SCHEMAS: Dict[str, str] = {}
    HANDLER_ARGS_SCHEMAS = {
        'GET': {
            'classroom_url_fragment': {
                'schema': {
                    'type': 'basestring'
                }
            }
        }
    }

    @acl_decorators.open_access
    def get(self) -> None:
        """Retrieves information about a classroom.

        Raises:
            NotFoundException. The classroom cannot be found.
        """
        assert self.normalized_request is not None
        classroom_url_fragment = self.normalized_request[
            'classroom_url_fragment'
        ]
        classroom = classroom_config_services.get_classroom_by_url_fragment(
            classroom_url_fragment)

        if not classroom:
            raise self.NotFoundException

        if not classroom.is_published:
            if self.user_id is None or not user_services.is_curriculum_admin(
                self.user_id):
                raise self.NotFoundException


class ClassroomsPageAccessValidationHandler(
    base.BaseHandler[Dict[str, str], Dict[str, str]]
):
    """Validates access to classrooms page."""

    GET_HANDLER_ERROR_RETURN_TYPE = feconf.HANDLER_TYPE_JSON
    URL_PATH_ARGS_SCHEMAS: Dict[str, str] = {}
    HANDLER_ARGS_SCHEMAS: Dict[str, Dict[str, str]] = {
        'GET': {}
    }

    @acl_decorators.open_access
    def get(self) -> None:
        """Retrieves information about classrooms.

        Raises:
            PageNotFoundException. No public classrooms are present.
        """

        classrooms = classroom_config_services.get_all_classrooms()
        has_public_classrooms = any(map(lambda c: c.is_published, classrooms))

        if not (has_public_classrooms or constants.DEV_MODE):
            raise self.NotFoundException


class SubtopicViewerPageAccessValidationHandler(
    base.BaseHandler[Dict[str, str], Dict[str, str]]
):
    """ Validates access to the Subtopic Viewer Page """

    GET_HANDLER_ERROR_RETURN_TYPE = feconf.HANDLER_TYPE_JSON
    URL_PATH_ARGS_SCHEMAS = {
        'classroom_url_fragment': constants.SCHEMA_FOR_CLASSROOM_URL_FRAGMENTS,
        'topic_url_fragment': constants.SCHEMA_FOR_TOPIC_URL_FRAGMENTS,
        'subtopic_url_fragment': {
            'schema': {
                'type': 'basestring',
                'validators': [{
                    'id': 'is_regex_matched',
                    'regex_pattern': constants.VALID_URL_FRAGMENT_REGEX
                }, {
                    'id': 'has_length_at_most',
                    'max_value': constants.MAX_CHARS_IN_SUBTOPIC_URL_FRAGMENT
                }]
            }
        }
    }
    HANDLER_ARGS_SCHEMAS: Dict[str, Dict[str, str]] = {'GET': {}}

    @acl_decorators.can_access_subtopic_viewer_page
    def get(self, *args: str) -> None:
        """Handles GET requests."""
        pass


class CollectionViewerPageAccessValidationHandler(
    base.BaseHandler[Dict[str, str], Dict[str, str]]
):
    """Validates access to collection page."""

    GET_HANDLER_ERROR_RETURN_TYPE = feconf.HANDLER_TYPE_JSON

    URL_PATH_ARGS_SCHEMAS = {
       'collection_id': {
           'schema': {
               'type': 'basestring'
           }
       }
    }
    HANDLER_ARGS_SCHEMAS: Dict[str, Dict[str, str]] = {'GET': {}}

    @acl_decorators.can_play_collection
    def get(self, _: str) -> None:
        """Handles GET requests."""
        pass


class TopicViewerPageAccessValidationHandler(
    base.BaseHandler[Dict[str, str], Dict[str, str]]
):
    """Validates access to topic viewer page."""

    GET_HANDLER_ERROR_RETURN_TYPE = feconf.HANDLER_TYPE_JSON

    URL_PATH_ARGS_SCHEMAS = {
        'classroom_url_fragment': constants.SCHEMA_FOR_CLASSROOM_URL_FRAGMENTS,
        'topic_url_fragment': constants.SCHEMA_FOR_TOPIC_URL_FRAGMENTS
    }
    HANDLER_ARGS_SCHEMAS: Dict[str, Dict[str, str]] = {'GET': {}}

    @acl_decorators.can_access_topic_viewer_page
    def get(self, _: str) -> None:
        """Handles GET requests."""
        pass


class FacilitatorDashboardPageAccessValidationHandler(
    base.BaseHandler[Dict[str, str], Dict[str, str]]
):
    """Validates access to facilitator dashboard page."""

    GET_HANDLER_ERROR_RETURN_TYPE = feconf.HANDLER_TYPE_JSON

    URL_PATH_ARGS_SCHEMAS: Dict[str, str] = {}
    HANDLER_ARGS_SCHEMAS: Dict[str, Dict[str, str]] = {'GET': {}}

    @acl_decorators.can_access_learner_groups
    def get(self) -> None:
        """Retrieves information about a learner group.

        Raises:
            PageNotFoundException. The learner groups are not enabled.
        """
        assert self.user_id is not None
        if not learner_group_services.is_learner_group_feature_enabled(
            self.user_id
        ):
            raise self.NotFoundException


class ManageOwnAccountValidationHandler(
    base.BaseHandler[Dict[str, str], Dict[str, str]]
):
    """Validates access to preferences page.
    """

    GET_HANDLER_ERROR_RETURN_TYPE = feconf.HANDLER_TYPE_JSON

    URL_PATH_ARGS_SCHEMAS: Dict[str, str] = {}
    HANDLER_ARGS_SCHEMAS: Dict[str, Dict[str, str]] = {
        'GET': {}
    }

    @acl_decorators.can_manage_own_account
    def get(self) -> None:
        """Handles GET requests."""
        pass


class ProfileExistsValidationHandler(
    base.BaseHandler[Dict[str, str], Dict[str, str]]
):
    """The world-viewable profile page."""

    GET_HANDLER_ERROR_RETURN_TYPE = feconf.HANDLER_TYPE_JSON

    URL_PATH_ARGS_SCHEMAS = {
        'username': {
            'schema': {
                'type': 'basestring'
            }
        }
    }
    HANDLER_ARGS_SCHEMAS: Dict[str, Dict[str, str]] = {'GET': {}}

    @acl_decorators.open_access
    def get(self, username: str) -> None:
        """Validates access to profile page.

        Args:
            username: str. The username of the user.

        Raises:
            NotFoundException. No user settings found for the given
                username.
        """
        user_settings = user_services.get_user_settings_from_username(
            username)

        if not user_settings:
            raise self.NotFoundException


class DiagnosticTestPlayerAccessValidationHandler(
    base.BaseHandler[Dict[str, str], Dict[str, str]]
):
    """Validates access to diagnostic test player page."""

    GET_HANDLER_ERROR_RETURN_TYPE = feconf.HANDLER_TYPE_JSON

    URL_PATH_ARGS_SCHEMAS: Dict[str, str] = {}
    HANDLER_ARGS_SCHEMAS: Dict[str, Dict[str, str]] = {'GET': {}}

    @acl_decorators.open_access
    def get(self) -> None:
        """Handles GET requests."""
        if not feature_flag_services.is_feature_flag_enabled(
            feature_flag_list.FeatureNames.DIAGNOSTIC_TEST.value,
            user_id=self.user_id
        ):
            raise self.NotFoundException


class ReleaseCoordinatorAccessValidationHandler(
    base.BaseHandler[Dict[str, str], Dict[str, str]]
):
    """Validates access to release coordinator page."""

    GET_HANDLER_ERROR_RETURN_TYPE = feconf.HANDLER_TYPE_JSON

    URL_PATH_ARGS_SCHEMAS: Dict[str, str] = {}
    HANDLER_ARGS_SCHEMAS: Dict[str, Dict[str, str]] = {
        'GET': {}
    }

    @acl_decorators.can_access_release_coordinator_page
    def get(self) -> None:
        """Handles GET requests."""
        pass


class ViewLearnerGroupPageAccessValidationHandler(
    base.BaseHandler[Dict[str, str], Dict[str, str]]
):
    """Validates access to view learner group page."""

    GET_HANDLER_ERROR_RETURN_TYPE = feconf.HANDLER_TYPE_JSON

    URL_PATH_ARGS_SCHEMAS = {
        'learner_group_id': {
            'schema': {
                'type': 'basestring',
                'validators': [{
                    'id': 'is_regex_matched',
                    'regex_pattern': constants.LEARNER_GROUP_ID_REGEX
                }]
            }
        }
    }
    HANDLER_ARGS_SCHEMAS: Dict[str, Dict[str, str]] = {
        'GET': {}
    }

    @acl_decorators.can_access_learner_groups
    def get(self, learner_group_id: str) -> None:
        """Retrieves information about a learner group.

        Args:
            learner_group_id: str. The learner group ID.

        Raises:
            NotFoundException. The learner groups are not enabled.
            NotFoundException. The user is not a member of the learner
                group.
        """
        assert self.user_id is not None
        if not learner_group_services.is_learner_group_feature_enabled(
            self.user_id
        ):
            raise self.NotFoundException

        is_valid_request = learner_group_services.is_user_learner(
            self.user_id, learner_group_id)

        if not is_valid_request:
            raise self.NotFoundException


class ExplorationPlayerPageNormalizedRequestDict(TypedDict):
    """Dict representation of ExplorationPage's
    normalized_request dictionary.
    """

    v: Optional[int]
    parent: Optional[str]
    iframed: Optional[bool]
    collection_id: Optional[str]


class ExplorationPlayerAccessValidationPage(
    base.BaseHandler[
        Dict[str, str], ExplorationPlayerPageNormalizedRequestDict
    ]
):
    """Page describing a single exploration."""

    URL_PATH_ARGS_SCHEMAS = {
        'exploration_id': {
            'schema': editor.SCHEMA_FOR_EXPLORATION_ID
        }
    }
    HANDLER_ARGS_SCHEMAS = {
        'GET': {
            'v': {
                'schema': {
                    'type': 'int',
                    'validators': [{
                        'id': 'is_at_least',
                        # Version must be greater than zero.
                        'min_value': 1
                    }]
                },
                'default_value': None
            },
            'parent': {
                'schema': {
                    'type': 'basestring'
                },
                'default_value': None
            },
            'iframed': {
                'schema': {
                    'type': 'bool'
                },
                'default_value': None
            },
            'collection_id': {
                'schema': {
                    'type': 'basestring',
                    'validators': [{
                        'id': 'is_regex_matched',
                        'regex_pattern': constants.ENTITY_ID_REGEX
                    }]
                },
                'default_value': None
            }
        }
    }

    @acl_decorators.can_play_exploration
    def get(self, exploration_id: str) -> None:
        """Handles GET requests.

        Args:
            exploration_id: str. The ID of the exploration.
        """
        assert self.normalized_request is not None
        version = self.normalized_request.get('v')

        # Note: this is an optional argument and will be None when the
        # exploration is being played outside the context of a collection or if
        # the 'parent' parameter is present.
        if self.normalized_request.get('parent'):
            collection_id = None
        else:
            collection_id = self.normalized_request.get('collection_id')

        if not reader._does_exploration_exist( # pylint: disable=protected-access
            exploration_id, version, collection_id):
            raise self.NotFoundException


class CreateLearnerGroupPageAccessValidationHandler(
    base.BaseHandler[Dict[str, str], Dict[str, str]]
):
    """Validates access to create learner group page."""

    GET_HANDLER_ERROR_RETURN_TYPE = feconf.HANDLER_TYPE_JSON
    URL_PATH_ARGS_SCHEMAS: Dict[str, str] = {}
    HANDLER_ARGS_SCHEMAS: Dict[str, Dict[str, str]] = {
        'GET': {}
    }

    @acl_decorators.can_access_learner_groups
    def get(self) -> None:
        """Retrieves information about a learner group.

        Raises:
            NotFoundException. The learner groups are not enabled.
        """
        assert self.user_id is not None
        if not learner_group_services.is_learner_group_feature_enabled(
            self.user_id
        ):
            raise self.NotFoundException


class EditLearnerGroupPageAccessValidationHandler(
    base.BaseHandler[Dict[str, str], Dict[str, str]]
):
    """Validates access to edit learner group page."""

    GET_HANDLER_ERROR_RETURN_TYPE = feconf.HANDLER_TYPE_JSON

    URL_PATH_ARGS_SCHEMAS = {
        'learner_group_id': {
            'schema': {
                'type': 'basestring',
                'validators': [{
                    'id': 'is_regex_matched',
                    'regex_pattern': constants.LEARNER_GROUP_ID_REGEX
                }]
            }
        }
    }
    HANDLER_ARGS_SCHEMAS: Dict[str, Dict[str, str]] = {
        'GET': {}
    }

    @acl_decorators.can_access_learner_groups
    def get(self, learner_group_id: str) -> None:
        """Validates access to edit learner group page.

        Args:
            learner_group_id: str. The learner group ID.

        Raises:
            NotFoundException. The learner groups are not enabled.
            NotFoundException. The user is not a member of the learner
                group.
        """
        assert self.user_id is not None
        if not learner_group_services.is_learner_group_feature_enabled(
            self.user_id
        ):
            raise self.NotFoundException

        is_valid_request = learner_group_services.is_user_facilitator(
            self.user_id, learner_group_id)

        if not is_valid_request:
            raise self.NotFoundException


class BlogHomePageAccessValidationHandler(
    base.BaseHandler[Dict[str, str], Dict[str, str]]
):
    """Validates access to blog home page."""

    GET_HANDLER_ERROR_RETURN_TYPE = feconf.HANDLER_TYPE_JSON

    URL_PATH_ARGS_SCHEMAS: Dict[str, str] = {}
    HANDLER_ARGS_SCHEMAS: Dict[str, Dict[str, str]] = {
        'GET': {}
    }

    @acl_decorators.open_access
    def get(self) -> None:
        """Validates access to blog home page."""
        pass


class BlogPostPageAccessValidationHandlerNormalizedRequestDict(TypedDict):
    """Dict representation of BlogPostPageAccessValidationHandler's
    normalized_request dictionary.
    """

    blog_post_url_fragment: str


class BlogPostPageAccessValidationHandler(
    base.BaseHandler[
        Dict[str, str], BlogPostPageAccessValidationHandlerNormalizedRequestDict
    ]
):
    """Validates whether request made to correct blog post route."""

    GET_HANDLER_ERROR_RETURN_TYPE = feconf.HANDLER_TYPE_JSON

    URL_PATH_ARGS_SCHEMAS: Dict[str, str] = {}
    HANDLER_ARGS_SCHEMAS = {
        'GET': {
            'blog_post_url_fragment': {
                'schema': {
                    'type': 'basestring'
                }
            }
        }
    }

    @acl_decorators.open_access
    def get(self) -> None:
        """Retrieves information about a blog post.

        Raises:
            NotFoundException. The blog post cannot be found.
        """
        assert self.normalized_request is not None
        blog_post_url_fragment = self.normalized_request[
            'blog_post_url_fragment']
        blog_post = blog_services.get_blog_post_by_url_fragment(
            blog_post_url_fragment)

        if not blog_post:
            raise self.NotFoundException


class BlogAuthorProfilePageAccessValidationHandler(
    base.BaseHandler[Dict[str, str], Dict[str, str]]
):
    """Validates access to blog author profile page."""

    GET_HANDLER_ERROR_RETURN_TYPE = feconf.HANDLER_TYPE_JSON

    URL_PATH_ARGS_SCHEMAS = {
        'author_username': {
            'schema': {
                'type': 'basestring'
            },
            'validators': [{
                'id': 'has_length_at_most',
                'max_value': constants.MAX_AUTHOR_NAME_LENGTH
            }]
        }
    }
    HANDLER_ARGS_SCHEMAS: Dict[str, Dict[str, str]] = {
        'GET': {}
    }

    @acl_decorators.open_access
    def get(self, author_username: str) -> None:
        """Retrieves information about a blog post author.

        Args:
            author_username: str. The author username.

        Raises:
            NotFoundException. User with given username does not exist.
            NotFoundException. User with given username is not a blog
                post author.
        """
        author_settings = (
            user_services.get_user_settings_from_username(author_username))

        if author_settings is None:
            raise self.NotFoundException(
                'User with given username does not exist'
            )

        if not user_services.is_user_blog_post_author(author_settings.user_id):
            raise self.NotFoundException(
                'User with given username is not a blog post author.'
            )


class CollectionEditorAccessValidationPage(
    base.BaseHandler[Dict[str, str], Dict[str, str]]
):
    """Validates access to collection editor page."""

    URL_PATH_ARGS_SCHEMAS = {
        'collection_id': {
            'schema': {
                'type': 'basestring'
            }
        }
    }
    HANDLER_ARGS_SCHEMAS: Dict[str, Dict[str, str]] = {'GET': {}}

    @acl_decorators.can_edit_collection
    def get(self, _: str) -> None:
        """Handles GET requests."""
        pass


<<<<<<< HEAD
=======
class StoryEditorAccessValidationHandlerPage(
    base.BaseHandler[Dict[str, str], Dict[str, str]]
):
    """The editor page for a single story."""

    URL_PATH_ARGS_SCHEMAS = {
        'story_id': {
            'schema': {
                'type': 'basestring',
                'validators': [{
                    'id': 'has_length',
                    'value': constants.STORY_ID_LENGTH
                }]
            }
        }
    }
    HANDLER_ARGS_SCHEMAS: Dict[str, Dict[str, str]] = {'GET': {}}

    @acl_decorators.can_edit_story
    def get(self, unused_story_id: str) -> None:
        """Renders the story editor page.

        Args:
            unused_story_id: str. The unused story ID.
        """
        pass


>>>>>>> fc1fa6d8
class ReviewTestsPageAccessValidationHandler(
    base.BaseHandler[Dict[str, str], Dict[str, str]]
):
    """Validates access to review tests page."""

    GET_HANDLER_ERROR_RETURN_TYPE = feconf.HANDLER_TYPE_JSON

    URL_PATH_ARGS_SCHEMAS = {
        'classroom_url_fragment': constants.SCHEMA_FOR_CLASSROOM_URL_FRAGMENTS,
        'topic_url_fragment': constants.SCHEMA_FOR_TOPIC_URL_FRAGMENTS,
        'story_url_fragment': constants.SCHEMA_FOR_STORY_URL_FRAGMENTS
    }
    HANDLER_ARGS_SCHEMAS: Dict[str, Dict[str, str]] = {'GET': {}}

    @acl_decorators.can_access_story_viewer_page
    def get(self, _: str) -> None:
        """Handles GET requests."""
        pass<|MERGE_RESOLUTION|>--- conflicted
+++ resolved
@@ -633,8 +633,6 @@
         pass
 
 
-<<<<<<< HEAD
-=======
 class StoryEditorAccessValidationHandlerPage(
     base.BaseHandler[Dict[str, str], Dict[str, str]]
 ):
@@ -663,7 +661,6 @@
         pass
 
 
->>>>>>> fc1fa6d8
 class ReviewTestsPageAccessValidationHandler(
     base.BaseHandler[Dict[str, str], Dict[str, str]]
 ):
