# Copyright 2021 The Oppia Authors. All Rights Reserved.
#
# Licensed under the Apache License, Version 2.0 (the "License");
# you may not use this file except in compliance with the License.
# You may obtain a copy of the License at
#
#      http://www.apache.org/licenses/LICENSE-2.0
#
# Unless required by applicable law or agreed to in writing, software
# distributed under the License is distributed on an "AS-IS" BASIS,
# WITHOUT WARRANTIES OR CONDITIONS OF ANY KIND, either express or implied.
# See the License for the specific language governing permissions and
# limitations under the License.

"""Controllers for validating access."""

from __future__ import annotations

from core import feature_flag_list
from core import feconf
from core.constants import constants
from core.controllers import acl_decorators
from core.controllers import base
from core.domain import blog_services
from core.domain import classroom_config_services
from core.domain import feature_flag_services
from core.domain import learner_group_services
from core.domain import user_services

from typing import Dict, TypedDict


# TODO(#13605): Refactor access validation handlers to follow a single handler
# pattern.

class ClassroomAccessValidationHandlerNormalizedRequestDict(TypedDict):
    """Dict representation of ClassroomAccessValidationHandler's
    normalized_request dictionary.
    """

    classroom_url_fragment: str


class ClassroomAccessValidationHandler(
    base.BaseHandler[
        Dict[str, str], ClassroomAccessValidationHandlerNormalizedRequestDict
    ]
):
    """Validates whether request made to /learn route.
    """

    GET_HANDLER_ERROR_RETURN_TYPE = feconf.HANDLER_TYPE_JSON

    URL_PATH_ARGS_SCHEMAS: Dict[str, str] = {}
    HANDLER_ARGS_SCHEMAS = {
        'GET': {
            'classroom_url_fragment': {
                'schema': {
                    'type': 'basestring'
                }
            }
        }
    }

    @acl_decorators.open_access
    def get(self) -> None:
        """Retrieves information about a classroom.

        Raises:
            NotFoundException. The classroom cannot be found.
        """
        assert self.normalized_request is not None
        classroom_url_fragment = self.normalized_request[
            'classroom_url_fragment'
        ]
        classroom = classroom_config_services.get_classroom_by_url_fragment(
            classroom_url_fragment)

        if not classroom:
            raise self.NotFoundException

        if not classroom.is_published:
            if self.user_id is None or not user_services.is_curriculum_admin(
                self.user_id):
                raise self.NotFoundException


class ClassroomsPageAccessValidationHandler(
    base.BaseHandler[Dict[str, str], Dict[str, str]]
):
    """Validates access to classrooms page."""

    GET_HANDLER_ERROR_RETURN_TYPE = feconf.HANDLER_TYPE_JSON
    URL_PATH_ARGS_SCHEMAS: Dict[str, str] = {}
    HANDLER_ARGS_SCHEMAS: Dict[str, Dict[str, str]] = {
        'GET': {}
    }

    @acl_decorators.open_access
    def get(self) -> None:
        """Retrieves information about classrooms.

        Raises:
            PageNotFoundException. No public classrooms are present.
        """

        classrooms = classroom_config_services.get_all_classrooms()
        has_public_classrooms = any(map(lambda c: c.is_published, classrooms))

        if not (has_public_classrooms or constants.DEV_MODE):
            raise self.NotFoundException


class SubtopicViewerPageAccessValidationHandler(
    base.BaseHandler[Dict[str, str], Dict[str, str]]
):
    """ Validates access to the Subtopic Viewer Page """

    GET_HANDLER_ERROR_RETURN_TYPE = feconf.HANDLER_TYPE_JSON
    URL_PATH_ARGS_SCHEMAS = {
        'classroom_url_fragment': constants.SCHEMA_FOR_CLASSROOM_URL_FRAGMENTS,
        'topic_url_fragment': constants.SCHEMA_FOR_TOPIC_URL_FRAGMENTS,
        'subtopic_url_fragment': {
            'schema': {
                'type': 'basestring',
                'validators': [{
                    'id': 'is_regex_matched',
                    'regex_pattern': constants.VALID_URL_FRAGMENT_REGEX
                }, {
                    'id': 'has_length_at_most',
                    'max_value': constants.MAX_CHARS_IN_SUBTOPIC_URL_FRAGMENT
                }]
            }
        }
    }
    HANDLER_ARGS_SCHEMAS: Dict[str, Dict[str, str]] = {'GET': {}}

    @acl_decorators.can_access_subtopic_viewer_page
    def get(self, *args: str) -> None:
        """Handles GET requests."""
        pass


class CollectionViewerPageAccessValidationHandler(
    base.BaseHandler[Dict[str, str], Dict[str, str]]
):
    """Validates access to collection page."""

    GET_HANDLER_ERROR_RETURN_TYPE = feconf.HANDLER_TYPE_JSON

    URL_PATH_ARGS_SCHEMAS = {
       'collection_id': {
           'schema': {
               'type': 'basestring'
           }
       }
    }
    HANDLER_ARGS_SCHEMAS: Dict[str, Dict[str, str]] = {'GET': {}}

    @acl_decorators.can_play_collection
    def get(self, _: str) -> None:
        """Handles GET requests."""
        pass


class FacilitatorDashboardPageAccessValidationHandler(
    base.BaseHandler[Dict[str, str], Dict[str, str]]
):
    """Validates access to facilitator dashboard page."""

    GET_HANDLER_ERROR_RETURN_TYPE = feconf.HANDLER_TYPE_JSON

    URL_PATH_ARGS_SCHEMAS: Dict[str, str] = {}
    HANDLER_ARGS_SCHEMAS: Dict[str, Dict[str, str]] = {'GET': {}}

    @acl_decorators.can_access_learner_groups
    def get(self) -> None:
        """Retrieves information about a learner group.

        Raises:
            PageNotFoundException. The learner groups are not enabled.
        """
        assert self.user_id is not None
        if not learner_group_services.is_learner_group_feature_enabled(
            self.user_id
        ):
            raise self.NotFoundException


class ManageOwnAccountValidationHandler(
    base.BaseHandler[Dict[str, str], Dict[str, str]]
):
    """Validates access to preferences page.
    """

    GET_HANDLER_ERROR_RETURN_TYPE = feconf.HANDLER_TYPE_JSON

    URL_PATH_ARGS_SCHEMAS: Dict[str, str] = {}
    HANDLER_ARGS_SCHEMAS: Dict[str, Dict[str, str]] = {
        'GET': {}
    }

    @acl_decorators.can_manage_own_account
    def get(self) -> None:
        """Handles GET requests."""
        pass


class ProfileExistsValidationHandler(
    base.BaseHandler[Dict[str, str], Dict[str, str]]
):
    """The world-viewable profile page."""

    GET_HANDLER_ERROR_RETURN_TYPE = feconf.HANDLER_TYPE_JSON

    URL_PATH_ARGS_SCHEMAS = {
        'username': {
            'schema': {
                'type': 'basestring'
            }
        }
    }
    HANDLER_ARGS_SCHEMAS: Dict[str, Dict[str, str]] = {'GET': {}}

    @acl_decorators.open_access
    def get(self, username: str) -> None:
        """Validates access to profile page.

        Args:
            username: str. The username of the user.

        Raises:
            NotFoundException. No user settings found for the given
                username.
        """
        user_settings = user_services.get_user_settings_from_username(
            username)

        if not user_settings:
            raise self.NotFoundException


class DiagnosticTestPlayerAccessValidationHandler(
    base.BaseHandler[Dict[str, str], Dict[str, str]]
):
    """Validates access to diagnostic test player page."""

    GET_HANDLER_ERROR_RETURN_TYPE = feconf.HANDLER_TYPE_JSON

    URL_PATH_ARGS_SCHEMAS: Dict[str, str] = {}
    HANDLER_ARGS_SCHEMAS: Dict[str, Dict[str, str]] = {'GET': {}}

    @acl_decorators.open_access
    def get(self) -> None:
        """Handles GET requests."""
        if not feature_flag_services.is_feature_flag_enabled(
            feature_flag_list.FeatureNames.DIAGNOSTIC_TEST.value,
            user_id=self.user_id
        ):
            raise self.NotFoundException


class ReleaseCoordinatorAccessValidationHandler(
    base.BaseHandler[Dict[str, str], Dict[str, str]]
):
    """Validates access to release coordinator page."""

    GET_HANDLER_ERROR_RETURN_TYPE = feconf.HANDLER_TYPE_JSON

    URL_PATH_ARGS_SCHEMAS: Dict[str, str] = {}
    HANDLER_ARGS_SCHEMAS: Dict[str, Dict[str, str]] = {
        'GET': {}
    }

    @acl_decorators.can_access_release_coordinator_page
    def get(self) -> None:
        """Handles GET requests."""
        pass


class ViewLearnerGroupPageAccessValidationHandler(
    base.BaseHandler[Dict[str, str], Dict[str, str]]
):
    """Validates access to view learner group page."""

    GET_HANDLER_ERROR_RETURN_TYPE = feconf.HANDLER_TYPE_JSON

    URL_PATH_ARGS_SCHEMAS = {
        'learner_group_id': {
            'schema': {
                'type': 'basestring',
                'validators': [{
                    'id': 'is_regex_matched',
                    'regex_pattern': constants.LEARNER_GROUP_ID_REGEX
                }]
            }
        }
    }
    HANDLER_ARGS_SCHEMAS: Dict[str, Dict[str, str]] = {
        'GET': {}
    }

    @acl_decorators.can_access_learner_groups
    def get(self, learner_group_id: str) -> None:
        """Retrieves information about a learner group.

        Args:
            learner_group_id: str. The learner group ID.

        Raises:
            NotFoundException. The learner groups are not enabled.
            NotFoundException. The user is not a member of the learner
                group.
        """
        assert self.user_id is not None
        if not learner_group_services.is_learner_group_feature_enabled(
            self.user_id
        ):
            raise self.NotFoundException

        is_valid_request = learner_group_services.is_user_learner(
            self.user_id, learner_group_id)

        if not is_valid_request:
            raise self.NotFoundException


class CreateLearnerGroupPageAccessValidationHandler(
    base.BaseHandler[Dict[str, str], Dict[str, str]]
):
    """Validates access to create learner group page."""

    GET_HANDLER_ERROR_RETURN_TYPE = feconf.HANDLER_TYPE_JSON
    URL_PATH_ARGS_SCHEMAS: Dict[str, str] = {}
    HANDLER_ARGS_SCHEMAS: Dict[str, Dict[str, str]] = {
        'GET': {}
    }

    @acl_decorators.can_access_learner_groups
    def get(self) -> None:
        """Retrieves information about a learner group.

        Raises:
            NotFoundException. The learner groups are not enabled.
        """
        assert self.user_id is not None
        if not learner_group_services.is_learner_group_feature_enabled(
            self.user_id
        ):
            raise self.NotFoundException


class EditLearnerGroupPageAccessValidationHandler(
    base.BaseHandler[Dict[str, str], Dict[str, str]]
):
    """Validates access to edit learner group page."""

    GET_HANDLER_ERROR_RETURN_TYPE = feconf.HANDLER_TYPE_JSON

    URL_PATH_ARGS_SCHEMAS = {
        'learner_group_id': {
            'schema': {
                'type': 'basestring',
                'validators': [{
                    'id': 'is_regex_matched',
                    'regex_pattern': constants.LEARNER_GROUP_ID_REGEX
                }]
            }
        }
    }
    HANDLER_ARGS_SCHEMAS: Dict[str, Dict[str, str]] = {
        'GET': {}
    }

    @acl_decorators.can_access_learner_groups
    def get(self, learner_group_id: str) -> None:
        """Validates access to edit learner group page.

        Args:
            learner_group_id: str. The learner group ID.

        Raises:
            NotFoundException. The learner groups are not enabled.
            NotFoundException. The user is not a member of the learner
                group.
        """
        assert self.user_id is not None
        if not learner_group_services.is_learner_group_feature_enabled(
            self.user_id
        ):
            raise self.NotFoundException

        is_valid_request = learner_group_services.is_user_facilitator(
            self.user_id, learner_group_id)

        if not is_valid_request:
            raise self.NotFoundException


class BlogHomePageAccessValidationHandler(
    base.BaseHandler[Dict[str, str], Dict[str, str]]
):
    """Validates access to blog home page."""

    GET_HANDLER_ERROR_RETURN_TYPE = feconf.HANDLER_TYPE_JSON

    URL_PATH_ARGS_SCHEMAS: Dict[str, str] = {}
    HANDLER_ARGS_SCHEMAS: Dict[str, Dict[str, str]] = {
        'GET': {}
    }

    @acl_decorators.open_access
    def get(self) -> None:
        """Validates access to blog home page."""
        pass


class BlogPostPageAccessValidationHandlerNormalizedRequestDict(TypedDict):
    """Dict representation of BlogPostPageAccessValidationHandler's
    normalized_request dictionary.
    """

    blog_post_url_fragment: str


class BlogPostPageAccessValidationHandler(
    base.BaseHandler[
        Dict[str, str], BlogPostPageAccessValidationHandlerNormalizedRequestDict
    ]
):
    """Validates whether request made to correct blog post route."""

    GET_HANDLER_ERROR_RETURN_TYPE = feconf.HANDLER_TYPE_JSON

    URL_PATH_ARGS_SCHEMAS: Dict[str, str] = {}
    HANDLER_ARGS_SCHEMAS = {
        'GET': {
            'blog_post_url_fragment': {
                'schema': {
                    'type': 'basestring'
                }
            }
        }
    }

    @acl_decorators.open_access
    def get(self) -> None:
        """Retrieves information about a blog post.

        Raises:
            NotFoundException. The blog post cannot be found.
        """
        assert self.normalized_request is not None
        blog_post_url_fragment = self.normalized_request[
            'blog_post_url_fragment']
        blog_post = blog_services.get_blog_post_by_url_fragment(
            blog_post_url_fragment)

        if not blog_post:
            raise self.NotFoundException


class BlogAuthorProfilePageAccessValidationHandler(
    base.BaseHandler[Dict[str, str], Dict[str, str]]
):
    """Validates access to blog author profile page."""

    GET_HANDLER_ERROR_RETURN_TYPE = feconf.HANDLER_TYPE_JSON

    URL_PATH_ARGS_SCHEMAS = {
        'author_username': {
            'schema': {
                'type': 'basestring'
            },
            'validators': [{
                'id': 'has_length_at_most',
                'max_value': constants.MAX_AUTHOR_NAME_LENGTH
            }]
        }
    }
    HANDLER_ARGS_SCHEMAS: Dict[str, Dict[str, str]] = {
        'GET': {}
    }

    @acl_decorators.open_access
    def get(self, author_username: str) -> None:
        """Retrieves information about a blog post author.

        Args:
            author_username: str. The author username.

        Raises:
            NotFoundException. User with given username does not exist.
            NotFoundException. User with given username is not a blog
                post author.
        """
        author_settings = (
            user_services.get_user_settings_from_username(author_username))

        if author_settings is None:
            raise self.NotFoundException(
                'User with given username does not exist'
            )

        if not user_services.is_user_blog_post_author(author_settings.user_id):
            raise self.NotFoundException(
                'User with given username is not a blog post author.'
            )


class CollectionEditorAccessValidationPage(
    base.BaseHandler[Dict[str, str], Dict[str, str]]
):
    """Validates access to collection editor page."""

    URL_PATH_ARGS_SCHEMAS = {
        'collection_id': {
            'schema': {
                'type': 'basestring'
            }
        }
    }
    HANDLER_ARGS_SCHEMAS: Dict[str, Dict[str, str]] = {'GET': {}}

    @acl_decorators.can_edit_collection
    def get(self, _: str) -> None:
        """Handles GET requests."""
        pass


<<<<<<< HEAD
class ExplorationEditorAccessValidationHandlerPage(
    base.BaseHandler[Dict[str, str], Dict[str, str]]
    ):
    """The editor page for a single exploration."""

    URL_PATH_ARGS_SCHEMAS = {
        'exploration_id': {
            'schema': {
                'type': 'basestring',
                'validators': [{
                    'id': 'is_regex_matched',
                    'regex_pattern': constants.ENTITY_ID_REGEX
                }]
            }
        }
    }
    HANDLER_ARGS_SCHEMAS: Dict[str, Dict[str, str]] = {'GET': {}}

    @acl_decorators.can_play_exploration
    def get(self, unused_exploration_id: str) -> None:
        """Renders an exploration editor page.

        Args:
            unused_exploration_id: str. The unused exploration ID.
        """

=======
class ReviewTestsPageAccessValidationHandler(
    base.BaseHandler[Dict[str, str], Dict[str, str]]
):
    """Validates access to review tests page."""

    GET_HANDLER_ERROR_RETURN_TYPE = feconf.HANDLER_TYPE_JSON

    URL_PATH_ARGS_SCHEMAS = {
        'classroom_url_fragment': constants.SCHEMA_FOR_CLASSROOM_URL_FRAGMENTS,
        'topic_url_fragment': constants.SCHEMA_FOR_TOPIC_URL_FRAGMENTS,
        'story_url_fragment': constants.SCHEMA_FOR_STORY_URL_FRAGMENTS
    }
    HANDLER_ARGS_SCHEMAS: Dict[str, Dict[str, str]] = {'GET': {}}

    @acl_decorators.can_access_story_viewer_page
    def get(self, _: str) -> None:
        """Handles GET requests."""
>>>>>>> bdc06e1f
        pass<|MERGE_RESOLUTION|>--- conflicted
+++ resolved
@@ -528,7 +528,7 @@
         pass
 
 
-<<<<<<< HEAD
+
 class ExplorationEditorAccessValidationHandlerPage(
     base.BaseHandler[Dict[str, str], Dict[str, str]]
     ):
@@ -554,8 +554,9 @@
         Args:
             unused_exploration_id: str. The unused exploration ID.
         """
-
-=======
+        pass
+
+
 class ReviewTestsPageAccessValidationHandler(
     base.BaseHandler[Dict[str, str], Dict[str, str]]
 ):
@@ -573,5 +574,4 @@
     @acl_decorators.can_access_story_viewer_page
     def get(self, _: str) -> None:
         """Handles GET requests."""
->>>>>>> bdc06e1f
         pass