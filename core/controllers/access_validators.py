--- conflicted
+++ resolved
@@ -528,7 +528,6 @@
         pass
 
 
-<<<<<<< HEAD
 class StoryEditorAccessValidationHandlerPage(
     base.BaseHandler[Dict[str, str], Dict[str, str]]
 ):
@@ -554,7 +553,9 @@
         Args:
             unused_story_id: str. The unused story ID.
         """
-=======
+        pass
+      
+      
 class ReviewTestsPageAccessValidationHandler(
     base.BaseHandler[Dict[str, str], Dict[str, str]]
 ):
@@ -572,5 +573,4 @@
     @acl_decorators.can_access_story_viewer_page
     def get(self, _: str) -> None:
         """Handles GET requests."""
->>>>>>> f51df9ee
         pass