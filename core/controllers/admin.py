--- conflicted
+++ resolved
@@ -907,12 +907,8 @@
                 'topic_id_to_prerequisite_topic_ids': (
                     topic_dependency_for_classroom_1)
             }
-<<<<<<< HEAD
             print(classroom_dict_1)
-            classroom_dict_2 = {
-=======
             classroom_dict_2: classroom_config_domain.ClassroomDict = {
->>>>>>> b8b91827
                 'classroom_id': classroom_id_2,
                 'name': classroom_name_2,
                 'url_fragment': classroom_url_fragment_2,
