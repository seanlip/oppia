--- conflicted
+++ resolved
@@ -253,11 +253,7 @@
             elif self.payload.get('action') == 'update_feature_flag_rules':
                 feature_name = self.payload.get('feature_name')
                 new_rule_dicts = self.payload.get('new_rules')
-<<<<<<< HEAD
-                commit_message = self.payload.get('message')
-=======
                 commit_message = self.payload.get('commit_message')
->>>>>>> 4f0f518a
                 try:
                     platform_feature_services.update_feature_flag_rules(
                         feature_name, self.user_id, commit_message,
