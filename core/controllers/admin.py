# Copyright 2014 The Oppia Authors. All Rights Reserved.
#
# Licensed under the Apache License, Version 2.0 (the "License");
# you may not use this file except in compliance with the License.
# You may obtain a copy of the License at
#
#      http://www.apache.org/licenses/LICENSE-2.0
#
# Unless required by applicable law or agreed to in writing, software
# distributed under the License is distributed on an "AS-IS" BASIS,
# WITHOUT WARRANTIES OR CONDITIONS OF ANY KIND, either express or implied.
# See the License for the specific language governing permissions and
# limitations under the License.

"""Controllers for the admin view."""

from __future__ import annotations

import io
import logging
import random

from core import feconf
from core import utils
from core.constants import constants
from core.controllers import acl_decorators
from core.controllers import base
from core.controllers import domain_objects_validator as validation_method
from core.domain import auth_services
from core.domain import blog_services
from core.domain import classroom_config_domain
from core.domain import classroom_config_services
from core.domain import collection_services
from core.domain import config_domain
from core.domain import config_services
from core.domain import email_manager
from core.domain import exp_domain
from core.domain import exp_fetchers
from core.domain import exp_services
from core.domain import fs_services
from core.domain import opportunity_services
from core.domain import platform_feature_services as feature_services
from core.domain import platform_parameter_domain as parameter_domain
from core.domain import platform_parameter_list
from core.domain import platform_parameter_registry as registry
from core.domain import question_domain
from core.domain import question_services
from core.domain import recommendations_services
from core.domain import rights_manager
from core.domain import role_services
from core.domain import search_services
from core.domain import skill_domain
from core.domain import skill_services
from core.domain import state_domain
from core.domain import stats_services
from core.domain import story_domain
from core.domain import story_services
from core.domain import subtopic_page_domain
from core.domain import subtopic_page_services
from core.domain import topic_domain
from core.domain import topic_fetchers
from core.domain import topic_services
from core.domain import translation_domain
from core.domain import user_services
from core.domain import wipeout_service

from typing import Dict, List, Optional, TypedDict, Union, cast

# Platform paramters that we plan to show on the the release-coordinator page.
PLATFORM_PARAMS_TO_SHOW_IN_RC_PAGE = set([
    platform_parameter_list.ParamNames.PROMO_BAR_ENABLED.value,
    platform_parameter_list.ParamNames.PROMO_BAR_MESSAGE.value
])

# Platform parameters that we plan to show on the blog admin page.
PLATFORM_PARAMS_TO_SHOW_IN_BLOG_ADMIN_PAGE = set([
    (
        platform_parameter_list.ParamNames.
        MAX_NUMBER_OF_TAGS_ASSIGNED_TO_BLOG_POST.value
    )
])

supported_languages: List[str] = [
    lang['id'] for lang in constants.SUPPORTED_AUDIO_LANGUAGES]


class ClassroomPageDataDict(TypedDict):
    """Dict representation of classroom page's data dictionary."""

    course_details: str
    name: str
    topic_ids: List[str]
    topic_list_intro: str
    url_fragment: str


AllowedAdminConfigPropertyValueTypes = Union[
    str, bool, float, Dict[str, str], List[str], ClassroomPageDataDict
]


class AdminHandlerNormalizePayloadDict(TypedDict):
    """Dict representation of AdminHandler's normalized_payload
    dictionary.
    """

    action: Optional[str]
    exploration_id: Optional[str]
    collection_id: Optional[str]
    num_dummy_exps_to_generate: Optional[int]
    num_dummy_exps_to_publish: Optional[int]
    new_config_property_values: Optional[
        Dict[str, AllowedAdminConfigPropertyValueTypes]
    ]
    config_property_id: Optional[str]
    data: Optional[str]
    topic_id: Optional[str]
    platform_param_name: Optional[str]
    commit_message: Optional[str]
    new_rules: Optional[List[parameter_domain.PlatformParameterRule]]
    exp_id: Optional[str]
    default_value: Dict[str, parameter_domain.PlatformDataTypes]


class AdminHandler(
    base.BaseHandler[AdminHandlerNormalizePayloadDict, Dict[str, str]]
):
    """Handler for the admin page."""

    GET_HANDLER_ERROR_RETURN_TYPE = feconf.HANDLER_TYPE_JSON
    URL_PATH_ARGS_SCHEMAS: Dict[str, str] = {}
    HANDLER_ARGS_SCHEMAS = {
        'GET': {},
        'POST': {
            'action': {
                'schema': {
                    'type': 'basestring',
                    'choices': [
                        'reload_exploration', 'reload_collection',
                        'generate_dummy_explorations', 'clear_search_index',
                        'generate_dummy_new_structures_data',
                        'generate_dummy_new_skill_data',
                        'generate_dummy_classroom',
                        'save_config_properties', 'revert_config_property',
                        'upload_topic_similarities',
                        'regenerate_topic_related_opportunities',
                        'update_platform_parameter_rules',
                        'rollback_exploration_to_safe_state'
                    ]
                },
                # TODO(#13331): Remove default_value when it is confirmed that,
                # for clearing the search indices of exploration & collection
                # 'action' field must be provided in the payload.
                'default_value': None
            },
            'exploration_id': {
                'schema': {
                    'type': 'basestring'
                },
                'default_value': None
            },
            'collection_id': {
                'schema': {
                    'type': 'basestring'
                },
                'default_value': None
            },
            'num_dummy_exps_to_generate': {
                'schema': {
                    'type': 'int'
                },
                'default_value': None
            },
            'num_dummy_exps_to_publish': {
                'schema': {
                    'type': 'int'
                },
                'default_value': None
            },
            'new_config_property_values': {
                'schema': {
                    'type': 'object_dict',
                    'validation_method': (
                        validation_method.validate_new_config_property_values)
                },
                'default_value': None
            },
            'config_property_id': {
                'schema': {
                    'type': 'basestring'
                },
                'default_value': None
            },
            'data': {
                'schema': {
                    'type': 'basestring'
                },
                'default_value': None
            },
            'topic_id': {
                'schema': {
                    'type': 'basestring'
                },
                'default_value': None
            },
            'platform_param_name': {
                'schema': {
                    'type': 'basestring'
                },
                'default_value': None
            },
            'commit_message': {
                'schema': {
                    'type': 'basestring'
                },
                'default_value': None
            },
            'new_rules': {
                'schema': {
                    'type': 'list',
                    'items': {
                        'type': 'object_dict',
                        'object_class': parameter_domain.PlatformParameterRule
                    }
                },
                'default_value': None
            },
            'exp_id': {
                'schema': {
                    'type': 'basestring'
                },
                'default_value': None
            },
            'default_value': {
                'schema': {
                    'type': 'object_dict',
                    'validation_method': (
                        validation_method.
                        validate_new_default_value_of_platform_parameter)
                },
                'default_value': None
            }
        }
    }

    @acl_decorators.can_access_admin_page
    def get(self) -> None:
        """Populates the data on the admin page."""
        demo_exploration_ids = list(feconf.DEMO_EXPLORATIONS.keys())

        topic_summaries = topic_fetchers.get_all_topic_summaries()
        topic_summary_dicts = [
            summary.to_dict() for summary in topic_summaries]

        platform_params_dicts = (
            feature_services.
            get_all_platform_parameters_except_feature_flag_dicts()
        )
        # Removes promo-bar related and blog related platform params as
        # they are handled in release-coordinator page and blog admin page
        # respectively.
        platform_params_dicts = [
            param for param in platform_params_dicts
            if (
                param['name'] not in PLATFORM_PARAMS_TO_SHOW_IN_RC_PAGE and
                param['name'] not in PLATFORM_PARAMS_TO_SHOW_IN_BLOG_ADMIN_PAGE
            )
        ]

        config_properties = config_domain.Registry.get_config_property_schemas()

        self.render_json({
            'config_properties': config_properties,
            'demo_collections': sorted(feconf.DEMO_COLLECTIONS.items()),
            'demo_explorations': sorted(feconf.DEMO_EXPLORATIONS.items()),
            'demo_exploration_ids': demo_exploration_ids,
            'updatable_roles': role_services.UPDATABLE_ROLES,
            'viewable_roles': role_services.VIEWABLE_ROLES,
            'human_readable_roles': role_services.HUMAN_READABLE_ROLES,
            'role_to_actions': role_services.get_role_actions(),
            'topic_summaries': topic_summary_dicts,
            'platform_params_dicts': platform_params_dicts,
        })

    @acl_decorators.can_access_admin_page
    def post(self) -> None:
        """Performs a series of actions based on the action parameter on the
        admin page.

        Raises:
            Exception. The exploration_id must be provided when the action
                is reload_exploration.
            Exception. The collection_id must be provided when the action
                is reload_collection.
            Exception. The num_dummy_exps_to_generate must be provided when
                the action is generate_dummy_explorations.
            Exception. The num_dummy_exps_to_publish must be provided when
                the action is generate_dummy_explorations.
            InvalidInputException. Generate count cannot be less than publish
                count.
            Exception. The new_config_property_values must be provided
                when the action is save_config_properties.
            Exception. The config_property_id must be provided when the
                action is revert_config_property.
            Exception. The data must be provided when the action is
                upload_topic_similarities.
            Exception. The topic_id must be provided when the action is
                regenerate_topic_related_opportunities.
            Exception. The exp_id' must be provided when the action is
                rollback_exploration_to_safe_state.
            Exception. The platform_param_name must be provided when the action
                is update_platform_parameter_rules.
            Exception. The new_rules must be provided when the action is
                update_platform_parameter_rules.
            Exception. The commit_message must be provided when the action
                is update_platform_parameter_rules.
            InvalidInputException. The input provided is not valid.
        """
        assert self.user_id is not None
        assert self.normalized_payload is not None
        action = self.normalized_payload.get('action')
        try:
            result = {}
            if action == 'reload_exploration':
                exploration_id = self.normalized_payload.get('exploration_id')
                if exploration_id is None:
                    raise Exception(
                        'The \'exploration_id\' must be provided when the'
                        ' action is reload_exploration.'
                    )
                self._reload_exploration(exploration_id)
            elif action == 'reload_collection':
                collection_id = self.normalized_payload.get('collection_id')
                if collection_id is None:
                    raise Exception(
                        'The \'collection_id\' must be provided when the'
                        ' action is reload_collection.'
                    )
                self._reload_collection(collection_id)
            elif action == 'generate_dummy_explorations':
                num_dummy_exps_to_generate = self.normalized_payload.get(
                    'num_dummy_exps_to_generate')
                if num_dummy_exps_to_generate is None:
                    raise Exception(
                        'The \'num_dummy_exps_to_generate\' must be provided'
                        ' when the action is generate_dummy_explorations.'
                    )
                num_dummy_exps_to_publish = self.normalized_payload.get(
                    'num_dummy_exps_to_publish')
                if num_dummy_exps_to_publish is None:
                    raise Exception(
                        'The \'num_dummy_exps_to_publish\' must be provided'
                        ' when the action is generate_dummy_explorations.'
                    )

                if num_dummy_exps_to_generate < num_dummy_exps_to_publish:
                    raise self.InvalidInputException(
                        'Generate count cannot be less than publish count')

                self._generate_dummy_explorations(
                    num_dummy_exps_to_generate, num_dummy_exps_to_publish)
            elif action == 'clear_search_index':
                search_services.clear_collection_search_index()
                search_services.clear_exploration_search_index()
                search_services.clear_blog_post_summaries_search_index()
            elif action == 'generate_dummy_new_structures_data':
                self._load_dummy_new_structures_data()
            elif action == 'generate_dummy_new_skill_data':
                self._generate_dummy_skill_and_questions()
            elif action == 'generate_dummy_classroom':
                self._generate_dummy_classroom()
            elif action == 'save_config_properties':
                new_config_property_values = self.normalized_payload.get(
                    'new_config_property_values')
                if new_config_property_values is None:
                    raise Exception(
                        'The \'new_config_property_values\' must be provided'
                        ' when the action is save_config_properties.'
                    )
                logging.info(
                    '[ADMIN] %s saved config property values: %s' %
                    (self.user_id, new_config_property_values))
                for (name, value) in new_config_property_values.items():
                    config_services.set_property(self.user_id, name, value)
            elif action == 'revert_config_property':
                config_property_id = self.normalized_payload.get(
                    'config_property_id')
                if config_property_id is None:
                    raise Exception(
                        'The \'config_property_id\' must be provided'
                        ' when the action is revert_config_property.'
                    )
                logging.info(
                    '[ADMIN] %s reverted config property: %s' %
                    (self.user_id, config_property_id))
                config_services.revert_property(
                    self.user_id, config_property_id)
            elif action == 'upload_topic_similarities':
                data = self.normalized_payload.get('data')
                if data is None:
                    raise Exception(
                        'The \'data\' must be provided when the action'
                        ' is upload_topic_similarities.'
                    )
                recommendations_services.update_topic_similarities(data)
            elif action == 'regenerate_topic_related_opportunities':
                topic_id = self.normalized_payload.get('topic_id')
                if topic_id is None:
                    raise Exception(
                        'The \'topic_id\' must be provided when the action'
                        ' is regenerate_topic_related_opportunities.'
                    )
                opportunities_count = (
                    opportunity_services
                    .regenerate_opportunities_related_to_topic(
                        topic_id, delete_existing_opportunities=True))
                result = {
                    'opportunities_count': opportunities_count
                }
            elif action == 'rollback_exploration_to_safe_state':
                exp_id = self.normalized_payload.get('exp_id')
                if exp_id is None:
                    raise Exception(
                        'The \'exp_id\' must be provided when the action'
                        ' is rollback_exploration_to_safe_state.'
                    )
                version = (
                    exp_services.rollback_exploration_to_safe_state(exp_id))
                result = {
                    'version': version
                }
            else:
                # The handler schema defines the possible values of 'action'.
                # If 'action' has a value other than those defined in the
                # schema, a Bad Request error will be thrown. Hence, 'action'
                # must be 'update_platform_parameter_rules' if this branch is
                # executed.
                assert action == 'update_platform_parameter_rules'
                platform_param_name = self.normalized_payload.get(
                    'platform_param_name'
                )
                if platform_param_name is None:
                    raise Exception(
                        'The \'platform_param_name\' must be provided when '
                        'the action is update_platform_parameter_rules.'
                    )
                new_rules = self.normalized_payload.get('new_rules')
                if new_rules is None:
                    raise Exception(
                        'The \'new_rules\' must be provided when the action'
                        ' is update_platform_parameter_rules.'
                    )
                commit_message = self.normalized_payload.get('commit_message')
                if commit_message is None:
                    raise Exception(
                        'The \'commit_message\' must be provided when the '
                        'action is update_platform_parameter_rules.'
                    )
                default_value = self.normalized_payload.get('default_value')
                assert default_value is not None

                try:
                    registry.Registry.update_platform_parameter(
                        platform_param_name, self.user_id, commit_message,
                        new_rules,
                        default_value['value']
                    )
                except (
                    utils.ValidationError,
                    feature_services.PlatformParameterNotFoundException
                ) as e:
                    raise self.InvalidInputException(e)

                new_rule_dicts = [rule.to_dict() for rule in new_rules]
                logging.info(
                    '[ADMIN] %s updated feature %s with new rules: '
                    '%s.' % (self.user_id, platform_param_name, new_rule_dicts))
            self.render_json(result)
        except Exception as e:
            logging.exception('[ADMIN] %s', e)
            self.render_json({'error': str(e)})
            raise e

    def _reload_exploration(self, exploration_id: str) -> None:
        """Reloads the exploration in dev_mode corresponding to the given
        exploration id.

        Args:
            exploration_id: str. The exploration id.

        Raises:
            Exception. Cannot reload an exploration in production.
        """
        if constants.DEV_MODE:
            logging.info(
                '[ADMIN] %s reloaded exploration %s' %
                (self.user_id, exploration_id))
            exp_services.load_demo(exploration_id)
            rights_manager.release_ownership_of_exploration(
                user_services.get_system_user(), exploration_id)
        else:
            raise Exception('Cannot reload an exploration in production.')

    def _create_dummy_question(
        self,
        question_id: str,
        question_content: str,
        linked_skill_ids: List[str]
    ) -> question_domain.Question:
        """Creates a dummy question object with the given question ID.

        Args:
            question_id: str. The ID of the question to be created.
            question_content: str. The question content.
            linked_skill_ids: list(str). The IDs of the skills to which the
                question is linked to.

        Returns:
            Question. The dummy question with given values.
        """
        content_id_generator = translation_domain.ContentIdGenerator()

        state = state_domain.State.create_default_state(
            'ABC',
            content_id_generator.generate(
                translation_domain.ContentType.CONTENT),
            content_id_generator.generate(
                translation_domain.ContentType.DEFAULT_OUTCOME),
            is_initial_state=True)

        state.update_interaction_id('TextInput')
        state.update_interaction_customization_args({
            'placeholder': {
                'value': {
                    'content_id': content_id_generator.generate(
                        translation_domain.ContentType.CUSTOMIZATION_ARG
                    ),
                    'unicode_str': ''
                }
            },
            'rows': {'value': 1},
            'catchMisspellings': {
                'value': False
            }
        })

        state.update_linked_skill_id(None)
        state.update_content(state_domain.SubtitledHtml(
            'content_0', question_content))

        solution = state_domain.Solution(
            'TextInput', False, 'Solution', state_domain.SubtitledHtml(
                content_id_generator.generate(
                    translation_domain.ContentType.SOLUTION),
                '<p>This is a solution.</p>'))
        hints_list = [
            state_domain.Hint(
                state_domain.SubtitledHtml(
                    content_id_generator.generate(
                        translation_domain.ContentType.HINT),
                    '<p>This is a hint.</p>')
            )
        ]

        state.update_interaction_solution(solution)
        state.update_interaction_hints(hints_list)
        state.update_interaction_default_outcome(
            state_domain.Outcome(
                None, None,
                state_domain.SubtitledHtml(
                    content_id_generator.generate(
                        translation_domain.ContentType.DEFAULT_OUTCOME),
                    '<p>Dummy Feedback</p>'),
                True, [], None, None
            )
        )
        question = question_domain.Question(
            question_id, state,
            feconf.CURRENT_STATE_SCHEMA_VERSION,
            constants.DEFAULT_LANGUAGE_CODE, 0, linked_skill_ids, [],
            content_id_generator.next_content_id_index)
        return question

    def _create_dummy_skill(
        self, skill_id: str, skill_description: str, explanation: str
    ) -> skill_domain.Skill:
        """Creates a dummy skill object with the given values.

        Args:
            skill_id: str. The ID of the skill to be created.
            skill_description: str. The description of the skill.
            explanation: str. The review material for the skill.

        Returns:
            Skill. The dummy skill with given values.
        """
        rubrics = [
            skill_domain.Rubric(
                constants.SKILL_DIFFICULTIES[0], ['Explanation 1']),
            skill_domain.Rubric(
                constants.SKILL_DIFFICULTIES[1], ['Explanation 2']),
            skill_domain.Rubric(
                constants.SKILL_DIFFICULTIES[2], ['Explanation 3'])]
        skill = skill_domain.Skill.create_default_skill(
            skill_id, skill_description, rubrics)
        skill.update_explanation(state_domain.SubtitledHtml('1', explanation))
        return skill

    def _load_dummy_new_structures_data(self) -> None:
        """Loads the database with two topics (one of which is empty), a story
        and three skills in the topic (two of them in a subtopic) and a question
        attached to each skill.

        Raises:
            Exception. Cannot load new structures data in production mode.
            Exception. User does not have enough rights to generate data.
        """
        assert self.user_id is not None
        if constants.DEV_MODE:
            if feconf.ROLE_ID_CURRICULUM_ADMIN not in self.user.roles:
                raise Exception(
                    'User does not have enough rights to generate data.')
            topic_id_1 = topic_fetchers.get_new_topic_id()
            story_id = story_services.get_new_story_id()

            skill_id_1 = skill_services.get_new_skill_id()
            skill_id_2 = skill_services.get_new_skill_id()
            skill_id_3 = skill_services.get_new_skill_id()

            question_id_1 = question_services.get_new_question_id()
            question_id_2 = question_services.get_new_question_id()
            question_id_3 = question_services.get_new_question_id()
            question_id_4 = question_services.get_new_question_id()
            question_id_5 = question_services.get_new_question_id()

            skill_1 = self._create_dummy_skill(
                skill_id_1, 'Dummy Skill 1', '<p>Dummy Explanation 1</p>')
            skill_2 = self._create_dummy_skill(
                skill_id_2, 'Dummy Skill 2', '<p>Dummy Explanation 2</p>')
            skill_3 = self._create_dummy_skill(
                skill_id_3, 'Dummy Skill 3', '<p>Dummy Explanation 3</p>')

            question_1 = self._create_dummy_question(
                question_id_1, 'Question 1', [skill_id_1])
            question_2 = self._create_dummy_question(
                question_id_2, 'Question 2', [skill_id_2])
            question_3 = self._create_dummy_question(
                question_id_3, 'Question 3', [skill_id_3])
            question_4 = self._create_dummy_question(
                question_id_4, 'Question 4', [skill_id_1])
            question_5 = self._create_dummy_question(
                question_id_5, 'Question 5', [skill_id_1])
            question_services.add_question(self.user_id, question_1)
            question_services.add_question(self.user_id, question_2)
            question_services.add_question(self.user_id, question_3)
            question_services.add_question(self.user_id, question_4)
            question_services.add_question(self.user_id, question_5)

            question_services.create_new_question_skill_link(
                self.user_id, question_id_1, skill_id_1, 0.3)
            question_services.create_new_question_skill_link(
                self.user_id, question_id_4, skill_id_1, 0.3)
            question_services.create_new_question_skill_link(
                self.user_id, question_id_5, skill_id_1, 0.3)
            question_services.create_new_question_skill_link(
                self.user_id, question_id_2, skill_id_2, 0.5)
            question_services.create_new_question_skill_link(
                self.user_id, question_id_3, skill_id_3, 0.7)

            topic_1 = topic_domain.Topic.create_default_topic(
                topic_id_1, 'Dummy Topic 1', 'dummy-topic-one', 'description',
                'fragm')

            topic_1.update_meta_tag_content('dummy-meta')
<<<<<<< HEAD
            raw_image = ''
            with open(
                'core/tests/data/thumbnail.svg', 'rt',
                encoding='utf8') as svg_file:
                    svg_file_content = svg_file.read()
                    raw_image = svg_file_content.encode('ascii')
=======
            svg_file = open(
                'core/tests/data/thumbnail.svg', 'rt', encoding='utf8')
            svg_file_content = svg_file.read()
            svg_file.close()
            raw_image = svg_file_content.encode('ascii')
>>>>>>> bc3a22ae
            fs_services.save_original_and_compressed_versions_of_image(
                'thumbnail.svg', feconf.ENTITY_TYPE_TOPIC, topic_id_1,
                raw_image, 'thumbnail', False)
            topic_services.update_thumbnail_filename(topic_1, 'thumbnail.svg')
            topic_1.update_thumbnail_bg_color('#C6DCDA')
            topic_1.add_canonical_story(story_id)
            topic_1.add_uncategorized_skill_id(skill_id_1)
            topic_1.add_uncategorized_skill_id(skill_id_2)
            topic_1.add_uncategorized_skill_id(skill_id_3)
            topic_1.update_skill_ids_for_diagnostic_test([skill_id_1])
            topic_1.add_subtopic(1, 'Dummy Subtopic Title', 'dummysubtopic')
            topic_services.update_subtopic_thumbnail_filename(
                topic_1, 1, 'thumbnail.svg')
            topic_1.update_subtopic_thumbnail_bg_color(
                1, constants.ALLOWED_THUMBNAIL_BG_COLORS['subtopic'][0])
            topic_1.move_skill_id_to_subtopic(None, 1, skill_id_2)
            topic_1.move_skill_id_to_subtopic(None, 1, skill_id_3)

            subtopic_page = (
                subtopic_page_domain.SubtopicPage.create_default_subtopic_page(
                    1, topic_id_1))
            # These explorations were chosen since they pass the validations
            # for published stories.
            self._reload_exploration('6')
            self._reload_exploration('25')
            self._reload_exploration('13')
            exp_services.update_exploration(
                self.user_id, '6', [exp_domain.ExplorationChange({
                    'cmd': exp_domain.CMD_EDIT_EXPLORATION_PROPERTY,
                    'property_name': 'correctness_feedback_enabled',
                    'new_value': True
                })], 'Changed correctness_feedback_enabled.')
            exp_services.update_exploration(
                self.user_id, '25', [exp_domain.ExplorationChange({
                    'cmd': exp_domain.CMD_EDIT_EXPLORATION_PROPERTY,
                    'property_name': 'correctness_feedback_enabled',
                    'new_value': True
                })], 'Changed correctness_feedback_enabled.')
            exp_services.update_exploration(
                self.user_id, '13', [exp_domain.ExplorationChange({
                    'cmd': exp_domain.CMD_EDIT_EXPLORATION_PROPERTY,
                    'property_name': 'correctness_feedback_enabled',
                    'new_value': True
                })], 'Changed correctness_feedback_enabled.')

            story = story_domain.Story.create_default_story(
                story_id, 'Help Jaime win the Arcade', 'Description',
                topic_id_1, 'help-jamie-win-arcade')

            story_node_dicts = [{
                'exp_id': '6',
                'title': 'What are the place values?',
                'description': 'Jaime learns the place value of each digit ' +
                               'in a big number.'
            }, {
                'exp_id': '25',
                'title': 'Finding the value of a number',
                'description': 'Jaime understands the value of his ' +
                               'arcade score.'
            }, {
                'exp_id': '13',
                'title': 'Comparing Numbers',
                'description': 'Jaime learns if a number is smaller or ' +
                               'greater than another number.'
            }]

            def generate_dummy_story_nodes(
                node_id: int, exp_id: str, title: str, description: str
            ) -> None:
                """Generates and connects sequential story nodes.

                Args:
                    node_id: int. The node id.
                    exp_id: str. The exploration id.
                    title: str. The title of the story node.
                    description: str. The description of the story node.
                """
                assert self.user_id is not None
                story.add_node(
                    '%s%d' % (story_domain.NODE_ID_PREFIX, node_id),
                    title)
                story.update_node_description(
                    '%s%d' % (story_domain.NODE_ID_PREFIX, node_id),
                    description)
                story.update_node_exploration_id(
                    '%s%d' % (story_domain.NODE_ID_PREFIX, node_id), exp_id)

                if node_id != len(story_node_dicts):
                    story.update_node_destination_node_ids(
                        '%s%d' % (story_domain.NODE_ID_PREFIX, node_id),
                        ['%s%d' % (story_domain.NODE_ID_PREFIX, node_id + 1)])

                exp_services.update_exploration(
                    self.user_id, exp_id, [exp_domain.ExplorationChange({
                        'cmd': exp_domain.CMD_EDIT_EXPLORATION_PROPERTY,
                        'property_name': 'category',
                        'new_value': 'Astronomy'
                    })], 'Change category')

            for i, story_node_dict in enumerate(story_node_dicts):
                generate_dummy_story_nodes(i + 1, **story_node_dict)

            skill_services.save_new_skill(self.user_id, skill_1)
            skill_services.save_new_skill(self.user_id, skill_2)
            skill_services.save_new_skill(self.user_id, skill_3)
            story_services.save_new_story(self.user_id, story)
            topic_services.save_new_topic(self.user_id, topic_1)
            subtopic_page_services.save_subtopic_page(
                self.user_id, subtopic_page, 'Added subtopic',
                [topic_domain.TopicChange({
                    'cmd': topic_domain.CMD_ADD_SUBTOPIC,
                    'subtopic_id': 1,
                    'title': 'Dummy Subtopic Title',
                    'url_fragment': 'dummy-fragment'
                })]
            )

            # Generates translation opportunities for the Contributor Dashboard.
            exp_ids_in_story = story.story_contents.get_all_linked_exp_ids()
            opportunity_services.add_new_exploration_opportunities(
                story_id, exp_ids_in_story)

            topic_services.publish_story(topic_id_1, story_id, self.user_id)
            topic_services.publish_topic(topic_id_1, self.user_id)
        else:
            raise Exception('Cannot load new structures data in production.')

    def _generate_dummy_skill_and_questions(self) -> None:
        """Generate and loads the database with a skill and 15 questions
        linked to the skill.

        Raises:
            Exception. Cannot load new structures data in production mode.
            Exception. User does not have enough rights to generate data.
        """
        assert self.user_id is not None
        if constants.DEV_MODE:
            if feconf.ROLE_ID_CURRICULUM_ADMIN not in self.user.roles:
                raise Exception(
                    'User does not have enough rights to generate data.')
            skill_id = skill_services.get_new_skill_id()
            skill_name = 'Dummy Skill %s' % str(random.getrandbits(32))
            skill = self._create_dummy_skill(
                skill_id, skill_name, '<p>Dummy Explanation 1</p>')
            skill_services.save_new_skill(self.user_id, skill)
            for i in range(15):
                question_id = question_services.get_new_question_id()
                question_name = 'Question number %s %s' % (str(i), skill_name)
                question = self._create_dummy_question(
                    question_id, question_name, [skill_id])
                question_services.add_question(self.user_id, question)
                question_difficulty = list(
                    constants.SKILL_DIFFICULTY_LABEL_TO_FLOAT.values())
                random_difficulty = random.choice(question_difficulty)
                question_services.create_new_question_skill_link(
                    self.user_id, question_id, skill_id, random_difficulty)
        else:
            raise Exception('Cannot generate dummy skills in production.')

    def _reload_collection(self, collection_id: str) -> None:
        """Reloads the collection in dev_mode corresponding to the given
        collection id.

        Args:
            collection_id: str. The collection id.

        Raises:
            Exception. Cannot reload a collection in production.
        """
        assert self.user_id is not None
        if constants.DEV_MODE:
            logging.info(
                '[ADMIN] %s reloaded collection %s' %
                (self.user_id, collection_id))
            collection_services.load_demo(collection_id)
            rights_manager.release_ownership_of_collection(
                user_services.get_system_user(), collection_id)
        else:
            raise Exception('Cannot reload a collection in production.')

    def _generate_dummy_explorations(
        self, num_dummy_exps_to_generate: int, num_dummy_exps_to_publish: int
    ) -> None:
        """Generates and publishes the given number of dummy explorations.

        Args:
            num_dummy_exps_to_generate: int. Count of dummy explorations to
                be generated.
            num_dummy_exps_to_publish: int. Count of explorations to
                be published.

        Raises:
            Exception. Environment is not DEVMODE.
        """
        assert self.user_id is not None
        if constants.DEV_MODE:
            logging.info(
                '[ADMIN] %s generated %s number of dummy explorations' %
                (self.user_id, num_dummy_exps_to_generate))
            possible_titles = ['Hulk Neuroscience', 'Quantum Starks',
                               'Wonder Anatomy',
                               'Elvish, language of "Lord of the Rings',
                               'The Science of Superheroes']
            exploration_ids_to_publish = []
            for i in range(num_dummy_exps_to_generate):
                title = random.choice(possible_titles)
                category = random.choice(constants.SEARCH_DROPDOWN_CATEGORIES)
                new_exploration_id = exp_fetchers.get_new_exploration_id()
                exploration = exp_domain.Exploration.create_default_exploration(
                    new_exploration_id, title=title, category=category,
                    objective='Dummy Objective')
                exp_services.save_new_exploration(self.user_id, exploration)
                if i <= num_dummy_exps_to_publish - 1:
                    exploration_ids_to_publish.append(new_exploration_id)
                    rights_manager.publish_exploration(
                        self.user, new_exploration_id)
            exp_services.index_explorations_given_ids(
                exploration_ids_to_publish)
        else:
            raise Exception('Cannot generate dummy explorations in production.')

    def _generate_dummy_classroom(self) -> None:
        """Generate and loads the database with a classroom.

        Raises:
            Exception. Cannot generate dummy classroom in production.
            Exception. User does not have enough rights to generate data.
        """
        assert self.user_id is not None
        if constants.DEV_MODE:
            if feconf.ROLE_ID_CURRICULUM_ADMIN not in self.user.roles:
                raise Exception(
                    'User does not have enough rights to generate data.')
            logging.info(
                '[ADMIN] %s generated dummy classroom.' % self.user_id)

            topic_id_1 = topic_fetchers.get_new_topic_id()
            topic_id_2 = topic_fetchers.get_new_topic_id()
            topic_id_3 = topic_fetchers.get_new_topic_id()
            topic_id_4 = topic_fetchers.get_new_topic_id()
            topic_id_5 = topic_fetchers.get_new_topic_id()

            skill_id_1 = skill_services.get_new_skill_id()
            skill_id_2 = skill_services.get_new_skill_id()
            skill_id_3 = skill_services.get_new_skill_id()
            skill_id_4 = skill_services.get_new_skill_id()
            skill_id_5 = skill_services.get_new_skill_id()

            question_id_1 = question_services.get_new_question_id()
            question_id_2 = question_services.get_new_question_id()
            question_id_3 = question_services.get_new_question_id()
            question_id_4 = question_services.get_new_question_id()
            question_id_5 = question_services.get_new_question_id()
            question_id_6 = question_services.get_new_question_id()
            question_id_7 = question_services.get_new_question_id()
            question_id_8 = question_services.get_new_question_id()
            question_id_9 = question_services.get_new_question_id()
            question_id_10 = question_services.get_new_question_id()
            question_id_11 = question_services.get_new_question_id()
            question_id_12 = question_services.get_new_question_id()
            question_id_13 = question_services.get_new_question_id()
            question_id_14 = question_services.get_new_question_id()
            question_id_15 = question_services.get_new_question_id()

            question_1 = self._create_dummy_question(
                question_id_1, 'Question 1', [skill_id_1])
            question_2 = self._create_dummy_question(
                question_id_2, 'Question 2', [skill_id_1])
            question_3 = self._create_dummy_question(
                question_id_3, 'Question 3', [skill_id_1])
            question_4 = self._create_dummy_question(
                question_id_4, 'Question 4', [skill_id_2])
            question_5 = self._create_dummy_question(
                question_id_5, 'Question 5', [skill_id_2])
            question_6 = self._create_dummy_question(
                question_id_6, 'Question 6', [skill_id_2])
            question_7 = self._create_dummy_question(
                question_id_7, 'Question 7', [skill_id_3])
            question_8 = self._create_dummy_question(
                question_id_8, 'Question 8', [skill_id_3])
            question_9 = self._create_dummy_question(
                question_id_9, 'Question 9', [skill_id_3])
            question_10 = self._create_dummy_question(
                question_id_10, 'Question 10', [skill_id_4])
            question_11 = self._create_dummy_question(
                question_id_11, 'Question 11', [skill_id_4])
            question_12 = self._create_dummy_question(
                question_id_12, 'Question 12', [skill_id_4])
            question_13 = self._create_dummy_question(
                question_id_13, 'Question 13', [skill_id_5])
            question_14 = self._create_dummy_question(
                question_id_14, 'Question 14', [skill_id_5])
            question_15 = self._create_dummy_question(
                question_id_15, 'Question 15', [skill_id_5])

            topic_1 = topic_domain.Topic.create_default_topic(
                topic_id_1, 'Addition', 'add', 'description', 'fragm')
            topic_1.skill_ids_for_diagnostic_test = [skill_id_1]
            topic_1.thumbnail_filename = 'thumbnail.svg'
            topic_1.thumbnail_bg_color = '#C6DCDA'
            topic_1.subtopics = [
                topic_domain.Subtopic(
                    1, 'Title', [skill_id_1], 'image.svg',
                    constants.ALLOWED_THUMBNAIL_BG_COLORS['subtopic'][0], 21131,
                    'dummy-subtopic-three')]
            topic_1.next_subtopic_id = 2

            topic_2 = topic_domain.Topic.create_default_topic(
                topic_id_2, 'Subtraction', 'subtraction',
                'description', 'fragm'
            )
            topic_2.skill_ids_for_diagnostic_test = [skill_id_2]
            topic_2.thumbnail_filename = 'thumbnail.svg'
            topic_2.thumbnail_bg_color = '#C6DCDA'
            topic_2.subtopics = [
                topic_domain.Subtopic(
                    1, 'Title', [skill_id_2], 'image.svg',
                    constants.ALLOWED_THUMBNAIL_BG_COLORS['subtopic'][0], 21131,
                    'dummy-subtopic-three')]
            topic_2.next_subtopic_id = 2

            topic_3 = topic_domain.Topic.create_default_topic(
                topic_id_3, 'Multiplication', 'multiplication',
                'description', 'fragm'
            )
            topic_3.skill_ids_for_diagnostic_test = [skill_id_3]
            topic_3.thumbnail_filename = 'thumbnail.svg'
            topic_3.thumbnail_bg_color = '#C6DCDA'
            topic_3.subtopics = [
                topic_domain.Subtopic(
                    1, 'Title', [skill_id_3], 'image.svg',
                    constants.ALLOWED_THUMBNAIL_BG_COLORS['subtopic'][0], 21131,
                    'dummy-subtopic-three')]
            topic_3.next_subtopic_id = 2

            topic_4 = topic_domain.Topic.create_default_topic(
                topic_id_4, 'Division', 'division', 'description', 'fragm')
            topic_4.skill_ids_for_diagnostic_test = [skill_id_4]
            topic_4.thumbnail_filename = 'thumbnail.svg'
            topic_4.thumbnail_bg_color = '#C6DCDA'
            topic_4.subtopics = [
                topic_domain.Subtopic(
                    1, 'Title', [skill_id_4], 'image.svg',
                    constants.ALLOWED_THUMBNAIL_BG_COLORS['subtopic'][0], 21131,
                    'dummy-subtopic-three')]
            topic_4.next_subtopic_id = 2

            topic_5 = topic_domain.Topic.create_default_topic(
                topic_id_5, 'Fraction', 'fraction', 'description', 'fragm')
            topic_5.skill_ids_for_diagnostic_test = [skill_id_5]
            topic_5.thumbnail_filename = 'thumbnail.svg'
            topic_5.thumbnail_bg_color = '#C6DCDA'
            topic_5.subtopics = [
                topic_domain.Subtopic(
                    1, 'Title', [skill_id_5], 'image.svg',
                    constants.ALLOWED_THUMBNAIL_BG_COLORS['subtopic'][0], 21131,
                    'dummy-subtopic-three')]
            topic_5.next_subtopic_id = 2

            skill_1 = self._create_dummy_skill(
                skill_id_1, 'Skill1', '<p>Dummy Explanation 1</p>')
            skill_2 = self._create_dummy_skill(
                skill_id_2, 'Skill2', '<p>Dummy Explanation 2</p>')
            skill_3 = self._create_dummy_skill(
                skill_id_3, 'Skill3', '<p>Dummy Explanation 3</p>')
            skill_4 = self._create_dummy_skill(
                skill_id_4, 'Skill4', '<p>Dummy Explanation 4</p>')
            skill_5 = self._create_dummy_skill(
                skill_id_5, 'Skill5', '<p>Dummy Explanation 5</p>')

            question_services.add_question(self.user_id, question_1)
            question_services.add_question(self.user_id, question_2)
            question_services.add_question(self.user_id, question_3)
            question_services.add_question(self.user_id, question_4)
            question_services.add_question(self.user_id, question_5)
            question_services.add_question(self.user_id, question_6)
            question_services.add_question(self.user_id, question_7)
            question_services.add_question(self.user_id, question_8)
            question_services.add_question(self.user_id, question_9)
            question_services.add_question(self.user_id, question_10)
            question_services.add_question(self.user_id, question_11)
            question_services.add_question(self.user_id, question_12)
            question_services.add_question(self.user_id, question_13)
            question_services.add_question(self.user_id, question_14)
            question_services.add_question(self.user_id, question_15)

            skill_services.save_new_skill(self.user_id, skill_1)
            skill_services.save_new_skill(self.user_id, skill_2)
            skill_services.save_new_skill(self.user_id, skill_3)
            skill_services.save_new_skill(self.user_id, skill_4)
            skill_services.save_new_skill(self.user_id, skill_5)

            topic_services.save_new_topic(self.user_id, topic_1)
            topic_services.publish_topic(topic_id_1, self.user_id)

            topic_services.save_new_topic(self.user_id, topic_2)
            topic_services.publish_topic(topic_id_2, self.user_id)

            topic_services.save_new_topic(self.user_id, topic_3)
            topic_services.publish_topic(topic_id_3, self.user_id)

            topic_services.save_new_topic(self.user_id, topic_4)
            topic_services.publish_topic(topic_id_4, self.user_id)

            topic_services.save_new_topic(self.user_id, topic_5)
            topic_services.publish_topic(topic_id_5, self.user_id)

            question_services.create_new_question_skill_link(
                self.user_id, question_id_1, skill_id_1, 0.5)
            question_services.create_new_question_skill_link(
                self.user_id, question_id_2, skill_id_1, 0.5)
            question_services.create_new_question_skill_link(
                self.user_id, question_id_3, skill_id_1, 0.5)
            question_services.create_new_question_skill_link(
                self.user_id, question_id_4, skill_id_2, 0.5)
            question_services.create_new_question_skill_link(
                self.user_id, question_id_5, skill_id_2, 0.5)
            question_services.create_new_question_skill_link(
                self.user_id, question_id_6, skill_id_2, 0.5)
            question_services.create_new_question_skill_link(
                self.user_id, question_id_7, skill_id_3, 0.5)
            question_services.create_new_question_skill_link(
                self.user_id, question_id_8, skill_id_3, 0.5)
            question_services.create_new_question_skill_link(
                self.user_id, question_id_9, skill_id_3, 0.5)
            question_services.create_new_question_skill_link(
                self.user_id, question_id_10, skill_id_4, 0.5)
            question_services.create_new_question_skill_link(
                self.user_id, question_id_11, skill_id_4, 0.5)
            question_services.create_new_question_skill_link(
                self.user_id, question_id_12, skill_id_4, 0.5)
            question_services.create_new_question_skill_link(
                self.user_id, question_id_13, skill_id_5, 0.5)
            question_services.create_new_question_skill_link(
                self.user_id, question_id_14, skill_id_5, 0.5)
            question_services.create_new_question_skill_link(
                self.user_id, question_id_15, skill_id_5, 0.5)

            classroom_id_1 = classroom_config_services.get_new_classroom_id()

            classroom_name_1 = 'Math'

            classroom_url_fragment_1 = 'math'

            topic_dependency_for_classroom_1: Dict[str, list[str]] = {
                topic_id_1: [],
                topic_id_2: [topic_id_1],
                topic_id_3: [topic_id_1],
                topic_id_4: [topic_id_2],
                topic_id_5: [topic_id_2, topic_id_3]
            }

            classroom_dict_1: classroom_config_domain.ClassroomDict = {
                'classroom_id': classroom_id_1,
                'name': classroom_name_1,
                'url_fragment': classroom_url_fragment_1,
                'course_details': '',
                'topic_list_intro': '',
                'topic_id_to_prerequisite_topic_ids': (
                    topic_dependency_for_classroom_1)
            }

            classroom_1 = classroom_config_domain.Classroom.from_dict(
                classroom_dict_1)

            classroom_config_services.update_or_create_classroom_model(
                classroom_1)

            classroom_pages_data = [{
                'name': 'math',
                'url_fragment': 'math',
                'course_details': '',
                'topic_list_intro': '',
                'topic_ids': [
                    topic_id_1,
                    topic_id_2,
                    topic_id_3,
                    topic_id_4,
                    topic_id_5
                ],
            }]
            config_services.set_property(
                self.user_id, 'classroom_pages_data', classroom_pages_data)
        else:
            raise Exception('Cannot generate dummy classroom in production.')


class AdminRoleHandlerNormalizedGetRequestDict(TypedDict):
    """Dict representation of AdminRoleHandler's GET normalized_request
    dictionary.
    """

    filter_criterion: str
    role: Optional[str]
    username: Optional[str]


class AdminRoleHandlerNormalizedDeleteRequestDict(TypedDict):
    """Dict representation of AdminRoleHandler's DELETE normalized_request
    dictionary.
    """

    role: str
    username: str


class AdminRoleHandlerNormalizedPayloadDict(TypedDict):
    """Dict representation of AdminRoleHandler's normalized_payload
    dictionary.
    """

    role: str
    username: str


class AdminRoleHandler(
    base.BaseHandler[
        AdminRoleHandlerNormalizedPayloadDict,
        Union[
            AdminRoleHandlerNormalizedGetRequestDict,
            AdminRoleHandlerNormalizedDeleteRequestDict
        ]
    ]
):
    """Handler for roles tab of admin page. Used to view and update roles."""

    GET_HANDLER_ERROR_RETURN_TYPE = feconf.HANDLER_TYPE_JSON
    URL_PATH_ARGS_SCHEMAS: Dict[str, str] = {}
    HANDLER_ARGS_SCHEMAS = {
        'GET': {
            'filter_criterion': {
                'schema': {
                    'type': 'basestring',
                    'choices': [
                        feconf.USER_FILTER_CRITERION_ROLE,
                        feconf.USER_FILTER_CRITERION_USERNAME
                    ]
                }
            },
            'role': {
                'schema': {
                    'type': 'basestring',
                    'choices': role_services.VIEWABLE_ROLES
                },
                'default_value': None
            },
            'username': {
                'schema': {
                    'type': 'basestring'
                },
                'default_value': None
            }
        },
        'PUT': {
            'role': {
                'schema': {
                    'type': 'basestring',
                    'choices': feconf.ALLOWED_USER_ROLES
                }
            },
            'username': {
                'schema': {
                    'type': 'basestring'
                }
            }
        },
        'DELETE': {
            'role': {
                'schema': {
                    'type': 'basestring',
                    'choices': feconf.ALLOWED_USER_ROLES
                }
            },
            'username': {
                'schema': {
                    'type': 'basestring'
                }
            }
        }
    }

    @acl_decorators.open_access
    def get(self) -> None:
        """Retrieves information about users based on different filter
        criteria to populate the roles tab.

        Raises:
            Exception. The role must be provided when the filter criterion
                is 'role'.
            Exception. The username must be provided when the filter
                criterion is 'username'.
            InvalidInputException. User with given username does not exist.
        """
        assert self.user_id is not None
        # Here we use cast because we are narrowing down the type of
        # 'normalized_request' from Union of request TypedDicts to a
        # particular TypedDict that was defined according to the schemas.
        # So that the type of fetched values is not considered as Any type.
        request_data = cast(
            AdminRoleHandlerNormalizedGetRequestDict,
            self.normalized_request
        )
        filter_criterion = request_data['filter_criterion']
        if filter_criterion == feconf.USER_FILTER_CRITERION_ROLE:
            role = request_data.get(feconf.USER_FILTER_CRITERION_ROLE)
            if role is None:
                raise Exception(
                    'The role must be provided when the filter criterion '
                    'is \'role\'.'
                )
            role_services.log_role_query(
                self.user_id, feconf.ROLE_ACTION_VIEW_BY_ROLE,
                role=role)
            self.render_json({
                'usernames': (
                    user_services.get_usernames_by_role(role) if role else []
                )
            })
        else:
            # The handler schema defines the possible values of
            # 'filter_criterion'. If 'filter_criterion' has a value other than
            # those defined in the schema, a Bad Request error will be thrown.
            # Hence, 'filter_criterion' must be
            # 'feconf.USER_FILTER_CRITERION_USERNAME' if this branch is
            # executed.
            assert filter_criterion == (
                feconf.USER_FILTER_CRITERION_USERNAME)
            username = request_data.get(feconf.USER_FILTER_CRITERION_USERNAME)
            if username is None:
                raise Exception(
                    'The username must be provided when the filter criterion '
                    'is \'username\'.'
                )
            user_id = (
                user_services.get_user_id_from_username(username)
            )
            role_services.log_role_query(
                self.user_id, feconf.ROLE_ACTION_VIEW_BY_USERNAME,
                username=username)
            if user_id is None:
                raise self.InvalidInputException(
                    'User with given username does not exist.')

            user_settings = user_services.get_user_settings(user_id)
            user_roles = user_settings.roles
            managed_topic_ids = []
            coordinated_language_ids = []
            if feconf.ROLE_ID_TOPIC_MANAGER in user_roles:
                managed_topic_ids = [
                    rights.id for rights in
                    topic_fetchers.get_topic_rights_with_user(user_id)]
            if feconf.ROLE_ID_TRANSLATION_COORDINATOR in user_roles:
                coordinated_language_ids = [
                    rights.language_id for rights in
                    user_services.get_translation_rights_with_user(
                        user_id)]
            user_roles_dict = {
                'roles': user_roles,
                'managed_topic_ids': managed_topic_ids,
                'coordinated_language_ids': coordinated_language_ids,
                'banned': user_settings.banned
            }
            self.render_json(user_roles_dict)

    @acl_decorators.can_access_admin_page
    def put(self) -> None:
        """Adds a role to a user.

        Raises:
            InvalidInputException. User with given username does not exist.
            InvalidInputException. Unsupported role for this handler.
        """
        assert self.normalized_payload is not None
        username = self.normalized_payload['username']
        role = self.normalized_payload['role']
        user_settings = user_services.get_user_settings_from_username(username)

        if user_settings is None:
            raise self.InvalidInputException(
                'User with given username does not exist.')

        if role == feconf.ROLE_ID_TOPIC_MANAGER:
            # The Topic manager role assignment is handled via
            # TopicManagerRoleHandler.
            raise self.InvalidInputException(
                'Unsupported role for this handler.')

        user_services.add_user_role(user_settings.user_id, role)

        self.render_json({})

    @acl_decorators.can_access_admin_page
    def delete(self) -> None:
        """Removes a role from a user.

        Raises:
            InvalidInputException. User with given username does not exist.
        """
        # Here we use cast because we are narrowing down the type of
        # 'normalized_request' from Union of request TypedDicts to a
        # particular TypedDict that was defined according to the schemas.
        # So that the type of fetched values is not considered as Any type.
        request_data = cast(
            AdminRoleHandlerNormalizedDeleteRequestDict,
            self.normalized_request
        )
        username = request_data['username']
        role = request_data['role']

        user_id = user_services.get_user_id_from_username(username)
        if user_id is None:
            raise self.InvalidInputException(
                'User with given username does not exist.')

        if role == feconf.ROLE_ID_TOPIC_MANAGER:
            topic_services.deassign_user_from_all_topics(self.user, user_id)

        if role == feconf.ROLE_ID_TRANSLATION_COORDINATOR:
            user_services.deassign_user_from_all_languages(
                self.user, user_id)

        user_services.remove_user_role(user_id, role)

        self.render_json({})


class TopicManagerRoleHandlerNormalizedPayloadDict(TypedDict):
    """Dict representation of TopicManagerRoleHandler's normalized_payload
    dictionary.
    """

    username: str
    action: str
    topic_id: str


class TopicManagerRoleHandler(
    base.BaseHandler[
        TopicManagerRoleHandlerNormalizedPayloadDict, Dict[str, str]
    ]
):
    """Handler to assign or deassigning manager to a topic."""

    GET_HANDLER_ERROR_RETURN_TYPE = feconf.HANDLER_TYPE_JSON
    URL_PATH_ARGS_SCHEMAS: Dict[str, str] = {}
    HANDLER_ARGS_SCHEMAS = {
        'PUT': {
            'username': {
                'schema': {
                    'type': 'basestring'
                }
            },
            'action': {
                'schema': {
                    'type': 'basestring',
                    'choices': ['assign', 'deassign']
                }
            },
            'topic_id': {
                'schema': {
                    'type': 'basestring'
                }
            }
        }
    }

    @acl_decorators.can_access_admin_page
    def put(self) -> None:
        """Adds or removes the topic-manager role for a user in the context
        of a specific topic.

        Raises:
            InvalidInputException. User with given username does not exist.
        """
        assert self.normalized_payload is not None
        username = self.normalized_payload['username']
        action = self.normalized_payload['action']
        topic_id = self.normalized_payload['topic_id']

        user_settings = user_services.get_user_settings_from_username(username)

        if user_settings is None:
            raise self.InvalidInputException(
                'User with given username does not exist.')

        user_id = user_settings.user_id
        if action == 'assign':
            if not feconf.ROLE_ID_TOPIC_MANAGER in user_settings.roles:
                user_services.add_user_role(
                    user_id, feconf.ROLE_ID_TOPIC_MANAGER)

            topic_manager = user_services.get_user_actions_info(user_id)
            topic_services.assign_role(
                user_services.get_system_user(),
                topic_manager, topic_domain.ROLE_MANAGER, topic_id)
        else:
            # The handler schema defines the possible values of 'action'.
            # If 'action' has a value other than those defined in the schema,
            # a Bad Request error will be thrown. Hence, 'action' must be
            # 'deassign' if this branch is executed.
            assert action == 'deassign'
            topic_services.deassign_manager_role_from_topic(
                user_services.get_system_user(), user_id, topic_id)

            # The case where user does not have manager rights it will be
            # caught before in topic_services.deassign_manager_role_from_topic
            # method.
            assert not topic_fetchers.get_topic_rights_with_user(user_id)
            user_services.remove_user_role(
                user_id, feconf.ROLE_ID_TOPIC_MANAGER)

        self.render_json({})


class BannedUsersHandlerNormalizedPayloadDict(TypedDict):
    """Dict representation of BannedUsersHandler's normalized_payload
    dictionary.
    """

    username: str


class BannedUsersHandlerNormalizedRequestDict(TypedDict):
    """Dict representation of BannedUsersHandler's normalized_request
    dictionary.
    """

    username: str


class BannedUsersHandler(
    base.BaseHandler[
        BannedUsersHandlerNormalizedPayloadDict,
        BannedUsersHandlerNormalizedRequestDict
    ]
):
    """Handler to ban and unban users."""

    GET_HANDLER_ERROR_RETURN_TYPE = feconf.HANDLER_TYPE_JSON
    URL_PATH_ARGS_SCHEMAS: Dict[str, str] = {}
    HANDLER_ARGS_SCHEMAS = {
        'PUT': {
            'username': {
                'schema': {
                    'type': 'basestring'
                }
            }
        },
        'DELETE': {
            'username': {
                'schema': {
                    'type': 'basestring'
                }
            }
        }
    }

    @acl_decorators.can_access_admin_page
    def put(self) -> None:
        """Marks a user as banned.

        Raises:
            InvalidInputException. User with given username does not exist.
        """
        assert self.normalized_payload is not None
        username = self.normalized_payload['username']
        user_id = user_services.get_user_id_from_username(username)

        if user_id is None:
            raise self.InvalidInputException(
                'User with given username does not exist.')
        topic_services.deassign_user_from_all_topics(self.user, user_id)
        user_services.mark_user_banned(user_id)

        self.render_json({})

    @acl_decorators.can_access_admin_page
    def delete(self) -> None:
        """Removes the banned status of the user.

        Raises:
            InvalidInputException. User with given username does not exist.
        """
        assert self.normalized_request is not None
        username = self.normalized_request['username']
        user_id = user_services.get_user_id_from_username(username)

        if user_id is None:
            raise self.InvalidInputException(
                'User with given username does not exist.')
        user_services.unmark_user_banned(user_id)

        self.render_json({})


class AdminSuperAdminPrivilegesHandlerNormalizedPayloadDict(TypedDict):
    """Dict representation of AdminSuperAdminPrivilegesHandler's
    normalized_payload dictionary.
    """

    username: str


class AdminSuperAdminPrivilegesHandlerNormalizedRequestDict(TypedDict):
    """Dict representation of AdminSuperAdminPrivilegesHandler's
    normalized_request dictionary.
    """

    username: str


class AdminSuperAdminPrivilegesHandler(
    base.BaseHandler[
        AdminSuperAdminPrivilegesHandlerNormalizedPayloadDict,
        AdminSuperAdminPrivilegesHandlerNormalizedRequestDict
    ]
):
    """Handler for granting a user super admin privileges."""

    PUT_HANDLER_ERROR_RETURN_TYPE = feconf.HANDLER_TYPE_JSON
    DELETE_HANDLER_ERROR_RETURN_TYPE = feconf.HANDLER_TYPE_JSON
    URL_PATH_ARGS_SCHEMAS: Dict[str, str] = {}
    HANDLER_ARGS_SCHEMAS = {
        'PUT': {
            'username': {
                'schema': {
                    'type': 'basestring'
                }
            }
        },
        'DELETE': {
            'username': {
                'schema': {
                    'type': 'basestring'
                }
            }
        }
    }

    @acl_decorators.can_access_admin_page
    def put(self) -> None:
        """Grants super admin privileges to a user.

        Raises:
            UnauthorizedUserException. Only the default system admin can
                manage super admins.
            InvalidInputException. No such user exists.
        """
        assert self.normalized_payload is not None
        if self.email != feconf.ADMIN_EMAIL_ADDRESS:
            raise self.UnauthorizedUserException(
                'Only the default system admin can manage super admins')
        username = self.normalized_payload['username']

        user_id = user_services.get_user_id_from_username(username)
        if user_id is None:
            raise self.InvalidInputException('No such user exists')

        auth_services.grant_super_admin_privileges(user_id)
        self.render_json(self.values)

    @acl_decorators.can_access_admin_page
    def delete(self) -> None:
        """Revokes super admin privileges from a user.

        Raises:
            UnauthorizedUserException. Only the default system admin can
                manage super admins.
            InvalidInputException. No such user exists.
            InvalidInputException. Cannot revoke privileges from the default
                super admin account.
        """
        assert self.normalized_request is not None
        if self.email != feconf.ADMIN_EMAIL_ADDRESS:
            raise self.UnauthorizedUserException(
                'Only the default system admin can manage super admins')
        username = self.normalized_request['username']

        user_settings = user_services.get_user_settings_from_username(username)
        if user_settings is None:
            raise self.InvalidInputException('No such user exists')

        if user_settings.email == feconf.ADMIN_EMAIL_ADDRESS:
            raise self.InvalidInputException(
                'Cannot revoke privileges from the default super admin account')

        auth_services.revoke_super_admin_privileges(user_settings.user_id)
        self.render_json(self.values)


class AdminTopicsCsvFileDownloader(
    base.BaseHandler[Dict[str, str], Dict[str, str]]
):
    """Retrieves topic similarity data for download."""

    GET_HANDLER_ERROR_RETURN_TYPE = feconf.HANDLER_TYPE_DOWNLOADABLE
    URL_PATH_ARGS_SCHEMAS: Dict[str, str] = {}
    HANDLER_ARGS_SCHEMAS: Dict[str, Dict[str, str]] = {'GET': {}}

    @acl_decorators.can_access_admin_page
    def get(self) -> None:
        """Generates a CSV file containing topic similarities."""
        topic_similarities = (
            recommendations_services.get_topic_similarities_as_csv()
        )
        # Downloadable file accepts only bytes, so we need to encode
        # topic_similarities to bytes.
        self.render_downloadable_file(
            io.BytesIO(topic_similarities.encode('utf-8')),
            'topic_similarities.csv',
            'text/csv'
        )


class DataExtractionQueryHandlerNormalizedRequestDict(TypedDict):
    """Dict representation of DataExtractionQueryHandler's
    normalized_request dictionary.
    """

    exp_id: str
    exp_version: int
    state_name: str
    num_answers: int


class DataExtractionQueryHandler(
    base.BaseHandler[
        Dict[str, str], DataExtractionQueryHandlerNormalizedRequestDict
    ]
):
    """Handler for data extraction query."""

    GET_HANDLER_ERROR_RETURN_TYPE = feconf.HANDLER_TYPE_JSON
    URL_PATH_ARGS_SCHEMAS: Dict[str, str] = {}
    HANDLER_ARGS_SCHEMAS = {
        'GET': {
            'exp_id': {
                'schema': {
                    'type': 'basestring'
                }
            },
            'exp_version': {
                'schema': {
                    'type': 'int'
                }
            },
            'state_name': {
                'schema': {
                    'type': 'basestring'
                }
            },
            'num_answers': {
                'schema': {
                    'type': 'int'
                }
            }
        }
    }

    @acl_decorators.can_access_admin_page
    def get(self) -> None:
        """Retrieves a specified number of submitted answers for a particular
        state within an exploration.

        Raises:
            InvalidInputException. Entity not found.
            InvalidInputException. Exploration does not have such state.
            Exception. No state answer exists.
        """
        assert self.normalized_request is not None
        exp_id = self.normalized_request['exp_id']
        exp_version = self.normalized_request['exp_version']

        exploration = exp_fetchers.get_exploration_by_id(
            exp_id, strict=False, version=exp_version)
        if exploration is None:
            raise self.InvalidInputException(
                'Entity for exploration with id %s and version %s not found.'
                % (exp_id, exp_version))

        state_name = self.normalized_request['state_name']
        num_answers = self.normalized_request['num_answers']

        if state_name not in exploration.states:
            raise self.InvalidInputException(
                'Exploration \'%s\' does not have \'%s\' state.'
                % (exp_id, state_name))

        state_answers = stats_services.get_state_answers(
            exp_id, exp_version, state_name)
        if state_answers is None:
            raise Exception(
                'No state answer exists for the given exp_id: %s,'
                ' exp_version: %s and state_name: %s' %
                (exp_id, exp_version, state_name)

            )
        extracted_answers = state_answers.get_submitted_answer_dict_list()

        if num_answers > 0:
            extracted_answers = extracted_answers[:num_answers]

        response = {
            'data': extracted_answers
        }
        self.render_json(response)


class SendDummyMailToAdminHandler(
    base.BaseHandler[Dict[str, str], Dict[str, str]]
):
    """This function handles sending test emails."""

    URL_PATH_ARGS_SCHEMAS: Dict[str, str] = {}
    HANDLER_ARGS_SCHEMAS: Dict[str, Dict[str, str]] = {'POST': {}}

    @acl_decorators.can_access_admin_page
    def post(self) -> None:
        """Sends a dummy email to the admin if the application is
        configured to send emails.

        Raises:
            InvalidInputException. This app cannot send emails.
        """
        username = self.username
        assert username is not None
        if feconf.CAN_SEND_EMAILS:
            email_manager.send_dummy_mail_to_admin(username)
            self.render_json({})
        else:
            raise self.InvalidInputException('This app cannot send emails.')


class UpdateUsernameHandlerNormalizedPayloadDict(TypedDict):
    """Dict representation of UpdateUsernameHandler's
    normalized_payload dictionary.
    """

    old_username: str
    new_username: str


class UpdateUsernameHandler(
    base.BaseHandler[
        UpdateUsernameHandlerNormalizedPayloadDict, Dict[str, str]
    ]
):
    """Handler for renaming usernames."""

    URL_PATH_ARGS_SCHEMAS: Dict[str, str] = {}
    HANDLER_ARGS_SCHEMAS = {
        'PUT': {
            'old_username': {
                'schema': {
                    'type': 'basestring'
                }
            },
            'new_username': {
                'schema': {
                    'type': 'basestring',
                    'validators': [{
                        'id': 'has_length_at_most',
                        'max_value': constants.MAX_USERNAME_LENGTH
                    }]
                }
            }
        }
    }

    @acl_decorators.can_access_admin_page
    def put(self) -> None:
        """Updates the username for a user.

        Raises:
            InvalidInputException. Invalid username.
            InvalidInputException. The user does not have a profile picture
                with png extension.
            InvalidInputException. The user does not have a profile picture
                with webp extension.
        """
        assert self.user_id is not None
        assert self.normalized_payload is not None
        old_username = self.normalized_payload['old_username']
        new_username = self.normalized_payload['new_username']

        user_id = user_services.get_user_id_from_username(old_username)
        if user_id is None:
            raise self.InvalidInputException(
                'Invalid username: %s' % old_username)

        if user_services.is_username_taken(new_username):
            raise self.InvalidInputException('Username already taken.')

        # Update profile picture.
        old_fs = fs_services.GcsFileSystem(
            feconf.ENTITY_TYPE_USER, old_username)
        new_fs = fs_services.GcsFileSystem(
            feconf.ENTITY_TYPE_USER, new_username)

        if not old_fs.isfile('profile_picture.png'):
            raise self.InvalidInputException(
                'The user with username %s does not have a '
                'profile picture with png extension.' % old_username
            )

        if not old_fs.isfile('profile_picture.webp'):
            raise self.InvalidInputException(
                'The user with username %s does not have a '
                'profile picture with webp extension.' % old_username
            )

        image_png = old_fs.get('profile_picture.png')
        old_fs.delete('profile_picture.png')
        new_fs.commit(
            'profile_picture.png', image_png, mimetype='image/png')

        image_webp = old_fs.get('profile_picture.webp')
        old_fs.delete('profile_picture.webp')
        new_fs.commit(
            'profile_picture.webp', image_webp, mimetype='image/webp')

        user_services.set_username(user_id, new_username)
        user_services.log_username_change(
            self.user_id, old_username, new_username)

        self.render_json({})


class NumberOfDeletionRequestsHandler(
    base.BaseHandler[Dict[str, str], Dict[str, str]]
):
    """Handler for getting the number of pending deletion requests via admin
    page.
    """

    GET_HANDLER_ERROR_RETURN_TYPE = feconf.HANDLER_TYPE_JSON
    URL_PATH_ARGS_SCHEMAS: Dict[str, str] = {}
    HANDLER_ARGS_SCHEMAS: Dict[str, Dict[str, str]] = {'GET': {}}

    @acl_decorators.can_access_admin_page
    def get(self) -> None:
        """Retrieves the number of pending deletion requests for models."""
        self.render_json({
            'number_of_pending_deletion_models': (
                wipeout_service.get_number_of_pending_deletion_requests())
        })


class VerifyUserModelsDeletedHandlerNormalizedRequestDict(TypedDict):
    """Dict representation of VerifyUserModelsDeletedHandler's
    normalized_request dictionary.
    """

    user_id: str


class VerifyUserModelsDeletedHandler(
    base.BaseHandler[
        Dict[str, str], VerifyUserModelsDeletedHandlerNormalizedRequestDict
    ]
):
    """Handler for getting whether any models exist for specific user ID."""

    GET_HANDLER_ERROR_RETURN_TYPE = feconf.HANDLER_TYPE_JSON
    URL_PATH_ARGS_SCHEMAS: Dict[str, str] = {}
    HANDLER_ARGS_SCHEMAS = {
        'GET': {
            'user_id': {
                'schema': {
                    'type': 'basestring'
                }
            }
        }
    }

    @acl_decorators.can_access_admin_page
    def get(self) -> None:
        """Checks if a user with a specific user_id has been deleted and
        if there are related models or not.
        """
        assert self.normalized_request is not None
        user_id = self.normalized_request['user_id']

        user_is_deleted = wipeout_service.verify_user_deleted(
            user_id, include_delete_at_end_models=True)
        self.render_json({'related_models_exist': not user_is_deleted})


class DeleteUserHandlerNormalizedRequestDict(TypedDict):
    """Dict representation of DeleteUserHandler's
    normalized_request dictionary.
    """

    user_id: str
    username: str


class DeleteUserHandler(
    base.BaseHandler[
        Dict[str, str], DeleteUserHandlerNormalizedRequestDict
    ]
):
    """Handler for deleting a user with specific ID."""

    URL_PATH_ARGS_SCHEMAS: Dict[str, str] = {}
    HANDLER_ARGS_SCHEMAS = {
        'DELETE': {
            'user_id': {
                'schema': {
                    'type': 'basestring'
                }
            },
            'username': {
                'schema': {
                    'type': 'basestring'
                }
            }
        }
    }

    @acl_decorators.can_delete_any_user
    def delete(self) -> None:
        """Initiates the pre-deletion process for a user.

        Raises:
            InvalidInputException. The username doesn't belong to any user.
            InvalidInputException. The user ID retrieved from the username
                and the user ID provided by admin differ.
        """
        assert self.normalized_request is not None
        user_id = self.normalized_request['user_id']
        username = self.normalized_request['username']

        user_id_from_username = (
            user_services.get_user_id_from_username(username))
        if user_id_from_username is None:
            raise self.InvalidInputException(
                'The username doesn\'t belong to any user'
            )
        if user_id_from_username != user_id:
            raise self.InvalidInputException(
                'The user ID retrieved from the username and '
                'the user ID provided by admin differ.'
            )
        wipeout_service.pre_delete_user(user_id)
        self.render_json({'success': True})


class UpdateBlogPostHandlerNormalizedPayloadDict(TypedDict):
    """Dict representation of UpdateBlogPostHandler's
    normalized_payload dictionary.
    """

    blog_post_id: str
    author_username: str
    published_on: str


class UpdateBlogPostHandler(
    base.BaseHandler[
        UpdateBlogPostHandlerNormalizedPayloadDict, Dict[str, str]
    ]
):
    """Handler for changing author ids and published on date in
    blog posts."""

    URL_PATH_ARGS_SCHEMAS: Dict[str, str] = {}
    HANDLER_ARGS_SCHEMAS = {
        'PUT': {
            'blog_post_id': {
                'schema': {
                    'type': 'basestring'
                }
            },
            'author_username': {
                'schema': {
                    'type': 'basestring',
                    'validators': [{
                        'id': 'has_length_at_most',
                        'max_value': constants.MAX_USERNAME_LENGTH
                    }]
                }
            },
            'published_on': {
                'schema': {
                    'type': 'basestring'
                }
            }
        }
    }

    @acl_decorators.can_access_admin_page
    def put(self) -> None:
        """Updates the author and published date of a blog post.

        Raises:
            InvalidInputException. Invalid username.
            InvalidInputException. User does not have enough rights to be
                blog post author.
            PageNotFoundException. The blog post with the given id or url
                doesn't exist.
        """
        assert self.normalized_payload is not None
        blog_post_id = self.normalized_payload['blog_post_id']
        author_username = self.normalized_payload['author_username']
        published_on = self.normalized_payload['published_on']

        author_id = user_services.get_user_id_from_username(author_username)
        if author_id is None:
            raise self.InvalidInputException(
                'Invalid username: %s' % author_username)

        user_actions = user_services.get_user_actions_info(author_id).actions
        if role_services.ACTION_ACCESS_BLOG_DASHBOARD not in user_actions:
            raise self.InvalidInputException(
                'User does not have enough rights to be blog post author.')

        blog_post = (
            blog_services.get_blog_post_by_id(blog_post_id, strict=False))
        if blog_post is None:
            raise self.PageNotFoundException(
                Exception(
                    'The blog post with the given id or url doesn\'t exist.'))

        blog_services.update_blog_models_author_and_published_on_date(
            blog_post_id, author_id, published_on)
        self.render_json({})


class TranslationCoordinatorRoleHandlerNormalizedPayloadDict(TypedDict):
    """Dict representation of TranslationCoordinatorRoleHandler's
    normalized_payload dictionary.
    """

    username: str
    action: str
    language_id: str


class TranslationCoordinatorRoleHandler(
    base.BaseHandler[
        TranslationCoordinatorRoleHandlerNormalizedPayloadDict, Dict[str, str]
    ]
):
    """Handler to assign or deassigning coordinator to a language."""

    GET_HANDLER_ERROR_RETURN_TYPE = feconf.HANDLER_TYPE_JSON
    URL_PATH_ARGS_SCHEMAS: Dict[str, str] = {}
    HANDLER_ARGS_SCHEMAS = {
        'PUT': {
            'username': {
                'schema': {
                    'type': 'basestring'
                }
            },
            'action': {
                'schema': {
                    'type': 'basestring',
                    'choices': ['assign', 'deassign']
                }
            },
            'language_id': {
                'schema': {
                    'type': 'basestring',
                    'choices': supported_languages
                }
            }
        }
    }

    @acl_decorators.can_access_admin_page
    def put(self) -> None:
        """Adds or removes the translation-coordinator role for a user in the
        context of a specific language.

        Raises:
            InvalidInputException. User with given username does not exist.
        """
        assert self.normalized_payload is not None
        username = self.normalized_payload['username']
        action = self.normalized_payload['action']
        language_id = self.normalized_payload['language_id']

        user_settings = user_services.get_user_settings_from_username(username)

        if user_settings is None:
            raise self.InvalidInputException(
                'User with given username does not exist.')

        user_id = user_settings.user_id
        if action == 'assign':
            if not feconf.ROLE_ID_TRANSLATION_COORDINATOR in (
                user_settings.roles):
                user_services.add_user_role(
                    user_id, feconf.ROLE_ID_TRANSLATION_COORDINATOR)

            language_coordinator = user_services.get_user_actions_info(user_id)

            user_services.assign_coordinator(
                user_services.get_system_user(),
                language_coordinator, language_id)
        else:
            # The handler schema defines the possible values of 'action'.
            # If 'action' has a value other than those defined in the schema,
            # a Bad Request error will be thrown. Hence, 'action' must be
            # 'deassign' if this branch is executed.
            assert action == 'deassign'
            language_coordinator = user_services.get_user_actions_info(user_id)
            user_services.deassign_coordinator(
                user_services.get_system_user(),
                language_coordinator, language_id)

        self.render_json({})<|MERGE_RESOLUTION|>--- conflicted
+++ resolved
@@ -672,20 +672,12 @@
                 'fragm')
 
             topic_1.update_meta_tag_content('dummy-meta')
-<<<<<<< HEAD
             raw_image = ''
             with open(
                 'core/tests/data/thumbnail.svg', 'rt',
                 encoding='utf8') as svg_file:
-                    svg_file_content = svg_file.read()
-                    raw_image = svg_file_content.encode('ascii')
-=======
-            svg_file = open(
-                'core/tests/data/thumbnail.svg', 'rt', encoding='utf8')
-            svg_file_content = svg_file.read()
-            svg_file.close()
-            raw_image = svg_file_content.encode('ascii')
->>>>>>> bc3a22ae
+                svg_file_content = svg_file.read()
+                raw_image = svg_file_content.encode('ascii')
             fs_services.save_original_and_compressed_versions_of_image(
                 'thumbnail.svg', feconf.ENTITY_TYPE_TOPIC, topic_id_1,
                 raw_image, 'thumbnail', False)
