--- conflicted
+++ resolved
@@ -1697,17 +1697,6 @@
             feconf.ENTITY_TYPE_USER, new_username)
 
         if not old_fs.isfile('profile_picture.png'):
-<<<<<<< HEAD
-            self.InvalidInputException(
-                'The user with username %s does not have a '
-                'profile picture with png extension.' % (old_username)
-            )
-
-        if not old_fs.isfile('profile_picture.webp'):
-            self.InvalidInputException(
-                'The user with username %s does not have a '
-                'profile picture with webp extension.' % (old_username)
-=======
             raise self.InvalidInputException(
                 'The user with username %s does not have a '
                 'profile picture with png extension.' % old_username
@@ -1717,7 +1706,6 @@
             raise self.InvalidInputException(
                 'The user with username %s does not have a '
                 'profile picture with webp extension.' % old_username
->>>>>>> 62d32e8c
             )
 
         image_png = old_fs.get('profile_picture.png')
