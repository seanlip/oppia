# Copyright 2014 The Oppia Authors. All Rights Reserved.
#
# Licensed under the Apache License, Version 2.0 (the "License");
# you may not use this file except in compliance with the License.
# You may obtain a copy of the License at
#
#      http://www.apache.org/licenses/LICENSE-2.0
#
# Unless required by applicable law or agreed to in writing, software
# distributed under the License is distributed on an "AS-IS" BASIS,
# WITHOUT WARRANTIES OR CONDITIONS OF ANY KIND, either express or implied.
# See the License for the specific language governing permissions and
# limitations under the License.

"""Controllers for the admin view."""

from __future__ import absolute_import  # pylint: disable=import-only-modules
from __future__ import unicode_literals  # pylint: disable=import-only-modules

import logging
import random

from constants import constants
from core.controllers import acl_decorators
from core.controllers import base
from core.controllers import domain_objects_validator as validation_method
from core.domain import auth_services
from core.domain import collection_services
from core.domain import config_domain
from core.domain import config_services
from core.domain import email_manager
from core.domain import exp_domain
from core.domain import exp_fetchers
from core.domain import exp_services
from core.domain import opportunity_services
from core.domain import platform_feature_services as feature_services
from core.domain import platform_parameter_domain as parameter_domain
from core.domain import question_domain
from core.domain import question_services
from core.domain import recommendations_services
from core.domain import rights_manager
from core.domain import role_services
from core.domain import search_services
from core.domain import skill_domain
from core.domain import skill_services
from core.domain import state_domain
from core.domain import stats_services
from core.domain import story_domain
from core.domain import story_services
from core.domain import subtopic_page_domain
from core.domain import subtopic_page_services
from core.domain import topic_domain
from core.domain import topic_fetchers
from core.domain import topic_services
from core.domain import user_services
from core.domain import wipeout_service
import feconf
import python_utils
import utils


class AdminPage(base.BaseHandler):
    """Admin page shown in the App Engine admin console."""

    URL_PATH_ARGS_SCHEMAS = {}
    HANDLER_ARGS_SCHEMAS = {'GET': {}}

    @acl_decorators.can_access_admin_page
    def get(self):
        """Handles GET requests."""

        self.render_template('admin-page.mainpage.html')


class AdminHandler(base.BaseHandler):
    """Handler for the admin page."""

    GET_HANDLER_ERROR_RETURN_TYPE = feconf.HANDLER_TYPE_JSON
    URL_PATH_ARGS_SCHEMAS = {}
    HANDLER_ARGS_SCHEMAS = {
        'GET': {},
        'POST': {
            'action': {
                'schema': {
                    'type': 'basestring',
                    'choices': [
                        'reload_exploration', 'reload_collection',
                        'generate_dummy_explorations', 'clear_search_index',
                        'generate_dummy_new_structures_data',
                        'generate_dummy_new_skill_data',
                        'save_config_properties', 'revert_config_property',
                        'upload_topic_similarities',
                        'regenerate_topic_related_opportunities',
                        'update_feature_flag_rules'
                    ]
                },
                # TODO(#13331): Remove default_value when it is confirmed that,
                # for clearing the search indices of exploration & collection
                # 'action' field must be provided in the payload.
                'default_value': None
            },
            'exploration_id': {
                'schema': {
                    'type': 'basestring'
                },
                'default_value': None
            },
            'collection_id': {
                'schema': {
                    'type': 'basestring'
                },
                'default_value': None
            },
            'num_dummy_exps_to_generate': {
                'schema': {
                    'type': 'int'
                },
                'default_value': None
            },
            'num_dummy_exps_to_publish': {
                'schema': {
                    'type': 'int'
                },
                'default_value': None
            },
            'new_config_property_values': {
                'schema': {
                    'type': 'object_dict',
                    'validation_method': (
                        validation_method.validate_new_config_property_values)
                },
                'default_value': None
            },
            'config_property_id': {
                'schema': {
                    'type': 'basestring'
                },
                'default_value': None
            },
            'data': {
                'schema': {
                    'type': 'basestring'
                },
                'default_value': None
            },
            'topic_id': {
                'schema': {
                    'type': 'basestring'
                },
                'default_value': None
            },
            'feature_name': {
                'schema': {
                    'type': 'basestring'
                },
                'default_value': None
            },
            'commit_message': {
                'schema': {
                    'type': 'basestring'
                },
                'default_value': None
            },
            'new_rules': {
                'schema': {
                    'type': 'list',
                    'items': {
                        'type': 'object_dict',
                        'object_class': parameter_domain.PlatformParameterRule
                    }
                },
                'default_value': None
            }
        }
    }

    @acl_decorators.can_access_admin_page
    def get(self):
        """Handles GET requests."""
        demo_exploration_ids = list(feconf.DEMO_EXPLORATIONS.keys())

        topic_summaries = topic_fetchers.get_all_topic_summaries()
        topic_summary_dicts = [
            summary.to_dict() for summary in topic_summaries]

        feature_flag_dicts = feature_services.get_all_feature_flag_dicts()

        config_properties = config_domain.Registry.get_config_property_schemas()
        # Removes promo-bar related configs as promo-bar is handlded by
        # release coordinators in /release-coordinator page.
        del config_properties['promo_bar_enabled']
        del config_properties['promo_bar_message']

        # Remove blog related configs as they will be handled by 'blog admins'
        # on blog admin page.
        del config_properties['max_number_of_tags_assigned_to_blog_post']
        del config_properties['list_of_default_tags_for_blog_post']

        self.render_json({
            'config_properties': config_properties,
            'demo_collections': sorted(feconf.DEMO_COLLECTIONS.items()),
            'demo_explorations': sorted(feconf.DEMO_EXPLORATIONS.items()),
            'demo_exploration_ids': demo_exploration_ids,
            'updatable_roles': {
                role: role_services.HUMAN_READABLE_ROLES[role]
                for role in role_services.UPDATABLE_ROLES
            },
            'viewable_roles': {
                role: role_services.HUMAN_READABLE_ROLES[role]
                for role in role_services.VIEWABLE_ROLES
            },
            'topic_summaries': topic_summary_dicts,
            'role_to_actions': role_services.get_role_actions(),
            'feature_flags': feature_flag_dicts,
        })

    @acl_decorators.can_access_admin_page
    def post(self):
        """Handles POST requests."""
        action = self.normalized_payload.get('action')
        try:
            result = {}
            if action == 'reload_exploration':
                exploration_id = self.normalized_payload.get('exploration_id')
                self._reload_exploration(exploration_id)
            elif action == 'reload_collection':
                collection_id = self.normalized_payload.get('collection_id')
                self._reload_collection(collection_id)
            elif action == 'generate_dummy_explorations':
                num_dummy_exps_to_generate = self.normalized_payload.get(
                    'num_dummy_exps_to_generate')
                num_dummy_exps_to_publish = self.normalized_payload.get(
                    'num_dummy_exps_to_publish')

                if num_dummy_exps_to_generate < num_dummy_exps_to_publish:
                    raise self.InvalidInputException(
                        'Generate count cannot be less than publish count')
                else:
                    self._generate_dummy_explorations(
                        num_dummy_exps_to_generate, num_dummy_exps_to_publish)
            elif action == 'clear_search_index':
                search_services.clear_collection_search_index()
                search_services.clear_exploration_search_index()
            elif action == 'generate_dummy_new_structures_data':
                self._load_dummy_new_structures_data()
            elif action == 'generate_dummy_new_skill_data':
                self._generate_dummy_skill_and_questions()
            elif action == 'save_config_properties':
                new_config_property_values = self.normalized_payload.get(
                    'new_config_property_values')
                logging.info(
                    '[ADMIN] %s saved config property values: %s' %
                    (self.user_id, new_config_property_values))
                for (name, value) in new_config_property_values.items():
                    config_services.set_property(self.user_id, name, value)
            elif action == 'revert_config_property':
                config_property_id = self.normalized_payload.get(
                    'config_property_id')
                logging.info(
                    '[ADMIN] %s reverted config property: %s' %
                    (self.user_id, config_property_id))
                config_services.revert_property(
                    self.user_id, config_property_id)
            elif action == 'upload_topic_similarities':
                data = self.normalized_payload.get('data')
                recommendations_services.update_topic_similarities(data)
            elif action == 'regenerate_topic_related_opportunities':
                topic_id = self.normalized_payload.get('topic_id')
                opportunities_count = (
                    opportunity_services
                    .regenerate_opportunities_related_to_topic(
                        topic_id, delete_existing_opportunities=True))
                result = {
                    'opportunities_count': opportunities_count
                }
            elif action == 'update_feature_flag_rules':
                feature_name = self.normalized_payload.get('feature_name')
                new_rule_dicts = self.normalized_payload.get('new_rules')
                commit_message = self.normalized_payload.get('commit_message')

                try:
                    feature_services.update_feature_flag_rules(
                        feature_name, self.user_id, commit_message,
                        new_rule_dicts)
                except (
                        utils.ValidationError,
                        feature_services.FeatureFlagNotFoundException) as e:
                    raise self.InvalidInputException(e)
                logging.info(
                    '[ADMIN] %s updated feature %s with new rules: '
                    '%s.' % (self.user_id, feature_name, new_rule_dicts))
            self.render_json(result)
        except Exception as e:
            logging.exception('[ADMIN] %s', e)
            self.render_json({'error': python_utils.UNICODE(e)})
            python_utils.reraise_exception()

    def _reload_exploration(self, exploration_id):
        """Reloads the exploration in dev_mode corresponding to the given
        exploration id.

        Args:
            exploration_id: str. The exploration id.

        Raises:
            Exception. Cannot reload an exploration in production.
        """
        if constants.DEV_MODE:
            logging.info(
                '[ADMIN] %s reloaded exploration %s' %
                (self.user_id, exploration_id))
            exp_services.load_demo(python_utils.convert_to_bytes(
                exploration_id))
            rights_manager.release_ownership_of_exploration(
                user_services.get_system_user(), python_utils.convert_to_bytes(
                    exploration_id))
        else:
            raise Exception('Cannot reload an exploration in production.')

    def _create_dummy_question(
            self, question_id, question_content, linked_skill_ids):
        """Creates a dummy question object with the given question ID.

        Args:
            question_id: str. The ID of the question to be created.
            question_content: str. The question content.
            linked_skill_ids: list(str). The IDs of the skills to which the
                question is linked to.

        Returns:
            Question. The dummy question with given values.
        """
        state = state_domain.State.create_default_state(
            'ABC', is_initial_state=True)
        state.update_interaction_id('TextInput')
        state.update_interaction_customization_args({
            'placeholder': {
                'value': {
                    'content_id': 'ca_placeholder_0',
                    'unicode_str': ''
                }
            },
            'rows': {'value': 1}
        })

        state.update_next_content_id_index(1)
        state.update_linked_skill_id(None)
        state.update_content(state_domain.SubtitledHtml('1', question_content))
        recorded_voiceovers = state_domain.RecordedVoiceovers({})
        written_translations = state_domain.WrittenTranslations({})
        recorded_voiceovers.add_content_id_for_voiceover('ca_placeholder_0')
        recorded_voiceovers.add_content_id_for_voiceover('1')
        recorded_voiceovers.add_content_id_for_voiceover('default_outcome')
        written_translations.add_content_id_for_translation('ca_placeholder_0')
        written_translations.add_content_id_for_translation('1')
        written_translations.add_content_id_for_translation('default_outcome')

        state.update_recorded_voiceovers(recorded_voiceovers)
        state.update_written_translations(written_translations)
        solution = state_domain.Solution(
            'TextInput', False, 'Solution', state_domain.SubtitledHtml(
                'solution', '<p>This is a solution.</p>'))
        hints_list = [
            state_domain.Hint(
                state_domain.SubtitledHtml('hint_1', '<p>This is a hint.</p>')
            )
        ]

        state.update_interaction_solution(solution)
        state.update_interaction_hints(hints_list)
        state.update_interaction_default_outcome(
            state_domain.Outcome(
                None, state_domain.SubtitledHtml(
                    'feedback_id', '<p>Dummy Feedback</p>'),
                True, [], None, None
            )
        )
        question = question_domain.Question(
            question_id, state,
            feconf.CURRENT_STATE_SCHEMA_VERSION,
            constants.DEFAULT_LANGUAGE_CODE, 0, linked_skill_ids, [])
        return question

    def _create_dummy_skill(self, skill_id, skill_description, explanation):
        """Creates a dummy skill object with the given values.

        Args:
            skill_id: str. The ID of the skill to be created.
            skill_description: str. The description of the skill.
            explanation: str. The review material for the skill.

        Returns:
            Skill. The dummy skill with given values.
        """
        rubrics = [
            skill_domain.Rubric(
                constants.SKILL_DIFFICULTIES[0], ['Explanation 1']),
            skill_domain.Rubric(
                constants.SKILL_DIFFICULTIES[1], ['Explanation 2']),
            skill_domain.Rubric(
                constants.SKILL_DIFFICULTIES[2], ['Explanation 3'])]
        skill = skill_domain.Skill.create_default_skill(
            skill_id, skill_description, rubrics)
        skill.update_explanation(state_domain.SubtitledHtml('1', explanation))
        return skill

    def _load_dummy_new_structures_data(self):
        """Loads the database with two topics (one of which is empty), a story
        and three skills in the topic (two of them in a subtopic) and a question
        attached to each skill.

        Raises:
            Exception. Cannot load new structures data in production mode.
            Exception. User does not have enough rights to generate data.
        """
        if constants.DEV_MODE:
            if self.user.role != feconf.ROLE_ID_ADMIN:
                raise Exception(
                    'User does not have enough rights to generate data.')
            topic_id_1 = topic_fetchers.get_new_topic_id()
            topic_id_2 = topic_fetchers.get_new_topic_id()
            story_id = story_services.get_new_story_id()
            skill_id_1 = skill_services.get_new_skill_id()
            skill_id_2 = skill_services.get_new_skill_id()
            skill_id_3 = skill_services.get_new_skill_id()
            question_id_1 = question_services.get_new_question_id()
            question_id_2 = question_services.get_new_question_id()
            question_id_3 = question_services.get_new_question_id()

            skill_1 = self._create_dummy_skill(
                skill_id_1, 'Dummy Skill 1', '<p>Dummy Explanation 1</p>')
            skill_2 = self._create_dummy_skill(
                skill_id_2, 'Dummy Skill 2', '<p>Dummy Explanation 2</p>')
            skill_3 = self._create_dummy_skill(
                skill_id_3, 'Dummy Skill 3', '<p>Dummy Explanation 3</p>')

            question_1 = self._create_dummy_question(
                question_id_1, 'Question 1', [skill_id_1])
            question_2 = self._create_dummy_question(
                question_id_2, 'Question 2', [skill_id_2])
            question_3 = self._create_dummy_question(
                question_id_3, 'Question 3', [skill_id_3])
            question_services.add_question(self.user_id, question_1)
            question_services.add_question(self.user_id, question_2)
            question_services.add_question(self.user_id, question_3)

            question_services.create_new_question_skill_link(
                self.user_id, question_id_1, skill_id_1, 0.3)
            question_services.create_new_question_skill_link(
                self.user_id, question_id_2, skill_id_2, 0.5)
            question_services.create_new_question_skill_link(
                self.user_id, question_id_3, skill_id_3, 0.7)

            topic_1 = topic_domain.Topic.create_default_topic(
                topic_id_1, 'Dummy Topic 1', 'dummy-topic-one', 'description')
            topic_2 = topic_domain.Topic.create_default_topic(
                topic_id_2, 'Empty Topic', 'empty-topic', 'description')

            topic_1.add_canonical_story(story_id)
            topic_1.add_uncategorized_skill_id(skill_id_1)
            topic_1.add_uncategorized_skill_id(skill_id_2)
            topic_1.add_uncategorized_skill_id(skill_id_3)
            topic_1.add_subtopic(1, 'Dummy Subtopic Title')
            topic_1.move_skill_id_to_subtopic(None, 1, skill_id_2)
            topic_1.move_skill_id_to_subtopic(None, 1, skill_id_3)

            subtopic_page = (
                subtopic_page_domain.SubtopicPage.create_default_subtopic_page(
                    1, topic_id_1))
            # These explorations were chosen since they pass the validations
            # for published stories.
            self._reload_exploration('15')
            self._reload_exploration('25')
            self._reload_exploration('13')
            exp_services.update_exploration(
                self.user_id, '15', [exp_domain.ExplorationChange({
                    'cmd': exp_domain.CMD_EDIT_EXPLORATION_PROPERTY,
                    'property_name': 'correctness_feedback_enabled',
                    'new_value': True
                })], 'Changed correctness_feedback_enabled.')
            exp_services.update_exploration(
                self.user_id, '25', [exp_domain.ExplorationChange({
                    'cmd': exp_domain.CMD_EDIT_EXPLORATION_PROPERTY,
                    'property_name': 'correctness_feedback_enabled',
                    'new_value': True
                })], 'Changed correctness_feedback_enabled.')
            exp_services.update_exploration(
                self.user_id, '13', [exp_domain.ExplorationChange({
                    'cmd': exp_domain.CMD_EDIT_EXPLORATION_PROPERTY,
                    'property_name': 'correctness_feedback_enabled',
                    'new_value': True
                })], 'Changed correctness_feedback_enabled.')

            story = story_domain.Story.create_default_story(
                story_id, 'Help Jaime win the Arcade', 'Description',
                topic_id_1, 'help-jamie-win-arcade')

            story_node_dicts = [{
                'exp_id': '15',
                'title': 'What are the place values?',
                'description': 'Jaime learns the place value of each digit ' +
                               'in a big number.'
            }, {
                'exp_id': '25',
                'title': 'Finding the value of a number',
                'description': 'Jaime understands the value of his ' +
                               'arcade score.'
            }, {
                'exp_id': '13',
                'title': 'Comparing Numbers',
                'description': 'Jaime learns if a number is smaller or ' +
                               'greater than another number.'
            }]

            def generate_dummy_story_nodes(node_id, exp_id, title, description):
                """Generates and connects sequential story nodes.

                Args:
                    node_id: int. The node id.
                    exp_id: str. The exploration id.
                    title: str. The title of the story node.
                    description: str. The description of the story node.
                """

                story.add_node(
                    '%s%d' % (story_domain.NODE_ID_PREFIX, node_id),
                    title)
                story.update_node_description(
                    '%s%d' % (story_domain.NODE_ID_PREFIX, node_id),
                    description)
                story.update_node_exploration_id(
                    '%s%d' % (story_domain.NODE_ID_PREFIX, node_id), exp_id)

                if node_id != len(story_node_dicts):
                    story.update_node_destination_node_ids(
                        '%s%d' % (story_domain.NODE_ID_PREFIX, node_id),
                        ['%s%d' % (story_domain.NODE_ID_PREFIX, node_id + 1)])

                exp_services.update_exploration(
                    self.user_id, exp_id, [exp_domain.ExplorationChange({
                        'cmd': exp_domain.CMD_EDIT_EXPLORATION_PROPERTY,
                        'property_name': 'category',
                        'new_value': 'Astronomy'
                    })], 'Change category')

            for i, story_node_dict in enumerate(story_node_dicts):
                generate_dummy_story_nodes(i + 1, **story_node_dict)

            skill_services.save_new_skill(self.user_id, skill_1)
            skill_services.save_new_skill(self.user_id, skill_2)
            skill_services.save_new_skill(self.user_id, skill_3)
            story_services.save_new_story(self.user_id, story)
            topic_services.save_new_topic(self.user_id, topic_1)
            topic_services.save_new_topic(self.user_id, topic_2)
            subtopic_page_services.save_subtopic_page(
                self.user_id, subtopic_page, 'Added subtopic',
                [topic_domain.TopicChange({
                    'cmd': topic_domain.CMD_ADD_SUBTOPIC,
                    'subtopic_id': 1,
                    'title': 'Dummy Subtopic Title'
                })]
            )

            # Generates translation opportunities for the Contributor Dashboard.
            exp_ids_in_story = story.story_contents.get_all_linked_exp_ids()
            opportunity_services.add_new_exploration_opportunities(
                story_id, exp_ids_in_story)

            topic_services.publish_story(topic_id_1, story_id, self.user_id)
        else:
            raise Exception('Cannot load new structures data in production.')

    def _generate_dummy_skill_and_questions(self):
        """Generate and loads the database with a skill and 15 questions
        linked to the skill.

        Raises:
            Exception. Cannot load new structures data in production mode.
            Exception. User does not have enough rights to generate data.
        """
        if constants.DEV_MODE:
            if self.user.role != feconf.ROLE_ID_ADMIN:
                raise Exception(
                    'User does not have enough rights to generate data.')
            skill_id = skill_services.get_new_skill_id()
            skill_name = 'Dummy Skill %s' % python_utils.UNICODE(
                random.getrandbits(32))
            skill = self._create_dummy_skill(
                skill_id, skill_name, '<p>Dummy Explanation 1</p>')
            skill_services.save_new_skill(self.user_id, skill)
            for i in python_utils.RANGE(15):
                question_id = question_services.get_new_question_id()
                question_name = 'Question number %s %s' % (
                    python_utils.UNICODE(i), skill_name)
                question = self._create_dummy_question(
                    question_id, question_name, [skill_id])
                question_services.add_question(self.user_id, question)
                question_difficulty = list(
                    constants.SKILL_DIFFICULTY_LABEL_TO_FLOAT.values())
                random_difficulty = random.choice(question_difficulty)
                question_services.create_new_question_skill_link(
                    self.user_id, question_id, skill_id, random_difficulty)
        else:
            raise Exception('Cannot generate dummy skills in production.')

    def _reload_collection(self, collection_id):
        """Reloads the collection in dev_mode corresponding to the given
        collection id.

        Args:
            collection_id: str. The collection id.

        Raises:
            Exception. Cannot reload a collection in production.
        """
        if constants.DEV_MODE:
            logging.info(
                '[ADMIN] %s reloaded collection %s' %
                (self.user_id, collection_id))
            collection_services.load_demo(
                python_utils.convert_to_bytes(collection_id))
            rights_manager.release_ownership_of_collection(
                user_services.get_system_user(), python_utils.convert_to_bytes(
                    collection_id))
        else:
            raise Exception('Cannot reload a collection in production.')

    def _generate_dummy_explorations(
            self, num_dummy_exps_to_generate, num_dummy_exps_to_publish):
        """Generates and publishes the given number of dummy explorations.

        Args:
            num_dummy_exps_to_generate: int. Count of dummy explorations to
                be generated.
            num_dummy_exps_to_publish: int. Count of explorations to
                be published.

        Raises:
            Exception. Environment is not DEVMODE.
        """

        if constants.DEV_MODE:
            logging.info(
                '[ADMIN] %s generated %s number of dummy explorations' %
                (self.user_id, num_dummy_exps_to_generate))
            possible_titles = ['Hulk Neuroscience', 'Quantum Starks',
                               'Wonder Anatomy',
                               'Elvish, language of "Lord of the Rings',
                               'The Science of Superheroes']
            exploration_ids_to_publish = []
            for i in python_utils.RANGE(num_dummy_exps_to_generate):
                title = random.choice(possible_titles)
                category = random.choice(constants.SEARCH_DROPDOWN_CATEGORIES)
                new_exploration_id = exp_fetchers.get_new_exploration_id()
                exploration = exp_domain.Exploration.create_default_exploration(
                    new_exploration_id, title=title, category=category,
                    objective='Dummy Objective')
                exp_services.save_new_exploration(self.user_id, exploration)
                if i <= num_dummy_exps_to_publish - 1:
                    exploration_ids_to_publish.append(new_exploration_id)
                    rights_manager.publish_exploration(
                        self.user, new_exploration_id)
            exp_services.index_explorations_given_ids(
                exploration_ids_to_publish)
        else:
            raise Exception('Cannot generate dummy explorations in production.')


class AdminRoleHandler(base.BaseHandler):
    """Handler for roles tab of admin page. Used to view and update roles."""

    GET_HANDLER_ERROR_RETURN_TYPE = feconf.HANDLER_TYPE_JSON
    URL_PATH_ARGS_SCHEMAS = {}
    HANDLER_ARGS_SCHEMAS = {
        'GET': {
            'filter_criterion': {
                'schema': {
                    'type': 'basestring',
                    'choices': [
                        feconf.USER_FILTER_CRITERION_ROLE,
                        feconf.USER_FILTER_CRITERION_USERNAME
                    ]
                }
            },
            'role': {
                'schema': {
                    'type': 'basestring'
                },
                'default_value': None
            },
            'username': {
                'schema': {
                    'type': 'basestring'
                },
                'default_value': None
            }
        },
        'POST': {
            'role': {
                'schema': {
                    'type': 'basestring',
                    'choices': feconf.ALLOWED_USER_ROLES
                }
            },
            'username': {
                'schema': {
                    'type': 'basestring'
                }
            },
            'topic_id': {
                'schema': {
                    'type': 'basestring'
                },
                'default_value': None
            }
        }
    }

    @acl_decorators.can_access_admin_page
    def get(self):
        filter_criterion = self.normalized_request.get(
            'filter_criterion')
        if filter_criterion == feconf.USER_FILTER_CRITERION_ROLE:
            role = self.normalized_request.get(
                feconf.USER_FILTER_CRITERION_ROLE)
            users_by_role = {
                username: role
                for username in user_services.get_usernames_by_role(role)
            }
            role_services.log_role_query(
                self.user_id, feconf.ROLE_ACTION_VIEW_BY_ROLE,
                role=role)
            self.render_json(users_by_role)
        elif filter_criterion == feconf.USER_FILTER_CRITERION_USERNAME:
            username = self.normalized_request.get(
                feconf.USER_FILTER_CRITERION_USERNAME)
            user_id = user_services.get_user_id_from_username(username)
            role_services.log_role_query(
                self.user_id, feconf.ROLE_ACTION_VIEW_BY_USERNAME,
                username=username)
            if user_id is None:
                raise self.InvalidInputException(
                    'User with given username does not exist.')
            user_role_dict = {
                username: user_services.get_user_role_from_id(user_id)
            }
            self.render_json(user_role_dict)

    @acl_decorators.can_access_admin_page
    def post(self):
        username = self.normalized_payload.get('username')
        role = self.normalized_payload.get('role')
        topic_id = self.normalized_payload.get('topic_id')
        user_id = user_services.get_user_id_from_username(username)
        if user_id is None:
            raise self.InvalidInputException(
                'User with given username does not exist.')

        if (
                user_services.get_user_role_from_id(user_id) ==
                feconf.ROLE_ID_TOPIC_MANAGER):
            topic_services.deassign_user_from_all_topics(
                user_services.get_system_user(), user_id)

        user_services.update_user_role(user_id, role)
        role_services.log_role_query(
            self.user_id, feconf.ROLE_ACTION_UPDATE, role=role,
            username=username)

        if topic_id:
            user = user_services.get_user_actions_info(user_id)
            topic_services.assign_role(
                user_services.get_system_user(), user,
                topic_domain.ROLE_MANAGER, topic_id)

        self.render_json({})


class AdminSuperAdminPrivilegesHandler(base.BaseHandler):
    """Handler for granting a user super admin privileges."""

    PUT_HANDLER_ERROR_RETURN_TYPE = feconf.HANDLER_TYPE_JSON
    DELETE_HANDLER_ERROR_RETURN_TYPE = feconf.HANDLER_TYPE_JSON
    URL_PATH_ARGS_SCHEMAS = {}
    HANDLER_ARGS_SCHEMAS = {
        'PUT': {
            'username': {
                'schema': {
                    'type': 'basestring'
                }
            }
        },
        'DELETE': {
            'username': {
                'schema': {
                    'type': 'basestring'
                }
            }
        }
    }

    @acl_decorators.can_access_admin_page
    def put(self):
        if self.email != feconf.ADMIN_EMAIL_ADDRESS:
            raise self.UnauthorizedUserException(
                'Only the default system admin can manage super admins')

        username = self.normalized_payload.get('username')

        user_id = user_services.get_user_id_from_username(username)
        if user_id is None:
            raise self.InvalidInputException('No such user exists')

        auth_services.grant_super_admin_privileges(user_id)
        self.render_json(self.values)

    @acl_decorators.can_access_admin_page
    def delete(self):
        if self.email != feconf.ADMIN_EMAIL_ADDRESS:
            raise self.UnauthorizedUserException(
                'Only the default system admin can manage super admins')

        username = self.normalized_request.get('username')

        user_settings = user_services.get_user_settings_from_username(username)
        if user_settings is None:
            raise self.InvalidInputException('No such user exists')

        if user_settings.email == feconf.ADMIN_EMAIL_ADDRESS:
            raise self.InvalidInputException(
                'Cannot revoke privileges from the default super admin account')

        auth_services.revoke_super_admin_privileges(user_settings.user_id)
        self.render_json(self.values)


class AdminTopicsCsvFileDownloader(base.BaseHandler):
    """Retrieves topic similarity data for download."""

    GET_HANDLER_ERROR_RETURN_TYPE = feconf.HANDLER_TYPE_DOWNLOADABLE
    URL_PATH_ARGS_SCHEMAS = {}
    HANDLER_ARGS_SCHEMAS = {'GET': {}}

    @acl_decorators.can_access_admin_page
    def get(self):
        self.render_downloadable_file(
            recommendations_services.get_topic_similarities_as_csv(),
            'topic_similarities.csv', 'text/csv')


class DataExtractionQueryHandler(base.BaseHandler):
    """Handler for data extraction query."""

    GET_HANDLER_ERROR_RETURN_TYPE = feconf.HANDLER_TYPE_JSON
    URL_PATH_ARGS_SCHEMAS = {}
    HANDLER_ARGS_SCHEMAS = {
        'GET': {
            'exp_id': {
                'schema': {
                    'type': 'basestring'
                }
            },
            'exp_version': {
                'schema': {
                    'type': 'int'
                }
            },
            'state_name': {
                'schema': {
                    'type': 'basestring'
                }
            },
            'num_answers': {
                'schema': {
                    'type': 'int'
                }
            }
        }
    }

    @acl_decorators.can_access_admin_page
    def get(self):
        exp_id = self.normalized_request.get('exp_id')
        exp_version = self.normalized_request.get('exp_version')

        exploration = exp_fetchers.get_exploration_by_id(
            exp_id, strict=False, version=exp_version)
        if exploration is None:
            raise self.InvalidInputException(
                'Entity for exploration with id %s and version %s not found.'
                % (exp_id, exp_version))

        state_name = self.normalized_request.get('state_name')
        num_answers = self.normalized_request.get('num_answers')

        if state_name not in exploration.states:
            raise self.InvalidInputException(
                'Exploration \'%s\' does not have \'%s\' state.'
                % (exp_id, state_name))

        state_answers = stats_services.get_state_answers(
            exp_id, exp_version, state_name)
        extracted_answers = state_answers.get_submitted_answer_dict_list()

        if num_answers > 0:
            extracted_answers = extracted_answers[:num_answers]

        response = {
            'data': extracted_answers
        }
        self.render_json(response)


class ContributionRightsHandler(base.BaseHandler):
    """Handles contribution rights of a user on contributor dashboard page."""

    GET_HANDLER_ERROR_RETURN_TYPE = feconf.HANDLER_TYPE_JSON
    URL_PATH_ARGS_SCHEMAS = {}
    HANDLER_ARGS_SCHEMAS = {
        'POST': {
            'username': {
                'schema': {
                    'type': 'basestring'
                }
            },
            'category': {
                'schema': {
                    'type': 'basestring',
                    'choices': constants.CONTRIBUTION_RIGHT_CATEGORIES
                }
            },
            'language_code': {
                'schema': {
                    'type': 'basestring',
                    'validators': [{
                        'id': 'is_supported_audio_language_code'
                    }]
                },
                'default_value': None
            }
        }
    }

    @acl_decorators.can_access_admin_page
    def get(self):
        username = self.request.get('username', None)
        if username is None:
            raise self.InvalidInputException('Missing username param')
        user_id = user_services.get_user_id_from_username(username)
        if user_id is None:
            raise self.InvalidInputException(
                'Invalid username: %s' % username)
        user_rights = (
            user_services.get_user_contribution_rights(user_id))
        self.render_json({
            'can_review_translation_for_language_codes': (
                user_rights.can_review_translation_for_language_codes),
            'can_review_voiceover_for_language_codes': (
                user_rights.can_review_voiceover_for_language_codes),
            'can_review_questions': user_rights.can_review_questions,
            'can_submit_questions': user_rights.can_submit_questions
        })

    @acl_decorators.can_access_admin_page
    def post(self):
        username = self.normalized_payload.get('username')
        user_id = user_services.get_user_id_from_username(username)

        if user_id is None:
            raise self.InvalidInputException('Invalid username: %s' % username)

        category = self.normalized_payload.get('category')
        language_code = self.normalized_payload.get('language_code')

        if category == constants.CONTRIBUTION_RIGHT_CATEGORY_REVIEW_TRANSLATION:
            if user_services.can_review_translation_suggestions(
                    user_id, language_code=language_code):
                raise self.InvalidInputException(
                    'User %s already has rights to review translation in '
                    'language code %s' % (username, language_code))
            user_services.allow_user_to_review_translation_in_language(
                user_id, language_code)
        elif category == constants.CONTRIBUTION_RIGHT_CATEGORY_REVIEW_VOICEOVER:
            if user_services.can_review_voiceover_applications(
                    user_id, language_code=language_code):
                raise self.InvalidInputException(
                    'User %s already has rights to review voiceover in '
                    'language code %s' % (username, language_code))
            user_services.allow_user_to_review_voiceover_in_language(
                user_id, language_code)
        elif category == constants.CONTRIBUTION_RIGHT_CATEGORY_REVIEW_QUESTION:
            if user_services.can_review_question_suggestions(user_id):
                raise self.InvalidInputException(
                    'User %s already has rights to review question.' % (
                        username))
            user_services.allow_user_to_review_question(user_id)
        elif category == constants.CONTRIBUTION_RIGHT_CATEGORY_SUBMIT_QUESTION:
            if user_services.can_submit_question_suggestions(user_id):
                raise self.InvalidInputException(
                    'User %s already has rights to submit question.' % (
                        username))
            user_services.allow_user_to_submit_question(user_id)

        if category in [
                constants.CONTRIBUTION_RIGHT_CATEGORY_REVIEW_TRANSLATION,
                constants.CONTRIBUTION_RIGHT_CATEGORY_REVIEW_VOICEOVER,
                constants.CONTRIBUTION_RIGHT_CATEGORY_REVIEW_QUESTION
        ]:
            email_manager.send_email_to_new_contribution_reviewer(
                user_id, category, language_code=language_code)
        self.render_json({})

<<<<<<< HEAD
    @acl_decorators.can_access_admin_page
    def delete(self):
        username = self.request.get('username', None)
        if username is None:
            raise self.InvalidInputException('Missing username param')
=======

class RemoveContributionRightsHandler(base.BaseHandler):
    """Handles removing contribution rights for contributor dashboard."""

    GET_HANDLER_ERROR_RETURN_TYPE = feconf.HANDLER_TYPE_JSON
    URL_PATH_ARGS_SCHEMAS = {}
    HANDLER_ARGS_SCHEMAS = {
        'PUT': {
            'username': {
                'schema': {
                    'type': 'basestring'
                }
            },
            'removal_type': {
                'schema': {
                    'type': 'basestring',
                    'choices': [
                        constants.ACTION_REMOVE_ALL_REVIEW_RIGHTS,
                        constants.ACTION_REMOVE_SPECIFIC_CONTRIBUTION_RIGHTS
                    ]
                }
            },
            'category': {
                'schema': {
                    'type': 'basestring',
                    'choices': constants.CONTRIBUTION_RIGHT_CATEGORIES
                },
                'default_value': None
            },
            'language_code': {
                'schema': {
                    'type': 'basestring',
                    'validators': [{
                        'id': 'is_supported_audio_language_code'
                    }]
                },
                'default_value': None
            }
        }
    }

    @acl_decorators.can_access_admin_page
    def put(self):
        username = self.normalized_payload.get('username')
>>>>>>> c6558ff3
        user_id = user_services.get_user_id_from_username(username)
        if user_id is None:
            raise self.InvalidInputException(
                'Invalid username: %s' % username)

<<<<<<< HEAD
        language_code = self.request.get('language_code', None)
        if language_code is not None and not (
                utils.is_supported_audio_language_code(language_code)):
            raise self.InvalidInputException(
                'Invalid language_code: %s' % language_code)

        removal_type = self.request.get('removal_type')
=======
        language_code = self.normalized_payload.get('language_code')

        removal_type = self.normalized_payload.get('removal_type')
>>>>>>> c6558ff3
        if removal_type == constants.ACTION_REMOVE_ALL_REVIEW_RIGHTS:
            user_services.remove_contribution_reviewer(user_id)
        elif (removal_type ==
              constants.ACTION_REMOVE_SPECIFIC_CONTRIBUTION_RIGHTS):
<<<<<<< HEAD
            category = self.request.get('category')
=======
            category = self.normalized_payload.get('category')
>>>>>>> c6558ff3
            if (category ==
                    constants.CONTRIBUTION_RIGHT_CATEGORY_REVIEW_TRANSLATION):
                if not user_services.can_review_translation_suggestions(
                        user_id, language_code=language_code):
                    raise self.InvalidInputException(
                        '%s does not have rights to review translation in '
                        'language %s.' % (username, language_code))
                user_services.remove_translation_review_rights_in_language(
                    user_id, language_code)
            elif (category ==
                  constants.CONTRIBUTION_RIGHT_CATEGORY_REVIEW_VOICEOVER):
                if not user_services.can_review_voiceover_applications(
                        user_id, language_code=language_code):
                    raise self.InvalidInputException(
                        '%s does not have rights to review voiceover in '
                        'language %s.' % (username, language_code))
                user_services.remove_voiceover_review_rights_in_language(
                    user_id, language_code)
            elif (category ==
                  constants.CONTRIBUTION_RIGHT_CATEGORY_REVIEW_QUESTION):
                if not user_services.can_review_question_suggestions(user_id):
                    raise self.InvalidInputException(
                        '%s does not have rights to review question.' % (
                            username))
                user_services.remove_question_review_rights(user_id)
            elif (category ==
                  constants.CONTRIBUTION_RIGHT_CATEGORY_SUBMIT_QUESTION):
                if not user_services.can_submit_question_suggestions(user_id):
                    raise self.InvalidInputException(
                        '%s does not have rights to submit question.' % (
                            username))
                user_services.remove_question_submit_rights(user_id)

            if category in [
                    constants.CONTRIBUTION_RIGHT_CATEGORY_REVIEW_TRANSLATION,
                    constants.CONTRIBUTION_RIGHT_CATEGORY_REVIEW_VOICEOVER,
                    constants.CONTRIBUTION_RIGHT_CATEGORY_REVIEW_QUESTION
            ]:
                email_manager.send_email_to_removed_contribution_reviewer(
                    user_id, category, language_code=language_code)

        self.render_json({})


class ContributionUsersHandler(base.BaseHandler):
    """Handler to show users with contribution rights."""

    GET_HANDLER_ERROR_RETURN_TYPE = feconf.HANDLER_TYPE_JSON
    URL_PATH_ARGS_SCHEMAS = {}
    HANDLER_ARGS_SCHEMAS = {
        'GET': {
            'category': {
                'schema': {
                    'type': 'basestring',
                    'choices': constants.CONTRIBUTION_RIGHT_CATEGORIES
                }
            },
            'language_code': {
                'schema': {
                    'type': 'basestring',
                    'validators': [{
                        'id': 'is_supported_audio_language_code'
                    }]
                },
                'default_value': None
            }
        }
    }

    @acl_decorators.can_access_admin_page
    def get(self):
        category = self.normalized_request.get('category')
        language_code = self.normalized_request.get('language_code')

        usernames = user_services.get_contributor_usernames(
            category, language_code=language_code)
        self.render_json({'usernames': usernames})


<<<<<<< HEAD
=======
class ContributionRightsDataHandler(base.BaseHandler):
    """Handler to show the contribution rights of a user."""

    GET_HANDLER_ERROR_RETURN_TYPE = feconf.HANDLER_TYPE_JSON
    URL_PATH_ARGS_SCHEMAS = {}
    HANDLER_ARGS_SCHEMAS = {
        'GET': {
            'username': {
                'schema': {
                    'type': 'basestring'
                }
            }
        }
    }

    @acl_decorators.can_access_admin_page
    def get(self):
        username = self.normalized_request.get('username')
        user_id = user_services.get_user_id_from_username(username)
        if user_id is None:
            raise self.InvalidInputException(
                'Invalid username: %s' % username)
        user_rights = (
            user_services.get_user_contribution_rights(user_id))
        self.render_json({
            'can_review_translation_for_language_codes': (
                user_rights.can_review_translation_for_language_codes),
            'can_review_voiceover_for_language_codes': (
                user_rights.can_review_voiceover_for_language_codes),
            'can_review_questions': user_rights.can_review_questions,
            'can_submit_questions': user_rights.can_submit_questions
        })


>>>>>>> c6558ff3
class SendDummyMailToAdminHandler(base.BaseHandler):
    """This function handles sending test emails."""

    URL_PATH_ARGS_SCHEMAS = {}
    HANDLER_ARGS_SCHEMAS = {'POST': {}}

    @acl_decorators.can_access_admin_page
    def post(self):
        username = self.username
        if feconf.CAN_SEND_EMAILS:
            email_manager.send_dummy_mail_to_admin(username)
            self.render_json({})
        else:
            raise self.InvalidInputException('This app cannot send emails.')


class UpdateUsernameHandler(base.BaseHandler):
    """Handler for renaming usernames."""

    URL_PATH_ARGS_SCHEMAS = {}
    HANDLER_ARGS_SCHEMAS = {
        'PUT': {
            'old_username': {
                'schema': {
                    'type': 'basestring'
                }
            },
            'new_username': {
                'schema': {
                    'type': 'basestring',
                    'validators': [{
                        'id': 'has_length_at_most',
                        'max_value': constants.MAX_USERNAME_LENGTH
                    }]
                }
            }
        }
    }

    @acl_decorators.can_access_admin_page
    def put(self):
        old_username = self.normalized_payload.get('old_username')
        new_username = self.normalized_payload.get('new_username')

        user_id = user_services.get_user_id_from_username(old_username)
        if user_id is None:
            raise self.InvalidInputException(
                'Invalid username: %s' % old_username)

        if user_services.is_username_taken(new_username):
            raise self.InvalidInputException('Username already taken.')

        user_services.set_username(user_id, new_username)
        user_services.log_username_change(
            self.user_id, old_username, new_username)
        self.render_json({})


class NumberOfDeletionRequestsHandler(base.BaseHandler):
    """Handler for getting the number of pending deletion requests via admin
    page.
    """

    GET_HANDLER_ERROR_RETURN_TYPE = feconf.HANDLER_TYPE_JSON
    URL_PATH_ARGS_SCHEMAS = {}
    HANDLER_ARGS_SCHEMAS = {'GET': {}}

    @acl_decorators.can_access_admin_page
    def get(self):
        self.render_json({
            'number_of_pending_deletion_models': (
                wipeout_service.get_number_of_pending_deletion_requests())
        })


class VerifyUserModelsDeletedHandler(base.BaseHandler):
    """Handler for getting whether any models exist for specific user ID."""

    GET_HANDLER_ERROR_RETURN_TYPE = feconf.HANDLER_TYPE_JSON
    URL_PATH_ARGS_SCHEMAS = {}
    HANDLER_ARGS_SCHEMAS = {
        'GET': {
            'user_id': {
                'schema': {
                    'type': 'basestring'
                }
            }
        }
    }

    @acl_decorators.can_access_admin_page
    def get(self):
        user_id = self.normalized_request.get('user_id')

        user_is_deleted = wipeout_service.verify_user_deleted(
            user_id, include_delete_at_end_models=True)
        self.render_json({'related_models_exist': not user_is_deleted})


class DeleteUserHandler(base.BaseHandler):
    """Handler for deleting a user with specific ID."""

    URL_PATH_ARGS_SCHEMAS = {}
    HANDLER_ARGS_SCHEMAS = {
        'DELETE': {
            'user_id': {
                'schema': {
                    'type': 'basestring'
                }
            },
            'username': {
                'schema': {
                    'type': 'basestring'
                }
            }
        }
    }

    @acl_decorators.can_delete_any_user
    def delete(self):
        user_id = self.normalized_request.get('user_id')
        username = self.normalized_request.get('username')

        user_id_from_username = (
            user_services.get_user_id_from_username(username))
        if user_id_from_username is None:
            raise self.InvalidInputException(
                'The username doesn\'t belong to any user'
            )
        if user_id_from_username != user_id:
            raise self.InvalidInputException(
                'The user ID retrieved from the username and '
                'the user ID provided by admin differ.'
            )
        wipeout_service.pre_delete_user(user_id)
        self.render_json({'success': True})<|MERGE_RESOLUTION|>--- conflicted
+++ resolved
@@ -917,6 +917,13 @@
     GET_HANDLER_ERROR_RETURN_TYPE = feconf.HANDLER_TYPE_JSON
     URL_PATH_ARGS_SCHEMAS = {}
     HANDLER_ARGS_SCHEMAS = {
+        'GET': {
+            'username': {
+                'schema': {
+                    'type': 'basestring'
+                }
+            }
+        },
         'POST': {
             'username': {
                 'schema': {
@@ -938,12 +945,44 @@
                 },
                 'default_value': None
             }
+        },
+        'DELETE': {
+            'username': {
+                'schema': {
+                    'type': 'basestring'
+                }
+            },
+            'removal_type': {
+                'schema': {
+                    'type': 'basestring',
+                    'choices': [
+                        constants.ACTION_REMOVE_ALL_REVIEW_RIGHTS,
+                        constants.ACTION_REMOVE_SPECIFIC_CONTRIBUTION_RIGHTS
+                    ]
+                }
+            },
+            'category': {
+                'schema': {
+                    'type': 'basestring',
+                    'choices': constants.CONTRIBUTION_RIGHT_CATEGORIES
+                },
+                'default_value': None
+            },
+            'language_code': {
+                'schema': {
+                    'type': 'basestring',
+                    'validators': [{
+                        'id': 'is_supported_audio_language_code'
+                    }]
+                },
+                'default_value': None
+            }
         }
     }
 
     @acl_decorators.can_access_admin_page
     def get(self):
-        username = self.request.get('username', None)
+        username = self.normalized_request.get('username', None)
         if username is None:
             raise self.InvalidInputException('Missing username param')
         user_id = user_services.get_user_id_from_username(username)
@@ -1010,85 +1049,28 @@
                 user_id, category, language_code=language_code)
         self.render_json({})
 
-<<<<<<< HEAD
     @acl_decorators.can_access_admin_page
     def delete(self):
-        username = self.request.get('username', None)
+        username = self.normalized_request.get('username', None)
         if username is None:
             raise self.InvalidInputException('Missing username param')
-=======
-
-class RemoveContributionRightsHandler(base.BaseHandler):
-    """Handles removing contribution rights for contributor dashboard."""
-
-    GET_HANDLER_ERROR_RETURN_TYPE = feconf.HANDLER_TYPE_JSON
-    URL_PATH_ARGS_SCHEMAS = {}
-    HANDLER_ARGS_SCHEMAS = {
-        'PUT': {
-            'username': {
-                'schema': {
-                    'type': 'basestring'
-                }
-            },
-            'removal_type': {
-                'schema': {
-                    'type': 'basestring',
-                    'choices': [
-                        constants.ACTION_REMOVE_ALL_REVIEW_RIGHTS,
-                        constants.ACTION_REMOVE_SPECIFIC_CONTRIBUTION_RIGHTS
-                    ]
-                }
-            },
-            'category': {
-                'schema': {
-                    'type': 'basestring',
-                    'choices': constants.CONTRIBUTION_RIGHT_CATEGORIES
-                },
-                'default_value': None
-            },
-            'language_code': {
-                'schema': {
-                    'type': 'basestring',
-                    'validators': [{
-                        'id': 'is_supported_audio_language_code'
-                    }]
-                },
-                'default_value': None
-            }
-        }
-    }
-
-    @acl_decorators.can_access_admin_page
-    def put(self):
-        username = self.normalized_payload.get('username')
->>>>>>> c6558ff3
         user_id = user_services.get_user_id_from_username(username)
         if user_id is None:
             raise self.InvalidInputException(
                 'Invalid username: %s' % username)
 
-<<<<<<< HEAD
-        language_code = self.request.get('language_code', None)
+        language_code = self.normalized_request.get('language_code', None)
         if language_code is not None and not (
                 utils.is_supported_audio_language_code(language_code)):
             raise self.InvalidInputException(
                 'Invalid language_code: %s' % language_code)
 
-        removal_type = self.request.get('removal_type')
-=======
-        language_code = self.normalized_payload.get('language_code')
-
-        removal_type = self.normalized_payload.get('removal_type')
->>>>>>> c6558ff3
+        removal_type = self.normalized_request.get('removal_type')
         if removal_type == constants.ACTION_REMOVE_ALL_REVIEW_RIGHTS:
             user_services.remove_contribution_reviewer(user_id)
         elif (removal_type ==
               constants.ACTION_REMOVE_SPECIFIC_CONTRIBUTION_RIGHTS):
-<<<<<<< HEAD
-            category = self.request.get('category')
-=======
-            category = self.normalized_payload.get('category')
->>>>>>> c6558ff3
+            category = self.normalized_request.get('category')
             if (category ==
                     constants.CONTRIBUTION_RIGHT_CATEGORY_REVIEW_TRANSLATION):
                 if not user_services.can_review_translation_suggestions(
@@ -1168,43 +1150,6 @@
         self.render_json({'usernames': usernames})
 
 
-<<<<<<< HEAD
-=======
-class ContributionRightsDataHandler(base.BaseHandler):
-    """Handler to show the contribution rights of a user."""
-
-    GET_HANDLER_ERROR_RETURN_TYPE = feconf.HANDLER_TYPE_JSON
-    URL_PATH_ARGS_SCHEMAS = {}
-    HANDLER_ARGS_SCHEMAS = {
-        'GET': {
-            'username': {
-                'schema': {
-                    'type': 'basestring'
-                }
-            }
-        }
-    }
-
-    @acl_decorators.can_access_admin_page
-    def get(self):
-        username = self.normalized_request.get('username')
-        user_id = user_services.get_user_id_from_username(username)
-        if user_id is None:
-            raise self.InvalidInputException(
-                'Invalid username: %s' % username)
-        user_rights = (
-            user_services.get_user_contribution_rights(user_id))
-        self.render_json({
-            'can_review_translation_for_language_codes': (
-                user_rights.can_review_translation_for_language_codes),
-            'can_review_voiceover_for_language_codes': (
-                user_rights.can_review_voiceover_for_language_codes),
-            'can_review_questions': user_rights.can_review_questions,
-            'can_submit_questions': user_rights.can_submit_questions
-        })
-
-
->>>>>>> c6558ff3
 class SendDummyMailToAdminHandler(base.BaseHandler):
     """This function handles sending test emails."""
 
