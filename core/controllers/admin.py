--- conflicted
+++ resolved
@@ -378,8 +378,13 @@
                 result = {
                     'version': version
                 }
-<<<<<<< HEAD
-            elif action == 'update_feature_flag_rules':
+            else:
+                # The handler schema defines the possible values of 'action'.
+                # If 'action' has a value other than those defined in the
+                # schema, a Bad Request error will be thrown. Hence, 'action'
+                # must be 'update_feature_flag_rules' if this branch is
+                # executed.
+                assert action == 'update_feature_flag_rules'
                 feature_name = self.normalized_payload['feature_name']
                 if feature_name is None:
                     raise Exception(
@@ -398,18 +403,6 @@
                         'The \'commit_message\' must be provided when the '
                         'action is update_feature_flag_rules.'
                     )
-=======
-            else:
-                # The handler schema defines the possible values of 'action'.
-                # If 'action' has a value other than those defined in the
-                # schema, a Bad Request error will be thrown. Hence, 'action'
-                # must be 'update_feature_flag_rules' if this branch is
-                # executed.
-                assert action == 'update_feature_flag_rules'
-                feature_name = self.normalized_payload.get('feature_name')
-                new_rules = self.normalized_payload.get('new_rules')
-                commit_message = self.normalized_payload.get('commit_message')
->>>>>>> b70d47d1
 
                 try:
                     feature_services.update_feature_flag_rules(
@@ -1058,8 +1051,15 @@
                     user_services.get_usernames_by_role(role) if role else []
                 )
             })
-<<<<<<< HEAD
-        elif filter_criterion == feconf.USER_FILTER_CRITERION_USERNAME:
+        else:
+            # The handler schema defines the possible values of
+            # 'filter_criterion'. If 'filter_criterion' has a value other than
+            # those defined in the schema, a Bad Request error will be thrown.
+            # Hence, 'filter_criterion' must be
+            # 'feconf.USER_FILTER_CRITERION_USERNAME' if this branch is
+            # executed.
+            assert filter_criterion == (
+                feconf.USER_FILTER_CRITERION_USERNAME)
             username = request_data.get(feconf.USER_FILTER_CRITERION_USERNAME)
             if username is None:
                 raise Exception(
@@ -1069,20 +1069,6 @@
             user_id = (
                 user_services.get_user_id_from_username(username)
             )
-=======
-        else:
-            # The handler schema defines the possible values of
-            # 'filter_criterion'. If 'filter_criterion' has a value other than
-            # those defined in the schema, a Bad Request error will be thrown.
-            # Hence, 'filter_criterion' must be
-            # 'feconf.USER_FILTER_CRITERION_USERNAME' if this branch is
-            # executed.
-            assert filter_criterion == (
-                feconf.USER_FILTER_CRITERION_USERNAME)
-            username = self.normalized_request.get(
-                feconf.USER_FILTER_CRITERION_USERNAME)
-            user_id = user_services.get_user_id_from_username(username)
->>>>>>> b70d47d1
             role_services.log_role_query(
                 self.user_id, feconf.ROLE_ACTION_VIEW_BY_USERNAME,
                 username=username)
