--- conflicted
+++ resolved
@@ -271,11 +271,7 @@
         try:
             result = {}
             if action == 'reload_exploration':
-<<<<<<< HEAD
-                exploration_id = self.normalized_payload['exploration_id']
-=======
                 exploration_id = self.normalized_payload.get('exploration_id')
->>>>>>> a3216fab
                 if exploration_id is None:
                     raise Exception(
                         'The \'exploration_id\' must be provided when the'
@@ -283,11 +279,7 @@
                     )
                 self._reload_exploration(exploration_id)
             elif action == 'reload_collection':
-<<<<<<< HEAD
-                collection_id = self.normalized_payload['collection_id']
-=======
                 collection_id = self.normalized_payload.get('collection_id')
->>>>>>> a3216fab
                 if collection_id is None:
                     raise Exception(
                         'The \'collection_id\' must be provided when the'
@@ -295,25 +287,15 @@
                     )
                 self._reload_collection(collection_id)
             elif action == 'generate_dummy_explorations':
-<<<<<<< HEAD
-                num_dummy_exps_to_generate = self.normalized_payload[
-                    'num_dummy_exps_to_generate']
-=======
                 num_dummy_exps_to_generate = self.normalized_payload.get(
                     'num_dummy_exps_to_generate')
->>>>>>> a3216fab
                 if num_dummy_exps_to_generate is None:
                     raise Exception(
                         'The \'num_dummy_exps_to_generate\' must be provided'
                         ' when the action is generate_dummy_explorations.'
                     )
-<<<<<<< HEAD
-                num_dummy_exps_to_publish = self.normalized_payload[
-                    'num_dummy_exps_to_publish']
-=======
                 num_dummy_exps_to_publish = self.normalized_payload.get(
                     'num_dummy_exps_to_publish')
->>>>>>> a3216fab
                 if num_dummy_exps_to_publish is None:
                     raise Exception(
                         'The \'num_dummy_exps_to_publish\' must be provided'
@@ -337,13 +319,8 @@
             elif action == 'generate_dummy_classroom':
                 self._generate_dummy_classroom()
             elif action == 'save_config_properties':
-<<<<<<< HEAD
-                new_config_property_values = self.normalized_payload[
-                    'new_config_property_values']
-=======
                 new_config_property_values = self.normalized_payload.get(
                     'new_config_property_values')
->>>>>>> a3216fab
                 if new_config_property_values is None:
                     raise Exception(
                         'The \'new_config_property_values\' must be provided'
@@ -355,13 +332,8 @@
                 for (name, value) in new_config_property_values.items():
                     config_services.set_property(self.user_id, name, value)
             elif action == 'revert_config_property':
-<<<<<<< HEAD
-                config_property_id = self.normalized_payload[
-                    'config_property_id']
-=======
                 config_property_id = self.normalized_payload.get(
                     'config_property_id')
->>>>>>> a3216fab
                 if config_property_id is None:
                     raise Exception(
                         'The \'config_property_id\' must be provided'
@@ -373,11 +345,7 @@
                 config_services.revert_property(
                     self.user_id, config_property_id)
             elif action == 'upload_topic_similarities':
-<<<<<<< HEAD
-                data = self.normalized_payload['data']
-=======
                 data = self.normalized_payload.get('data')
->>>>>>> a3216fab
                 if data is None:
                     raise Exception(
                         'The \'data\' must be provided when the action'
@@ -385,11 +353,7 @@
                     )
                 recommendations_services.update_topic_similarities(data)
             elif action == 'regenerate_topic_related_opportunities':
-<<<<<<< HEAD
-                topic_id = self.normalized_payload['topic_id']
-=======
                 topic_id = self.normalized_payload.get('topic_id')
->>>>>>> a3216fab
                 if topic_id is None:
                     raise Exception(
                         'The \'topic_id\' must be provided when the action'
@@ -403,11 +367,7 @@
                     'opportunities_count': opportunities_count
                 }
             elif action == 'rollback_exploration_to_safe_state':
-<<<<<<< HEAD
-                exp_id = self.normalized_payload['exp_id']
-=======
                 exp_id = self.normalized_payload.get('exp_id')
->>>>>>> a3216fab
                 if exp_id is None:
                     raise Exception(
                         'The \'exp_id\' must be provided when the action'
@@ -418,10 +378,6 @@
                 result = {
                     'version': version
                 }
-<<<<<<< HEAD
-            elif action == 'update_feature_flag_rules':
-                feature_name = self.normalized_payload['feature_name']
-=======
             else:
                 # The handler schema defines the possible values of 'action'.
                 # If 'action' has a value other than those defined in the
@@ -430,27 +386,18 @@
                 # executed.
                 assert action == 'update_feature_flag_rules'
                 feature_name = self.normalized_payload.get('feature_name')
->>>>>>> a3216fab
                 if feature_name is None:
                     raise Exception(
                         'The \'feature_name\' must be provided when the action'
                         ' is update_feature_flag_rules.'
                     )
-<<<<<<< HEAD
-                new_rules = self.normalized_payload['new_rules']
-=======
                 new_rules = self.normalized_payload.get('new_rules')
->>>>>>> a3216fab
                 if new_rules is None:
                     raise Exception(
                         'The \'new_rules\' must be provided when the action'
                         ' is update_feature_flag_rules.'
                     )
-<<<<<<< HEAD
-                commit_message = self.normalized_payload['commit_message']
-=======
                 commit_message = self.normalized_payload.get('commit_message')
->>>>>>> a3216fab
                 if commit_message is None:
                     raise Exception(
                         'The \'commit_message\' must be provided when the '
@@ -1104,9 +1051,6 @@
                     user_services.get_usernames_by_role(role) if role else []
                 )
             })
-<<<<<<< HEAD
-        elif filter_criterion == feconf.USER_FILTER_CRITERION_USERNAME:
-=======
         else:
             # The handler schema defines the possible values of
             # 'filter_criterion'. If 'filter_criterion' has a value other than
@@ -1116,7 +1060,6 @@
             # executed.
             assert filter_criterion == (
                 feconf.USER_FILTER_CRITERION_USERNAME)
->>>>>>> a3216fab
             username = request_data.get(feconf.USER_FILTER_CRITERION_USERNAME)
             if username is None:
                 raise Exception(
