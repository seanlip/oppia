# Copyright 2014 The Oppia Authors. All Rights Reserved.
#
# Licensed under the Apache License, Version 2.0 (the "License");
# you may not use this file except in compliance with the License.
# You may obtain a copy of the License at
#
#      http://www.apache.org/licenses/LICENSE-2.0
#
# Unless required by applicable law or agreed to in writing, software
# distributed under the License is distributed on an "AS-IS" BASIS,
# WITHOUT WARRANTIES OR CONDITIONS OF ANY KIND, either express or implied.
# See the License for the specific language governing permissions and
# limitations under the License.

"""Controllers for the admin view."""
from __future__ import absolute_import  # pylint: disable=import-only-modules
from __future__ import division  # pylint: disable=import-only-modules
from __future__ import print_function  # pylint: disable=import-only-modules
from __future__ import unicode_literals  # pylint: disable=import-only-modules

import logging
import os
import random
import sys

from constants import constants
from core import jobs
from core import jobs_registry
from core.controllers import acl_decorators
from core.controllers import base
from core.domain import collection_services
from core.domain import config_domain
from core.domain import config_services
from core.domain import exp_domain
from core.domain import exp_fetchers
from core.domain import exp_services
from core.domain import recommendations_services
from core.domain import rights_manager
from core.domain import role_services
from core.domain import search_services
from core.domain import stats_services
from core.domain import topic_domain
from core.domain import topic_services
from core.domain import user_services
from core.platform import models
import feconf
import utils

_PARENT_DIR = os.path.abspath(os.path.join(os.getcwd(), os.pardir))
_FUTURE_PATH = os.path.join(_PARENT_DIR, 'oppia_tools', 'future-0.17.1')

sys.path.insert(0, _FUTURE_PATH)

# pylint: disable=wrong-import-position
# pylint: disable=wrong-import-order
import builtins  # isort:skip
from future import standard_library  # isort:skip

standard_library.install_aliases()
# pylint: enable=wrong-import-order
# pylint: enable=wrong-import-position

current_user_services = models.Registry.import_current_user_services()


class AdminPage(base.BaseHandler):
    """Admin page shown in the App Engine admin console."""
    @acl_decorators.can_access_admin_page
    def get(self):
        """Handles GET requests."""
<<<<<<< HEAD
        demo_exploration_ids = list(feconf.DEMO_EXPLORATIONS.keys())
=======

        self.render_template('dist/admin-page.mainpage.html')


class AdminHandler(base.BaseHandler):
    """Handler for the admin page."""

    GET_HANDLER_ERROR_RETURN_TYPE = feconf.HANDLER_TYPE_JSON

    @acl_decorators.can_access_admin_page
    def get(self):
        """Handles GET requests."""
        demo_exploration_ids = feconf.DEMO_EXPLORATIONS.keys()
>>>>>>> 105ba20a

        recent_job_data = jobs.get_data_for_recent_jobs()
        unfinished_job_data = jobs.get_data_for_unfinished_jobs()
        topic_summaries = topic_services.get_all_topic_summaries()
        topic_summary_dicts = [
            summary.to_dict() for summary in topic_summaries]
        for job in unfinished_job_data:
            job['can_be_canceled'] = job['is_cancelable'] and any([
                klass.__name__ == job['job_type']
                for klass in (
                    jobs_registry.ONE_OFF_JOB_MANAGERS + (
                        jobs_registry.AUDIT_JOB_MANAGERS))])

        queued_or_running_job_types = set([
            job['job_type'] for job in unfinished_job_data])
        one_off_job_specs = [{
            'job_type': klass.__name__,
            'is_queued_or_running': (
                klass.__name__ in queued_or_running_job_types)
        } for klass in jobs_registry.ONE_OFF_JOB_MANAGERS]
        audit_job_specs = [{
            'job_type': klass.__name__,
            'is_queued_or_running': (
                klass.__name__ in queued_or_running_job_types)
        } for klass in jobs_registry.AUDIT_JOB_MANAGERS]

        continuous_computations_data = jobs.get_continuous_computations_info(
            jobs_registry.ALL_CONTINUOUS_COMPUTATION_MANAGERS)
        for computation in continuous_computations_data:
            if computation['last_started_msec']:
                computation['human_readable_last_started'] = (
                    utils.get_human_readable_time_string(
                        computation['last_started_msec']))
            if computation['last_stopped_msec']:
                computation['human_readable_last_stopped'] = (
                    utils.get_human_readable_time_string(
                        computation['last_stopped_msec']))
            if computation['last_finished_msec']:
                computation['human_readable_last_finished'] = (
                    utils.get_human_readable_time_string(
                        computation['last_finished_msec']))

        self.render_json({
            'config_properties': (
                config_domain.Registry.get_config_property_schemas()),
            'continuous_computations_data': continuous_computations_data,
            'demo_collections': sorted(feconf.DEMO_COLLECTIONS.items()),
            'demo_explorations': sorted(feconf.DEMO_EXPLORATIONS.items()),
            'demo_exploration_ids': demo_exploration_ids,
            'human_readable_current_time': (
                utils.get_human_readable_time_string(
                    utils.get_current_time_in_millisecs())),
            'one_off_job_specs': one_off_job_specs,
            'audit_job_specs': audit_job_specs,
            'recent_job_data': recent_job_data,
            'unfinished_job_data': unfinished_job_data,
            'updatable_roles': {
                role: role_services.HUMAN_READABLE_ROLES[role]
                for role in role_services.UPDATABLE_ROLES
            },
            'viewable_roles': {
                role: role_services.HUMAN_READABLE_ROLES[role]
                for role in role_services.VIEWABLE_ROLES
            },
            'topic_summaries': topic_summary_dicts,
            'role_graph_data': role_services.get_role_graph_data()
        })

    @acl_decorators.can_access_admin_page
    def post(self):
        """Handles POST requests."""
        try:
            if self.payload.get('action') == 'reload_exploration':
                exploration_id = self.payload.get('exploration_id')
                self._reload_exploration(exploration_id)
            elif self.payload.get('action') == 'reload_collection':
                collection_id = self.payload.get('collection_id')
                self._reload_collection(collection_id)
            elif self.payload.get('action') == 'generate_dummy_explorations':
                num_dummy_exps_to_generate = self.payload.get(
                    'num_dummy_exps_to_generate')
                num_dummy_exps_to_publish = self.payload.get(
                    'num_dummy_exps_to_publish')
                if not isinstance(num_dummy_exps_to_generate, int):
                    raise self.InvalidInputException(
                        '%s is not a number' % num_dummy_exps_to_generate)
                elif not isinstance(num_dummy_exps_to_publish, int):
                    raise self.InvalidInputException(
                        '%s is not a number' % num_dummy_exps_to_publish)
                elif num_dummy_exps_to_generate < num_dummy_exps_to_publish:
                    raise self.InvalidInputException(
                        'Generate count cannot be less than publish count')
                else:
                    self._generate_dummy_explorations(
                        num_dummy_exps_to_generate, num_dummy_exps_to_publish)
            elif self.payload.get('action') == 'clear_search_index':
                search_services.clear_collection_search_index()
                search_services.clear_exploration_search_index()
            elif self.payload.get('action') == 'save_config_properties':
                new_config_property_values = self.payload.get(
                    'new_config_property_values')
                logging.info('[ADMIN] %s saved config property values: %s' %
                             (self.user_id, new_config_property_values))
                for (name, value) in new_config_property_values.items():
                    config_services.set_property(self.user_id, name, value)
            elif self.payload.get('action') == 'revert_config_property':
                config_property_id = self.payload.get('config_property_id')
                logging.info('[ADMIN] %s reverted config property: %s' %
                             (self.user_id, config_property_id))
                config_services.revert_property(
                    self.user_id, config_property_id)
            elif self.payload.get('action') == 'start_new_job':
                for klass in (
                        jobs_registry.ONE_OFF_JOB_MANAGERS + (
                            jobs_registry.AUDIT_JOB_MANAGERS)):
                    if klass.__name__ == self.payload.get('job_type'):
                        klass.enqueue(klass.create_new())
                        break
            elif self.payload.get('action') == 'cancel_job':
                job_id = self.payload.get('job_id')
                job_type = self.payload.get('job_type')
                for klass in (
                        jobs_registry.ONE_OFF_JOB_MANAGERS + (
                            jobs_registry.AUDIT_JOB_MANAGERS)):
                    if klass.__name__ == job_type:
                        klass.cancel(job_id, self.user_id)
                        break
            elif self.payload.get('action') == 'start_computation':
                computation_type = self.payload.get('computation_type')
                for klass in jobs_registry.ALL_CONTINUOUS_COMPUTATION_MANAGERS:
                    if klass.__name__ == computation_type:
                        klass.start_computation()
                        break
            elif self.payload.get('action') == 'stop_computation':
                computation_type = self.payload.get('computation_type')
                for klass in jobs_registry.ALL_CONTINUOUS_COMPUTATION_MANAGERS:
                    if klass.__name__ == computation_type:
                        klass.stop_computation(self.user_id)
                        break
            elif self.payload.get('action') == 'upload_topic_similarities':
                data = self.payload.get('data')
                recommendations_services.update_topic_similarities(data)
            self.render_json({})
        except Exception as e:
            self.render_json({'error': builtins.str(e)})
            raise

    def _reload_exploration(self, exploration_id):
        """Reloads the exploration in dev_mode corresponding to the given
        exploration id.

        Args:
            exploration_id: str. The exploration id.

        Raises:
            Exception: Cannot reload an exploration in production.
        """
        if constants.DEV_MODE:
            logging.info(
                '[ADMIN] %s reloaded exploration %s' %
                (self.user_id, exploration_id))
            exp_services.load_demo(builtins.str(exploration_id))
            rights_manager.release_ownership_of_exploration(
                user_services.get_system_user(), builtins.str(exploration_id))
        else:
            raise Exception('Cannot reload an exploration in production.')

    def _reload_collection(self, collection_id):
        """Reloads the collection in dev_mode corresponding to the given
        collection id.

        Args:
            collection_id: str. The collection id.

        Raises:
            Exception: Cannot reload a collection in production.
        """
        if constants.DEV_MODE:
            logging.info(
                '[ADMIN] %s reloaded collection %s' %
                (self.user_id, collection_id))
            collection_services.load_demo(builtins.str(collection_id))
            rights_manager.release_ownership_of_collection(
                user_services.get_system_user(), builtins.str(collection_id))
        else:
            raise Exception('Cannot reload a collection in production.')

    def _generate_dummy_explorations(
            self, num_dummy_exps_to_generate, num_dummy_exps_to_publish):
        """Generates and publishes the given number of dummy explorations.

        Args:
            num_dummy_exps_to_generate: int. Count of dummy explorations to
                be generated.
            num_dummy_exps_to_publish: int. Count of explorations to
                be published.

        Raises:
            Exception: Environment is not DEVMODE.
        """

        if constants.DEV_MODE:
            logging.info(
                '[ADMIN] %s generated %s number of dummy explorations' %
                (self.user_id, num_dummy_exps_to_generate))
            possible_titles = ['Hulk Neuroscience', 'Quantum Starks',
                               'Wonder Anatomy',
                               'Elvish, language of "Lord of the Rings',
                               'The Science of Superheroes']
            exploration_ids_to_publish = []
            for i in builtins.range(num_dummy_exps_to_generate):
                title = random.choice(possible_titles)
                category = random.choice(constants.SEARCH_DROPDOWN_CATEGORIES)
                new_exploration_id = exp_fetchers.get_new_exploration_id()
                exploration = exp_domain.Exploration.create_default_exploration(
                    new_exploration_id, title=title, category=category,
                    objective='Dummy Objective')
                exp_services.save_new_exploration(self.user_id, exploration)
                if i <= num_dummy_exps_to_publish - 1:
                    exploration_ids_to_publish.append(new_exploration_id)
                    rights_manager.publish_exploration(
                        self.user, new_exploration_id)
            exp_services.index_explorations_given_ids(
                exploration_ids_to_publish)
        else:
            raise Exception('Cannot generate dummy explorations in production.')


class AdminRoleHandler(base.BaseHandler):
    """Handler for roles tab of admin page. Used to view and update roles."""

    GET_HANDLER_ERROR_RETURN_TYPE = feconf.HANDLER_TYPE_JSON

    @acl_decorators.can_access_admin_page
    def get(self):
        view_method = self.request.get('method')

        if view_method == feconf.VIEW_METHOD_ROLE:
            role = self.request.get(feconf.VIEW_METHOD_ROLE)
            users_by_role = {
                username: role
                for username in user_services.get_usernames_by_role(role)
            }
            role_services.log_role_query(
                self.user_id, feconf.ROLE_ACTION_VIEW_BY_ROLE,
                role=role)
            self.render_json(users_by_role)
        elif view_method == feconf.VIEW_METHOD_USERNAME:
            username = self.request.get(feconf.VIEW_METHOD_USERNAME)
            user_id = user_services.get_user_id_from_username(username)
            role_services.log_role_query(
                self.user_id, feconf.ROLE_ACTION_VIEW_BY_USERNAME,
                username=username)
            if user_id is None:
                raise self.InvalidInputException(
                    'User with given username does not exist.')
            user_role_dict = {
                username: user_services.get_user_role_from_id(user_id)
            }
            self.render_json(user_role_dict)
        else:
            raise self.InvalidInputException('Invalid method to view roles.')

    @acl_decorators.can_access_admin_page
    def post(self):
        username = self.payload.get('username')
        role = self.payload.get('role')
        topic_id = self.payload.get('topic_id')
        user_id = user_services.get_user_id_from_username(username)
        if user_id is None:
            raise self.InvalidInputException(
                'User with given username does not exist.')

        if (
                user_services.get_user_role_from_id(user_id) ==
                feconf.ROLE_ID_TOPIC_MANAGER):
            topic_services.deassign_user_from_all_topics(
                user_services.get_system_user(), user_id)

        user_services.update_user_role(user_id, role)
        role_services.log_role_query(
            self.user_id, feconf.ROLE_ACTION_UPDATE, role=role,
            username=username)

        if topic_id:
            user = user_services.UserActionsInfo(user_id)
            topic_services.assign_role(
                user_services.get_system_user(), user,
                topic_domain.ROLE_MANAGER, topic_id)

        self.render_json({})


class AdminJobOutputHandler(base.BaseHandler):
    """Retrieves job output to show on the admin page."""

    GET_HANDLER_ERROR_RETURN_TYPE = feconf.HANDLER_TYPE_JSON

    @acl_decorators.can_access_admin_page
    def get(self):
        """Handles GET requests."""
        job_id = self.request.get('job_id')
        self.render_json({
            'output': jobs.get_job_output(job_id)
        })


class AdminTopicsCsvFileDownloader(base.BaseHandler):
    """Retrieves topic similarity data for download."""

    GET_HANDLER_ERROR_RETURN_TYPE = feconf.HANDLER_TYPE_DOWNLOADABLE

    @acl_decorators.can_access_admin_page
    def get(self):
        self.render_downloadable_file(
            recommendations_services.get_topic_similarities_as_csv(),
            'topic_similarities.csv', 'text/csv')


class DataExtractionQueryHandler(base.BaseHandler):
    """Handler for data extraction query."""

    GET_HANDLER_ERROR_RETURN_TYPE = feconf.HANDLER_TYPE_JSON

    @acl_decorators.can_access_admin_page
    def get(self):
        exp_id = self.request.get('exp_id')
        try:
            exp_version = int(self.request.get('exp_version'))
            exploration = exp_fetchers.get_exploration_by_id(
                exp_id, version=exp_version)
        except Exception:
            raise self.InvalidInputException(
                'Entity for exploration with id %s and version %s not found.'
                % (exp_id, self.request.get('exp_version')))

        state_name = self.request.get('state_name')
        num_answers = int(self.request.get('num_answers'))

        if state_name not in exploration.states:
            raise self.InvalidInputException(
                'Exploration \'%s\' does not have \'%s\' state.'
                % (exp_id, state_name))

        state_answers = stats_services.get_state_answers(
            exp_id, exp_version, state_name)
        extracted_answers = state_answers.get_submitted_answer_dict_list()

        if num_answers > 0:
            extracted_answers = extracted_answers[:num_answers]

        response = {
            'data': extracted_answers
        }
        self.render_json(response)<|MERGE_RESOLUTION|>--- conflicted
+++ resolved
@@ -68,9 +68,6 @@
     @acl_decorators.can_access_admin_page
     def get(self):
         """Handles GET requests."""
-<<<<<<< HEAD
-        demo_exploration_ids = list(feconf.DEMO_EXPLORATIONS.keys())
-=======
 
         self.render_template('dist/admin-page.mainpage.html')
 
@@ -83,8 +80,7 @@
     @acl_decorators.can_access_admin_page
     def get(self):
         """Handles GET requests."""
-        demo_exploration_ids = feconf.DEMO_EXPLORATIONS.keys()
->>>>>>> 105ba20a
+        demo_exploration_ids = list(feconf.DEMO_EXPLORATIONS.keys())
 
         recent_job_data = jobs.get_data_for_recent_jobs()
         unfinished_job_data = jobs.get_data_for_unfinished_jobs()
