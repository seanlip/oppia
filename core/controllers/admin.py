--- conflicted
+++ resolved
@@ -292,11 +292,7 @@
                     '%s.' % (self.user_id, feature_name, new_rule_dicts))
             self.render_json(result)
         except Exception as e:
-<<<<<<< HEAD
-            logging_services.error('[ADMIN] %s', e)
-=======
-            logging.exception('[ADMIN] %s', e)
->>>>>>> f012535c
+            logging_services.exception('[ADMIN] %s', e)
             self.render_json({'error': python_utils.UNICODE(e)})
             python_utils.reraise_exception()
 
