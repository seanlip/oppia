# Copyright 2014 The Oppia Authors. All Rights Reserved.
#
# Licensed under the Apache License, Version 2.0 (the "License");
# you may not use this file except in compliance with the License.
# You may obtain a copy of the License at
#
#      http://www.apache.org/licenses/LICENSE-2.0
#
# Unless required by applicable law or agreed to in writing, software
# distributed under the License is distributed on an "AS-IS" BASIS,
# WITHOUT WARRANTIES OR CONDITIONS OF ANY KIND, either express or implied.
# See the License for the specific language governing permissions and
# limitations under the License.

"""Controllers for the admin view."""

import logging
import random

import jinja2

from core import jobs
from core import jobs_registry
from core.controllers import base
from core.controllers import editor
from core.domain import acl_decorators
from core.domain import collection_services
from core.domain import config_domain
from core.domain import config_services
from core.domain import exp_domain
from core.domain import exp_services
from core.domain import recommendations_services
from core.domain import rights_manager
from core.domain import role_services
from core.domain import rte_component_registry
from core.domain import stats_services
from core.domain import user_services
from core.platform import models
import feconf
import utils

current_user_services = models.Registry.import_current_user_services()


SSL_CHALLENGE_RESPONSES = config_domain.ConfigProperty(
    'ssl_challenge_responses', {
        'type': 'list',
        'items': {
            'type': 'dict',
            'properties': [{
                'name': 'challenge',
                'schema': {
                    'type': 'unicode'
                }
            }, {
                'name': 'response',
                'schema': {
                    'type': 'unicode'
                }
            }]
        },
    },
    'Challenge-response pairs for SSL validation.', [])


def assign_roles(changed_user_roles):
    """Assigns roles to users based on given dict.

    Args:
        changed_user_roles: dict(str:str). Dict mapping usernames to roles.
            These are the changes that have to be applied to roles.
    """
    for username, role in changed_user_roles.iteritems():
        user_services.update_user_role(
            user_services.get_user_id_from_username(username), role)


class AdminPage(base.BaseHandler):
    """Admin page shown in the App Engine admin console."""
    @acl_decorators.can_access_admin_page
    def get(self):
        """Handles GET requests."""
        demo_exploration_ids = feconf.DEMO_EXPLORATIONS.keys()

        recent_job_data = jobs.get_data_for_recent_jobs()
        unfinished_job_data = jobs.get_data_for_unfinished_jobs()
        for job in unfinished_job_data:
            job['can_be_canceled'] = job['is_cancelable'] and any([
                klass.__name__ == job['job_type']
                for klass in jobs_registry.ONE_OFF_JOB_MANAGERS])

        queued_or_running_job_types = set([
            job['job_type'] for job in unfinished_job_data])
        one_off_job_specs = [{
            'job_type': klass.__name__,
            'is_queued_or_running': (
                klass.__name__ in queued_or_running_job_types)
        } for klass in jobs_registry.ONE_OFF_JOB_MANAGERS]

        continuous_computations_data = jobs.get_continuous_computations_info(
            jobs_registry.ALL_CONTINUOUS_COMPUTATION_MANAGERS)
        for computation in continuous_computations_data:
            if computation['last_started_msec']:
                computation['human_readable_last_started'] = (
                    utils.get_human_readable_time_string(
                        computation['last_started_msec']))
            if computation['last_stopped_msec']:
                computation['human_readable_last_stopped'] = (
                    utils.get_human_readable_time_string(
                        computation['last_stopped_msec']))
            if computation['last_finished_msec']:
                computation['human_readable_last_finished'] = (
                    utils.get_human_readable_time_string(
                        computation['last_finished_msec']))

        self.values.update({
            'continuous_computations_data': continuous_computations_data,
            'demo_collections': sorted(feconf.DEMO_COLLECTIONS.iteritems()),
            'demo_explorations': sorted(feconf.DEMO_EXPLORATIONS.iteritems()),
            'demo_exploration_ids': demo_exploration_ids,
            'human_readable_current_time': (
                utils.get_human_readable_time_string(
                    utils.get_current_time_in_millisecs())),
            'one_off_job_specs': one_off_job_specs,
            'recent_job_data': recent_job_data,
            'rte_components_html': jinja2.utils.Markup(
                rte_component_registry.Registry.get_html_for_all_components()),
            'unfinished_job_data': unfinished_job_data,
            'value_generators_js': jinja2.utils.Markup(
                editor.get_value_generators_js()),
            'updatable_roles': {
                role: role_services.HUMAN_READABLE_ROLES[role]
                for role in role_services.UPDATABLE_ROLES
            },
            'viewable_roles': {
                role: role_services.HUMAN_READABLE_ROLES[role]
                for role in role_services.VIEWABLE_ROLES
            },
            'role_graph_data': role_services.get_role_graph_data()
        })

        self.render_template('pages/admin/admin.html')


class AdminHandler(base.BaseHandler):
    """Handler for the admin page."""

    GET_HANDLER_ERROR_RETURN_TYPE = feconf.HANDLER_TYPE_JSON

    @acl_decorators.can_access_admin_page
    def get(self):
        """Handles GET requests."""

        self.render_json({
            'config_properties': (
                config_domain.Registry.get_config_property_schemas()),
        })

    @acl_decorators.can_access_admin_page
    def post(self):
        """Handles POST requests."""
        try:
            if self.payload.get('action') == 'reload_exploration':
                exploration_id = self.payload.get('exploration_id')
                self._reload_exploration(exploration_id)
            elif self.payload.get('action') == 'reload_collection':
                collection_id = self.payload.get('collection_id')
                self._reload_collection(collection_id)
            elif self.payload.get('action') == 'generate_dummy_explorations':
                num_dummy_exps_to_generate = self.payload.get(
                    'num_dummy_exps_to_generate')
                num_dummy_exps_to_publish = self.payload.get(
                    'num_dummy_exps_to_publish')
                if not isinstance(num_dummy_exps_to_generate, int):
                    raise self.InvalidInputException(
                        '%s is not a number' % num_dummy_exps_to_generate)
                elif not isinstance(num_dummy_exps_to_publish, int):
                    raise self.InvalidInputException(
                        '%s is not a number' % num_dummy_exps_to_publish)
                elif num_dummy_exps_to_generate < num_dummy_exps_to_publish:
                    raise self.InvalidInputException(
                        'Generate count cannot be less than publish count')
                else:
                    self._generate_dummy_explorations(
                        num_dummy_exps_to_generate, num_dummy_exps_to_publish)
            elif self.payload.get('action') == 'clear_search_index':
                exp_services.clear_search_index()
            elif self.payload.get('action') == 'save_config_properties':
                new_config_property_values = self.payload.get(
                    'new_config_property_values')
                logging.info('[ADMIN] %s saved config property values: %s' %
                             (self.user_id, new_config_property_values))
                config_properties = (
                    config_domain.Registry.get_config_property_schemas())
                for (name, value) in new_config_property_values.iteritems():
                    config_services.set_property(self.user_id, name, value)
                # For maintaining sync between old and new role system when
                # roles are changed from config tab.
                # TODO (1995YogeshSharma): Remove this once new system takes
                # over.
                role_change_dict = role_services.get_role_changes(
                    {
                        name: value['value']
                        for name, value in config_properties.iteritems()
                    },
                    new_config_property_values)
                assign_roles(role_change_dict)

            elif self.payload.get('action') == 'revert_config_property':
                config_property_id = self.payload.get('config_property_id')
                config_properties = (
                    config_domain.Registry.get_config_property_schemas())
                logging.info('[ADMIN] %s reverted config property: %s' %
                             (self.user_id, config_property_id))
                config_services.revert_property(
                    self.user_id, config_property_id)
                new_config_properties = (
                    config_domain.Registry.get_config_property_schemas())

                # For maintaining the sync between roles in old and new
                # authorization system.
                # TODO (1995YogeshSharma): Remove this block of code once
                # the new system takes over.
                role_change_dict = role_services.get_role_changes(
                    {
                        name: value['value']
                        for name, value in config_properties.iteritems()
                    },
                    {
                        name: value['value']
                        for name, value in new_config_properties.iteritems()
                    }
                )
                assign_roles(role_change_dict)
            elif self.payload.get('action') == 'start_new_job':
                for klass in jobs_registry.ONE_OFF_JOB_MANAGERS:
                    if klass.__name__ == self.payload.get('job_type'):
                        klass.enqueue(klass.create_new())
                        break
            elif self.payload.get('action') == 'cancel_job':
                job_id = self.payload.get('job_id')
                job_type = self.payload.get('job_type')
                for klass in jobs_registry.ONE_OFF_JOB_MANAGERS:
                    if klass.__name__ == job_type:
                        klass.cancel(job_id, self.user_id)
                        break
            elif self.payload.get('action') == 'start_computation':
                computation_type = self.payload.get('computation_type')
                for klass in jobs_registry.ALL_CONTINUOUS_COMPUTATION_MANAGERS:
                    if klass.__name__ == computation_type:
                        klass.start_computation()
                        break
            elif self.payload.get('action') == 'stop_computation':
                computation_type = self.payload.get('computation_type')
                for klass in jobs_registry.ALL_CONTINUOUS_COMPUTATION_MANAGERS:
                    if klass.__name__ == computation_type:
                        klass.stop_computation(self.user_id)
                        break
            elif self.payload.get('action') == 'upload_topic_similarities':
                data = self.payload.get('data')
                recommendations_services.update_topic_similarities(data)
            self.render_json({})
        except Exception as e:
            self.render_json({'error': unicode(e)})
            raise

    def _reload_exploration(self, exploration_id):
        if feconf.DEV_MODE:
            logging.info(
                '[ADMIN] %s reloaded exploration %s' %
                (self.user_id, exploration_id))
            exp_services.load_demo(unicode(exploration_id))
            rights_manager.release_ownership_of_exploration(
                feconf.SYSTEM_COMMITTER_ID, unicode(exploration_id))
        else:
            raise Exception('Cannot reload an exploration in production.')

    def _reload_collection(self, collection_id):
        if feconf.DEV_MODE:
            logging.info(
                '[ADMIN] %s reloaded collection %s' %
                (self.user_id, collection_id))
            collection_services.load_demo(unicode(collection_id))
            rights_manager.release_ownership_of_collection(
                feconf.SYSTEM_COMMITTER_ID, unicode(collection_id))
        else:
            raise Exception('Cannot reload a collection in production.')

    def _generate_dummy_explorations(
            self, num_dummy_exps_to_generate, num_dummy_exps_to_publish):
        """
        Generates and publishes the given number of dummy explorations.

        Args:
            num_dummy_exps_to_generate: int. Count of dummy explorations to
                be generated.
            num_dummy_exps_to_publish: int. Count of explorations to
                be published.

        Raises:
            Exception: Environment is not DEVMODE.
        """

        if feconf.DEV_MODE:
            logging.info(
                '[ADMIN] %s generated %s number of dummy explorations' %
                (self.user_id, num_dummy_exps_to_generate))
            possible_titles = ['Hulk Neuroscience', 'Quantum Starks',
                               'Wonder Anatomy',
                               'Elvish, language of "Lord of the Rings',
                               'The Science of Superheroes']
<<<<<<< HEAD
=======
            exploration_ids_to_publish = []
>>>>>>> b663fa4b
            for i in range(num_dummy_exps_to_generate):
                title = random.choice(possible_titles)
                category = random.choice(feconf.SEARCH_DROPDOWN_CATEGORIES)
                new_exploration_id = exp_services.get_new_exploration_id()
                exploration = exp_domain.Exploration.create_default_exploration(
                    new_exploration_id, title=title, category=category,
                    objective='Dummy Objective')
                exp_services.save_new_exploration(self.user_id, exploration)
                if i <= num_dummy_exps_to_publish - 1:
<<<<<<< HEAD
                    rights_manager.publish_exploration(
                        self.user_id, new_exploration_id)
=======
                    exploration_ids_to_publish.append(new_exploration_id)
                    rights_manager.publish_exploration(
                        self.user_id, new_exploration_id)
            exp_services.index_explorations_given_ids(
                exploration_ids_to_publish)
>>>>>>> b663fa4b
        else:
            raise Exception('Cannot generate dummy explorations in production.')


class AdminRoleHandler(base.BaseHandler):
    """Handler for roles tab of admin page. Used to view and update roles."""

    GET_HANDLER_ERROR_RETURN_TYPE = feconf.HANDLER_TYPE_JSON

    @acl_decorators.can_access_admin_page
    def get(self):
        view_method = self.request.get('method')

        if view_method == feconf.VIEW_METHOD_ROLE:
            role = self.request.get(feconf.VIEW_METHOD_ROLE)
            users_by_role = {
                username: role
                for username in user_services.get_usernames_by_role(role)
            }
            role_services.log_role_query(
                self.user_id, feconf.ROLE_ACTION_VIEW_BY_ROLE,
                role=role)
            self.render_json(users_by_role)
        elif view_method == feconf.VIEW_METHOD_USERNAME:
            username = self.request.get(feconf.VIEW_METHOD_USERNAME)
            user_id = user_services.get_user_id_from_username(username)
            role_services.log_role_query(
                self.user_id, feconf.ROLE_ACTION_VIEW_BY_USERNAME,
                username=username)
            if user_id is None:
                raise self.InvalidInputException(
                    'User with given username does not exist.')
            user_role_dict = {
                username: user_services.get_user_role_from_id(user_id)
            }
            self.render_json(user_role_dict)
        else:
            raise self.InvalidInputException('Invalid method to view roles.')

    @acl_decorators.can_access_admin_page
    def post(self):
        username = self.payload.get('username')
        role = self.payload.get('role')
        user_id = user_services.get_user_id_from_username(username)
        if user_id is None:
            raise self.InvalidInputException(
                'User with given username does not exist.')
        user_services.update_user_role(user_id, role)
        role_services.log_role_query(
            self.user_id, feconf.ROLE_ACTION_UPDATE, role=role,
            username=username)
        self.render_json({})


class AdminJobOutput(base.BaseHandler):
    """Retrieves job output to show on the admin page."""

    GET_HANDLER_ERROR_RETURN_TYPE = feconf.HANDLER_TYPE_JSON

    @acl_decorators.can_access_admin_page
    def get(self):
        """Handles GET requests."""
        job_id = self.request.get('job_id')
        self.render_json({
            'output': jobs.get_job_output(job_id)
        })


class AdminTopicsCsvDownloadHandler(base.BaseHandler):
    """Retrieves topic similarity data for download."""

    @acl_decorators.can_access_admin_page
    def get(self):
        self.response.headers['Content-Type'] = 'text/csv'
        self.response.headers['Content-Disposition'] = (
            'attachment; filename=topic_similarities.csv')
        self.response.write(
            recommendations_services.get_topic_similarities_as_csv())


class DataExtractionQueryHandler(base.BaseHandler):
    """Handler for data extraction query."""

    GET_HANDLER_ERROR_RETURN_TYPE = 'json'

    @acl_decorators.can_access_admin_page
    def get(self):
        exp_id = self.request.get('exp_id')
        exp_version = self.request.get('exp_version')
        state_name = self.request.get('state_name')
        num_answers = int(self.request.get('num_answers'))

        exploration = exp_services.get_exploration_by_id(
            exp_id, strict=False, version=exp_version)

        if exploration is None:
            raise self.InvalidInputException(
                'No exploration with ID \'%s\' exists.' % exp_id)

        if state_name not in exploration.states:
            raise self.InvalidInputException(
                'Exploration \'%s\' does not have \'%s\' state.'
                % (exp_id, state_name))

        state_answers = stats_services.get_state_answers(
            exp_id, exp_version, state_name)
        extracted_answers = state_answers.get_submitted_answer_dict_list()

        if num_answers > 0:
            extracted_answers = extracted_answers[:num_answers]

        response = {
            'data': extracted_answers
        }
        self.render_json(response)


class SslChallengeHandler(base.BaseHandler):
    """Plaintext page for responding to LetsEncrypt SSL challenges."""

    @acl_decorators.open_access
    def get(self, challenge):
        """Handles GET requests."""
        challenge_responses = SSL_CHALLENGE_RESPONSES.value
        response = None
        for challenge_response_pair in challenge_responses:
            if challenge_response_pair['challenge'] == challenge:
                response = challenge_response_pair['response']

        if response is None:
            raise self.PageNotFoundException()

        self.response.headers['Content-Type'] = 'text/plain'
        self.response.write(response)<|MERGE_RESOLUTION|>--- conflicted
+++ resolved
@@ -309,10 +309,7 @@
                                'Wonder Anatomy',
                                'Elvish, language of "Lord of the Rings',
                                'The Science of Superheroes']
-<<<<<<< HEAD
-=======
             exploration_ids_to_publish = []
->>>>>>> b663fa4b
             for i in range(num_dummy_exps_to_generate):
                 title = random.choice(possible_titles)
                 category = random.choice(feconf.SEARCH_DROPDOWN_CATEGORIES)
@@ -322,16 +319,11 @@
                     objective='Dummy Objective')
                 exp_services.save_new_exploration(self.user_id, exploration)
                 if i <= num_dummy_exps_to_publish - 1:
-<<<<<<< HEAD
-                    rights_manager.publish_exploration(
-                        self.user_id, new_exploration_id)
-=======
                     exploration_ids_to_publish.append(new_exploration_id)
                     rights_manager.publish_exploration(
                         self.user_id, new_exploration_id)
             exp_services.index_explorations_given_ids(
                 exploration_ids_to_publish)
->>>>>>> b663fa4b
         else:
             raise Exception('Cannot generate dummy explorations in production.')
 
