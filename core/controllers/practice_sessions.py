--- conflicted
+++ resolved
@@ -37,11 +37,7 @@
             raise self.PageNotFoundException(
                 Exception('The topic with the given name doesn\'t exist.'))
 
-<<<<<<< HEAD
-        self.render_template('/pages/practice-session-page/practice-session-page.mainpage.html')
-=======
-        self.render_template('dist/practice_session.html')
->>>>>>> bce009cd
+        self.render_template('dist/practice-session-page.mainpage.html')
 
 
 class PracticeSessionsPageDataHandler(base.BaseHandler):
