# Copyright 2018 The Oppia Authors. All Rights Reserved.
#
# Licensed under the Apache License, Version 2.0 (the "License");
# you may not use this file except in compliance with the License.
# You may obtain a copy of the License at
#
#      http://www.apache.org/licenses/LICENSE-2.0
#
# Unless required by applicable law or agreed to in writing, software
# distributed under the License is distributed on an "AS-IS" BASIS,
# WITHOUT WARRANTIES OR CONDITIONS OF ANY KIND, either express or implied.
# See the License for the specific language governing permissions and
# limitations under the License.

"""Controllers for the practice sessions page."""

from constants import constants
from core.controllers import acl_decorators
from core.controllers import base
from core.domain import interaction_registry
from core.domain import skill_services
from core.domain import topic_fetchers
import feconf


class PracticeSessionsPage(base.BaseHandler):
    """Renders the practice sessions page."""

    @acl_decorators.can_access_topic_viewer_page
    def get(self, _):
        """Handles GET requests."""

        if not constants.ENABLE_NEW_STRUCTURE_PLAYERS:
            raise self.PageNotFoundException

        self.values.update({
<<<<<<< HEAD
            'INTERACTION_SPECS': interaction_registry.Registry.get_all_specs(),
=======
            'additional_angular_modules': additional_angular_modules,
            'dependencies_html': jinja2.utils.Markup(dependencies_html),
>>>>>>> 28e2bba2
        })
        self.render_template('dist/practice-session-page.mainpage.html')


class PracticeSessionsPageDataHandler(base.BaseHandler):
    """Fetches relevant data for the practice sessions page."""

    GET_HANDLER_ERROR_RETURN_TYPE = feconf.HANDLER_TYPE_JSON

    @acl_decorators.can_access_topic_viewer_page
    def get(self, topic_name):

        if not constants.ENABLE_NEW_STRUCTURE_PLAYERS:
            raise self.PageNotFoundException

        # Topic cannot be None as an exception will be thrown from its decorator
        # if so.
        topic = topic_fetchers.get_topic_by_name(topic_name)
        try:
            skills = skill_services.get_multi_skills(topic.get_all_skill_ids())
        except Exception, e:
            raise self.PageNotFoundException(e)
        skill_descriptions = {}
        for skill in skills:
            skill_descriptions[skill.id] = skill.description

        topic_name = topic.name

        self.values.update({
            'topic_name': topic.name,
            'skill_descriptions': skill_descriptions
        })
        self.render_json(self.values)<|MERGE_RESOLUTION|>--- conflicted
+++ resolved
@@ -17,7 +17,6 @@
 from constants import constants
 from core.controllers import acl_decorators
 from core.controllers import base
-from core.domain import interaction_registry
 from core.domain import skill_services
 from core.domain import topic_fetchers
 import feconf
@@ -33,14 +32,6 @@
         if not constants.ENABLE_NEW_STRUCTURE_PLAYERS:
             raise self.PageNotFoundException
 
-        self.values.update({
-<<<<<<< HEAD
-            'INTERACTION_SPECS': interaction_registry.Registry.get_all_specs(),
-=======
-            'additional_angular_modules': additional_angular_modules,
-            'dependencies_html': jinja2.utils.Markup(dependencies_html),
->>>>>>> 28e2bba2
-        })
         self.render_template('dist/practice-session-page.mainpage.html')
 
 
